--- conflicted
+++ resolved
@@ -1,11 +1,13 @@
-\#2D tunnel
+\section{2D tunnel}
 
 File: \texttt{03\_tunnel.yaml}
 
-\#\#Description The tutorial models the seepage site 23 m under the
-surface of the water treatment plant tunnel Bedřichov in the granite
-rock massif. This seepage site has fast reaction to the precipitation
-and measurements of various chemical values are available.
+\subsection{Description}
+
+The tutorial models the seepage site 23 m under the surface of the water
+treatment plant tunnel Bedřichov in the granite rock massif. This
+seepage site has fast reaction to the precipitation and measurements of
+various chemical values are available.
 
 The user will learn how to:
 
@@ -78,11 +80,7 @@
 \begin{figure}
 \hypertarget{fig:flow}{%
 \centering
-<<<<<<< HEAD
-\includegraphics[width=1\textwidth,height=\textheight]{tutor_figures/03_flow.pdf}
-=======
 \includegraphics[width=6.17708in,height=4.41667in]{tutor_figures/03_flow.pdf}
->>>>>>> 94113241
 \caption{Pressure, boundary of water level and piezometric head in
 unsaturated zone and flux field.}\label{fig:flow}
 }
@@ -147,11 +145,7 @@
 \begin{figure}
 \hypertarget{fig:mass_real}{%
 \centering
-<<<<<<< HEAD
-\includegraphics[width=1\textwidth,height=\textheight]{tutor_figures/03_transport.pdf}
-=======
 \includegraphics[width=6.17708in,height=4.41667in]{tutor_figures/03_transport.pdf}
->>>>>>> 94113241
 \caption{Transport of isotopes in two-dimensional
 model.}\label{fig:mass_real}
 }

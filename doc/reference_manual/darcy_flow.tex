--- conflicted
+++ resolved
@@ -134,9 +134,6 @@
 As before one can also prescribe the \Alink{DarcyFlowMH-Data::bc-piezo-head}{boundary piezo head}
 $H_d^R$ to specify $h_d^R$.
 
-<<<<<<< HEAD
-{\bf Seepage face} This condition is used to model surface with possible springs:
-=======
 % {\bf Robin} boundary condition 
 % \[
 %     \vc q_d \cdot \vc n = \sigma_d^R ( h_d - h_d^R)     \text{ on }\Gamma_d^R.
@@ -147,8 +144,7 @@
 % As before one can also prescribe the \Alink{DarcyFlowMH-Data::bc-piezo-head}{boundary piezo head}
 % $H_d^R$ to specify $h_d^R$.
 
-{\bf Seepage face} boundary condition 
->>>>>>> 7940bce5
+{\bf Seepage face} This condition is used to model surface with possible springs:
 \[
     h_d \le h_d^S\quad \text{and} \quad \vc q_d \cdot \vc n \ge q_d^N
 \]    
@@ -156,7 +152,7 @@
 $h_d^S$ \units{1}{}{} can alternatively be given by \hyperA{DarcyFloeMH-Data::bc-switch-piezo-head}{switch piezometric head}.
 
 The former inequality
-(usually with default value $h_s^S=0$) disallow non-zero water height on the surface, the later
+(usually with default value $h_d^S=0$) disallow non-zero water height on the surface, the later
 inequality (again with default value $q_d^N=0$) allows only outflow from the domain (i.e. spring).
 In practice one may want to allow given water height $h_d^D$ or given infiltration (e.g. precipitation-evaporation) $q_d^N$.
 

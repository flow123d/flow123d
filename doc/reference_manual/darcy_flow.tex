
<<<<<<< HEAD
\section{Darcy flow model}
We consider the simplest model for the velocity of the steady or unsteady flow in porous and fractured medium given by 
the Darcy flow:
=======
\section{Darcy Flow Model} \label{sec:darcy_flow}
We consider simplest model for the velocity of the steady or unsteady flow in porous and fractured medium given by 
Darcy flow:
>>>>>>> 89c0a14d
\begin{equation}
    \label{eq:darcy}
    \vc w = -\tn K \grad H \quad\text{on }\Omega_d,\ \text{for $d=1,2,3$}.
\end{equation}
We drop the dimension index of quantities in equations if it is the same as the dimension of the set where the equation holds.
In \eqref{eq:darcy}, $\vc w_d$ \units{}{1}{-1} is \href{http://en.wikipedia.org/wiki/Superficial_velocity}{the superficial velocity},
$\tn K_d$ is the conductivity tensor, and $H_d$ \units{}{1}{} is the piezometric head. The velocity is related to the flux $\vc q_d$ 
\units{}{4-d}{-1} through
\[
    \vc q_d = \delta_d \vc w_d,
\]
where 
\hyperA{DarcyFlowMH-Data::cross-section}{$\delta_d$} 
\units{}{3-d}{} is a cross section coefficient, in particular $\delta_3=1$, $\delta_2$ \units{}{1}{} is the thickness of a fracture, and $\delta_1$ \units{}{2}{} is the cross-section of a channel.
The flux $\vc q_d\cdot\vc n$ is the volume of the liquid (water) that passes through a unit square ($d=3$),
unit line ($d=2$), or through a point ($d=1$) per one second. 
The conductivity tensor is given by the product \penalty-500
$\tn K_d = k_d \tn A_d$, where 
\hyperA{DarcyFlowMH-Data::conductivity}{$k_d>0$} is the hydraulic conductivity \units{}{1}{-1} and 
\hyperA{DarcyFlowMH-Data::anisotropy}{$\tn A_d$} is 
$3\times 3$ dimensionless anisotropy tensor which has to be symmetric and positive definite. The piezometric-head $H_d$ is related to the pressure head
$h_d$ by $H_d = h_d + z$ assuming that the gravity force acts in the negative direction of the $z$-axis. 
Combining these relations we get the Darcy law in the form:
\begin{equation}
    \label{eq:darcy_flux}
    \vc q = -\delta k\tn A \grad (h+z)  \qquad\text{in }\Omega_d,\ \text{for $d=1,2,3$}.
\end{equation}

Next, we employ the continuity equation for saturated porous medium and the dimensional reduction from the preceding section (with $w=u:=H$, $\vc j:=\vc w$, $\tn A:=\tn K$ and $\vc b:=\vc 0$), which yields:
\begin{equation}
    \label{eq:continuity}
    \prtl_t (\delta S\, h) + \div \vc q = F \qquad \text{in }\Omega_d,\ \text{for $d=1,2,3$},
\end{equation}
where \hyperA{DarcyFlowMH-Data::storativity}{$S_d$} \units{}{-1}{} is the storativity and $F_d$ \units{}{3-d}{-1} is a source term. In our setting the principal unknowns of the system 
(\ref{eq:darcy_flux}, \ref{eq:continuity}) are the pressure head $h_d$ and the flux $\vc q_d$.


The storativity (or the volumetric specific storage) $S_d>0$ can be expressed as
\begin{equation}
  S_d = \gamma_w(\beta_r + \vartheta \beta_w),
\end{equation}
where $\gamma_w$ \units{1}{-2}{-2} is the specific weight of water, $\vartheta$ \units{}{}{} is the porosity, $\beta_r$ is compressibility of the bulk material of the pores (rock)
and $\beta_w$ is compressibility of the water, both with units \units{-1}{1}{-2}. For steady problems we set $S_d=0$ for all dimensions $d=1,2,3$.
The source term $F_d$ on the right hand side of \eqref{eq:continuity} consists of the volume density of prescribed sources 
\hyperA{DarcyFlowMH-Data::water-source-density}{$f_d$} \units{}{}{-1} and flux from higher dimension. 
Exact formula is slightly different for every dimension and will be discussed presently.

In $\Omega_3$ we simply have $F_3  = f_3$ \units{}{}{-1}.

In the set $\Omega_2 \cap \Omega_3$ the fracture is surrounded by one 3D surface from every side (or just one surface since we allow also 2D models on the boundary).
On $\prtl\Omega_3 \cap \Omega_2$ we prescribe a boundary condition of Robin type:
\begin{align*}
        \vc{q}_3\cdot \vc n^{+} &= q_{32}^{+} =\sigma_{3} (h_3^{+}-h_2),\\
        \vc{q}_3\cdot \vc n^{-} &= q_{32}^{-} =\sigma_{3} (h_3^{-}-h_2),
\end{align*}
where $\vc{q}_3\cdot\vc n^{+/-}$ \units{}{1}{-1} is the outflow from $\Omega_3$, $h_3^{+/-}$ is
a trace of the pressure head in $\Omega_3$, $h_2$ is the pressure head in $\Omega_2$, and 
$\sigma_{3}$ \units{}{}{-1} is the transition coefficient given by (see section \ref{sc:ad_on_fractures} and \cite{martin_modeling_2005})
\[
\label{e:sigma3_law}
  \sigma_3 = \sigma_{32} \frac{2\tn K_2 :\vc n_2\otimes\vc n_2 }{\delta_2}.
\]
Here $\vc n_2$ is the unit normal to the fracture (sign doesn't matter).
On the other hand, the sum of the interchange fluxes $q_{32}^{+/-}$ forms
a volume source in $\Omega_2$.  Therefore $F_2$ \units{}{1}{-1} on the right hand side of \eqref{eq:continuity} is
given by
\begin{equation}
   \label{source_2D}
   F_2 = \delta_2 f_2 + (q_{32}^{+} + q_{32}^{-}).
\end{equation}

The communication between $\Omega_2$  and  $\Omega_1$ is similar.  However, in the 3D ambient space,
a 1D channel can join multiple 2D fractures $1,\dots, n$. Therefore, we have $n$
independent outflows from $\Omega_2$:
\begin{equation*}
        \vc{q}_2\cdot \vc n^{i} = q_{21}^{i} =\sigma_{2} (h_2^{i}-h_1),
\end{equation*}
where $\sigma_2$ \units{}{1}{-1} is the transition coefficient integrated over the width of the fracture $i$:
\[
\label{e:sigma2_law}
  \sigma_2 = \sigma_{21} \frac{2\delta_2^2\tn K_1:{\vc n_1^i}\otimes{\vc n_1^i}}{\delta_1}.
\]
Here $\vc n_1^i$ is the unit normal to the channel that is tangential to the fracture $i$.
Sum of the fluxes forms a part of $F_1$ \units{}{2}{-1}:
\begin{equation}
   \label{source_1D}
   F_1 = \delta_1 f_1 + \sum_{i=1}^n q_{21}^{i}. 
\end{equation}
We remark that the direct communication between 3D and 1D is neglected.
The transition coefficients 
\hyperA{DarcyFlowMH-Data::sigma}{$\sigma_{32}$} \units{}{}{} and
\hyperA{DarcyFlowMH-Data::sigma}{$\sigma_{21}$} \units{}{}{} are independent scaling parameters which represent the ratio of the crosswind and the tangential conductivity in the fracture.

In order to obtain unique solution we have to prescribe boundary conditions. Currently we support three basic 
\hyperA{DarcyFlowMH-Data::bc-type}{types of boundary conditions}. 
Consider a disjoint decomposition of the boundary
\[
    \prtl\Omega_d = \Gamma_d^D \cap \Gamma_d^N \cap \Gamma_d^R
\]
into Dirichlet, Neumann, and Robin parts. We prescribe
\begin{align}
    h_d &= h_d^D        &&\text{ on }\Gamma_d^D,\\
    \vc q_d \cdot \vc n &= q_d^N         &&\text{ on }\Gamma_d^N,\\
    \vc q_d \cdot \vc n &= \sigma_d^R ( h_d - h_d^R)     &&\text{ on }\Gamma_d^R.
\end{align}
where 
\hyperA{DarcyFlowMH-Data::bc-pressure}{$h_d^D$, $h_d^R$} 
is the given pressure head \units{}{1}{}, which alternatively can be prescribed through the piezometric head 
\hyperA{DarcyFlowMH-Data::bc-piezo-head}{$H_d^D$, $H_d^R$} 
respectively. 
\hyperA{DarcyFlowMH-Data::bc-flux}{$q_d^N$} 
is the given surface density of the boundary outflow \units{}{4-d}{-1}, and  
\hyperA{DarcyFlowMH-Data::bc-robin-sigma}{$\sigma_d^R$} 
is the transition coefficient \units{}{3-d}{-1}.
The problem is well posed only if there is Dirichlet or Robin boundary condition on every component of the set $\Omega_1 \cup \Omega_2 \cup \Omega_3$ and $\sigma_d >0$ for 
$d=2,3$.

For unsteady problems one has to specify an initial condition in terms of initial pressure head 
\hyperA{DarcyFlowMH-Data::init-pressure}{$h_d^0$} 
or initial piezometric head 
\hyperA{DarcyFlowMH-Data::init-piezo-head}{$H_d^0$}.

\paragraph{Volume balance.}
The equation \eqref{eq:continuity} satisfies the volume balance of the liquid in the following form:
\[ V(0) + \int_0^t s(\tau) \,d\tau - \int_0^t f(\tau) \,d\tau = V(t) \]
for any instant $t$ in the computational time interval.
Here
$$ V(t) := \sum_{d=1}^3\int_{\Omega^d}(\delta S h)(t,\vc x)\,d\vc x, $$
$$ s(t) := \sum_{d=1}^3\int_{\Omega^d}F(t,\vc x)\,d\vc x, $$
$$ f(t) := \sum_{d=1}^3\int_{\partial\Omega^d}\vc q(t,\vc x)\cdot\vc n(\vc x) \,d\vc x $$
is the volume \units{}{3}{}, the volume source \units{}{3}{-1} and the volume flux \units{}{3}{-1} of the liquid at time $t$, respectively.
The volume, flux and source on every geometrical region is calculated at each computational time step and the values together with the control sums are written to the file \texttt{water\_balance.txt}.



<|MERGE_RESOLUTION|>--- conflicted
+++ resolved
@@ -1,13 +1,7 @@
 
-<<<<<<< HEAD
-\section{Darcy flow model}
+\section{Darcy Flow Model} \label{sec:darcy_flow}
 We consider the simplest model for the velocity of the steady or unsteady flow in porous and fractured medium given by 
 the Darcy flow:
-=======
-\section{Darcy Flow Model} \label{sec:darcy_flow}
-We consider simplest model for the velocity of the steady or unsteady flow in porous and fractured medium given by 
-Darcy flow:
->>>>>>> 89c0a14d
 \begin{equation}
     \label{eq:darcy}
     \vc w = -\tn K \grad H \quad\text{on }\Omega_d,\ \text{for $d=1,2,3$}.

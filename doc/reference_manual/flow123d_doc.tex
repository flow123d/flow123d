--- conflicted
+++ resolved
@@ -250,22 +250,13 @@
 instructions for the Linux and the Windows operating systems are provided in the next two sections.
 
 \subsection{Installing Flow123d on Linux}
-<<<<<<< HEAD
-Download Linux installation package archive \verb'Flow123d-<version>-linux-install.tar.gz' and extract it to any folder.
-For extraction, use the command
-=======
 Download the Linux installation package archive \verb'Flow123d-<version>-linux-install.tar.gz' and extract it to any folder.
 the command
->>>>>>> dae10358
 \begin{verbatim}
   > tar -xzf Flow123d-<version>-linux-install.tar.gz 
 \end{verbatim}
 This will create a directory \verb'Flow123d-<version>-linux-install'. In next step, navigate to \verb'Flow123d-<version>-linux-install' directory
-<<<<<<< HEAD
-and execute \verb'install.sh' script:
-=======
 and execute the \verb'install.sh' script:
->>>>>>> dae10358
 \begin{verbatim}
   > cd Flow123d-<version>-linux-install
   > ./install.sh
@@ -278,12 +269,6 @@
 
 
 \subsection{Installing Flow123d on Windows}
-<<<<<<< HEAD
-On the Windows system we require Powershell. Make sure \verb'powershell' command is in the system path. To install Flow123d on Windows,
-first download windows installation package archive \verb'Flow123d-<version>-windows-install.zip	' and extract it to any folder.
-
-Navigate to directory \verb'Flow123d-<version>-windows-install' and execute \verb'install.bat' file:
-=======
 On the Windows systems we require Powershell. Windows PowerShell needs to be installed on Windows Server 2008 and Windows Vista only.
 It is already installed on Windows Server 2008 R2 and Windows 7 and higher. To install PowerShell follow instructions in 
 \href{https://msdn.microsoft.com/en-us/powershell/scripting/setup/installing-windows-powershell}{Microsoft tutorial}.
@@ -292,7 +277,6 @@
 \href{http://www.powershelladmin.com/wiki/PowerShell_Executables_File_System_Locations}{Powershell executable location}
  is determined by Windows version, but generally it is \\\verb'%SystemRoot%\system32\WindowsPowerShell\v1.0\powershell.exe'. To add
  this location to system PATH variable follow instructions \href{https://msdn.microsoft.com/en-us/library/office/ee537574(v=office.14).aspx}{Microsoft tutorial}.
->>>>>>> dae10358
 
 To install Flow123d on Windows, first download the Windows installation package archive \verb'Flow123d-2.1.0-windows-install.zip' and extract it to any folder.
 Navigate to directory \verb'Flow123d-<version>-windows-install' and execute the \verb'install.bat' file.

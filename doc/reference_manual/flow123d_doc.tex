% Copyright (C) 2007 Technical University of Liberec.  All rights reserved.
%
% Please make a following reference to Flow123d on your project site if you use the program for any purpose,
% especially for academic research:
% Flow123d, Research Centre: Advanced Remedial Technologies, Technical University of Liberec, Czech Republic
%
% This program is free software; you can redistribute it and/or modify it under the terms
% of the GNU General Public License version 3 as published by the Free Software Foundation.
%
% This program is distributed in the hope that it will be useful, but WITHOUT ANY WARRANTY;
% without even the implied warranty of MERCHANTABILITY or FITNESS FOR A PARTICULAR PURPOSE.
% See the GNU General Public License for more details.
%
% You should have received a copy of the GNU General Public License along with this program; if not,
% write to the Free Software Foundation, Inc., 59 Temple Place - Suite 330, Boston, MA 021110-1307, USA.
%
%%%%%%%%%%%%%%%%%%%%%%%%%%%%%%%%%%%%%%%%%%%%%%%%%%%%%%%%%%%%%%%%%%
%
% use PDFLatex to compile this
%

\documentclass[12pt,a4paper]{report}

% our own flow_doc.sty
\usepackage{flow_doc}

\usepackage{rotating}
\usepackage{pdflscape}
\usepackage{amssymb}
\usepackage{amsmath}
\usepackage{array}
\usepackage{longtable}
\usepackage[usenames,dvipsnames]{color}   %colors
\usepackage{colortbl}   %colorful tables
\usepackage{tabularx}
\usepackage{graphicx} %[dvips]
\usepackage{cooltooltips}

%these two can be found in caption package
\usepackage{caption}
\usepackage{subcaption}

\usepackage[numbers]{natbib}

\usepackage{fancyvrb}   % extended verbatim environments (for examples of IO files)

\usepackage{multicol}

\newcommand{\vari}[1]{{\it #1}}
\newcommand{\ditem}[2]{\item[\vari{#1} {\tt #2}]}
\newenvironment{fileformat}{\tt\begin{flushleft}}{\end{flushleft}}
%
%% ini table environment
\newcommand{\key}[1]{{\tt #1 }}
\newcommand{\type}[1]{{\bf #1}}
%
\newenvironment{initable}[1]{%
        \vspace{4ex}
        \noindent
        Section: \textbf{[#1]}\\
        \begingroup
        %%
        %% internal commands of initable environment
        %%
       \newcommand{\br}{\hfill\break}
        %%
        \renewcommand{\arraystretch}{1.4}
        \renewcommand{\tabcolsep}{2mm}
        \small
        \baselineskip 3ex
        %\begin{longtable}{@{}lp{5cm}p{5cm}p{9cm}}%
        \tabularx{\textwidth}{l>{\centering}p{2cm}>{\raggedright}p{2cm}>{\raggedright\arraybackslash}X}%
        %\renewcommand{\\}{\\[3ex]}%
        \hline\hline
        KEY & TYPE & DEFAULT & DESCRIPTION \\%\endhead
        \hline\hline
}{%
        %\end{longtable}
        \endtabularx
        \endgroup
}

%%%%%%%%%%%%%%%%%%%% specific math macros
\def\prtl{\partial}
\def\vc#1{\mathbf{\boldsymbol{#1}}}     % vector
\def\tn#1{{\mathbb{#1}}}    % tensor
\def\abs#1{\lvert#1\rvert}
\def\Abs#1{\bigl\lvert#1\bigr\rvert}
\def\div{{\rm div}}
\def\Lapl{\Delta}
\def\grad{\nabla}
\def\Real{{\mathbf R}}
\def\d {\,{\rm d}}
%% ini_table members


%paths to images
\def\fig{figures}
\def\test_fig{test_graphics}

%%%%%%%%%%%%%%%%%%%%%%%%%%%%%%%%%%%%%%%%%%%%%%%%%%%%%%%%%%%%%%%%%%%%%%%%%%%%%%%%%%%%%%%%%%%%% BEGIN DOCUMENT
%% set specific page layout
\addtolength{\textwidth}{2cm}
\addtolength{\hoffset}{-1.5cm}
\addtolength{\textheight}{4cm}
\addtolength{\voffset}{-2.5cm}
\begin{document}

%%% remove comment delimiter ('%') and select language if required
%\selectlanguage{spanish} 
\thispagestyle{empty}
\begin{center}
\noindent 
\textbf{\LARGE{
  Technical university of Liberec
}}

\vspace{2ex}
\textbf{\LARGE{
  Faculty of mechatronics, informatics\\
  and interdisciplinary studies
}}

\vspace{160pt}

\textbf{\Huge{
Flow123d
}}

\vspace{1cm}
\textbf{\Large{
\input{flow_version}
}}

\vspace{1cm}

\textbf{\Large{
Documentation of file formats \\
and brief user manual.
}}

\vspace{9cm}




\noindent \textbf{\Large{Liberec, 2013}}

\vspace{1cm}
\pagebreak
\end{center}

\noindent
{\bf Authors} (of version 1.7.1)

\vspace{3ex}    
\noindent
Jan B\v rezina, Jan Stebel, Ji\v r\' i Hn\' idek, David Flanderka, Pavel Exner, Luk\' a\v s Zedek

\vspace{3cm}
\noindent
{\bf Acknowledgement}

\vspace{3ex}
\noindent This work was supported by the Technology Agency of the Czech Republic under
the project no. TA01021331.

\pagebreak
\noindent

\tableofcontents
\pagebreak
%\setcounter{page}{2}

\parindent=0pt
\parskip=1ex

\chapter{Quick start}

Flow123D is a software for simulation of water flow, reactionary solute transport and heat transfer in a heterogeneous 
porous and fractured medium. In particular it is suited for simulation of underground processes in a granite rock massive.
The program is able to describe explicitly processes in 3D medium, 2D fractures, and 1D channels and exchange between 
domains of different dimensions. The computational mesh is therefore a collection of tetrahedra, triangles and line segments.

The water flow model assumes a saturated medium described by the Darcy law. For discretization, we use lumped mixed-hybrid finite element method.
We support both steady and unsteady water flow. The water flow model can be sequentially coupled with two different models for a solute transport or with a heat transfer model.

The first solute transport model can deal only with pure advection of several substances without any diffusion-dispersion term. It uses 
explicit Euler method for time discretization and finite volume method for space discretization and operator splitting method to 
couple with various processes described by the reaction term. The reaction term can treat any meaningful combination of the dual porosity, adsorptions, decays and linear reactions.
Alternatively, one can use interface to the experimental SEMCHEM package for more complex geochemistry.

The second solute transport model describes general advection with hydrodynamic dispersion for several substances. It uses implicit Euler method for time discretization and discontinuous Galerkin method of
the first, second or third order for the discretization in space. Currently there is no support for reaction term, the operator splitting approach (although it is not suited for implicit time schemes) 
is planned for the next version.

The heat transfer model assumes equilibrium between temperature of the rock and the fluid phase. It uses the same numerical scheme as the second transport model.

The program support output of all input and many output fields into two file formats. You can use file format of GMSH mesh generator and post-processor 
or you can use output into widely supported VTK format. In particular we recommend Paraview software for visualization and post-processing of the VTK data.

The program is implemented in C/C++ using essentially PETSC library for linear algebra. All models can run in parallel using MPI environment, however, 
the scalability of the whole program is limited due to serial mesh and serial outputs.


The program is distributed under GNU GPL v. 3 license and is available on the project web page:
\url{http://flow123d.github.io}

with sources on the GitHub:
\url{https://github.com/flow123d/flow123d}.

\section{Basic usage}

\subsection{How to run the simulation.}
On the Linux system the program can be started either directly or through a script \verb'flow123d.sh', both placed in the \verb'bin' directory of the installation 
package or of the source tree. When started directly, e.g. by the command
\begin{verbatim}
  > flow123d -s example.con
\end{verbatim}
the program requires one argument after switch \verb'-s' which is the name of the principal input file. Full list of possible command line arguments is as follows.

%  --help                  produce help message
%  -s [ --solve ] arg      Main input file to solve.
%  -i [ --input_dir ] arg  Directory for the ${INPUT} placeholder in the main 
%                          input file.
%  -o [ --output_dir ] arg Directory for all produced output files.
%  -l [ --log ] arg        Set base name for log files.
%  --no_log                Turn off logging.
%  --no_profiler           Turn off profiler output.
%  --full_doc              Prints full structure of the main input file.
%  --JSON_template         Prints description of the main input file as a valid 
%                          CON file.
%  --latex_doc             Prints description of the main input file in Latex 
%                          format using particular macros.


\begin{description}
 \item[{\tt --help}] \hfill\\
        Parameters interpreted by Flow123d. Remaining parameters are passed to PETSC.
 \item[ {\tt -s, --solve} ] \verb'<file>' \hfill\\
 	 Set principal CON input file. All relative paths in the CON file are relative against current directory.
 \item[{\tt -i, --input\_dir}] \verb'<directory>' \hfill\\
 	The placeholder \verb"${INPUT}" %$
  	used in the path of an input file will be replaced by the \verb'<directory>'. Default value is \verb'input'.
 \item[{\tt -o, --output\_dir}] \verb'<directory>' \hfill\\
 	All paths for output files will be relative to this \verb'<directory>'. Default value is \verb'output'.
 \item[{\tt -l, --log}] \verb'<file_name>' \hfill\\
 	Set base name of log files. Default value is \verb'flow123d'. The log files are individual for every MPI process, placed in the output directory. 
 	The MPI rank of the process and the \verb'log' suffix are appended to the base name.
 \item[{\tt --no\_log}] \hfill\\
        Turn off logging.
 \item[{\tt --no\_profiler}] \hfill\\
        Turn off profiler output.
 \item[{\tt --full\_doc}] \hfill\\
        Prints full structure of the main input file.
 \item[{\tt --JSON\_template}] \hfill\\
        Prints a description of the main input file as a valid CON file template.
 \item[{\tt --latex\_doc}] \hfill\\ 
        Prints a description of the main input file in LaTeX format using particular macros.
\end{description}
All other parameters will be passed to the PETSC library. An advanced user can influence lot of parameters of linear solvers. In order to get list of supported options 
use parameter \verb'-help' together with some valid input. Options for various PETSC modules are displayed when the module is used for the first time.


Alternatively, you can use script \verb'flow123d.sh' to start parallel jobs or limit resources used by the program. 
The syntax is as follows:

\begin{verbatim}
  flow123d.sh [OPTIONS] -- [FLOW_PARAMS]
\end{verbatim}
where everything after double dash is passed as parameters to the flow123d binary. The script accepts following options:

\begin{description}
<<<<<<< HEAD
  \item[{\tt -h, --help}] \hfill\\
  	Usage overview.
  \item[{\tt --host}] \verb'<hostname>' \hfill\\
        Default value is the host name obtained by system \verb'hostname' command, this argument can be used to override it. 
        Resulting value is used to select a backend script \verb'config/<hostname>.sh', which describes particular method how to start 
        parallel jobs, usually through some sort of PBS job queue system. If the script is not found, we try to start parallel processes 
        directly on the actual host."
  \item[{\tt -t, --walltime}] \verb'<timeout>' \hfill\\
  	Upper estimate for real running time of the calculation. Kill calculation after {\it timeout} seconds. 
  	Can also be used by PBS to choose appropriate job queue. 
  \item[{\tt -np}] \verb'<number of processes>' \hfill\\
  	Specify number of MPI parallel processes for calculation.
  \item[{\tt -m, --mem}] \verb'<memory limit>' \hfill\\
  	Limits total available memory to \verb'<memory limit>' bytes per process.
  \item[{\tt -n, --nice}] \verb'<niceness>' \hfill\\
  	Change priority of the calculation, higher values means lower priority. See the {\tt nice} command.
  \item[{\tt -ppn}] \verb'<processes per node>' \hfill\\
       Set number of processes started on one node for multicore systems. 
       Number of processes set by \verb'-np' parameter should be divisible by \verb'<processes per node>'.
  \item[{\tt -q, --queue}] \verb'<queue>' \hfill\\
       Select particular job queue on PBS systems. If running without PBS, 
       it redirects stdout and stderr to the file \verb'<queue>.<date>', which appended date and time of the start of the job.
\end{description}

On the windows operating systems, we use Cygwin libraries in order to emulate Linux API.
Therefore you have to keep the Cygwin libraries within the same directory as the program executable.
The Windows package that can be downloaded from project web page contains both the Cygwin libraries
and the mpiexec command for starting parallel jobs on the windows based workstations.
=======
  \item[{\tt -h}] \hfill\\
  	Usage overview.
  \item[{\tt -t}] \verb'<timeout>' \hfill\\
  	Upper estimate for real running time of the calculation. Kill calculation after \verb'<timeout>' seconds. 
  	Can also be used by PBS to choose appropriate job queue. 
  \item[{\tt -np}] \verb'<number of processes>' \hfill\\
  	Specify number of parallel processes for calculation.
  \item[{\tt -m}] \verb'<memory limit>' \hfill\\
  	Limits total available memory to \verb'<memory limit>' bytes.
  \item[{\tt -n}] \verb'<priority>' \hfill\\
  	Change (lower) priority for the calculation. See {\tt nice} command.
  \item[{\tt -r}] \verb'<out file>' \hfill\\
  	Stdout and stderr will be redirected to \verb'<out file>'.
\end{description}

On the Windows system we use Cygwin libraries in order to emulate Linux API.
Therefore you have to keep the Cygwin libraries within the same directory as the program executable.
The Windows package that can be downloaded from project web page contains both the Cygwin libraries
and the {\tt mpiexec} command for starting parallel jobs on the Windows workstations.
>>>>>>> d2ddd423

Then you can start the sequential run by the command:
\begin{verbatim}
  > flow123d.exe -s example.con
\end{verbatim}
or the parallel run by the command:
\begin{verbatim}
  > mpiexec.exe -np 2 flow123d.exe -s example.con
\end{verbatim}
The program accepts the same parameters as the Linux version, but there is no script similar to \verb'flow123d.sh' for the windows operating systems.


\subsection{Tutorial problem}
\subsubsection{CON file format}
The main input file uses a slightly extended JSON file format which together with some particular constructs forms a CON (C++ object notation) file format. 
Main extensions of the JSON are unquoted key names (as long as they do not contain whitespaces), possibility to use \verb'=' instead of \verb':' 
and C++ comments, i.e. \verb'//' for a one line and \verb'/* */' for a multi-line comment. In CON file format, we prefer to call JSON objects ``records'' and we introduce also ``abstract records''
that mimic C++ abstract classes, arrays of a CON file have only elements of the same type (possibly using abstract record types for polymorphism). 
The usual keys are in lower case and without spaces (using underscores instead),
there are few special upper case keys that are interpreted by the reader: \verb'REF' key for references, \verb'TYPE' key for specifing actual type of an abstract record.
For detailed description see Section \ref{sec:CONformat}.

\subsubsection{Geometry}
In the following, we shall provide a commented input for the tutorial problem:
\begin{verbatim}
tests/03_transport_small_12d/flow_vtk.con
\end{verbatim}

We consider a~simple 2D problem with a branching 1D fracture (see Figure \ref{fig:tutorial} for the geometry). To prepare a~mesh file we use the \href{http://geuz.org/gmsh/}{GMSH software}.
First, we construct a~geometry file. In our case the geometry consists of: 
\begin{itemize}
 \item one physical 2D domain corresponding to the whole square
 \item three 1D physical domains of the fracture
 \item four 1D boundary physical domains of the 2D domain
 \item three 0D boundary physical domains of the 1D domain
\end{itemize}
In this simple example, we can in fact combine physical domains in every group, however we use this more complex setting for
demonstration purposes. Using GMSH graphical interface we can prepare the GEO file where physical domains are referenced by numbers, then we use 
any text editor and replace numbers with string labels in such a way that the labels of boundary physical domains start with the dot character. 
These are the domains where we will not do any calculations but we will use them for setting boundary conditions.
Finally, we get the GEO file like this:

\begin{multicols}{2}
{\small
\begin{Verbatim}[numbers=left]
cl1 = 0.16;
Point(1) = {0, 1, 0, cl1};
Point(2) = {1, 1, 0, cl1};
Point(3) = {1, 0, 0, cl1};
Point(4) = {0, 0, 0, cl1};
Point(6) = {0.25, -0, 0, cl1};
Point(7) = {0, 0.25, 0, cl1};
Point(8) = {0.5, 0.5, -0, cl1};
Point(9) = {0.75, 1, 0, cl1};
Line(19) = {9, 8};
Line(20) = {7, 8};
Line(21) = {8, 6};
Line(22) = {2, 3};
Line(23) = {2, 9};
Line(24) = {9, 1};
Line(25) = {1, 7};
Line(26) = {7, 4};
Line(27) = {4, 6};
Line(28) = {6, 3};
\end{Verbatim}
\columnbreak
\begin{Verbatim}[numbers=left, firstnumber=last]
Line Loop(30) = {20, -19, 24, 25};
Plane Surface(30) = {30};
Line Loop(32) = {23, 19, 21, 28, -22};
Plane Surface(32) = {32};
Line Loop(34) = {26, 27, -21, -20};
Plane Surface(34) = {34};
Physical Point(".1d_top") = {9};
Physical Point(".1d_left") = {7};
Physical Point(".1d_bottom") = {6};
Physical Line("1d_upper") = {19};
Physical Line("1d_lower") = {21};
Physical Line("1d_left_branch") = {20};
Physical Line(".2d_top") = {23, 24};
Physical Line(".2d_right") = {22};
Physical Line(".2d_bottom") = {27, 28};
Physical Line(".2d_left") = {25, 26};
Physical Surface("2d") = {30, 32, 34};
\end{Verbatim}
}
\end{multicols}

Notice the labeled physical domains on lines 26 -- 36. Then we just set the discretization step \verb'cl1' and use GMSH to create the mesh file.
The mesh file contains both the 'bulk' elements where we perform calculations and the 'boundary' elements (on the boundary physical domains) where we only set the boundary conditions.

\pagebreak
Having the computational mesh, we can create the main input file with the description of our problem. 
\begin{Verbatim}[numbers=left]
{
  problem = {
    TYPE = "SequentialCoupling", 
    description = "Transport 1D-2D, (convection, dual porosity, sorption)", 
    mesh = {
      mesh_file = "./input/mesh_with_boundary.msh",
      sets = [
          { name="1d_domain", 
            region_labels = [ "1d_upper", "1d_lower", "1d_left_branch" ]
          }
        ]
    },  
\end{Verbatim}
The file starts with a particular problem type selection, currently only the type \verb'SequentialCoupling' is supported, and a textual problem description.
Next, we specify the computational mesh, here it consists of the name of the mesh file and the declaration of one {\it region set} 
composed of all 1D regions i.e. representing the whole fracture. Other keys of the mesh record allow labeling regions given only by numbers, 
defining new regions in terms of element numbers (e.g to have leakage on single element), 
defining boundary regions, and set operations with region sets, see Section \ref{sec:Mesh} for details.

\subsubsection{Flow setting}
Next, we setup the flow problem. We shall consider a flow driven only by the pressure gradient (no gravity),
setting the Dirichlet boundary condition on the whole boundary with the pressure head equal to $x+y$. 
The conductivity will be $k_2=1$ on the 2D domain and $k_1=10$ on the 1D domain.
The fracture width will be $\delta_1=1$ (default value) and the crosswind conductivity between dimensions will have value $1$, which can be achieved by setting the dimensionless parameter $\sigma_2 = \frac{1}{2k_1}=0.05$. 
% These are currently the default values.

\begin{Verbatim}[numbers=left, firstnumber=last]
    primary_equation = {
      TYPE = "Steady_MH", 

      input_fields = [
        { r_set = "1d_domain", conductivity = 10, sigma = 0.05 },
        { region = "2d",       conductivity = 1  },
        { r_set = "BOUNDARY",
          bc_type = "dirichlet",
          bc_pressure = { TYPE="FieldFormula", value = "x+y" }
        }
      ],

      output = {
        output_stream = { REF = "/system/output_streams/0" }, 
        output_fields = [ "pressure_p0", "pressure_p1", "velocity_p0" ]
      }, 
      
      solver = {
        TYPE = "Petsc",
        a_tol = 1e-12,
        r_tol = 1e-12
      }
    }, // primary equation
\end{Verbatim}
On line 14, we specify particular implementation (numerical method) of the flow solver, in this case the Mixed-Hybrid
solver for unsteady problems. On lines 16 -- 23, we set mathematical fields that live on the computational domain as well as those for boundary conditions, we set only the conductivity field since other \hyperlink{IT::DarcyFlowMH-Data}{\tt input\_fields} have appropriate default values.
We use implicitly defined set ``BOUNDARY'' that contains all boundary regions and set there dirichlet boundary condition in terms of the 
pressure head. In this case, the field is not of the implicit type {\tt FieldConstant}, so we must specify the type of the field {\tt TYPE="FieldFormula"}.
See Section \ref{sec:Fields} for other field types. 
On lines 25 -- 28 we specify which output fields should be written to the output stream (that means particular output file, with given format).
Currently, we support only one output stream per equation, so this allows at least switching individual output fields on or off. 
See Section \ref{section_output} for the list of available \hyperlink{DarcyMHOutput::output-fields::B}{\tt output\_fields}.
Notice the reference used on line 26 pointing to the definition of the output streams at the end of the file. Finally, we specify type of the linear solver and its tolerances.



\subsubsection{Transport setting}
We also consider subsequent transport problem with the porosity $\theta = 0.25$ and zero initial concentration. The boundary condition is equal to $1$ and is automatically applied only on the 
inflow part of the boundary. There are also some adsorption and dual porosity models in this particular test case. Adsorption and simple reactions model inputs are particularly described in subsections \ref{subsubsec:sorptions}.%, but we do not discuss this topic here for the sake of simplicity.
%see Section \ref{} for the description. 

\begin{Verbatim}[numbers=left, firstnumber=last]
    secondary_equation = {
      TYPE = "TransportOperatorSplitting", 

      substances = [ "age", "U235" ],
      
      input_fields= [
        { r_set = "ALL",
          init_conc = 0,
          porosity= 0.25
        },
        { r_set = "BOUNDARY",
          bc_conc = 1.0
        }
      ],
      
      reaction_term = {
        TYPE = "DualPorosity",
        
        input_fields= [
          {
            r_set="ALL",
            diffusion_rate_immobile = [0.01,0.01],
            porosity_immobile = 0.25,
            init_conc_immobile = [0.0, 0.0]
          }
        ],
        
        output_fields = [],
        
        reaction_mobile = {
          TYPE = "SorptionMobile",
          solvent_density = 1.0,
          substances = ["age", "U235"],
          molar_mass = [1.0, 1.0],
          solubility = [1.0, 1.0],
          
          input_fields= [
            {
              r_set="ALL",
              rock_density = 1.0,
              sorption_type =  ["linear", "freundlich"],
              isotherm_mult = 0.02, 
              isotherm_other = [0, 0.5]
            }
          ],
          output_fields = []
        },
        reaction_immobile = {
          TYPE = "SorptionImmobile",
          solvent_density = 1.0,
          substances = ["age", "U235"],
          molar_mass = [1.0, 1.0],
          solubility = [1.0, 1.0],
          input_fields = { REF="../../reaction_mobile/input_fields" },
          output_fields = []
        }
      },
      
      output_stream = { REF = "/system/output_streams/1" },

      time = { end_time = 1.0 },
      mass_balance = { cumulative = true }
    } // secondary_equation
  }, // problem
\end{Verbatim}
For the transport problem we use implementation called ``TransportOperatorSplitting'' which stands for an explicit finite volume solver of the convection equation (without diffusion), 
the operator splitting is used for the equilibrium adsorption as well as for the dual porosity model and first order reactions simulation.
On line 39, we set names of transported substances, here it is the age of the water and the uranium 235. On lines 41 -- 49, we set the input fields, in particular the \hyperA{TransportOperatorSplitting::porosity}{\tt porosity} and the initial concentrations 
(one for every substance). However, on line 43 we see only single value since an automatic conversion is applied to turn the scalar zero into the zero vector (of size 2). 
On lines 46 -- 48, we set the boundary fields, namely the concentration on the inflow part of the boundary.
We need not to specify the type of the condition since currently there is only one type for this transport model.
On lines 51 -- 92, we specify the dual porosity and adsorption mechanisms (see comments below).
We also have to prescribe the time setting, here only the end time of the simulation since the step size is determined from the CFL condition; however a smaller time step can be enforced if necessary.

\subsubsection{Sorption settings}\label{subsubsec:sorptions}
The input information for dual porosity and equilibrial sorption are enclosed in the record \hyperA{TransportOperatorSplitting::reaction-term}{\tt reaction\_term}. The type of process is determined by {\tt TYPE="DualPorosity"}. The \hyperA{Sorption::solvent-density}{\tt solvent\_density} is supposed to be constant all over the simulated area. The vector \hyperA{Sorption::substances}{\tt substances} contains the list of soluted substances whose concentrations are concidered to be affected by sorptions. Material characteristics of all the sorbing substances can be defined by vectors \hyperA{Sorption::molar-mass}{\tt molar\_mass} and \hyperA{Sorption::solubility}{\tt solubility}. Elements of the vector {\tt solubility} define the upper bound of an aqueous concentration which can appear, because some substances have limited solubility and if the solubility exceeds this limit they start to precipitate. {\tt solubility} is 
a crucial parameter for solving further described set of nonlinear equations. The parameter \hyperA{Sorption::substeps}{\tt substeps} is important when interpolation is used to search approximative solution of the adsorption problem. It is the number of precomputed points lying on the isotherm. Its default value is $1000$.

The record \hyperA{Sorption::input-fields}{\tt input\_fields} colects information about region specific parameters. Particular region (bulk Physical Entity), where one kind of adsorption takes place, can be specified by its label from gmsh-file. All implemented types of adsorption can take the rock density in region into account. The value of \hyperA{Sorption-Data::rock-density}{\tt rock\_density} can be either constant or specified by {\tt FieldFormula}. The \hyperA{Sorption-Data::sorption-type}{\tt sorption\_type} reperesents the empirically determined isotherm and can have one of four possible values: {\tt \{ "none", "linear", "freundlich", "langmuir" \}}. Linear isotherm needs just one parameter to be given whereas Freundlichs' and Langmuirs' isotherm have two parameters. For further details about mathematical description see Section \ref{sec:sorp_math}. Isothermally described sorption simulation can be used in 
the case of low concentrated solutions without competition between multiple dissolved species.

\subsubsection{Output streams and results}
\begin{Verbatim}[numbers=left, firstnumber=last]
  system = {
    output_streams = [
      {
        file = "test3.pvd", 
        format = { TYPE = "vtk", variant = "ascii" },
        name = "flow_output_stream"
      }, 
      {
        file = "test3-transport.pvd", 
        format = { TYPE = "vtk", variant = "ascii" },
        time_step = 0.1,
        name = "transport_output_stream"
      }
    ]
  }
}
\end{Verbatim}
The end of the input file contains declaration of two output streams, one for the flow problem and one for the transport problem. Currently, we support output into VTK and GMSH data format.
In the output record for time-dependent process we have to specify the {\tt time\_step} (line 110) which determines the frequency of saving.
In Figure \ref{fig:tutorial} one can see the results: the pressure and the velocity field on the left and the concentration of U235 at time $t=0.9$ on the right. Even if the pressure gradient is
the same in the 2D domain and in the fracture, due to higher conductivity the velocity field is ten times faster in the fracture. Since porosity is the same, the substance is transported faster by the fracture and
then appears in the bottom left 2D domain before the main wave propagating solely through the 2D domain.



\begin{figure}
    \centering
    \begin{subfigure}[b]{0.45\textwidth}
        \centering
        \includegraphics[scale=0.4]{\fig/03_flow.pdf}
        % 03_flow.pdf: 508x402 pixel, 72dpi, 17.92x14.18 cm, bb=0 0 508 402
        \caption{Elementwise pressure head\\and velocity field (triangles).}
        \label{fig:tut-flow}
    \end{subfigure}
    ~
    \begin{subfigure}[b]{0.45\textwidth}
        \centering
        \includegraphics[scale=0.4]{\fig/03_trans.pdf}
        % 03_trans.pdf: 509x402 pixel, 72dpi, 17.96x14.18 cm, bb=0 0 509 402
        \caption{Propagation of U235 from the inflow part of the boundary.}
        \label{fig:tut-trans}
    \end{subfigure}
    \caption{Results of the tutorial problem.}
    \label{fig:tutorial}
\end{figure}



% The output files can be either \verb'*.msh' files accepted by the GMSH or one can use VTK format that can be post-processed by Paraview.

In the following chapter we describe mathematical models used in Flow123d.
Then in chapter \ref{chapter:file-formats} we briefly describe structure of individual input files, in particular the main CON file.
The complete description of the CON format is given in chapter \ref{chapter:input-tree-reference}.


\chapter{Mathematical models \\of physical reality}
\label{PhysicalModels}

Flow123d provides models for Darcy flow in porous media as well as for the transport and reactions of solutes. In this section, we describe 
mathematical formulations of these models together with physical meaning and units of all involved quantities. In the first section we present 
basic notation and assumptions about computational domains and meshes that combine different dimensions. In the next section we
derive approximation of thin fractures by lower dimensional interfaces for a general transport process. Latter sections describe details for models of particular
physical processes.

\section{Meshes of mixed dimension}
Common and unique feature of all models in Flow123d is the support of
domains with mixed dimension. 
Let $\Omega_{3} \subset \Real^3$ be an open set representing continuous approximation of porous and fractured medium.
Similarly, we consider a 2D manifold $\Omega_2\subset\overline\Omega_3$, representing 2D fractures and a 1D manifold $\Omega_1\subset \overline\Omega_2$ of 1D channels or preferential paths (see Fig \ref{fig:multi-dim}).
We assume that $\Omega_2$ and $\Omega_1$ are polytopic (i.e. polygonal and piecewise linear, respectively).
For every dimension $d=1,2,3$, we introduce a triangulation $\mathcal{T}_{d}$ of the open set $\Omega_d$
that consists of finite elements $T_{d}^{i},$\ $i = 1,\dots,N_{E}^{d}$.
The elements are simplices, i.e. lines, triangles and tetrahedra, respectively.

\begin{figure}[h]
\centering
\includegraphics[width=10cm]{\fig/ground_fractures}
\caption{
    \label{fig:multi-dim}
    Scheme of a problem with domains of multiple dimensions.
}
\end{figure}

Present numerical methods require meshes satisfying the compatibility conditions
\begin{equation}
        T_{d-1}^i \cap T_d \subset \mathcal{F}_d,   \qquad \text{where } \mathcal{F}_d = \bigcup_{k} \partial T_{d}^{k}
\end{equation}
and
\begin{equation}
        T_{d-1}^i \cap \mathcal{F}_d    \text{ is either $T_{d-1}^i$ or $\emptyset$}    
\end{equation}
for every $i\in\{1,\dots, N_{E}^{d-1}\}$, $j\in\{1,\dots,N_{E}^{d}\}$,  and $d=2,3$. That is, the $(d-1)$-dimensional elements are either between $d$-dimensional elements and
match their sides or they poke out of $\Omega_d$. 

\section{Advection-diffusion processes on fractures}
\label{sc:ad_on_fractures}
In this section, we shall derive a model for a general advection-diffusion process in a domain of mixed dimensions using
simple approximations inspired by the paper \citet{martin_modeling_2005}. Let us consider a fracture as a strip domain 
\[
 \Omega_f \subset [0,\delta] \times \Real^{d-1}
\]
for $d=2$ or $d=3$ and surrounding continuum domains
\[
 \Omega_1 \subset (-\infty,0)\times \Real^{d-1},
 \Omega_2 \subset (\delta,\infty)\times \Real^{d-1}.
\]
Further, we denote by $\gamma_i$, $i=1,2$ the fracture faces common with domains $\Omega_1$ and $\Omega_2$ respectively.
By $x$, $\vc y$ we denote normal and tangential coordinate of a point in $\Omega_f$. 
We consider the normal vector  $\vc n=\vc n_1=-\vc n_2=(1,0,0)^\top$.
An advection-diffusion process is given by equations:
\begin{align}
  \label{eq:fr:continuity}
  \prtl_t w_i + \div \vc j_i &= f_i&&  \text{on } \Omega_i,\ i=1,2,f,\\
  \label{eq:fr:flux}
  \vc j_i &= - \tn A_i\grad u_i + \vc b_i w_i&& \text{on } \Omega_i,\ i=1,2,f,\\
  \label{eq:fr:Dirichlet}
  u_i &= u_f&& \text{on } \gamma_i,\ i=1,2,\\
  \label{eq:fr:Neumann}
  \vc j_i \cdot \vc n &= \vc j_f \cdot \vc n&& \text{on } \gamma_i,\ i=1,2,
\end{align}
where $w_i=w_i(u_i)$ is the conservative quantity and $u_i$ is the principal unknown, $\vc j_i$ is the flux of $w_i$, $f_i$ is the source term,
$\tn A_i$ is the diffusivity tensor and $\vc b_i$ is the velocity field. We assume that the tensor $\tn A_f$ is symmetric positive definite 
with one eigenvector in the direction $\vc n$. Consequently the tensor has the form:
\[
 A_f = \begin{pmatrix} 
            a_n & 0  \\
            0 & \tn A_t
       \end{pmatrix}
\]
Furthermore, we assume that $\tn A_f(x, \vc y)=\tn A_f(\vc y)$ is constant in the normal direction.

Our next aim is to integrate equations on the fracture $\Omega_f$ in the normal direction 
and obtain their approximations on the surface $\gamma=\Omega_f \cap \{x=\delta/2\}$ running through the middle of the fracture. 
For the sake of clarity, we will not write subscript $f$ for quantities on the fracture. 
To make the following procedure mathematicaly correct we have to assume that functions
$\prtl_x w$, $\prtl_x \grad_{\vc y} u$, $\prtl_x \vc b_{\vc y}$ are continuous and bounded on $\Omega_f$. Here and later on 
$\vc b_x=(\vc b \cdot \vc n)\, \vc n$ is the normal part of the velocity field and $\vc b_{\vc y} = \vc b - \vc b_x$ is the tangential part.
The same notation will be used for normal and tangential part of the field $\vc q$.

We integrate \eqref{eq:fr:continuity} over the fracture opening $[0,\delta]$ and use approximations to get
\begin{equation}
    \label{eq:fracture_continuity}
   \prtl_t (\delta W) - \vc j_2 \cdot \vc n_2 - \vc j_1 \cdot \vc n_1 + \div \vc J = \delta F,
\end{equation}
where for the first term, we have used mean value theorem, first order Taylor expansion, 
and boundedness of $\prtl_x w$ to obtain approximation:
\[
    \int_0^\delta w(x,\vc y) \d x=\delta w(\xi_{\vc y}, \vc y) = \delta W(\vc y) + O(\delta^2\abs{\prtl_x w}),
\]
where
\[
    W(\vc y)=w(\delta / 2,\vc y)=w(u(\delta/2,\vc y))=w(U(\vc y)).
\]
Next two terms in \eqref{eq:fracture_continuity} come from the exact integration 
of the divergence of the normal flux $\vc j_x$.
Integration of the divergence of the tangential flux $\vc j_{\vc y}$ gives the fourth term, where we introduced
\[
\vc J(\vc y) = \int_0^\delta \vc j_{\vc y}(x, \vc y) \d x.
\]
In fact, this flux on $\gamma$ is scalar for the case $d=2$. Finally, we integrate the right-hand side to get 
\[
    \int_0^\delta f(x,\vc y) \d x = \delta F(\vc y) + O(\delta^2\abs{\prtl_x f}),\quad F(\vc y)=f(\delta/2,\vc y). 
\]


Due to the particular form of the tensor $\tn A_f$, we can separately integrate tangential and normal
part of the flux given by \eqref{eq:fr:flux}. Integrating the tangential part and using approximations
\[
    \int_0^\delta  \grad_{\vc y} u(x, \vc y) \d x = \delta \grad_{\vc y} u (\xi_{\vc y}, \vc y) 
    = \delta \grad_{\vc y} U( \vc y) + O\big( \delta^2 \abs{\prtl_x\grad_{\vc y} u} \big) 
\]
and
\[
 \int_0^\delta \big(\vc b_{\vc y} w\big)(x, \vc y) \d x 
  = \delta \vc B(\vc y) W(\vc y) + O\big(\delta^2 \abs{\prtl_x(\vc b_{\vc y} w)} \big)
\]
where
\[
  \vc B(\vc y) = \vc b_{\vc y}(\delta/2, \vc y),
\]
we obtain
\begin{equation}
    \label{eq:fracture_darcy}
   \vc J = -\tn A_t \delta \grad_{\vc y} U + \delta \vc B W + O\big(\delta^2(\abs{\prtl_x\grad_{\vc y} u}+\abs{\prtl_x(\vc b_{\vc y} w)})\big).
\end{equation}


So far, we have derived equations for the state quantities $U$ and $\vc J$ on the fracture manifold $\gamma$. In order to
get a well possed problem, we have to prescribe two conditions for boundaries $\gamma_i$, $i=1,2$. To this end, we
perform integration of the normal flux $\vc j_x$, given by \eqref{eq:fr:flux}, separately for the left and right half of the fracture.
Similarly as before we use approximations
\[
 \int_0^{\delta/2} \vc j_x \d x = (\vc j_1 \cdot \vc n_1)\frac{\delta}{2} + O(\delta^2 \abs{\prtl_x \vc j_x})
\]
and 
\[
 \int_0^{\delta/2} \vc b_x w \d x = (\vc b_1 \cdot \vc n_1)\tilde{w}_1\frac{\delta}{2} + O(\delta^2 \abs{\prtl_x \vc b_x}\abs{w} + \delta^2\abs{\vc b_x}\abs{\prtl_x w})
\]
and their counter parts on the interval $(\delta/2, \delta)$ to get
\begin{align}
    \label{eq:fracture_normal_1}
     \vc j_1 \cdot \vc n_1 &= -\frac{2a_n}{\delta} (U - u_1) + \vc b_1\cdot \vc n_1 \tilde{w}_1\\
    \label{eq:fracture_normal_2}
    \vc j_2 \cdot \vc n_2 &= -\frac{2a_n}{\delta} (U - u_2) + \vc b_2\cdot \vc n_2 \tilde{w}_2
\end{align}
where $\tilde w_i$ can be any convex combination of $w_i$ and $W$. Equations \eqref{eq:fracture_normal_1}  
and \eqref{eq:fracture_normal_2} have meaning of a semi-discretized flux from domains $\Omega_i$ into fracture.
In order to get a stable numerical scheme, we introduce a kind of upwind already on this level using a different convex 
combination for each flow direction:
\begin{align}
   \notag 
   \vc j_i \cdot \vc n_i
       = &-\sigma_i (U - u_i)      \\ 
   \notag
      &+ \big[\vc b_i\cdot \vc n_i\big]^{+} \big(\xi w_i + (1-\xi) W\big)       \\
      \label{eq:fracture_normal}
      &+ \big[\vc b_i\cdot \vc n_i\big]^{-} \big((1-\xi) w_i + \xi W\big), \qquad i=1,2
\end{align}
where $\sigma_i = \frac{2a_n}{\delta}$ is the transition coefficient and the parameter $\xi\in [\frac12, 1]$ can be used to interpolate
between upwind ($\xi = 1$) and central difference ($\xi=\frac12$) scheme. Equations \eqref{eq:fracture_continuity}, \eqref{eq:fracture_darcy}, and
\eqref{eq:fracture_normal} describe the general form of the advection-diffusion process on the fracture and its communication with 
the surrounding continuum which we shall later apply to individual processes.



\input{darcy_flow}

\input{transport_model}

\input{sorpce}

\input{heat}

% TODO: Update numerical topics
% \input{numerical}



%\input{decay}
%\input{semchem}


\chapter{File formats}
\label{chapter:file-formats}
%\section{Input format}
\input{JSON_input}

\input{input_files.tex}

\input{output}
%\input{tso_10} 
%\input{pos_12}   

% TODO: Update description of tests
% \chapter{Test and tutorial problems (WORK IN PROGRESS)}
%  \label{chapter:tests}
%  \input{tests}
% 
%  \chapter{Comparision of versions (WORK IN PROGRESS)}
%  \label{chapter:version_comparision}
%  \input{version_comparision}

\chapter{Main input file reference}
\label{chapter:input-tree-reference}
% support macros

% generated file
\input{input_reference}


\bibliographystyle{abbrvnat}
\bibliography{flow123d_doc.bib}
%%%%%%%%%%%%%%%%%%%%%%%%%%%%%%%%%%%%%%%%%%%%%%%%%%%%%%%%%%%%%%%%%%%%%%%%%%%%%%%%%%%%%%%%%%%%%%%%%%%%%%%%%%%%%%%%%


\end{document}

<|MERGE_RESOLUTION|>--- conflicted
+++ resolved
@@ -271,7 +271,6 @@
 where everything after double dash is passed as parameters to the flow123d binary. The script accepts following options:
 
 \begin{description}
-<<<<<<< HEAD
   \item[{\tt -h, --help}] \hfill\\
   	Usage overview.
   \item[{\tt --host}] \verb'<hostname>' \hfill\\
@@ -300,27 +299,6 @@
 Therefore you have to keep the Cygwin libraries within the same directory as the program executable.
 The Windows package that can be downloaded from project web page contains both the Cygwin libraries
 and the mpiexec command for starting parallel jobs on the windows based workstations.
-=======
-  \item[{\tt -h}] \hfill\\
-  	Usage overview.
-  \item[{\tt -t}] \verb'<timeout>' \hfill\\
-  	Upper estimate for real running time of the calculation. Kill calculation after \verb'<timeout>' seconds. 
-  	Can also be used by PBS to choose appropriate job queue. 
-  \item[{\tt -np}] \verb'<number of processes>' \hfill\\
-  	Specify number of parallel processes for calculation.
-  \item[{\tt -m}] \verb'<memory limit>' \hfill\\
-  	Limits total available memory to \verb'<memory limit>' bytes.
-  \item[{\tt -n}] \verb'<priority>' \hfill\\
-  	Change (lower) priority for the calculation. See {\tt nice} command.
-  \item[{\tt -r}] \verb'<out file>' \hfill\\
-  	Stdout and stderr will be redirected to \verb'<out file>'.
-\end{description}
-
-On the Windows system we use Cygwin libraries in order to emulate Linux API.
-Therefore you have to keep the Cygwin libraries within the same directory as the program executable.
-The Windows package that can be downloaded from project web page contains both the Cygwin libraries
-and the {\tt mpiexec} command for starting parallel jobs on the Windows workstations.
->>>>>>> d2ddd423
 
 Then you can start the sequential run by the command:
 \begin{verbatim}

--- conflicted
+++ resolved
@@ -120,11 +120,7 @@
 
 \vspace{1cm}
 \textbf{\Large{
-<<<<<<< HEAD
 version 1.7.0
-=======
-version 1.6.6
->>>>>>> 5e5ae35d
 }}
 
 \vspace{1cm}
@@ -149,21 +145,15 @@
 
 \noindent
 
-<<<<<<< HEAD
-=======
 \tableofcontents
 \pagebreak
 %\setcounter{page}{2}
->>>>>>> 5e5ae35d
 
 \parindent=0pt
 \parskip=1ex
 
 \chapter{Overview}
-<<<<<<< HEAD
-=======
-
->>>>>>> 5e5ae35d
+
 Flow123D is a software for simulation of water flow and reactionary solute transport in a heterogeneous 
 porous and fractured medium. In particular it is suited for simulation of underground processes in a granite rock massive.
 The program is able to describe explicitly processes in 3D medium, 2D fractures, and 1D chanels and exchange between 
@@ -283,6 +273,7 @@
 In the following chapter, we briefly describe structure of individual input files in particular the main INI file. In the last chapter, we describe
 mathematical models and numerical methods used in the Flow123d.
 
+\input{JSON_input}
 
 \chapter{File formats}
 \section{Flow123D ini file format}
@@ -293,871 +284,6 @@
 \input{input_files.tex}
 
 
-<<<<<<< HEAD
-
-
-
-
-
-
-
-
-
-
-
-%%%%%%%%%%%%%%%%%%%%%%%%%%%%%%%%%%%%%%%%%%%%%%%%%%%%%%%%%%%%%%%%%%%%%%%%%%%%%%%%%%%%%%%%%%%%%%%%%%%%%%%%%%%%%%%%%
-
-
-
-\chapter{Input files}
-The input consists of the root input file given as the parameter on the command line and possibly several other 
-files with large input data. In this section we shall describe format of the input files. At first, we specify syntax of
-an extension to the JSON file format. Then we set rules for input of more specific data constructs. We continue by description of general scheme for input of
-boundary conditions and material time-space variable data. And finally, we describe setting of particular equations and their solvers.
-
-The aim of this draft is twofold. First, we want to outline the way how to translate current input file format (in version 1.6.5) into the new one without extending 
-the existing functionality. Second, we want to propose a new way how to input general boundary and material data. Desired features are:
-\begin{itemize}
- \item input simple data in simple way
- \item possibility to express very complex input data 
- \item possibility to generate data automatically, and input very large input sets
- \item input interface that provides uniform access to the data in program independent of the input format
-\end{itemize}
-[ ... something else?]
-
-As this is a draft version there are lot of remarks, suggestions and questions in square brackets. Some keys are marked OBSOLETE, which means that 
-we want to replace them by something else.
-
-\section{Root file format}
-The root input file is in the Humanized JSON file format. That is the JSON file format with few syntax extensions and several semantic rules particular to
-Flow123d. The syntax extensions are
-\begin{enumerate}
-\item You can use one line comments using hash \verb'#'.
-\item The quoting of the keys is optional if they do not contain spaces (holds for all Flow keys).
-\item You can use equality sign \verb'=' instead of colon \verb':' for separation of keys and values in JSON objects.
-\item You can use any whitespace to separate tokens in JSON object or JSON array.
-\end{enumerate}
-The aim of these extensions is to simplify writing input files manually. However these extensions can be easily filtered out and converted to 
-the generic JSON format. (This way it can be also implemented in Flow123d.)
-
-For those who are not familiar with the JSON file format, we give the brief description right here. The full description can be found at
-\url{http://www.json.org/}. However, we use term {\it record} in the place of the {\it JSON object} in order to distinguish {\it JSON object}, 
-which is merely a data structure written in the text, and the {\it C++ object}, i.e. instance of some class. 
-
-\subsection{Humanized JSON}
-The JSON format consists of four kind of basic entities: 
-{\it null} token, {\it true} and {\it false} tokens, {\it number}, {\it string}. {\it Number} is either integer or float point number 
-possibly in the exponential form and {\it string} is any sequence of characters quoted in \verb'""' (backslash \verb"\" is used as escape character and 
-Unicode is supported, see full specification for details). 
-
-In the following, we mean by white space characters:
-space, tab, and new line. In particular the newline character (outside of comment or quoting) is just the white space character without any special meaning.
-
-The basic entities can be combined in composed entities, in a {\it record} or in an {\it array}. The {\it record} is set of assignments enclosed in the curly brackets
-\begin{verbatim}
-{
-	#basic syntax
-	"some_number":124, 
-	"some_string":"Hallo",
-	"some_subrecord":{},
-	"some_array":[],
-	
-	#extended syntax
-	non_quoted_key_extension=123,
-	separation_by_whitespace="a" sbw_1="b"
-	sbw_2="c"
-}
-\end{verbatim}
-One assignment is a pair of the {\it key} and the {\it value}. {\it Key} is {\it string} or token matching regexp\\
-\verb'[a-zA-Z_][a-zA-Z_0-9]*'.
-{\it Value} is basic or composed entity.
-The key and the value are separated by the colon (generic syntax) or equality sign (extended syntax). Pairs are separated by a comma (generic syntax) or 
-sequence of white space characters (extended syntax). The values stored in the record are accessed through the keys like in an associative array. Records are usually used for initialization of corresponding classes.
-
-The second composed entity is the {\it array} which is sequence of (basic or composed) entities separated by comma (generic syntax) or whitespace sequence 
-(extended syntax) and enclosed in the square brackets. 
-The values stored in the array are accessed through the order. The Flow reader offers either initialization of a container from JSON array or
-a sequential access. The latter one is the only possible access for the included arrays, which we discuss later.
-
-On any place out of the quoted string you can use hash mark \verb'#' 
-to start a one line comment. Everything up to the new line will be ignored and replaced by single white space.
-
-[What about multiple line strings? (Should be allowed)]
-
-\subsection{Special keys}
-Apart from small extensions of JSON syntax, we impose further general rules on the interpretation of the input files by Flow123d reader.
-First, the capital only keywords  
-have a special meaning for Flow JSON reader. On the other hand, we use only small caps for keys interpreted through the reader.
-The special keywords are:
-\begin{description}
-
-\item[TYPE]:\\ 
-\begin{verbatim}
-TYPE= <enum>
-\end{verbatim}
-The \verb'<enum>' is particular semantic construct described later on. 
-When appears in the record, it specifies which particular class to instantiate. This only has meaning if the record initializes
-an abstract class. In consistency with the source code, we shall call such records {\it polymorphic}. 
-
-
-In fact we consider
-that every record is of some {\it type} at least implicitly. The {\it type} of the record is specification of the keys that are
-interpreted by the program Flow123d. At some places the program assumes a record of specific {\it type} so you need not to specify 
-\verb'TYPE' key in those records.
-
-\item[INCLUDE\_RECORD]:\\
-This is a simple inclusion of another file as a content of a record:
-\begin{verbatim}
-{
-	INCLUDE_RECORD = "<file name>"
-}
-\end{verbatim}
-
-\item[INCLUDE\_ARRAY]:\\
-\begin{verbatim}
-array=
-{
-	INCLUDE_ARRAY = "<file name>"
-	FORMAT = "<format string>"
-}	
-\end{verbatim}
-The reader will substitute the include record by a sequentially accessible array. The file has fixed number of 
-space separated data fields on every line. Every line becomes one element in the array of type record. Every line forms a 
-record with key names given by the \verb'<format string>' 
-and corresponding data taken form the line.
-
-The key difference compared to regular JSON arrays is that included arrays can be accessed only sequentially 
-within the program and thus we minimize reader memory overhead for large input data. The idea is to translate raw data into structured
-format and use uniform access to the data.
-
-Basic syntax for format string could be an array of strings --- formats of individual columns.
-Every format string is an address of key that is given the column. Onother possibility is to give an arbitrary 
-JSON file, where all values are numbers of columns where to take the value.
-
-[\dots better specify format string]
-
-
-[Possible extensions:
-- have sections in the file for setting time dependent data
-- have number of lines at the beginning
-- have variable format
-- allow vectors in the 'line records']
-
-\item[REFERENCE]:\\
-\begin{verbatim}
-time_governor={
-  REF=<address>
-}
-\end{verbatim}
-This will set key \verb'time_governor' to the same value as the entity specified by the address.
-The address is an array of strings for keys and integers for indices.
-The address can be absolute or relative identification of an entity. The relative address is relative to the entity in which the reference record is contained.
-One can use string \verb'".."' to move to parent entity and string \verb'"//"' to move to the root record of current file.
-Indices in address starts from 0.
-
-For example assume the file
-\begin{verbatim}
-mesh={
-	file_name="xyz"
-}
-array=[
-	{x=1, y=0}	 
-	{x=2, y=0}
-	{x=3, y=0}
-]		
-outer_record={
-	output_file="x_out"
-	inner_record={
-		output_file={REF=["..","output_file"]} 	# value "x_out"
-	}
-	x={REF="/array/2/x"}					# value "3"
-	f_name={REF=["//","mesh","file_name"]}			# value "xyz"
-}	
-\end{verbatim}
-
-Concept of addres should be better explained and used consistently in reader interface.
-\end{description}
-
-\subsection{Semantic rules}
-
-\subsubsection{Implicit creation of composed entities}
-Consider that there is a {\it type} of record in which all keys have default values (possibly except one). Then the specification
-of the record {\it type} can contain a {\it default key}. Then user can use the value of the {\it default key} instead of the whole record.
-All other keys apart from the {\it default key} will be initialized by default values. 
-This allows to express simple tasks by simple inputs but still make complex inputs possible. 
-In order to make this working, developers should provide default values everywhere it is possible.
- 
-Similar functionality holds for arrays. If the user sets a non-array value where an array is expected the reader provides an array with a unique element holding the given value.
-See examples in the next section for application of these two rules.
-
-
-
-\subsubsection{Enum construct}
-Enum values can be integers or strings from particular set. Strings should be preferred for manual creating of input files, while 
-the integer constants are suitable for automatic data preparation. 
-
-The input reader provides a way how to define names of members of an enum class and then 
-initialize this enum class from input file.  [Need better description]
-
-\subsubsection{String types}
-For purpose of this documentation we distinguish several string types with particular purpose and treatment. Those are:
-\begin{description}
-\item[input filename] This has to be valid absolute or relative path to an existing file. 
-The string can contain variable \verb'${INPUT}' %$
-which will be replaced by path given at command line through parameter \verb'-i'.
-
-[In order to allow input of  time dependent data in individual files, we should 
- have also variable \verb'${TIME\_LEVEL}' %$
- From user point of view this is not property of general input filename string, however
- in implementation this should be done in the same way as \verb'${INPUT}'.
-]
- 
-[? Shall we allow both Windows and UNIX slashes?]
-
-[Developers should provide default names to all files. ]
-
-\item[output filename] This has to be relative path. The path will be prefixed by
-the path given at command line through the parameter \verb'-o'.
-In some cases the path will be also postfixed by extension of particular file format.
-
-\item[formula] Expression that will be parsed and evaluated runtime. Documentation of particular key should provide 
-variables which can appear in the expression, however in general it can be function of the space coordinates $x$, $y$, $z$ and possibly also 
-function of time $t$. For full specification of expression syntax see documentation of FParser library:
-\url{http://warp.povusers.org/FunctionParser/fparser.html\#literals}
-
-\item[text string] Just text without particular meaning.
-\end{description}
-
-\subsubsection{Record types}
-A record type like particular definition of a class (e.g. in C++). One record type serves usually for initialization of 
-one particular class. From this point of view one record type is set of keys that corresponding class can read.
-
-For purpose of this manual the record type is given by specification of record's keys, their types, default values and meanings.
-In the next two sections, we describe all record types that forms input capabilities of Flow123d. Description of a record type 
-has form of table. Table heading consists of the name of the record type. Then for every key we present name, type of the value,
-default value and text description of key meaning. Type of the value can be record type, array of record types, double, integer, enum or 
-string type. Default value specification can be:
-\begin{description} 
- \item[none] No default value given, but input is mandatory. You get an error if you don't set this key.
- \item[null] \verb'null' value. No particular default value, but you need not to set the key. Usually means feature turned off.
- \item[explicit value] For keys of type: string, double, integer, or enum, the default value is explicit value of this type.
- \item[type defaults] For keys of some record type we let that record to set its default values.
-\end{description}
-
-[? polymorphic record types]
-
-
-\section{Record types for input of data fields}
-
-
-\newenvironment{recordtype}[2]
-{\par
- \vskip 2ex
- \noindent%
- record type: {\bf #1}#2
- \par%
- \vskip 0.5ex
- \hrule%
- \vskip 0.3ex
- \hrule
- \begingroup%records of steady field type which we describe right now 
-  \addtolength{\leftskip}{3em}%
-  %
-  \gdef\keyitem##1##2##3{%
-    \par
-    \vskip 0.3ex
-    %\hrule%
-    \noindent%
-    \hspace{-3em}{\bf\tt ##1} = {\it \textless ##2\textgreater} \hfill \makebox[0.4\textwidth][l]{DEFAULT: {##3}\hfil}%
-    \par
-  }%
-}{%
-  \vskip 0.7ex  
-  \hrule%
-  \vskip 0.5ex
-  \endgroup%
-}
-
-\def\enumhead#1{
-{\bf #1} enum cases:
-}
-\def\enumitem#1#2{
-  \par{\tt #1=#2 \hspace{2em}}
-}
-
-In this section we describe record types used to describe general time-space scalar, vector, or tensor fields
-and records for prescription of boundary conditions. Since one possibility how to prescribe input data fields is by 
-discrete function spaces on computational mesh, we begin with mesh setting.
-
-\subsection{Mesh type}
-The mesh record and should provide a mesh consisting of points, lines, triangles and tetrahedrons in 3D space and further
-definition of boundary segments and element connectivity.
-
-\begin{recordtype}{Mesh}{}
-
-\keyitem{file}{input filename}{mesh.msh}
-The file with computational mesh in the ASCII GMSH format.\\
-\url{http://geuz.org/gmsh/doc/texinfo/gmsh.html#MSH-ASCII-file-format}
-
-\keyitem{boundary\_segments}{array of boundary segments}{null optional}
-The set of 0,1, or 2 dimensional boundary faces of the mesh should be partitioned into boundary segments in order to prescribe unique boundary condition 
-on every boundary face. 
-The segments numbers are assigned to boundary faces by iterating through the array. Initially every boundary face has segment number $0$. 
-Every record in the array use ``auxiliary'' physical domains, elements or direct face specification to specify some set of boundary faces. The new segment number
-is assigned to each face in the set, possibly overwriting previous value.
-
-Physical domains or its parts that appears in the boundary segment definitions are removed form the computational mesh, however, the element
-numbers of removed elements are stored in the corresponding boundary face and can be used to define face-wise approximations of functions with 
-support on the boundary.
-
-\keyitem{neighbouring}{input file name}{neigbours.flw}
-This should be removed as soon as we integrate ngh functionality into flow.
-\end{recordtype}
-
-\begin{recordtype}{Boundary segment}{}
- \keyitem{index}{integer}{index in outer array}
- The index of boundary segment can be used later to prescribe particular type of boundary condition on it.
- Indices must be greater or equal to $1$ and should form more or less continuous sequence. The zero boundary segment is reserved for remaining part
- of the boundary. By default we assign indices to boundary segments according to the order in their array in mesh, i.e. index (counted form $0$) plus $1$.
- \keyitem{physical\_domains}{array of integers}{null optional}
- Numbers of physical domains which form the boundary segment. All elements of these physical domains will be removed from actual computational mesh.
- \keyitem{elements}{array of integers}{null optional}
- The array contains element numbers which should be removed from computational mesh and added to boundary segment.
- \keyitem{sides}{array of integer pairs}{null optional}
- The array contains numbers of elements which outer faces will be added to the boundary segment or pairs $[element, side\_on\   _element]$ 
- identifying individual faces that will be added to the boundary segment.
-\end{recordtype}
-
-\subsection{Time-space field type}
-A general time and space dependent, scalar, vector, or  tensor valued function is given by array
-of {\it steady field data}, i.e. time slices. The time slice contains array of {\it space functions}
-for individual materials. Then, the {\it space function} can by either analytical (given by formula)
-or numerical, given by type of discrete space and array of {\it elemental functions}. {\it Elemental function} is
-just array of values for every degree of freedom on one element.
-
-The function described by this type is tensor values in general and dimensions of this tensor should be 
-specified outside of the function data. For example in description of Transport record type you should specify that function
-for initial condition is vector valued with vector size equal to number of substances. It is like template for Time-space field
-type parametrized by shape of the value tensor given by number of lines $N$ and columnes $N$.
-
-
-\begin{recordtype}{Steady field data}{}
-\keyitem{time}{double}{-Inf}
-  Start time for the spatial filed data. 
-\keyitem{time\_interpolation}{enum}{constant}
-  \enumhead{time interpolation}
-  \enumitem{constant}{0} Keeps constant data until next time cut.
-  \enumitem{linear}{1} Linear interpolation between current time cut and the next one.
-\keyitem{materials}{array of Steady spatial functions}{null optional}
-\end{recordtype}
-
-\begin{recordtype}{Space function}{}
-\keyitem{material}{integer}{0}
-Material filter. The function has nonzero value only on elements with given material number. 
-Function with filter $0$ takes place for all materials where no function is set.
-
-\keyitem{analytic}{multi-array of function formulas}{null optional}
-The shape of the multi-array is given by 
-rank of the value of the function. Since formula parser can deal only with scalar functions, we
-have to specify individual members of resulting tensor. Formulas can contain variables $x$, $y$, $z$, and $t$. 
-The formula is used until the next time slice and is evaluated for every solved time step (can depend on equation).
-
-Instead of constant formulas one can use double values.
-Usage of formulas or doubles need not to be uniform over the tensor.
-
-
-\keyitem{numeric\_type}{enum}{None}
-  \enumhead{FE space}
-  \enumitem{None}{0} Use analytic function.
-  \enumitem{P0}{1} Zero order polynomial on element.
-
-Currently we support only P0 base functions for data.
-
-\keyitem{numeric}{array of element functions}{empty array}
-Usually, this element-wise array should by included from an external file through \verb'INCLUDE_ARRAY' construct.
-
-\end{recordtype}
-
-\begin{recordtype}{Element function}{}
-\keyitem{element\_id}{integer}{null optional}
-Element ID in the mesh. By default the element is 
-identified by the index in the array of element function.
-
-\keyitem{values}{multi-array of doubles}{null mandatory}
-Values for degrees of freedom of the base functions on the element. Currently we support 
-only P0 functions which are given by value in the barycenter of the element. 
-In general the value can be tensor, i.e. array of arrays of doubles.
-However, in accordance to simplification rules, you can use only array of doubles for 
-vector functions or mere double for scalar functions.
-\end{recordtype}
-
-[ tensor/vector valued element function should be given also as simple array of DOF values. But
-  we have to provide ordering of tensor products of FE spaces]
-
-[ As follows from next examples, there is no way how to simply set simply tensors.  We can introduce automatic conversion form scalar to  vector (constant vector) and vector to tensor 
-(diagonal tensor). ]
-
-[ we should also allow 'in place' array includes to simplify material tables etc.]
-
-[How to allow parallel input of field data?]
-
-[Should be there explicit mesh reference in the field specification?]
-
-
-Examples:
-\begin{verbatim}
-constant_scalar_function = 1.0
-# is same as
-constant_scalar_function = {
-  time = -Inf,
-  time_interpolation= constant,
-  materials = [
-    {
-      rank=0
-      numeric_type=None
-      analytic=1.0       # the only key withou default value
-    }
-  ]
-}
-
-conductivity_tensor = 
-  [{ material = 1,
-     rank = 2,
-     analytic = [[1.0, 0.0, 0.0], [0.0, 1.0, 0.0], [0.0, 0.0, 1.0]]
-   },
-   { material = 2,
-     rank = 2,
-     analytic = [[10.0, 0.0, 0.0], [0.0, 10.0, 0.0], [0.0, 0.0, 10.0]]
-   }
-  ]
- 
-\end{verbatim}
-
-\subsection{Boundary conditions}
-Input of boundary conditions is similar to the Time-space fields. For description of one time slice we have 
-type {\it steady boundary data}. This contains array of {\it boundary conditions} for individual boundary segments. 
-{\it Boundary condition} is given by type and parameters that are analytic or numeric functions. However, numeric functions
-are considered only on boundary elements.
-
-\begin{recordtype}{steady boundary data}{}
-\keyitem{time}{double}{0.0}
-Time when the BC should be applied.
-\keyitem{bc}{array of boundary conditions}{empty} 
-\end{recordtype}
-
-\begin{recordtype}{boundary condition}{}
- \keyitem{boundary\_segment}{integer}{0}
-  Boundary segment where the boundary condition will be applied.
- \keyitem{bc\_type}{enum}{dirichlet}
-  Currently there are just three types of boundary condition common to all equations, 
-  but some equations can implement some specific boundary conditions. Common boundary condition  types are
-  \enumhead{BC types}
-  \enumitem{dirichlet}{0}
-  \enumitem{neumann}{1}
-  \enumitem{newton}{2} (also known as Robin boundary condition)
-
-
-\keyitem{value}{space function}{type defaults}
-Prescribed value for Dirichlet boundary condition and Newton boundary condition, the normal flux for the Neumann boundary condition.
-Key \verb'material' of {\it space function} is irrelevant.
-
-\keyitem{mean\_value}{scalar or vector constant}{0}
-Prescribes flux for Neumann boundary condition by total flux over the boundary segment. If both {\it value} and {\it mean\_value} keys
-are set, we use only {\it value} key. 
-[How this interact with fracture opening?]
-
-
-\keyitem{newton\_coef}{scalar space function}{type defaults}
-Coefficient that appears in the Newton boundary condition. Key \verb'material' of {\it space function} is irrelevant.
-\end{recordtype}
-
-E.g. denoting $u$ the unknown scalar or vector field and $\prtl_n u$ density of the normal flux of this field,
-the meaning of keys \verb'value' and \verb'newton_coef' is following:
-$\vc{v}$ $\grad v$
-\begin{align*}
- u &:= value &&\text{for Dirichlet boundary} \\
- A\grad u \cdot \vc{n} &:= value && \text{for Neumann  boundary} \\
-A\grad u \cdot \vc{n} &:= newton_coef ( u - value ) && \text{for Newton boundary}
-\end{align*}
-
-Specific interpretation of the boundary conditions should be described in particular equations.
-
-[How to allow both analytic  and numerical functions here?]
-
-[ In order to allow changing BC type in time, the structure has to be: time array of BC segments array of BC type with data
-alternatively we can have just one array of BC patches, where one patch has: time, BC segment, BC type, BC data
-patches with non monotone time will be scratched]
-
-[need vector valued Dirichlet (and Neuman, and Newton) for Transport boundary conditions]
-
-[More examples...]
-
-
-\section{Other record types recognized by Flow123d}
-
-\subsection{Record types not related to equations}
-
-\begin{recordtype}{Root record}{}
-  \keyitem{system}{system type}{type defaults}
-  Record with application setting.
-  \keyitem{problem}{problem type}{null mandatory}
-  Record with numerical problem to solve. 
-  \keyitem{material}{input filename}{material.flw}
-    Old material file still used for initialization of data fields in equations. 
-    This should be replaced by material database type. Then certain input data fields in equations can be 
-    constructed from material informations. Main obstacle are various adsorption algorithms depending on material number.
-\end{recordtype}
-
-Only these  keys are recognized directly at main level, however you can put here your own keys and then reference
-to them. For example \verb'mesh' is part of problem type record, but you can put it on the main level and use reference 
-inside \verb'problem'. 
-
-[Should we put problem record to the main level?]
-
-[Should we provide ``material database''? Possibility to specify properties of individual materials and use them to construct
- field data for equations.]
-
-\begin{recordtype}{System}{}
-\keyitem{pause\_after\_run}{bool}{no}
-Wait for press of Enter after run. Good for Windows users, but dangerous for batch computations. 
-Should be rather an command-line option.
-\keyitem{verbosity}{bool}{no}
-Turns on/off more verbose mode. 
-\keyitem{output\_streams}{output stream}{null optional}
-One or more output data streams.
-There are two predefined output streams:
-
-
-vtk ascii stream:
-\begin{verbatim}
-{
-  name="dafault_vtk_ascii"
-  file="flow_output"
-  type="vtk_ascii"
-}
-\end{verbatim}
-
-GMSH ascii stream:
-\begin{verbatim}
-{
-  name="dafault_gmsh_ascii"
-  file="flow_output"
-  type="gmsh_ascii"
-}
-\end{verbatim}
-
-\end{recordtype}
-
-Possibly here could be variables for check-pointing, debugging, timers etc.
-
-\begin{recordtype}{Output stream}{}
- \keyitem{name}{string}{null mandatory}
-  Name of the output stream. This is used to set output stream for 
-  individual output data. 
- \keyitem{file}{output filename string}{stream name}
-  File name of the output file for the stream. The file name should be without extension, the correct extension
-  will be appended according to the format type.
- \keyitem{format}{enum}{vtk\_ascii}
-   \enumhead{output format}
-   \enumitem{vtk\_ascii}{0} 
-   \enumitem{gmsh\_ascii}{1}
- \keyitem{precision}{integer}{8}
- Number of valid decadic digits to output floating point data into the ascii file formats.
- \keyitem{copy\_file}{output filename string}{null optional}
- Optionally one can set copy file to output data into to different file formats.
- \keyitem{copy\_format}{enum}{null optional}
- \keyitem{copy\_precision}{integer}{8}
-\end{recordtype}
-
-
-\subsection{Equation related record types}
-Up to now there is only one problem type: \verb'TYPE=sequential\_coupling', 
-but in near future we should introduce full coupling e.g. for density driven flow.
-
-The {\emph sequential coupling problem} has following keys:
-\begin{recordtype}{Sequential coupling}{ implements {\it Problem type} }
-\keyitem{description}{string}{null optional}
-Short text description of solved problem. Now it is only reported on the screen, but could be 
-written into output files or used somewhere else.
-%
-\keyitem{mesh}{mesh type}{type defaults}
-The computational mesh common for both coupled equations.
-%
-\keyitem{time\_governor}{time governor type}{type defaults}
-Common time governor  setting.
-[ Future: allow different setting for each equation]
-%
-\keyitem{primary\_equation}{darcy flow type}{type defaults}
-Independent equation.
-%
-\keyitem{secondary\_equation}{transport type}{null optional}
-Equation with some data dependent on the primary equation.
-\end{recordtype}
-
-\begin{recordtype}{Time governor}{}
-\keyitem{init\_time}{double}{0.0}
-Time when an equation starts its simulation.
-\keyitem{time\_step}{double}{1.0}
-Initial time step.
-\keyitem{end\_time}{double}{1.0}
-End time for an equation. 
-\end{recordtype}
-
-This record type should initialize \verb'TimeGovernor' class, but there are still questions about steady TimeGovernor and 
-if we allow user setting for other parameters.
-
-There are three subtypes {\it steady saturated MH}, {\it unsteady saturated MH}, {\it unsteady saturated LMH}
-The common keys are:
-
-\begin{recordtype}{Darcy flow}{(abstract type)}
-\keyitem{TYPE}{enum}{}
-  There are three implementations of Darcy flow. Most keys are common but unsteady solvers accept some extra keys.
-  \enumhead{darcy flow type}
-  \enumitem{steady\_MH}{0}
-  \enumitem{unsteady\_LMH}{1}
-  \enumitem{unsteady\_MH}{2}
-\keyitem{sources}{time-space field}{0} Density of water sources. Scalar valued field (1x1 tensor).
-\keyitem{sources\_file}{input file name}{null optional}
-File with sources in old format. (OBSOLETE)
-%
-\keyitem{coef\_tensor}{tensor steady field}{1.0}
-Conductivity 3x3 tensor. [Should be always 3x3 and then restricted on 2d and 1d fractures.]
-\keyitem{boundary\_condition}{array of steady boundary data}{null mandatory} 
-New scheme for setting boundary conditions.
-\keyitem{boundary\_file}{input file name}{null mandatory}
-File with boundary conditions in old format. (OBSOLETE)
-%
-\keyitem{solver}{solver type}{type defaults}
-\keyitem{n\_schurs}{integer}{2}
-Number of Schur complements to make. Valid values are 0,1,2.
-%
-\keyitem{output}{darcy flow output type}{typ defaults}
-This is just sub record to separate output setting. 
-%
-\keyitem{initial}{steady data type}{null mandatory}
-Initial condition. Scalar valued field (1x1 tensor). (for unsteady only)
-\keyitem{initial\_file}{input file name}{null mandatory}
-File with initial condition in old format. (OBSOLETE)
-%
-\keyitem{storativity}{steady data type}{null mandatory}   
-Storativity coefficient. Scalar valued field (1x1 tensor). (for unsteady only)
-\end{recordtype}
-
-\begin{recordtype}{Darcy flow output}{}
-\keyitem{save\_step}{double}{null optional}
-Time step between outputs.
-\keyitem{output\_times}{array of doubles}{null optional}
-Force output in prescribed times. Can be combined with regular otuptu given by \verb'save_step'.
-\keyitem{velocity\_p0}{output stream name}{default\_vtk\_ascii}
-\keyitem{pressure\_p0}{output stream name}{default\_vtk\_ascii}
-\keyitem{pressure\_p1}{output stream name}{default\_vtk\_ascii} 
-\end{recordtype}
- 
-
-
-\subsection{Solver type}
-\begin{recordtype}{Solver type}{ (abstract)}
- \keyitem{TYPE}{enum}{petsc}
- \enumhead{solver types}
- \enumitem{petsc}{0} Use any PETSc solver for MPIAIJ matrices.
- \enumitem{bddc}{1} Use BDDC solver (need not to work with every equation).
- %
- \keyitem{accuracy}{double}{solvers defaults}
- Absolute residual tolerance. 
- \keyitem{max\_it}{integer}{1000}
- Maximum number of outer iterations.
- \keyitem{parameters}{string}{null optional}
- String with options for PETSc solvers.
- \keyitem{export\_to\_matlab}{bool}{no}
- Save every solved system in matlab format. Useful for debugging and numerical experiments.
- %
-\end{recordtype}
-
-
-\subsection{Transport type}
-\begin{recordtype}{Transport type}{}
- \keyitem{sorption}{bool}{no}
- \keyitem{dual\_porosity}{bool}{no}
- \keyitem{transport\_reactions}{bool}{no}
- What kind of reactions is this? Age of water?
- %
- \keyitem{reactions}{reaction type}{null optional}
- Currently only Semchem is supported. [Interface to Phreaq ...]
- \keyitem{decays}{array of decays}{null optional}
- \keyitem{substances}{array of strings}{null mandatory}
- Names for transported substances. Number of substances is given implicitly by size of the array.
- %
- \keyitem{initial}{steady data type}{null mandatory}
- Vector valued initial condition for mobile phase of all species. 
- \keyitem{initial\_others}{steady data type}{null optional}
- Tensor valued initial condition for immobile, mobile-sorbed, immobile-sorbed phases and all species. (3 x n\_substances).
- [alternatively have separate key for each phase]
- \keyitem{initial\_file}{input file name}{null mandatory}
- File with initial condition in old format. (OBSOLETE)
- %
- \keyitem{boundary\_condition}{array of steady boundary data}{null mandatory} 
- New scheme for setting boundary conditions.
- \keyitem{boundary\_file}{input file name}{null mandatory}
- File with boundary condition in old format. (OBSOLETE)
- For time dependent boundary conditions, the filename is postfixed with 
- number of time level.
- \keyitem{bc\_times}{array of doubles}{null optional}
-  Times for changing boundary conditions. If you set this variable, you have to prepare a separate file with boundary conditions for every 
-  time in the list. Filenames for individual time level are formed from BC filename by appending underscore and three digits of time level number, e.g. 
-  {\tt transport\_bcd\_000, transport\_bcd\_001, etc.} (OBSOLETE)
- \keyitem{output}{transport output}{type defaults}  
-
-\end{recordtype}
-
-\begin{recordtype}{Transport output}{}
-\keyitem{save\_step}{double}{null optional}
-Time step between outputs.
-\keyitem{output\_times}{array of doubles}{null optional}
-Force output in prescribed times. Can be combined with regular otuptu given by \verb'save_step'.
-\keyitem{mobile\_p0}{output stream name}{default\_vtk\_ascii}
-\keyitem{immobile\_p0}{output stream name}{default\_vtk\_ascii}
-\keyitem{mobile\_sorbed\_p0}{output stream name}{default\_vtk\_ascii} 
-\keyitem{immobile\_sorbed\_p0}{output stream name}{default\_vtk\_ascii} 
-\keyitem{mobile\_p1}{output stream name}{default\_vtk\_ascii}
-\keyitem{immobile\_p1}{output stream name}{default\_vtk\_ascii}
-\keyitem{mobile\_sorbed\_p1}{output stream name}{default\_vtk\_ascii} 
-\keyitem{immobile\_sorbed\_p1}{output stream name}{default\_vtk\_ascii} 
-\end{recordtype}
-
-\begin{recordtype}{Reaction}{}
-% \key{Output\_precission} & \type{int} & 1 &
-%Number of decimal places written to output file created by Semchem\_module.
-%\\
-%\hline
-%\key{Number\_of\_further\_species} & \type{int} & 0 &
-%Concentrations of these species are not computed, because they are ment to be unexghaustible.
-%\\
-%\hline
-%\key{Temperature} & \type{double} & 0.0 &
-%Temperature, one of state variables of the system.
-%\\
-%\hline
-%\key{Temperature\_Gf} & \type{double} & 0.0 &
-%Temperature at which Free Gibbs Energy is specified.
-%\\
-%\hline
-%\key{Param\_Afi} & \type{double} & 0.0 &
-%Parameter of the Debuy-H\"{u}ckel equation for activity coeficients computation.
-%\\
-%\hline
-%\key{Param\_b} & \type{double} & 0.0 &
-%Parameter of the Debuy-H\"{u}ckel equation for activity coeficients computation.
-%\\
-%\hline
-%\key{Epsilon} & \type{double} & 0.0 &
-%Epsilon specifies relative norm of residuum estimate to stop numerical algorithms used by Semchem\_module.
-%\\
-%\hline
-%\key{Time\_steps} & \type{int} & 1 &
-%Number of transport step subdivisions for Semchem\_module.
-%\\
-%\hline
-%\key{Slow\_kinetics\_substeps} & \type{int} & 0 &
-%Number of substeps performed by Runge-Kutta method used for slow kinetics simulation.
-%\\
-%\hline\\
-%\key{Error\_norm\_type} & \type{string} & "Absolute" &
-%Through wich kind of norm the error is measured.
-%\\
-%\hline\\
-%\key{Scalling} & \type{boolean} & "No" &
-%Type of the problem preconditioning for better convergence of numerical method.
-%\\
-%\hline\\
-%\end{initable}
-%\newpage
-%\begin{initable}{Aqueous\_species}
-%\key{El\_charge} & \type{int} & 0 &
-%Electric charge of an Aqueous\_specie particleunder consideration.
-%\\
-%\hline
-%\key{dGf} & \type{double} & 0.0 &
-%Free Gibbs Energy valid for TemperatureGf.
-%\\
-%\hline
-%\key{dHf} & \type{double} & 0.0 &
-%Enthalpy
-%\\
-%\hline
-%\key{Molar\_mass} & \type{double} & 0.0 &
-%Molar mass of Aqueous\_species.
-%\\
-%\hline
-%\end{initable}
-%
-%\begin{initable}{Further\_species}
-%\key{Specie\_name} & \type{string} & "" &
-%Name belonging to Further\_specie under consideration.
-%\\
-%\hline
-%\key{dGf} & \type{double} & 0.0 &
-%Free Gibbs Energy valid for TemperatureGf.
-%\\
-%\hline
-%\key{dHf} & \type{double} & 0.0 &
-%Enthalpy
-%\\
-%\hline
-%\key{Molar\_mass} & \type{double} & 0.0 &
-%Molar mass of Further\_species.
-%\\
-%\hline
-%\key{Activity} & \type{double} & 0.0 &
-%Activity of Further\_species.
-%\\
-%\hline
-%\end{initable}
-%
-%\begin{initable}{Reaction\_i}
-%\key{Reaction\_type} & \type{string} & "unknown" &
-%Type of considered reaction (Equilibrium, Kinetics, Slow\_kinetics).
-%\\
-%\hline
-%\key{Stoichiometry} & \type{int} & 0 &
-%Stoichiometric coeficients of species taking part in $i$-th reaction.
-%\\
-%\hline
-%\key{Kinetic\_constant} & \type{double} & 0.0 &
-%Kinetic constant for determination of reaction rate.
-%\\
-%\hline
-%\key{Order\_of\_reaction} & \type{int} & 0 &
-%Order of kinetic reaction for participating species.
-%\\
-%\hline
-%\key{Equilibrium\_constant} & \type{double} & 0.0 &
-%Equilibrium constant defining i-th reaction.
-%
-\end{recordtype}
-
-\begin{recordtype}{Decay chain}{}
-\keyitem{substance\_ids}{array of integers}{empty}
-Sequence of $N$ ids of transported substances describing the order of isotopes in the decay chain.
-\keyitem{half\_lives}{array of doubles}{empty}
-This array of $N-1$ half-lives of individual decays.
-If there are no bifurcation key specified, the decay chain is linear $1\to 2 \to 3$.
-If there is the bifurcation key, the decay chain is branched $1\to 2, 1\to 3$.
-\keyitem{bifurcation}{array of double}{null optional}
-Contains $N-1$ probabilities for individual branches of the bifurcation decay.
-They should sum to one.
-\end{recordtype}
-
-\include{flow_ini}
-\include{msh_20} 
-\include{mtr_10}
-\include{bcd_10}
-\include{ngh_10} 
-\include{src_10}  
-\include{pos_12}   
-
-\section{Output files}
-\include{output}
-=======
 \section{Output files}
 \input{output}
 %\input{tso_10} 
@@ -1165,17 +291,19 @@
 
 
 \chapter{Mathematical models}
-\section{Water flow model}
-\subsection{Governing equations}
-\subsection{Mixed-hybrid discretization}
-
-\section{Transport model}
+
 \input{convection}
 
-\section{Reaction model}
 \input{decay}
 \input{semchem}
->>>>>>> 5e5ae35d
+
+
+
+
+
+
+
+%%%%%%%%%%%%%%%%%%%%%%%%%%%%%%%%%%%%%%%%%%%%%%%%%%%%%%%%%%%%%%%%%%%%%%%%%%%%%%%%%%%%%%%%%%%%%%%%%%%%%%%%%%%%%%%%%
 
 
 \end{document}

--- conflicted
+++ resolved
@@ -515,17 +515,9 @@
 
 \input{heat}
 
-<<<<<<< HEAD
-\chapter{Numerical methods}
-% TODO: Update numerical topics
-\input{lumped_mh}
-
-\input{dg}
-=======
 \chapter{Numerical Methods}
 % TODO: Update numerical topics
 \input{lumped_mh}
->>>>>>> ea16442d
 
 \input{dg}
 

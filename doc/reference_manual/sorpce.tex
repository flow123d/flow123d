% ***************************************** SYMBOLS
\def\abs#1{\lvert#1\rvert}
\def\argdot{{\hspace{0.18em}\cdot\hspace{0.18em}}}
\def\avg#1{\left\{#1\right\}_\omega}
\def\D{{\tn D}}
\def\div{\operatorname{div}}
\def\Eh{\mathcal E_h}       % edges of \Th
\def\Ehcom{\mathcal E_{h,C}}         % edges of \Th on interface with lower dimension
\def\Ehdir{\mathcal E_{h,D}}         % Dirichlet edges of \Th
\def\Ehint{\mathcal E_{h,I}}       % interior edges of \Th
\def\grad{\nabla}
\def\jmp#1{[#1]}
\def\n{\vc n}
\def\vc#1{\mathbf{\boldsymbol{#1}}}     % vector
\def\R{\mathbb R}
\def\sc#1#2{\left(#1,#2\right)}
\def\Th{\mathcal T_h}       % triangulation
\def\th{\vartheta}
\def\tn#1{{\mathbb{#1}}}    % tensor
\def\Tr{\operatorname{Tr}}
\def\where{\,|\,}
%***************************************************************************

\section{Reaction term in transport}
\label{sec:reaction_term}

We have not mentioned yet details about the reaction term $F_R(c^1,\ldots,c^s)$ on the right hand side of the equation (\ref{e:ADE}).
There are several models which can be considered in this reaction term, both of chemical or physical nature. 
The figure \ref{fig:reaction_term} shows all possible reactional models that we support in the trasport process. The Operator Splitting method enables 
us to deal with the convection part and reaction term side by side. The convected quantities do not influence each other in the convectional
process and are balanced over the elements. On the other hand the reaction term relates the convected quantities and can be computed 
separately on each element.

We move now to the description of the reaction term models which can be seen again in the figure \ref{fig:reaction_term}. 
The convected quantity is considered to be the concentration of substances. 
Up to now we can have \emph{dual porosity}, \emph{adsorption} (these two are more of a physical nature) and \emph{reaction} (we mean chemical 
<<<<<<< HEAD
reaction) in the reaction term. 
=======
reaction) models in the reaction term. 
>>>>>>> b9af2d52

\begin{figure}
  \centering
  \includegraphics[width=\textwidth]{\fig/reaction_term.pdf}
  \caption{The scheme of the reaction term objects. The lines represents connections between different models. 
  The tables under model name include the possible models which can be connected to the model above.}
  \label{fig:reaction_term}
\end{figure}

The \emph{reaction} model computes chemical reactions on the substances involved. It does not have any additional output.

The \emph{adsorption} model describes the exchange of concentration of the substances between liquid and solid. It can be
followed by a chemical \emph{reaction} that can run in both phases. The concentration in solid is an additional output 
of this model. See the subsection \ref{sec:sorp_math}.


The \emph{dual porosity} model, described in the subsection \ref{sec:dual_porosity}, introduces so called immobile pores in the matrix
which are dead-end pores. The convection process operates only on the concentration of the substances in the mobile zone (open pores) 
and the exchange of concentrations from/to immobile zone is governed by molecular diffusion. This process can be followed by 
\emph{adsorption} model and/or chemical \emph{reaction}, both in mobile and immobile zone. The immobile concentration is saved
in addition.


\subsection{Dual porosity.}
\label{sec:dual_porosity}

<<<<<<< HEAD
Up to now we have described the transport equation for the single porosity model. The dual porosity model splits the mass into two zones -- the mobile zone and the immobile zone. 
Both occupy the same macroscopic volume, however on the microscopic scale, the immobile zone is formed by the dead-end pores, where the liquid is trapped and cannot pass through.
The rest of the pore volume is occupied by the mobile zone. Since the liquid in the immobile pores is immobile, the exchange of the substance is only due to molecular diffusion.
We consider simple nonequilibrium linear model:
=======
Up to now we have described the transport equation for the single porosity model. The dual porosity model splits the mass into 
two zones -- the mobile zone and the immobile zone. Both occupy the same macroscopic volume, however on the microscopic scale, 
the immobile zone is formed by the dead-end pores, where the liquid is trapped and cannot pass through. The rest of the pore volume 
is occupied by the mobile zone. Since the liquid in the immobile pores is immobile, the exchange of the substance is only due 
to molecular diffusion. We consider simple nonequilibrium linear model:
>>>>>>> b9af2d52
\begin{align}
    \vartheta_m \partial_t c_m &= D_{dp} ( c_i - c_m), \label{eqn:dual_porosity_ode1}\\
    \vartheta_i \partial_t c_i &= D_{dp} ( c_m - c_i), \label{eqn:dual_porosity_ode2}
\end{align}
<<<<<<< HEAD
where $c_m$ is the concentration in the mobile zone, $c_i$ is the concentration in the immobile zone, $\alpha$ is a diffusion rate between the zones, $\theta_m$ and $\theta_i$ are porosities of the mobile zone and the immobile zone respectively, while 
\[
  \theta_m +\theta_i =\theta.
\]
=======
where $c_m$ is the concentration in the mobile zone, $c_i$ is the concentration in the immobile zone and
$D_{dp}$ is a diffusion rate (\hyperA{DualPorosity-Data::diffusion-rate-immobile}{$diffusion\_rate\_immobile$}) between the zones.
$\vartheta_i$~denotes porosity of the immobile zone (\hyperA{DualPorosity-Data::porosity-immobile}{$porosity-immobile$}) and 
we set the mobile porosity equal $\vartheta_m = \vartheta$ from transport equation \eqref{e:ADE} which is given by
\hyperA{TransportOperatorSplitting-Data::porosity}{$porosity$}.
>>>>>>> b9af2d52

The analytical solution of the system of differential equations at time $t$ with initial conditions $c_m(0)$ and $c_i(0)$ is
\begin{align}
     c_m(t) &= (c_m(0) - c_a(0)) \exp\left(- D_{dp}\left(\frac{1}{\vartheta_m} + \frac{1}{\vartheta_i}\right) t \right) + c_a(0), \\
     c_i(t) &= (c_i(0) - c_a(0)) \exp\left(- D_{dp}\left(\frac{1}{\vartheta_m} + \frac{1}{\vartheta_i}\right) t \right) + c_a(0),
\end{align}
where $c_a$ is weighted average
\[
  c_a = \frac{\vartheta_m c_m + \vartheta_i c_i}{\vartheta_m + \vartheta_i}.
\]

If the time step is large we use the analytical solution to compute new values of concentrations. 
Otherwise we replace the time derivatives in \eqref{eqn:dual_porosity_ode1} and \eqref{eqn:dual_porosity_ode2} 
with first order forward differences and we get classic Euler scheme
\begin{align}
  c_m(t^+) = \frac{D_{dp} \Delta t}{\vartheta_m}(c_i(t) - c_m(t)) + c_m(t), \\
  c_i(t^+) = \frac{D_{dp} \Delta t}{\vartheta_i}(c_m(t) - c_i(t)) + c_i(t), \\
\end{align}
where $\Delta t = t^+ - t$ is the time step. Note that the difference scheme is switched off in version 1.8.0.

\subsection{Equilibrial Adsorption}
\label{sec:sorp_math}

The simulation of monolayer, equilibrial adsorption is based on solution of the couple of equations 
representing mass balance law and empirical description of adsorption represented by common types of isotherm. 
The type of adsorption (\hyperA{Adsorption-Data::adsorption-type}{$adsorption\_type$}) is given by isotherm which is on of these:
\begin{itemize}
 \item ``$none$''. The adsorption model returns zero concentration in solid.
 \item ``$linear$''. Linear isotherm $c_s = f(c_l) = k_l\cdot c_l$, $sorption\_type$ is used.
 \item ``$freundlich$''. Freundlich isotherm $c_s = f(c_l) = k_F\cdot c_l^{\alpha}$, $sorption\_type$ is used.
 \item ``$langmuir$''. Langmuir isotherm $c_s = f(c_l) = k_L\cdot \frac{\alpha\cdot c_l}{1 + \alpha\cdot c_l}$,  
       is used. Langmuir isotherm has been derived from thermodynamic laws. $k_L$ denotes the maximal amount 
       of sorbing specie which can be kept in an unit volume of a bulk matrix. Coefficient $\alpha$ is 
       a fraction of adsorption and desorption rate constant $\alpha = \frac{k_a}{k_d}$.
\end{itemize}
Notification:
\begin{itemize}
 \item Concentration in solid $[c_s] = \frac{[n]}{[m_R]} = \frac{N}{M} = \frac{Mol}{kg}$, where $m_R$ is the 
       mass of bulk (rock) and $n$ denotes molar amount of substance in an element.
 \item Concentration in liquid $[c_l] = \frac{[m]}{[m_w]} = \frac{M}{M} = \frac{kg}{kg} = 1$, where $m_w$ is 
       the mass of water/solvent in an element. The relation between $c_l$ and the concentration $c$ from 
       transport equation \eqref{e:ADE} is $c = c_l \cdot q_w$.
 \item Multiplication parameters, $k_i, i\in\{ l,F,L\}$, given by 
       \hyperA{Adsorption-Data::isotherm-mult}{$isotherm\_mult$}, can have various physical dimensions.
 \item Additional parameter $[\alpha] = 1$ is given by \hyperA{Adsorption-Data::isotherm-other}{$isotherm\_other$}.
\end{itemize}

The mass balance equation \eqref{eq:mass_balance_base} conserve a sum of the mass of liquid $m_l$ and the mass 
of solid $m_s$.
\begin{equation}
  m_T = m_l + m_s = c_l\cdot V_{elm}\cdot\rho_w\cdot \vartheta 
    + c_s\cdot M_s \cdot V_{elm}\cdot\rho_R\cdot(1-\vartheta)
  \label{eq:mass_balance_base}
\end{equation}
where $\rho_w$ denotes \hyperA{Adsorption::solvent-density}{$solvent\_density$}, $\rho_R$ is the symbol for 
\hyperA{Adsorption-Data::rock-density}{$rock\_density$}, $V_{elm}$ denotes element volume, $\vartheta$ is 
the porosity as used above and $M_s$ denotes \hyperA{Adsorption::molar-mass}{$molar\_mass$} of a substance.

The equation \eqref{eq:mass_balance_base} depends on volume of an element $V_{elm}$. We devide both sides 
by $V_{elm}$ to suppress this dependency and we get the final mass balance equation \eqref{eq:mass_balance_base2} 
with $c_T = \frac{m_T}{V_{elm}}$ being constant.
\begin{equation}
 \begin{array}{l}
  c_T = \mu_l\cdot c_l + \mu_s\cdot c_s, \\
  \mu_l = \rho_w\cdot \vartheta, \\
  \mu_s = M_s \cdot\rho_R\cdot(1-\vartheta),
 \end{array}
 \label{eq:mass_balance_base2}
\end{equation}

After the substitution $|c_s = f(c_l)|$ we obtain the equation, which can be either solved iteratively 
or approximated through interpolation. This equation has the form
\begin{equation}
 c_T = \mu_l\cdot c_l + \mu_s\cdot f(c_l)
 \label{eq:nonlin_sorption}
\end{equation}
To solve the equation \eqref{eq:nonlin_sorption} iteratively, it is very important to define the interval where 
to look for solution (unknown $c_l$). The lower bound is $0$. Concentration can not reach negative values. 
The upper bound is derived using a simple mapping. Let us suppose limmited 
\hyperA{Adsorption::solubility}{$solubility$} of the selected transported substance and let us denote the 
limmit $\bar{c}_l$. We keep the maximal "total mass" 
$\bar{c}_T= \mu_l\cdot \bar{c}_l + \mu_s\cdot f(\bar{c}_l)$, but we dissolve all the mass to get 
maximal $c_l^{max} > \bar{c}_l$. That means $c_s = 0$ at this moment. To understand this step look at 
the figure \ref{fig:sorpce}. We can slightly enlarge the interval by setting the upper bound equal to 
$c_l^{max} + const_{small}$.

\begin{figure}[ht!]
 \centering
 \includegraphics[width = 0.75\textwidth]{\fig/sorpce.pdf}
 \caption{Sorption in combination with limmited solubility.}
 \label{fig:sorpce}
\end{figure}


To approximate the equation \eqref{eq:nonlin_sorption} using interpolation we need to prepare the set of values 
which represent $[c_l, f(c_l)]$, with $c_l$ equidistantly distributed in transformed (rotated and rescaled) 
coordination system at first. The approach for construction of interpolation table follows.
\begin{enumerate}
 \item Maximal ``total mass'' $\bar{c}_T = \mu_l\cdot \bar{c}_l + \mu_s\cdot f(\bar{c}_l)$ is computed.
 \item Total mass step is derived $mass\_step = \bar{c}_T/n\_steps$. $n\_steps$ is given by
       \hyperA{Adsorption::substeps}{$substeps$}.
 \item Appropriate $c_T^j = (mass\_step\cdot j)/\mu_l,~j\in \{0,\ldots, n\_steps\}$ are computed. 
 \item The equations $\mu_l \cdot c_T^j = \mu_l\cdot c_l^j + \mu_s\cdot f(c_l^j)~j\in \{0,\ldots, n\_steps\}$ are solved 
       for $c_l^j$ as unknowns. The solution is the set of ordered couples (points) 
       $[c_l^j,f(c_l^j)],~j\in\{0,\ldots,n\_steps\}$.
\end{enumerate}
After computation of $\{[c_l^j,f(c_l^j)]\}$ we transform these coordinates to the system where total mass is 
independent variable. This is done by multiplication of precomputed points using transformation matrix ${\bf A}$.
\begin{equation}
 \begin{array}{l}
  \vec{c}\,^R = {\bf A}\cdot\vec{c}\\
  \left[\begin{array}{c} c_l^{R,j}\\ c_s^{R,j} \end{array}\right] = 
  \left[\begin{array}{cc}
    \vartheta\cdot \rho_w & M_s(1 - \vartheta)\rho_R\\
    -M_s(1 - \vartheta)\rho_R & \vartheta\cdot \rho_w
  \end{array}\right]\cdot
  \left[\begin{array}{c} c_l^j\\ c_s^j \end{array}\right]\\
  j\in\{0,\ldots,n\_steps\}
 \end{array}
 \label{eq:transf_mat}
\end{equation}

The values $c_l^{R,j}$ are equidistantly distributed and there is no reason to save them, but the values 
$c_s^{R,j}$ are stored in onedimensional interpolation table.

Once we have the interpolation table, we can use it for projection of ${[c_l,c_s]}$ transport results on the 
isotherm under concideration. The approach look as folows.
\begin{enumerate}
 \item Achieved concentrations are transformed to the coordination system through multiplication with the 
       matrix ${\bf A}$, see \eqref{eq:transf_mat}.
 \item Transformed values are interpolated.
 \item The result of interpolation is transformed back. The backward transformation consist of multiplication 
       with ${\bf A}^T$ which is followed by rescaling the result. Rescaling the result is neccessery because  
       ${\bf A}$ is not orthonormal as it is shown bellow.
 \[
 \begin{array}{l}
 {\bf A}^T\cdot{\bf A} =
  \left((\vartheta - 1)^2\cdot M_s^2\cdot \rho_R^2 + \vartheta^2\cdot \rho_w^2\right)\cdot\left[\begin{array}{cc}
    1 & 0\\
    0 & 1
  \end{array}\right]
  \end{array}
 \]
\end{enumerate}


\subsection{Limmited Solubility}\label{subsec:lim_solub}
When $\mu_l\cdot c_l + \mu_s\cdot f(c_l) > \mu_l\cdot \bar{c}_l + \mu_s\cdot f(\bar{c}_l)$ neither iterative 
solver nor interpolation table is used. The aqueous concentration is set to be $\bar{c}_l}$ and sorbed 
concentration is computed $c_s = (\mu_l\cdot c_l + \mu_s\cdot f(c_l) - \mu_l\cdot \bar{c}_l)/\mu_s$.

\subsection{Sorption in dual porosity model} 
\label{subsec:sorp_dual_por}
There are two parameters $\mu_l$ and $\mu_s$, scale of aqueous concentration and scale of sorbed concentration, respectively.  
There is a difference in computation of these in the dual porosity model because both work on different concentrations
and different zones.

Let $c_{ml}$ and $c_{ms}$ be concentration in liquid and in solid in the mobile zone, 
$c_{il}$ and $c_{is}$ be concentration in liquid and in solid in the immobile zone,
$\vartheta_m$ and $\vartheta_i$ be the mobile and the immobile porosity,
and $\varphi$ be the sorbing surface.

The sorbing surface in the mobile zone is given by
\begin{equation}
  \varphi = \frac{\vartheta_m}{\vartheta_m + \vartheta_i}, 
\end{equation}

while in the immobile zone it becames
\[ 1 - \varphi = 1-\frac{\vartheta_m}{\vartheta_m + \vartheta_i} = \frac{\vartheta_i}{\vartheta_m + \vartheta_i}. \]

Remind the mass balance equation \eqref{eq:mass_balance_base2}:
\begin{eqnarray}
 \begin{array}{l}
  c_T = \mu_l\cdot c_l + \mu_s\cdot c_s,\\
  \mu_l = \rho_w \cdot \vartheta, \\
  \mu_s = M_s \cdot\rho_R\cdot(1-\vartheta),
 \end{array}
 \label{eq:scale_params}
\end{eqnarray}
where $\vartheta = \vartheta_m + \vartheta_i$ is the porosity.
The scaling parameters are changed in the dual porosity model such that in the mobile zone
\begin{eqnarray}
 \begin{array}{l}
  c_T = \mu_l\cdot c_{ml} + \mu_s\cdot c_{ms},\\
  \mu_l = \rho_w \cdot \vartheta_m, \\
  \mu_s = M_s \cdot\rho_R\cdot(1-\vartheta_m - \vartheta_i)\varphi,
 \end{array}
 \label{eq:scale_params_m}
\end{eqnarray}
and in the immobile zone
\begin{eqnarray}
 \begin{array}{l}
  c_T = \mu_l\cdot c_{il} + \mu_s\cdot c_{is},\\
  \mu_l = \rho_w \cdot \vartheta_i, \\
  \mu_s = M_s \cdot\rho_R\cdot(1-\vartheta_m - \vartheta_i)(1 - \varphi).
 \end{array}
 \label{eq:scale_params_i}
\end{eqnarray}<|MERGE_RESOLUTION|>--- conflicted
+++ resolved
@@ -34,11 +34,7 @@
 We move now to the description of the reaction term models which can be seen again in the figure \ref{fig:reaction_term}. 
 The convected quantity is considered to be the concentration of substances. 
 Up to now we can have \emph{dual porosity}, \emph{adsorption} (these two are more of a physical nature) and \emph{reaction} (we mean chemical 
-<<<<<<< HEAD
-reaction) in the reaction term. 
-=======
 reaction) models in the reaction term. 
->>>>>>> b9af2d52
 
 \begin{figure}
   \centering
@@ -65,34 +61,20 @@
 \subsection{Dual porosity.}
 \label{sec:dual_porosity}
 
-<<<<<<< HEAD
-Up to now we have described the transport equation for the single porosity model. The dual porosity model splits the mass into two zones -- the mobile zone and the immobile zone. 
-Both occupy the same macroscopic volume, however on the microscopic scale, the immobile zone is formed by the dead-end pores, where the liquid is trapped and cannot pass through.
-The rest of the pore volume is occupied by the mobile zone. Since the liquid in the immobile pores is immobile, the exchange of the substance is only due to molecular diffusion.
-We consider simple nonequilibrium linear model:
-=======
 Up to now we have described the transport equation for the single porosity model. The dual porosity model splits the mass into 
 two zones -- the mobile zone and the immobile zone. Both occupy the same macroscopic volume, however on the microscopic scale, 
 the immobile zone is formed by the dead-end pores, where the liquid is trapped and cannot pass through. The rest of the pore volume 
 is occupied by the mobile zone. Since the liquid in the immobile pores is immobile, the exchange of the substance is only due 
 to molecular diffusion. We consider simple nonequilibrium linear model:
->>>>>>> b9af2d52
 \begin{align}
     \vartheta_m \partial_t c_m &= D_{dp} ( c_i - c_m), \label{eqn:dual_porosity_ode1}\\
     \vartheta_i \partial_t c_i &= D_{dp} ( c_m - c_i), \label{eqn:dual_porosity_ode2}
 \end{align}
-<<<<<<< HEAD
-where $c_m$ is the concentration in the mobile zone, $c_i$ is the concentration in the immobile zone, $\alpha$ is a diffusion rate between the zones, $\theta_m$ and $\theta_i$ are porosities of the mobile zone and the immobile zone respectively, while 
-\[
-  \theta_m +\theta_i =\theta.
-\]
-=======
 where $c_m$ is the concentration in the mobile zone, $c_i$ is the concentration in the immobile zone and
 $D_{dp}$ is a diffusion rate (\hyperA{DualPorosity-Data::diffusion-rate-immobile}{$diffusion\_rate\_immobile$}) between the zones.
 $\vartheta_i$~denotes porosity of the immobile zone (\hyperA{DualPorosity-Data::porosity-immobile}{$porosity-immobile$}) and 
 we set the mobile porosity equal $\vartheta_m = \vartheta$ from transport equation \eqref{e:ADE} which is given by
 \hyperA{TransportOperatorSplitting-Data::porosity}{$porosity$}.
->>>>>>> b9af2d52
 
 The analytical solution of the system of differential equations at time $t$ with initial conditions $c_m(0)$ and $c_i(0)$ is
 \begin{align}

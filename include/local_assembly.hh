--- conflicted
+++ resolved
@@ -195,7 +195,6 @@
                     lambda_diff(i) = 0;
                     //lambda_s_diff(i) = 0;
                 } else {
-<<<<<<< HEAD
                     p_scaled = p / h_crit_0;
                     if (p_scaled > 1) {
                         lambda(i) = 1 - s_param * 0.5;
@@ -213,17 +212,6 @@
                 }
             }*/
             //lambda(i) = lambda_new(i);
-=======
-                    lambda(i) = 1 - s_param * 0.5 * (capacity(i)/cond)/dt_;// / (cap_crit);
-                    lambda_diff(i)= - s_param * 0.5 * (richards_data->fqq(p) /cond - capacity(i)/cond /cond * c_diff)/dt_;// / (cap_crit);
-                    lambda_s_diff(i)= 0.0; //- 0.5 * (capacity(i)/cond) / (cap_over_k__crit);
-                }
-            }
-            if ( lambda(i) < 0.5) {
-              lambda(i)=0.5;
-              lambda_diff(i) =0;
-            }
->>>>>>> 03fb6b50
             /*
             double c_diff;
             double cond=richards_data->fk(p, c_diff);
@@ -974,12 +962,9 @@
     Vector<double> weight_trace_phead(trace_fe.dofs_per_cell);
     Vector<double> trace_res(trace_fe.dofs_per_cell);
     Vector<double> aux(trace_fe.dofs_per_cell);
-<<<<<<< HEAD
     aux=0;
     lambda=0;
 
-=======
->>>>>>> 03fb6b50
 
     output_vector=0;
     double conductivity =0;
@@ -993,11 +978,7 @@
         trace_head(i)= solution->pressure(idx);
         local_old_phead(i) = solution->old_pressure(idx);
 
-<<<<<<< HEAD
         double cap = max(solution->capacity(idx), 1e-3);
-=======
-        aux(i) = solution->richards_data->anal_flux->value(dh_cell->face(face_no)->barycenter());
->>>>>>> 03fb6b50
 
         //aux(i) = solution->lambda_new(idx)/solution->el_sum(idx);
                 //0.75* solution->pressure(idx) + 0.25*solution->old_pressure(idx) + dt*0.25*solution->lambda_new(idx)/solution->el_sum(idx)/cap;
@@ -1005,6 +986,10 @@
 
         lambda(i) = solution->lambda(idx); //solution->residual(idx) - (solution->saturation(idx) - solution->old_saturation(idx))/dt * solution->el_sum(idx);
                           //element_volume*lumping_weights(i)*solution->new_sat_diff(idx)/dt;
+
+        //aux(i) = solution->richards_data->anal_flux->value(dh_cell->face(face_no)->barycenter());
+
+        //lambda(i) = solution->lambda(idx);//element_volume*lumping_weights(i)*solution->new_sat_diff(idx)/dt;
         el_phead    += trace_head(face_no) * lumping_weights(face_no);
 
          // to get velocity compatible with saturation we should use  lambda weighted phead
@@ -1018,15 +1003,11 @@
 
     //cout << "head: " << dh_cell->barycenter()[dim-1] << " "
     //     << output_el_head << " " << output_el_phead << endl;
-<<<<<<< HEAD
     //if (solution->cond_type == solution->trapezoid) lambda_el  = 1.0;
     compute_steady_flux();
     Vector<double> half_velocity(local_velocity);
     half_velocity = steady_flux;
     lambda_el  = 1.0;
-=======
-    if (solution->cond_type == solution->trapezoid) lambda_el  = 1.0;
->>>>>>> 03fb6b50
     compute_steady_flux();
 
     for (unsigned int face_no = 0; face_no < GeometryInfo<dim>::faces_per_cell; ++face_no) {

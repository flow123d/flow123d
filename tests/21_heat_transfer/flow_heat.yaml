--- conflicted
+++ resolved
@@ -3,15 +3,6 @@
   description: heat_transfer
   mesh:
     mesh_file: ./input/test21.msh
-<<<<<<< HEAD
-    sets:
-      - name: .bottom
-        region_labels:
-          - .fracture_bottom
-          - .rock_bottom
-      - name: .top
-        region_labels:
-=======
     regions:
       - !Union
         name: .bottom
@@ -21,7 +12,6 @@
       - !Union
         name: .top
         regions:
->>>>>>> e77826f2
           - .fracture_top
           - .rock_top
   primary_equation: !SteadyDarcy_MH

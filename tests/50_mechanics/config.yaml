common_config:
  proc: [1, 2]
  memory_limit: 1000
  time_limit: 100
  check_rules:
    - vtkdiff:
        files: ["*.vtu"]
<<<<<<< HEAD
        interpolate: False
=======
        interpolate: True
>>>>>>> 86474636

test_cases:
- files:
  - 01_inject.yaml
  - 02_terzaghi.yaml
  - 03_mandel.yaml
  - 20_2d_block_load.yaml
  - 21_2d_displacement.yaml
  - 23_square_frac_chopped.yaml
  - 24_square_barrier_chopped.yaml
  - 30_3d_block_load.yaml
- files:
  - 04_terzaghi_3d.yaml
  - 05_mandel_3d.yaml
  time_limit: 200<|MERGE_RESOLUTION|>--- conflicted
+++ resolved
@@ -5,11 +5,7 @@
   check_rules:
     - vtkdiff:
         files: ["*.vtu"]
-<<<<<<< HEAD
         interpolate: False
-=======
-        interpolate: True
->>>>>>> 86474636
 
 test_cases:
 - files:

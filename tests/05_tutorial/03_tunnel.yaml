##---
##title: Flow123d tutorial 3 -- ``2D tunnel''
##---
##
###Description
##The tutorial models the seepage site 23 m under the surface of the water treatment plant tunnel Bedřichov in the granite rock massif.
##This seepage site has fast reaction to the precipitation and measurements of various chemical values are available.
##
##The user will learn how to:
##
##* Prescribe time-dependent input data.
##
##The geometry consists of a rectangle 500 × 300 m with a circular hole of diameter 3.6 m placed 23 meters under the surface, which represents a plane perpendicular to the tunnel.
##
### Hydraulic model
##The hydraulic model was fitted on the shape of the flux field, where it was assumed that the tunnel drains only a part of the model surface.
##In particular, the model was fitted on the estimated discharge of the seepage site.
##
##We impose the following input data (see Figure {@fig:tunnel_geom}):
##
##* The hydraulic conductivity of the rock medium is set to 2.59e-2 m/day (= 3e-7 m/s);
##* On the surface we prescribe the annual precipitation 2.33e-3 m/day (= 852 mm/yr);
##* On the bottom part ".base" we prescribe the pressure 270 m because of assumption of local groundwater flow;
##* In the tunnel, the measured flux -9.16e-2 m/day (= -1.06e-6 m/s) is prescribed.
##
##For convenience we use day as the unit of time. The corresponding YAML code is:
##
##    input_fields:
##      - region: rock
##        conductivity: 2.59E-02
##      - region: .tunnel
##        bc_type: total_flux
##        bc_flux: -9.16E-02
##      - region: .base
##        bc_type: dirichlet
##        bc_pressure: 270
##      - region: .surface
##        bc_type: total_flux
##        bc_flux: 2.33E-03
##
<<<<<<< HEAD
##![Geometry and boundary condition of model.](images/03_bc.pdf){#fig:tunnel_geom}
=======
##![Geometry and boundary condition of model.](tutor_figures/03_bc.pdf){#fig:geom}
>>>>>>> 61e3debd
##
##
##The results are shown in Figure {@fig:flow}, where the flux field and the pressure is shown.
##In the unsaturated layer the piezometric head is depicted.
##
##![Pressure, boundary of water level and piezometric head in unsaturated zone and flux field.](tutor_figures/03_flow.pdf){#fig:flow width=100%}
##
### Transport of real isotopes
##The stable isotope O-18 was sampled in monthly steps in precipitation at nearby experimental catchment Uhlirska and at the seepage site 23m depth.
##The measured values are used for the boundary condition on the surface in the transport model as well as reference values in the tunnel.
##
#### Input
##
##We use the value 0.067 for porosity. The initial concentration of O-18 is set to -10.5 kg/m^3^:
##
##    transport: !Solute_Advection_FV
##      input_fields:
##        - region: rock
##          porosity: 0.067
##          init_conc: -10.5
##
##The monthly measured values of $\delta18\text{O}$ [per mil V-SMOW] on the surface from the period 1/2006 till 6/2013 are supplied as the boundary condition:
##
##        - region: .surface
##          bc_conc: -12.85443
##          time: 11
##        - region: .surface
##          bc_conc: -14.00255
##          time: 42
##        - region: .surface
##          bc_conc: -12.80081
##          time: 72
##        - region: .surface
##          bc_conc: -12.34748
##          time: 103
##      ...
##
#### Results
##
##In Figure {@fig:conc_graph}, the computed mass flux through tunnel is compared to the measured data.
##The evolution of the transported substance is depicted in Figure {@fig:mass_real}.
##
##![Concentration of O-18 on the seepage site 23m under the surface.](tutor_figures/03_mass_flux.pdf){#fig:conc_graph}
##
##![Transport of isotopes in two-dimensional model.](tutor_figures/03_transport.pdf){#fig:mass_real width=100%}
##
##
##
flow123d_version: 2.0.0
problem: !Coupling_Sequential
  description: Example 2 inspirated of real locality - 2D model of the tunnel with transport
  mesh:
    mesh_file: 03_mesh.msh
  flow_equation: !Flow_Darcy_MH
    nonlinear_solver:
      linear_solver: !Petsc
        a_tol: 1.0e-15
        r_tol: 1.0e-15
    input_fields:
      - region: rock
        conductivity: 2.59E-02
      - region: .tunnel
        bc_type: total_flux
        bc_flux: -9.16E-02 
      - region: .base
        bc_type: dirichlet
        bc_pressure: 270
      - region: .surface
        bc_type: total_flux
        bc_flux: 2.33E-03
    balance: {}
    output_stream:
      file: flow.msh
      format: !gmsh
        variant: ascii
    output:
      fields:
        - piezo_head_p0
        - pressure_p0
        - pressure_p1
        - velocity_p0
  solute_equation: !Coupling_OperatorSplitting
    transport: !Solute_Advection_FV
      input_fields:
        - region: rock
          porosity: 0.067
          init_conc: -10.5
        - region: .surface
          bc_conc: -12.85443
          time: 11
        - region: .surface
          bc_conc: -14.00255
          time: 42
        - region: .surface
          bc_conc: -12.80081
          time: 72
        - region: .surface
          bc_conc: -12.34748
          time: 103
        - region: .surface
          bc_conc: -11.69056
          time: 134
        - region: .surface
          bc_conc: -5.57036
          time: 166
        - region: .surface
          bc_conc: -4.12469
          time: 196
        - region: .surface
          bc_conc: -10.64047
          time: 227
        - region: .surface
          bc_conc: -6.13211
          time: 257
        - region: .surface
          bc_conc: -8.91885
          time: 287
        - region: .surface
          bc_conc: -9.2128
          time: 318
        - region: .surface
          bc_conc: -11.60327
          time: 348
        - region: .surface
          bc_conc: -11.90417
          time: 379
        - region: .surface
          bc_conc: -13.59872
          time: 410
        - region: .surface
          bc_conc: -11.38297
          time: 438
        - region: .surface
          bc_conc: -11.22253
          time: 469.5
        - region: .surface
          bc_conc: -9.12168
          time: 499
        - region: .surface
          bc_conc: -6.64882
          time: 530.5
        - region: .surface
          bc_conc: -8.28722
          time: 560
        - region: .surface
          bc_conc: -6.29825
          time: 591
        - region: .surface
          bc_conc: -9.52325
          time: 622
        - region: .surface
          bc_conc: -10.06889
          time: 652.5
        - region: .surface
          bc_conc: -11.45036
          time: 683
        - region: .surface
          bc_conc: -12.81734
          time: 713.5
        - region: .surface
          bc_conc: -10.28309
          time: 744
        - region: .surface
          bc_conc: -10.45338
          time: 774.5
        - region: .surface
          bc_conc: -11.5138
          time: 804
        - region: .surface
          bc_conc: -11.23509
          time: 835.5
        - region: .surface
          bc_conc: -9.20653
          time: 865
        - region: .surface
          bc_conc: -4.75257
          time: 896.5
        - region: .surface
          bc_conc: -7.29354
          time: 926
        - region: .surface
          bc_conc: -8.18397
          time: 957.5
        - region: .surface
          bc_conc: -11.17229
          time: 988
        - region: .surface
          bc_conc: -10.13945
          time: 1018.5
        - region: .surface
          bc_conc: -10.41511
          time: 1049
        - region: .surface
          bc_conc: -10.92845
          time: 1079.5
        - region: .surface
          bc_conc: -14.78398
          time: 1110
        - region: .surface
          bc_conc: -13.24067
          time: 1141.5
        - region: .surface
          bc_conc: -11.10512
          time: 1169
        - region: .surface
          bc_conc: -12.54885
          time: 1199.5
        - region: .surface
          bc_conc: -8.90522
          time: 1230
        - region: .surface
          bc_conc: -6.32787
          time: 1261.5
        - region: .surface
          bc_conc: -7.05611
          time: 1292
        - region: .surface
          bc_conc: -6.0089
          time: 1323.5
        - region: .surface
          bc_conc: -7.05956
          time: 1355
        - region: .surface
          bc_conc: -10.84582
          time: 1385.5
        - region: .surface
          bc_conc: -12.256
          time: 1417
        - region: .surface
          bc_conc: -15.56566
          time: 1447.5
        - region: .surface
          bc_conc: -14.80394
          time: 1477.9
        - region: .surface
          bc_conc: -15.43502
          time: 1508.3
        - region: .surface
          bc_conc: -11.08503
          time: 1538.7
        - region: .surface
          bc_conc: -13.34144
          time: 1565
        - region: .surface
          bc_conc: -8.72689
          time: 1595
        - region: .surface
          bc_conc: -8.04992
          time: 1626
        - region: .surface
          bc_conc: -7.87742
          time: 1656
        - region: .surface
          bc_conc: -10.21281
          time: 1687
        - region: .surface
          bc_conc: -11.67132
          time: 1718
        - region: .surface
          bc_conc: -9.86934
          time: 1748
        - region: .surface
          bc_conc: -14.29788
          time: 1779
        - region: .surface
          bc_conc: -15.83779
          time: 1809
        - region: .surface
          bc_conc: -11.34214
          time: 1840
        - region: .surface
          bc_conc: -12.86511
          time: 1871
        - region: .surface
          bc_conc: -12.93357
          time: 1899
        - region: .surface
          bc_conc: -10.51149
          time: 1930
        - region: .surface
          bc_conc: -8.19156
          time: 1960
        - region: .surface
          bc_conc: -7.615
          time: 1991
        - region: .surface
          bc_conc: -9.10695
          time: 2021
        - region: .surface
          bc_conc: -6.36307
          time: 2052
        - region: .surface
          bc_conc: -10.0023
          time: 2083
        - region: .surface
          bc_conc: -7.9214
          time: 2113
        - region: .surface
          bc_conc: -10.62
          time: 2144
        - region: .surface
          bc_conc: -13.28369
          time: 2174
        - region: .surface
          bc_conc: -10.53405
          time: 2205
        - region: .surface
          bc_conc: -10.18778
          time: 2236
        - region: .surface
          bc_conc: -10.20346
          time: 2265
        - region: .surface
          bc_conc: -11.66542
          time: 2296
        - region: .surface
          bc_conc: -6.83685
          time: 2326
        - region: .surface
          bc_conc: -8.64656
          time: 2357
        - region: .surface
          bc_conc: -6.62866
          time: 2387
        - region: .surface
          bc_conc: -8.66687
          time: 2418
        - region: .surface
          bc_conc: -8.02979
          time: 2449
        - region: .surface
          bc_conc: -10.50304
          time: 2479
        - region: .surface
          bc_conc: -14.00857
          time: 2510
        - region: .surface
          bc_conc: -15.60331
          time: 2540
        - region: .surface
          bc_conc: -10.49306
          time: 2571
        - region: .surface
          bc_conc: -16.0443
          time: 2602
        - region: .surface
          bc_conc: -15.3727
          time: 2630
        - region: .surface
          bc_conc: -12.28302
          time: 2661
        - region: .surface
          bc_conc: -11.15953
          time: 2691
        - region: .surface
          bc_conc: -9.84281
          time: 2722
    output_stream:
      times:
        - step: 30
      file: transport.msh
      format: !gmsh
        variant: ascii
    substances: O-18
    time:
      end_time: 2780
    balance:
      cumulative: true<|MERGE_RESOLUTION|>--- conflicted
+++ resolved
@@ -38,11 +38,7 @@
 ##        bc_type: total_flux
 ##        bc_flux: 2.33E-03
 ##
-<<<<<<< HEAD
-##![Geometry and boundary condition of model.](images/03_bc.pdf){#fig:tunnel_geom}
-=======
-##![Geometry and boundary condition of model.](tutor_figures/03_bc.pdf){#fig:geom}
->>>>>>> 61e3debd
+##![Geometry and boundary condition of model.](tutor_figures/03_bc.pdf){#fig:tunnel_geom}
 ##
 ##
 ##The results are shown in Figure {@fig:flow}, where the flux field and the pressure is shown.

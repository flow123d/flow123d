common_config:
  proc: [1, 2]
  memory_limit: 1100

test_cases:
- files: 05_frac_sorption.yaml
  time_limit: 60
- files: 07_heat.yaml
  proc: [ 1 ]
  time_limit: 60
  check_rules:
<<<<<<< HEAD
      - ndiff:
            files: ["energy_balance.txt"]       # higher abs tolerance for energy balance
            a_tol: 2.5e4
      - ndiff:
            files: ["(?!^energy_balance.txt$)*"] # default tolerance for all except energy balance
=======
    - ndiff:
        files: [ "energy_balance.txt" ]
        r_tol: 1e-3
        a_tol: 1e4
    - ndiff:
        files: [ "*.msh", "water_balance.txt" ]
        r_tol: 1e-3
        a_tol: 1e-6
>>>>>>> 9ea4e31f
<|MERGE_RESOLUTION|>--- conflicted
+++ resolved
@@ -9,19 +9,13 @@
   proc: [ 1 ]
   time_limit: 60
   check_rules:
-<<<<<<< HEAD
-      - ndiff:
-            files: ["energy_balance.txt"]       # higher abs tolerance for energy balance
-            a_tol: 2.5e4
-      - ndiff:
-            files: ["(?!^energy_balance.txt$)*"] # default tolerance for all except energy balance
-=======
     - ndiff:
         files: [ "energy_balance.txt" ]
         r_tol: 1e-3
         a_tol: 1e4
     - ndiff:
+        # default tolerance for all except energy, usage of wild chars 
+	# files: ["(?!^energy_balance.txt$)*"] 
         files: [ "*.msh", "water_balance.txt" ]
         r_tol: 1e-3
-        a_tol: 1e-6
->>>>>>> 9ea4e31f
+        a_tol: 1e-6
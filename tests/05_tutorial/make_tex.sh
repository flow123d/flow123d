--- conflicted
+++ resolved
@@ -17,8 +17,4 @@
         :sub-yes   # a label (the goto target of the 't' branch)
                    # fall through to final auto-pattern_print (2 lines)
        }
-<<<<<<< HEAD
-     }' $1 | sed '/^##/!d;/^##/s/^##\(.*\)/\1/' | sed 's/^#/##/' | sed "1d;2s/^title: .*\`\`\(.*\)''\$/#\1\\n\\nFile: \`\`\`$1\`\`\`\\n/;3d" | pandoc -o $1.tex --toc -N -V geometry="margin=1in" -f markdown-auto_identifiers --filter pandoc-fignos --filter pandoc-tablenos
-=======
-     }' $1 | sed '/^##/!d;/^##/s/^##\(.*\)/\1/' | sed 's/^#/##/' | sed "1d;2s/^title: .*\`\`\(.*\)''\$/#\1\\n\\nFile: \`\`\`$1\`\`\`\\n/;3d" | pandoc -o ${1%.yaml}.tex --toc -N -V geometry="margin=1in" --filter pandoc-fignos --filter pandoc-tablenos
->>>>>>> 61e3debd
+     }' $1 | sed '/^##/!d;/^##/s/^##\(.*\)/\1/' | sed 's/^#/##/' | sed "1d;2s/^title: .*\`\`\(.*\)''\$/#\1\\n\\nFile: \`\`\`$1\`\`\`\\n/;3d" | pandoc -o ${1%.yaml}.tex --toc -N -V geometry="margin=1in" -f markdown-auto_identifiers --filter pandoc-fignos --filter pandoc-tablenos
problem: !SequentialCoupling
  description: Test of boundary conditions for transport
  mesh:
    mesh_file: ./input/mesh.msh
  primary_equation: !SteadyDarcy_MH
    input_fields:
    - region: BOUNDARY
      bc_type: dirichlet
      bc_pressure: !FieldFormula
        value: x
    output:
      output_stream: 
        file: ./flow.pvd
        format: !vtk
          variant: ascii
        name: flow_output_stream
      output_fields:
      - pressure_p0
      - velocity_p0
    balance: true
    solver: !Petsc &anchor3
      a_tol: 1.0e-12
      r_tol: 1.0e-12
  secondary_equation: !Transport_OS
    transport: !ConvectionDiffusion_DG
      input_fields:
      - region: domain
        diff_m: 1.0
        sources_density: 0
        init_conc: 5
      - region: .left
        bc_type: total_flux
        bc_flux: !FieldFormula
          value: 7.5*4*y*(1-y)
      - region: .right
        bc_type: inflow
        bc_conc: 10
      - region: .top
        bc_type: total_flux
        bc_robin_sigma: 1
        bc_conc: 2
      - region: .bottom
        bc_type: total_flux
        bc_robin_sigma: 1
        bc_conc: 2
      solver: *anchor3
    output_stream: 
      file: ./transport.pvd
      format: !vtk
        variant: ascii
      time_step: 1
      name: transport_output_stream
    substances:
    - tracer
    time:
      end_time: 10
    balance:
<<<<<<< HEAD
      cumulative: true
    solver: *anchor3
    name: transport_output_stream
=======
      cumulative: true
>>>>>>> 617fc171
<|MERGE_RESOLUTION|>--- conflicted
+++ resolved
@@ -55,10 +55,4 @@
     time:
       end_time: 10
     balance:
-<<<<<<< HEAD
-      cumulative: true
-    solver: *anchor3
-    name: transport_output_stream
-=======
-      cumulative: true
->>>>>>> 617fc171
+      cumulative: true
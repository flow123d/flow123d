--- conflicted
+++ resolved
@@ -38,59 +38,33 @@
       transport = {
         TYPE = "SoluteTransport_DG", 
     
-<<<<<<< HEAD
         input_fields= [
           { region = "domain",
-            diff_m = 1e0
-            sources_density = 0
+            diff_m = 1e0,
+            sources_density = 0,
             init_conc = 5
           },
           { region = ".left",
-            bc_type = "total_flux"
+            bc_type = "total_flux",
             bc_flux = { TYPE="FieldFormula", value="7.5*4*y*(1-y)" }
           },
           { region = ".right",
-            bc_type = "inflow"
+            bc_type = "inflow",
             bc_conc = 10
           },
           { region = ".top",
-            bc_type = "total_flux"
-            bc_robin_sigma = 1
+            bc_type = "total_flux",
+            bc_robin_sigma = 1,
             bc_conc = 2
           },
           { region = ".bottom",
-            bc_type = "total_flux"
-            bc_robin_sigma = 1
+            bc_type = "total_flux",
+            bc_robin_sigma = 1,
             bc_conc = 2
           }
         ],
         solver = { 
           REF="../../../primary_equation/solver"
-=======
-      input_fields= [
-        { region = "domain",
-          diff_m = 1e0,
-          sources_density = 0,
-          init_conc = 5
-        },
-        { region = ".left",
-          bc_type = "total_flux",
-          bc_flux = { TYPE="FieldFormula", value="7.5*4*y*(1-y)" }
-        },
-        { region = ".right",
-          bc_type = "inflow",
-          bc_conc = 10
-        },
-        { region = ".top",
-          bc_type = "total_flux",
-          bc_robin_sigma = 1,
-          bc_conc = 2
-        },
-        { region = ".bottom",
-          bc_type = "total_flux",
-          bc_robin_sigma = 1,
-          bc_conc = 2
->>>>>>> 174f8459
         }
       },
 

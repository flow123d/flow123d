--- conflicted
+++ resolved
@@ -38,55 +38,32 @@
       transport = {
         TYPE = "SoluteTransport_DG", 
     
-<<<<<<< HEAD
         input_fields= [
           { region = "domain",
-            diff_m = 1e-2
+            diff_m = 1e-2,
             sources_density = 0
           },
           { region = ".left",
-            bc_type = "dirichlet"
+            bc_type = "dirichlet",
             bc_conc = { TYPE="FieldFormula", value="2-((y-0.5)*2)^8" }
           },
           { region = ".right",
-            bc_type = "dirichlet"
+            bc_type = "dirichlet",
             bc_conc = { TYPE="FieldFormula", value="((y-0.5)*2)^8" }
           },
           { region = ".top",
-            bc_type = "dirichlet"
+            bc_type = "dirichlet",
             bc_conc = 1
           },
           { region = ".bottom",
-            bc_type = "dirichlet"
+            bc_type = "dirichlet",
             bc_conc = 1
           }
         ],
         solver = { 
           REF="../../../primary_equation/solver"
-=======
-      input_fields= [
-        { region = "domain",
-          diff_m = 1e-2,
-          sources_density = 0
-        },
-        { region = ".left",
-          bc_type = "dirichlet",
-          bc_conc = { TYPE="FieldFormula", value="2-((y-0.5)*2)^8" }
-        },
-        { region = ".right",
-          bc_type = "dirichlet",
-          bc_conc = { TYPE="FieldFormula", value="((y-0.5)*2)^8" }
-        },
-        { region = ".top",
-          bc_type = "dirichlet",
-          bc_conc = 1
-        },
-        { region = ".bottom",
-          bc_type = "dirichlet",
-          bc_conc = 1
->>>>>>> 174f8459
         }
-      }
+      },
 
       output_stream = {
         REF = "/system/output_streams/1"

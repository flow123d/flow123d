<<<<<<< HEAD
flow123d_version: 3.0.0_dev
=======
flow123d_version: 3.1.0
output_streams:
  - file: test_20.pvd
    format: !vtk
      variant: ascii
    name: flow_output_stream
  - file: transport_test_20.pvd
    format: !vtk
      variant: ascii
    time_step: 0.5
    name: transport_output_stream
>>>>>>> 45509afc
problem: !Coupling_Sequential
  description: Adsorption all
  mesh:
    mesh_file: ../00_mesh/rectangle_5x1.msh
  flow_equation: !Flow_Darcy_MH
    nonlinear_solver:
      linear_solver: !Petsc
        a_tol: 1.0e-07
    input_fields:
      - region: rectangle
        conductivity: 0.125
      - region: .BOUNDARY
        bc_type: dirichlet
        bc_pressure: !FieldFormula
          value: x
    output:
      fields:
        - pressure_p0
        - pressure_p1
        - velocity_p0
    output_stream:
      file: test_20.pvd
      format: !vtk
        variant: ascii
  solute_equation: !Coupling_OperatorSplitting
    transport: !Solute_Advection_FV
      input_fields:
        - region: ALL
          init_conc: 0
          porosity: 0.25
        - region: .BOUNDARY
          bc_conc: !FieldFormula
            value: 0.05*t
    substances:
      - A
      - As-lin
      - Bs-lang
      - Cs-freund
    output_stream:
      file: transport_test_20.pvd
      format: !vtk
        variant: ascii
      times:
        - step: 0.5
    time:
      end_time: 15.0
    reaction_term: !Sorption
      solvent_density: 1.0
      substances:
        - A
        - As-lin
        - Bs-lang
        - Cs-freund
      solubility:
        - 1.0
        - 1.0
        - 1.0
        - 1.0
      input_fields:
        - region: ALL
          rock_density: 1.0
          sorption_type: langmuir
          distribution_coefficient: !FieldFormula
            value: '0.4'
          isotherm_other: 0.6
      output:
        fields: []
    balance:
      cumulative: true<|MERGE_RESOLUTION|>--- conflicted
+++ resolved
@@ -1,18 +1,4 @@
-<<<<<<< HEAD
-flow123d_version: 3.0.0_dev
-=======
 flow123d_version: 3.1.0
-output_streams:
-  - file: test_20.pvd
-    format: !vtk
-      variant: ascii
-    name: flow_output_stream
-  - file: transport_test_20.pvd
-    format: !vtk
-      variant: ascii
-    time_step: 0.5
-    name: transport_output_stream
->>>>>>> 45509afc
 problem: !Coupling_Sequential
   description: Adsorption all
   mesh:

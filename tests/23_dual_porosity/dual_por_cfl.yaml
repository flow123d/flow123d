problem: !SequentialCoupling
  description: Test12 - narrow radioaoctive decay chain, with transport switched enabled
    but with zero pressure gradient
  mesh:
    # mesh_file:"./input/narrow_2d_chanel.msh"
    mesh_file: ./input/dual_por.msh
  primary_equation: !SteadyDarcy_MH
    input_fields:
    - region: BULK
      conductivity: 1.0
    - region: BOUNDARY
      bc_type: dirichlet
      bc_pressure: 0
    output:
      output_stream:
        file: ./dual_por_flow.pvd
        format: !vtk
          variant: ascii
      output_fields:
      - pressure_p0
      - pressure_p1
      - velocity_p0
    balance: true
    solver: !Petsc
      a_tol: 1.0e-07
  secondary_equation: !Transport_OS
    transport: !Convection_FV
      # options:"-ksp_type gmres -ksp_monitor"
    input_fields:
    - r_set: BULK
      init_conc:
      - 1.0
      porosity: 0.5
    substances:
    - A
    time:
      end_time: 10
      # init_dt:1.0
    solver: !Petsc
      a_tol: 1.0e-07
      r_tol: 1.0e-07
      # options:"-ksp_type gmres -ksp_monitor"
<<<<<<< HEAD
    input_fields:
    - region: BULK
      init_conc:
      - 1.0
      porosity: 0.5
=======
>>>>>>> 617fc171
    reaction_term: !DualPorosity
      COMMENT: !Sorption
        decays:
        - radionuclide: A
          half_life: 1.0
          products: B
        solvent_density: 1.0
        substances:
        - A
        solubility:
        - 1.0
        input_fields:
        - time: 0.0
          region: ALL
          rock_density: 1.0
          sorption_type: none
          isotherm_mult: 0.6
        - time: 4.0
          region: ALL
          rock_density: 1.0
          sorption_type: linear
          isotherm_mult: 0.6
      input_fields:
      - time: 0.0
        region: ALL
        diffusion_rate_immobile:
        - 0.0
        porosity_immobile: 0.1
        init_conc_immobile:
        - 0.01
      - time: 3.0
        region: BULK
        porosity_immobile: 0.2
      - time: 4.0
        region: BULK
        diffusion_rate_immobile:
        - 0.001
      - time: 6.0
        region: BULK
        diffusion_rate_immobile: !FieldFormula
          value: if(t>=7.0,0.01,0.001)
        porosity_immobile: !FieldFormula
          value: if(t>8.0,0.5,0.2)
        # change porosity
      output_fields:
      - conc_immobile
      - porosity_immobile
    balance:
      cumulative: true
    output_stream:
      file: dual_por_transport.pvd
      format: !vtk
        variant: ascii
      time_step: 1.0
# problem<|MERGE_RESOLUTION|>--- conflicted
+++ resolved
@@ -27,7 +27,7 @@
     transport: !Convection_FV
       # options:"-ksp_type gmres -ksp_monitor"
     input_fields:
-    - r_set: BULK
+    - region: BULK
       init_conc:
       - 1.0
       porosity: 0.5
@@ -40,14 +40,6 @@
       a_tol: 1.0e-07
       r_tol: 1.0e-07
       # options:"-ksp_type gmres -ksp_monitor"
-<<<<<<< HEAD
-    input_fields:
-    - region: BULK
-      init_conc:
-      - 1.0
-      porosity: 0.5
-=======
->>>>>>> 617fc171
     reaction_term: !DualPorosity
       COMMENT: !Sorption
         decays:

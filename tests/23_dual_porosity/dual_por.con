--- conflicted
+++ resolved
@@ -50,18 +50,8 @@
         "B"
         ],
       
-<<<<<<< HEAD
-      output = {
-        mobile_p0 = "transport_output_stream", 
-        //por_m = "transport_output_stream",
-        output_stream = {
-          REF = "/output_streams/1"
-        }, 
-        save_step = 0.5
-=======
       output_stream = {
         REF = "/output_streams/1"
->>>>>>> 58103dd4
       }, 
       time = {
         end_time = 5.0
@@ -78,18 +68,7 @@
             init_conc_immobile = [0.0, 0.0]
           }
         ],
-<<<<<<< HEAD
-        
-        output = {
-          output_stream = {
-            REF = "/output_streams/1"
-          },
-          immobile_p0 = "transport_output_stream",
-          immob_porosity = "transport_output_stream"
-        }
-=======
         output_fields = ["conc_immobile"]
->>>>>>> 58103dd4
       }
     } 
   }, 

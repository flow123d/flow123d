--- conflicted
+++ resolved
@@ -54,10 +54,7 @@
       
       output = {
         mobile_p0 = "transport_output_stream", 
-<<<<<<< HEAD
         //por_m = "transport_output_stream",
-=======
->>>>>>> c16cbf10
         output_stream = {
           REF = "/output_streams/1"
         }, 
@@ -86,9 +83,8 @@
         output = {
           output_stream = {
             REF = "/output_streams/1"
-          },
-          immobile_p0 = "transport_output_stream",
-          immob_porosity = "transport_output_stream"
+          }//,
+          //immobile = "transport_output_stream"
         }
       }
           

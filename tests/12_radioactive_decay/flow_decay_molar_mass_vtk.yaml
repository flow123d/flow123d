problem: !SequentialCoupling
  description: Test12 - narrow radioaoctive decay chain, with transport switched enabled
    but with zero pressure gradient
  mesh:
    mesh_file: ./input/sit_decay.msh
  primary_equation: !SteadyDarcy_MH
    input_fields:
    - rid: 1
      anisotropy: 0.01
    - region: BOUNDARY
      bc_type: dirichlet
      bc_piezo_head: 0
    output:
      output_stream: 
        file: ./flow.pvd
        format: !vtk
          variant: ascii
        name: flow_output_stream
      output_fields:
      - pressure_p0
      - pressure_p1
      - velocity_p0
    balance: true
    solver: !Petsc
      a_tol: 1.0e-07
<<<<<<< HEAD
  secondary_equation: !TransportOperatorSplitting
    input_fields:
    - rid: 1
      init_conc:
      - 1
      - 0
      - 0
    - region: BOUNDARY
      bc_conc:
      - 1
      - 0
      - 0
=======
  secondary_equation: !Transport_OS
    transport: !Convection_FV
      input_fields:
      - rid: 1
        init_conc:
        - 1
        - 0
        - 0
      - r_set: BOUNDARY
        bc_conc:
        - 1
        - 0
        - 0
>>>>>>> 617fc171
    output_stream: 
      file: ./transport_decay.pvd
      format: !vtk
        variant: ascii
      time_step: 0.5
      name: transport_output_stream
    substances:
    - name: A
      molar_mass: 10
    - name: B
      molar_mass: 5
    - name: C
      molar_mass: 1
    time:
      end_time: 10.0
    reaction_term: !RadioactiveDecay
      decays:
      - radionuclide: A
        half_life: 2.5
        products:
        - name: B
          branching_ratio: 0.9
        - name: C
          branching_ratio: 0.1
    balance:
      cumulative: true
    name: transport_output_stream<|MERGE_RESOLUTION|>--- conflicted
+++ resolved
@@ -23,20 +23,6 @@
     balance: true
     solver: !Petsc
       a_tol: 1.0e-07
-<<<<<<< HEAD
-  secondary_equation: !TransportOperatorSplitting
-    input_fields:
-    - rid: 1
-      init_conc:
-      - 1
-      - 0
-      - 0
-    - region: BOUNDARY
-      bc_conc:
-      - 1
-      - 0
-      - 0
-=======
   secondary_equation: !Transport_OS
     transport: !Convection_FV
       input_fields:
@@ -45,12 +31,11 @@
         - 1
         - 0
         - 0
-      - r_set: BOUNDARY
+      - region: BOUNDARY
         bc_conc:
         - 1
         - 0
         - 0
->>>>>>> 617fc171
     output_stream: 
       file: ./transport_decay.pvd
       format: !vtk
@@ -76,5 +61,4 @@
         - name: C
           branching_ratio: 0.1
     balance:
-      cumulative: true
-    name: transport_output_stream+      cumulative: true
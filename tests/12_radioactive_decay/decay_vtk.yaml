--- conflicted
+++ resolved
@@ -2,13 +2,8 @@
   description: Test12 - narrow radioaoctive decay chain, with transport switched enabled
     but with zero pressure gradient
   mesh:
-<<<<<<< HEAD
-    mesh_file: ./input/flow_decay/sit_decay.msh
+    mesh_file: ./input/sit_decay.msh
   primary_equation: !SteadyDarcy_MH
-=======
-    mesh_file: ./input/sit_decay.msh
-  primary_equation: !Steady_MH
->>>>>>> 6871a805
     input_fields:
     - rid: 1
       anisotropy: 0.01
@@ -28,7 +23,6 @@
     balance: true
     solver: !Petsc
       a_tol: 1.0e-07
-<<<<<<< HEAD
   secondary_equation: !Transport_OS
     transport: !Convection_FV
       input_fields:
@@ -40,28 +34,14 @@
         - 0.04
         - 0.05
         - 0.06
-      - region: IMPLICIT BOUNDARY
-        transport_old_bcd_file: ./input/flow_decay/sit_decay.tbc
-=======
-  secondary_equation: !TransportOperatorSplitting
-    input_fields:
-    - rid: 1
-      init_conc:
-      - 0.01
-      - 0.02
-      - 0.03
-      - 0.04
-      - 0.05
-      - 0.06
-    - r_set: BOUNDARY
-      bc_conc:
-      - 0.01
-      - 0.02
-      - 0.03
-      - 0.04
-      - 0.05
-      - 0.06
->>>>>>> 6871a805
+      - r_set: BOUNDARY
+        bc_conc:
+        - 0.01
+        - 0.02
+        - 0.03
+        - 0.04
+        - 0.05
+        - 0.06
     output_stream: 
       file: ./transport_decay.pvd
       format: !vtk
@@ -88,4 +68,5 @@
         products:
         - B
     balance:
-      cumulative: true+      cumulative: true
+    name: transport_output_stream
{
  problem = {
    TYPE = "SequentialCoupling", 
    description = "Test12 - narrow radioaoctive decay chain, with transport switched enabled but with zero pressure gradient", 
    mesh = {
      mesh_file = "./input/sit_decay.msh"
    }, 
    
    primary_equation = {
      TYPE = "SteadyDarcy_MH", 

      input_fields= [
        { rid = 1,
          anisotropy = 0.01
        },
        {
          r_set = "BOUNDARY",
          bc_type = "dirichlet",
          bc_piezo_head = 0
        }
      ],

      output = {
        output_stream = {
          REF = "/system/output_streams/0"
        }, 
        output_fields = [ "pressure_p0", "pressure_p1", "velocity_p0" ]
      }, 

      balance = true,

      solver = {
        TYPE = "Petsc", 
        a_tol = 1e-07
      }
    }, 
    
    secondary_equation = {
      TYPE = "Transport_OS", 

<<<<<<< HEAD
      transport = {
        TYPE = "Convection_FV",
        input_fields= [
          { rid = 1,
            init_conc = 
              [1, 0, 0]
          },
          {
            region = "IMPLICIT BOUNDARY",
            transport_old_bcd_file = "./input/flow_decay/sit_decay.tbc"
          }
        ]
      },
=======
      input_fields= [
        { rid = 1,
          init_conc = 
            [1, 0, 0]
        },
        {
          r_set = "BOUNDARY",
          bc_conc = [1, 0, 0]
        }
      ],
>>>>>>> 6871a805

      output_stream = {
        REF = "/system/output_streams/1"
      }, 
      substances = [
        { name = "A", molar_mass = 10 },
        { name = "B", molar_mass = 5 },
        { name = "C", molar_mass = 1 }
      ], 
      time = {
        end_time = 10.0
      },
      
      reaction_term = {
        TYPE="RadioactiveDecay",
        /*
        numerical_method = {
          TYPE = "PadeApproximant",
          nominator_degree = 5,
          denominator_degree = 5
        },
        */
        decays = [
          {
            radionuclide = "A",
            half_life = 2.5,
            products = [
              { name = "B", branching_ratio = 0.9 }, 
              { name = "C", branching_ratio = 0.1 }
            ]
          }
        ]
      },

      balance = {
        cumulative = true
      }

    } 
  }, 
  
  
  system = {
    output_streams = [
      {
        file = "./flow.pvd", 
        format = {
          TYPE = "vtk", 
          variant = "ascii"
        }, 
        name = "flow_output_stream"
      }, 
      {
        file = "./transport_decay.pvd", 
        format = {
          TYPE = "vtk", 
          variant = "ascii"
        }, 
        time_step = 0.5,
        name = "transport_output_stream"
      }
    ]
  }
}<|MERGE_RESOLUTION|>--- conflicted
+++ resolved
@@ -38,7 +38,6 @@
     secondary_equation = {
       TYPE = "Transport_OS", 
 
-<<<<<<< HEAD
       transport = {
         TYPE = "Convection_FV",
         input_fields= [
@@ -47,23 +46,11 @@
               [1, 0, 0]
           },
           {
-            region = "IMPLICIT BOUNDARY",
-            transport_old_bcd_file = "./input/flow_decay/sit_decay.tbc"
+            r_set = "BOUNDARY",
+            bc_conc = [1, 0, 0]
           }
         ]
       },
-=======
-      input_fields= [
-        { rid = 1,
-          init_conc = 
-            [1, 0, 0]
-        },
-        {
-          r_set = "BOUNDARY",
-          bc_conc = [1, 0, 0]
-        }
-      ],
->>>>>>> 6871a805
 
       output_stream = {
         REF = "/system/output_streams/1"

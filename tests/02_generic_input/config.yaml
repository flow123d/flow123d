--- conflicted
+++ resolved
@@ -8,12 +8,9 @@
   - 10_include_csv.yaml
   - 11_time_unit_conversion.yaml
   - 12_time_unit_nested_equation.yaml
-<<<<<<< HEAD
-  - 21_fields_FE_native.yaml
-=======
   - 13_time_steps_func.yaml
   - 14_time_steps_func_include.yaml
->>>>>>> 2970c330
+  - 21_fields_FE_native.yaml
   proc: [1]
   
   
@@ -24,11 +21,7 @@
 - files: 
    - 03_field_descriptors.yaml   
    - 07_bulk_interpolation_cube.yaml
-<<<<<<< HEAD
    - 15_formula_surface_depth.yaml
-=======
-   - 15_formula_surface_depth.yaml   
->>>>>>> 2970c330
    - 22_elementwise_fields.yaml
    - 23_elementwise_bc.yaml
    - 24_elementwise_integer_field.yaml

{
  problem = {
    TYPE = "SequentialCoupling", 
    description = "Test14 - 2D transport with time variable boundarty", 
    mesh = {
      mesh_file = "./input/test14.msh"
    }, 

    primary_equation = {
      TYPE = "Steady_MH", 

      bulk_data = [
        { rid = 100,
          conductivity = 0.1
        }
      ],
    
      bc_data = [
        {
          region = "IMPLICIT BOUNDARY",
          flow_old_bcd_file = "./input/test14.fbc"
        }
      ],

      n_schurs = 2, 
      output = {
        output_stream = {
          REF = "/system/output_streams/0"
        }, 
        pressure_p0 = "flow_output_stream", 
        pressure_p1 = "flow_output_stream", 
        velocity_p0 = "flow_output_stream"
      }, 
      solver = {
        TYPE = "Petsc", 
<<<<<<< HEAD
        r_tol = 1.0e-10,
        a_tol = 1.0e-10
=======
        a_tol = 1e-12,
        r_tol = 1e-12
>>>>>>> 8fbbc44d
      }
    }, 
 
    secondary_equation = {
      TYPE = "AdvectionDiffusion_DG", 

      bulk_data = [
        { rid = 100,
          init_conc = 0
        }
      ],

      bc_data = [
        {
          region = "IMPLICIT BOUNDARY",
          old_boundary_file = "./input/test14_tbc_000",
          time = 1
        },
        {
          region = "IMPLICIT BOUNDARY",
          old_boundary_file = "./input/test14_tbc_001",
          time = 3
        },
        {
          region = "IMPLICIT BOUNDARY",
          old_boundary_file = "./input/test14_tbc_002",
          time = 6
        },
        {
          region = "IMPLICIT BOUNDARY",
          old_boundary_file = "./input/test14_tbc_003",
          time = 7
        }
      ],

      output = {
        mobile_p0 = "transport_output_stream", 
        output_stream = {
          REF = "/system/output_streams/1"
        }, 
        save_step = 1.0
      }, 

      substances = [
        "A"
      ], 
      solver = {
        TYPE = "Petsc", 
        a_tol = 1e-12,
        r_tol = 1e-12
      },
      time = {
	end_time = 10.0, 
	init_dt = 1.0
      },
      mass_balance = {
        cumulative = true
      }
    }
  }, 

  system = {
    output_streams = [
      {
        file = "./test14.pvd", 
        format = {
          TYPE = "vtk", 
          variant = "ascii"
        }, 
        name = "flow_output_stream"
      }, 
      {
        file = "./transport-implicit.pvd", 
        format = {
          TYPE = {
            REF = "/system/output_streams/0/format/TYPE"
          }, 
          variant = "ascii"
        }, 
        name = "transport_output_stream"
      }
    ]
  }
}<|MERGE_RESOLUTION|>--- conflicted
+++ resolved
@@ -33,13 +33,8 @@
       }, 
       solver = {
         TYPE = "Petsc", 
-<<<<<<< HEAD
-        r_tol = 1.0e-10,
-        a_tol = 1.0e-10
-=======
         a_tol = 1e-12,
         r_tol = 1e-12
->>>>>>> 8fbbc44d
       }
     }, 
  

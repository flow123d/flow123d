--- conflicted
+++ resolved
@@ -46,28 +46,27 @@
       transport = {
         TYPE = "ConvectionDiffusion_DG", 
 
-<<<<<<< HEAD
         input_fields= [
-          { rid = 100,
+          { r_set = "BULK",
             init_conc = 0
           },
           {
-            region = "IMPLICIT BOUNDARY",
+            r_set = "BOUNDARY",
             bc_conc = 20,
             time = 1
           },
           {
-            region = "IMPLICIT BOUNDARY",
+            r_set = "BOUNDARY",
             bc_conc = 0,
             time = 3
           },
           {
-            region = "IMPLICIT BOUNDARY",
+            r_set = "BOUNDARY",
             bc_conc = 40,
             time = 6
           },
           {
-            region = "IMPLICIT BOUNDARY",
+            r_set = "BOUNDARY",
             bc_conc = 0,
             time = 7
           }
@@ -76,31 +75,6 @@
           TYPE = "Petsc", 
           a_tol = 1e-12,
           r_tol = 1e-12
-=======
-      input_fields= [
-        { r_set = "BULK",
-          init_conc = 0
-        },
-        {
-          r_set = "BOUNDARY",
-          bc_conc = 20,
-          time = 1
-        },
-        {
-          r_set = "BOUNDARY",
-          bc_conc = 0,
-          time = 3
-        },
-        {
-          r_set = "BOUNDARY",
-          bc_conc = 40,
-          time = 6
-        },
-        {
-          r_set = "BOUNDARY",
-          bc_conc = 0,
-          time = 7
->>>>>>> 6871a805
         }
       },
 

--- conflicted
+++ resolved
@@ -31,27 +31,23 @@
 # Mass flux through boundary [M/T]:
 # [boundary_id] [label]                  [substance]   [total flux]  [outward flux][inward flux] 
 # -------------------------------------------------------------------------------------------------------------
-  -3            IMPLICIT BOUNDARY        A             0             0             0             
-# -------------------------------------------------------------------------------------------------------------
-# Total mass flux of substance [M/T]     A             0             0             0             
-
-
-# Mass [M] and sources [M/T] on regions:
-# [region_id]   [label]                  [substance]   [total_mass]  [total_source]
-# -------------------------------------------------------------------------------------------------------------
-  100           region_100               A             0             0             
-# -------------------------------------------------------------------------------------------------------------
-# Total mass [M] and sources [M/T]       A             0             0             
+  -3            IMPLICIT BOUNDARY        A             -0.398939     1.81038e-05   -0.398957     
+# -------------------------------------------------------------------------------------------------------------
+# Total mass flux of substance [M/T]     A             -0.398939     1.81038e-05   -0.398957     
+
+
+# Mass [M] and sources [M/T] on regions:
+# [region_id]   [label]                  [substance]   [total_mass]  [total_source]
+# -------------------------------------------------------------------------------------------------------------
+  100           region_100               A             0.398939      0             
+# -------------------------------------------------------------------------------------------------------------
+# Total mass [M] and sources [M/T]       A             0.398939      0             
 
 
 # Cumulative mass balance on time interval [0,1]
 # Initial mass [M] + sources integrated over time [M] - flux integrated over time [M] = current mass [M]
 # [substance]   [A=init. mass][B=source]    [C=flux]      [A+B-C]       [D=curr. mass][A+B-C-D=err.][rel. error]  
-<<<<<<< HEAD
-  A             0             0             0             0             0             0             0             
-=======
   A             0             0             -0.398939     0.398939      0.398939      -1.11022e-16  2.78294e-16   
->>>>>>> ddc301af
 
 
 # ----------------------------------------------- MASS BALANCE -----------------------------------------------
@@ -61,27 +57,23 @@
 # Mass flux through boundary [M/T]:
 # [boundary_id] [label]                  [substance]   [total flux]  [outward flux][inward flux] 
 # -------------------------------------------------------------------------------------------------------------
-  -3            IMPLICIT BOUNDARY        A             -0.398939     1.81038e-05   -0.398957     
-# -------------------------------------------------------------------------------------------------------------
-# Total mass flux of substance [M/T]     A             -0.398939     1.81038e-05   -0.398957     
-
-
-# Mass [M] and sources [M/T] on regions:
-# [region_id]   [label]                  [substance]   [total_mass]  [total_source]
-# -------------------------------------------------------------------------------------------------------------
-  100           region_100               A             0.398939      0             
-# -------------------------------------------------------------------------------------------------------------
-# Total mass [M] and sources [M/T]       A             0.398939      0             
+  -3            IMPLICIT BOUNDARY        A             -0.400741     0.000199267   -0.40094      
+# -------------------------------------------------------------------------------------------------------------
+# Total mass flux of substance [M/T]     A             -0.400741     0.000199267   -0.40094      
+
+
+# Mass [M] and sources [M/T] on regions:
+# [region_id]   [label]                  [substance]   [total_mass]  [total_source]
+# -------------------------------------------------------------------------------------------------------------
+  100           region_100               A             0.79968       0             
+# -------------------------------------------------------------------------------------------------------------
+# Total mass [M] and sources [M/T]       A             0.79968       0             
 
 
 # Cumulative mass balance on time interval [0,2]
 # Initial mass [M] + sources integrated over time [M] - flux integrated over time [M] = current mass [M]
 # [substance]   [A=init. mass][B=source]    [C=flux]      [A+B-C]       [D=curr. mass][A+B-C-D=err.][rel. error]  
-<<<<<<< HEAD
-  A             0             0             -0.398939     0.398939      0.398939      6.05072e-15   1.5167e-14    
-=======
   A             0             0             -0.79968      0.79968       0.79968       4.32987e-15   5.4145e-15    
->>>>>>> ddc301af
 
 
 # ----------------------------------------------- MASS BALANCE -----------------------------------------------
@@ -91,27 +83,23 @@
 # Mass flux through boundary [M/T]:
 # [boundary_id] [label]                  [substance]   [total flux]  [outward flux][inward flux] 
 # -------------------------------------------------------------------------------------------------------------
-  -3            IMPLICIT BOUNDARY        A             -0.400741     0.000199267   -0.40094      
-# -------------------------------------------------------------------------------------------------------------
-# Total mass flux of substance [M/T]     A             -0.400741     0.000199267   -0.40094      
-
-
-# Mass [M] and sources [M/T] on regions:
-# [region_id]   [label]                  [substance]   [total_mass]  [total_source]
-# -------------------------------------------------------------------------------------------------------------
-  100           region_100               A             0.79968       0             
-# -------------------------------------------------------------------------------------------------------------
-# Total mass [M] and sources [M/T]       A             0.79968       0             
+  -3            IMPLICIT BOUNDARY        A             -5.3092e-05   0.00108751    -0.00114061   
+# -------------------------------------------------------------------------------------------------------------
+# Total mass flux of substance [M/T]     A             -5.3092e-05   0.00108751    -0.00114061   
+
+
+# Mass [M] and sources [M/T] on regions:
+# [region_id]   [label]                  [substance]   [total_mass]  [total_source]
+# -------------------------------------------------------------------------------------------------------------
+  100           region_100               A             0.799733      0             
+# -------------------------------------------------------------------------------------------------------------
+# Total mass [M] and sources [M/T]       A             0.799733      0             
 
 
 # Cumulative mass balance on time interval [0,3]
 # Initial mass [M] + sources integrated over time [M] - flux integrated over time [M] = current mass [M]
 # [substance]   [A=init. mass][B=source]    [C=flux]      [A+B-C]       [D=curr. mass][A+B-C-D=err.][rel. error]  
-<<<<<<< HEAD
-  A             0             0             -0.79968      0.79968       0.79968       2.4647e-14    3.0821e-14    
-=======
   A             0             0             -0.799733     0.799733      0.799733      -2.44249e-15  3.05413e-15   
->>>>>>> ddc301af
 
 
 # ----------------------------------------------- MASS BALANCE -----------------------------------------------
@@ -121,33 +109,23 @@
 # Mass flux through boundary [M/T]:
 # [boundary_id] [label]                  [substance]   [total flux]  [outward flux][inward flux] 
 # -------------------------------------------------------------------------------------------------------------
-<<<<<<< HEAD
-  -3            IMPLICIT BOUNDARY        A             -5.3092e-05   0.00108751    -0.00114061   
-# -------------------------------------------------------------------------------------------------------------
-# Total mass flux of substance [M/T]     A             -5.3092e-05   0.00108751    -0.00114061   
-=======
   -3            IMPLICIT BOUNDARY        A             0.00486477    0.00486477    -5.97717e-12  
 # -------------------------------------------------------------------------------------------------------------
 # Total mass flux of substance [M/T]     A             0.00486477    0.00486477    -5.97717e-12  
->>>>>>> ddc301af
-
-
-# Mass [M] and sources [M/T] on regions:
-# [region_id]   [label]                  [substance]   [total_mass]  [total_source]
-# -------------------------------------------------------------------------------------------------------------
-  100           region_100               A             0.799733      0             
-# -------------------------------------------------------------------------------------------------------------
-# Total mass [M] and sources [M/T]       A             0.799733      0             
+
+
+# Mass [M] and sources [M/T] on regions:
+# [region_id]   [label]                  [substance]   [total_mass]  [total_source]
+# -------------------------------------------------------------------------------------------------------------
+  100           region_100               A             0.794869      0             
+# -------------------------------------------------------------------------------------------------------------
+# Total mass [M] and sources [M/T]       A             0.794869      0             
 
 
 # Cumulative mass balance on time interval [0,4]
 # Initial mass [M] + sources integrated over time [M] - flux integrated over time [M] = current mass [M]
 # [substance]   [A=init. mass][B=source]    [C=flux]      [A+B-C]       [D=curr. mass][A+B-C-D=err.][rel. error]  
-<<<<<<< HEAD
-  A             0             0             -0.799733     0.799733      0.799733      2.52021e-14   3.15131e-14   
-=======
   A             0             0             -0.794869     0.794869      0.794869      -3.88578e-15  4.88858e-15   
->>>>>>> ddc301af
 
 
 # ----------------------------------------------- MASS BALANCE -----------------------------------------------
@@ -157,33 +135,23 @@
 # Mass flux through boundary [M/T]:
 # [boundary_id] [label]                  [substance]   [total flux]  [outward flux][inward flux] 
 # -------------------------------------------------------------------------------------------------------------
-<<<<<<< HEAD
-  -3            IMPLICIT BOUNDARY        A             0.00486477    0.00392903    0.00093574    
-# -------------------------------------------------------------------------------------------------------------
-# Total mass flux of substance [M/T]     A             0.00486477    0.00392903    0.00093574    
-=======
   -3            IMPLICIT BOUNDARY        A             0.0106807     0.0106807     -6.03237e-12  
 # -------------------------------------------------------------------------------------------------------------
 # Total mass flux of substance [M/T]     A             0.0106807     0.0106807     -6.03237e-12  
->>>>>>> ddc301af
-
-
-# Mass [M] and sources [M/T] on regions:
-# [region_id]   [label]                  [substance]   [total_mass]  [total_source]
-# -------------------------------------------------------------------------------------------------------------
-  100           region_100               A             0.794869      0             
-# -------------------------------------------------------------------------------------------------------------
-# Total mass [M] and sources [M/T]       A             0.794869      0             
+
+
+# Mass [M] and sources [M/T] on regions:
+# [region_id]   [label]                  [substance]   [total_mass]  [total_source]
+# -------------------------------------------------------------------------------------------------------------
+  100           region_100               A             0.784188      0             
+# -------------------------------------------------------------------------------------------------------------
+# Total mass [M] and sources [M/T]       A             0.784188      0             
 
 
 # Cumulative mass balance on time interval [0,5]
 # Initial mass [M] + sources integrated over time [M] - flux integrated over time [M] = current mass [M]
 # [substance]   [A=init. mass][B=source]    [C=flux]      [A+B-C]       [D=curr. mass][A+B-C-D=err.][rel. error]  
-<<<<<<< HEAD
-  A             0             0             -0.794869     0.794869      0.794869      2.64233e-14   3.32424e-14   
-=======
   A             0             0             -0.784188     0.784188      0.784188      -5.44009e-15  6.93723e-15   
->>>>>>> ddc301af
 
 
 # ----------------------------------------------- MASS BALANCE -----------------------------------------------
@@ -193,27 +161,23 @@
 # Mass flux through boundary [M/T]:
 # [boundary_id] [label]                  [substance]   [total flux]  [outward flux][inward flux] 
 # -------------------------------------------------------------------------------------------------------------
-  -3            IMPLICIT BOUNDARY        A             0.0106807     0.0105826     9.81151e-05   
-# -------------------------------------------------------------------------------------------------------------
-# Total mass flux of substance [M/T]     A             0.0106807     0.0105826     9.81151e-05   
-
-
-# Mass [M] and sources [M/T] on regions:
-# [region_id]   [label]                  [substance]   [total_mass]  [total_source]
-# -------------------------------------------------------------------------------------------------------------
-  100           region_100               A             0.784188      0             
-# -------------------------------------------------------------------------------------------------------------
-# Total mass [M] and sources [M/T]       A             0.784188      0             
+  -3            IMPLICIT BOUNDARY        A             -0.775189     0.0227211     -0.79791      
+# -------------------------------------------------------------------------------------------------------------
+# Total mass flux of substance [M/T]     A             -0.775189     0.0227211     -0.79791      
+
+
+# Mass [M] and sources [M/T] on regions:
+# [region_id]   [label]                  [substance]   [total_mass]  [total_source]
+# -------------------------------------------------------------------------------------------------------------
+  100           region_100               A             1.55938       0             
+# -------------------------------------------------------------------------------------------------------------
+# Total mass [M] and sources [M/T]       A             1.55938       0             
 
 
 # Cumulative mass balance on time interval [0,6]
 # Initial mass [M] + sources integrated over time [M] - flux integrated over time [M] = current mass [M]
 # [substance]   [A=init. mass][B=source]    [C=flux]      [A+B-C]       [D=curr. mass][A+B-C-D=err.][rel. error]  
-<<<<<<< HEAD
-  A             0             0             -0.784188     0.784188      0.784188      2.4869e-14    3.17131e-14   
-=======
   A             0             0             -1.55938      1.55938       1.55938       -7.32747e-15  4.69897e-15   
->>>>>>> ddc301af
 
 
 # ----------------------------------------------- MASS BALANCE -----------------------------------------------
@@ -223,27 +187,23 @@
 # Mass flux through boundary [M/T]:
 # [boundary_id] [label]                  [substance]   [total flux]  [outward flux][inward flux] 
 # -------------------------------------------------------------------------------------------------------------
-  -3            IMPLICIT BOUNDARY        A             -0.775189     0.0227211     -0.79791      
-# -------------------------------------------------------------------------------------------------------------
-# Total mass flux of substance [M/T]     A             -0.775189     0.0227211     -0.79791      
-
-
-# Mass [M] and sources [M/T] on regions:
-# [region_id]   [label]                  [substance]   [total_mass]  [total_source]
-# -------------------------------------------------------------------------------------------------------------
-  100           region_100               A             1.55938       0             
-# -------------------------------------------------------------------------------------------------------------
-# Total mass [M] and sources [M/T]       A             1.55938       0             
+  -3            IMPLICIT BOUNDARY        A             0.0367369     0.0407027     -0.00396581   
+# -------------------------------------------------------------------------------------------------------------
+# Total mass flux of substance [M/T]     A             0.0367369     0.0407027     -0.00396581   
+
+
+# Mass [M] and sources [M/T] on regions:
+# [region_id]   [label]                  [substance]   [total_mass]  [total_source]
+# -------------------------------------------------------------------------------------------------------------
+  100           region_100               A             1.52264       0             
+# -------------------------------------------------------------------------------------------------------------
+# Total mass [M] and sources [M/T]       A             1.52264       0             
 
 
 # Cumulative mass balance on time interval [0,7]
 # Initial mass [M] + sources integrated over time [M] - flux integrated over time [M] = current mass [M]
 # [substance]   [A=init. mass][B=source]    [C=flux]      [A+B-C]       [D=curr. mass][A+B-C-D=err.][rel. error]  
-<<<<<<< HEAD
-  A             0             0             -1.55938      1.55938       1.55938       2.86438e-14   1.83687e-14   
-=======
   A             0             0             -1.52264      1.52264       1.52264       -4.88498e-15  3.20823e-15   
->>>>>>> ddc301af
 
 
 # ----------------------------------------------- MASS BALANCE -----------------------------------------------
@@ -253,33 +213,23 @@
 # Mass flux through boundary [M/T]:
 # [boundary_id] [label]                  [substance]   [total flux]  [outward flux][inward flux] 
 # -------------------------------------------------------------------------------------------------------------
-<<<<<<< HEAD
-  -3            IMPLICIT BOUNDARY        A             0.0367369     0.0407027     -0.00396581   
-# -------------------------------------------------------------------------------------------------------------
-# Total mass flux of substance [M/T]     A             0.0367369     0.0407027     -0.00396581   
-=======
   -3            IMPLICIT BOUNDARY        A             0.0647423     0.0647423     -1.16618e-11  
 # -------------------------------------------------------------------------------------------------------------
 # Total mass flux of substance [M/T]     A             0.0647423     0.0647423     -1.16618e-11  
->>>>>>> ddc301af
-
-
-# Mass [M] and sources [M/T] on regions:
-# [region_id]   [label]                  [substance]   [total_mass]  [total_source]
-# -------------------------------------------------------------------------------------------------------------
-  100           region_100               A             1.52264       0             
-# -------------------------------------------------------------------------------------------------------------
-# Total mass [M] and sources [M/T]       A             1.52264       0             
+
+
+# Mass [M] and sources [M/T] on regions:
+# [region_id]   [label]                  [substance]   [total_mass]  [total_source]
+# -------------------------------------------------------------------------------------------------------------
+  100           region_100               A             1.4579        0             
+# -------------------------------------------------------------------------------------------------------------
+# Total mass [M] and sources [M/T]       A             1.4579        0             
 
 
 # Cumulative mass balance on time interval [0,8]
 # Initial mass [M] + sources integrated over time [M] - flux integrated over time [M] = current mass [M]
 # [substance]   [A=init. mass][B=source]    [C=flux]      [A+B-C]       [D=curr. mass][A+B-C-D=err.][rel. error]  
-<<<<<<< HEAD
-  A             0             0             -1.52264      1.52264       1.52264       4.44089e-14   2.91657e-14   
-=======
   A             0             0             -1.4579       1.4579        1.4579        -1.10578e-13  7.58477e-14   
->>>>>>> ddc301af
 
 
 # ----------------------------------------------- MASS BALANCE -----------------------------------------------
@@ -289,33 +239,23 @@
 # Mass flux through boundary [M/T]:
 # [boundary_id] [label]                  [substance]   [total flux]  [outward flux][inward flux] 
 # -------------------------------------------------------------------------------------------------------------
-<<<<<<< HEAD
-  -3            IMPLICIT BOUNDARY        A             0.0647423     0.0630578     0.00168445    
-# -------------------------------------------------------------------------------------------------------------
-# Total mass flux of substance [M/T]     A             0.0647423     0.0630578     0.00168445    
-=======
   -3            IMPLICIT BOUNDARY        A             0.0873066     0.0873066     -1.10752e-11  
 # -------------------------------------------------------------------------------------------------------------
 # Total mass flux of substance [M/T]     A             0.0873066     0.0873066     -1.10752e-11  
->>>>>>> ddc301af
-
-
-# Mass [M] and sources [M/T] on regions:
-# [region_id]   [label]                  [substance]   [total_mass]  [total_source]
-# -------------------------------------------------------------------------------------------------------------
-  100           region_100               A             1.4579        0             
-# -------------------------------------------------------------------------------------------------------------
-# Total mass [M] and sources [M/T]       A             1.4579        0             
+
+
+# Mass [M] and sources [M/T] on regions:
+# [region_id]   [label]                  [substance]   [total_mass]  [total_source]
+# -------------------------------------------------------------------------------------------------------------
+  100           region_100               A             1.37059       0             
+# -------------------------------------------------------------------------------------------------------------
+# Total mass [M] and sources [M/T]       A             1.37059       0             
 
 
 # Cumulative mass balance on time interval [0,9]
 # Initial mass [M] + sources integrated over time [M] - flux integrated over time [M] = current mass [M]
 # [substance]   [A=init. mass][B=source]    [C=flux]      [A+B-C]       [D=curr. mass][A+B-C-D=err.][rel. error]  
-<<<<<<< HEAD
-  A             0             0             -1.4579       1.4579        1.4579        4.70735e-14   3.22886e-14   
-=======
   A             0             0             -1.37059      1.37059       1.37059       -1.14575e-13  8.35953e-14   
->>>>>>> ddc301af
 
 
 # ----------------------------------------------- MASS BALANCE -----------------------------------------------
@@ -325,31 +265,21 @@
 # Mass flux through boundary [M/T]:
 # [boundary_id] [label]                  [substance]   [total flux]  [outward flux][inward flux] 
 # -------------------------------------------------------------------------------------------------------------
-<<<<<<< HEAD
-  -3            IMPLICIT BOUNDARY        A             0.0873066     0.0871196     0.000186987   
-# -------------------------------------------------------------------------------------------------------------
-# Total mass flux of substance [M/T]     A             0.0873066     0.0871196     0.000186987   
-=======
   -3            IMPLICIT BOUNDARY        A             0.110228      0.110228      -1.04032e-11  
 # -------------------------------------------------------------------------------------------------------------
 # Total mass flux of substance [M/T]     A             0.110228      0.110228      -1.04032e-11  
->>>>>>> ddc301af
-
-
-# Mass [M] and sources [M/T] on regions:
-# [region_id]   [label]                  [substance]   [total_mass]  [total_source]
-# -------------------------------------------------------------------------------------------------------------
-  100           region_100               A             1.37059       0             
-# -------------------------------------------------------------------------------------------------------------
-# Total mass [M] and sources [M/T]       A             1.37059       0             
+
+
+# Mass [M] and sources [M/T] on regions:
+# [region_id]   [label]                  [substance]   [total_mass]  [total_source]
+# -------------------------------------------------------------------------------------------------------------
+  100           region_100               A             1.26036       0             
+# -------------------------------------------------------------------------------------------------------------
+# Total mass [M] and sources [M/T]       A             1.26036       0             
 
 
 # Cumulative mass balance on time interval [0,10]
 # Initial mass [M] + sources integrated over time [M] - flux integrated over time [M] = current mass [M]
 # [substance]   [A=init. mass][B=source]    [C=flux]      [A+B-C]       [D=curr. mass][A+B-C-D=err.][rel. error]  
-<<<<<<< HEAD
-  A             0             0             -1.37059      1.37059       1.37059       4.61853e-14   3.36973e-14   
-=======
   A             0             0             -1.26036      1.26036       1.26036       -1.15685e-13  9.17872e-14   
->>>>>>> ddc301af
-
+

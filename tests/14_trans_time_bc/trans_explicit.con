--- conflicted
+++ resolved
@@ -43,62 +43,34 @@
     secondary_equation = {
       TYPE = "Transport_OS", 
     
-<<<<<<< HEAD
       transport = {
         TYPE = "Convection_FV",
         input_fields= [
-          { rid = 100,
+          { r_set = "BULK",
             init_conc = 0
           },
           {
-            region = "IMPLICIT BOUNDARY",
-            transport_old_bcd_file = "./input/test14_tbc_000",
+            r_set = "BOUNDARY",
+            bc_conc=20,
             time = 1
           },
           {
-            region = "IMPLICIT BOUNDARY",
-            transport_old_bcd_file = "./input/test14_tbc_001",
+            r_set = "BOUNDARY",
+            bc_conc=0,
             time = 3
           },
           {
-            region = "IMPLICIT BOUNDARY",
-            transport_old_bcd_file = "./input/test14_tbc_002",
+            r_set = "BOUNDARY",
+            bc_conc=40,
             time = 6
           },
           {
-            region = "IMPLICIT BOUNDARY",
-            transport_old_bcd_file = "./input/test14_tbc_003",
+            r_set = "BOUNDARY",
+            bc_conc=0,
             time = 7
           }
         ]
       },
-=======
-      input_fields= [
-        { r_set = "BULK",
-          init_conc = 0
-        },
-        {
-          r_set = "BOUNDARY",
-          bc_conc=20,
-          time = 1
-        },
-        {
-          r_set = "BOUNDARY",
-          bc_conc=0,
-          time = 3
-        },
-        {
-          r_set = "BOUNDARY",
-          bc_conc=40,
-          time = 6
-        },
-        {
-          r_set = "BOUNDARY",
-          bc_conc=0,
-          time = 7
-        }
-      ],
->>>>>>> 6871a805
 
       output_stream = {
         REF = "/system/output_streams/1"

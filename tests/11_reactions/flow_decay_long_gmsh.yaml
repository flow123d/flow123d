problem: !SequentialCoupling
  description: Test11 - radioactive decay simulation, long decay chain with biffurcation
  mesh:
    mesh_file: ./input/sit_decay.msh
  primary_equation: !SteadyDarcy_MH
    input_fields:
    - r_set: BOUNDARY
      bc_type: dirichlet
      bc_piezo_head: 0
    output:
      output_stream: 
        file: ./flow.msh
        format: !gmsh
          variant: ascii
        name: flow_output_stream
      output_fields:
      - pressure_p0
      - pressure_p1
      - velocity_p0
    balance: true
    solver: !Petsc
      a_tol: 1.0e-07
<<<<<<< HEAD
  secondary_equation: !TransportOperatorSplitting
    input_fields:
    - rid: 1
      init_conc:
      - 0.01
      - 0.02
      - 0.03
      - 0.04
      - 0.05
      - 0.06
      - 0.07
      - 0.08
      # this currently does not work
    - r_set: BOUNDARY
      #           {
      #             TYPE:"FieldElementwise",
      #             gmsh_file:"./input/sit_decay_long.msh",
      #             field_name:"concentration"
      #           }
      bc_conc:
      - 0.2
      - 0.12
      - 0.21
      - 0.12
      - 0.15
      - 0.16
      - 0.17
      - 0.18
=======
  secondary_equation: !Transport_OS
    transport: !Convection_FV
      input_fields:
      - rid: 1
        init_conc:
        - 0.01
        - 0.02
        - 0.03
        - 0.04
        - 0.05
        - 0.06
        - 0.07
        - 0.08
      - r_set: BOUNDARY
        bc_conc:
        - 0.2
        - 0.12
        - 0.21
        - 0.12
        - 0.15
        - 0.16
        - 0.17
        - 0.18
>>>>>>> 4bba01d1
    substances:
    - A
    - B
    - C
    - D
    - E
    - F
    - G
    - H
    time:
      end_time: 10.0
    reaction_term: !FirstOrderReaction
      #         numerical_method:{
      #           TYPE:"PadeApproximant",
      #           nominator_degree:3,
      #           denominator_degree:3
      #         },
      reactions:
      - reactants: E
        reaction_rate: 1.3836
        products: D
      - reactants: D
        reaction_rate: 1.386294361
        products: F
      - reactants: F
        reaction_rate: 1.3836
        products: B
      - reactants: B
        reaction_rate: 1.386294361
        products:
        - name: A
          branching_ratio: 0.2
        - name: G
          branching_ratio: 0.2
        - name: H
          branching_ratio: 0.6
      - reactants: A
        reaction_rate: 1.386294361
        products: G
      - reactants: H
        reaction_rate: 1.386294361
        products: G
      - reactants: G
        reaction_rate: 1.386294361
        products: C
    output_stream: 
      file: ./transport.msh
      format: !gmsh
        variant: ascii
      time_step: 0.5
      name: transport_output_stream
    balance:
      cumulative: true
    name: transport_output_stream<|MERGE_RESOLUTION|>--- conflicted
+++ resolved
@@ -20,36 +20,6 @@
     balance: true
     solver: !Petsc
       a_tol: 1.0e-07
-<<<<<<< HEAD
-  secondary_equation: !TransportOperatorSplitting
-    input_fields:
-    - rid: 1
-      init_conc:
-      - 0.01
-      - 0.02
-      - 0.03
-      - 0.04
-      - 0.05
-      - 0.06
-      - 0.07
-      - 0.08
-      # this currently does not work
-    - r_set: BOUNDARY
-      #           {
-      #             TYPE:"FieldElementwise",
-      #             gmsh_file:"./input/sit_decay_long.msh",
-      #             field_name:"concentration"
-      #           }
-      bc_conc:
-      - 0.2
-      - 0.12
-      - 0.21
-      - 0.12
-      - 0.15
-      - 0.16
-      - 0.17
-      - 0.18
-=======
   secondary_equation: !Transport_OS
     transport: !Convection_FV
       input_fields:
@@ -63,7 +33,13 @@
         - 0.06
         - 0.07
         - 0.08
+      # this currently does not work
       - r_set: BOUNDARY
+      #           {
+      #             TYPE:"FieldElementwise",
+      #             gmsh_file:"./input/sit_decay_long.msh",
+      #             field_name:"concentration"
+      #           }
         bc_conc:
         - 0.2
         - 0.12
@@ -73,7 +49,6 @@
         - 0.16
         - 0.17
         - 0.18
->>>>>>> 4bba01d1
     substances:
     - A
     - B

common_config:
  proc: [1, 2]
  memory_limit: 1000
  check_rules:
    - vtkdiff:
        files: ["*.vtu"]
        interpolate: False

test_cases:
- files:
    - 01_darcy_unsteady_nobalance.yaml
    - 03_darcy_frac_nobalance.yaml
    - 04_fv_dp_sorp_small_nobalance.yaml
    - 05_fv_dp_sorp_small_output_input_fields.yaml
    - 06_fv_dp_sorp_small_output_multi_fields.yaml
    - 07_dg_dp_sorp_small_output_multi_fields.yaml
    - 08_fv_balance_times.yaml
    - 09_observe_output.yaml
    - 12_file_names.yaml
    - 14_observe_output_only.yaml
    - 21_gmsh_cont_output.yaml
    - 22_gmsh_discont_output.yaml
    - 31_serial_vtk_node_interp.yaml
    - 32_serial_vtk_elem_interp.yaml
    - 33_serial_vtk_corn_interp.yaml
    - 43_square4x_DG_native_read.yaml

- files: 11_time_marks_mixed_times.yaml
  memory_limit: 1300
  
- files: 02_richards_nobalance.yaml
  time_limit: 45
    
# parallel VTK tests
- files:
    - 34_parallel_vtk_node_interp.yaml
    - 35_parallel_vtk_elem_interp.yaml
    - 36_parallel_vtk_corn_interp.yaml
  proc: [3]

  
- files: 
  - 20_gmsh_precision.yaml
  proc: [1, 2]
  check_rules:
    - ndiff:
        files: "flow.msh"
        r_tol: 1e-10
        a_tol: 1e-10

- files: 
  - 42_square4x_DG_native_write.yaml
  proc: [1]
  check_rules:
    - ndiff:
        files: ["flow/*.vtu", "solute/*.vtu"]
        r_tol: 1e-10
        a_tol: 1e-10

# serial refined tests
<<<<<<< HEAD
#- files:
#    #- 23_gmsh_refined_serial_output.yaml
#    - 51_darcy_fv_output_mesh_1d_serial.yaml
#    - 53_darcy_fv_output_mesh_2d_serial.yaml
#    - 55_darcy_fv_output_mesh_3d_serial.yaml
#  proc: [1]

# parallel refined tests
#- files:
#    #- 24_gmsh_refined_parallel_output.yaml
#    - 52_darcy_fv_output_mesh_1d_parallel.yaml
#    - 54_darcy_fv_output_mesh_2d_parallel.yaml
#    - 56_darcy_fv_output_mesh_3d_parallel.yaml
#  proc: [2]

# test of generic fields subdomain and region_id
- files:
=======
- files:
    #- 23_gmsh_refined_serial_output.yaml
    
    # binary VTKtest
    - 37_serial_vtk_binary.yaml
    - 51_darcy_fv_output_mesh_1d_serial.yaml
    - 53_darcy_fv_output_mesh_2d_serial.yaml
    - 55_darcy_fv_output_mesh_3d_serial.yaml
  proc: [1]

# parallel refined tests
- files:
    #- 24_gmsh_refined_parallel_output.yaml
    - 52_darcy_fv_output_mesh_1d_parallel.yaml
    - 54_darcy_fv_output_mesh_2d_parallel.yaml
    - 56_darcy_fv_output_mesh_3d_parallel.yaml
    # test of generic fields subdomain and region_id
>>>>>>> 649f0a9d
    - 13_generic_fields.yaml
  proc: [2]<|MERGE_RESOLUTION|>--- conflicted
+++ resolved
@@ -58,42 +58,22 @@
         a_tol: 1e-10
 
 # serial refined tests
-<<<<<<< HEAD
-#- files:
-#    #- 23_gmsh_refined_serial_output.yaml
-#    - 51_darcy_fv_output_mesh_1d_serial.yaml
-#    - 53_darcy_fv_output_mesh_2d_serial.yaml
-#    - 55_darcy_fv_output_mesh_3d_serial.yaml
-#  proc: [1]
-
-# parallel refined tests
-#- files:
-#    #- 24_gmsh_refined_parallel_output.yaml
-#    - 52_darcy_fv_output_mesh_1d_parallel.yaml
-#    - 54_darcy_fv_output_mesh_2d_parallel.yaml
-#    - 56_darcy_fv_output_mesh_3d_parallel.yaml
-#  proc: [2]
-
-# test of generic fields subdomain and region_id
-- files:
-=======
 - files:
     #- 23_gmsh_refined_serial_output.yaml
     
     # binary VTKtest
     - 37_serial_vtk_binary.yaml
-    - 51_darcy_fv_output_mesh_1d_serial.yaml
-    - 53_darcy_fv_output_mesh_2d_serial.yaml
-    - 55_darcy_fv_output_mesh_3d_serial.yaml
+    #- 51_darcy_fv_output_mesh_1d_serial.yaml
+    #- 53_darcy_fv_output_mesh_2d_serial.yaml
+    #- 55_darcy_fv_output_mesh_3d_serial.yaml
   proc: [1]
 
 # parallel refined tests
 - files:
     #- 24_gmsh_refined_parallel_output.yaml
-    - 52_darcy_fv_output_mesh_1d_parallel.yaml
-    - 54_darcy_fv_output_mesh_2d_parallel.yaml
-    - 56_darcy_fv_output_mesh_3d_parallel.yaml
+    #- 52_darcy_fv_output_mesh_1d_parallel.yaml
+    #- 54_darcy_fv_output_mesh_2d_parallel.yaml
+    #- 56_darcy_fv_output_mesh_3d_parallel.yaml
     # test of generic fields subdomain and region_id
->>>>>>> 649f0a9d
     - 13_generic_fields.yaml
   proc: [2]
--- conflicted
+++ resolved
@@ -19,13 +19,10 @@
     - 31_serial_vtk_node_interp.yaml
     - 32_serial_vtk_elem_interp.yaml
     - 33_serial_vtk_corn_interp.yaml
-<<<<<<< HEAD
+    - 42_square4x_DG_native_write.yaml
+    - 43_square4x_DG_native_read.yaml
     - 44_P0_data_DG_write.yaml
     - 45_P0_data_DG_read.yaml
-=======
-    - 42_square4x_DG_native_write.yaml
-    - 43_square4x_DG_native_read.yaml
->>>>>>> 885868b1
 
 - files: 11_time_marks_mixed_times.yaml
   memory_limit: 1300

--- conflicted
+++ resolved
@@ -55,12 +55,8 @@
   proc: [1]
   check_rules:
     - ndiff:
-<<<<<<< HEAD
         #files: ["flow/*.vtu", "solute/*.vtu"]
         files: ["*.vtu"]
-=======
-        files: ["flow/*.vtu", "solute/*.vtu"]
->>>>>>> 86474636
         r_tol: 1e-10
         a_tol: 1e-10
 

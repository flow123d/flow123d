--- conflicted
+++ resolved
@@ -3,7 +3,6 @@
   memory_limit: 1000
 
 test_cases:
-<<<<<<< HEAD
 # serial tests
 - files:
     - 31_serial_vtk_node_interp.yaml
@@ -20,16 +19,12 @@
 - files:
     - 37_serial_vtk_binary.yaml
   proc: [1]
-# do not run these
+- files: 11_time_marks_mixed_times.yaml
+  memory_limit: 1300
+
+# do not run these ??? Why
 - files:
     - 10_vtk_bin_output.yaml
     - 13_vtk_nodes_output.yaml
     - 14_vtk_corners_output.yaml
-  proc: []   
-=======
-- files: 10_vtk_bin_output.yaml
-  proc: [ 1 ]
-- files: 11_time_marks_mixed_times.yaml
-  memory_limit: 1300
-  
->>>>>>> 88fe067d
+  proc: [1]   
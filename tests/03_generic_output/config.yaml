--- conflicted
+++ resolved
@@ -34,7 +34,6 @@
 - files:
     - 37_serial_vtk_binary.yaml
   proc: [1]
-<<<<<<< HEAD
   
 - files: 20_gmsh_precision.yaml
   proc: [1, 2]
@@ -43,7 +42,6 @@
         files: "flow.msh"
         r_tol: 1e-10
         a_tol: 1e-10
-=======
 
 # serial refined tests
 - files:
@@ -59,5 +57,4 @@
     - 52_darcy_fv_output_mesh_1d_parallel.yaml
     - 54_darcy_fv_output_mesh_2d_parallel.yaml
     - 56_darcy_fv_output_mesh_3d_parallel.yaml
-  proc: [2]
->>>>>>> ff06a57b
+  proc: [2]
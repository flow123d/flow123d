<<<<<<< HEAD
	"time"	"region"	"quantity [m(3)]"	"flux"	"flux_in"	"flux_out"	"mass"	"source"	"source_in"	"source_out"	"integrated_flux"	"integrated_source"	"error"
	0	"1d_upper"	"water_volume"	0	0	0	0	0	0	0	0	0	0
	0	"1d_lower"	"water_volume"	0	0	0	0	0	0	0	0	0	0
	0	"1d_left_branch"	"water_volume"	0	0	0	0	0	0	0	0	0	0
	0	"2d"	"water_volume"	0	0	0	0	0	0	0	0	0	0
	0	".1d_top"	"water_volume"	-5.86948e-08	-5.86948e-08	0	0	0	0	0	0	0	0
	0	".1d_left"	"water_volume"	4.78485e-08	0	4.78485e-08	0	0	0	0	0	0	0
	0	".1d_bottom"	"water_volume"	4.7896e-08	0	4.7896e-08	0	0	0	0	0	0	0
	0	".2d_top"	"water_volume"	-1.09461e-07	-1.09461e-07	0	0	0	0	0	0	0	0
	0	".2d_right"	"water_volume"	-1.07572e-07	-1.07572e-07	0	0	0	0	0	0	0	0
	0	".2d_bottom"	"water_volume"	9.01832e-08	0	9.01832e-08	0	0	0	0	0	0	0
	0	".2d_left"	"water_volume"	8.98004e-08	0	8.98004e-08	0	0	0	0	0	0	0
=======
"time"	"region"	"quantity [m(3)]"	"flux"	"flux_in"	"flux_out"	"mass"	"source"	"source_in"	"source_out"	"flux_increment"	"source_increment"	"flux_cumulative"	"source_cumulative"	"error"
0	"1d_upper"	"water_volume"	0	0	0	0	0	0	0	0	0	0	0	0
0	"1d_lower"	"water_volume"	0	0	0	0	0	0	0	0	0	0	0	0
0	"1d_left_branch"	"water_volume"	0	0	0	0	0	0	0	0	0	0	0	0
0	"2d"	"water_volume"	0	0	0	0	0	0	0	0	0	0	0	0
0	".1d_top"	"water_volume"	-1.75937e-06	-1.75937e-06	0	0	0	0	0	0	0	0	0	0
0	".1d_left"	"water_volume"	9.17391e-07	0	9.17391e-07	0	0	0	0	0	0	0	0	0
0	".1d_bottom"	"water_volume"	9.18219e-07	0	9.18219e-07	0	0	0	0	0	0	0	0	0
0	".2d_top"	"water_volume"	-1.23511e-07	-1.23511e-07	0	0	0	0	0	0	0	0	0	0
0	".2d_right"	"water_volume"	-1.13023e-07	-1.13023e-07	0	0	0	0	0	0	0	0	0	0
0	".2d_bottom"	"water_volume"	8.10683e-08	0	8.10683e-08	0	0	0	0	0	0	0	0	0
0	".2d_left"	"water_volume"	7.92234e-08	0	7.92234e-08	0	0	0	0	0	0	0	0	0
>>>>>>> 35345cab
<|MERGE_RESOLUTION|>--- conflicted
+++ resolved
@@ -1,27 +1,12 @@
-<<<<<<< HEAD
-	"time"	"region"	"quantity [m(3)]"	"flux"	"flux_in"	"flux_out"	"mass"	"source"	"source_in"	"source_out"	"integrated_flux"	"integrated_source"	"error"
-	0	"1d_upper"	"water_volume"	0	0	0	0	0	0	0	0	0	0
-	0	"1d_lower"	"water_volume"	0	0	0	0	0	0	0	0	0	0
-	0	"1d_left_branch"	"water_volume"	0	0	0	0	0	0	0	0	0	0
-	0	"2d"	"water_volume"	0	0	0	0	0	0	0	0	0	0
-	0	".1d_top"	"water_volume"	-5.86948e-08	-5.86948e-08	0	0	0	0	0	0	0	0
-	0	".1d_left"	"water_volume"	4.78485e-08	0	4.78485e-08	0	0	0	0	0	0	0
-	0	".1d_bottom"	"water_volume"	4.7896e-08	0	4.7896e-08	0	0	0	0	0	0	0
-	0	".2d_top"	"water_volume"	-1.09461e-07	-1.09461e-07	0	0	0	0	0	0	0	0
-	0	".2d_right"	"water_volume"	-1.07572e-07	-1.07572e-07	0	0	0	0	0	0	0	0
-	0	".2d_bottom"	"water_volume"	9.01832e-08	0	9.01832e-08	0	0	0	0	0	0	0
-	0	".2d_left"	"water_volume"	8.98004e-08	0	8.98004e-08	0	0	0	0	0	0	0
-=======
 "time"	"region"	"quantity [m(3)]"	"flux"	"flux_in"	"flux_out"	"mass"	"source"	"source_in"	"source_out"	"flux_increment"	"source_increment"	"flux_cumulative"	"source_cumulative"	"error"
 0	"1d_upper"	"water_volume"	0	0	0	0	0	0	0	0	0	0	0	0
 0	"1d_lower"	"water_volume"	0	0	0	0	0	0	0	0	0	0	0	0
 0	"1d_left_branch"	"water_volume"	0	0	0	0	0	0	0	0	0	0	0	0
 0	"2d"	"water_volume"	0	0	0	0	0	0	0	0	0	0	0	0
-0	".1d_top"	"water_volume"	-1.75937e-06	-1.75937e-06	0	0	0	0	0	0	0	0	0	0
-0	".1d_left"	"water_volume"	9.17391e-07	0	9.17391e-07	0	0	0	0	0	0	0	0	0
-0	".1d_bottom"	"water_volume"	9.18219e-07	0	9.18219e-07	0	0	0	0	0	0	0	0	0
-0	".2d_top"	"water_volume"	-1.23511e-07	-1.23511e-07	0	0	0	0	0	0	0	0	0	0
-0	".2d_right"	"water_volume"	-1.13023e-07	-1.13023e-07	0	0	0	0	0	0	0	0	0	0
-0	".2d_bottom"	"water_volume"	8.10683e-08	0	8.10683e-08	0	0	0	0	0	0	0	0	0
-0	".2d_left"	"water_volume"	7.92234e-08	0	7.92234e-08	0	0	0	0	0	0	0	0	0
->>>>>>> 35345cab
+0	".1d_top"	"water_volume"	-5.86948e-08	-5.86948e-08	0	0	0	0	0	0	0	0	0	0
+0	".1d_left"	"water_volume"	4.78485e-08	0	4.78485e-08	0	0	0	0	0	0	0	0	0
+0	".1d_bottom"	"water_volume"	4.7896e-08	0	4.7896e-08	0	0	0	0	0	0	0	0	0
+0	".2d_top"	"water_volume"	-1.09461e-07	-1.09461e-07	0	0	0	0	0	0	0	0	0	0
+0	".2d_right"	"water_volume"	-1.07572e-07	-1.07572e-07	0	0	0	0	0	0	0	0	0	0
+0	".2d_bottom"	"water_volume"	9.01832e-08	0	9.01832e-08	0	0	0	0	0	0	0	0	0
+0	".2d_left"	"water_volume"	8.98004e-08	0	8.98004e-08	0	0	0	0	0	0	0	0	0
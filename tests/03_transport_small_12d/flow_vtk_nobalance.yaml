flow123d_version: 2.0.0_rc
problem: !Coupling_Sequential
  description: 'Tutorial problem: Transport 1D-2D (convection, dual porosity, sorption,
    sources).'
  mesh:
    mesh_file: ./input/mesh_with_boundary.msh
  # mesh
    regions:
      - !Union
        name: 1d_domain
        regions:
          - 1d_upper
          - 1d_lower
          - 1d_left_branch
  # mesh
  flow_equation: !Flow_Darcy_MH
    output_specific:
    nonlinear_solver:
      linear_solver: !Petsc
        a_tol: 1.0e-12
        r_tol: 1.0e-12
    # primary equation
    input_fields:
      - region: 1d_domain
        conductivity: 1.0e-06
        cross_section: 0.04
        sigma: 0.9
      - region: 2d
        conductivity: 1.0e-07
      - region: BOUNDARY
        bc_type: dirichlet
        bc_pressure: !FieldFormula
          value: x+y
    output:
      fields:
        - pressure_p0
        - pressure_p1
        - velocity_p0
    balance: {add_output_times: false}
  # primary equation
    output_stream:
      file: flow.pvd
      format: !vtk
        variant: ascii
  solute_equation: !Coupling_OperatorSplitting
    transport: !Solute_Advection_FV
      input_fields:
        - region: ALL
          init_conc: 0
          porosity: 0.25
          sources_density:
            - 0.25
            - 0
          # source is in the whole volume (l+s) -> times porosity
        - region: BOUNDARY
          bc_conc:
            - 0.0
            - 1.0
    substances:
      - name: age
        molar_mass: 0.018
      # water age
      - name: U235
        molar_mass: 0.235
      # uranium 235
    time:
      end_time: 1000000.0
    balance: {add_output_times: false}
    reaction_term: !DualPorosity
      input_fields:
        - region: ALL
          diffusion_rate_immobile:
            - 0.01
            - 0.01
          porosity_immobile: 0.25
          init_conc_immobile:
            - 0.0
            - 0.0
      reaction_mobile: !SorptionMobile
        solvent_density: 1000.0
        # water
        substances:
          - age
          - U235
        solubility:
          - 1.0
          - 1.0
        input_fields: &anchor1
          - region: ALL
            rock_density: 2800.0
            # granit
            sorption_type:
              - none
              - freundlich
            isotherm_mult:
              - 0
              - 0.68
            isotherm_other:
              - 0
              - 1.0
        output:
          fields: []
      reaction_immobile: !SorptionImmobile
        solvent_density: 1000.0
        # water
        substances:
          - age
          - U235
        solubility:
          - 1.0
          - 1.0
        input_fields: *anchor1
        output:
          fields: []
      output:
        fields: []
    output_stream:
      file: transport.pvd
      format: !vtk
        variant: ascii
<<<<<<< HEAD
  # secondary_equation
# problem
      times:
        - step: 500000.0
=======
      time_step: 500000.0
  # secondary_equation
# problem
>>>>>>> ea967e7f
<|MERGE_RESOLUTION|>--- conflicted
+++ resolved
@@ -118,13 +118,7 @@
       file: transport.pvd
       format: !vtk
         variant: ascii
-<<<<<<< HEAD
-  # secondary_equation
+  # solute_equation
 # problem
       times:
-        - step: 500000.0
-=======
-      time_step: 500000.0
-  # secondary_equation
-# problem
->>>>>>> ea967e7f
+        - step: 500000.0
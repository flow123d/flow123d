{
  problem = {
    TYPE = "SequentialCoupling", 
    description = "Tutorial problem: Transport 1D-2D (convection, dual porosity, sorption, sources).", 
    mesh = {
      mesh_file = "./input/mesh_with_boundary.msh",
      sets = [
          { name="1d_domain", 
            region_labels = [ "1d_upper", "1d_lower", "1d_left_branch"]
          }
        ]
    }, // mesh

    primary_equation = {
      TYPE = "Steady_MH", 

      input_fields= [
        { r_set = "1d_domain", conductivity = 1e-6, sigma = 0.9 },
        { region = "2d",       conductivity = 1e-7  },
        { r_set = "BOUNDARY",
          bc_type = "dirichlet",
          bc_pressure = { TYPE="FieldFormula", value = "x+y" }
        }
      ],

      output = {
        output_stream = { 
          file = "flow.pvd", 
          format = { TYPE = "vtk", variant = "ascii" },
        output_stream = { REF = "/system/output_streams/0" }, 
          file = "flow.pvd", 
          format = { TYPE = "vtk", variant = "ascii" }
        }, 
        output_fields = [ "pressure_p0", "pressure_p1", "velocity_p0" ]
      }, 
      
      balance = true,
      
      solver = {
        TYPE = "Petsc", 
        a_tol = 1e-12,
        r_tol = 1e-12
      }
    }, // primary equation

    secondary_equation = {
      TYPE = "TransportOperatorSplitting", 

      substances = [ 
        {name = "age", molar_mass = 0.018},     // water age
        {name = "U235", molar_mass = 0.235}     // uranium 235
      ],
      
      input_fields= [
        { r_set = "ALL",
          init_conc = 0,
          porosity= 0.25,
          sources_density = [1.0, 0]
        },
        { r_set = "BOUNDARY",
          bc_conc = [0.0, 1.0]
        }
      ],
      
      time = { end_time = 1e6 },
      mass_balance = { cumulative = true },
      
      reaction_term = {
        TYPE = "DualPorosity",
        
        input_fields= [
          {
            r_set="ALL",
            diffusion_rate_immobile = [0.01,0.01],
            porosity_immobile = 0.25,
            init_conc_immobile = [0.0, 0.0]
          }
        ],
        
        output_fields = [],
        
        reaction_mobile = {
          TYPE = "SorptionMobile",
          solvent_density = 1000.0,     // water
          substances = ["age", "U235"],
          molar_mass = [0.018, 0.235],
          solubility = [1.0, 1.0],
          
          input_fields= [
            {
              r_set="ALL",
              rock_density = 2800.0,    // granit
              sorption_type =  ["none", "freundlich"],
              isotherm_mult = [0, 0.68],
              isotherm_other = [0, 1.0]
            }
          ],
          output_fields = []
        },
        reaction_immobile = {
          TYPE = "SorptionImmobile",
          solvent_density = 1000.0,     // water
          substances = ["age", "U235"],
          molar_mass = [0.018, 0.235],
          solubility = [1.0, 1.0],
          input_fields = { REF="../../reaction_mobile/input_fields" },
          output_fields = []
        }
      },
      
      output_stream = { 
        file = "transport.pvd", 
        format = { TYPE = "vtk", variant = "ascii" },
<<<<<<< HEAD
        time_step = 0.1,
        name = "transport_output_stream"      
      }, 
      time = { end_time = 1.0 },
      balance = { cumulative = true }
=======
        time_step = 1e5    
      }
      
>>>>>>> 76463521
    } // secondary_equation
  } // problem  
}<|MERGE_RESOLUTION|>--- conflicted
+++ resolved
@@ -63,7 +63,7 @@
       ],
       
       time = { end_time = 1e6 },
-      mass_balance = { cumulative = true },
+      balance = { cumulative = true },
       
       reaction_term = {
         TYPE = "DualPorosity",
@@ -111,17 +111,8 @@
       output_stream = { 
         file = "transport.pvd", 
         format = { TYPE = "vtk", variant = "ascii" },
-<<<<<<< HEAD
-        time_step = 0.1,
-        name = "transport_output_stream"      
-      }, 
-      time = { end_time = 1.0 },
-      balance = { cumulative = true }
-=======
         time_step = 1e5    
       }
-      
->>>>>>> 76463521
     } // secondary_equation
   } // problem  
 }
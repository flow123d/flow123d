--- conflicted
+++ resolved
@@ -26,12 +26,7 @@
       output = {
         output_stream = { 
           file = "flow.pvd", 
-<<<<<<< HEAD
           format = { TYPE = "vtk", variant = "ascii" }
-=======
-          format = { TYPE = "vtk", variant = "ascii" },
-          name = "flow_output_stream" 
->>>>>>> 68b028de
         }, 
         output_fields = [ "pressure_p0", "pressure_p1", "velocity_p0" ]
       }, 
@@ -89,17 +84,10 @@
           input_fields= [
             {
               r_set="ALL",
-<<<<<<< HEAD
               rock_density = 2800.0,    // granit
               sorption_type =  ["none", "freundlich"],
               isotherm_mult = [0, 0.68],
               isotherm_other = [0, 1.0]
-=======
-              rock_density = 1.0,
-              sorption_type =  ["none", "freundlich"],
-              isotherm_mult = 0.02, 
-              isotherm_other = [0, 0.5]
->>>>>>> 68b028de
             }
           ],
           output_fields = []
@@ -118,17 +106,9 @@
       output_stream = { 
         file = "transport.pvd", 
         format = { TYPE = "vtk", variant = "ascii" },
-<<<<<<< HEAD
         time_step = 1e5    
       }
       
-=======
-        time_step = 0.1,
-        name = "transport_output_stream"      
-      }, 
-      time = { end_time = 1.0 },
-      mass_balance = { cumulative = true }
->>>>>>> 68b028de
     } // secondary_equation
   } // problem  
 }
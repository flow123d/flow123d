problem: !SequentialCoupling
  description: 'Tutorial problem: Transport 1D-2D (convection, dual porosity, sorption,
    sources).'
  mesh:
    mesh_file: ./input/mesh_with_boundary.msh
    sets:
    - name: 1d_domain
      region_labels:
      - 1d_upper
      - 1d_lower
      - 1d_left_branch
  # mesh
  primary_equation: !SteadyDarcy_MH
    input_fields:
    - region: 1d_domain
      conductivity: 1.0e-06
      cross_section: 0.04
      sigma: 0.9
    - region: 2d
      conductivity: 1.0e-07
    - region: BOUNDARY
      bc_type: dirichlet
      bc_pressure: !FieldFormula
        value: x+y
    output:
      output_stream:
        file: flow.pvd
        format: !vtk
          variant: ascii
      output_fields:
      - pressure_p0
      - pressure_p1
      - velocity_p0
    balance: true
    solver: !Petsc
      a_tol: 1.0e-12
      r_tol: 1.0e-12
  # primary equation
  secondary_equation: !Transport_OS
    transport: !Convection_FV
      # uranium 235
      input_fields:
      - r_set: ALL
        init_conc: 0
        porosity: 0.25
        sources_density:
        - 0.25
        - 0
        # source is in the whole volume (l+s) -> times porosity
      - r_set: BOUNDARY
        bc_conc:
        - 0.0
        - 1.0
    substances:
    - name: age
      molar_mass: 0.018
    # water age
    - name: U235
      molar_mass: 0.235
    # uranium 235
<<<<<<< HEAD
    input_fields:
    - region: ALL
      init_conc: 0
      porosity: 0.25
      sources_density:
      - 0.25
      - 0
      # source is in the whole volume (l+s) -> times porosity
    - region: BOUNDARY
      bc_conc:
      - 0.0
      - 1.0
=======
>>>>>>> 617fc171
    time:
      end_time: 1000000.0
    balance:
      cumulative: true
    reaction_term: !DualPorosity
      input_fields:
      - region: ALL
        diffusion_rate_immobile:
        - 0.01
        - 0.01
        porosity_immobile: 0.25
        init_conc_immobile:
        - 0.0
        - 0.0
      output_fields: []
      reaction_mobile: !SorptionMobile
        solvent_density: 1000.0
        # water
        substances:
        - age
        - U235
        solubility:
        - 1.0
        - 1.0
        input_fields: &anchor1
        - region: ALL
          rock_density: 2800.0
          # granit
          sorption_type:
          - none
          - freundlich
          isotherm_mult:
          - 0
          - 0.68
          isotherm_other:
          - 0
          - 1.0
        output_fields: []
      reaction_immobile: !SorptionImmobile
        solvent_density: 1000.0
        # water
        substances:
        - age
        - U235
        solubility:
        - 1.0
        - 1.0
        input_fields: *anchor1
        output_fields: []
    output_stream:
      file: transport.pvd
      format: !vtk
        variant: ascii
      time_step: 100000.0
  # secondary_equation
# problem<|MERGE_RESOLUTION|>--- conflicted
+++ resolved
@@ -40,14 +40,14 @@
     transport: !Convection_FV
       # uranium 235
       input_fields:
-      - r_set: ALL
+      - region: ALL
         init_conc: 0
         porosity: 0.25
         sources_density:
         - 0.25
         - 0
         # source is in the whole volume (l+s) -> times porosity
-      - r_set: BOUNDARY
+      - region: BOUNDARY
         bc_conc:
         - 0.0
         - 1.0
@@ -58,21 +58,6 @@
     - name: U235
       molar_mass: 0.235
     # uranium 235
-<<<<<<< HEAD
-    input_fields:
-    - region: ALL
-      init_conc: 0
-      porosity: 0.25
-      sources_density:
-      - 0.25
-      - 0
-      # source is in the whole volume (l+s) -> times porosity
-    - region: BOUNDARY
-      bc_conc:
-      - 0.0
-      - 1.0
-=======
->>>>>>> 617fc171
     time:
       end_time: 1000000.0
     balance:

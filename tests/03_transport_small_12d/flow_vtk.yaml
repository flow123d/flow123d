--- conflicted
+++ resolved
@@ -37,28 +37,6 @@
       r_tol: 1.0e-12
   # primary equation
   secondary_equation: !TransportOperatorSplitting
-<<<<<<< HEAD
-    balance:
-      cumulative: true
-
-    output_stream:
-      file: transport.pvd
-      format: !vtk
-        variant: ascii
-      time_step: 100000
-    transport: !ConvectionTransport
-      input_fields:
-      - init_conc: 0
-        porosity: 0.25
-        r_set: ALL
-        sources_density:
-        - 0.25
-        - 0
-      - bc_conc:
-        - 0.0
-        - 1.0
-        r_set: BOUNDARY
-=======
     substances:
     - name: age
       molar_mass: 0.018
@@ -66,23 +44,23 @@
     - name: U235
       molar_mass: 0.235
     # uranium 235
-    input_fields:
-    - r_set: ALL
-      init_conc: 0
-      porosity: 0.25
-      sources_density:
-      - 0.25
-      - 0
-      # source is in the whole volume (l+s) -> times porosity
-    - r_set: BOUNDARY
-      bc_conc:
-      - 0.0
-      - 1.0
     time:
       end_time: 1000000.0
     balance:
       cumulative: true
->>>>>>> 174f8459
+    transport: !ConvectionTransport
+      input_fields:
+      - r_set: ALL
+        init_conc: 0
+        porosity: 0.25
+        sources_density:
+        - 0.25
+        - 0
+        # source is in the whole volume (l+s) -> times porosity
+      - r_set: BOUNDARY
+        bc_conc:
+        - 0.0
+        - 1.0
     reaction_term: !DualPorosity
       input_fields:
       - r_set: ALL

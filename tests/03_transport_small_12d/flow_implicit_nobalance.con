--- conflicted
+++ resolved
@@ -74,7 +74,7 @@
           a_tol = 1e-12,
           r_tol = 1e-12
         }
-      }
+      },
 
       output_stream = {
         file = "transport.pvd", 
@@ -93,30 +93,5 @@
 
       balance = false
     }
-<<<<<<< HEAD
-=======
-  }, 
-
-  system = {
-    output_streams = [
-      {
-        file = "flow.pvd", 
-        format = {
-          TYPE = "vtk", 
-          variant = "ascii"
-        }, 
-        name = "flow_output_stream"
-      }, 
-      {
-        file = "transport.pvd", 
-        format = {
-          TYPE = "vtk", 
-          variant = "ascii"
-        }, 
-        time_step = 0.5,
-        name = "transport_output_stream"
-      }
-    ]
->>>>>>> 174f8459
   }
 }
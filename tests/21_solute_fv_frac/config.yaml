--- conflicted
+++ resolved
@@ -4,13 +4,9 @@
   check_rules:
     - vtkdiff:
         files: ["*.vtu"]
-<<<<<<< HEAD
-        interpolate: True
+        interpolate: False
     - ndiff:
         files: ["*.pvd", "*.txt", "*.yaml", "*.msh"]
-=======
-        interpolate: False
->>>>>>> 4f8cc8ec
 
 test_cases:
 - files:

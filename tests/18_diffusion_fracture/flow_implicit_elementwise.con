{
  problem = {
    TYPE = "SequentialCoupling", 
    description = "[u'test18:', u'diffusion', u'through', u'fractures']", 
    mesh = {
      mesh_file = "./input/test18.msh"
    }, 

    primary_equation = {
      TYPE = "SteadyDarcy_MH", 
      
      input_fields= [
        { r_set = "BOUNDARY",
          bc_type="dirichlet",
          bc_pressure=0
        },
        { rid = 20,
          cross_section = 1e-2
        },
        { rid = 24,
          cross_section = 1
        }
      ],
      
      output = {
        output_stream = {
          REF = "/system/output_streams/0"
        }, 
        output_fields = [ "pressure_p0", "pressure_p1", "velocity_p0" ]
      }, 

      balance = true,

      solver = {
        TYPE = "Petsc", 
        a_tol = 1e-12,
        r_tol = 1e-12
      } 
    }, 
 
    secondary_equation = {
<<<<<<< HEAD
      TYPE = "Transport_OS",
      
      transport = {
        TYPE = "ConvectionDiffusion_DG", 
        input_fields= [
          { region = "IMPLICIT BOUNDARY",
            bc_conc=0
=======
      TYPE = "SoluteTransport_DG", 

      input_fields= [
        { r_set = "BOUNDARY",
          bc_conc=0
        },
        {
          r_set="ALL",
          init_conc = { 
            TYPE="FieldElementwise", 
            gmsh_file = "./input/test18_init.msh",
            field_name = "concentration"
>>>>>>> 6871a805
          },
          {
            r_set="ALL",
            init_conc = { 
              TYPE="FieldElementwise", 
              gmsh_file = "./input/test18_init.msh",
              field_name = "concentration"
            },
            diff_m = 1e-1,
            dg_penalty = 100
          }
        ],
        solver = {
          TYPE = "Petsc", 
          a_tol = 1e-12,
          r_tol = 1e-12
        }
      }, 

      output_stream = {
        REF = "/system/output_streams/1"
      }, 

      substances = [
        "A"
      ],      
      
      time = {
        end_time = 0.01, 
        max_dt = 0.001
      },
      balance = {
        cumulative = true
      }
    }
  }, 

  system = {
    output_streams = [
      {
        file = "./test18.pvd", 
        format = {
          TYPE = "vtk", 
          variant = "ascii"
        }, 
        name = "flow_output_stream"
      }, 
      {
        file = "./transport-implicit.pvd", 
        format = {
          TYPE = "vtk", 
          variant = "ascii"
        }, 
        time_step = 0.001,
        name = "transport_output_stream"
      }
    ] 
  }
}<|MERGE_RESOLUTION|>--- conflicted
+++ resolved
@@ -39,28 +39,13 @@
     }, 
  
     secondary_equation = {
-<<<<<<< HEAD
       TYPE = "Transport_OS",
       
       transport = {
         TYPE = "ConvectionDiffusion_DG", 
         input_fields= [
-          { region = "IMPLICIT BOUNDARY",
+          { r_set = "BOUNDARY",
             bc_conc=0
-=======
-      TYPE = "SoluteTransport_DG", 
-
-      input_fields= [
-        { r_set = "BOUNDARY",
-          bc_conc=0
-        },
-        {
-          r_set="ALL",
-          init_conc = { 
-            TYPE="FieldElementwise", 
-            gmsh_file = "./input/test18_init.msh",
-            field_name = "concentration"
->>>>>>> 6871a805
           },
           {
             r_set="ALL",

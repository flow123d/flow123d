flow123d_version: 1.8.9
problem: !SequentialCoupling
  description: '[u''test18:'', u''diffusion'', u''through'', u''fractures'']'
  mesh:
    mesh_file: ./input/test18.msh
    regions:
<<<<<<< HEAD
      - name: center
=======
      - !From_Elements
        name: center
>>>>>>> e77826f2
        id: 30
        element_list:
          - 45
  primary_equation: !SteadyDarcy_MH
    input_fields:
      - region: BOUNDARY
        bc_type: dirichlet
        bc_pressure: 0
      - rid: 20
        cross_section: 0.01
      - rid: 24
        cross_section: 1
    output:
      output_stream: 
        file: ./test18.pvd
        format: !vtk
          variant: ascii
        name: flow_output_stream
      output_fields:
        - pressure_p0
        - pressure_p1
        - velocity_p0
    balance: true
    solver: !Petsc
      a_tol: 1.0e-12
      r_tol: 1.0e-12
  secondary_equation: !Transport_OS
    transport: !ConvectionDiffusion_DG
      input_fields:
        - region: BOUNDARY
          bc_conc: 0
        - rid: 20
          init_conc: 0
          diff_m: 0.1
        - rid: 24
          init_conc: 0
          diff_m: 0.1
          dg_penalty: 100
        - rid: 30
          init_conc: 1
      solver: !Petsc
        a_tol: 1.0e-12
        r_tol: 1.0e-12
    output_stream: 
      file: ./transport-implicit.pvd
      format: !vtk
        variant: ascii
      time_step: 0.001
      name: transport_output_stream
    substances:
      - A
    time:
      end_time: 0.01
      max_dt: 0.001
    balance:
      cumulative: true<|MERGE_RESOLUTION|>--- conflicted
+++ resolved
@@ -4,12 +4,8 @@
   mesh:
     mesh_file: ./input/test18.msh
     regions:
-<<<<<<< HEAD
-      - name: center
-=======
       - !From_Elements
         name: center
->>>>>>> e77826f2
         id: 30
         element_list:
           - 45

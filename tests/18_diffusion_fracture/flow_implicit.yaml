problem: !SequentialCoupling
  description: '[u''test18:'', u''diffusion'', u''through'', u''fractures'']'
  mesh:
    mesh_file: ./input/test18.msh
    regions:
    - name: center
      id: 30
      element_list:
      - 45
  primary_equation: !SteadyDarcy_MH
    input_fields:
    - r_set: BOUNDARY
      bc_type: dirichlet
      bc_pressure: 0
    - rid: 20
      cross_section: 0.01
    - rid: 24
      cross_section: 1
    output:
      output_stream: 
        file: ./test18.pvd
        format: !vtk
          variant: ascii
        name: flow_output_stream
      output_fields:
      - pressure_p0
      - pressure_p1
      - velocity_p0
    balance: true
    solver: !Petsc
      a_tol: 1.0e-12
      r_tol: 1.0e-12
<<<<<<< HEAD
  secondary_equation: !Transport_OS
    transport: !ConvectionDiffusion_DG
      input_fields:
      - region: IMPLICIT BOUNDARY
        bc_conc: 0
      - rid: 20
        init_conc: 0
        diff_m: 0.1
      - rid: 24
        init_conc: 0
        diff_m: 0.1
        dg_penalty: 100
      - rid: 30
        init_conc: 1
      solver: !Petsc
        a_tol: 1.0e-12
        r_tol: 1.0e-12
=======
  secondary_equation: !SoluteTransport_DG
    input_fields:
    - r_set: BOUNDARY
      bc_conc: 0
    - rid: 20
      init_conc: 0
      diff_m: 0.1
    - rid: 24
      init_conc: 0
      diff_m: 0.1
      dg_penalty: 100
    - rid: 30
      init_conc: 1
>>>>>>> 6871a805
    output_stream: 
      file: ./transport-implicit.pvd
      format: !vtk
        variant: ascii
      time_step: 0.001
      name: transport_output_stream
    substances:
    - A
    time:
      end_time: 0.01
      max_dt: 0.001
    balance:
      cumulative: true<|MERGE_RESOLUTION|>--- conflicted
+++ resolved
@@ -30,11 +30,10 @@
     solver: !Petsc
       a_tol: 1.0e-12
       r_tol: 1.0e-12
-<<<<<<< HEAD
   secondary_equation: !Transport_OS
     transport: !ConvectionDiffusion_DG
       input_fields:
-      - region: IMPLICIT BOUNDARY
+      - r_set: BOUNDARY
         bc_conc: 0
       - rid: 20
         init_conc: 0
@@ -48,21 +47,6 @@
       solver: !Petsc
         a_tol: 1.0e-12
         r_tol: 1.0e-12
-=======
-  secondary_equation: !SoluteTransport_DG
-    input_fields:
-    - r_set: BOUNDARY
-      bc_conc: 0
-    - rid: 20
-      init_conc: 0
-      diff_m: 0.1
-    - rid: 24
-      init_conc: 0
-      diff_m: 0.1
-      dg_penalty: 100
-    - rid: 30
-      init_conc: 1
->>>>>>> 6871a805
     output_stream: 
       file: ./transport-implicit.pvd
       format: !vtk
@@ -75,4 +59,5 @@
       end_time: 0.01
       max_dt: 0.001
     balance:
-      cumulative: true+      cumulative: true
+    name: transport_output_stream
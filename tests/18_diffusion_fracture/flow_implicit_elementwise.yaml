problem: !SequentialCoupling
  description: '[u''test18:'', u''diffusion'', u''through'', u''fractures'']'
  mesh:
    mesh_file: ./input/test18.msh
  primary_equation: !SteadyDarcy_MH
    input_fields:
    - r_set: BOUNDARY
      bc_type: dirichlet
      bc_pressure: 0
    - rid: 20
      cross_section: 0.01
    - rid: 24
      cross_section: 1
    output:
      output_stream: 
        file: ./test18.pvd
        format: !vtk
          variant: ascii
        name: flow_output_stream
      output_fields:
      - pressure_p0
      - pressure_p1
      - velocity_p0
    balance: true
    solver: !Petsc
      a_tol: 1.0e-12
      r_tol: 1.0e-12
<<<<<<< HEAD
  secondary_equation: !Transport_OS
    transport: !ConvectionDiffusion_DG
      input_fields:
      - region: IMPLICIT BOUNDARY
        bc_conc: 0
      - r_set: ALL
        init_conc: !FieldElementwise
          gmsh_file: ./input/test18_init.msh
          field_name: concentration
        diff_m: 0.1
        dg_penalty: 100
      solver: !Petsc
        a_tol: 1.0e-12
        r_tol: 1.0e-12
=======
  secondary_equation: !SoluteTransport_DG
    input_fields:
    - r_set: BOUNDARY
      bc_conc: 0
    - r_set: ALL
      init_conc: !FieldElementwise
        gmsh_file: ./input/test18_init.msh
        field_name: concentration
      diff_m: 0.1
      dg_penalty: 100
>>>>>>> 6871a805
    output_stream: 
      file: ./transport-implicit.pvd
      format: !vtk
        variant: ascii
      time_step: 0.001
      name: transport_output_stream
    substances:
    - A
    time:
      end_time: 0.01
      max_dt: 0.001
    balance:
      cumulative: true<|MERGE_RESOLUTION|>--- conflicted
+++ resolved
@@ -25,11 +25,10 @@
     solver: !Petsc
       a_tol: 1.0e-12
       r_tol: 1.0e-12
-<<<<<<< HEAD
   secondary_equation: !Transport_OS
     transport: !ConvectionDiffusion_DG
       input_fields:
-      - region: IMPLICIT BOUNDARY
+      - r_set: BOUNDARY
         bc_conc: 0
       - r_set: ALL
         init_conc: !FieldElementwise
@@ -40,18 +39,6 @@
       solver: !Petsc
         a_tol: 1.0e-12
         r_tol: 1.0e-12
-=======
-  secondary_equation: !SoluteTransport_DG
-    input_fields:
-    - r_set: BOUNDARY
-      bc_conc: 0
-    - r_set: ALL
-      init_conc: !FieldElementwise
-        gmsh_file: ./input/test18_init.msh
-        field_name: concentration
-      diff_m: 0.1
-      dg_penalty: 100
->>>>>>> 6871a805
     output_stream: 
       file: ./transport-implicit.pvd
       format: !vtk
@@ -64,4 +51,5 @@
       end_time: 0.01
       max_dt: 0.001
     balance:
-      cumulative: true+      cumulative: true
+    name: transport_output_stream
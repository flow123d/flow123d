--- conflicted
+++ resolved
@@ -44,7 +44,6 @@
     }, 
  
     secondary_equation = {
-<<<<<<< HEAD
       TYPE = "TransportOperatorSplitting",
       
       transport = {
@@ -61,7 +60,7 @@
           {
             rid = 24,
             init_conc = 0,
-            diff_m = 1e-1
+            diff_m = 1e-1,
             dg_penalty = 100
           },
           {
@@ -73,28 +72,6 @@
           TYPE = "Petsc", 
           a_tol = 1e-12,
           r_tol = 1e-12
-=======
-      TYPE = "SoluteTransport_DG", 
-
-      input_fields= [
-        { region = "IMPLICIT BOUNDARY",
-          bc_conc=0
-        },
-        {
-          rid = 20,
-          init_conc = 0,
-          diff_m = 1e-1
-        },
-        {
-          rid = 24,
-          init_conc = 0,
-          diff_m = 1e-1,
-          dg_penalty = 100
-        },
-        {
-          rid = 30,
-          init_conc = 1
->>>>>>> 174f8459
         }
       }, 
 

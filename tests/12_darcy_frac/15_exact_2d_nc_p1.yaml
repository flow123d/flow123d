flow123d_version: 3.0.0_dev
problem: !Coupling_Sequential
  description: Flow in 2d-1d domain, non-compatible mesh
  mesh:
    mesh_file: ../00_mesh/square_2x2_frac_nc.msh
  flow_equation: !Flow_Darcy_MH
    output_specific:
      compute_errors: true
<<<<<<< HEAD
      python_solution: analytical_module.py
      output:
        fields:
          - velocity_diff
          - pressure_diff
          - div_diff
=======
      fields:
        - velocity_diff
        - pressure_diff
        - div_diff
>>>>>>> 94969c2a
    nonlinear_solver:
      linear_solver: !Petsc
        r_tol: 1.0e-10
        a_tol: 1.0e-10
    n_schurs: 2
    mortar_method: P1
    input_fields:
      - region: 1d
        conductivity: 1
        sigma: 100
      - region: 2d
        conductivity: 5
      - region: .1d
        bc_type: dirichlet
        bc_pressure: 5
      - region: .2d_bottom_top
        bc_type: dirichlet
        bc_pressure: 10
    output:
      balance_output: balance.out
      fields:
        - piezo_head_p0
        - pressure_p0
        - pressure_p1
        - velocity_p0
    balance: {}
    output_stream:
      file: ./square.pvd
      format: !vtk
        variant: ascii
      name: flow_output_stream<|MERGE_RESOLUTION|>--- conflicted
+++ resolved
@@ -6,19 +6,11 @@
   flow_equation: !Flow_Darcy_MH
     output_specific:
       compute_errors: true
-<<<<<<< HEAD
       python_solution: analytical_module.py
-      output:
-        fields:
-          - velocity_diff
-          - pressure_diff
-          - div_diff
-=======
       fields:
         - velocity_diff
         - pressure_diff
         - div_diff
->>>>>>> 94969c2a
     nonlinear_solver:
       linear_solver: !Petsc
         r_tol: 1.0e-10

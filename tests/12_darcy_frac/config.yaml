common_config:
  proc: [1, 2]
  memory_limit: 1000

test_cases:
<<<<<<< HEAD
- files:
    - 10_exact_2d_cc.yaml
    - 11_exact_2d_nc_p0.yaml
    - 12_exact_2d_nc_p1.yaml
    - 13_exact_2d_nc_p01.yaml
    #- 15_exact_2d_nc_p1.yaml
    #- 16_exact_3d_nc_p1.yaml        
=======
  - files:
      - 01_gmsh.yaml
      - 02_vtk.yaml
      - 03_piezo.yaml
      - 04_bddc.yaml
      - 05_square.yaml
      - 06_cube.yaml

  - files:
      - 10_exact_2d_cc.yaml
      - 11_exact_2d_nc_p0.yaml
    - 12_exact_2d_nc_p1.yaml
    - 13_exact_2d_nc_p01.yaml
>>>>>>> 01c31e71
    - 21_cube_23d_simple_nc_p0.yaml
    - 22_cube_23d_simple_nc_p1.yaml
    - 30_cube_surf_cc.yaml
    - 31_cube_surf_23d_p0.yaml
    - 32_cube_surf_223d_p0.yaml
    - 33_cube_surf_23d_p1.yaml
    - 34_cube_surf_223d_p1.yaml
    proc: [1]
  
# long running tests
  - files:
      - 31_surf_cube_23d_p0.yaml
    time_limit: 120  
    proc: [1]
  <|MERGE_RESOLUTION|>--- conflicted
+++ resolved
@@ -3,15 +3,6 @@
   memory_limit: 1000
 
 test_cases:
-<<<<<<< HEAD
-- files:
-    - 10_exact_2d_cc.yaml
-    - 11_exact_2d_nc_p0.yaml
-    - 12_exact_2d_nc_p1.yaml
-    - 13_exact_2d_nc_p01.yaml
-    #- 15_exact_2d_nc_p1.yaml
-    #- 16_exact_3d_nc_p1.yaml        
-=======
   - files:
       - 01_gmsh.yaml
       - 02_vtk.yaml
@@ -25,7 +16,6 @@
       - 11_exact_2d_nc_p0.yaml
     - 12_exact_2d_nc_p1.yaml
     - 13_exact_2d_nc_p01.yaml
->>>>>>> 01c31e71
     - 21_cube_23d_simple_nc_p0.yaml
     - 22_cube_23d_simple_nc_p1.yaml
     - 30_cube_surf_cc.yaml

problem: !SequentialCoupling
  description: narrow radioaoctive decay chain, with transport switched enabled but
    with zero pressure gradient, VTK output test12
  mesh:
    mesh_file: ./input/sit_decay.msh
  primary_equation: !SteadyDarcy_MH
    input_fields:
    - rid: 1
      anisotropy: 0.01
    - region: BOUNDARY
      bc_type: dirichlet
      bc_piezo_head: 0
    output:
      output_stream: 
        file: ./decay.pvd
        format: !vtk
          variant: ascii
        name: flow_output_stream
      output_fields:
      - pressure_p0
      - pressure_p1
      - velocity_p0
    balance: true
    solver: !Petsc
      a_tol: 1.0e-07
<<<<<<< HEAD
  secondary_equation: !TransportOperatorSplitting
    input_fields:
    - rid: 1
      init_conc:
      - 0.01
      - 0.02
      - 0.03
      - 0.04
      - 0.05
    - region: BOUNDARY
      bc_conc:
      - 0.01
      - 0.02
      - 0.03
      - 0.04
      - 0.05
=======
  secondary_equation: !Transport_OS
    transport: !Convection_FV
      input_fields:
      - rid: 1
        init_conc:
        - 0.01
        - 0.02
        - 0.03
        - 0.04
        - 0.05
      - r_set: BOUNDARY
        bc_conc:
        - 0.01
        - 0.02
        - 0.03
        - 0.04
        - 0.05
>>>>>>> 617fc171
    output_stream: 
      file: ./transport_decay.pvd
      format: !vtk
        variant: ascii
      time_step: 0.5
      name: transport_output_stream
    substances:
    - A
    - B
    - C
    - D
    - E
    time:
      end_time: 10.0
    reaction_term: !RadioactiveDecay
      ode_solver: !PadeApproximant
        nominator_degree: 3
        denominator_degree: 3
      decays:
      - radionuclide: A
        half_life: 1.3863
        products:
        - B
      - radionuclide: B
        half_life: 2.3105
        products:
        - C
      - radionuclide: C
        half_life: 1.5403
        products:
        - D
      - radionuclide: D
        half_life: 1.1552
        products:
        - E
    balance:
      cumulative: true
    name: transport_output_stream<|MERGE_RESOLUTION|>--- conflicted
+++ resolved
@@ -23,24 +23,6 @@
     balance: true
     solver: !Petsc
       a_tol: 1.0e-07
-<<<<<<< HEAD
-  secondary_equation: !TransportOperatorSplitting
-    input_fields:
-    - rid: 1
-      init_conc:
-      - 0.01
-      - 0.02
-      - 0.03
-      - 0.04
-      - 0.05
-    - region: BOUNDARY
-      bc_conc:
-      - 0.01
-      - 0.02
-      - 0.03
-      - 0.04
-      - 0.05
-=======
   secondary_equation: !Transport_OS
     transport: !Convection_FV
       input_fields:
@@ -51,14 +33,13 @@
         - 0.03
         - 0.04
         - 0.05
-      - r_set: BOUNDARY
+      - region: BOUNDARY
         bc_conc:
         - 0.01
         - 0.02
         - 0.03
         - 0.04
         - 0.05
->>>>>>> 617fc171
     output_stream: 
       file: ./transport_decay.pvd
       format: !vtk
@@ -95,5 +76,4 @@
         products:
         - E
     balance:
-      cumulative: true
-    name: transport_output_stream+      cumulative: true
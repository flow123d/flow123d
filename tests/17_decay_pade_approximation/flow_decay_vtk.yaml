--- conflicted
+++ resolved
@@ -2,13 +2,8 @@
   description: narrow radioaoctive decay chain, with transport switched enabled but
     with zero pressure gradient, VTK output test12
   mesh:
-<<<<<<< HEAD
-    mesh_file: ./input/flow_decay/sit_decay.msh
+    mesh_file: ./input/sit_decay.msh
   primary_equation: !SteadyDarcy_MH
-=======
-    mesh_file: ./input/sit_decay.msh
-  primary_equation: !Steady_MH
->>>>>>> 6871a805
     input_fields:
     - rid: 1
       anisotropy: 0.01
@@ -28,7 +23,6 @@
     balance: true
     solver: !Petsc
       a_tol: 1.0e-07
-<<<<<<< HEAD
   secondary_equation: !Transport_OS
     transport: !Convection_FV
       input_fields:
@@ -39,26 +33,13 @@
         - 0.03
         - 0.04
         - 0.05
-      - region: IMPLICIT BOUNDARY
-        old_boundary_file: ./input/flow_decay/sit_decay.tbc
-=======
-  secondary_equation: !TransportOperatorSplitting
-    input_fields:
-    - rid: 1
-      init_conc:
-      - 0.01
-      - 0.02
-      - 0.03
-      - 0.04
-      - 0.05
-    - r_set: BOUNDARY
-      bc_conc:
-      - 0.01
-      - 0.02
-      - 0.03
-      - 0.04
-      - 0.05
->>>>>>> 6871a805
+      - r_set: BOUNDARY
+        bc_conc:
+        - 0.01
+        - 0.02
+        - 0.03
+        - 0.04
+        - 0.05
     output_stream: 
       file: ./transport_decay.pvd
       format: !vtk
@@ -95,4 +76,5 @@
         products:
         - E
     balance:
-      cumulative: true+      cumulative: true
+    name: transport_output_stream
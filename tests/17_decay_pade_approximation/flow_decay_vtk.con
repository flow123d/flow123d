--- conflicted
+++ resolved
@@ -38,7 +38,6 @@
     secondary_equation = {
       TYPE = "Transport_OS", 
 
-<<<<<<< HEAD
       transport = {
         TYPE = "Convection_FV",
         input_fields= [
@@ -47,23 +46,11 @@
               [0.01000000, 0.02000000, 0.03000000, 0.04000000, 0.05000000]
           },
           {
-            region = "IMPLICIT BOUNDARY",
-            old_boundary_file = "./input/flow_decay/sit_decay.tbc"
+            r_set = "BOUNDARY",
+            bc_conc = [0.01000000, 0.02000000, 0.03000000, 0.04000000, 0.05000000]
           }
         ]
       },
-=======
-      input_fields= [
-        { rid = 1,
-          init_conc = 
-            [0.01000000, 0.02000000, 0.03000000, 0.04000000, 0.05000000]
-        },
-        {
-          r_set = "BOUNDARY",
-          bc_conc = [0.01000000, 0.02000000, 0.03000000, 0.04000000, 0.05000000]
-        }
-      ],
->>>>>>> 6871a805
 
       output_stream = {
         REF = "/system/output_streams/1"

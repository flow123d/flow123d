--- conflicted
+++ resolved
@@ -5,16 +5,10 @@
   description: Test1 - Steady flow with multidimensional connections 1D-2D-3D
   mesh:
     mesh_file: ./input/test1_new.msh
-<<<<<<< HEAD
-    sets:
-      - name: all_2d
-        region_labels:
-=======
     regions:
       - !Union
         name: all_2d
         regions:
->>>>>>> e77826f2
           - 2d_fracture_1
           - 2d_fracture_2
   primary_equation: !SteadyDarcy_MH

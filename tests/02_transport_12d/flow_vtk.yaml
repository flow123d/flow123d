problem: !SequentialCoupling
  description: Test2 - Transport 1D-2D (convection, dual porosity, sorption)
  mesh:
    mesh_file: ./input/compatible.msh
    sets:
    - name: subset
<<<<<<< HEAD
      region_ids:
      - 48
      - 184
  primary_equation: !SteadyDarcy_MH
=======
      region_labels:
      - 2d
      - 1d
    - name: .sides
      region_labels:
      - .2d
      - .1d
  primary_equation: !Steady_MH
>>>>>>> 6871a805
    input_fields:
    - region: 1d
      anisotropy: 10
      cross_section: 1
      sigma: 0.05
    - region: 2d
      anisotropy: 1
      cross_section: 1
    - r_set: .sides
      bc_type: dirichlet
      bc_pressure: !FieldFormula
        value: x
    balance: true
    output:
      output_stream:
        file: ./test2.pvd
        format: !vtk
          variant: ascii
      output_fields:
      - pressure_p0
      - pressure_p1
      - velocity_p0
      - region_id
    solver: !Petsc
      a_tol: 1.0e-12
      r_tol: 1.0e-12
<<<<<<< HEAD
  secondary_equation: !Transport_OS
    transport: !Convection_FV
      input_fields:
      - region: IMPLICIT BOUNDARY
        transport_old_bcd_file: ./input/test2.tbc
      - r_set: subset
        init_conc: 0
        porosity: 0.25
    output_stream: 
=======
  secondary_equation: !TransportOperatorSplitting
    input_fields:
    - r_set: .sides
      bc_conc: !FieldFormula
        value: x/12.75
    - r_set: subset
      init_conc: 0
      porosity: 0.25
    output_stream:
>>>>>>> 6871a805
      file: ./transport.pvd
      format: !vtk
        variant: ascii
      time_step: 0.5
    output_fields:
    - conc
    - region_id
    substances:
    - A
    - B
    time:
      end_time: 5.0
    balance:
      cumulative: true
    reaction_term: !DualPorosity
      input_fields:
      - r_set: subset
        diffusion_rate_immobile:
        - 0.01
        - 0.01
        porosity_immobile: 0.25
        init_conc_immobile:
        - 0.0
        - 0.0
      output_fields: []
      reaction_mobile: !SorptionMobile
        solvent_density: 1.0
        substances:
        - A
        - B
        solubility:
        - 1.0
        - 1.0
        input_fields:
        - r_set: subset
          rock_density: 1.0
          sorption_type:
          - linear
          - freundlich
          isotherm_mult: 0.02
          isotherm_other:
          - 0
          - 0.5
        output_fields: []
      reaction_immobile: !SorptionImmobile
        solvent_density: 1.0
        substances:
        - A
        - B
        solubility:
        - 1.0
        - 1.0
        input_fields:
        - r_set: subset
          rock_density: 1.0
          sorption_type:
          - linear
          - freundlich
          isotherm_mult: 0.02
          isotherm_other:
          - 0
          - 0.5
        output_fields: []<|MERGE_RESOLUTION|>--- conflicted
+++ resolved
@@ -4,12 +4,6 @@
     mesh_file: ./input/compatible.msh
     sets:
     - name: subset
-<<<<<<< HEAD
-      region_ids:
-      - 48
-      - 184
-  primary_equation: !SteadyDarcy_MH
-=======
       region_labels:
       - 2d
       - 1d
@@ -17,8 +11,7 @@
       region_labels:
       - .2d
       - .1d
-  primary_equation: !Steady_MH
->>>>>>> 6871a805
+  primary_equation: !SteadyDarcy_MH
     input_fields:
     - region: 1d
       anisotropy: 10
@@ -45,27 +38,16 @@
     solver: !Petsc
       a_tol: 1.0e-12
       r_tol: 1.0e-12
-<<<<<<< HEAD
   secondary_equation: !Transport_OS
     transport: !Convection_FV
       input_fields:
-      - region: IMPLICIT BOUNDARY
-        transport_old_bcd_file: ./input/test2.tbc
+      - r_set: .sides
+        bc_conc: !FieldFormula
+          value: x/12.75
       - r_set: subset
         init_conc: 0
         porosity: 0.25
-    output_stream: 
-=======
-  secondary_equation: !TransportOperatorSplitting
-    input_fields:
-    - r_set: .sides
-      bc_conc: !FieldFormula
-        value: x/12.75
-    - r_set: subset
-      init_conc: 0
-      porosity: 0.25
     output_stream:
->>>>>>> 6871a805
       file: ./transport.pvd
       format: !vtk
         variant: ascii
@@ -128,4 +110,5 @@
           isotherm_other:
           - 0
           - 0.5
-        output_fields: []+        output_fields: []
+    name: transport_output_stream
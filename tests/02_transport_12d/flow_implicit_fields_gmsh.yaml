problem: !SequentialCoupling
  description: Test2 - Transport implicit 1D-2D (convection, dispersion)
  mesh:
<<<<<<< HEAD
    mesh_file: ./input/test2.msh
  primary_equation: !SteadyDarcy_MH
=======
    mesh_file: ./input/compatible.msh
    sets:
    - name: subset
      region_labels:
      - 2d
      - 1d
    - name: .sides
      region_labels:
      - .2d
      - .1d
  primary_equation: !Steady_MH
    input_fields:
    - region: 1d
      anisotropy: 10
      cross_section: 1
      sigma: 0.05
    - region: 2d
      anisotropy: 1
      cross_section: 1
    - r_set: .sides
      bc_type: dirichlet
      bc_pressure: !FieldFormula
        value: x
    balance: true
>>>>>>> 6871a805
    output:
      output_stream:
        file: ./test2.pvd
        format: !vtk
          variant: ascii
        name: flow_output_stream
      output_fields:
      - pressure_p0
      - pressure_p1
      - velocity_p0
    solver: !Petsc
      a_tol: 1.0e-12
      r_tol: 1.0e-12
<<<<<<< HEAD
    input_fields:
    - region: IMPLICIT BOUNDARY
      flow_old_bcd_file: ./input/test2.fbc
    - rid: 48
      conductivity: 10
      sigma: 0.05
    - rid: 184
      conductivity: 1
    balance: true
  secondary_equation: !Transport_OS
    output_stream: 
      file: ./transport-implicit.msh
      format: !gmsh
=======
  secondary_equation: !SoluteTransport_DG
    output_stream:
      file: ./transport-implicit.pvd
      format: !vtk
>>>>>>> 6871a805
        variant: ascii
      time_step: 0.5
      name: transport_output_stream
    substances:
    - A
    - B
    time:
      end_time: 5.0
      init_dt: 0.5
<<<<<<< HEAD
    transport: !ConvectionDiffusion_DG
      solver: !Petsc
        a_tol: 1.0e-12
        r_tol: 1.0e-12
      input_fields:
      - region: IMPLICIT BOUNDARY
        bc_conc: !FieldFormula
          value: (1+sin(t))*0.5
      - rid: 48
        init_conc: !FieldFormula
          value:
          - (1+sin(x)*sin(y))*0.5
          - (1+sin(x))*0.5
        porosity: 0.25
        dg_penalty: 10
      - rid: 184
        init_conc: !FieldFormula
          value:
          - (1+sin(x)*sin(y))*0.5
          - (1+sin(x))*0.5
        porosity: 0.25
        diff_m: 0.1
        dg_penalty: 10
      dg_variant: symmetric
=======
    solver: !Petsc
      a_tol: 1.0e-12
      r_tol: 1.0e-12
    input_fields:
    - r_set: .sides
      bc_conc: !FieldFormula
        value: (1+sin(t))*0.5
    - r_set: subset
      init_conc: !FieldFormula
        value:
        - (1+sin(x)*sin(y))*0.5
        - (1+sin(x))*0.5
      porosity: 0.25
    - region: 1d
      dg_penalty: 10
    dg_variant: symmetric
>>>>>>> 6871a805
    balance:
      cumulative: true<|MERGE_RESOLUTION|>--- conflicted
+++ resolved
@@ -1,10 +1,6 @@
 problem: !SequentialCoupling
   description: Test2 - Transport implicit 1D-2D (convection, dispersion)
   mesh:
-<<<<<<< HEAD
-    mesh_file: ./input/test2.msh
-  primary_equation: !SteadyDarcy_MH
-=======
     mesh_file: ./input/compatible.msh
     sets:
     - name: subset
@@ -15,7 +11,7 @@
       region_labels:
       - .2d
       - .1d
-  primary_equation: !Steady_MH
+  primary_equation: !SteadyDarcy_MH
     input_fields:
     - region: 1d
       anisotropy: 10
@@ -29,7 +25,6 @@
       bc_pressure: !FieldFormula
         value: x
     balance: true
->>>>>>> 6871a805
     output:
       output_stream:
         file: ./test2.pvd
@@ -43,26 +38,10 @@
     solver: !Petsc
       a_tol: 1.0e-12
       r_tol: 1.0e-12
-<<<<<<< HEAD
-    input_fields:
-    - region: IMPLICIT BOUNDARY
-      flow_old_bcd_file: ./input/test2.fbc
-    - rid: 48
-      conductivity: 10
-      sigma: 0.05
-    - rid: 184
-      conductivity: 1
-    balance: true
   secondary_equation: !Transport_OS
-    output_stream: 
-      file: ./transport-implicit.msh
-      format: !gmsh
-=======
-  secondary_equation: !SoluteTransport_DG
     output_stream:
       file: ./transport-implicit.pvd
       format: !vtk
->>>>>>> 6871a805
         variant: ascii
       time_step: 0.5
       name: transport_output_stream
@@ -72,48 +51,23 @@
     time:
       end_time: 5.0
       init_dt: 0.5
-<<<<<<< HEAD
     transport: !ConvectionDiffusion_DG
       solver: !Petsc
         a_tol: 1.0e-12
         r_tol: 1.0e-12
       input_fields:
-      - region: IMPLICIT BOUNDARY
+      - r_set: .sides
         bc_conc: !FieldFormula
           value: (1+sin(t))*0.5
-      - rid: 48
+      - r_set: subset
         init_conc: !FieldFormula
           value:
           - (1+sin(x)*sin(y))*0.5
           - (1+sin(x))*0.5
         porosity: 0.25
-        dg_penalty: 10
-      - rid: 184
-        init_conc: !FieldFormula
-          value:
-          - (1+sin(x)*sin(y))*0.5
-          - (1+sin(x))*0.5
-        porosity: 0.25
-        diff_m: 0.1
+      - region: 1d
         dg_penalty: 10
       dg_variant: symmetric
-=======
-    solver: !Petsc
-      a_tol: 1.0e-12
-      r_tol: 1.0e-12
-    input_fields:
-    - r_set: .sides
-      bc_conc: !FieldFormula
-        value: (1+sin(t))*0.5
-    - r_set: subset
-      init_conc: !FieldFormula
-        value:
-        - (1+sin(x)*sin(y))*0.5
-        - (1+sin(x))*0.5
-      porosity: 0.25
-    - region: 1d
-      dg_penalty: 10
-    dg_variant: symmetric
->>>>>>> 6871a805
     balance:
-      cumulative: true+      cumulative: true
+    name: transport_output_stream
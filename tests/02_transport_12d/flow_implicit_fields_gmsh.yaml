--- conflicted
+++ resolved
@@ -41,10 +41,10 @@
   secondary_equation: !Transport_OS
     transport: !ConvectionDiffusion_DG
       input_fields:
-      - r_set: .sides
+      - region: .sides
         bc_conc: !FieldFormula
           value: (1+sin(t))*0.5
-      - r_set: subset
+      - region: subset
         init_conc: !FieldFormula
           value:
           - (1+sin(x)*sin(y))*0.5
@@ -68,25 +68,5 @@
     time:
       end_time: 5.0
       init_dt: 0.5
-<<<<<<< HEAD
-    solver: !Petsc
-      a_tol: 1.0e-12
-      r_tol: 1.0e-12
-    input_fields:
-    - region: .sides
-      bc_conc: !FieldFormula
-        value: (1+sin(t))*0.5
-    - region: subset
-      init_conc: !FieldFormula
-        value:
-        - (1+sin(x)*sin(y))*0.5
-        - (1+sin(x))*0.5
-      porosity: 0.25
-    - region: 1d
-      dg_penalty: 10
-    dg_variant: symmetric
-=======
->>>>>>> 617fc171
     balance:
-      cumulative: true
-    name: transport_output_stream+      cumulative: true
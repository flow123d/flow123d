problem: !SequentialCoupling
  description: Test2 - Transport implicit 1D-2D (convection, dispersion)
  mesh:
    mesh_file: ./input/compatible.msh
    sets:
    - name: subset
      region_labels:
      - 2d
      - 1d
    - name: .sides
      region_labels:
      - .2d
      - .1d
  primary_equation: !SteadyDarcy_MH
    input_fields:
    - region: 1d
      anisotropy: 10
      cross_section: 1
      sigma: 0.05
    - region: 2d
      anisotropy: 1
      cross_section: 1
    - region: .sides
      bc_type: dirichlet
      bc_pressure: !FieldFormula
        value: x
    balance: true
    output:
      output_stream:
        file: ./test2.pvd
        format: !vtk
          variant: ascii
        name: flow_output_stream
      output_fields:
      - pressure_p0
      - pressure_p1
      - velocity_p0
    solver: !Petsc
      a_tol: 1.0e-12
      r_tol: 1.0e-12
  secondary_equation: !Transport_OS
    transport: !ConvectionDiffusion_DG
      input_fields:
      - r_set: .sides
        bc_conc: 1
      - r_set: subset
        init_conc: 0
        porosity: 0.25
      solver: !Petsc
        a_tol: 1.0e-12
        r_tol: 1.0e-12
    output_stream:
      file: ./transport-implicit.pvd
      format: !vtk
        variant: ascii
      time_step: 0.5
      name: transport_output_stream
    substances:
    - A
    time:
      end_time: 5.0
      init_dt: 0.5
<<<<<<< HEAD
    solver: !Petsc
      a_tol: 1.0e-12
      r_tol: 1.0e-12
    input_fields:
    - region: .sides
      bc_conc: 1
    - region: subset
      init_conc: 0
      porosity: 0.25
=======
>>>>>>> 617fc171
    balance:
      cumulative: true
    name: transport_output_stream<|MERGE_RESOLUTION|>--- conflicted
+++ resolved
@@ -41,9 +41,9 @@
   secondary_equation: !Transport_OS
     transport: !ConvectionDiffusion_DG
       input_fields:
-      - r_set: .sides
+      - region: .sides
         bc_conc: 1
-      - r_set: subset
+      - region: subset
         init_conc: 0
         porosity: 0.25
       solver: !Petsc
@@ -60,18 +60,5 @@
     time:
       end_time: 5.0
       init_dt: 0.5
-<<<<<<< HEAD
-    solver: !Petsc
-      a_tol: 1.0e-12
-      r_tol: 1.0e-12
-    input_fields:
-    - region: .sides
-      bc_conc: 1
-    - region: subset
-      init_conc: 0
-      porosity: 0.25
-=======
->>>>>>> 617fc171
     balance:
-      cumulative: true
-    name: transport_output_stream+      cumulative: true
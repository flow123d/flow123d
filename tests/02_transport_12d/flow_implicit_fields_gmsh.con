--- conflicted
+++ resolved
@@ -24,10 +24,7 @@
     }, 
 
     primary_equation = {
-<<<<<<< HEAD
       TYPE = "SteadyDarcy_MH", 
-=======
-      TYPE = "Steady_MH", 
       input_fields= [
         { region = "1d",
           anisotropy = 10,
@@ -48,7 +45,6 @@
         }
       ],
       balance = true,
->>>>>>> 6871a805
       output = {
         output_stream = {
           file = "./test2.pvd", 
@@ -85,7 +81,6 @@
         end_time = 5.0,
 	init_dt = 0.5
       },
-<<<<<<< HEAD
       transport = {
         TYPE = "ConvectionDiffusion_DG", 
         solver = {
@@ -95,63 +90,27 @@
         },
         input_fields=[
           {
-            region="IMPLICIT BOUNDARY",
-            bc_conc={
+            r_set=".sides",
+            bc_conc = {
               TYPE="FieldFormula",
-              value="(1+sin(t))*0.5"
+              value = "(1+sin(t))*0.5"
             }
           },
           {
-            rid=48,
+            r_set="subset",
             init_conc={
               TYPE="FieldFormula",
               value=["(1+sin(x)*sin(y))*0.5", "(1+sin(x))*0.5"]
             },
-            porosity= 0.25,
-            dg_penalty=10
+            porosity= 0.25
           },
           {
-            rid=184,
-            init_conc={
-              TYPE="FieldFormula",
-              value=["(1+sin(x)*sin(y))*0.5", "(1+sin(x))*0.5"]
-            },
-            porosity= 0.25,
-            diff_m = 1e-1,
+            region="1d",
             dg_penalty=10
           }
         ],
         dg_variant = "symmetric"
       },
-=======
-      solver = {
-        TYPE = "Petsc", 
-        a_tol = 1e-12,
-        r_tol = 1e-12
-      },
-      input_fields=[
-        { 
-          r_set=".sides",
-          bc_conc = {
-            TYPE="FieldFormula",
-            value = "(1+sin(t))*0.5"
-          }
-        },
-        {
-          r_set="subset",
-          init_conc = {
-            TYPE="FieldFormula",
-            value=["(1+sin(x)*sin(y))*0.5", "(1+sin(x))*0.5"]
-          },
-          porosity= 0.25
-        },
-        {
-          region="1d",
-          dg_penalty=10
-        }        
-      ],
-      dg_variant="symmetric",  
->>>>>>> 6871a805
       balance = {
         cumulative = true
       }

{
  problem = {
    TYPE = "SequentialCoupling", 
    description = "Test2 - Transport 1D-2D (convection, dual porosity, sorption)", 
    mesh = {
      mesh_file = "./input/compatible.msh",
      sets = [
          {
            name = "subset",
            region_labels = [
                "2d",
                "1d"
            ]
          },
          {              
            name = ".sides",
            region_labels = [
              ".2d",
              ".1d"
            ]            
          }
        ]
    }, 

    primary_equation = {
      TYPE = "SteadyDarcy_MH", 

      input_fields= [
        { region = "1d",
          anisotropy = 10,
          cross_section = 1,
          sigma = 0.05
        },
        { region = "2d",
          anisotropy = 1,
          cross_section = 1
        },
        {
          r_set = ".sides",
          bc_type="dirichlet",
          bc_pressure={
            TYPE="FieldFormula",
            value="x"            
          }
        }
      ],

      balance = true,

      output = {
        output_stream = {
        file = "./test2.pvd", 
        format = {
            TYPE = "vtk", 
            variant = "ascii"
          }
        }, 
        output_fields = [ "pressure_p0", "pressure_p1", "velocity_p0", "region_id" ]
      }, 
      solver = {
        TYPE = "Petsc", 
        a_tol = 1e-12,
        r_tol = 1e-12
      }
    },

    secondary_equation = {
      TYPE = "Transport_OS", 

<<<<<<< HEAD
      transport = {
        TYPE = "Convection_FV",
        input_fields=[
          { 
            region="IMPLICIT BOUNDARY",
            transport_old_bcd_file = "./input/test2.tbc"
          },
          {
            r_set="subset",
            init_conc = 0,
            porosity= 0.25
          }
        ]
      },
=======
      input_fields=[
        {
          r_set=".sides",
          bc_conc = { 
              TYPE="FieldFormula",
              value="x/12.75"
          }           
        },
        {
          r_set="subset",
          init_conc = 0,
          porosity= 0.25
        }
      ],
>>>>>>> 6871a805

      output_stream = {
        file = "./transport.pvd", 
        format = {
          TYPE = "vtk", 
          variant = "ascii"
        }, 
        time_step = 0.5
      },
      
      output_fields=["conc", "region_id"],

      substances = [
        "A", 
        "B"
      ], 
      time = {
        end_time = 5.0
      },
      balance = {
        cumulative = true
      },
      
      reaction_term = {
        TYPE = "DualPorosity",
        
        input_fields= [
          {
            r_set="subset",
            diffusion_rate_immobile= [0.01,0.01],
            porosity_immobile= 0.25,
            init_conc_immobile = [0.0, 0.0]
          }
        ],
        output_fields = [],
        
        reaction_mobile = {
          TYPE = "SorptionMobile",
          solvent_density= 1.0,
          substances = ["A", "B"],
          solubility = [1.0, 1.0],
          input_fields= [
            {
              r_set="subset",
              rock_density = 1.0,
              sorption_type=  ["linear", "freundlich"],
              isotherm_mult= 0.02, 
              isotherm_other= [0, 0.5]
            }
          ],
          output_fields = []
        },
        reaction_immobile = {
          TYPE = "SorptionImmobile",
          solvent_density= 1.0,
          substances = ["A", "B"],
          solubility = [1.0, 1.0],
          input_fields= [
            {
              r_set="subset",
              rock_density = 1.0,
              sorption_type=  ["linear", "freundlich"],
              isotherm_mult= 0.02, 
              isotherm_other= [0, 0.5]
            }
          ],
          output_fields = []
        }
      }
    }
  }, 

  system = {
    output_streams = [

      {
        file = "./transport.pvd", 
        format = {
          TYPE = "vtk", 
          variant = "ascii"
        }, 
        time_step = 0.5,
        name = "transport_output_stream"
      }
    ]
  }
}<|MERGE_RESOLUTION|>--- conflicted
+++ resolved
@@ -67,13 +67,15 @@
     secondary_equation = {
       TYPE = "Transport_OS", 
 
-<<<<<<< HEAD
       transport = {
         TYPE = "Convection_FV",
         input_fields=[
-          { 
-            region="IMPLICIT BOUNDARY",
-            transport_old_bcd_file = "./input/test2.tbc"
+          {
+            r_set=".sides",
+            bc_conc = { 
+                TYPE="FieldFormula",
+                value="x/12.75"
+            }           
           },
           {
             r_set="subset",
@@ -82,22 +84,6 @@
           }
         ]
       },
-=======
-      input_fields=[
-        {
-          r_set=".sides",
-          bc_conc = { 
-              TYPE="FieldFormula",
-              value="x/12.75"
-          }           
-        },
-        {
-          r_set="subset",
-          init_conc = 0,
-          porosity= 0.25
-        }
-      ],
->>>>>>> 6871a805
 
       output_stream = {
         file = "./transport.pvd", 

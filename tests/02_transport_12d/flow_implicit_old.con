
{
  problem = {
    TYPE = "SequentialCoupling", 
    description = "Test2 - Transport implicit 1D-2D (convection, dispersion)", 
    mesh = {
      mesh_file = "./input/compatible.msh",
      sets = [
          {
            name = "subset",
            region_labels = [
                "2d",
                "1d"
            ]
          },
          {              
            name = ".sides",
            region_labels = [
              ".2d",
              ".1d"
            ]            
          }
        ]
    }, 

    primary_equation = {
<<<<<<< HEAD
      TYPE = "SteadyDarcy_MH", 
      output = {
        output_stream = {
          file = "./test2.pvd", 
          format = {
            TYPE = "vtk", 
            variant = "ascii"
          }, 
          name = "flow_output_stream"
        }, 
        output_fields = [ "pressure_p0", "pressure_p1", "velocity_p0" ]
      }, 
      solver = {
        TYPE = "Petsc", 
        a_tol = 1e-12,
        r_tol = 1e-12
      },
      input_fields=[
        {
          region = "IMPLICIT BOUNDARY",
          flow_old_bcd_file = "./input/test2.fbc"
        },
        { rid = 48,
=======
      TYPE = "Steady_MH", 
      input_fields= [
        { region = "1d",
>>>>>>> 6871a805
          anisotropy = 10,
          cross_section = 1,
          sigma = 0.05
        },
        { region = "2d",
          anisotropy = 1,
          cross_section = 1
        },
        {
          r_set = ".sides",
          bc_type="dirichlet",
          bc_pressure={
            TYPE="FieldFormula",
            value="x"            
          }
        }
      ],
      balance = true,
      output = {
        output_stream = {
          file = "./test2.pvd", 
          format = {
            TYPE = "vtk", 
            variant = "ascii"
          }, 
          name = "flow_output_stream"
        },
        output_fields = [ "pressure_p0", "pressure_p1", "velocity_p0" ]
      }, 
      solver = {
        TYPE = "Petsc", 
        a_tol = 1e-12,
        r_tol = 1e-12
      }
    },

    secondary_equation = {
      TYPE = "Transport_OS",
      
      output_stream = {
        file = "./transport-implicit.pvd", 
        format = {
          TYPE = "vtk", 
          variant = "ascii"
        }, 
        time_step = 0.5,
        name = "transport_output_stream"
<<<<<<< HEAD
      }, 
=======
      },
>>>>>>> 6871a805

      substances = [ "A" ], 
      time = {
        end_time = 5.0,
	init_dt = 0.5
      },
<<<<<<< HEAD
      transport = {
        TYPE = "ConvectionDiffusion_DG", 
        solver = {
          TYPE = "Petsc", 
          a_tol = 1e-12,
          r_tol = 1e-12
        },
        input_fields=[
          { 
            region="IMPLICIT BOUNDARY",
            bc_conc = 1
          },
          {
            rid=48,
            init_conc = 0,
            porosity= 0.25
          },
          {
            rid=184,
            init_conc = 0,
            porosity= 0.25
          }
        ]
      },
=======
      solver = {
        TYPE = "Petsc", 
        a_tol = 1e-12,
        r_tol = 1e-12
      },
      input_fields=[
        { 
          r_set=".sides",
          bc_conc = 1
        },
        {
          r_set="subset",
          init_conc = 0,
          porosity= 0.25
        }
      ],
>>>>>>> 6871a805
      balance = {
        cumulative = true
      }
    }
  }
}<|MERGE_RESOLUTION|>--- conflicted
+++ resolved
@@ -24,35 +24,9 @@
     }, 
 
     primary_equation = {
-<<<<<<< HEAD
       TYPE = "SteadyDarcy_MH", 
-      output = {
-        output_stream = {
-          file = "./test2.pvd", 
-          format = {
-            TYPE = "vtk", 
-            variant = "ascii"
-          }, 
-          name = "flow_output_stream"
-        }, 
-        output_fields = [ "pressure_p0", "pressure_p1", "velocity_p0" ]
-      }, 
-      solver = {
-        TYPE = "Petsc", 
-        a_tol = 1e-12,
-        r_tol = 1e-12
-      },
-      input_fields=[
-        {
-          region = "IMPLICIT BOUNDARY",
-          flow_old_bcd_file = "./input/test2.fbc"
-        },
-        { rid = 48,
-=======
-      TYPE = "Steady_MH", 
       input_fields= [
         { region = "1d",
->>>>>>> 6871a805
           anisotropy = 10,
           cross_section = 1,
           sigma = 0.05
@@ -100,18 +74,13 @@
         }, 
         time_step = 0.5,
         name = "transport_output_stream"
-<<<<<<< HEAD
-      }, 
-=======
       },
->>>>>>> 6871a805
 
       substances = [ "A" ], 
       time = {
         end_time = 5.0,
 	init_dt = 0.5
       },
-<<<<<<< HEAD
       transport = {
         TYPE = "ConvectionDiffusion_DG", 
         solver = {
@@ -121,39 +90,16 @@
         },
         input_fields=[
           { 
-            region="IMPLICIT BOUNDARY",
+            r_set=".sides",
             bc_conc = 1
           },
           {
-            rid=48,
-            init_conc = 0,
-            porosity= 0.25
-          },
-          {
-            rid=184,
+            r_set="subset",
             init_conc = 0,
             porosity= 0.25
           }
         ]
       },
-=======
-      solver = {
-        TYPE = "Petsc", 
-        a_tol = 1e-12,
-        r_tol = 1e-12
-      },
-      input_fields=[
-        { 
-          r_set=".sides",
-          bc_conc = 1
-        },
-        {
-          r_set="subset",
-          init_conc = 0,
-          porosity= 0.25
-        }
-      ],
->>>>>>> 6871a805
       balance = {
         cumulative = true
       }

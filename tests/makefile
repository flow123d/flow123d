--- conflicted
+++ resolved
@@ -21,41 +21,11 @@
 # $LastChangedDate$
 #
 
-<<<<<<< HEAD
-copy:
-	cp -r ../../../tests/test1 ./
-	cp -r ../../../tests/test2 ./
-	cp -r ../../../tests/test3 ./
-	cp -r ../../../tests/test4 ./
-	cp -r ../../../tests/test5 ./
-
-testbase:
-	make -C 01_steady_flow_123d test
-
-testall: 
-	make -C 01_steady_flow_123d test
-	make -C 02_transport_12d test
-	make -C 03_transport_small_12d test
-	make -C 04_density_driven_12d test
-	make -C 11_reactional_transport_semchem test
-
-testchem:
-	make -C 11_reactional_transport_semchem test
-=======
 # Make all tests
 testall: 01.tst 02.tst 03.tst 11.tst 12.tst 13.tst 14.tst
->>>>>>> 646ed757
 
 # Rule to clean generated files in test directories
 clean:
-<<<<<<< HEAD
-	rm -rf ./test1
-	rm -rf ./test2
-	rm -rf ./test3
-	rm -rf ./test4
-	rm -rf ./test5
-
-=======
 	make -C 01_steady_flow_123d clean
 	make -C 02_transport_12d clean
 	make -C 03_transport_small_12d clean
@@ -63,20 +33,8 @@
 	make -C 12_radioactive_decay clean
 	make -C 13_edge_solute_mixing clean
 	make -C 14_trans_time_bc clean
->>>>>>> 646ed757
 	
 
 # General rule to run test given only by number
 %.tst:
-<<<<<<< HEAD
-	BASE=$*;\
-	dir="`pwd`/`echo $${BASE}*`";\
-	echo $${dir};\
-	if test -d "$${dir}";\
-	then make -C "$${dir}" test;\
-	else echo "missing test directory $${dir}";\
-	exit 1;\
-	fi
-=======
-	BASE=$*;DIR="`pwd`/`echo $${BASE}_*`";if test -d "$${DIR}";then make -C "$${DIR}" test;else exit 1;fi
->>>>>>> 646ed757
+	BASE=$*;DIR="`pwd`/`echo $${BASE}_*`";if test -d "$${DIR}";then make -C "$${DIR}" test;else exit 1;fi
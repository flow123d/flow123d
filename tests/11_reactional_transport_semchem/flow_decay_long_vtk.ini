[Global]
Problem_type	  = 1
Description       = radioactive decay simulation, long decay chain with biffurcation, VTK output
Stop_time	  = 10  //1275, 200
Save_step 	  = 0.5
Density_steps     = 50
Density_on        = No

[Density]
Density_max_iter  =21
Density_implicit  = 1
Eps_iter          =1e-5
Write_iterations  = 0

[Input]
File_type         = 1
Mesh              = ./input/sit_decay.msh	
Material          = ./input/sit_decay.mtr	
Boundary          = ./input/sit_decay.fbc	
Neighbouring      = ./input/sit_decay.ngh	

[Transport]
Transport_on	  	= Yes	
Sorption 	  	= No
Dual_porosity	  	= No
Concentration	  	= ./input/sit_decay_long.tic	
Transport_BCD	  	= ./input/sit_decay_long.tbc	
Transport_out     	= ./transport_decay_long.pvd
Transport_out_im     	= NULL
Transport_out_sorp     	= NULL
Transport_out_im_sorp  	= NULL
N_substances      	= 8	
Substances	  	= A B C	D E F G H I J
Substances_density_scales =	1	1	1 1 1 1 1 1 1 1

[Run]
Log_file          = decay.log
Screen_verbosity  = 7
Log_verbosity     = 7
Pause_after_run   = No
Checkpoints       = -9999

[Solver]
Keep_solver_files = Yes
Manual_solver_run = No
Use_control_file  = No
Control_file      = pokus.in
Solver_accuracy   = 1e-7
//Solver_name       = matlab
Solver_name       = petsc

[Output]
POS_format = VTK_SERIAL_ASCII
Write_output_file = Yes			
<<<<<<< HEAD
Output_file       = ./output/decay.pvd
=======
Output_file       = ./decay.vtu 	
>>>>>>> 5e5ae35d
Output_file_2     = decay.tmp 	
Output_digits     = 12	
Output_file_type  = 1


Write_ftrans_out = No
Cross_section = No
Cs_params = 0.05 2 0 0.05 0 0 0.005
Cs_results_run = No
Cs_results_final = No
Specify_elm_type = No
Output_elm_type = 1
//BTC_elms = 80
FCs_params = 1 0 0 -11 1

POS_set_view      = Yes
POS_view_params   =0 0 0 0.8 0.8 0.8 0.224 0.224

[Constants]
g		  =9.81
rho		  =1000

[Solver parameters]
//copied from test3.ini
method 	 	= fgmres
restart	 	= 20
max_it	 	= 1000
r_tol	 	= 1e-19
a_tol 	 	= 1e-11
stop_crit	= backerr
be_tol 	 	= 1e-25
stop_test	= 1
scaling   	= mc29_30
precond   	= ilu
sor_omega 	= 1.0
ilu_cpiv  	= 0
ilu_droptol     = 1e-4
ilu_dskip 	= 10000
ilu_lfil 	= -1
ilu_milu 	= 0

[Reaction_module]
Compute_decay = Yes
Nr_of_decay_chains = 7

[Decay_1]
Nr_of_isotopes = 2
Substance_ids = 5 4
Half_lives = 0.5

[Decay_2]
Nr_of_isotopes = 2
Substance_ids = 4 6
Half_lives = 0.5

[Decay_3]
Nr_of_isotopes = 2
Substance_ids = 6 2
Half_lives = 0.5

[Decay_4]
Nr_of_isotopes = 4
Substance_ids = 2 1 7 8
Half_lives = 0.5 0.5 0.5
Bifurcation_on = Yes
Bifurcation = 0.2 0.2 0.6

[Decay_5]
Nr_of_isotopes = 2
Substance_ids = 1 7
Half_lives = 0.5

[Decay_6]
Nr_of_isotopes = 2
Substance_ids = 8 7
Half_lives = 0.5

[Decay_7]
Nr_of_isotopes = 2
Substance_ids = 7 3
Half_lives = 0.5<|MERGE_RESOLUTION|>--- conflicted
+++ resolved
@@ -52,11 +52,7 @@
 [Output]
 POS_format = VTK_SERIAL_ASCII
 Write_output_file = Yes			
-<<<<<<< HEAD
-Output_file       = ./output/decay.pvd
-=======
-Output_file       = ./decay.vtu 	
->>>>>>> 5e5ae35d
+Output_file       = ./decay.pvd	
 Output_file_2     = decay.tmp 	
 Output_digits     = 12	
 Output_file_type  = 1

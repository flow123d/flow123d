--- conflicted
+++ resolved
@@ -36,11 +36,11 @@
   secondary_equation: !Transport_OS
     transport: !Convection_FV
       input_fields:
-      - r_set: ALL
+      - region: ALL
         init_conc: 0
         porosity: !FieldFormula
           value: '0.25'
-      - r_set: BOUNDARY
+      - region: BOUNDARY
         bc_conc: !FieldFormula
           value: 0.05*t
     substances:
@@ -50,17 +50,6 @@
     - Bs-lang
     - C
     - Cs-freund
-<<<<<<< HEAD
-    input_fields:
-    - region: ALL
-      init_conc: 0
-      porosity: !FieldFormula
-        value: '0.25'
-    - region: BOUNDARY
-      bc_conc: !FieldFormula
-        value: 0.05*t
-=======
->>>>>>> 617fc171
     output:
       conc_mobile_p0: transport_output_stream
       output_stream: 
@@ -113,5 +102,4 @@
         - 0
         - 0.4
     balance:
-      cumulative: true
-  name: transport_output_stream+      cumulative: true
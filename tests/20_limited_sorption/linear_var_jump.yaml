--- conflicted
+++ resolved
@@ -36,22 +36,13 @@
   secondary_equation: !Transport_OS
     transport: !Convection_FV
       input_fields:
-      - r_set: ALL
+      - region: ALL
         init_conc: 1
         porosity: 0.25
-      - r_set: BOUNDARY
+      - region: BOUNDARY
         bc_conc: 1
     substances:
     - A
-<<<<<<< HEAD
-    input_fields:
-    - region: ALL
-      init_conc: 1
-      porosity: 0.25
-    - region: BOUNDARY
-      bc_conc: 1
-=======
->>>>>>> 617fc171
     output_stream: 
       file: transport_test_20.pvd
       format: !vtk
@@ -79,5 +70,4 @@
         isotherm_mult: 100.0
       output_fields: []
     balance:
-      cumulative: true
-  name: transport_output_stream+      cumulative: true
--- conflicted
+++ resolved
@@ -108,11 +108,7 @@
       file: transport_test_20.pvd
       format: !vtk
         variant: ascii
-<<<<<<< HEAD
-=======
-      time_step: 0.2
->>>>>>> ea967e7f
-  # secondary_equation
+  # solute_equation
 # problem
 # root
       times:

--- conflicted
+++ resolved
@@ -47,33 +47,13 @@
       boundary_file = "./input/test16.tbc", 
       initial_file = "./input/test16.tic", 
       
-<<<<<<< HEAD
-      
       transport = {
         TYPE = "Convection_FV",
         input_fields= [
-          { region = "IMPLICIT BOUNDARY",
+          { r_set = "BOUNDARY",
             bc_conc = 0
-=======
-      input_fields= [
-        { r_set = "BOUNDARY",
-          bc_conc = 0
-        },
-        { r_set = "BULK",
-          init_conc = 0,
-          porosity= 1,
-          sources_density = {
-            TYPE = "FieldElementwise",
-            gmsh_file = "input/test16_sources.msh",
-            field_name = "density"
           },
-          sources_sigma = {
-            TYPE = "FieldElementwise",
-            gmsh_file = "input/test16_sources.msh",
-            field_name = "sigma"
->>>>>>> 6871a805
-          },
-          { rid = 7,
+          { r_set = "BULK",
             init_conc = 0,
             porosity= 1,
             sources_density = {

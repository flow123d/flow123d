{
//  COMMENT_Stop_time = "1275", 
  problem = {
    TYPE = "SequentialCoupling", 
    description = "Steady flow + transport with source", 
    mesh = {
      mesh_file = "./input/test16.msh"
    }, 
    primary_equation = {
      TYPE = "SteadyDarcy_MH", 
      
      n_schurs = 2,
      
      input_fields= [
        { r_set = "BOUNDARY",
          bc_type = "dirichlet",
          bc_pressure = {
            TYPE="FieldFormula",
            value="y"
          }  
        },
        { r_set = "BULK",
          cross_section = 1,
          conductivity = 1
        }
      ],
      
      output = {
        output_stream = {
          REF = "/system/output_streams/0"
        }, 
        output_fields = [ "pressure_p0", "pressure_p1", "velocity_p0" ]
      }, 

      balance = true,

      solver = {
        TYPE = "Petsc", 
        a_tol = 1e-12,
        r_tol = 1e-12
      }, 
      time = {
        end_time = 5.7,
        max_dt = 1e0,
        min_dt = 1e0
      }
    }, 
    secondary_equation = {
      TYPE = "Transport_OS",

//      dual_porosity = false, 
<<<<<<< HEAD
      transport = {
        TYPE = "ConvectionDiffusion_DG", 
        input_fields= [
          { region = "IMPLICIT BOUNDARY",
            bc_conc = 0
=======
      
      input_fields= [
        { r_set = "BOUNDARY",
          bc_conc = 0
        },
        { r_set = "BULK",
          init_conc = 0,
          porosity= 1,
          diff_m = 1e-9,
          disp_l = 1e-2,
          disp_t = 1e-2,
          dg_penalty = 1e1,
          sources_density = {
            TYPE = "FieldElementwise",
            gmsh_file = "input/test16_sources.msh",
            field_name = "density"
          },
          sources_sigma = {
            TYPE = "FieldElementwise",
            gmsh_file = "input/test16_sources.msh",
            field_name = "sigma"
>>>>>>> 6871a805
          },
          { rid = 7,
            init_conc = 0,
            porosity= 1,
            diff_m = 1e-9,
            disp_l = 1e-2,
            disp_t = 1e-2,
            dg_penalty = 1e1,
            sources_density = {
              TYPE = "FieldElementwise",
              gmsh_file = "input/test16_sources.msh",
              field_name = "density"
            },
            sources_sigma = {
              TYPE = "FieldElementwise",
              gmsh_file = "input/test16_sources.msh",
              field_name = "sigma"
            },
            sources_conc = {
              TYPE = "FieldElementwise",
              gmsh_file = "input/test16_sources.msh",
              field_name = "concentration"
            }
          }
        ],
        solver = {
          TYPE = "Petsc", 
          a_tol = 1e-12,
          r_tol = 1e-12
        },
        dg_variant = "symmetric"
      },
      
      output_stream = {
        REF = "/system/output_streams/1"
      }, 
      sorption_enable = false, 
      sources_file = "./input/test16.tso", 
      substances = [
        "conc"
      ], 
      time = {
        end_time = 5.7,
        max_dt = 1e0,
        min_dt = 1e0
      },
      balance = {
        cumulative = true
      }
    }
  }, 
  system = {
    output_streams = [
      {
        file = "./flow_test16.pvd", 
        format = {
          TYPE = "vtk", 
          variant = "ascii"
        }, 
        name = "flow_output_stream"
      }, 
      {
        file = "./transport_test16.pvd", 
        format = {
          TYPE = "vtk", 
          variant = "ascii"
        }, 
        time_step = 0.8,
        name = "transport_output_stream"
      }
    ]
  }
}<|MERGE_RESOLUTION|>--- conflicted
+++ resolved
@@ -49,37 +49,13 @@
       TYPE = "Transport_OS",
 
 //      dual_porosity = false, 
-<<<<<<< HEAD
       transport = {
         TYPE = "ConvectionDiffusion_DG", 
         input_fields= [
-          { region = "IMPLICIT BOUNDARY",
+          { r_set = "BOUNDARY",
             bc_conc = 0
-=======
-      
-      input_fields= [
-        { r_set = "BOUNDARY",
-          bc_conc = 0
-        },
-        { r_set = "BULK",
-          init_conc = 0,
-          porosity= 1,
-          diff_m = 1e-9,
-          disp_l = 1e-2,
-          disp_t = 1e-2,
-          dg_penalty = 1e1,
-          sources_density = {
-            TYPE = "FieldElementwise",
-            gmsh_file = "input/test16_sources.msh",
-            field_name = "density"
           },
-          sources_sigma = {
-            TYPE = "FieldElementwise",
-            gmsh_file = "input/test16_sources.msh",
-            field_name = "sigma"
->>>>>>> 6871a805
-          },
-          { rid = 7,
+          { r_set = "BULK",
             init_conc = 0,
             porosity= 1,
             diff_m = 1e-9,

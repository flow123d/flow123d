problem: !SequentialCoupling
  description: Zero flow + transport with source. Substance A - increase of concentration,
    B - decrease of concentration, C - rapid increase of concentration with high sigma,
    such that it determines CFL condition (t equals 1/(10/0.9)).
  mesh:
    mesh_file: ./input/test16_small.msh
  primary_equation: !SteadyDarcy_MH
    n_schurs: 2
    input_fields:
    - region: ALL
      conductivity: 1.0e-10
    - region: .boundary
      bc_type: dirichlet
      bc_pressure: 0
    output:
      output_stream: 
        file: ./flow_test16.pvd
        format: !vtk
          variant: ascii
        name: flow_output_stream
      output_fields:
      - pressure_p0
      - pressure_p1
      - velocity_p0
    balance:
      cumulative: true
    solver: !Petsc
      a_tol: 1.0e-12
      r_tol: 1.0e-12
<<<<<<< HEAD
  secondary_equation: !TransportOperatorSplitting
    input_fields:
    - region: .boundary
      bc_conc: 0
    - region: ALL
      init_conc:
      - 0
      - 0.9
      - 0
      sources_sigma:
      - 3
      - 3
      - 10
      sources_conc:
      - 0.6
      - 0.6
      - 0.6
      porosity: 0.9
=======
  secondary_equation: !Transport_OS
    transport: !Convection_FV
      input_fields:
      - region: .boundary
        bc_conc: 0
      - r_set: ALL
        init_conc:
        - 0
        - 0.9
        - 0
        sources_sigma:
        - 3
        - 3
        - 10
        sources_conc:
        - 0.6
        - 0.6
        - 0.6
        porosity: 0.9
>>>>>>> 617fc171
    output_stream: 
      file: ./transport_test16.pvd
      format: !vtk
        variant: ascii
      time_step: 0.2
    substances:
    - A
    - B
    - C
    balance:
      cumulative: true
    time:
      end_time: 1.0
    time_step: 0.2<|MERGE_RESOLUTION|>--- conflicted
+++ resolved
@@ -27,32 +27,12 @@
     solver: !Petsc
       a_tol: 1.0e-12
       r_tol: 1.0e-12
-<<<<<<< HEAD
-  secondary_equation: !TransportOperatorSplitting
-    input_fields:
-    - region: .boundary
-      bc_conc: 0
-    - region: ALL
-      init_conc:
-      - 0
-      - 0.9
-      - 0
-      sources_sigma:
-      - 3
-      - 3
-      - 10
-      sources_conc:
-      - 0.6
-      - 0.6
-      - 0.6
-      porosity: 0.9
-=======
   secondary_equation: !Transport_OS
     transport: !Convection_FV
       input_fields:
       - region: .boundary
         bc_conc: 0
-      - r_set: ALL
+      - region: ALL
         init_conc:
         - 0
         - 0.9
@@ -66,7 +46,6 @@
         - 0.6
         - 0.6
         porosity: 0.9
->>>>>>> 617fc171
     output_stream: 
       file: ./transport_test16.pvd
       format: !vtk
@@ -79,5 +58,4 @@
     balance:
       cumulative: true
     time:
-      end_time: 1.0
-    time_step: 0.2+      end_time: 1.0
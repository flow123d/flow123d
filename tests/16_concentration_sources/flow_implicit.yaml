problem: !SequentialCoupling
  description: Steady flow + transport with source
  mesh:
    mesh_file: ./input/test16.msh
  primary_equation: !SteadyDarcy_MH
    n_schurs: 2
    input_fields:
    - r_set: BOUNDARY
      bc_type: dirichlet
      bc_pressure: !FieldFormula
        value: y
    - r_set: BULK
      cross_section: 1
      conductivity: 1
    output:
      output_stream: 
        file: ./flow_test16.pvd
        format: !vtk
          variant: ascii
        name: flow_output_stream
      output_fields:
      - pressure_p0
      - pressure_p1
      - velocity_p0
    balance: true
    solver: !Petsc
      a_tol: 1.0e-12
      r_tol: 1.0e-12
    time:
      end_time: 5.7
      max_dt: 1.0
      min_dt: 1.0
<<<<<<< HEAD
  secondary_equation: !Transport_OS
    transport: !ConvectionDiffusion_DG
      input_fields:
      - region: IMPLICIT BOUNDARY
        bc_conc: 0
      - rid: 7
        init_conc: 0
        porosity: 1
        diff_m: 1.0e-09
        disp_l: 0.01
        disp_t: 0.01
        dg_penalty: 10.0
        sources_density: !FieldElementwise
          gmsh_file: input/test16_sources.msh
          field_name: density
        sources_sigma: !FieldElementwise
          gmsh_file: input/test16_sources.msh
          field_name: sigma
        sources_conc: !FieldElementwise
          gmsh_file: input/test16_sources.msh
          field_name: concentration
      solver: !Petsc
        a_tol: 1.0e-12
        r_tol: 1.0e-12
      dg_variant: symmetric
=======
  secondary_equation: !SoluteTransport_DG
    input_fields:
    - r_set: BOUNDARY
      bc_conc: 0
    - r_set: BULK
      init_conc: 0
      porosity: 1
      diff_m: 1.0e-09
      disp_l: 0.01
      disp_t: 0.01
      dg_penalty: 10.0
      sources_density: !FieldElementwise
        gmsh_file: input/test16_sources.msh
        field_name: density
      sources_sigma: !FieldElementwise
        gmsh_file: input/test16_sources.msh
        field_name: sigma
      sources_conc: !FieldElementwise
        gmsh_file: input/test16_sources.msh
        field_name: concentration
    dg_variant: symmetric
>>>>>>> 6871a805
    output_stream: 
      file: ./transport_test16.pvd
      format: !vtk
        variant: ascii
      time_step: 0.8
      name: transport_output_stream
    sorption_enable: false
    sources_file: ./input/test16.tso
    substances:
    - conc
    time:
      end_time: 5.7
      max_dt: 1.0
      min_dt: 1.0
    balance:
      cumulative: true<|MERGE_RESOLUTION|>--- conflicted
+++ resolved
@@ -1,3 +1,4 @@
+# COMMENT_Stop_time:"1275",
 problem: !SequentialCoupling
   description: Steady flow + transport with source
   mesh:
@@ -30,13 +31,12 @@
       end_time: 5.7
       max_dt: 1.0
       min_dt: 1.0
-<<<<<<< HEAD
   secondary_equation: !Transport_OS
     transport: !ConvectionDiffusion_DG
       input_fields:
-      - region: IMPLICIT BOUNDARY
+      - r_set: BOUNDARY
         bc_conc: 0
-      - rid: 7
+      - r_set: BULK
         init_conc: 0
         porosity: 1
         diff_m: 1.0e-09
@@ -56,29 +56,6 @@
         a_tol: 1.0e-12
         r_tol: 1.0e-12
       dg_variant: symmetric
-=======
-  secondary_equation: !SoluteTransport_DG
-    input_fields:
-    - r_set: BOUNDARY
-      bc_conc: 0
-    - r_set: BULK
-      init_conc: 0
-      porosity: 1
-      diff_m: 1.0e-09
-      disp_l: 0.01
-      disp_t: 0.01
-      dg_penalty: 10.0
-      sources_density: !FieldElementwise
-        gmsh_file: input/test16_sources.msh
-        field_name: density
-      sources_sigma: !FieldElementwise
-        gmsh_file: input/test16_sources.msh
-        field_name: sigma
-      sources_conc: !FieldElementwise
-        gmsh_file: input/test16_sources.msh
-        field_name: concentration
-    dg_variant: symmetric
->>>>>>> 6871a805
     output_stream: 
       file: ./transport_test16.pvd
       format: !vtk
@@ -94,4 +71,5 @@
       max_dt: 1.0
       min_dt: 1.0
     balance:
-      cumulative: true+      cumulative: true
+    name: transport_output_stream
--- conflicted
+++ resolved
@@ -31,36 +31,13 @@
       end_time: 5.7
       max_dt: 1.0
       min_dt: 1.0
-<<<<<<< HEAD
-  secondary_equation: !SoluteTransport_DG
-    input_fields:
-    - region: BOUNDARY
-      bc_conc: 0
-    - region: BULK
-      init_conc: 0
-      porosity: 1
-      diff_m: 1.0e-09
-      disp_l: 0.01
-      disp_t: 0.01
-      dg_penalty: 10.0
-      sources_density: !FieldElementwise
-        gmsh_file: input/test16_sources.msh
-        field_name: density
-      sources_sigma: !FieldElementwise
-        gmsh_file: input/test16_sources.msh
-        field_name: sigma
-      sources_conc: !FieldElementwise
-        gmsh_file: input/test16_sources.msh
-        field_name: concentration
-    dg_variant: symmetric
-=======
   secondary_equation: !Transport_OS
     transport: !ConvectionDiffusion_DG
       # dual_porosity:false,
       input_fields:
-      - r_set: BOUNDARY
+      - region: BOUNDARY
         bc_conc: 0
-      - r_set: BULK
+      - region: BULK
         init_conc: 0
         porosity: 1
         diff_m: 1.0e-09
@@ -81,7 +58,6 @@
         a_tol: 1.0e-12
         r_tol: 1.0e-12
       dg_variant: symmetric
->>>>>>> 617fc171
     output_stream: 
       file: ./transport_test16.pvd
       format: !vtk
@@ -97,5 +73,4 @@
       max_dt: 1.0
       min_dt: 1.0
     balance:
-      cumulative: true
-    name: transport_output_stream+      cumulative: true
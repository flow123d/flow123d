--- conflicted
+++ resolved
@@ -31,9 +31,9 @@
   secondary_equation: !Transport_OS
     transport: !Convection_FV
       input_fields:
-      - r_set: BOUNDARY
+      - region: BOUNDARY
         bc_conc: 0
-      - r_set: BULK
+      - region: BULK
         init_conc: 0
         porosity: 1
         sources_density: !FieldElementwise
@@ -47,24 +47,6 @@
           field_name: concentration
     boundary_file: ./input/test16.tbc
     initial_file: ./input/test16.tic
-<<<<<<< HEAD
-    input_fields:
-    - region: BOUNDARY
-      bc_conc: 0
-    - region: BULK
-      init_conc: 0
-      porosity: 1
-      sources_density: !FieldElementwise
-        gmsh_file: input/test16_sources.msh
-        field_name: density
-      sources_sigma: !FieldElementwise
-        gmsh_file: input/test16_sources.msh
-        field_name: sigma
-      sources_conc: !FieldElementwise
-        gmsh_file: input/test16_sources.msh
-        field_name: concentration
-=======
->>>>>>> 617fc171
     output_stream: 
       file: ./transport_test16.pvd
       format: !vtk
@@ -77,5 +59,4 @@
     time:
       end_time: 5.7
     balance:
-      cumulative: true
-    name: transport_output_stream+      cumulative: true
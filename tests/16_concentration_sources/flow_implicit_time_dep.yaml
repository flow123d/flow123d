flow123d_version: 1.8.9
COMMENT_Stop_time: '1275'
problem: !SequentialCoupling
  description: Steady flow + transport with time dependent source
  mesh:
    mesh_file: ./input/test16.msh
    regions:
<<<<<<< HEAD
      - name: left_source
        id: 100
        element_list:
          - 124
      - name: right_source
=======
      - !From_Elements
        name: left_source
        id: 100
        element_list:
          - 124
      - !From_Elements
        name: right_source
>>>>>>> e77826f2
        id: 200
        element_list:
          - 721
  primary_equation: !SteadyDarcy_MH
    n_schurs: 2
    input_fields:
      - region: BOUNDARY
        bc_type: dirichlet
        bc_pressure: !FieldFormula
          value: 0.2*y
      - rid: 7
        cross_section: 1
        conductivity: 1
    output:
      output_stream: 
        file: ./flow_test16.pvd
        format: !vtk
          variant: ascii
        name: flow_output_stream
      output_fields:
        - pressure_p0
        - pressure_p1
        - velocity_p0
    balance: true
    solver: !Petsc
      a_tol: 1.0e-12
      r_tol: 1.0e-12
  secondary_equation: !Transport_OS
    transport: !ConvectionDiffusion_DG
      input_fields:
        - region: IMPLICIT BOUNDARY
          bc_conc: 0
        - rid: 7
          init_conc: 0
          porosity: 1
        - rid: 100
          sources_density: !FieldFormula
            value: max(4-t,0)
        - rid: 200
          time: 2
          sources_sigma: 1
          sources_conc: 1
        - rid: 200
          time: 4
          sources_sigma: 0
        - rid: 7
          time: 4
          porosity: !FieldFormula
            value: 4/t
      solver: !Petsc
        a_tol: 1.0e-12
        r_tol: 1.0e-12
    dual_porosity: false
    output_stream: 
      file: ./transport_test16.pvd
      format: !vtk
        variant: ascii
      time_step: 1
      name: transport_output_stream
    substances:
      - conc
    time:
      end_time: 10
      max_dt: 1.0
      min_dt: 1.0
    balance:
      cumulative: true<|MERGE_RESOLUTION|>--- conflicted
+++ resolved
@@ -5,13 +5,6 @@
   mesh:
     mesh_file: ./input/test16.msh
     regions:
-<<<<<<< HEAD
-      - name: left_source
-        id: 100
-        element_list:
-          - 124
-      - name: right_source
-=======
       - !From_Elements
         name: left_source
         id: 100
@@ -19,7 +12,6 @@
           - 124
       - !From_Elements
         name: right_source
->>>>>>> e77826f2
         id: 200
         element_list:
           - 721

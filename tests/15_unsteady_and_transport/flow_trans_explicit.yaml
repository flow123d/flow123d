--- conflicted
+++ resolved
@@ -5,11 +5,8 @@
     mesh_file: ./input/channel_unstructured.msh
   primary_equation: !UnsteadyDarcy_LMH
     input_fields:
-<<<<<<< HEAD
-=======
       - region: ALL
         storativity: 1.0
->>>>>>> c4e17ac9
       - region: domain
         anisotropy: 1
         # default

--- conflicted
+++ resolved
@@ -1,13 +1,8 @@
 problem: !SequentialCoupling
   description: Test15 - 2D unsteady flow LM
   mesh:
-<<<<<<< HEAD
-    mesh_file: ./input/test15_with_boundary.msh
+    mesh_file: ./input/channel_structured.msh
   primary_equation: !UnsteadyDarcy_LMH
-=======
-    mesh_file: ./input/channel_structured.msh
-  primary_equation: !Unsteady_LMH
->>>>>>> 6871a805
     input_fields:
     - region: domain
       anisotropy: 1
@@ -68,4 +63,5 @@
       end_time: 2.0
       max_dt: 0.1
     balance:
-      cumulative: true+      cumulative: true
+    name: transport_output_stream
--- conflicted
+++ resolved
@@ -1,12 +1,8 @@
-<<<<<<< HEAD
 # Test goal: Time dependent boundary condition in darcy MH flow.
 # Author:
 # Source for reference: pressure is linear in x-axis in each time step, values correspond to Dirichlet b.c. set.
 
-flow123d_version: 3.0.0_dev
-=======
 flow123d_version: 3.1.0
->>>>>>> 45509afc
 problem: !Coupling_Sequential
   description: Unsteady flow in 2D by the means of time dependent boundary condition, Mixed Hybrid method.
   mesh:

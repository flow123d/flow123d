--- conflicted
+++ resolved
@@ -53,40 +53,20 @@
     }, 
 
     secondary_equation = {
-<<<<<<< HEAD
       TYPE = "Transport_OS", 
       
       transport = {
         TYPE = "Convection_FV",
         input_fields= [
-          { rid = 17,
-            init_conc = 0
-          },
-          { rid = 18,
-            init_conc = 0
-          },
-          { rid = 19,
+          { r_set = "BULK",
             init_conc = 0
           },
           {
-            region = "IMPLICIT BOUNDARY",
-            transport_old_bcd_file = "./input/test13.tbc"
+            region = ".trunk",
+            bc_conc = 1
           }
         ]
       },
-=======
-      TYPE = "TransportOperatorSplitting", 
-       
-      input_fields= [
-        { r_set = "BULK",
-          init_conc = 0
-        },
-        {
-          region = ".trunk",
-          bc_conc = 1
-        }
-      ],
->>>>>>> 6871a805
 
       output_stream = {
         REF = "/system/output_streams/1"

{
  problem = {
    TYPE = "SequentialCoupling", 
    description = "Test13 - mixing of substances on edges and quantitative test on trivial transport problem.", 
    mesh = {
      mesh_file = "input/Y_branch.msh" 
    }, 

    primary_equation = {
      TYPE = "SteadyDarcy_MH", 

      input_fields= [
        {   region = "trunk",
            anisotropy = 1.0
        },
        {   region = "left_branch",
            anisotropy = 1.0
        },
        {   region = "right_branch",
            anisotropy = 0.1
        },
        {
          region = ".trunk",
          bc_type = "dirichlet",
          bc_pressure = 10
        },
        {
          region = ".left_branch",
          bc_type = "dirichlet",
          bc_pressure = 5
        },
        {
          region = ".right_branch",
          bc_type = "dirichlet",
          bc_pressure = -5
        }
      ],


      output = {
        output_stream = {
          REF = "/system/output_streams/0"
        }, 
        output_fields = [ "pressure_p0", "pressure_p1", "velocity_p0" ]
      }, 

      balance = true,

      solver = {
        TYPE = "Petsc", 
        a_tol = 1e-12,
        r_tol = 1e-12
      }
    }, 

    secondary_equation = {
<<<<<<< HEAD
      TYPE = "Transport_OS", 
      
      transport = {
        TYPE = "ConvectionDiffusion_DG",
        input_fields= [
          { rid = 17,
            init_conc = 0
          },
          { rid = 18,
            init_conc = 0
          },
          { rid = 19,
            init_conc = 0
          },
          {
            region = "IMPLICIT BOUNDARY",
            bc_conc = 1
          }
        ],
        solver = {
          TYPE = "Petsc", 
          a_tol = 1e-12,
          r_tol = 1e-12
=======
	TYPE = "SoluteTransport_DG", 

      input_fields= [
        { r_set = "BULK",
          init_conc = 0
        },
        {
          region = ".trunk",
          bc_conc = 1
>>>>>>> 6871a805
        }
      },

      output_stream = {
        REF = "/system/output_streams/1"
      }, 
      
      substances = [
        "A"
      ],
 
      time = {
        REF = "../../time"
      },
      balance = {
        cumulative = true
      }
    },

    time = {
      end_time = 100.0, 
      init_dt = 5.0
    }
  }, 
  system = {
    output_streams = [
      {
        file = "test13.pvd", 
        format = {
          TYPE = "vtk", 
          variant = "ascii"
        }, 
        name = "flow_output_stream"
      }, 
      {
        file = "transport_implicit.pvd", 
        format = {
          TYPE = "vtk", 
          variant = "ascii"
        }, 
        time_step = 5,
        name = "transport_output_stream"
      }
    ]
  }
}<|MERGE_RESOLUTION|>--- conflicted
+++ resolved
@@ -54,23 +54,16 @@
     }, 
 
     secondary_equation = {
-<<<<<<< HEAD
       TYPE = "Transport_OS", 
       
       transport = {
         TYPE = "ConvectionDiffusion_DG",
         input_fields= [
-          { rid = 17,
-            init_conc = 0
-          },
-          { rid = 18,
-            init_conc = 0
-          },
-          { rid = 19,
+          { r_set = "BULK",
             init_conc = 0
           },
           {
-            region = "IMPLICIT BOUNDARY",
+            region = ".trunk",
             bc_conc = 1
           }
         ],
@@ -78,17 +71,6 @@
           TYPE = "Petsc", 
           a_tol = 1e-12,
           r_tol = 1e-12
-=======
-	TYPE = "SoluteTransport_DG", 
-
-      input_fields= [
-        { r_set = "BULK",
-          init_conc = 0
-        },
-        {
-          region = ".trunk",
-          bc_conc = 1
->>>>>>> 6871a805
         }
       },
 

# Test problem based on a simulation of an experiment performed at UGN.
# Column of bentonite is in contact with water surface (pressure_head=0) at its bottom side other sides are impermeable,
# there is a hole at the top side so the air can vent out freely.
# 
# 
flow123d_version: 3.1.0
problem: !Coupling_Sequential
  description: Test10 - Unsteady flow in 2D, Lumped Mixed Hybrid
  mesh:
    mesh_file: ../00_mesh/line_z_0.25_250el.msh
  flow_equation: !Flow_Richards_LMH
    soil_model: irmay
    time: # time in hours (consistent with conductivity)
      end_time: 3000       # original experiment from UGN up to time 6000 h
      init_dt: 1
      # current time step enlargement logic do not allow to extent time step up to the output timestep
      # maximum timestep wil be just 50.
      max_dt: 300
      min_dt: 0.1

    input_fields:
      - region: plane
        # pressure -65 MPa; for g and density see conductivity below
        init_pressure: -6619


        # Bentonit
        #storativity: 5.846e-5
        water_content_saturated: 0.42
        water_content_residual: 0.04

        # permeability 5e-21 m^2; g 9.82 kg m s^{-2}; water density 988; viscosity 0.001 Pa.s
        conductivity: 1.778e-10          # m/h 
        genuchten_n_exponent: 1.24
        genuchten_p_head_scale: 5e-3

        # effective Dirichlet BC
      - region: .bc_bottom
        bc_type: total_flux
        bc_pressure: 0
        bc_robin_sigma: 1e6

    nonlinear_solver:
      tolerance: 1e-7
      max_it: 20 # should stop after 5 iterations due to stagnation
      converge_on_stagnation: false
      linear_solver: !Petsc
        a_tol: 1e-11
<<<<<<< HEAD
        options: -ksp_divtol 1e8 -ksp_type cg
=======
        d_tol: 1e8
>>>>>>> 0dce4298
    output:
      fields:
        - pressure_p0
        - velocity_p0
        - conductivity_richards
        - water_content
      observe_fields: [pressure_p0, velocity_p0, conductivity_richards, water_content]
    balance:
      cumulative: true

    output_stream:
      file: ./flow.pvd
      format: !vtk
        variant: ascii
      times:
        - step: 100
      observe_points:
        - [0, 0, -0.25]
        - [0, 0, -0.2]
        - [0, 0, -0.15]
        - [0, 0, -0.1]
        - [0, 0, -0.05]
        - [0, 0, 0.0]<|MERGE_RESOLUTION|>--- conflicted
+++ resolved
@@ -46,11 +46,7 @@
       converge_on_stagnation: false
       linear_solver: !Petsc
         a_tol: 1e-11
-<<<<<<< HEAD
-        options: -ksp_divtol 1e8 -ksp_type cg
-=======
         d_tol: 1e8
->>>>>>> 0dce4298
     output:
       fields:
         - pressure_p0

--- conflicted
+++ resolved
@@ -416,11 +416,7 @@
                   options[METIS_OPTION_NITER]     = 10;
                   options[METIS_OPTION_SEED]      = 12345;
                   options[METIS_OPTION_MINCONN]   = 1;
-<<<<<<< HEAD
-                  options[METIS_OPTION_CONTIG]    = 1;
-=======
                   options[METIS_OPTION_CONTIG]    = 1; // enforce contiguous (connected) subdomains
->>>>>>> 0dce4298
                   options[METIS_OPTION_COMPRESS]  = 0;
                   options[METIS_OPTION_CCORDER]   = 0;
                   options[METIS_OPTION_UFACTOR]   = 30;

/*!
 *
 * Copyright (C) 2007 Technical University of Liberec.  All rights reserved.
 *
 * Please make a following refer to Flow123d on your project site if you use the program for any purpose,
 * especially for academic research:
 * Flow123d, Research Centre: Advanced Remedial Technologies, Technical University of Liberec, Czech Republic
 *
 * This program is free software; you can redistribute it and/or modify it under the terms
 * of the GNU General Public License version 3 as published by the Free Software Foundation.
 *
 * This program is distributed in the hope that it will be useful, but WITHOUT ANY WARRANTY;
 * without even the implied warranty of MERCHANTABILITY or FITNESS FOR A PARTICULAR PURPOSE.
 * See the GNU General Public License for more details.
 *
 * You should have received a copy of the GNU General Public License along with this program; if not,
 * write to the Free Software Foundation, Inc., 59 Temple Place - Suite 330, Boston, MA 021110-1307, USA.
 *
 *
 * $Id: la_linsys.hh 1299 2011-08-23 21:42:50Z jakub.sistek $
 * $Revision: 1299 $
 * $LastChangedBy: jakub.sistek $
 * $LastChangedDate: 2011-08-23 23:42:50 +0200 (Tue, 23 Aug 2011) $
 *
 * @file
 * @brief   Solver based on Multilevel BDDC - using corresponding class of OpenFTL package
 * @author  Jakub Sistek
 *
 *
 */

#include <mpi.h>

// need BDDCML wrapper
#ifdef HAVE_BDDCML
  #include <map>
  #include "la/bddcml_wrapper.hpp"
#endif // HAVE_BDDCML

#include "la/linsys.hh"
#include "la/linsys_BDDC.hh"



namespace it = Input::Type;


it::Record LinSys_BDDC::input_type = it::Record("Bddc", "Solver setting.")
    .derive_from(LinSys::input_type)
    .declare_key("max_nondecr_it", it::Integer(0), it::Default("30"),
                 "Maximum number of iterations of the linear solver with non-decreasing residual.")
    .declare_key("number_of_levels", it::Integer(0), it::Default("2"),
                 "Number of levels in the multilevel method (=2 for the standard BDDC).")
    .declare_key("use_adaptive_bddc", it::Bool(), it::Default("false"),
                 "Use adaptive selection of constraints in BDDCML.")
    .declare_key("bddcml_verbosity_level", it::Integer(0,2), it::Default("0"),
                 "Level of verbosity of the BDDCML library: 0 - no output, 1 - mild output, 2 - detailed output.");



LinSys_BDDC::LinSys_BDDC( const unsigned numDofsSub,
                          const Distribution * rows_ds,
                          const int matrixTypeInt,
                          const int  numSubLoc,
                          const bool swap_sign )
        : LinSys( rows_ds ),
          swap_sign_(swap_sign)
{
#ifdef HAVE_BDDCML
    // from the point of view of assembly, BDDC linsys is in the ADD state
    status_ = LinSys::ADD;

    la::BddcmlWrapper::MatrixType matrixType;
    switch ( matrixTypeInt ) {
        case 0:
            matrixType = la::BddcmlWrapper::GENERAL;
            break;
        case 1:
            matrixType = la::BddcmlWrapper::SPD;
            break;
        case 2:
            matrixType = la::BddcmlWrapper::SYMMETRICGENERAL;
            break;
        case 3:
            matrixType = la::BddcmlWrapper::SPD_VIA_SYMMETRICGENERAL;
            break;
        default:
            matrixType = la::BddcmlWrapper::GENERAL;
            ASSERT( true, "Unknown matrix type %d", matrixTypeInt );
    }

    bddcml_ = new Bddcml_( size_,
                           numDofsSub,
                           matrixType,
                           rows_ds->get_comm(),
                           numSubLoc );

    // prepare space for local solution
    locSolution_.resize( numDofsSub );

    // identify it with PETSc vector
    PetscErrorCode ierr;
    PetscInt numDofsSubInt = static_cast<PetscInt>( numDofsSub );
    //ierr = VecCreateSeq( PETSC_COMM_SELF, numDofsSubInt, &locSolVec_ ); 
    ierr = VecCreateSeqWithArray( PETSC_COMM_SELF, 1, numDofsSub, &(locSolution_[0]), &locSolVec_ ); 
    CHKERRV( ierr );
#else
    xprintf(UsrErr, "Compiled without support for BDDCML solver.\n");  
#endif // HAVE_BDDCML
}

void LinSys_BDDC::load_mesh( const int nDim, const int numNodes, const int numDofs,
                             const std::vector<int> & inet, 
                             const std::vector<int> & nnet, 
                             const std::vector<int> & nndf, 
                             const std::vector<int> & isegn, 
                             const std::vector<int> & isngn, 
                             const std::vector<int> & isvgvn,
                             const std::vector<double> & xyz,
                             const std::vector<double> & element_permeability,
                             const int meshDim ) 
{
#ifdef HAVE_BDDCML
    // simply pass the data to BDDCML solver
    isngn_.resize(isngn.size());
    std::copy( isngn.begin(), isngn.end(), isngn_.begin() );
    ASSERT( numDofs == size_, "Global problem size mismatch!" );

    bddcml_ -> loadRawMesh( nDim, numNodes, numDofs, inet, nnet, nndf, isegn, isngn, isvgvn, xyz, element_permeability, meshDim );

    // create a map for BDDCML to PETSc vector
    PetscErrorCode ierr;

    // local index set
    PetscInt numDofsSubInt = static_cast<int>( isngn_.size( ) );
    std::vector<PetscInt> idx( isngn_ );

    ISLocalToGlobalMapping subdomainMapping;
    ierr = ISLocalToGlobalMappingCreate( comm_, numDofsSubInt, &(idx[0]), PETSC_COPY_VALUES, &subdomainMapping ); CHKERRV( ierr );
    
    IS subdomainIndexSet;
    IS from;
    ierr = ISCreateStride( PETSC_COMM_SELF, numDofsSubInt, 0, 1, &subdomainIndexSet ); 
    ierr = ISLocalToGlobalMappingApplyIS( subdomainMapping, subdomainIndexSet, &from ); 


    // create scatter from parallel PETSc vector to local indices of subdomain
    ierr = VecScatterCreate( solution_, from, locSolVec_, subdomainIndexSet, &VSpetscToSubScatter_ ); CHKERRV( ierr );
    ierr = ISDestroy( &subdomainIndexSet ); CHKERRV( ierr );
    ierr = ISDestroy( &from ); CHKERRV( ierr );

<<<<<<< HEAD
    double * locSolVecArray;
    ierr = VecGetArray( locSolVec_, &locSolVecArray ); CHKERRV( ierr );
    std::copy( locSolution_.begin(), locSolution_.end(), locSolVecArray );
    ierr = VecRestoreArray( locSolVec_, &locSolVecArray ); CHKERRV( ierr );
=======
    //VecScatterView(VSpetscToSubScatter_,PETSC_VIEWER_STDOUT_SELF);
    
    //double * locSolVecArray;
    //ierr = VecGetArray( locSolVec_, &locSolVecArray ); CHKERRV( ierr );
    //std::copy( locSolution_.begin(), locSolution_.end(), locSolVecArray );
    //ierr = VecRestoreArray( locSolVec_, &locSolVecArray ); CHKERRV( ierr );
>>>>>>> e1c1557e

    // scatter local solutions back to global one
    VecScatterBegin( VSpetscToSubScatter_, locSolVec_, solution_, INSERT_VALUES, SCATTER_REVERSE ); 
    VecScatterEnd(   VSpetscToSubScatter_, locSolVec_, solution_, INSERT_VALUES, SCATTER_REVERSE );
#endif // HAVE_BDDCML
}

void LinSys_BDDC::mat_set_values( int nrow, int *rows, int ncol, int *cols, double *vals )
{
#ifdef HAVE_BDDCML
	namespace ublas = boost::numeric::ublas;

    std::vector< unsigned >  myRows( nrow ); 
    std::vector< unsigned >  myCols( ncol ); 
    ublas::matrix< double >  mat( nrow, ncol ); 

    std::copy( &(rows[0]), &(rows[nrow]), myRows.begin() );
    std::copy( &(cols[0]), &(cols[ncol]), myCols.begin() );

    for ( int i = 0; i < nrow; i++ ) {
        for ( int j = 0; j < ncol; j++ ) {
            mat( i, j ) = vals[i*ncol + j];
        }
    }
    if (swap_sign_) {
       mat = -mat;
    }

    bddcml_ -> insertToMatrix( mat, myRows, myCols );
#endif // HAVE_BDDCML
} 

void LinSys_BDDC::rhs_set_values( int nrow, int *rows, double *vals)
{
#ifdef HAVE_BDDCML
    namespace ublas = boost::numeric::ublas;

    std::vector< unsigned >  myRows( nrow ); 
    ublas::vector< double >  vec( nrow ); 

    std::copy( &(rows[0]), &(rows[nrow]), myRows.begin() );

    for ( int i = 0; i < nrow; i++ ) {
        vec( i ) = vals[i];
    }
    if (swap_sign_) {
       vec = -vec;
    }

    bddcml_ -> insertToRhs( vec, myRows );
#endif // HAVE_BDDCML
}

void LinSys_BDDC::diagonal_weights_set_value( int global_index, double value )
{
#ifdef HAVE_BDDCML
    bddcml_ -> insertToDiagonalWeights( global_index, value );
#endif // HAVE_BDDCML
}

PetscErrorCode LinSys_BDDC::mat_zero_entries()
{
#ifdef HAVE_BDDCML
    bddcml_ -> clearMatrix( );
#endif // HAVE_BDDCML
    return 0;
}

PetscErrorCode LinSys_BDDC::rhs_zero_entries()
{
#ifdef HAVE_BDDCML
    bddcml_ -> clearRhs( );
#endif // HAVE_BDDCML
    return 0;
}

void LinSys_BDDC::finish_assembly( )
{
#ifdef HAVE_BDDCML
    bddcml_ -> finishMatAssembly( );
#endif // HAVE_BDDCML
}

void LinSys_BDDC::apply_constrains( double scalar )
{
#ifdef HAVE_BDDCML
    bddcml_ -> applyConstraints( constraints_, 1., scalar );
#endif // HAVE_BDDCML
}

int LinSys_BDDC::solve()    // ! params are not currently used
{
#ifdef HAVE_BDDCML
    std::vector<int> *  numSubAtLevels = NULL;  //!< number of subdomains at levels

    bddcml_ -> solveSystem( r_tol_, number_of_levels_, numSubAtLevels, bddcml_verbosity_level_, max_it_, max_nondecr_it_, use_adaptive_bddc_ );

    DBGMSG("BDDCML converged reason: %d ( 0 means OK ) \n", bddcml_ -> giveConvergedReason() );
    DBGMSG("BDDCML converged in %d iterations. \n", bddcml_ -> giveNumIterations() );
    DBGMSG("BDDCML estimated condition number is %f \n", bddcml_ -> giveCondNumber() );

    // download local solution
    bddcml_ -> giveSolution( isngn_, locSolution_ ); 


    double * locSolVecArray;
    VecGetArray( locSolVec_, &locSolVecArray ); 
    std::copy( locSolution_.begin(), locSolution_.end(), locSolVecArray );
    VecRestoreArray( locSolVec_, &locSolVecArray ); 

    // scatter local solutions back to global one
    VecScatterBegin( VSpetscToSubScatter_, locSolVec_, solution_, INSERT_VALUES, SCATTER_REVERSE ); 
    VecScatterEnd(   VSpetscToSubScatter_, locSolVec_, solution_, INSERT_VALUES, SCATTER_REVERSE );

    // upper bound on the residual error
    residual_norm_ = r_tol_ * bddcml_->normRhs( ) ;

    return bddcml_ -> giveConvergedReason();
#else
	return 0;
#endif // HAVE_BDDCML

}

void LinSys_BDDC::set_from_input(const Input::Record in_rec)
{
    // common values
    r_tol_  = in_rec.val<double>("r_tol");   
    max_it_ = in_rec.val<int>("max_it");   

    // BDDCML specific parameters
    max_nondecr_it_         = in_rec.val<int>("max_nondecr_it");   
    number_of_levels_       = in_rec.val<int>("number_of_levels");   
    use_adaptive_bddc_      = in_rec.val<bool>("use_adaptive_bddc");
    bddcml_verbosity_level_ = in_rec.val<int>("bddcml_verbosity_level");
}

LinSys_BDDC::~LinSys_BDDC()
{ 
#ifdef HAVE_BDDCML
    isngn_.clear();
    locSolution_.clear(); 

    PetscErrorCode ierr;
    ierr = VecDestroy( &locSolVec_ ); CHKERRV( ierr );

    ierr = VecScatterDestroy( &VSpetscToSubScatter_ ); CHKERRV( ierr );

    delete bddcml_;
#endif // HAVE_BDDCML
};

// construct global solution
//void LinSys_BDDC::gatherSolution_( )
//{
//#ifdef HAVE_BDDCML
//    int ierr;
//
//    // merge solution on root
//    int rank;
//    MPI_Comm_rank( comm_, &rank );
//    int nProc;
//    MPI_Comm_size( comm_, &nProc );
//
//    globalSolution_.resize( size_ );
//    std::vector<double> locSolutionNeib;
//    if ( rank == 0 ) {
//        // merge my own data
//        for ( unsigned int i = 0; i < isngn_.size(); i++ ) {
//            int ind = isngn_[i];
//            globalSolution_[ind] = locSolution_[i];
//        }
//        for ( int iProc = 1; iProc < nProc; iProc++ ) {
//            // receive length
//            int length;
//            MPI_Status status;
//            ierr = MPI_Recv( &length, 1, MPI_INT, iProc, iProc, comm_, &status ); 
//
//            // receive indices
//            std::vector<int> inds( length );
//            ierr = MPI_Recv( &(inds[0]), length, MPI_INT, iProc, iProc, comm_, &status ); 
//
//            // receive local solution
//            locSolutionNeib.resize( length );
//            ierr = MPI_Recv( &(locSolutionNeib[0]), length, MPI_DOUBLE, iProc, iProc, comm_, &status ); 
//
//            // merge data
//            for ( int i = 0; i < length; i++ ) {
//                int ind = inds[i];
//                globalSolution_[ind] = locSolutionNeib[i];
//            }
//        }
//    }
//    else {
//        // send my solution to root
//        int length = isngn_.size();
//        ierr = MPI_Send( &length,                1, MPI_INT,    0, rank, comm_ ); 
//        ierr = MPI_Send( &(isngn_[0]),      length, MPI_INT,    0, rank, comm_ ); 
//        ierr = MPI_Send( &(locSolution_[0]), length, MPI_DOUBLE, 0, rank, comm_ ); 
//    }
//    // broadcast global solution from root
//    ierr = MPI_Bcast( &(globalSolution_[0]), globalSolution_.size(), MPI_DOUBLE, 0, comm_ );
//#endif // HAVE_BDDCML
//}

double LinSys_BDDC::get_solution_precision()
{
	double bnorm=0.0;
	VecNorm(locSolVec_, NORM_2, &bnorm);

	return max(a_tol_, r_tol_*bnorm);
}

<|MERGE_RESOLUTION|>--- conflicted
+++ resolved
@@ -149,19 +149,10 @@
     ierr = ISDestroy( &subdomainIndexSet ); CHKERRV( ierr );
     ierr = ISDestroy( &from ); CHKERRV( ierr );
 
-<<<<<<< HEAD
-    double * locSolVecArray;
-    ierr = VecGetArray( locSolVec_, &locSolVecArray ); CHKERRV( ierr );
-    std::copy( locSolution_.begin(), locSolution_.end(), locSolVecArray );
-    ierr = VecRestoreArray( locSolVec_, &locSolVecArray ); CHKERRV( ierr );
-=======
-    //VecScatterView(VSpetscToSubScatter_,PETSC_VIEWER_STDOUT_SELF);
-    
     //double * locSolVecArray;
     //ierr = VecGetArray( locSolVec_, &locSolVecArray ); CHKERRV( ierr );
     //std::copy( locSolution_.begin(), locSolution_.end(), locSolVecArray );
     //ierr = VecRestoreArray( locSolVec_, &locSolVecArray ); CHKERRV( ierr );
->>>>>>> e1c1557e
 
     // scatter local solutions back to global one
     VecScatterBegin( VSpetscToSubScatter_, locSolVec_, solution_, INSERT_VALUES, SCATTER_REVERSE ); 

--- conflicted
+++ resolved
@@ -12,10 +12,8 @@
 #include <vector>
 
 #include "system/system.hh"
-<<<<<<< HEAD
-=======
 #include "system/global_defs.h"
->>>>>>> a2921a25
+
 
 class Distribution;
 

/*!
 *
 * Copyright (C) 2007 Technical University of Liberec.  All rights reserved.
 *
 * Please make a following refer to Flow123d on your project site if you use the program for any purpose,
 * especially for academic research:
 * Flow123d, Research Centre: Advanced Remedial Technologies, Technical University of Liberec, Czech Republic
 *
 * This program is free software; you can redistribute it and/or modify it under the terms
 * of the GNU General Public License version 3 as published by the Free Software Foundation.
 *
 * This program is distributed in the hope that it will be useful, but WITHOUT ANY WARRANTY;
 * without even the implied warranty of MERCHANTABILITY or FITNESS FOR A PARTICULAR PURPOSE.
 * See the GNU General Public License for more details.
 *
 * You should have received a copy of the GNU General Public License along with this program; if not,
 * write to the Free Software Foundation, Inc., 59 Temple Place - Suite 330, Boston, MA 021110-1307, USA.
 *
 *
 * $Id$
 * $Revision$
 * $LastChangedBy$
 * $LastChangedDate$
 *
 * @file
 * @ingroup la
 * @brief  Assembly explicit Schur complement for the given linear system.
 * Provides method for resolution of the full original vector of unknowns.
 *
 * Aim: Explicit schur should be faster then implicit, i.e.
 *
 * @todo
 * - vyresit navaznost na lin sys - solve a export seq vektoru, redukce ... ?
 * - inv_a - predava se pri konstrukci, ale neumoznuje jeji reuse - aktualizaci assemblace
 *   resp. nutno si na ni drzet ukazatel venku ... reseni ?
 * - ? remove old_4_new - just for LSView
 * - automatic preallocation
 * - eliminated block given by IS
 * - in place Schur
 * - ? nemodifikovat puvodni system, leda skrze jeho metody
 */

#include <petscvec.h>
#include <algorithm>
#include <limits>
#include <petscmat.h>
#include <armadillo>
#include <petscis.h>

#include "la/distribution.hh"
#include "la/local_to_global_map.hh"
#include "system/system.hh"
#include "la/linsys.hh"
#include "la/linsys_BDDC.hh"
#include "la/schur.hh"

/**
 *  Create Schur complement system.
 *  @param[in] orig  : original system
 *  @param[in] inv_a : inversion of the A block
 *  @param[in] ia    : index set of the A block,
 *   default continuous given by inv_a:
 *   proc    1      2      3
 *
 *   Orig:   ****** ****** ****
 *   IA  :   ***    **     ***
 *
  *
 */

SchurComplement::SchurComplement(IS ia, Distribution *ds)
: LinSys_PETSC(ds, MPI_COMM_WORLD), IsA(ia), state(created)
{
        xprintf(Msg, "Constructor SchurComplement\n");

        // check index set
        ASSERT(IsA != NULL, "Index set IsA is not defined.\n" );

        // initialize variables
        Compl   = NULL;
        IA      = NULL;
        B       = NULL;
        Bt      = NULL;
        xA      = NULL;
        IAB     = NULL;
<<<<<<< HEAD
        IsB     = NULL;
        RHS1    = NULL;
        RHS2    = NULL;
        Sol1    = NULL;
        Sol2    = NULL;

        // create A block index set
        ISGetLocalSize(IsA, &loc_size_A);
        //ISView(IsA, PETSC_VIEWER_STDOUT_WORLD);

        // create B block index set
        loc_size_B = rows_ds_->lsize() - loc_size_A;
        ISCreateStride(PETSC_COMM_WORLD,loc_size_B,rows_ds_->begin()+loc_size_A,1,&IsB);
        //ISView(IsB, PETSC_VIEWER_STDOUT_WORLD);
=======
        IAB_sub = NULL;
        sub_vec_block2 = NULL;

        F_ENTRY;

	    // get distribution of original matrix
	    MatGetOwnershipRange(Orig->get_matrix(),&orig_first,PETSC_NULL);
	    MatGetLocalSize(Orig->get_matrix(),&orig_lsize,PETSC_NULL);
	    MatGetSubMatrix(Orig->get_matrix(), IsA, IsA, MAT_INITIAL_MATRIX, &IA);
	    //MatView(IA,PETSC_VIEWER_STDOUT_WORLD);

	    // create A block index set
	    ISGetLocalSize(IsA, &loc_size_A);
	    ISAllGather(IsA,&fullIsA);
	    //ISView(IsA, PETSC_VIEWER_STDOUT_WORLD);

	    // create B block index set
	    locSizeB = orig_lsize-loc_size_A;
	    ISCreateStride(PETSC_COMM_WORLD,locSizeB,orig_first+loc_size_A,1,&IsB);
	    ISAllGather(IsB,&fullIsB);
	    //ISView(IsB, PETSC_VIEWER_STDOUT_WORLD);

	    // create complement system
	    // TODO: introduce LS as true object, clarify its internal states
	    // create RHS sub vecs RHS1, RHS2
	    VecGetArray(Orig->get_rhs(),&rhs_array);
	    VecCreateMPIWithArray(PETSC_COMM_WORLD,1,loc_size_A,PETSC_DETERMINE,rhs_array,&(RHS1));

	    // create Solution sub vecs Sol1, Compl->solution
	    VecGetArray(Orig->get_solution(),&sol_array);
	    VecCreateMPIWithArray(PETSC_COMM_WORLD,1,loc_size_A,PETSC_DETERMINE,sol_array,&(Sol1));

	    VecCreateMPIWithArray(PETSC_COMM_WORLD,1,locSizeB,PETSC_DETERMINE,rhs_array+loc_size_A,&(RHS2));
	    VecCreateMPIWithArray(PETSC_COMM_WORLD,1,locSizeB,PETSC_DETERMINE,sol_array+loc_size_A,&(Sol2));

	    VecRestoreArray(Orig->get_rhs(),&rhs_array);
	    VecRestoreArray(Orig->get_solution(),&sol_array);

	    VecGetArray( Sol2, &sol_array );
	    ds_ = new Distribution(locSizeB, PETSC_COMM_WORLD);
	    Compl = new LinSys_PETSC( ds_ );
	    Compl->set_solution(sol_array);
	    ( (LinSys_PETSC *)Compl )->set_from_input( Orig->in_rec_ );
	    VecRestoreArray( Sol2, &sol_array );

    	PetscInt ncols, pos_start, pos_start_IA;
    	MatGetOwnershipRange(Orig->get_matrix(),&pos_start,PETSC_NULL);
    	MatGetOwnershipRange(IA,&pos_start_IA,PETSC_NULL);

        std::vector<PetscInt> submat_rows;
        const PetscInt *cols;
        const PetscScalar *vals;

        std::vector<unsigned int> processed_rows(loc_size_A,0);

        unsigned int mat_block=1;   //actual processed block of matrix
        for(unsigned int loc_row=0; loc_row < processed_rows.size(); loc_row++) {
            if (processed_rows[loc_row] != 0) continue;

            	PetscInt min=std::numeric_limits<int>::max(), max=-1, size_submat;
            	unsigned int b_vals = 0; // count of values stored in B-block of Orig system
                submat_rows.clear();
                ierr = MatGetRow(Orig->get_matrix(), loc_row + pos_start, &ncols, &cols, PETSC_NULL);
                for (PetscInt i=0; i<ncols; i++) {
                	if (cols[i] < pos_start || cols[i] >= pos_start+loc_size_A) {
                		b_vals++;
                	} else {
                    	if (cols[i] < min) {
                    		min=cols[i];
                    	}
                    	if (cols[i] > max) {
                    		max=cols[i];
                    	}
                	}
                }
                size_submat = max - min + 1;
                ASSERT(ncols-b_vals == size_submat, "Submatrix cannot contains empty values.\n");

                ierr = MatRestoreRow(Orig->get_matrix(), loc_row + pos_start, &ncols, &cols, PETSC_NULL);
                arma::mat submat2(size_submat, size_submat);
                submat2.zeros();
                for (PetscInt i=0; i<size_submat; i++) {
                	processed_rows[ loc_row + i ] = mat_block;
                	submat_rows.push_back( i + loc_row + pos_start_IA );
                    ierr = MatGetRow(Orig->get_matrix(), i + loc_row + pos_start, &ncols, &cols, &vals);
                    for (PetscInt j=0; j<ncols; j++) {
                    	if (cols[j] >= pos_start && cols[j] < pos_start+loc_size_A) {
                    		submat2( i, cols[j] - loc_row - pos_start ) = vals[j];
                    	}
                    }
                    ierr = MatRestoreRow(Orig->get_matrix(), i + loc_row + pos_start, &ncols, &cols, &vals);
                }
                // test output
//                xprintf(Msg, "__ Get submat: rank %d, MIN-MAX %d %d, size %d\n", rank, min, max, size_submat);
//                for (int i=0; i<size_submat; i++) {
//                    for (int j=0; j<size_submat; j++) {
//                        xprintf(Msg, "%2.0f ", submat2(i,j));
//                    }
//                    xprintf(Msg, "\n");
//                }
//                xprintf(Msg, "\n");

                // get inversion matrix
                arma::mat invmat = submat2.i();
                // stored to inversion IA matrix
                const PetscInt* rows = &submat_rows[0];
                MatSetValues(IA, submat_rows.size(), rows, submat_rows.size(), rows, invmat.memptr(), INSERT_VALUES);

                mat_block++;
        }

        MatAssemblyBegin(IA, MAT_FINAL_ASSEMBLY);
        MatAssemblyEnd(IA, MAT_FINAL_ASSEMBLY);
>>>>>>> ddc301af
}


SchurComplement::SchurComplement(SchurComplement &other)
: LinSys_PETSC(other),
  loc_size_A(other.loc_size_A), loc_size_B(other.loc_size_B), state(other.state),
  Compl(other.Compl), ds_(other.ds_)
{
	MatCopy(other.IA, IA, DIFFERENT_NONZERO_PATTERN);
	MatCopy(other.IAB, IAB, DIFFERENT_NONZERO_PATTERN);
	ISCopy(other.IsA, IsA);
	ISCopy(other.IsB, IsB);
	VecCopy(other.RHS1, RHS1);
	VecCopy(other.RHS2, RHS2);
	VecCopy(other.Sol1, Sol1);
	VecCopy(other.Sol2, Sol2);

	B   = NULL;
	Bt  = NULL;
	xA  = NULL;
}


/**
 *  COMPUTE A SCHUR COMPLEMENT OF A PETSC MATRIX
 *
 *  given symmetric original matrix Orig has form
 *  A  B     x_1    RHS_1
 *  B' C  *  x_2  = RHS_2
 *  where the first block is given by index set IsA, and the second block by IsB
 *  user has to provide inverse IA of the A-block
 *  we suppose that original matrix have non-zero pattern for the schur complement
 *
 *  we return: Shur - schur complement, ShurRHS - RHS of the complemented system:
 *  (B' * IA * B - C) * x_2 = (B' * IA * RHS_1 - RHS_2)
 *  IAB - a matrix to compute eliminated part of the solution:
 *  x_1 = IA * RHS_1 - IAB * x_2
 *
 *  Actually as B' is stored separetly, the routine can be used also for nonsymetric original
 * system
 *
 */

void SchurComplement::form_schur()
{
    PetscErrorCode ierr = 0;
    MatReuse mat_reuse;        // reuse structures after first computation of schur
    PetscScalar *rhs_array, *sol_array;

    mat_reuse=MAT_REUSE_MATRIX;
    if (state==created) mat_reuse=MAT_INITIAL_MATRIX; // indicate first construction

    // create complement system
    // TODO: introduce LS as true object, clarify its internal states
    // create RHS sub vecs RHS1, RHS2
    VecGetArray(rhs_, &rhs_array);
    VecCreateMPIWithArray(PETSC_COMM_WORLD,1,loc_size_A,PETSC_DETERMINE,rhs_array,&(RHS1));

    // create Solution sub vecs Sol1, Compl->solution
    VecGetArray(solution_, &sol_array);
    VecCreateMPIWithArray(PETSC_COMM_WORLD,1,loc_size_A,PETSC_DETERMINE,sol_array,&(Sol1));

    VecCreateMPIWithArray(PETSC_COMM_WORLD,1,loc_size_B,PETSC_DETERMINE,rhs_array+loc_size_A,&(RHS2));
    VecCreateMPIWithArray(PETSC_COMM_WORLD,1,loc_size_B,PETSC_DETERMINE,sol_array+loc_size_A,&(Sol2));

    VecRestoreArray(rhs_, &rhs_array);
    VecRestoreArray(solution_, &sol_array);

    VecGetArray( Sol2, &sol_array );
    Compl->set_solution( sol_array );
    Compl->set_from_input( in_rec_ );
    VecRestoreArray( Sol2, &sol_array );

    //DBGMSG("Compute Schur complement of\n");
    //MatView(matrix_,PETSC_VIEWER_STDOUT_WORLD);
    //DBGMSG("inverse IA:\n");
    //MatView(Schur->IA,PETSC_VIEWER_STDOUT_WORLD);
    // compose Schur complement
    // Petsc need some fill estimate for results of multiplication in form nnz(A*B)/(nnz(A)+nnz(B))
    // for the first Schur compl: IA*B is bounded by ( d*(d+1) )/( d*d+2*d ) <= 5/6 for d<=4
    //                            B'*IA*B bounded by ( (d+1)*(d+1) )/ ( d*(d+1) + d ) ~ 1
    // for the second Schur :      IA*B have fill ratio ~ 1.
    //                            B'*IA*B  ...         ( N/2 *(2*N-1) )/( 2 + 2*N ) <= 1.4
    // nevertheless Petsc does not allows fill ratio below 1. so we use 1.1 for the first
    // and 1.5 for the second multiplication

    if (matrix_changed_) {
       	create_inversion_matrix();

       	// compute IAB=IA*B, loc_size_B removed
		ierr+=MatGetSubMatrix(matrix_, IsA, IsB, mat_reuse, &B);
		//DBGMSG(" B:\n");
		//MatView(B,PETSC_VIEWER_STDOUT_WORLD);
		ierr+=MatMatMult(IA, B, mat_reuse, 1.0 ,&(IAB)); // 6/7 - fill estimate
		//DBGMSG(" IAB:\n");
		//MatView(IAB,PETSC_VIEWER_STDOUT_WORLD);
		// compute xA=Bt* IAB = Bt * IA * B, locSizeA removed
		ierr+=MatGetSubMatrix(matrix_, IsB, IsA, mat_reuse, &(Bt));
		ierr+=MatMatMult(Bt, IAB, mat_reuse, 1.9 ,&(xA)); // 1.1 - fill estimate (PETSC report values over 1.8)
		//DBGMSG("xA:\n");
		//MatView(xA,PETSC_VIEWER_STDOUT_WORLD);

		// get C block, loc_size_B removed
		ierr+=MatGetSubMatrix( matrix_, IsB, IsB, mat_reuse, const_cast<Mat *>( &(Compl->get_matrix()) ) );
		// compute complement = (-1)cA+xA = Bt*IA*B - C
		if ( is_negative_definite() ) {
			ierr+=MatAXPY(Compl->get_matrix(), -1, xA, SUBSET_NONZERO_PATTERN);
		} else {
			ierr+=MatScale(Compl->get_matrix(),-1.0);
			ierr+=MatAXPY(Compl->get_matrix(), 1, xA, SUBSET_NONZERO_PATTERN);
		}
		Compl->set_matrix_changed();
		//DBGMSG("C block:\n");

		//MatView(Compl->get_matrix(),PETSC_VIEWER_STDOUT_WORLD);
		//DBGMSG("C block:\n");
		//MatView(Schur->Compl->A,PETSC_VIEWER_STDOUT_WORLD);
		//
		//TODO: MatAXPY - umoznuje nasobit -1, t.j. bylo by lepe vytvorit konvencni Schuruv doplnek zde,
		// a ve funkci schur1 (a ne v schur2) uzit metodu "scale" z tohoto objektu - kvuli negativni definitnosti
		// usetri se tim jeden MatScale

		ASSERT( ierr == 0, "PETSC Error during calculation of Schur complement.\n");

    }

	/*
	PetscViewerASCIIOpen(PETSC_COMM_WORLD,"matAinv.output",&myViewer);
	PetscViewerSetFormat(myViewer,PETSC_VIEWER_ASCII_MATLAB);
	MatView( IA, myViewer );
	PetscViewerDestroy(myViewer);

	PetscViewerASCIIOpen(PETSC_COMM_WORLD,"matSchur.output",&myViewer);
	PetscViewerSetFormat(myViewer,PETSC_VIEWER_ASCII_MATLAB);
	MatView( Compl->get_matrix( ), myViewer );
	PetscViewerDestroy(myViewer);
*/

    form_rhs();

	matrix_changed_ = false;

    state=formed;
}

void SchurComplement::form_rhs()
{
	if (rhs_changed_ || matrix_changed_) {
	    MatMultTranspose(IAB,RHS1,Compl->get_rhs());
	    VecAXPY(Compl->get_rhs(),-1,RHS2);
	    if ( is_negative_definite() ) {
	    	VecScale(Compl->get_rhs(), -1.0);
	    }
	    Compl->set_rhs_changed();
	    rhs_changed_ = false;
	}

    state=formed;
}


/**
 * COMPUTE ELIMINATED PART OF THE ORIG. SYS. & RESTORE RHS and SOLUTION VECTORS
 *  x_1 = IA * RHS_1 - IAB * x_2
 */

void SchurComplement::resolve()
{
    MatMult(IAB,Compl->get_solution(),Sol1);

    VecScale(Sol1,-1);

    MatMultAdd(IA,RHS1,Sol1,Sol1);

}

void SchurComplement::set_complement(LinSys_PETSC *ls)
{
    Compl = ls;
}


Distribution *SchurComplement::make_complement_distribution()
{
    ds_ = new Distribution(loc_size_B, PETSC_COMM_WORLD);
	return ds_;
}

void SchurComplement::create_inversion_matrix()
{
    PetscErrorCode ierr;
    PetscInt ncols, pos_start, pos_start_IA;

    MatGetSubMatrix(matrix_, IsA, IsA, MAT_INITIAL_MATRIX, &IA);
    //MatView(IA,PETSC_VIEWER_STDOUT_WORLD);
    MatGetOwnershipRange(matrix_,&pos_start,PETSC_NULL);
    MatGetOwnershipRange(IA,&pos_start_IA,PETSC_NULL);

    std::vector<PetscInt> submat_rows;
    const PetscInt *cols;
    const PetscScalar *vals;

    std::vector<unsigned int> processed_rows(loc_size_A,0);

    unsigned int mat_block=1;   //actual processed block of matrix
    for(unsigned int loc_row=0; loc_row < processed_rows.size(); loc_row++) {
        if (processed_rows[loc_row] != 0) continue;

        PetscInt min=std::numeric_limits<int>::max(), max=-1, size_submat;
        unsigned int b_vals = 0; // count of values stored in B-block of Orig system
        submat_rows.clear();
        ierr = MatGetRow(matrix_, loc_row + pos_start, &ncols, &cols, PETSC_NULL);
        for (PetscInt i=0; i<ncols; i++) {
            if (cols[i] < pos_start || cols[i] >= pos_start+loc_size_A) {
                b_vals++;
            } else {
                if (cols[i] < min) {
                    min=cols[i];
                }
                if (cols[i] > max) {
                    max=cols[i];
                }
            }
        }
        size_submat = max - min + 1;
        ASSERT(ncols-b_vals == size_submat, "Submatrix cannot contains empty values.\n");

        ierr = MatRestoreRow(matrix_, loc_row + pos_start, &ncols, &cols, PETSC_NULL);
        arma::mat submat2(size_submat, size_submat);
        submat2.zeros();
        for (PetscInt i=0; i<size_submat; i++) {
            processed_rows[ loc_row + i ] = mat_block;
            submat_rows.push_back( i + loc_row + pos_start_IA );
            ierr = MatGetRow(matrix_, i + loc_row + pos_start, &ncols, &cols, &vals);
            for (PetscInt j=0; j<ncols; j++) {
                if (cols[j] >= pos_start && cols[j] < pos_start+loc_size_A) {
                    submat2( i, cols[j] - loc_row - pos_start ) = vals[j];
                }
            }
            ierr = MatRestoreRow(matrix_, i + loc_row + pos_start, &ncols, &cols, &vals);
		}
        // test output
//            xprintf(Msg, "__ Get submat: rank %d, MIN-MAX %d %d, size %d\n", rank, min, max, size_submat);
//            for (int i=0; i<size_submat; i++) {
//                for (int j=0; j<size_submat; j++) {
//                    xprintf(Msg, "%2.0f ", submat2(i,j));
//                }
//                xprintf(Msg, "\n");
//            }
//            xprintf(Msg, "\n");
        // get inversion matrix
        arma::mat invmat = submat2.i();
        // stored to inversion IA matrix
        const PetscInt* rows = &submat_rows[0];
        MatSetValues(IA, submat_rows.size(), rows, submat_rows.size(), rows, invmat.memptr(), INSERT_VALUES);

        mat_block++;
    }

    MatAssemblyBegin(IA, MAT_FINAL_ASSEMBLY);
    MatAssemblyEnd(IA, MAT_FINAL_ASSEMBLY);
}


double SchurComplement::get_solution_precision()
{
	if (Compl != NULL) {
		return Compl->get_solution_precision();
	}
	return std::numeric_limits<double>::infinity();
}


int SchurComplement::solve() {
	this->form_schur();

	int converged_reason = Compl->solve();
	this->resolve();

	return converged_reason;
}


/**
 * SCHUR COMPLEMENT destructor
 */
SchurComplement :: ~SchurComplement() {

    if ( B  != NULL )             MatDestroy(&B);
    if ( Bt != NULL )             MatDestroy(&Bt);
    if ( xA != NULL )             MatDestroy(&xA);
    if ( IA != NULL )             MatDestroy(&IA);
    if ( IAB != NULL )            MatDestroy(&IAB);
    if ( IsA != NULL )            ISDestroy(&IsA);
    if ( IsB != NULL )            ISDestroy(&IsB);
    if ( RHS1 != NULL )           VecDestroy(&RHS1);
    if ( RHS2 != NULL )           VecDestroy(&RHS2);
    if ( Sol1 != NULL )           VecDestroy(&Sol1);
    if ( Sol2 != NULL )           VecDestroy(&Sol2);
    if ( IA != NULL )             MatDestroy(&IA);

    if (Compl != NULL)            delete Compl;

}<|MERGE_RESOLUTION|>--- conflicted
+++ resolved
@@ -69,7 +69,7 @@
  */
 
 SchurComplement::SchurComplement(IS ia, Distribution *ds)
-: LinSys_PETSC(ds, MPI_COMM_WORLD), IsA(ia), state(created)
+: LinSys_PETSC(ds), IsA(ia), state(created)
 {
         xprintf(Msg, "Constructor SchurComplement\n");
 
@@ -83,7 +83,6 @@
         Bt      = NULL;
         xA      = NULL;
         IAB     = NULL;
-<<<<<<< HEAD
         IsB     = NULL;
         RHS1    = NULL;
         RHS2    = NULL;
@@ -98,121 +97,6 @@
         loc_size_B = rows_ds_->lsize() - loc_size_A;
         ISCreateStride(PETSC_COMM_WORLD,loc_size_B,rows_ds_->begin()+loc_size_A,1,&IsB);
         //ISView(IsB, PETSC_VIEWER_STDOUT_WORLD);
-=======
-        IAB_sub = NULL;
-        sub_vec_block2 = NULL;
-
-        F_ENTRY;
-
-	    // get distribution of original matrix
-	    MatGetOwnershipRange(Orig->get_matrix(),&orig_first,PETSC_NULL);
-	    MatGetLocalSize(Orig->get_matrix(),&orig_lsize,PETSC_NULL);
-	    MatGetSubMatrix(Orig->get_matrix(), IsA, IsA, MAT_INITIAL_MATRIX, &IA);
-	    //MatView(IA,PETSC_VIEWER_STDOUT_WORLD);
-
-	    // create A block index set
-	    ISGetLocalSize(IsA, &loc_size_A);
-	    ISAllGather(IsA,&fullIsA);
-	    //ISView(IsA, PETSC_VIEWER_STDOUT_WORLD);
-
-	    // create B block index set
-	    locSizeB = orig_lsize-loc_size_A;
-	    ISCreateStride(PETSC_COMM_WORLD,locSizeB,orig_first+loc_size_A,1,&IsB);
-	    ISAllGather(IsB,&fullIsB);
-	    //ISView(IsB, PETSC_VIEWER_STDOUT_WORLD);
-
-	    // create complement system
-	    // TODO: introduce LS as true object, clarify its internal states
-	    // create RHS sub vecs RHS1, RHS2
-	    VecGetArray(Orig->get_rhs(),&rhs_array);
-	    VecCreateMPIWithArray(PETSC_COMM_WORLD,1,loc_size_A,PETSC_DETERMINE,rhs_array,&(RHS1));
-
-	    // create Solution sub vecs Sol1, Compl->solution
-	    VecGetArray(Orig->get_solution(),&sol_array);
-	    VecCreateMPIWithArray(PETSC_COMM_WORLD,1,loc_size_A,PETSC_DETERMINE,sol_array,&(Sol1));
-
-	    VecCreateMPIWithArray(PETSC_COMM_WORLD,1,locSizeB,PETSC_DETERMINE,rhs_array+loc_size_A,&(RHS2));
-	    VecCreateMPIWithArray(PETSC_COMM_WORLD,1,locSizeB,PETSC_DETERMINE,sol_array+loc_size_A,&(Sol2));
-
-	    VecRestoreArray(Orig->get_rhs(),&rhs_array);
-	    VecRestoreArray(Orig->get_solution(),&sol_array);
-
-	    VecGetArray( Sol2, &sol_array );
-	    ds_ = new Distribution(locSizeB, PETSC_COMM_WORLD);
-	    Compl = new LinSys_PETSC( ds_ );
-	    Compl->set_solution(sol_array);
-	    ( (LinSys_PETSC *)Compl )->set_from_input( Orig->in_rec_ );
-	    VecRestoreArray( Sol2, &sol_array );
-
-    	PetscInt ncols, pos_start, pos_start_IA;
-    	MatGetOwnershipRange(Orig->get_matrix(),&pos_start,PETSC_NULL);
-    	MatGetOwnershipRange(IA,&pos_start_IA,PETSC_NULL);
-
-        std::vector<PetscInt> submat_rows;
-        const PetscInt *cols;
-        const PetscScalar *vals;
-
-        std::vector<unsigned int> processed_rows(loc_size_A,0);
-
-        unsigned int mat_block=1;   //actual processed block of matrix
-        for(unsigned int loc_row=0; loc_row < processed_rows.size(); loc_row++) {
-            if (processed_rows[loc_row] != 0) continue;
-
-            	PetscInt min=std::numeric_limits<int>::max(), max=-1, size_submat;
-            	unsigned int b_vals = 0; // count of values stored in B-block of Orig system
-                submat_rows.clear();
-                ierr = MatGetRow(Orig->get_matrix(), loc_row + pos_start, &ncols, &cols, PETSC_NULL);
-                for (PetscInt i=0; i<ncols; i++) {
-                	if (cols[i] < pos_start || cols[i] >= pos_start+loc_size_A) {
-                		b_vals++;
-                	} else {
-                    	if (cols[i] < min) {
-                    		min=cols[i];
-                    	}
-                    	if (cols[i] > max) {
-                    		max=cols[i];
-                    	}
-                	}
-                }
-                size_submat = max - min + 1;
-                ASSERT(ncols-b_vals == size_submat, "Submatrix cannot contains empty values.\n");
-
-                ierr = MatRestoreRow(Orig->get_matrix(), loc_row + pos_start, &ncols, &cols, PETSC_NULL);
-                arma::mat submat2(size_submat, size_submat);
-                submat2.zeros();
-                for (PetscInt i=0; i<size_submat; i++) {
-                	processed_rows[ loc_row + i ] = mat_block;
-                	submat_rows.push_back( i + loc_row + pos_start_IA );
-                    ierr = MatGetRow(Orig->get_matrix(), i + loc_row + pos_start, &ncols, &cols, &vals);
-                    for (PetscInt j=0; j<ncols; j++) {
-                    	if (cols[j] >= pos_start && cols[j] < pos_start+loc_size_A) {
-                    		submat2( i, cols[j] - loc_row - pos_start ) = vals[j];
-                    	}
-                    }
-                    ierr = MatRestoreRow(Orig->get_matrix(), i + loc_row + pos_start, &ncols, &cols, &vals);
-                }
-                // test output
-//                xprintf(Msg, "__ Get submat: rank %d, MIN-MAX %d %d, size %d\n", rank, min, max, size_submat);
-//                for (int i=0; i<size_submat; i++) {
-//                    for (int j=0; j<size_submat; j++) {
-//                        xprintf(Msg, "%2.0f ", submat2(i,j));
-//                    }
-//                    xprintf(Msg, "\n");
-//                }
-//                xprintf(Msg, "\n");
-
-                // get inversion matrix
-                arma::mat invmat = submat2.i();
-                // stored to inversion IA matrix
-                const PetscInt* rows = &submat_rows[0];
-                MatSetValues(IA, submat_rows.size(), rows, submat_rows.size(), rows, invmat.memptr(), INSERT_VALUES);
-
-                mat_block++;
-        }
-
-        MatAssemblyBegin(IA, MAT_FINAL_ASSEMBLY);
-        MatAssemblyEnd(IA, MAT_FINAL_ASSEMBLY);
->>>>>>> ddc301af
 }
 
 

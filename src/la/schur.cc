/*!
 *
 * Copyright (C) 2007 Technical University of Liberec.  All rights reserved.
 *
 * Please make a following refer to Flow123d on your project site if you use the program for any purpose,
 * especially for academic research:
 * Flow123d, Research Centre: Advanced Remedial Technologies, Technical University of Liberec, Czech Republic
 *
 * This program is free software; you can redistribute it and/or modify it under the terms
 * of the GNU General Public License version 3 as published by the Free Software Foundation.
 *
 * This program is distributed in the hope that it will be useful, but WITHOUT ANY WARRANTY;
 * without even the implied warranty of MERCHANTABILITY or FITNESS FOR A PARTICULAR PURPOSE.
 * See the GNU General Public License for more details.
 *
 * You should have received a copy of the GNU General Public License along with this program; if not,
 * write to the Free Software Foundation, Inc., 59 Temple Place - Suite 330, Boston, MA 021110-1307, USA.
 *
 *
 * $Id$
 * $Revision$
 * $LastChangedBy$
 * $LastChangedDate$
 *
 * @file
 * @ingroup la
 * @brief  Assembly explicit Schur complement for the given linear system.
 * Provides method for resolution of the full original vector of unknowns.
 *
 * Aim: Explicit schur should be faster then implicit, i.e.
 *
 * @todo
 * - vyresit navaznost na lin sys - solve a export seq vektoru, redukce ... ?
 * - inv_a - predava se pri konstrukci, ale neumoznuje jeji reuse - aktualizaci assemblace
 *   resp. nutno si na ni drzet ukazatel venku ... reseni ?
 * - ? remove old_4_new - just for LSView
 * - automatic preallocation
 * - eliminated block given by IS
 * - in place Schur
 * - ? nemodifikovat puvodni system, leda skrze jeho metody
 */

#include <petscvec.h>
#include <algorithm>
#include <limits>
#include <petscmat.h>
#include <armadillo>

#include "la/distribution.hh"
#include "la/local_to_global_map.hh"
#include "solve.h"
#include "system/system.hh"
#include "la/linsys.hh"
#include "la/schur.hh"

/**
 *  Create Schur complement system.
 *  @param[in] orig  : original system
 *  @param[in] inv_a : inversion of the A block
 *  @param[in] ia    : index set of the A block,
 *   default continuous given by inv_a:
 *   proc    1      2      3
 *
 *   Orig:   ****** ****** ****
 *   IA  :   ***    **     ***
 *
  *
 */

SchurComplement :: SchurComplement(LinSys *orig, Mat & inv_a, IS ia)
: IA(inv_a), IsA(ia), state(created), Orig(orig)

{
    PetscScalar *rhs_array, *sol_array;
    const PetscInt *IsAIndices;
    PetscErrorCode ierr;

    int i;

    int orig_first;

    // MATIS vars
    Mat orig_mat_sub;
    VecScatter ScatterToA;
    VecScatter ScatterToB;

    int locSizeB_vec;
    int vec_orig_low,vec_orig_high;

    // initialize variables
    IA_sub  = NULL;
    B       = NULL; 
    Bt      = NULL;        
    B_sub   = NULL;
    Bt_sub  = NULL; 
    xA      = NULL; 
    xA_sub  = NULL;
    IAB     = NULL; 
    IAB_sub = NULL;        
    sub_vec_block2 = NULL;        

    F_ENTRY;

    // check type of LinSys
    if      (Orig->type == LinSys::MAT_IS)
    {
       // it is assumed that Schur complement may be formed block-wise

       // get local submatrix of A_inverse
       ierr = MatISGetLocalMat(IA, &IA_sub);
       ASSERT(ierr == 0,"Error in MatISGetLocalMat.");

       // get local submatrix of original system
       ierr = MatISGetLocalMat(Orig->get_matrix(), &orig_mat_sub);
       ASSERT(ierr == 0,"Error in MatISGetLocalMat.");

       // find original size
       PetscInt m,n;
       ierr = MatGetSize(orig_mat_sub, &m, &n);
       ASSERT(m == n,"Assumed square matrix.");

       // set size
       orig_sub_size = m;
       //DBGMSG("orig block size %d",orig_sub_size);

       // find inverted block size
       ierr = MatGetSize(IA_sub, &m, &n);
       ASSERT(m == n,"Assumed square matrix.");

       // set size
       loc_size_A = m;
       //DBGMSG("A block size %d",locSizeA);

       // size of B block
       locSizeB = orig_sub_size - loc_size_A;

       VecGetOwnershipRange(Orig->get_rhs(),&vec_orig_low,&vec_orig_high);

       if (IsA == NULL) {
           // create A block index set
           // assume 'a_inv->local_size' be local part of A block
           ISCreateStride(PETSC_COMM_SELF,loc_size_A,vec_orig_low,1,&IsA);

       } 
       // obtain index set local to subdomain
       ISGetIndices(IsA,&IsAIndices);
       IsALocalIndices = new PetscInt[loc_size_A];
       int shift = IsAIndices[0];
       for (i = 0; i < loc_size_A; i++) {
	   IsALocalIndices[i] = IsAIndices[i] - shift;
       }
       ISRestoreIndices(IsA,&IsAIndices);

       ISCreateGeneral(PETSC_COMM_SELF,loc_size_A,IsALocalIndices,PETSC_USE_POINTER,&IsA_sub);
       //DBGPRINT_INT("pole_lokalnich_indexu",locSizeA,IsALocalIndices);
       MPI_Barrier(PETSC_COMM_WORLD);

       ISAllGather(IsA,&fullIsA);

       // create B block index set
       orig_lsize = Orig->vec_lsize();
       locSizeB_vec = orig_lsize - loc_size_A;

       ISComplement(IsA, vec_orig_low, vec_orig_high, &IsB);
       ISAllGather(IsB,&fullIsB);

       // index set local to subdomain
       ISComplement(IsA_sub, 0, orig_sub_size, &IsB_sub);


       //DBGMSG("ISs :\n");
       //ISView(IsA,PETSC_VIEWER_STDOUT_WORLD);
       //ISView(IsB,PETSC_VIEWER_STDOUT_WORLD);
       //ISView(fullIsA,PETSC_VIEWER_STDOUT_SELF);
       //ISView(fullIsB,PETSC_VIEWER_STDOUT_SELF);

       // create complement system
       // TODO: introduce LS as true object, clarify its internal states
       // create RHS sub vecs RHS1, RHS2
       ierr = VecCreateMPI(PETSC_COMM_WORLD,loc_size_A,PETSC_DETERMINE,&(RHS1));
       ierr = VecCreateMPI(PETSC_COMM_WORLD,locSizeB_vec,PETSC_DETERMINE,&(RHS2));

       // create scatters
       ierr = VecScatterCreate(Orig->get_rhs( ), IsA, RHS1, PETSC_NULL, &ScatterToA);
       ierr = VecScatterCreate(Orig->get_rhs( ), IsB, RHS2, PETSC_NULL, &ScatterToB);

       // create Solution sub vecs Sol1, Compl->solution
       ierr = VecCreateMPI(PETSC_COMM_WORLD, loc_size_A,     PETSC_DETERMINE, &(Sol1));
       ierr = VecCreateMPI(PETSC_COMM_WORLD, locSizeB_vec, PETSC_DETERMINE, &(Sol2));

       // Prepare local data
       ierr = VecScatterBegin( ScatterToA, Orig->get_rhs(),      RHS1, INSERT_VALUES, SCATTER_FORWARD);
       ierr = VecScatterBegin( ScatterToB, Orig->get_rhs(),      RHS2, INSERT_VALUES, SCATTER_FORWARD);
       ierr = VecScatterEnd  ( ScatterToA, Orig->get_rhs(),      RHS1, INSERT_VALUES, SCATTER_FORWARD);
       ierr = VecScatterEnd  ( ScatterToB, Orig->get_rhs(),      RHS2, INSERT_VALUES, SCATTER_FORWARD);
       ierr = VecScatterBegin( ScatterToA, Orig->get_solution(), Sol1, INSERT_VALUES, SCATTER_FORWARD);
       ierr = VecScatterBegin( ScatterToB, Orig->get_solution(), Sol2, INSERT_VALUES, SCATTER_FORWARD);
       ierr = VecScatterEnd  ( ScatterToA, Orig->get_solution(), Sol1, INSERT_VALUES, SCATTER_FORWARD);
       ierr = VecScatterEnd  ( ScatterToB, Orig->get_solution(), Sol2, INSERT_VALUES, SCATTER_FORWARD);

       // Destroy Scatters
       ierr = VecScatterDestroy ( &(ScatterToA) );
       ierr = VecScatterDestroy ( &(ScatterToB) );

    }
    else if (Orig->type == LinSys::MAT_MPIAIJ)
    {
       // get distribution of original marix
       MatGetOwnershipRange(Orig->get_matrix(),&orig_first,PETSC_NULL);
       MatGetLocalSize(Orig->get_matrix(),&orig_lsize,PETSC_NULL);

       // create A block index set
       if (IsA == NULL) {
           // assume 'a_inv->local_size' be local part of A block
           MatGetLocalSize(IA,&loc_size_A,PETSC_NULL);
           ISCreateStride(PETSC_COMM_WORLD,loc_size_A,orig_first,1,&IsA);
       } else {
           ISGetLocalSize(IsA, &loc_size_A);
       }
       ISAllGather(IsA,&fullIsA);

       // create B block index set
       locSizeB = orig_lsize-loc_size_A;
       ISCreateStride(PETSC_COMM_WORLD,locSizeB,orig_first+loc_size_A,1,&IsB);
       ISAllGather(IsB,&fullIsB);


       //DBGMSG("ISs :\n");
       //ISView(Schur->IsA,PETSC_VIEWER_STDOUT_WORLD);
       //ISView(Schur->IsB,PETSC_VIEWER_STDOUT_WORLD);
       //ISView(Schur->fullIsA,PETSC_VIEWER_STDOUT_SELF);
       //ISView(Schur->fullIsB,PETSC_VIEWER_STDOUT_SELF);


       // create complement system
       // TODO: introduce LS as true object, clarify its internal states
       // create RHS sub vecs RHS1, RHS2
       VecGetArray(Orig->get_rhs(),&rhs_array);
       VecCreateMPIWithArray(PETSC_COMM_WORLD,1,loc_size_A,PETSC_DETERMINE,rhs_array,&(RHS1));

       // create Solution sub vecs Sol1, Compl->solution
       VecGetArray(Orig->get_solution(),&sol_array);
       VecCreateMPIWithArray(PETSC_COMM_WORLD,1,loc_size_A,PETSC_DETERMINE,sol_array,&(Sol1));

       VecCreateMPIWithArray(PETSC_COMM_WORLD,1,locSizeB,PETSC_DETERMINE,rhs_array+loc_size_A,&(RHS2));
       VecCreateMPIWithArray(PETSC_COMM_WORLD,1,locSizeB,PETSC_DETERMINE,sol_array+loc_size_A,&(Sol2));

       VecRestoreArray(Orig->get_rhs(),&rhs_array);
       VecRestoreArray(Orig->get_solution(),&sol_array);
    }

    // check type of LinSys
    if      (Orig->type == LinSys::MAT_IS)
    {

       const PetscInt *rangesAblock;
       VecGetOwnershipRanges(RHS1,&rangesAblock);

       Distribution new_ds(locSizeB, PETSC_COMM_WORLD);
       boost::shared_ptr<LocalToGlobalMap> global_row_4_sub_row_new;
       global_row_4_sub_row_new=boost::make_shared<LocalToGlobalMap>(new_ds);

       int indB = 0;
       int subInd, indglb;
       int myid;
       int proc;
       int shift;
       int new_index;
       // pick indices outside interior block
       myid = Orig->vec_ds.myp( );

       const PetscInt *IsBLocalIndices;

       ISGetIndices(IsB_sub, &IsBLocalIndices);

       for (int i = 0; i < locSizeB; i++)
       { 

           subInd = IsBLocalIndices[i];

          indglb = Orig->subdomain_indices[subInd];

          // find processor of this value
          proc = Orig->vec_ds.get_proc(indglb);

          //get shifted number
          shift = rangesAblock[proc+1]-1;
          new_index = indglb - shift - 1;

          global_row_4_sub_row_new->insert(new_index); // vec_orig_last is returned
	                                                  // larger of one by PETSc
          indB = indB + 1;
       }

       ISRestoreIndices(IsB_sub, &IsBLocalIndices);

       if (indB != locSizeB) 
          xprintf(Err,"Length of second block in Schur complement mismatch: %d,%d \n",indB, locSizeB);
	  

       //DBGPRINT_INT("pole_indexu_nove",locSizeB,global_row_4_sub_row_new);

       VecGetArray( Sol2, &sol_array );

       Compl = new LinSys_MATIS( global_row_4_sub_row_new, &(sol_array[0]) );
       Compl->start_allocation();

       VecRestoreArray( Sol2, &sol_array );

    }
    else if (Orig->type == LinSys::MAT_MPIAIJ)
    {
       VecGetArray( Sol2, &sol_array );
       Compl = new LinSys_MPIAIJ( locSizeB, sol_array );
       VecRestoreArray( Sol2, &sol_array );
    }

    // TODO: have old_4_new as a mapping inicialized by onother one and
    // parallel shift, use it only if there is not NODEBUG
    // set old_4_new
    /*
    Compl->old_4_new=(int*)malloc(Compl->size*sizeof(int));
    for(i=0;i<Compl->size;i++) {
        n=Compl->ds->get_proc(i);
        //xprintf(Msg,"i s ls:%d %d %d\n",i,Orig->ds->starts[n+1],DS_LSIZE(Schur->Compl->ds,n));
        Compl->old_4_new[i]=Orig->old_4_new[i+Orig->ds->begin(n+1)-Compl->ds->begin(n+1)];
    }
    */
    /*if (Orig->ds->myp==0) {
            DBGMSG("Make Schur compl old_4_new from:\n");
            DBGPRINT_INT("orig old_4_new",Orig->size,Orig->old_4_new);
            DBGPRINT_INT("new old_4_new",Schur->Compl->size,Schur->Compl->old_4_new);
        }
        MPI_Barrier(PETSC_COMM_WORLD);*/
}

<<<<<<< HEAD
SchurComplement :: SchurComplement(Mat & a)
{
	//xprintf(Msg, "Constructor SchurComplement\n");

	PetscInt m, n, ncols, *indices;
	PetscErrorCode ierr;
	Mat sub_mat;
	IS is;
	unsigned int pos_proc; //position of processed row
	std::vector<bool> processed_rows;
	std::vector<unsigned int> submat_rows;
	std::deque<unsigned int> queue;
	const PetscInt *cols;
	const PetscScalar *vals;
	PetscScalar mat_val[1];

	ierr = MatGetSize(a, &m, &n);
	ASSERT(m == m, "Assumed square matrix.\n" );
	processed_rows.resize(m);
	for (unsigned int i=0; i<m; i++) processed_rows[i] = false;
	pos_proc = 0;
	//xprintf(Msg, "size: %d\n",m);

	while (pos_proc < processed_rows.size()) {
		processed_rows[pos_proc] = true;
		submat_rows.clear();
		submat_rows.push_back(pos_proc);
		ierr = MatGetRow(a, pos_proc, &ncols, &cols, &vals);

		for (PetscInt i=0; i<ncols; i++) {
			if (!processed_rows[i]) {
				queue.push_back( cols[i] );
				processed_rows[ cols[i] ] = true;
				submat_rows.push_back( cols[i] );
			} else if (i!=pos_proc) {
				//ERROR
			}
		}

		while (queue.size()) {
			ierr = MatGetRow(a, queue.front(), &ncols, &cols, &vals);
			for (PetscInt i=0; i<ncols; i++) {
				if (!processed_rows[i]) {
					queue.push_back( cols[i] );
					processed_rows[ cols[i] ] = true;
					submat_rows.push_back( cols[i] );
				}
			}
			queue.pop_front();
		}

		// get sub_mat block
		std::sort( processed_rows.begin(), processed_rows.end() );
		PetscMalloc(processed_rows.size() * sizeof(PetscInt), &indices);
		for (PetscInt i=0; i<processed_rows.size(); i++) {
			indices[i] = processed_rows[i];
		}
		ISCreateGeneral(PETSC_COMM_SELF, processed_rows.size(), indices, PETSC_COPY_VALUES, &is);
		MatGetSubMatrix(a, is, is, MAT_INITIAL_MATRIX, &sub_mat);
		PetscFree(indices);
		ISDestroy(&is);

		/* // test output
		for (PetscInt i=0; i<processed_rows.size(); i++) {
			for (PetscInt j=0; j<processed_rows.size(); j++) {
				MatGetValues(sub_mat, 1, &i, 1, &i, mat_val);
				cout << (double) (mat_val[0]) << " ";
			}
			cout << endl;
		} // */

		// create Inverse of the sub_mat block
		ierr = MatCreateMPIAIJ(PETSC_COMM_WORLD, processed_rows.size(), processed_rows.size(), PETSC_DETERMINE,
				PETSC_DETERMINE, 4, PETSC_NULL, 0, PETSC_NULL, &(sub_mat));
		ASSERT(ierr == 0,"Error in MatCreateMPIAIJ.");

		// stored values to inversion IA matrix
		for (PetscInt i=0; i<processed_rows.size(); i++) {
			for (PetscInt j=0; j<processed_rows.size(); j++) {
				MatGetValues(sub_mat, 1, &i, 1, &i, mat_val);
				MatSetValue(IA, processed_rows[i], processed_rows[j], (double) (mat_val[0]), INSERT_VALUES);
			}
		}

		do {
			pos_proc++;
			if (pos_proc == processed_rows.size()) break;
		} while(processed_rows[pos_proc]);
	}



    // initialize variables
    IA_sub  = NULL;
    B       = NULL;
    Bt      = NULL;
    B_sub   = NULL;
    Bt_sub  = NULL;
    xA      = NULL;
    xA_sub  = NULL;
    IAB     = NULL;
    IAB_sub = NULL;
    sub_vec_block2 = NULL;
}

=======
SchurComplement :: SchurComplement(LinSys *orig, IS ia, PetscInt max_size_submat)
: IsA(ia), Orig(orig)
{
        xprintf(Msg, "Constructor SchurComplement\n");

        PetscInt m, n;
        PetscErrorCode ierr;
        PetscScalar *rhs_array, *sol_array;
        int orig_first;

        int n_proc, rank;
        MPI_Comm_rank(PETSC_COMM_WORLD, &rank);
        MPI_Comm_size(PETSC_COMM_WORLD, &n_proc);

        // check type of LinSys, dimensions of matrix, index set
        ierr = MatGetSize(Orig->get_matrix(), &m, &n);
        ASSERT(Orig->type == LinSys::MAT_MPIAIJ, "Assumed MAT_MPIAIJ type of Orig object.\n");
        ASSERT(m == n, "Assumed square matrix.\n" );
        ASSERT(IsA != NULL, "Index set IsA is not defined.\n" );

        // initialize variables
        IA_sub  = NULL;
        B       = NULL;
        Bt      = NULL;
        B_sub   = NULL;
        Bt_sub  = NULL;
        xA      = NULL;
        xA_sub  = NULL;
        IAB     = NULL;
        IAB_sub = NULL;
        sub_vec_block2 = NULL;
        Compl=NULL;

        F_ENTRY;

        {
           // get distribution of original matrix
           MatGetOwnershipRange(Orig->get_matrix(),&orig_first,PETSC_NULL);
           MatGetLocalSize(Orig->get_matrix(),&orig_lsize,PETSC_NULL);
           MatGetSubMatrix(Orig->get_matrix(), IsA, IsA, MAT_INITIAL_MATRIX, &IA);
           DBGMSG(" - rank: %d, orig_first: %d, orig_lsize: %d \n", rank, orig_first, orig_lsize);

           // create A block index set
           ISGetLocalSize(IsA, &loc_size_A);
           ISAllGather(IsA,&fullIsA);
           DBGMSG(" - rank: %d, locSizeA: %d\n", rank, loc_size_A);
           //ISView(IsA, PETSC_VIEWER_STDOUT_WORLD);

           // create B block index set
           locSizeB = orig_lsize-loc_size_A;
           ISCreateStride(PETSC_COMM_WORLD,locSizeB,orig_first+loc_size_A,1,&IsB);
           ISAllGather(IsB,&fullIsB);
           DBGMSG(" - rank: %d, locSizeB: %d\n", rank, locSizeB);
           //ISView(IsB, PETSC_VIEWER_STDOUT_WORLD);

           // create complement system
           // TODO: introduce LS as true object, clarify its internal states
           // create RHS sub vecs RHS1, RHS2
           VecGetArray(Orig->get_rhs(),&rhs_array);
           VecCreateMPIWithArray(PETSC_COMM_WORLD,1,loc_size_A,PETSC_DETERMINE,rhs_array,&(RHS1));

           // create Solution sub vecs Sol1, Compl->solution
           VecGetArray(Orig->get_solution(),&sol_array);
           VecCreateMPIWithArray(PETSC_COMM_WORLD,1,loc_size_A,PETSC_DETERMINE,sol_array,&(Sol1));

           VecCreateMPIWithArray(PETSC_COMM_WORLD,1,locSizeB,PETSC_DETERMINE,rhs_array+loc_size_A,&(RHS2));
           VecCreateMPIWithArray(PETSC_COMM_WORLD,1,locSizeB,PETSC_DETERMINE,sol_array+loc_size_A,&(Sol2));

           VecRestoreArray(Orig->get_rhs(),&rhs_array);
           VecRestoreArray(Orig->get_solution(),&sol_array);

           VecGetArray( Sol2, &sol_array );
           Compl = new LinSys_MPIAIJ( locSizeB, sol_array );
           VecRestoreArray( Sol2, &sol_array );
        }

    	PetscInt ncols, pos_start, pos_start_IA;
    	MatGetOwnershipRange(Orig->get_matrix(),&pos_start,PETSC_NULL);
    	MatGetOwnershipRange(IA,&pos_start_IA,PETSC_NULL);
        DBGMSG(" - rank: %d, pos_start_IA: %d, pos_start: %d, loc_size_A: %d \n", rank, pos_start_IA, pos_start, loc_size_A);

        std::vector<PetscInt> submat_rows;
        const PetscInt *cols;
        const PetscScalar *vals;

        std::vector<unsigned int> processed_rows(loc_size_A,0);

        unsigned int mat_block=1;   //actual processed block of matrix
        for(unsigned int loc_row=0; loc_row < processed_rows.size(); loc_row++) {
            if (processed_rows[loc_row] != 0) continue;

            	PetscInt min=std::numeric_limits<int>::max(), max=-1, size_submat;
            	unsigned int b_vals = 0; // count of values stored in B-block of Orig system
                submat_rows.clear();
                ierr = MatGetRow(Orig->get_matrix(), loc_row + pos_start, &ncols, &cols, PETSC_NULL);
                for (PetscInt i=0; i<ncols; i++) {
                	if (cols[i] >= pos_start+loc_size_A) {
                		b_vals++;
                	} else if (cols[i] < min) {
                		min=cols[i];
                	} else if (cols[i] > max) {
                		max=cols[i];
                	}
                }
                size_submat = max - min + 1;
                ASSERT(ncols-b_vals == size_submat, "Submatrix cannot contains empty values.\n");
                ASSERT_LESS(size_submat , max_size_submat);

                ierr = MatRestoreRow(Orig->get_matrix(), loc_row + pos_start, &ncols, &cols, PETSC_NULL);
                arma::mat submat2(size_submat, size_submat);
                submat2.zeros();
                for (PetscInt i=0; i<size_submat; i++) {
                	processed_rows[ loc_row + i ] = mat_block;
                	submat_rows.push_back( i + loc_row + pos_start_IA );
                    ierr = MatGetRow(Orig->get_matrix(), i + loc_row + pos_start, &ncols, &cols, &vals);
                    for (PetscInt j=0; j<ncols; j++) {
                    	if (cols[j] < pos_start+loc_size_A) submat2( i, cols[j] - loc_row - pos_start ) = vals[j];
                    }
                    ierr = MatRestoreRow(Orig->get_matrix(), i + loc_row + pos_start, &ncols, &cols, &vals);
                }
                // test output
                xprintf(Msg, "__ Get submat: rank %d, MIN-MAX %d %d, size %d\n", rank, min, max, size_submat);
                for (int i=0; i<size_submat; i++) {
                    for (int j=0; j<size_submat; j++) {
                        xprintf(Msg, "%2.0f ", submat2(i,j));
                    }
                    xprintf(Msg, "\n");
                }
                xprintf(Msg, "\n");

                // get inversion matrix
                arma::mat invmat = submat2.i();
                // stored to inversion IA matrix
                const PetscInt* rows = &submat_rows[0];
                MatSetValues(IA, submat_rows.size(), rows, submat_rows.size(), rows, invmat.memptr(), INSERT_VALUES);

                mat_block++;
        }

}


>>>>>>> 8dc5f808
/**
 * @brief Form Schur complement. Call solve. Resolve original solution.
 * TODO: should be better when LinSys is full object.
 *
 */

void SchurComplement::solve(Solver *solver)
{
    if (state != formed) form_schur();
    ASSERT(state == formed, "Object in wrong state.\n" );

    solve_system(solver, get_system() );

    resolve();
    state=solved;

}

void SchurComplement::set_spd()
{Compl->set_positive_definite();}

/**
 *  COMPUTE A SCHUR COMPLEMENT OF A PETSC MATRIX
 *
 *  given symmetric original matrix Orig has form
 *  A  B     x_1    RHS_1
 *  B' C  *  x_2  = RHS_2
 *  where the first block is given by index set IsA, and the second block by IsB
 *  user has to provide inverse IA of the A-block
 *  we suppose that original matrix have non-zero pattern for the schur complement
 *
 *  we return: Shur - schur complement, ShurRHS - RHS of the complemented system:
 *  (B' * IA * B - C) * x_2 = (B' * IA * RHS_1 - RHS_2)
 *  IAB - a matrix to compute eliminated part of the solution:
 *  x_1 = IA * RHS_1 - IAB * x_2
 *
 *  Actually as B' is stored separetly, the routine can be used also for nonsymetric original
 * system
 *
 */

void SchurComplement::form_schur()
{
    // MATIS vars
    PetscErrorCode ierr = 0;
    Mat orig_mat_sub;
    Mat local_compl_aux;
    MatReuse mat_reuse;        // reuse structures after first computation of schur

    mat_reuse=MAT_REUSE_MATRIX;
    if (state==created) mat_reuse=MAT_INITIAL_MATRIX; // indicate first construction

    // check type of LinSys
    if      (Orig->type == LinSys::MAT_IS)
    {
       // get local submatrix of original system
       ierr = MatISGetLocalMat(Orig->get_matrix(), &orig_mat_sub);
       ASSERT(ierr == 0,"Error in MatISGetLocalMat.");

       // B, locSizeB removed
       ierr+=MatGetSubMatrix(orig_mat_sub, IsA_sub, IsB_sub, mat_reuse, &B_sub);

       // A^-1 * B
       ierr+=MatMatMult(IA_sub, B_sub, mat_reuse, 1.0 ,&(IAB_sub)); // 6/7 - fill estimate

       // B^T,  locSizeA removed
       ierr+=MatGetSubMatrix(orig_mat_sub, IsB_sub, IsA_sub, mat_reuse, &Bt_sub);

       // B^T*A^-1*B
       ierr+=MatMatMult(Bt_sub, IAB_sub, mat_reuse, 1.9 ,&(xA_sub)); // 1.1 - fill estimate (PETSC report values over 1.8)

       // get C block TODO: matrix reuse,  locSizeB removed
       ierr+=MatGetSubMatrix(orig_mat_sub, IsB_sub, IsB_sub, MAT_INITIAL_MATRIX, &local_compl_aux);
       ierr+=MatCopy(local_compl_aux, Compl->local_matrix,DIFFERENT_NONZERO_PATTERN);
       ierr+=MatDestroy(&local_compl_aux);

       // compute complement = (-1)cA+xA = Bt*IA*B - C
       ierr+=MatScale(Compl->local_matrix,-1.0);
       ierr+=MatAXPY(Compl->local_matrix, 1, xA_sub, DIFFERENT_NONZERO_PATTERN);

       // assemble final MATIS matrix
       ierr+=MatAssemblyBegin(Compl->get_matrix(),MAT_FINAL_ASSEMBLY);
       ierr+=MatAssemblyEnd(Compl->get_matrix(),MAT_FINAL_ASSEMBLY);

       ASSERT( ierr == 0, "PETSC Error during claculation of Schur complement.\n");

    }
    else if      (Orig->type == LinSys::MAT_MPIAIJ)
    {

       //DBGMSG("Compute Schur complement of\n");
       //MatView(Schur->Orig->A,PETSC_VIEWER_STDOUT_WORLD);
       //DBGMSG("inverse IA:\n");
       //MatView(Schur->IA,PETSC_VIEWER_STDOUT_WORLD);
       // compose Schur complement
       // Petsc need some fill estimate for results of multiplication in form nnz(A*B)/(nnz(A)+nnz(B))
       // for the first Schur compl: IA*B is bounded by ( d*(d+1) )/( d*d+2*d ) <= 5/6 for d<=4
       //                            B'*IA*B bounded by ( (d+1)*(d+1) )/ ( d*(d+1) + d ) ~ 1
       // for the second Schur :      IA*B have fill ratio ~ 1.
       //                            B'*IA*B  ...         ( N/2 *(2*N-1) )/( 2 + 2*N ) <= 1.4
       // nevertheless Petsc does not allows fill ratio below 1. so we use 1.1 for the first
       // and 1.5 for the second multiplication

       // compute IAB=IA*B, locSizeB removed
       ierr+=MatGetSubMatrix(Orig->get_matrix(), IsA, IsB, mat_reuse, &B);
       //DBGMSG(" B:\n");
       //MatView(Schur->B,PETSC_VIEWER_STDOUT_WORLD);
       ierr+=MatMatMult(IA, B, mat_reuse, 1.0 ,&(IAB)); // 6/7 - fill estimate
       //DBGMSG(" IAB:\n");
       //MatView(Schur->IAB,PETSC_VIEWER_STDOUT_WORLD);
       // compute xA=Bt* IAB = Bt * IA * B, locSizeA removed
       ierr+=MatGetSubMatrix(Orig->get_matrix(), IsB, IsA, mat_reuse, &(Bt));
       ierr+=MatMatMult(Bt, IAB, mat_reuse, 1.9 ,&(xA)); // 1.1 - fill estimate (PETSC report values over 1.8)
       //DBGMSG("xA:\n");
       //MatView(Schur->xA,PETSC_VIEWER_STDOUT_WORLD);

       // get C block, locSizeB removed
       ierr+=MatGetSubMatrix(Orig->get_matrix(), IsB, IsB, mat_reuse, &(Compl->matrix));
       // compute complement = (-1)cA+xA = Bt*IA*B - C
       ierr+=MatScale(Compl->get_matrix(),-1.0);
       //DBGMSG("C block:\n");

       //MatView(Schur->Compl->A,PETSC_VIEWER_STDOUT_WORLD);
       ierr+=MatAXPY(Compl->get_matrix(), 1, xA, SUBSET_NONZERO_PATTERN);
       //DBGMSG("C block:\n");
       //MatView(Schur->Compl->A,PETSC_VIEWER_STDOUT_WORLD);
       //
       //TODO: MatAXPY - umoznuje nasobit -1, t.j. bylo by lepe vytvorit konvencni Schuruv doplnek zde,
       // a ve funkci schur1 (a ne v schur2) uzit metodu "scale" z tohoto objektu - kvuli negativni definitnosti
       // usetri se tim jeden MatScale

       ASSERT( ierr == 0, "PETSC Error during claculation of Schur complement.\n");
    }

    /*
    PetscViewerASCIIOpen(PETSC_COMM_WORLD,"matAinv.output",&myViewer);
    PetscViewerSetFormat(myViewer,PETSC_VIEWER_ASCII_MATLAB);
    MatView( IA, myViewer );
    PetscViewerDestroy(myViewer);

    PetscViewerASCIIOpen(PETSC_COMM_WORLD,"matSchur.output",&myViewer);
    PetscViewerSetFormat(myViewer,PETSC_VIEWER_ASCII_MATLAB);
    MatView( Compl->get_matrix( ), myViewer );
    PetscViewerDestroy(myViewer);
*/

    form_rhs();

    state=formed;

}

void SchurComplement::form_rhs()
{
    PetscScalar *rhs_interior, *subdomain_rhs_array;
    PetscErrorCode ierr;
    const PetscInt *IsALocalIndices;
    Vec rhs1_vec;
    Vec RHS2_update;
    Vec subdomain_rhs;
    int i;
    int orig_lsize, locSizeB_vec;
    int locIndex;

    // compute the SchurRHS
    if      (Orig->type == LinSys::MAT_IS)
    {

       VecCreateSeq(PETSC_COMM_SELF, orig_sub_size, &subdomain_rhs);

       LinSys_MATIS *ls_IS_Orig = dynamic_cast<LinSys_MATIS*>(Orig);
       ierr = VecScatterBegin(ls_IS_Orig->get_scatter(),Orig->get_rhs(),subdomain_rhs,INSERT_VALUES,SCATTER_FORWARD);
       ierr = VecScatterEnd(ls_IS_Orig->get_scatter(),Orig->get_rhs(),subdomain_rhs,INSERT_VALUES,SCATTER_FORWARD);

       ISGetIndices( IsA_sub, &IsALocalIndices );
       VecGetArray( subdomain_rhs, &subdomain_rhs_array );

       rhs_interior = new PetscScalar[loc_size_A];

       for (i = 0; i<loc_size_A; i++)
       {
	  locIndex = IsALocalIndices[i];
          rhs_interior[i] = subdomain_rhs_array[locIndex];
       }
       VecRestoreArray( subdomain_rhs, &subdomain_rhs_array );
       ISRestoreIndices( IsA_sub, &IsALocalIndices );


       VecCreateSeqWithArray(PETSC_COMM_SELF,1, loc_size_A,rhs_interior,&rhs1_vec);

       VecCreateSeq(PETSC_COMM_SELF,locSizeB,&sub_vec_block2);
       MatMultTranspose(IAB_sub,rhs1_vec,sub_vec_block2);

       // create RHS sub vecs RHS1, RHS2
       orig_lsize   = Orig->vec_lsize();
       locSizeB_vec = orig_lsize - loc_size_A;
       VecCreateMPI(PETSC_COMM_WORLD, locSizeB_vec,PETSC_DETERMINE,&(RHS2_update));

       LinSys_MATIS *ls_IS_Compl = dynamic_cast<LinSys_MATIS*>(Compl);
       ierr = VecScatterBegin( ls_IS_Compl->get_scatter(), sub_vec_block2, RHS2_update,  ADD_VALUES, SCATTER_REVERSE);
       ierr = VecScatterEnd(   ls_IS_Compl->get_scatter(), sub_vec_block2, RHS2_update,  ADD_VALUES, SCATTER_REVERSE);

       // Prepare reduced RHS
       VecSet(Compl->get_rhs( ),0.0);
       VecAXPY(Compl->get_rhs( ),1,RHS2_update);
       VecAXPY(Compl->get_rhs( ),-1,RHS2);

       VecDestroy(&(rhs1_vec));
       delete [ ] rhs_interior;
       VecDestroy(&(RHS2_update));
    }
    else if (Orig->type == LinSys::MAT_MPIAIJ)
    {
       MatMultTranspose(IAB,RHS1,Compl->get_rhs());
       VecAXPY(Compl->get_rhs(),-1,RHS2);
    }
    state=formed;
}

/**
 *  @brief Scale formed complement system. Mainly to make it positive definite.
 */

void SchurComplement ::scale(double scalar)
{
    ASSERT( state == formed, "Object in wrong state!\n");
    MatScale(Compl->get_matrix(), scalar);
    VecScale(Compl->get_rhs(), scalar);
}

/**
 * COMPUTE ELIMINATED PART OF THE ORIG. SYS. & RESTORE RHS and SOLUTION VECTORS
 *  x_1 = IA * RHS_1 - IAB * x_2
 */

void SchurComplement::resolve()
{
    F_ENTRY;

    PetscErrorCode ierr;
    Vec sol1_vec_loc;
    PetscScalar *sol1_array_loc;

    if      (Compl->type == LinSys::MAT_IS)
    {
       /*  scatter the global vector x into the local work vector */
       LinSys_MATIS *ls_IS = dynamic_cast<LinSys_MATIS*>(Compl);
       ierr = VecScatterBegin(ls_IS->get_scatter(),Compl->get_solution(),sub_vec_block2, INSERT_VALUES,SCATTER_FORWARD);
       ierr = VecScatterEnd(ls_IS->get_scatter(),Compl->get_solution(),  sub_vec_block2, INSERT_VALUES,SCATTER_FORWARD);

       VecGetArray(Sol1,&sol1_array_loc);
       VecCreateSeqWithArray(PETSC_COMM_SELF,1, loc_size_A,sol1_array_loc,&sol1_vec_loc);

       MatMult(IAB_sub,sub_vec_block2,sol1_vec_loc);
       VecRestoreArray(Sol1,&sol1_array_loc);

       VecDestroy(&(sol1_vec_loc));

    }
    else if (Orig->type == LinSys::MAT_MPIAIJ)
    {
       MatMult(IAB,Compl->get_solution(),Sol1);
    }

    VecScale(Sol1,-1);

    MatMultAdd(IA,RHS1,Sol1,Sol1);

    // join local portions of solution 
    if      (Orig->type == LinSys::MAT_IS)
    {
        PetscScalar * sol_array_loc;
        VecGetArray( Orig->get_solution(),&sol_array_loc );

        PetscScalar * sol2_array_loc;
        VecGetArray( Sol1, &sol1_array_loc );
        VecGetArray( Compl->get_solution(), &sol2_array_loc );

        for (int i = 0; i<loc_size_A; i++)
        {
            sol_array_loc[i] = sol1_array_loc[i];
        }
        int locSizeB_vec = orig_lsize - loc_size_A;
        for (int i = 0; i<locSizeB_vec; i++) 
        {
            int index = loc_size_A + i;
            sol_array_loc[ index ] = sol2_array_loc[i];
        }

        VecRestoreArray( Orig->get_solution(),  &sol_array_loc );
        VecRestoreArray( Sol1, &sol1_array_loc );
        VecRestoreArray( Compl->get_solution(), &sol2_array_loc );
    }

}

/**
 * SCHUR COMPLEMENT destructor
 */
SchurComplement :: ~SchurComplement() {

    F_ENTRY;
    DBGMSG("Destructor\n");

    if ( B  != NULL )             MatDestroy(&B);
    if ( Bt != NULL )             MatDestroy(&Bt);
    if ( xA != NULL )             MatDestroy(&xA);
    if ( IAB != NULL )            MatDestroy(&IAB);
    if ( IsA != NULL )            ISDestroy(&IsA);
    if ( IsB != NULL )            ISDestroy(&IsB);
    if ( fullIsA != NULL )        ISDestroy(&fullIsA);
    if ( fullIsB != NULL )        ISDestroy(&fullIsB);
    if ( RHS1 != NULL )           VecDestroy(&RHS1);
    if ( RHS2 != NULL )           VecDestroy(&RHS2);
    if ( Sol1 != NULL )           VecDestroy(&Sol1);
    if ( Sol2 != NULL )           VecDestroy(&Sol2);
    if ( B_sub != NULL )          MatDestroy(&B_sub);
    if ( Bt_sub != NULL )         MatDestroy(&Bt_sub);
    if ( xA_sub != NULL )         MatDestroy(&xA_sub);
    if ( IAB_sub != NULL )        MatDestroy(&IAB_sub);
    if ( sub_vec_block2 != NULL ) VecDestroy(&sub_vec_block2);

    if (Compl) delete Compl;

    if      (Orig->type == LinSys::MAT_IS) {
        delete [] IsALocalIndices;
    }


}<|MERGE_RESOLUTION|>--- conflicted
+++ resolved
@@ -334,113 +334,6 @@
         MPI_Barrier(PETSC_COMM_WORLD);*/
 }
 
-<<<<<<< HEAD
-SchurComplement :: SchurComplement(Mat & a)
-{
-	//xprintf(Msg, "Constructor SchurComplement\n");
-
-	PetscInt m, n, ncols, *indices;
-	PetscErrorCode ierr;
-	Mat sub_mat;
-	IS is;
-	unsigned int pos_proc; //position of processed row
-	std::vector<bool> processed_rows;
-	std::vector<unsigned int> submat_rows;
-	std::deque<unsigned int> queue;
-	const PetscInt *cols;
-	const PetscScalar *vals;
-	PetscScalar mat_val[1];
-
-	ierr = MatGetSize(a, &m, &n);
-	ASSERT(m == m, "Assumed square matrix.\n" );
-	processed_rows.resize(m);
-	for (unsigned int i=0; i<m; i++) processed_rows[i] = false;
-	pos_proc = 0;
-	//xprintf(Msg, "size: %d\n",m);
-
-	while (pos_proc < processed_rows.size()) {
-		processed_rows[pos_proc] = true;
-		submat_rows.clear();
-		submat_rows.push_back(pos_proc);
-		ierr = MatGetRow(a, pos_proc, &ncols, &cols, &vals);
-
-		for (PetscInt i=0; i<ncols; i++) {
-			if (!processed_rows[i]) {
-				queue.push_back( cols[i] );
-				processed_rows[ cols[i] ] = true;
-				submat_rows.push_back( cols[i] );
-			} else if (i!=pos_proc) {
-				//ERROR
-			}
-		}
-
-		while (queue.size()) {
-			ierr = MatGetRow(a, queue.front(), &ncols, &cols, &vals);
-			for (PetscInt i=0; i<ncols; i++) {
-				if (!processed_rows[i]) {
-					queue.push_back( cols[i] );
-					processed_rows[ cols[i] ] = true;
-					submat_rows.push_back( cols[i] );
-				}
-			}
-			queue.pop_front();
-		}
-
-		// get sub_mat block
-		std::sort( processed_rows.begin(), processed_rows.end() );
-		PetscMalloc(processed_rows.size() * sizeof(PetscInt), &indices);
-		for (PetscInt i=0; i<processed_rows.size(); i++) {
-			indices[i] = processed_rows[i];
-		}
-		ISCreateGeneral(PETSC_COMM_SELF, processed_rows.size(), indices, PETSC_COPY_VALUES, &is);
-		MatGetSubMatrix(a, is, is, MAT_INITIAL_MATRIX, &sub_mat);
-		PetscFree(indices);
-		ISDestroy(&is);
-
-		/* // test output
-		for (PetscInt i=0; i<processed_rows.size(); i++) {
-			for (PetscInt j=0; j<processed_rows.size(); j++) {
-				MatGetValues(sub_mat, 1, &i, 1, &i, mat_val);
-				cout << (double) (mat_val[0]) << " ";
-			}
-			cout << endl;
-		} // */
-
-		// create Inverse of the sub_mat block
-		ierr = MatCreateMPIAIJ(PETSC_COMM_WORLD, processed_rows.size(), processed_rows.size(), PETSC_DETERMINE,
-				PETSC_DETERMINE, 4, PETSC_NULL, 0, PETSC_NULL, &(sub_mat));
-		ASSERT(ierr == 0,"Error in MatCreateMPIAIJ.");
-
-		// stored values to inversion IA matrix
-		for (PetscInt i=0; i<processed_rows.size(); i++) {
-			for (PetscInt j=0; j<processed_rows.size(); j++) {
-				MatGetValues(sub_mat, 1, &i, 1, &i, mat_val);
-				MatSetValue(IA, processed_rows[i], processed_rows[j], (double) (mat_val[0]), INSERT_VALUES);
-			}
-		}
-
-		do {
-			pos_proc++;
-			if (pos_proc == processed_rows.size()) break;
-		} while(processed_rows[pos_proc]);
-	}
-
-
-
-    // initialize variables
-    IA_sub  = NULL;
-    B       = NULL;
-    Bt      = NULL;
-    B_sub   = NULL;
-    Bt_sub  = NULL;
-    xA      = NULL;
-    xA_sub  = NULL;
-    IAB     = NULL;
-    IAB_sub = NULL;
-    sub_vec_block2 = NULL;
-}
-
-=======
 SchurComplement :: SchurComplement(LinSys *orig, IS ia, PetscInt max_size_submat)
 : IsA(ia), Orig(orig)
 {
@@ -583,7 +476,6 @@
 }
 
 
->>>>>>> 8dc5f808
 /**
  * @brief Form Schur complement. Call solve. Resolve original solution.
  * TODO: should be better when LinSys is full object.

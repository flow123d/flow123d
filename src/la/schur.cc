--- conflicted
+++ resolved
@@ -334,34 +334,6 @@
         MPI_Barrier(PETSC_COMM_WORLD);*/
 }
 
-<<<<<<< HEAD
-
-SchurComplement :: SchurComplement(Mat & a, PetscInt max_size_submat, IS ia)
-{
-	xprintf(Msg, "Constructor SchurComplement\n");
-
-	PetscInt m, n, ncols, *indices;
-	PetscErrorCode ierr;
-
-	std::vector<PetscInt> submat_rows;
-	std::deque<unsigned int> queue;
-	const PetscInt *cols;
-	const PetscScalar *vals;
-
-	ierr = MatGetSize(a, &m, &n);
-	ASSERT(m == m, "Assumed square matrix.\n" );
-
-	std::vector<unsigned int> processed_rows(m,0);
-
-    unsigned int mat_block=1;   //actual processed block of matrix
-	for(unsigned int pos_proc=0; pos_proc < processed_rows.size(); pos_proc++) {
-	    if (processed_rows[pos_proc] != 0) continue;
-
-		processed_rows[pos_proc] = mat_block;
-		//xprintf(Msg, "processed_rows %d - mat_block %d \n", pos_proc, mat_block);
-		submat_rows.clear();
-		queue.push_back(pos_proc);
-=======
 SchurComplement :: SchurComplement(Mat & a)
 {
 	//xprintf(Msg, "Constructor SchurComplement\n");
@@ -400,12 +372,103 @@
 				//ERROR
 			}
 		}
->>>>>>> 21d6a5c6
 
 		while (queue.size()) {
 			ierr = MatGetRow(a, queue.front(), &ncols, &cols, &vals);
 			for (PetscInt i=0; i<ncols; i++) {
-<<<<<<< HEAD
+				if (!processed_rows[i]) {
+					queue.push_back( cols[i] );
+					processed_rows[ cols[i] ] = true;
+					submat_rows.push_back( cols[i] );
+				}
+			}
+			queue.pop_front();
+		}
+
+		// get sub_mat block
+		std::sort( processed_rows.begin(), processed_rows.end() );
+		PetscMalloc(processed_rows.size() * sizeof(PetscInt), &indices);
+		for (PetscInt i=0; i<processed_rows.size(); i++) {
+			indices[i] = processed_rows[i];
+		}
+		ISCreateGeneral(PETSC_COMM_SELF, processed_rows.size(), indices, PETSC_COPY_VALUES, &is);
+		MatGetSubMatrix(a, is, is, MAT_INITIAL_MATRIX, &sub_mat);
+		PetscFree(indices);
+		ISDestroy(&is);
+
+		/* // test output
+		for (PetscInt i=0; i<processed_rows.size(); i++) {
+			for (PetscInt j=0; j<processed_rows.size(); j++) {
+				MatGetValues(sub_mat, 1, &i, 1, &i, mat_val);
+				cout << (double) (mat_val[0]) << " ";
+			}
+			cout << endl;
+		} // */
+
+		// create Inverse of the sub_mat block
+		ierr = MatCreateMPIAIJ(PETSC_COMM_WORLD, processed_rows.size(), processed_rows.size(), PETSC_DETERMINE,
+				PETSC_DETERMINE, 4, PETSC_NULL, 0, PETSC_NULL, &(sub_mat));
+		ASSERT(ierr == 0,"Error in MatCreateMPIAIJ.");
+
+		// stored values to inversion IA matrix
+		for (PetscInt i=0; i<processed_rows.size(); i++) {
+			for (PetscInt j=0; j<processed_rows.size(); j++) {
+				MatGetValues(sub_mat, 1, &i, 1, &i, mat_val);
+				MatSetValue(IA, processed_rows[i], processed_rows[j], (double) (mat_val[0]), INSERT_VALUES);
+			}
+		}
+
+		do {
+			pos_proc++;
+			if (pos_proc == processed_rows.size()) break;
+		} while(processed_rows[pos_proc]);
+	}
+
+
+
+    // initialize variables
+    IA_sub  = NULL;
+    B       = NULL;
+    Bt      = NULL;
+    B_sub   = NULL;
+    Bt_sub  = NULL;
+    xA      = NULL;
+    xA_sub  = NULL;
+    IAB     = NULL;
+    IAB_sub = NULL;
+    sub_vec_block2 = NULL;
+}
+
+
+SchurComplement :: SchurComplement(Mat & a, PetscInt max_size_submat, IS ia)
+{
+	xprintf(Msg, "Constructor SchurComplement\n");
+
+	PetscInt m, n, ncols, *indices;
+	PetscErrorCode ierr;
+
+	std::vector<PetscInt> submat_rows;
+	std::deque<unsigned int> queue;
+	const PetscInt *cols;
+	const PetscScalar *vals;
+
+	ierr = MatGetSize(a, &m, &n);
+	ASSERT(m == m, "Assumed square matrix.\n" );
+
+	std::vector<unsigned int> processed_rows(m,0);
+
+    unsigned int mat_block=1;   //actual processed block of matrix
+	for(unsigned int pos_proc=0; pos_proc < processed_rows.size(); pos_proc++) {
+	    if (processed_rows[pos_proc] != 0) continue;
+
+		processed_rows[pos_proc] = mat_block;
+		//xprintf(Msg, "processed_rows %d - mat_block %d \n", pos_proc, mat_block);
+		submat_rows.clear();
+		queue.push_back(pos_proc);
+
+		while (queue.size()) {
+			ierr = MatGetRow(a, queue.front(), &ncols, &cols, &vals);
+			for (PetscInt i=0; i<ncols; i++) {
 				if (processed_rows[ cols[i] ] == 0) {
 					queue.push_back( cols[i] );
 					processed_rows[ cols[i] ] = mat_block;
@@ -413,19 +476,12 @@
 					submat_rows.push_back( cols[i] );
 				} else if (processed_rows[ cols[i] ] != mat_block) {
 					xprintf(Err, "Rows %d and %d cannot be linear dependent!\n", queue.front(), cols[i]);
-=======
-				if (!processed_rows[i]) {
-					queue.push_back( cols[i] );
-					processed_rows[ cols[i] ] = true;
-					submat_rows.push_back( cols[i] );
->>>>>>> 21d6a5c6
 				}
 			}
 			queue.pop_front();
 		}
 
 		// get sub_mat block
-<<<<<<< HEAD
 		std::sort( submat_rows.begin(), submat_rows.end() );
 		arma::mat submat(submat_rows.size(), submat_rows.size());
 		for (PetscInt i=0; i<submat_rows.size(); i++) {
@@ -460,50 +516,6 @@
 
     // initialize variables
     /*IA_sub  = NULL;
-=======
-		std::sort( processed_rows.begin(), processed_rows.end() );
-		PetscMalloc(processed_rows.size() * sizeof(PetscInt), &indices);
-		for (PetscInt i=0; i<processed_rows.size(); i++) {
-			indices[i] = processed_rows[i];
-		}
-		ISCreateGeneral(PETSC_COMM_SELF, processed_rows.size(), indices, PETSC_COPY_VALUES, &is);
-		MatGetSubMatrix(a, is, is, MAT_INITIAL_MATRIX, &sub_mat);
-		PetscFree(indices);
-		ISDestroy(&is);
-
-		/* // test output
-		for (PetscInt i=0; i<processed_rows.size(); i++) {
-			for (PetscInt j=0; j<processed_rows.size(); j++) {
-				MatGetValues(sub_mat, 1, &i, 1, &i, mat_val);
-				cout << (double) (mat_val[0]) << " ";
-			}
-			cout << endl;
-		} // */
-
-		// create Inverse of the sub_mat block
-		ierr = MatCreateMPIAIJ(PETSC_COMM_WORLD, processed_rows.size(), processed_rows.size(), PETSC_DETERMINE,
-				PETSC_DETERMINE, 4, PETSC_NULL, 0, PETSC_NULL, &(sub_mat));
-		ASSERT(ierr == 0,"Error in MatCreateMPIAIJ.");
-
-		// stored values to inversion IA matrix
-		for (PetscInt i=0; i<processed_rows.size(); i++) {
-			for (PetscInt j=0; j<processed_rows.size(); j++) {
-				MatGetValues(sub_mat, 1, &i, 1, &i, mat_val);
-				MatSetValue(IA, processed_rows[i], processed_rows[j], (double) (mat_val[0]), INSERT_VALUES);
-			}
-		}
-
-		do {
-			pos_proc++;
-			if (pos_proc == processed_rows.size()) break;
-		} while(processed_rows[pos_proc]);
-	}
-
-
-
-    // initialize variables
-    IA_sub  = NULL;
->>>>>>> 21d6a5c6
     B       = NULL;
     Bt      = NULL;
     B_sub   = NULL;
@@ -512,11 +524,7 @@
     xA_sub  = NULL;
     IAB     = NULL;
     IAB_sub = NULL;
-<<<<<<< HEAD
     sub_vec_block2 = NULL;*/
-=======
-    sub_vec_block2 = NULL;
->>>>>>> 21d6a5c6
 }
 
 /**

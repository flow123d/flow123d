
#include "local_system.hh"

#include <armadillo>
#include "system/sys_vector.hh"


LocalSystem::LocalSystem()
{}


LocalSystem::LocalSystem(unsigned int nrows, unsigned int ncols)
: row_dofs(nrows),
  col_dofs(ncols),
  matrix(nrows, ncols),
  rhs(nrows),
  sparsity(nrows,ncols),
  elim_rows(nrows),
  elim_cols(ncols),
  solution_rows(nrows),
  solution_cols(ncols),
  diag_rows(nrows)
{
    reset();
}

void LocalSystem::set_size(unsigned int nrows, unsigned int ncols)
{
    row_dofs.set_size(nrows);
    col_dofs.set_size(ncols);
    matrix.set_size(nrows, ncols);
    rhs.set_size(nrows);
    elim_rows.set_size(nrows);
    elim_cols.set_size(ncols);
    solution_rows.set_size(nrows);
    solution_cols.set_size(ncols);
    diag_rows.set_size(nrows);
    // destroy previous sparsity pattern
    sparsity.zeros(nrows,ncols);
}


void LocalSystem::reset()
{
    // zeros in local system
    matrix.zeros();
    rhs.zeros();
    // drop all dirichlet values
    n_elim_rows=n_elim_cols=0;
}


void LocalSystem::reset(unsigned int nrows, unsigned int ncols)
{
    matrix.set_size(nrows, ncols);
    rhs.set_size(nrows);
    row_dofs.resize(matrix.n_rows);
    col_dofs.resize(matrix.n_cols);
    // destroy previous sparsity pattern
    sparsity.zeros(nrows,ncols);
    reset();
}



void LocalSystem::reset(const DofVec &rdofs, const DofVec &cdofs)
{
    set_size(rdofs.n_rows, cdofs.n_rows);
    reset();
    row_dofs = rdofs;
    col_dofs = cdofs;
}



void LocalSystem::set_solution(unsigned int loc_dof, double solution, double diag)
{
    // check that dofs are same
    //ASSERT_DBG( arma::all(row_dofs == col_dofs) );
    set_solution_row(loc_dof, solution, diag);
    set_solution_col(loc_dof, solution);
}

void LocalSystem::set_solution_row(uint loc_row, double solution, double diag) {
    elim_rows[n_elim_rows]=loc_row;
    solution_rows[n_elim_rows] = solution;
    diag_rows[n_elim_rows] = diag;
    n_elim_rows++;
}

void LocalSystem::set_solution_col(uint loc_col, double solution) {
    elim_cols[n_elim_cols]=loc_col;
    solution_cols[n_elim_cols] = solution;
    n_elim_cols++;
}

/*

void LocalSystem::set_solution(const DofVec & loc_rows, const arma::vec &solution, const arma::vec &diag) {
    ASSERT_EQ_DBG(loc_rows.n_rows(), solution)
    set_solution_rows(loc_rows, solution, diag);
    set_solution_cols()
}
void LocalSystem::set_solution_rows(DofVec & loc_rows, const arma::vec &solution, const arma::vec &diag);
void LocalSystem::set_solution_cols(DofVec & loc_cols, const arma::vec &solution);

*/

void LocalSystem::eliminate_solution()
{
<<<<<<< HEAD
    if (! n_elim_rows &&  ! n_elim_cols ) return;
    
    //DebugOut().fmt("elim rows: {} elim_cols: {}", n_elim_rows, n_elim_cols);
    
    arma::mat tmp_mat = matrix;
    arma::vec tmp_rhs = rhs;
    
    unsigned int ic, ir, row, col, j;

    // eliminate columns
    for(ic=0; ic < n_elim_cols; ic++) {
        col = elim_cols[ic];
        tmp_rhs -= solution_cols[ic] * tmp_mat.col( col );
        
        for(j=0; j < tmp_mat.n_rows; j++)
            if(tmp_mat.col(col)(j) != 0) tmp_mat.col(col)(j) = almost_zero;
    }

    // eliminate rows
    for(ir=0; ir < n_elim_rows; ir++) {
        row = elim_rows[ir];
        tmp_rhs( row ) = 0.0;
        
        for(j=0; j < tmp_mat.n_cols; j++)
            if(tmp_mat.row(row)(j) != 0) tmp_mat.row(row)(j) = almost_zero;

        // fix global diagonal
        for(ic=0; ic < n_elim_cols; ic++) {
            col = elim_cols[ic];
            if (row_dofs[row] == col_dofs[col]) {
                ASSERT_DBG(fabs(solution_rows[ir] - solution_cols[ic]) <1e-12 );
                // if preferred value is not set, then try using matrix value
                double new_diagonal = matrix(row, col);

                if (diag_rows[ir] != 0.0)    // if preferred value is set
                    new_diagonal = diag_rows[ir];
                else if(new_diagonal < 2*almost_zero)      // if an assembled value is not available
                    new_diagonal = 1.0;
                //                     double new_diagonal = fabs(matrix(sol_row,col));
                //                     if (new_diagonal == 0.0) {
                //                         if (matrix.is_square()) {
                //                             new_diagonal = arma::sum( abs(matrix.diag())) / matrix.n_rows;
                //                         } else {
                //                             new_diagonal = arma::accu( abs(matrix) ) / matrix.n_elem;
                //                         }
                //                     }
                tmp_mat(row,col) = new_diagonal;
                tmp_rhs(row) = new_diagonal * solution_rows[ir];
=======
    //if there is solution set, eliminate:
    if (n_elim_rows ||  n_elim_cols )
    {
        //DebugOut().fmt("elim rows: {} elim_cols: {}", n_elim_rows, n_elim_cols);
        
        arma::mat tmp_mat = matrix;
        arma::vec tmp_rhs = rhs;
        
        unsigned int ic, ir, row, col, j;

        // eliminate columns
        for(ic=0; ic < n_elim_cols; ic++) {
            col = elim_cols[ic];
            tmp_rhs -= solution_cols[ic] * tmp_mat.col( col );
            tmp_mat.col( col ).zeros();
        }
>>>>>>> a7393836

        // eliminate rows
        for(ir=0; ir < n_elim_rows; ir++) {
            row = elim_rows[ir];
            tmp_rhs( row ) = 0.0;
            tmp_mat.row( row ).zeros();

            // fix global diagonal
            for(ic=0; ic < n_elim_cols; ic++) {
                col = elim_cols[ic];
                if (row_dofs[row] == col_dofs[col]) {
                    ASSERT_DBG(fabs(solution_rows[ir] - solution_cols[ic]) <1e-12 );
                    // if preferred value is not set, then try using matrix value
                    double new_diagonal = matrix(row, col);

                    if (diag_rows[ir] != 0.0)    // if preferred value is set
                        new_diagonal = diag_rows[ir];
                    else if(new_diagonal == 0.0)      // if an assembled value is not available
                        new_diagonal = 1.0;
                    //                     double new_diagonal = fabs(matrix(sol_row,col));
                    //                     if (new_diagonal == 0.0) {
                    //                         if (matrix.is_square()) {
                    //                             new_diagonal = arma::sum( abs(matrix.diag())) / matrix.n_rows;
                    //                         } else {
                    //                             new_diagonal = arma::accu( abs(matrix) ) / matrix.n_elem;
                    //                         }
                    //                     }
                    tmp_mat(row,col) = new_diagonal;
                    tmp_rhs(row) = new_diagonal * solution_rows[ir];

                }
            }
        }

        matrix = tmp_mat;
        rhs = tmp_rhs;
        n_elim_cols=n_elim_rows=0;
    }
    
    // filling almost_zero according to sparsity pattern
    ASSERT_EQ_DBG(matrix.n_rows, sparsity.n_rows);
    ASSERT_EQ_DBG(matrix.n_cols, sparsity.n_cols);
    matrix = matrix + sparsity;
    
    //DebugOut() << matrix;
    //DebugOut() << rhs;


}


void LocalSystem::add_value(unsigned int row, unsigned int col, double mat_val, double rhs_val)
{
    ASSERT_DBG(row < matrix.n_rows);
    ASSERT_DBG(col < matrix.n_cols);
    ASSERT_DBG(sparsity(row,col))(row)(col).error("Violation of sparsity pattern.");
    
    matrix(row, col) += mat_val;
    rhs(row) += rhs_val;
}

void LocalSystem::add_value(unsigned int row, unsigned int col, double mat_val)
{
    ASSERT_DBG(row < matrix.n_rows);
    ASSERT_DBG(col < matrix.n_cols);
    ASSERT_DBG(sparsity(row,col))(row)(col).error("Violation of sparsity pattern.");
    
    matrix(row, col) += mat_val;
}

void LocalSystem::add_value(unsigned int row, double rhs_val)
{
    ASSERT_DBG(row < matrix.n_rows);
    
    rhs(row) += rhs_val;
}


void LocalSystem::set_matrix(arma::mat m) {
    ASSERT_EQ_DBG(matrix.n_rows, m.n_rows);
    ASSERT_EQ_DBG(matrix.n_cols, m.n_cols);
    matrix = m;
}

void LocalSystem::set_rhs(arma::vec r) {
    ASSERT_EQ_DBG(matrix.n_rows, r.n_rows);
    rhs = r;
}

void LocalSystem::set_sparsity(const arma::umat & sp)
{
    ASSERT_EQ_DBG(sparsity.n_rows, sp.n_rows);
    ASSERT_EQ_DBG(sparsity.n_cols, sp.n_cols);
    
    sparsity.zeros();
    for(unsigned int i=0; i < sp.n_rows; i++)
        for(unsigned int j=0; j < sp.n_cols; j++)
            if( sp(i,j) != 0 )
                sparsity(i,j) = almost_zero;
//     sparsity.print("sparsity");
}<|MERGE_RESOLUTION|>--- conflicted
+++ resolved
@@ -108,56 +108,6 @@
 
 void LocalSystem::eliminate_solution()
 {
-<<<<<<< HEAD
-    if (! n_elim_rows &&  ! n_elim_cols ) return;
-    
-    //DebugOut().fmt("elim rows: {} elim_cols: {}", n_elim_rows, n_elim_cols);
-    
-    arma::mat tmp_mat = matrix;
-    arma::vec tmp_rhs = rhs;
-    
-    unsigned int ic, ir, row, col, j;
-
-    // eliminate columns
-    for(ic=0; ic < n_elim_cols; ic++) {
-        col = elim_cols[ic];
-        tmp_rhs -= solution_cols[ic] * tmp_mat.col( col );
-        
-        for(j=0; j < tmp_mat.n_rows; j++)
-            if(tmp_mat.col(col)(j) != 0) tmp_mat.col(col)(j) = almost_zero;
-    }
-
-    // eliminate rows
-    for(ir=0; ir < n_elim_rows; ir++) {
-        row = elim_rows[ir];
-        tmp_rhs( row ) = 0.0;
-        
-        for(j=0; j < tmp_mat.n_cols; j++)
-            if(tmp_mat.row(row)(j) != 0) tmp_mat.row(row)(j) = almost_zero;
-
-        // fix global diagonal
-        for(ic=0; ic < n_elim_cols; ic++) {
-            col = elim_cols[ic];
-            if (row_dofs[row] == col_dofs[col]) {
-                ASSERT_DBG(fabs(solution_rows[ir] - solution_cols[ic]) <1e-12 );
-                // if preferred value is not set, then try using matrix value
-                double new_diagonal = matrix(row, col);
-
-                if (diag_rows[ir] != 0.0)    // if preferred value is set
-                    new_diagonal = diag_rows[ir];
-                else if(new_diagonal < 2*almost_zero)      // if an assembled value is not available
-                    new_diagonal = 1.0;
-                //                     double new_diagonal = fabs(matrix(sol_row,col));
-                //                     if (new_diagonal == 0.0) {
-                //                         if (matrix.is_square()) {
-                //                             new_diagonal = arma::sum( abs(matrix.diag())) / matrix.n_rows;
-                //                         } else {
-                //                             new_diagonal = arma::accu( abs(matrix) ) / matrix.n_elem;
-                //                         }
-                //                     }
-                tmp_mat(row,col) = new_diagonal;
-                tmp_rhs(row) = new_diagonal * solution_rows[ir];
-=======
     //if there is solution set, eliminate:
     if (n_elim_rows ||  n_elim_cols )
     {
@@ -174,7 +124,6 @@
             tmp_rhs -= solution_cols[ic] * tmp_mat.col( col );
             tmp_mat.col( col ).zeros();
         }
->>>>>>> a7393836
 
         // eliminate rows
         for(ir=0; ir < n_elim_rows; ir++) {

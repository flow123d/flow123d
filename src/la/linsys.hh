--- conflicted
+++ resolved
@@ -60,15 +60,9 @@
  *  can be provided until we have matrix as separate class.
  */
 
-<<<<<<< HEAD
-#include "la/schur.hh"
-#include "la/distribution.hh"
-#include "la/local_to_global_map.hh"
-=======
 #include "system/global_defs.h"
 #include "system/xio.h"
-#include "system/par_distribution.hh"
->>>>>>> 3f04c2e8
+#include "la/distribution.hh"
 
 
 #include <mpi.h>
@@ -366,16 +360,10 @@
         return ( status_ == NONE );
     }
 
-<<<<<<< HEAD
     inline bool is_preallocated() {
         return (status == INSERT || status == ADD);
     }
 
-    /// Output the system in the Matlab format possibly with given ordering.
-    void view(std::ostream output_stream, int * output_mapping = NULL);
-
-    virtual ~LinSys();
-=======
     /**
      * Provides user knowledge about positive definiteness via symmetric general approach.
      * This is useful for solving Darcy flow by mixed hybrid method, where blocks on subdomains are saddle point but 
@@ -387,7 +375,6 @@
         spd_via_symmetric_general_ = flag;
         if (flag) set_symmetric();
     }
->>>>>>> 3f04c2e8
 
     inline bool is_spd_via_symmetric_general()
     { return spd_via_symmetric_general_; }
@@ -423,54 +410,9 @@
     bool             positive_definite_;
     bool             spd_via_symmetric_general_;
 
-<<<<<<< HEAD
-class LinSys_MATIS : public LinSys
-{
-public:
-    LinSys_MATIS(boost::shared_ptr<LocalToGlobalMap> global_row_4_sub_row, double *sol_array=NULL);
-    virtual void start_allocation();
-    virtual void preallocate_matrix();
-    virtual void preallocate_values(int nrow,int *rows,int ncol,int *cols);
-    virtual void view_local_matrix();
-
-    inline VecScatter get_scatter()
-    { return sub_scatter; }
-    /// Get local subdomain size.
-    inline int get_subdomain_size()
-    { return lg_map->size(); }
-  
-    virtual ~LinSys_MATIS();
-
-private:
-
-    boost::shared_ptr<LocalToGlobalMap>   lg_map;
-    ISLocalToGlobalMapping map_local_to_global; ///< PETSC mapping form local indexes of subdomain to global indexes
-    int loc_rows_size;                          ///<
-    int *loc_rows;                              ///< Small auxiliary array for translation of global indexes to local
-                                                ///< during preallocate_set_values. However for MatSetValues
-    VecScatter sub_scatter;                     ///< from global vector with no overlaps constructs local (subdomain)
-                                                ///< vectors with overlaps
-                                                ///< copy of scatter created and used in PETSc in Mat_IS
-
-    int subdomain_size;                         ///< size of subdomain in MATIS matrix
-    int *subdomain_nz;                          ///< For counting non-zero enteries of local subdomain.
-
-    // mimic PETSc struct for IS matrices - included from matis.h
-    // used to access private PETSc data
-    typedef struct {
-       Mat                    A;             /* the local Neumann matrix */
-       VecScatter             ctx;           /* update ghost points for matrix vector product */
-       Vec                    x,y;           /* work space for ghost values for matrix vector product */
-       ISLocalToGlobalMapping mapping;
-       int                    rstart,rend;   /* local row ownership */
-       PetscBool             pure_neumann;	/* PetscBool instead of PetscTruth*/
-    } MatMyIS ;
-};
-=======
     Vec      solution_;          //!< PETSc vector constructed with vb array.
     double  *v_solution_;        //!< local solution array pointing into Vec solution_
     bool     own_solution_;      //!< Indicates if the solution array has been allocated by this class
->>>>>>> 3f04c2e8
 
     ConstraintVec_   constraints_;
 

/*!
 *
 * Copyright (C) 2007 Technical University of Liberec.  All rights reserved.
 *
 * Please make a following refer to Flow123d on your project site if you use the program for any purpose,
 * especially for academic research:
 * Flow123d, Research Centre: Advanced Remedial Technologies, Technical University of Liberec, Czech Republic
 *
 * This program is free software; you can redistribute it and/or modify it under the terms
 * of the GNU General Public License version 3 as published by the Free Software Foundation.
 *
 * This program is distributed in the hope that it will be useful, but WITHOUT ANY WARRANTY;
 * without even the implied warranty of MERCHANTABILITY or FITNESS FOR A PARTICULAR PURPOSE.
 * See the GNU General Public License for more details.
 *
 * You should have received a copy of the GNU General Public License along with this program; if not,
 * write to the Free Software Foundation, Inc., 59 Temple Place - Suite 330, Boston, MA 021110-1307, USA.
 *
 *
 * $Id$
 * $Revision$
 * $LastChangedBy$
 * $LastChangedDate$
 *
 * @file
 * @brief   Wrappers for linear systems based on MPIAIJ and MATIS format.
 * @author  Jan Brezina
 *
 * Linear system only keep together matrix, RHS and the solution vector.
 *
 */


//=============================================================================
//
// LINER SYSTEM ROUTINES - linear system use wrapers of PETSc assembling routins
// in order to allow counting of allocation and filling of matrix to be done by the same code
//
// we want to allow allocations of nonlocal rows, to this end we count on- and off-processor
// members in an parallel Vector
//
//=============================================================================

#ifndef LA_LINSYS_HH_
#define LA_LINSYS_HH_

/**
 *  @brief  Abstract linear system class.
 *
 *  Linear system consists of Matrix, RHS and solution.
 *  It provides general methods for:
 *  - matrix preallocation
 *  - assembling matrix and RHS
 *  - application of linear constrains (Dirichlet conditions) either during assembly or
 *    on assembled system
 *  - solution of the system
 *  - output in Matlab format
 *
 *  Method operates on the system as single object. But some methods for matrix only manipulation
 *  can be provided until we have matrix as separate class.
 *
 *  TODO:
 *  - simplify constructors
 *  - introduce set_solution_vector() and set_rhs() in order to solve multiple systems with same matrix
 *  - simplify constructor, make common interface, rather introduce particular seters for particular solvers
 *  - which parameters expose through Input::Record
 *  - why we need lsize in constructors if we have Distribution
 */

#include "system/global_defs.h"
#include "la/distribution.hh"
#include "input/input_type.hh"
#include "input/accessors.hh"


#include <mpi.h>

#include <vector>
#include <armadillo>

// PETSc includes
#include "petscmat.h"
//#include "petscvec.h"
//#include "petscksp.h"


class LinSys
{
friend class SchurComplement;
public:
    // Abstract Input Record for LinSys initialization
    static Input::Type::AbstractRecord input_type;

    typedef enum {
        INSERT=INSERT_VALUES,
        ADD=ADD_VALUES,
        ALLOCATE,
        DONE,
        NONE
    } SetValuesMode;

    /*typedef enum {
        PETSC,
        BDDC
        //PETSC_schur_complement   // possibly we can implement Schur as another kind of lin solver
        //PETSC_MPIAIJ_preallocate_by_assembly,
        //PETSC_MPIAIJ_assembly_by_triples,
    } LinSysType;*/

protected:
    typedef std::pair<unsigned,double>       Constraint_;
    typedef std::vector< Constraint_ >       ConstraintVec_;

public:
    /**
     * Constructor.
     * Constructor of abstract class should not be called directly, but is used for initialization of member common
     * to all particular solvers.
     *
     * @param comm - MPI communicator
     *
     * TODO: Vector solution_ is now initialized to NULL, but it should be rather allocated
     * in the constructor instead of the method set_solution().
     */
<<<<<<< HEAD
    LinSys( Distribution * rows_ds,
            MPI_Comm comm = MPI_COMM_WORLD )
      : lsize_( rows_ds->lsize() ), rows_ds_(rows_ds), comm_( comm ), solution_(NULL), v_solution_(NULL),
        positive_definite_( false ), negative_definite_( false ), symmetric_( false ),
        spd_via_symmetric_general_( false ), status_( NONE )
=======
    LinSys(const  Distribution *rows_ds)
      : lsize_( rows_ds->lsize() ), rows_ds_(rows_ds), comm_( rows_ds->get_comm() ), solution_(NULL), v_solution_(NULL),
        positive_definite_( false ), symmetric_( false ), spd_via_symmetric_general_( false ), status_( NONE )
>>>>>>> ddc301af
    { 
        int lsizeInt = static_cast<int>( rows_ds->lsize() );
        int sizeInt;
        MPI_Allreduce ( &lsizeInt, &sizeInt, 1, MPI_INT, MPI_SUM, comm_ );
        size_ = static_cast<unsigned>( sizeInt );

    };

    /**
     * Copy constructor.
     */
    LinSys(LinSys &other)
    : r_tol_(other.r_tol_), a_tol_(other.a_tol_), max_it_(other.max_it_), comm_(other.comm_), status_(other.status_),
      lsize_( other.rows_ds_->lsize() ), size_(other.size_), rows_ds_(other.rows_ds_), symmetric_(other.symmetric_),
      positive_definite_(other.positive_definite_), negative_definite_( other.negative_definite_ ),
      spd_via_symmetric_general_(other.spd_via_symmetric_general_), globalSolution_(other.globalSolution_),
      constraints_(other.constraints_), residual_norm_(other.residual_norm_), in_rec_(other.in_rec_)
    {
    	ASSERT( false, "Using copy constructor of LinSys is not allowed!");
    	set_solution(other.v_solution_);
    };

    // Particular type of the linear system.
    //LinSysType type;  //!< anyone can inquire my type

    virtual void load_mesh( const int nDim, const int numNodes, const int numDofs,
                            const std::vector<int> & inet, 
                            const std::vector<int> & nnet, 
                            const std::vector<int> & nndf, 
                            const std::vector<int> & isegn, 
                            const std::vector<int> & isngn, 
                            const std::vector<int> & isvgvn,
                            const std::vector<double> & xyz,
                            const std::vector<double> & element_permeability,
                            const int meshDim )
    {
        ASSERT( false, "Function load_mesh is not implemented for linsys type %s \n.", typeid(*this).name() );
    }

    virtual void load_diagonal( std::map<int,double> & diag )
    {
        ASSERT( false, "Function load_diagonal is not implemented for linsys type %s \n.", typeid(*this).name() );
    }

    /**
     *  Returns global system size.
     */
    inline unsigned int size()
    { 
        return size_; 
    }

    /**
     * Returns local system size. (for partitioning of solution vectors)
     * for PETSC_MPIAIJ it is also partitioning of the matrix
     */
    inline unsigned int vec_lsize()
    { 
        return lsize_; 
    }

    /**
     * Returns PETSC matrix (only for PETSC solvers)
     *
     * If matrix is changed, method set_matrix_changed() must be called.
     * Example:
	 * @CODE
	 *   MatDiagonalSet(schur->get_matrix(), new_diagonal, ADD_VALUES);
	 *   schur->set_matrix_changed();
	 * @ENDCODE
     */
    virtual const Mat &get_matrix()
    {
        ASSERT( false, "Function get_matrix is not implemented for linsys type %s \n.", typeid(*this).name() );
    }

    /**
     * Returns RHS vector  (only for PETSC solvers)
     *
     * If vector is changed, method set_rhs_changed() must be called.
     * Example:
	 * @CODE
	 *   VecScale(schur->get_rhs(), -1.0);
	 *   schur->set_rhs_changed();
	 * @ENDCODE
     */
    virtual const Vec &get_rhs()
    {
        ASSERT( false, "Function get_rhs is not implemented for linsys type %s \n.", typeid(*this).name() );
    }
    
    /**
     * Sets matrix changed flag  (only for PETSC solvers)
     */
    virtual void set_matrix_changed()
    {
        ASSERT( false, "Function set_matrix_changed is not implemented for linsys type %s \n.", typeid(*this).name() );
    }

    /**
     * Sets rhs changed flag  (only for PETSC solvers)
     */
    virtual void set_rhs_changed()
    {
        ASSERT( false, "Function set_rhs_changed is not implemented for linsys type %s \n.", typeid(*this).name() );
    }

    /**
     * Sets PETSC matrix (only for PETSC solvers)
     */
    virtual PetscErrorCode set_matrix(Mat &matrix, MatStructure str)
    {
        ASSERT( false, "Function set_matrix is not implemented for linsys type %s \n.", typeid(*this).name() );
    }

    /**
     * Sets RHS vector  (only for PETSC solvers)
     */
    virtual PetscErrorCode set_rhs(Vec &rhs)
    {
        ASSERT( false, "Function set_rhs is not implemented for linsys type %s \n.", typeid(*this).name() );
    }

    virtual PetscErrorCode mat_zero_entries()
    {
    	ASSERT( false, "Function mat_zero_entries is not implemented for linsys type %s \n.", typeid(*this).name() );
    }

    virtual PetscErrorCode rhs_zero_entries()
    {
    	ASSERT( false, "Function vec_zero_entries is not implemented for linsys type %s \n.", typeid(*this).name() );
    }

    /**
     *  Returns PETSC vector with solution. Underlying array can be provided on construction.
     */
    const Vec &get_solution()
    { 
        return solution_; 
    }

    /**
     * Create PETSc solution
     */
    void set_solution(double *sol_array) {
        if (sol_array == NULL) {
            v_solution_   = new double[ rows_ds_->lsize() + 1 ];
            own_solution_ = true;
        }
        else {
            v_solution_ = sol_array;
            own_solution_ = false;
        }
        PetscErrorCode ierr;
        ierr = VecCreateMPIWithArray( comm_,1, rows_ds_->lsize(), PETSC_DECIDE, v_solution_, &solution_ ); CHKERRV( ierr );
    }

    /**
     *  Returns PETSC subarray with solution. Underlying array can be provided on construction.
     */
    double *get_solution_array()
    { 
        return v_solution_; 
    }

    
    /**
     * Returns whole solution vector.
     */
    virtual void get_whole_solution( std::vector<double> & globalSolution )
    {
        ASSERT( false, "Function get_whole_solution is not implemented for linsys type %s \n.", typeid(*this).name() );
    }

    /**
     * Inserts solution vector.
     */
    virtual void set_whole_solution( std::vector<double> & globalSolution )
    {
        ASSERT( false, "Function set_whole_solution is not implemented for linsys type %s \n.", typeid(*this).name() );
    }
    
    /**
     * Switch linear system into allocating assembly. (only for PETSC_MPIAIJ_preallocate_by_assembly)
     */
    virtual void start_allocation()
    {
        ASSERT( false, "Function start_allocation is not implemented for linsys type %s \n.", typeid(*this).name() );
    }

    /**
     * Switch linear system into adding assembly. (the only one supported by triplets ??)
     */
    virtual void start_add_assembly()
    {
        ASSERT( false, "Function start_add_assembly is not implemented for linsys type %s \n.", typeid(*this).name() );
    }

    /**
     * Switch linear system into insert assembly. (not currently used)
     */
    virtual void start_insert_assembly()
    {
        ASSERT( false, "Function start_insert_assembly is not implemented for linsys type %s \n.", typeid(*this).name() );
    }

    /**
     * Finish assembly of the whole system. For PETSC this should call MatEndAssembly with MAT_FINAL_ASSEMBLY
     */
    virtual void finish_assembly( )=0;

    /**
     *  Assembly full rectangular submatrix into the system matrix.
     *  Should be virtual, implemented differently in  particular solvers.
     */
    virtual void mat_set_values(int nrow,int *rows,int ncol,int *cols,double *vals)=0;

    /**
     * Shortcut for assembling just one element into the matrix.
     * Similarly we can provide method accepting armadillo matrices.
     */
    void mat_set_value(int row,int col,double val)
    { mat_set_values(1,&row,1,&col,&val); }

    /**
     *  Set values of the system right-hand side.
     *  Should be virtual, implemented differently in  particular solvers.
     */
    virtual void rhs_set_values(int nrow,int *rows,double *vals)=0;

    /**
     * Shorcut for assembling just one element into RHS vector.
     */
    void rhs_set_value(int row,double val)
    { rhs_set_values(1,&row,&val); }


    /// Set values in the system matrix and values in the right-hand side vector on corresponding rows.
    inline void set_values(int nrow,int *rows,int ncol,int *cols,PetscScalar *mat_vals, PetscScalar *rhs_vals)
    {
        mat_set_values(nrow, rows, ncol, cols, mat_vals);
        rhs_set_values(nrow, rows, rhs_vals);
    }

    /**
     * Shortcut to assembly into matrix and RHS in one call, possibly apply Dirichlet boundary conditions.
     * @p row_dofs - are global indices of rows of dense @p matrix and rows of dense vector @rhs in global system
     * @p col_dofs - are global indices of columns of the matrix, and possibly
     *
     * Application of Dirichlet conditions:
     * 1) Rows with negative dofs are set to zero.
     * 2) Cols with negative dofs are eliminated.
     * 3) If there are entries on global diagonal. We determine value K either from diagonal of local matrix, or (if it is zero) from
     *    diagonal average.
     *
     *
     */
    void set_values(std::vector<int> &row_dofs, std::vector<int> &col_dofs,
    		        const arma::mat &matrix, const arma::vec &rhs,
    		        const arma::vec &row_solution, const arma::vec &col_solution)

    {
    	arma::mat tmp = matrix;
    	arma::vec tmp_rhs = rhs;
    	bool negative_row = false;
    	bool negative_col = false;

    	for(unsigned int l_row = 0; l_row < row_dofs.size(); l_row++)
    		if (row_dofs[l_row] < 0) {
    			tmp.row(l_row).zeros();
    			tmp_rhs(l_row)=0.0;
    			negative_row=true;
    		}

    	for(unsigned int l_col = 0; l_col < col_dofs.size(); l_col++)
    		if (col_dofs[l_col] < 0) {
    			tmp_rhs -= tmp.col(l_col) * col_solution[l_col];
    			negative_col=true;
    		}

    	if (negative_row && negative_col) {
    		// look for diagonal entry
        	for(unsigned int l_row = 0; l_row < row_dofs.size(); l_row++)
        		if (row_dofs[l_row] < 0)
        	    	for(unsigned int l_col = 0; l_col < col_dofs.size(); l_col++)
        	    		if (col_dofs[l_col] < 0 && row_dofs[l_row] == col_dofs[l_col]) {
        	    			double new_diagonal = fabs(matrix.at(l_row,l_col));
        	    			if (new_diagonal == 0.0)
        	    				if (matrix.is_square()) {
        	    					new_diagonal = arma::sum( abs(matrix.diag())) / matrix.n_rows;
        	    				} else {
        	    					new_diagonal = arma::accu( abs(matrix) ) / matrix.n_elem;
        	    			}
        	    			tmp.at(l_row, l_col) = new_diagonal;
        	    			tmp_rhs(l_row) = new_diagonal * row_solution[l_row];
        	    		}

    	}

    	if (negative_row)
    		for(int &row : row_dofs) row=abs(row);

    	if (negative_col)
    		for(int &col : col_dofs) col=abs(col);


        mat_set_values(row_dofs.size(), const_cast<int *>(&(row_dofs[0])),
        		       col_dofs.size(), const_cast<int *>(&(col_dofs[0])), tmp.memptr() );
        rhs_set_values(row_dofs.size(), const_cast<int *>(&(row_dofs[0])), tmp_rhs.memptr() );
    }

    /**
     * Adds Dirichlet constrain.
     * @param row - global number of row that should be eliminated.
     * @param value - solution value at the given row
     */
    void add_constraint(int row, double value) {

        constraints_.push_back( Constraint_( static_cast<unsigned>( row ), value ) );
    }

    /**
     * Apply constrains to assembled matrix. Constrains are given by pairs: global row index, value.
     * i.e. typedef pair<unsigned int, double> Constrain;
     *
     * What is th meaning of ( const double factor ) form Cambridge code?
     */
    virtual void apply_constrains( double scalar )=0;

    /**
     * Solve the system and return convergence reason.
     */
    virtual int solve()=0;

    /**
     * Returns norm of the initial right hand side
     */
    double get_residual_norm(){
       return residual_norm_;
    };

    /**
     * Returns information on relative solver accuracy
     */
    double get_relative_accuracy(){
       return r_tol_;
    };

    /**
     * Returns information on absolute solver accuracy
     */
    virtual double get_absolute_accuracy(){
    };

    /**
     * Provides user knowledge about symmetry.
     */
    inline void set_symmetric(bool flag = true)
    {
        symmetric_ = flag;
        if (!flag) {
        	set_positive_definite(false);
        	set_negative_definite(false);
        }
    }

    inline bool is_symmetric()
    { return symmetric_; }

    /**
     * Provides user knowledge about positive definiteness.
     */
    inline void set_positive_definite(bool flag = true)
    {
        positive_definite_ = flag;
        if (flag) {
        	set_symmetric();
        	set_negative_definite(false);
        }
    }

    /**
     * Provides user knowledge about negative definiteness.
     */
    inline void set_negative_definite(bool flag = true)
    {
    	negative_definite_ = flag;
        if (flag) {
        	set_symmetric();
        	set_positive_definite(false);
        }
    }

    inline bool is_positive_definite()
    { return positive_definite_; }

    inline bool is_negative_definite()
    { return negative_definite_; }

    /// TODO: In fact we want to know if the matrix is already preallocated
    /// However to do this we need explicit finalisation of preallocating cycle.
    inline bool is_new() {
        return ( status_ == NONE );
    }

    inline bool is_preallocated() {
        return ( status_ == INSERT || status_ == ADD);
    }

    /**
     * Provides user knowledge about positive definiteness via symmetric general approach.
     * This is useful for solving Darcy flow by mixed hybrid method, where blocks on subdomains are saddle point but 
     * interface among subdomains is only at the block of Lagrange multipliers and is symmetric positive definite.
     * Problem condensed to interface can thus be solved by PCG method, although original problem is saddle point.
     */
    inline void set_spd_via_symmetric_general(bool flag = true)
    {
        spd_via_symmetric_general_ = flag;
        if (flag) set_symmetric();
    }

    inline bool is_spd_via_symmetric_general()
    { return spd_via_symmetric_general_; }


    /**
     *  Output the system in the Matlab format possibly with given ordering.
     *  Rather we shoud provide output operator <<, since it is more flexible.
     */
    //virtual void view(std::ostream output_stream, int * output_mapping = NULL)
    virtual void view()
    {
        ASSERT( false, "Function view is not implemented for linsys type %s \n.", typeid(*this).name() );
    }

    /**
     * Sets basic parameters of LinSys defined by user in input file and used to calculate
     */
    virtual void set_from_input(const Input::Record in_rec)
    {
    	if (! in_rec.is_empty()) {
    		in_rec_ = Input::Record( in_rec );
    		r_tol_  = in_rec.val<double>("r_tol");
    		max_it_ = in_rec.val<int>("max_it");
    		a_tol_  = 0.01 * r_tol_;
    	}
    }

<<<<<<< HEAD
    /**
     * Get precision of solving
     */
    virtual double get_solution_precision() = 0;

    ~LinSys()
=======
    virtual ~LinSys()
>>>>>>> ddc301af
    { 
       PetscErrorCode ierr;
       if ( solution_ ) { ierr = VecDestroy(&solution_); CHKERRV( ierr ); }
       if ( own_solution_ ) delete[] v_solution_;
    }

protected:
    double           r_tol_;  // relative tolerance of linear solver
    double      	 a_tol_;  // absolute tolerance of linear solver
    int              max_it_; // maximum number of iterations of linear solver

    MPI_Comm         comm_;
    SetValuesMode    status_;         //!< Set value status of the linear system.

    const unsigned   lsize_;          //!< local number of matrix rows (non-overlapping division of rows)
    unsigned          size_;          //!< global number of matrix rows, i.e. problem size

    const Distribution * rows_ds_;   //!< final distribution of rows of MH matrix

    bool             symmetric_;
    bool             positive_definite_;
    bool             negative_definite_;
    bool             spd_via_symmetric_general_;

    Vec      solution_;          //!< PETSc vector constructed with vb array.
    double  *v_solution_;        //!< local solution array pointing into Vec solution_
    bool     own_solution_;      //!< Indicates if the solution array has been allocated by this class

    double  residual_norm_;      //!< local solution array pointing into Vec solution_

    ConstraintVec_   constraints_;

    std::vector<double>  globalSolution_; //!< global solution in numbering for linear system

    Input::Record in_rec_;        // structure contained parameters of LinSys defined in input file

};

#endif /* LA_LINSYS_HH_ */<|MERGE_RESOLUTION|>--- conflicted
+++ resolved
@@ -122,17 +122,10 @@
      * TODO: Vector solution_ is now initialized to NULL, but it should be rather allocated
      * in the constructor instead of the method set_solution().
      */
-<<<<<<< HEAD
-    LinSys( Distribution * rows_ds,
-            MPI_Comm comm = MPI_COMM_WORLD )
-      : lsize_( rows_ds->lsize() ), rows_ds_(rows_ds), comm_( comm ), solution_(NULL), v_solution_(NULL),
+    LinSys(const  Distribution *rows_ds)
+      : lsize_( rows_ds->lsize() ), rows_ds_(rows_ds), comm_( rows_ds->get_comm() ), solution_(NULL), v_solution_(NULL),
         positive_definite_( false ), negative_definite_( false ), symmetric_( false ),
         spd_via_symmetric_general_( false ), status_( NONE )
-=======
-    LinSys(const  Distribution *rows_ds)
-      : lsize_( rows_ds->lsize() ), rows_ds_(rows_ds), comm_( rows_ds->get_comm() ), solution_(NULL), v_solution_(NULL),
-        positive_definite_( false ), symmetric_( false ), spd_via_symmetric_general_( false ), status_( NONE )
->>>>>>> ddc301af
     { 
         int lsizeInt = static_cast<int>( rows_ds->lsize() );
         int sizeInt;
@@ -581,16 +574,12 @@
     	}
     }
 
-<<<<<<< HEAD
     /**
      * Get precision of solving
      */
     virtual double get_solution_precision() = 0;
 
-    ~LinSys()
-=======
     virtual ~LinSys()
->>>>>>> ddc301af
     { 
        PetscErrorCode ierr;
        if ( solution_ ) { ierr = VecDestroy(&solution_); CHKERRV( ierr ); }

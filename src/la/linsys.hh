--- conflicted
+++ resolved
@@ -353,16 +353,6 @@
 //             for(unsigned int i=0; i< local.row_dofs.size(); i++)
 //                 cout << local.row_dofs[i] << " ";
 //             cout <<endl;
-<<<<<<< HEAD
-        mat_set_values(local.matrix.n_rows, const_cast<int*>(local.row_dofs.data()),
-                       local.matrix.n_cols, const_cast<int*>(local.col_dofs.data()),
-                       tmp.memptr());
-        
-        rhs_set_values(local.matrix.n_rows, const_cast<int*>(local.row_dofs.data()),
-                       local.rhs.memptr());
-    }
-    
-=======
 
         // This is always done only once, see implementation.
         local.eliminate_solution();
@@ -379,7 +369,6 @@
      */
     //virtual void allocate(std::vector<int> rows, std::vector<int> cols);
 
->>>>>>> 7c2a453b
     /**
      * Shortcut to assembly into matrix and RHS in one call, possibly apply Dirichlet boundary conditions.
      * @p row_dofs - are global indices of rows of dense @p matrix and rows of dense vector @rhs in global system

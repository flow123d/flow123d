/*!
 *
 * Copyright (C) 2007 Technical University of Liberec.  All rights reserved.
 *
 * Please make a following refer to Flow123d on your project site if you use the program for any purpose,
 * especially for academic research:
 * Flow123d, Research Centre: Advanced Remedial Technologies, Technical University of Liberec, Czech Republic
 *
 * This program is free software; you can redistribute it and/or modify it under the terms
 * of the GNU General Public License version 3 as published by the Free Software Foundation.
 *
 * This program is distributed in the hope that it will be useful, but WITHOUT ANY WARRANTY;
 * without even the implied warranty of MERCHANTABILITY or FITNESS FOR A PARTICULAR PURPOSE.
 * See the GNU General Public License for more details.
 *
 * You should have received a copy of the GNU General Public License along with this program; if not,
 * write to the Free Software Foundation, Inc., 59 Temple Place - Suite 330, Boston, MA 021110-1307, USA.
 *
 *
 * $Id$
 * $Revision$
 * $LastChangedBy$
 * $LastChangedDate$
 *
 * @file
 * @brief   Wrappers for linear systems based on MPIAIJ and MATIS format.
 * @author  Jan Brezina
 *
 * Linear system only keep together matrix, RHS and the solution vector.
 *
 */


//=============================================================================
//
// LINER SYSTEM ROUTINES - linear system use wrapers of PETSc assembling routins
// in order to allow counting of allocation and filling of matrix to be done by the same code
//
// we want to allow allocations of nonlocal rows, to this end we count on- and off-processor
// members in an parallel Vector
//
//=============================================================================

#ifndef LA_LINSYS_HH_
#define LA_LINSYS_HH_

/**
 *  @brief  Abstract linear system class.
 *
 *  Linear system consists of Matrix, RHS and solution.
 *  It provides general methods for:
 *  - matrix preallocation
 *  - assembling matrix and RHS
 *  - application of linear constrains (Dirichlet conditions) either during assembly or
 *    on assembled system
 *  - solution of the system
 *  - output in Matlab format
 *
 *  Method operates on the system as single object. But some methods for matrix only manipulation
 *  can be provided until we have matrix as separate class.
 */

#include "system/global_defs.h"
#include "system/xio.h"
#include "la/distribution.hh"


#include <mpi.h>

#include <vector>

// PETSc includes
#include "petscmat.h"
#include "petscvec.h"
#include "petscksp.h"


class LinSys
{
public:
    typedef enum {
        INSERT=INSERT_VALUES,
        ADD=ADD_VALUES,
        ALLOCATE,
        DONE,
        NONE
    } SetValuesMode;

    typedef enum {
        PETSC,
        BDDC
        //PETSC_schur_complement   // possibly we can implement Schur as another kind of lin solver
        //PETSC_MPIAIJ_preallocate_by_assembly,
        //PETSC_MPIAIJ_assembly_by_triples,
    } LinSysType;

protected:
    typedef std::pair<unsigned,double>       Constraint_;
    typedef std::vector< Constraint_ >       ConstraintVec_;

public:
    /**
     * Constructor.
     * Constructor of abstract class should not be called directly, but is used for initialization of member common
     * to all particular solvers.
     *
     * @param comm - MPI communicator
     */
    LinSys( unsigned lsize, 
            Distribution * rows_ds,
            double *sol_array = NULL,
            MPI_Comm comm = MPI_COMM_WORLD )
      : lsize_(lsize), rows_ds_(rows_ds), comm_( comm ), 
        positive_definite_( false ), symmetric_( false ), spd_via_symmetric_general_( false ), status_( NONE )
    { 
        int lsizeInt = static_cast<int>( lsize );
        int sizeInt;
        MPI_Allreduce ( &lsizeInt, &sizeInt, 1, MPI_INT, MPI_SUM, comm_ );
        size_ = static_cast<unsigned>( sizeInt );

        // create PETSc solution
        if (sol_array == NULL) {
            v_solution_   = new double[ rows_ds_->lsize() + 1 ];
            own_solution_ = true;
        }
        else {
            v_solution_ = sol_array;
            own_solution_ = false;
        }
        PetscErrorCode ierr;
        ierr = VecCreateMPIWithArray( comm_, rows_ds_->lsize(), PETSC_DECIDE, v_solution_, &solution_ ); CHKERRV( ierr );

    };

    // Particular type of the linear system.
    LinSysType type;  //!< anyone can inquire my type

    virtual void load_mesh( const int nDim, const int numNodes, const int numDofs,
                            const std::vector<int> & inet, 
                            const std::vector<int> & nnet, 
                            const std::vector<int> & nndf, 
                            const std::vector<int> & isegn, 
                            const std::vector<int> & isngn, 
                            const std::vector<int> & isvgvn,
                            const std::vector<double> & xyz,
                            const std::vector<double> & element_permeability,
                            const int meshDim )
    {
        ASSERT( false, "Function load_mesh is not implemented for linsys type %d \n.", this -> type );
    }

    virtual void load_diagonal( std::map<int,double> & diag )
    {
        ASSERT( false, "Function load_diagonal is not implemented for linsys type %d \n.", this -> type );
    }

    /**
     *  Returns global system size.
     */
    inline unsigned int size()
<<<<<<< HEAD
    { 
        return size_; 
    }
=======
    { return vec_ds.size(); }
    /// Get local system size.
    inline unsigned int vec_lsize()
    { return vec_ds.lsize(); }
    /// Get distribution of rows.
    inline const Distribution &ds()
    { return vec_ds; }
    /// Get matrix.
    inline const Mat &get_matrix()
    { return matrix; }

    /// Get subdomain matrix.
    /*
    inline const Mat &get_matrix_sub()
    { 
       if      (type == MAT_IS)
       {
	  return local_matrix;
       }
    }*/
>>>>>>> fff13ba2

    /**
     * Returns local system size. (for partitioning of solution vectors)
     * for PETSC_MPIAIJ it is also partitioning of the matrix
     */
    inline unsigned int vec_lsize()
    { 
        return lsize_; 
    }

    /**
     * Returns PETSC matrix (only for PETSC solvers)
     */
    virtual const Mat &get_matrix()
    {
        ASSERT( false, "Function get_matrix is not implemented for linsys type %d \n.", this -> type );
    }

    /**
     * Returns RHS vector  (only for PETSC solvers)
     */
    virtual const Vec &get_rhs()
    {
        ASSERT( false, "Function get_rhs is not implemented for linsys type %d \n.", this -> type );
    }
    
    /**
     *  Returns PETSC vector with solution. Underlying array can be provided on construction.
     */
    const Vec &get_solution()
    { 
        return solution_; 
    }

    /**
     *  Returns PETSC subarray with solution. Underlying array can be provided on construction.
     */
    double *get_solution_array()
    { 
        return v_solution_; 
    }

    
    /**
     * Returns whole solution vector.
     */
    virtual void get_whole_solution( std::vector<double> & globalSolution )
    {
        ASSERT( false, "Function get_whole_solution is not implemented for linsys type %d \n.", this -> type );
    }

    /**
     * Inserts solution vector.
     */
    virtual void set_whole_solution( std::vector<double> & globalSolution )
    {
        ASSERT( false, "Function set_whole_solution is not implemented for linsys type %d \n.", this -> type );
    }
    
    /**
     * Switch linear system into allocating assembly. (only for PETSC_MPIAIJ_preallocate_by_assembly)
     */
    virtual void start_allocation()
    {
        ASSERT( false, "Function start_allocation is not implemented for linsys type %d \n.", this -> type );
    }

    /**
     * Switch linear system into adding assembly. (the only one supported by triplets ??)
     */
    virtual void start_add_assembly()
    {
        ASSERT( false, "Function start_add_assembly is not implemented for linsys type %d \n.", this -> type );
    }

    /**
     * Switch linear system into insert assembly. (not currently used)
     */
    virtual void start_insert_assembly()
    {
        ASSERT( false, "Function start_insert_assembly is not implemented for linsys type %d \n.", this -> type );
    }

    /**
     * Finish assembly of the whole system. For PETSC this should call MatEndAssembly with MAT_FINAL_ASSEMBLY
     */
    virtual void finish_assembly( )=0;

    /**
     *  Assembly full rectangular submatrix into the system matrix.
     *  Should be virtual, implemented differently in  particular solvers.
     */
    virtual void mat_set_values(int nrow,int *rows,int ncol,int *cols,double *vals)=0;

    /**
     * Shortcut for assembling just one element into the matrix.
     * Similarly we can provide method accepting armadillo matrices.
     */
    void mat_set_value(int row,int col,double val)
    { mat_set_values(1,&row,1,&col,&val); }

    /**
     *  Set values of the system right-hand side.
     *  Should be virtual, implemented differently in  particular solvers.
     */
    virtual void rhs_set_values(int nrow,int *rows,double *vals)=0;

    /**
     * Shorcut for assembling just one element into RHS vector.
     */
    void rhs_set_value(int row,double val)
    { rhs_set_values(1,&row,&val); }

    /**
     * Shortcut to assembly into matrix and RHS in one call.
     * This can also apply constrains at assembly time (only in add assembly regime).
     *
     * Constrains can either be set before through add_constraint. Or by additional parameters if we
     * have only per element knowledge about boundary conditions.
     *
     */
    void set_values( int nrow,int *rows,int ncol,int *cols,double *mat_vals, double *rhs_vals )
//                            std::vector<bool> &constrains_row_mask=std::vector<bool>(), double * constrain_values=NULL )
    {
        mat_set_values(nrow, rows, ncol, cols, mat_vals);
        rhs_set_values(nrow, rows, rhs_vals);
    }

    /**
     * Adds Dirichlet constrain.
     * @param row - global number of row that should be eliminated.
     * @param value - solution value at the given row
     */
    void add_constraint(int row, double value) {

        constraints_.push_back( Constraint_( static_cast<unsigned>( row ), value ) );
    }

    /**
     * Apply constrains to assembled matrix. Constrains are given by pairs: global row index, value.
     * i.e. typedef pair<unsigned int, double> Constrain;
     *
     * What is th meaning of ( const double factor ) form Cambridge code?
     */
    virtual void apply_constrains( double scalar )=0;

    /**
     * Solve the system.
     *
     * parameters should by provided in input file (currently INI file, but will be changed to JSON)
     *
     * If we realize that we need to set something, rather add some set_* function.
     *
     * double tol = 1.e-7,                        //!< tolerance on relative residual ||res||/||rhs||
       int  numLevels = 2,                        //!< number of levels
       std::vector<int> *  numSubAtLevels = NULL, //!< number of subdomains at levels
       int verboseLevel = 0,                      //!< level of verbosity of BDDCML library
                                                  //!< ( 0 - only fatal errors reported,
                                                  //!<   1 - mild output,
                                                  //!<   2 - detailed output )
       int  maxIt = 1000,                         //!< maximum number of iterations
       int  ndecrMax = 30 );                      //!< maximum number of iterations with non-decreasing residual
                                                  //!< ( used to stop diverging process )
     *
     *
     * Returns convergence reason
     */
    virtual int solve()=0;

    /**
     * Provides user knowledge about symmetry.
     */
    inline void set_symmetric(bool flag = true)
    {
        symmetric_ = flag;
        if (!flag) set_positive_definite(false);
    }

    inline bool is_symmetric()
    { return symmetric_; }

    /**
     * Provides user knowledge about positive definiteness.
     */
    inline void set_positive_definite(bool flag = true)
    {
        positive_definite_ = flag;
        if (flag) set_symmetric();
    }

    inline bool is_positive_definite()
    { return positive_definite_; }

    /// TODO: In fact we want to know if the matrix is already preallocated
    /// However to do this we need explicit finalisation of preallocating cycle.
    inline bool is_new() {
        return ( status_ == NONE );
    }

    inline bool is_preallocated() {
        return ( status_ == INSERT || status_ == ADD);
    }

    /**
     * Provides user knowledge about positive definiteness via symmetric general approach.
     * This is useful for solving Darcy flow by mixed hybrid method, where blocks on subdomains are saddle point but 
     * interface among subdomains is only at the block of Lagrange multipliers and is symmetric positive definite.
     * Problem condensed to interface can thus be solved by PCG method, although original problem is saddle point.
     */
    inline void set_spd_via_symmetric_general(bool flag = true)
    {
        spd_via_symmetric_general_ = flag;
        if (flag) set_symmetric();
    }

    inline bool is_spd_via_symmetric_general()
    { return spd_via_symmetric_general_; }


    /**
     *  Output the system in the Matlab format possibly with given ordering.
     *  Rather we shoud provide output operator <<, since it is more flexible.
     */
    //virtual void view(std::ostream output_stream, int * output_mapping = NULL)
    virtual void view()
    {
        ASSERT( false, "Function view is not implemented for linsys type %d \n.", this -> type );
    }

    ~LinSys()
    { 
       PetscErrorCode ierr;
       ierr = VecDestroy(&solution_); CHKERRV( ierr );
       if ( own_solution_ ) delete[] v_solution_;
    };

protected:
    MPI_Comm         comm_;
    SetValuesMode    status_;         //!< Set value status of the linear system.

    const unsigned   lsize_;          //!< local number of matrix rows (non-overlapping division of rows)
    unsigned          size_;          //!< global number of matrix rows, i.e. problem size

    const Distribution * rows_ds_;   //!< final distribution of rows of MH matrix

    bool             symmetric_;
    bool             positive_definite_;
    bool             spd_via_symmetric_general_;

    Vec      solution_;          //!< PETSc vector constructed with vb array.
    double  *v_solution_;        //!< local solution array pointing into Vec solution_
    bool     own_solution_;      //!< Indicates if the solution array has been allocated by this class

    ConstraintVec_   constraints_;

    std::vector<double>  globalSolution_; //!< global solution in numbering for linear system
};

#endif /* LA_LINSYS_HH_ */<|MERGE_RESOLUTION|>--- conflicted
+++ resolved
@@ -58,11 +58,19 @@
  *
  *  Method operates on the system as single object. But some methods for matrix only manipulation
  *  can be provided until we have matrix as separate class.
+ *
+ *  TODO:
+ *  - simplify constructors
+ *  - introduce set_solution_vector() and set_rhs() in order to solve multiple systems with same matrix
+ *  - simplify constructor, make common interface, rather introduce particular seters for particular solvers
+ *  - which parameters expose through Input::Record
+ *  - why we need lsize in constructors if we have Distribution
  */
 
 #include "system/global_defs.h"
 #include "system/xio.h"
 #include "la/distribution.hh"
+#include "input/input_type.hh"
 
 
 #include <mpi.h>
@@ -78,6 +86,9 @@
 class LinSys
 {
 public:
+    // Abstract Input Record for LinSys initialization
+    static Input::Type::AbstractRecord input_type;
+
     typedef enum {
         INSERT=INSERT_VALUES,
         ADD=ADD_VALUES,
@@ -158,32 +169,9 @@
      *  Returns global system size.
      */
     inline unsigned int size()
-<<<<<<< HEAD
     { 
         return size_; 
     }
-=======
-    { return vec_ds.size(); }
-    /// Get local system size.
-    inline unsigned int vec_lsize()
-    { return vec_ds.lsize(); }
-    /// Get distribution of rows.
-    inline const Distribution &ds()
-    { return vec_ds; }
-    /// Get matrix.
-    inline const Mat &get_matrix()
-    { return matrix; }
-
-    /// Get subdomain matrix.
-    /*
-    inline const Mat &get_matrix_sub()
-    { 
-       if      (type == MAT_IS)
-       {
-	  return local_matrix;
-       }
-    }*/
->>>>>>> fff13ba2
 
     /**
      * Returns local system size. (for partitioning of solution vectors)
@@ -418,7 +406,7 @@
        PetscErrorCode ierr;
        ierr = VecDestroy(&solution_); CHKERRV( ierr );
        if ( own_solution_ ) delete[] v_solution_;
-    };
+    }
 
 protected:
     MPI_Comm         comm_;

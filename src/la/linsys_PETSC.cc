--- conflicted
+++ resolved
@@ -45,16 +45,10 @@
     .declare_key("options", it::String(), it::Default(""),  "Options passed to PETSC before creating KSP instead of default setting.");
 
 
-<<<<<<< HEAD
 LinSys_PETSC::LinSys_PETSC( const Distribution * rows_ds)
-        : LinSys( rows_ds )
-=======
-LinSys_PETSC::LinSys_PETSC( Distribution * rows_ds,
-                            const MPI_Comm comm ) 
-        : LinSys( rows_ds, comm ),
+        : LinSys( rows_ds ),
           matrix_(0),
           init_guess_nonzero(false)
->>>>>>> e4f5f15e
 {
     // set type
     //type = LinSys::PETSC;

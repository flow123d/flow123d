--- conflicted
+++ resolved
@@ -193,16 +193,9 @@
 
 void Distribution::view(std::ostream &stream) const
 {
-<<<<<<< HEAD
-    xprintf(Msg,"Distribution:\n");
-    xprintf(Msg,"size: %d lsize: %d n. proc: %d\n", size(), lsize(), np());
-    for(unsigned int i=0; i<np();++i)
-        xprintf(Msg,"proc: %d start: %d: lsize: %d\n",i,begin(i),lsize(i));
-=======
     stream << "[" <<myp() << "]" << "Distribution size: " << size() << " lsize: " << lsize() << " mpi_size: " << np() << endl;
     for(unsigned int i=0; i<np();++i)
         stream << "[" <<myp() << "]" << "proc: " << i << " offset: " << begin(i) << " lsize: " << lsize() << endl;
->>>>>>> 8dc5f808
 }
 
 /**

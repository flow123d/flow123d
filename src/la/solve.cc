--- conflicted
+++ resolved
@@ -94,13 +94,8 @@
  *  @param[in] solver already allocated structure to be initialized
  *  @param[in] in_rec input record
  */
-<<<<<<< HEAD
 void solver_init(Solver * solver, Input::AbstractRecord in_rec) {
-    double solver_accurancy;
-=======
-void solver_init( struct Solver *solver) {
     double solver_accuracy;
->>>>>>> 3f04c2e8
 
     F_ENTRY;
 	if ( solver == NULL ) xprintf(PrgErr,"Structure solver not allocated.\n");
@@ -321,7 +316,6 @@
  * @}
  */
 
-<<<<<<< HEAD
 void solver_petsc(Solver *solver)
 {
 	LinSys *sys=solver->LinSys;
@@ -470,156 +464,6 @@
 	END_TIMER("iteration");
 
 }
-=======
-//void solver_petsc(Solver *solver)
-//{
-//	LinSys *sys=solver->LinSys;
-//	KSP System;
-//	KSPConvergedReason Reason;
-//        //PetscViewer mat_view;
-//	const char *petsc_dflt_opt;
-//	char *petsc_str;
-//	int nits;
-//
-//	F_ENTRY;
-//
-//	//LSView(sys);
-//
-//	if (solver->type == PETSC_SOLVER) 
-//        //   if (sys->ds().np() > 1) {
-//
-//	//       // parallel setting
-//        //      if (sys->is_positive_definite())
-//        //          petsc_dflt_opt="-ksp_type cg -pc_type nn -nn_coarse_pc_factor_mat_solver_package mumps -is_localD_pc_factor_mat_solver_package mumps -is_localN_pc_factor_mat_solver_package mumps";
-//        //      else
-//        //          if (sys->is_symmetric())
-//        //             petsc_dflt_opt="-ksp_type minres -pc_type nn -nn_coarse_pc_factor_mat_solver_package mumps -is_localD_pc_factor_mat_solver_package mumps -is_localN_pc_factor_mat_solver_package mumps";
-//	//          else
-//        //             petsc_dflt_opt="-ksp_type bcgs -pc_type nn -nn_coarse_pc_factor_mat_solver_package mumps -is_localD_pc_factor_mat_solver_package mumps -is_localN_pc_factor_mat_solver_package mumps";
-//
-//	//   } else {
-//	//       // serial setting
-//        //      if (sys->is_positive_definite())
-//        //          petsc_dflt_opt="-ksp_type cg -pc_type nn -nn_coarse_pc_factor_mat_solver_package mumps -is_localD_pc_factor_mat_solver_package mumps -is_localN_pc_factor_mat_solver_package mumps";
-//        //      else
-//        //          if (sys->is_symmetric())
-//        //             petsc_dflt_opt="-ksp_type minres -pc_type nn -nn_coarse_pc_factor_mat_solver_package mumps -is_localD_pc_factor_mat_solver_package mumps -is_localN_pc_factor_mat_solver_package mumps";
-//	//          else
-//        //             petsc_dflt_opt="-ksp_type bcgs -pc_type nn -nn_coarse_pc_factor_mat_solver_package mumps -is_localD_pc_factor_mat_solver_package mumps -is_localN_pc_factor_mat_solver_package mumps";
-//	//   }
-//	//}
-//	//else
-//	{
-//	   // -mat_no_inode ... inodes are usefull only for
-//           //  vector problems e.g. MH without Schur complement reduction	
-//           if ((sys->get_ds())->np() > 1) {
-//	       // parallel setting
-//              if (sys->is_positive_definite())
-//                  petsc_dflt_opt="-ksp_type cg -ksp_diagonal_scale_fix -pc_type asm -pc_asm_overlap 4 -sub_pc_type ilu -sub_pc_factor_levels 3 -sub_pc_factor_shift_positive_definite -sub_pc_factor_fill 6.0";
-//                  //petsc_dflt_opt="-ksp_type preonly -pc_type cholesky -pc_factor_mat_solver_package mumps -mat_mumps_sym 1";
-//                  // -ksp_type preonly -pc_type lu 
-//              else
-//                  petsc_dflt_opt="-ksp_type bcgs -ksp_diagonal_scale_fix -pc_type asm -pc_asm_overlap 4 -sub_pc_type ilu -sub_pc_factor_levels 3";
-//
-//	   } else {
-//	       // serial setting
-//              if (sys->is_positive_definite())
-//                  petsc_dflt_opt="-ksp_type cg -pc_type ilu -pc_factor_levels 3 -ksp_diagonal_scale_fix -pc_factor_shift_positive_definite -pc_factor_fill 6.0";
-//              else
-//                  petsc_dflt_opt="-ksp_type bcgs -pc_type ilu -pc_factor_levels 5 -ksp_diagonal_scale_fix";
-//	   }
-//	}
-//	petsc_str=OptGetStr("Solver","Solver_params",petsc_dflt_opt);
-//	xprintf(MsgVerb,"inserting petsc options: %s\n",petsc_str);
-//	
-///**
-// *
-// *  \input{Solver,petsc_options}
-// *          PETSC options string, user can overwrite default choice of solver and preconditioner\n
-// *          (see doc/petsc_help or flow123 -s ... -help)
-// */
-// 	 
-//	 
-//	PetscOptionsInsertString(petsc_str); // overwrites previous options values
-//	xfree(petsc_str);
-//    
-//        MatSetOption(sys->get_matrix(), MAT_USE_INODES, PETSC_FALSE);
-//
-//
-//    //    xprintf(Msg,"View KSP system\n");
-//        //Mat matrixForPrint;
-//        //PetscErrorCode ierr;
-//        //PetscInt m, n;
-//        //MatGetSize( sys->get_matrix(), &m, &n );
-//
-//        //ierr = MatCreate( PETSC_COMM_WORLD, &matrixForPrint ); CHKERRV( ierr ); 
-//        //ierr = MatSetType( matrixForPrint, MATMPIAIJ ); CHKERRV( ierr ); 
-//        //ierr = MatSetSizes( matrixForPrint, PETSC_DECIDE, PETSC_DECIDE, m, n ); 
-//
-//        //std::cout << "Size of the matrix is :" << m << ", " << n << std::endl;
-//        //Vec auxIn, auxOut;
-//        //for ( int i = 0; i < n; i++ ) {
-//        //    // create auxiliary vector of unit matrix
-//        //    ierr = MatGetVecs( sys->get_matrix(), &auxIn, &auxOut ); CHKERRV( ierr );
-//
-//        //    VecSetValue( auxIn, i, 1., INSERT_VALUES );
-//        //    ierr = VecAssemblyBegin( auxIn ); CHKERRV( ierr ); 
-//        //    ierr = VecAssemblyEnd(   auxIn ); CHKERRV( ierr ); 
-// 
-//        //    ierr = MatMult( sys->get_matrix(), auxIn, auxOut ); CHKERRV( ierr ); 
-//
-//        //    PetscInt low, high;
-//        //    VecGetOwnershipRange( auxOut, &low, &high );
-//        //    PetscInt locSize = high - low;
-//
-//        //    PetscScalar *values;
-//        //    VecGetArray( auxOut, &values );
-//
-//        //    std::vector<PetscInt> rows;
-//        //    std::vector<PetscInt> columns;
-//        //    for ( int j = low; j < high; j++ ) {
-//        //        rows.push_back( j );
-//        //    }
-//        //    columns.push_back( i );
-//
-//        //    MatSetValues( matrixForPrint, locSize, &(rows[0]), 1, &(columns[0]), values, INSERT_VALUES );
-//
-//        //    VecRestoreArray( auxOut, &values );
-//        //    VecDestroy( auxIn );
-//        //    VecDestroy( auxOut );
-//        //}
-//        //ierr = MatAssemblyBegin( matrixForPrint, MAT_FINAL_ASSEMBLY ); CHKERRV( ierr ); 
-//        //ierr = MatAssemblyEnd(   matrixForPrint, MAT_FINAL_ASSEMBLY ); CHKERRV( ierr ); 
-//
-//
-//        //PetscViewer matViewer;
-//        //PetscViewerASCIIOpen( PETSC_COMM_WORLD, "matrix.m", &matViewer );
-//        //PetscViewerSetFormat(matViewer,PETSC_VIEWER_ASCII_MATLAB);
-//        //MatView( matrixForPrint, matViewer );
-//        //MatDestroy( matrixForPrint );
-//        //PetscViewerDestroy(matViewer);
-//
-//        //PetscViewer rhsViewer;
-//        //PetscViewerASCIIOpen( PETSC_COMM_WORLD, "rhs.m", &rhsViewer );
-//        //PetscViewerSetFormat(rhsViewer,PETSC_VIEWER_ASCII_MATLAB);
-//        //VecView( sys->get_rhs(), rhsViewer );
-//        //PetscViewerDestroy(rhsViewer);
-//
-//	KSPCreate(PETSC_COMM_WORLD,&System);
-//	KSPSetOperators(System, sys->get_matrix(), sys->get_matrix(), DIFFERENT_NONZERO_PATTERN);
-//	KSPSetTolerances(System, solver->r_tol, solver->a_tol, PETSC_DEFAULT,PETSC_DEFAULT);
-//	KSPSetFromOptions(System);
-//	KSPSolve(System, sys->get_rhs(), sys->get_solution());
-//	KSPGetConvergedReason(System,&Reason);
-//	KSPGetIterationNumber(System,&nits);
-//
-//	// TODO: make solver part of LinSyt, and make gatter for num of it
-//	xprintf(MsgLog,"convergence reason %d, number of iterations is %d\n", Reason, nits);
-//    Profiler::instance()->set_timer_subframes("SOLVING MH SYSTEM", nits);
-//	KSPDestroy(&System);
-//
-//}
->>>>>>> 3f04c2e8
 
 //=============================================================================
 //=============================================================================

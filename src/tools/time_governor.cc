/*!
 *
﻿ * Copyright (C) 2015 Technical University of Liberec.  All rights reserved.
 * 
 * This program is free software; you can redistribute it and/or modify it under
 * the terms of the GNU General Public License version 3 as published by the
 * Free Software Foundation. (http://www.gnu.org/licenses/gpl-3.0.en.html)
 * 
 * This program is distributed in the hope that it will be useful, but WITHOUT
 * ANY WARRANTY; without even the implied warranty of MERCHANTABILITY or FITNESS
 * FOR A PARTICULAR PURPOSE.  See the GNU General Public License for more details.
 *
 * 
 * @file    time_governor.cc
 * @ingroup application
 * @brief   Basic time management class.
 */

#include  <limits>
#include "system/system.hh"
#include "input/accessors.hh"
#include "time_governor.hh"
#include "time_marks.hh"

//initialize constant pointer to TimeMarks object
TimeMarks TimeGovernor::time_marks_ = TimeMarks();

//const double TimeGovernor::time_step_lower_bound = numeric_limits<double>::epsilon();
const double TimeGovernor::inf_time =  numeric_limits<double>::infinity();
const double TimeGovernor::time_step_precision = 16*numeric_limits<double>::epsilon();


using namespace Input::Type;





const Record & TimeGovernor::get_input_type() {
	return Record("TimeGovernor",
            "Setting of the simulation time. (can be specific to one equation)")
		.allow_auto_conversion("max_dt")
		.declare_key("start_time", Double(), Default("0.0"),
					"Start time of the simulation.")
		.declare_key("end_time", Double(), Default::read_time("Infinite end time."),
					"End time of the simulation.")
		.declare_key("init_dt", Double(0.0), Default("0.0"),
				"Initial guess for the time step.\n"
				"Only useful for equations that use adaptive time stepping."
				"If set to 0.0, the time step is determined in fully autonomous"
				" way if the equation supports it.")
		.declare_key("min_dt", Double(0.0),
				Default::read_time("Machine precision."),
				"Soft lower limit for the time step. Equation using adaptive time stepping can not"
				"suggest smaller time step, but actual time step could be smaller in order to match "
				"prescribed input or output times.")
		.declare_key("max_dt", Double(0.0),
				Default::read_time("Whole time of the simulation if specified, infinity else."),
				"Hard upper limit for the time step. Actual length of the time step is also limited"
				"by input and output times.")
		.close();
}



TimeStep::TimeStep(double init_time) :
index_(0),
length_(1.0),
end_(init_time)
{}



TimeStep::TimeStep() :
index_(0),
length_(TimeGovernor::inf_time),
end_(-TimeGovernor::inf_time)
{}




TimeStep::TimeStep(const TimeStep &other):
index_(other.index_),
length_(other.length_),
end_(other.end_)
{}



TimeStep TimeStep::make_next(double new_length) const
{
    return make_next(new_length, this->end_+new_length);
}



TimeStep TimeStep::make_next(double new_lenght, double end_time) const
{
    TimeStep ts;
    ts.index_=this->index_ +1;
    ts.length_=new_lenght;
    ts.end_=end_time;
    return ts;
}



bool TimeStep::safe_compare(double t1, double t0) const
{
    return t1 >= t0
            - 16*numeric_limits<double>::epsilon()*(1.0+max(abs(t1),abs(t0)));
}



TimeGovernor::TimeGovernor(const Input::Record &input, TimeMark::Type eq_mark_type)
{
    // use new mark type as default
    if (eq_mark_type == TimeMark::none_type) eq_mark_type = marks().new_mark_type();

    try {
        // set permanent limits
    	init_common(input.val<double>("start_time"),
    				input.val<double>("end_time", inf_time),
    				eq_mark_type);
        set_permanent_constraint(
            input.val<double>("min_dt", min_time_step_),
            input.val<double>("max_dt", max_time_step_)
            );

        double init_dt=input.val<double>("init_dt");
        if (init_dt > 0.0) {
            // set first time step suggested by user
            //time_step_=min(init_dt, time_step_);
            lower_constraint_=init_dt;
            lower_constraint_message_ = "Initial time step set by user.";
            upper_constraint_=init_dt;
            upper_constraint_message_ = "Initial time step set by user.";
        }


    } catch(ExcTimeGovernorMessage &exc) {
    	exc << input.ei_address();
    	throw;
    }

}

TimeGovernor::TimeGovernor(double init_time, double dt)
{
	init_common( init_time, inf_time, TimeMark::none_type);
    // fixed time step
    if (dt < time_step_precision)
        THROW(ExcTimeGovernorMessage() << EI_Message("Fixed time step smaller then machine precision. \n") );

    fixed_time_step_=dt;
    is_time_step_fixed_=true;
    time_step_changed_=true;
    end_of_fixed_dt_interval_ = inf_time;

    lower_constraint_=min_time_step_=dt;
    lower_constraint_message_ = "Initial time step set by user.";
    upper_constraint_=max_time_step_=dt;
    upper_constraint_message_ = "Initial time step set by user.";
    
    //time_step_=dt;
}


// steady time governor constructor
TimeGovernor::TimeGovernor(double init_time, TimeMark::Type eq_mark_type)
{
    // use new mark type as default
    if (eq_mark_type == TimeMark::none_type) eq_mark_type = marks().new_mark_type();

	init_common(init_time, inf_time, eq_mark_type);
	steady_ = true;
}



// common part of constructors
void TimeGovernor::init_common(double init_time, double end_time, TimeMark::Type type)
{


    if (init_time < 0.0) {
		THROW(ExcTimeGovernorMessage()
				<< EI_Message("Start time has to be greater or equal to 0.0\n")

				);
    }

    recent_steps_.set_capacity(size_of_recent_steps_);
    recent_steps_.push_front(TimeStep(init_time));
    init_time_=init_time;

	if (end_time < init_time) {
		THROW(ExcTimeGovernorMessage()	<< EI_Message("End time must be greater than start time.\n") );
    } else {
        end_time_ = end_time;
    }

    //if (dt == 0.0) {
    	// variable time step
    	fixed_time_step_=0.0;
    	is_time_step_fixed_=false;
    	time_step_changed_=true;
    	end_of_fixed_dt_interval_ = init_time_;

    	min_time_step_=lower_constraint_=time_step_precision;
        lower_constraint_message_ = "Permanent minimal constraing, default, time_step_precision.";
    	if (end_time_ == inf_time) {
        	max_time_step_=upper_constraint_=inf_time;
    	} else {
    		max_time_step_=upper_constraint_= end_time - init_time_;
    	}
    	upper_constraint_message_ = "Permanent maximal constraint, default, total simulation time.";
    	// choose maximum possible time step
    	//time_step_=max_time_step_;
    /*} else {
    	// fixed time step
    	if (dt < time_step_lower_bound)
    		THROW(ExcTimeGovernorMessage() << EI_Message("Fixed time step smaller then machine precision. \n") );

    	fixed_time_step_=dt;
    	is_time_step_fixed_=true;
    	time_step_changed_=true;
    	end_of_fixed_dt_interval_ = inf_time;

    	upper_constraint_=max_time_step_=dt;
    	lower_constraint_=min_time_step_=dt;
    	time_step_=dt;

    }*/

	eq_mark_type_=type;
	steady_=false;
    time_marks_.add( TimeMark(init_time_, equation_fixed_mark_type()) );
    if (end_time_ != inf_time)
    	time_marks_.add( TimeMark(end_time_, equation_fixed_mark_type()) );
}






void TimeGovernor::set_permanent_constraint( double min_dt, double max_dt)
{
    if (min_dt < time_step_precision) {
		THROW(ExcTimeGovernorMessage()	<< EI_Message("'min_dt' smaller then machine precision.\n") );
    }
    if (max_dt < min_dt) {
		THROW(ExcTimeGovernorMessage()	<< EI_Message("'max_dt' smaller then 'min_dt'.\n") );
    }

    lower_constraint_ = min_time_step_ = max(min_dt, time_step_precision);
    lower_constraint_message_ = "Permanent minimal constraint, custom.";
    upper_constraint_ = max_time_step_ = min(max_dt, end_time_-t());
    upper_constraint_message_ = "Permanent maximal constraint, custom.";
    
}


// int set_constrain - dle nastaveni constraint
// interval - constraint - jako v cmp u Qsortu
// -1 vetsi nez interval (min_dt,max_dt)
// +1 mensi
// 0 OK

int TimeGovernor::set_upper_constraint (double upper, std::string message)
{
    if (upper_constraint_ < upper) {
        //do not change upper_constraint_
        return -1;
<<<<<<< HEAD
    } else
        if (lower_constraint_ > upper) {
            // set upper constraint to the lower constraint
            upper_constraint_ = lower_constraint_;
            return 1;
        } else {
            //change upper_constraint_ to upper
            upper_constraint_ = upper;
            return 0;
        }
=======
    }
    
    if (lower_constraint_ <= upper) 
    {
        //change upper_constraint_ to upper
        upper_constraint_ = upper;
        upper_constraint_message_ = message;
        return 0;
    }
    
    if (lower_constraint_ > upper) 
    {
        //do not change upper_constraint_
        return 1;
    }

    return 0;
>>>>>>> fb39419b
}



int TimeGovernor::set_lower_constraint (double lower, std::string message)
{   
    if (upper_constraint_ < lower) {
        // set lower constraint to the upper constraint
        lower_constraint_ = upper_constraint_;
        return -1;
<<<<<<< HEAD
    } else
        if (lower_constraint_ > lower) {
            //do not change lower_constraint_
            return 1;
        } else {
            //change lower_constraint_ to lower
            lower_constraint_ = lower;
            return 0;
        }
=======
    }
    
    if (min_time_step_ <= lower)
    {
        //change lower_constraint_ to lower
        lower_constraint_ = lower;
        lower_constraint_message_ = message;
        return 0;
    }
    
    if (min_time_step_ > lower)
    {
        //do not change lower_constraint_
        return 1;
    }

    return 0;
>>>>>>> fb39419b
}




double TimeGovernor::fix_dt_until_mark() {
    if (steady_) return 0.0;
    end_of_fixed_dt_interval_=-inf_time; // release previous fixed interval
    fixed_time_step_ = estimate_dt();
    is_time_step_fixed_ = true;    //flag means fixed step has been set since now
    return end_of_fixed_dt_interval_ = time_marks_.next(*this, equation_fixed_mark_type())->time();
}




void TimeGovernor::add_time_marks_grid(double step, TimeMark::Type mark_type) const
{
	if (end_time() == inf_time) {
		THROW(ExcTimeGovernorMessage()
				<< EI_Message("Missing end time for making output grid required by key 'time_step' of the output stream.\n")
			);
	}

	marks().add_time_marks(init_time_, step, end_time(), mark_type | eq_mark_type_);
	// always add start time and end time
	marks().add(TimeMark(init_time_, mark_type | eq_mark_type_));
	marks().add(TimeMark(end_time(), mark_type | eq_mark_type_));
}



double TimeGovernor::estimate_dt() const {
    if (is_end()) return 0.0;
    
    if (this->step().lt(end_of_fixed_dt_interval_))    return fixed_time_step_;

    // jump to the first future fix time
    TimeMarks::iterator fix_time_it = time_marks_.next(*this, equation_fixed_mark_type());
    // compute step to next fix time and apply constraints
    double full_step = fix_time_it->time() - t();

    double step_estimate = min(full_step, upper_constraint_);
    step_estimate = max(step_estimate, lower_constraint_); //these two must be in this order

    if (step_estimate == inf_time) return step_estimate;

    // round the time step to have integer number of steps till next fix time
    // this always selects shorter time step,
    // but allows time step larger then constraint by a number close to machine epsilon
    //
    //DBGMSG("%g %g %g\n",full_step , step_estimate, full_step / step_estimate);
    double n_steps = ceil( full_step / step_estimate - time_step_precision);
    step_estimate = full_step / n_steps;
    
    // try to avoid time_step changes
    if (n_steps > 1 && abs(step_estimate - step().length()) < time_step_precision) {
        step_estimate=step().length();
    }
    
    // if the step estimate gets by rounding lower than lower constraint program will not crash
    // will just output a user warning.
    if (step_estimate < lower_constraint_)
        xprintf(Warn, "Time step estimate is below the lower constraint of time step. The difference is: %.16f.\n", 
                lower_constraint_ - step_estimate);
    
    return step_estimate;
}



void TimeGovernor::next_time()
{
    ASSERT_LE(0.0, t());
    if (is_end()) return;
    

    if (this->step().lt(end_of_fixed_dt_interval_)) {
        // this is done for fixed step
        // make tiny correction of time step in order to avoid big rounding errors
        // tiny correction means that dt_changed 'is NOT changed'
    	if (end_of_fixed_dt_interval_ < inf_time) {
    		fixed_time_step_ = (end_of_fixed_dt_interval_-t()) / round( (end_of_fixed_dt_interval_-t()) / fixed_time_step_ );
    	}

    	recent_steps_.push_front(recent_steps_.front().make_next(fixed_time_step_));


        //checking whether fixed time step has been changed (by fix_dt_until_mark() method) since last time
        if (is_time_step_fixed_)
        {
            is_time_step_fixed_ = false;       
            
            //is true unless new fixed_dt is not equal previous time_step
            time_step_changed_ = (step(-2).length() != step().length());
        }
        else
            time_step_changed_ = false;
    }
    else
    {
        // this is done if end_of_fixed_dt_interval is not set (means it is equal to -infinity)
        double dt=estimate_dt();
        TimeStep step_ = recent_steps_.front().make_next(dt);
        //DBGMSG("step: %f, end: %f\n", step_.length(), step_.end());
        recent_steps_.push_front(step_);
        //DBGMSG("last:%f, new: %f\n",step(-1).length(),step().length());
        time_step_changed_= (step(-2).length() != step().length());
    }

    last_lower_constraint_ = lower_constraint_;
    last_upper_constraint_ = upper_constraint_;
    // refreshing the upper_constraint_
    upper_constraint_ = min(end_time_ - t(), max_time_step_);
    lower_constraint_ = min_time_step_;
    lower_constraint_message_ = "Permanent minimal constraint, in next time.";
    upper_constraint_message_ = "Permanent maximal constraint, in next time.";
}



double TimeGovernor::reduce_timestep(double factor) {
    double prior_dt = dt();
    double new_upper_constraint = factor * dt();

    // Revert time.
//    DBGMSG("tg idx: %d\n", recent_steps_.front().index());
    recent_steps_.pop_front();
//    DBGMSG("tg idx: %d\n", recent_steps_.back().index());
    upper_constraint_ = last_upper_constraint_;
    lower_constraint_ = last_lower_constraint_;

    // Set constraint.
    int current_minus_new = set_upper_constraint(new_upper_constraint);
    if (current_minus_new < 0)
        // current constraint < reduced dt, should not happen
        THROW(ExcMessage() << EI_Message("Internal error."));

    next_time();

    // Return false if we hit lower time step constraint.
    return dt() / prior_dt;
}



const TimeStep &TimeGovernor::step(int index) const {
    unsigned int back_idx;
    if (index < 0) {
        back_idx = static_cast<unsigned int>(-index-1);
    } else {
        back_idx = static_cast<unsigned int>(recent_steps_[0].index() - index);
    }
    if ( back_idx >= recent_steps_.size())
        THROW(ExcMissingTimeStep() << EI_Index(index) << EI_BackIndex(back_idx) << EI_HistorySize(recent_steps_.size()));

    return recent_steps_[back_idx];
}




void TimeGovernor::view(const char *name) const
{
    xprintf(Msg, "\nTG[%s]:%06d    t:%10.4f    dt:%10.6f    dt_int<%10.6f,%10.6f>",
            name, tlevel(), t(), dt(), lower_constraint_, upper_constraint_ );
#ifdef FLOW123D_DEBUG_MESSAGES
    xprintf(Msg, "    end_time: %f end_fixed_time: %f type: 0x%x\n" , end_time_,  end_of_fixed_dt_interval_, eq_mark_type_);
#else
    xprintf(Msg,"\n");
#endif
    xprintf(Msg, "Lower time step constraint [%f]: %s \nUpper time step constraint [%f]: %s \n",
            lower_constraint_, lower_constraint_message_.c_str(), 
            upper_constraint_, upper_constraint_message_.c_str() );
}




ostream& operator<<(ostream& out, const TimeGovernor& tg)
{
	static char buffer[1024];
	sprintf(buffer, "\n%06d    t:%10.4f    dt:%10.6f    dt_int<%10.6f,%10.6f>\n",
            tg.tlevel(), tg.t(), tg.dt(), tg.lower_constraint(), tg.upper_constraint());
	return (out << buffer);
}

<|MERGE_RESOLUTION|>--- conflicted
+++ resolved
@@ -275,36 +275,18 @@
     if (upper_constraint_ < upper) {
         //do not change upper_constraint_
         return -1;
-<<<<<<< HEAD
     } else
         if (lower_constraint_ > upper) {
             // set upper constraint to the lower constraint
             upper_constraint_ = lower_constraint_;
+			upper_constraint_message_ = "Forced lower constraint. " + message;
             return 1;
         } else {
             //change upper_constraint_ to upper
             upper_constraint_ = upper;
+            upper_constraint_message_ = message;
             return 0;
         }
-=======
-    }
-    
-    if (lower_constraint_ <= upper) 
-    {
-        //change upper_constraint_ to upper
-        upper_constraint_ = upper;
-        upper_constraint_message_ = message;
-        return 0;
-    }
-    
-    if (lower_constraint_ > upper) 
-    {
-        //do not change upper_constraint_
-        return 1;
-    }
-
-    return 0;
->>>>>>> fb39419b
 }
 
 
@@ -315,7 +297,6 @@
         // set lower constraint to the upper constraint
         lower_constraint_ = upper_constraint_;
         return -1;
-<<<<<<< HEAD
     } else
         if (lower_constraint_ > lower) {
             //do not change lower_constraint_
@@ -323,27 +304,9 @@
         } else {
             //change lower_constraint_ to lower
             lower_constraint_ = lower;
+	        lower_constraint_message_ = message;
             return 0;
         }
-=======
-    }
-    
-    if (min_time_step_ <= lower)
-    {
-        //change lower_constraint_ to lower
-        lower_constraint_ = lower;
-        lower_constraint_message_ = message;
-        return 0;
-    }
-    
-    if (min_time_step_ > lower)
-    {
-        //do not change lower_constraint_
-        return 1;
-    }
-
-    return 0;
->>>>>>> fb39419b
 }
 
 
@@ -464,7 +427,6 @@
 }
 
 
-
 double TimeGovernor::reduce_timestep(double factor) {
     double prior_dt = dt();
     double new_upper_constraint = factor * dt();
@@ -477,7 +439,7 @@
     lower_constraint_ = last_lower_constraint_;
 
     // Set constraint.
-    int current_minus_new = set_upper_constraint(new_upper_constraint);
+    int current_minus_new = set_upper_constraint(new_upper_constraint, "Reduce time step.");
     if (current_minus_new < 0)
         // current constraint < reduced dt, should not happen
         THROW(ExcMessage() << EI_Message("Internal error."));

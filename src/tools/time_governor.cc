/*!
 *
﻿ * Copyright (C) 2015 Technical University of Liberec.  All rights reserved.
 * 
 * This program is free software; you can redistribute it and/or modify it under
 * the terms of the GNU General Public License version 3 as published by the
 * Free Software Foundation. (http://www.gnu.org/licenses/gpl-3.0.en.html)
 * 
 * This program is distributed in the hope that it will be useful, but WITHOUT
 * ANY WARRANTY; without even the implied warranty of MERCHANTABILITY or FITNESS
 * FOR A PARTICULAR PURPOSE.  See the GNU General Public License for more details.
 *
 * 
 * @file    time_governor.cc
 * @ingroup application
 * @brief   Basic time management class.
 */

#include  <limits>
#include "system/system.hh"
#include "input/accessors.hh"
#include "time_governor.hh"
#include "time_marks.hh"
#include "unit_si.hh"

/*******************************************************************
 * implementation of TimeGovernor static values and methods
 */

//initialize constant pointer to TimeMarks object
TimeMarks TimeGovernor::time_marks_ = TimeMarks();

//const double TimeGovernor::time_step_lower_bound = numeric_limits<double>::epsilon();

#define MAX_END_TIME 5.0e+17
#define MAX_END_TIME_STR "5.0e+17"

const double TimeGovernor::inf_time =  numeric_limits<double>::infinity();
const double TimeGovernor::max_end_time = MAX_END_TIME; // more then age of universe in seconds.
const double TimeGovernor::time_step_precision = 16*numeric_limits<double>::epsilon();


using namespace Input::Type;


const Tuple & TimeGovernor::get_input_time_type(double lower_bound, double upper_bound)
{
<<<<<<< HEAD
    return Tuple("TimeValue", "Value of Field for independent variable.")
        .declare_key("time", Double(lower_bound, upper_bound), Default::obligatory(),
                                    "Numeric value of time." )
		.declare_key("unit", String(), Default::optional(),
									"Specify unit of an input time value. This value overrides default unit "
									"of equation specified by 'common_time_unit' key of Time Governor.")
=======
    return Tuple("TimeValue", "A time with unit specification.")
        .declare_key("time", Double(lower_bound, upper_bound), Default::obligatory(),
                                    "Numeric value of time." )
		.declare_key("unit", String(), Default::read_time("Common time unit of equation defined in Time Governor"),
									"Specify unit of an input time value.")
>>>>>>> 0bb46381
		.close();
}


const Record & TimeGovernor::get_input_type() {
	return Record("TimeGovernor",
            "Setting of the simulation time. (can be specific to one equation)")
		.allow_auto_conversion("max_dt")
		.declare_key("start_time", TimeGovernor::get_input_time_type(), Default("0.0"),
					"Start time of the simulation.")
		.declare_key("end_time", TimeGovernor::get_input_time_type(), Default(MAX_END_TIME_STR),
					"End time of the simulation. Default value is more then age of universe in seconds.")
<<<<<<< HEAD
		.declare_key("init_dt", TimeGovernor::get_input_time_type(), Default("0.0"),
=======
		.declare_key("init_dt", TimeGovernor::get_input_time_type(0.0), Default("0.0"),
>>>>>>> 0bb46381
				"Initial guess for the time step.\n"
				"Only useful for equations that use adaptive time stepping."
				"If set to 0.0, the time step is determined in fully autonomous"
				" way if the equation supports it.")
		.declare_key("min_dt", TimeGovernor::get_input_time_type(0.0),
				Default::read_time("Machine precision."),
				"Soft lower limit for the time step. Equation using adaptive time stepping can not"
				"suggest smaller time step, but actual time step could be smaller in order to match "
				"prescribed input or output times.")
		.declare_key("max_dt", TimeGovernor::get_input_time_type(0.0),
				Default::read_time("Whole time of the simulation if specified, infinity else."),
				"Hard upper limit for the time step. Actual length of the time step is also limited"
				"by input and output times.")
		.declare_key("common_time_unit", String(), Default("\"s\""),
				"Common time unit of equation. This unit will be used for all time inputs and outputs "
<<<<<<< HEAD
				"within the equation.")
=======
				"within the equation. On inputs can be overwrite for every time definition.\n"
				"Time units are used in following cases:\n"
				"1) Time units of time value keys in: TimeGovernor, FieldDescriptors.\n"
				"   Global definition of unit can be overwrite for every declared time.\n"
				"2) Time units in: \n"
				"   a) input fields: FieldElementwise, FieldInterpolatedP0, FieldFE and FieldTimeFunction\n"
				"   b) time steps definition of OutputTimeSet\n"
				"   Global definition can be overwrite by one unit value for every whole mesh data file or time function.\n"
				"3) Time units in output files: Observe times, balance times, frame times of VTK and GMSH\n"
				"   Global definition can't be overwritten.\n"
				)
>>>>>>> 0bb46381
		.close();
}



/*******************************************************************
 * implementation of TimeUnitConversion
 */

TimeUnitConversion::TimeUnitConversion(std::string user_defined_unit)
<<<<<<< HEAD
=======
: unit_string_(user_defined_unit)
>>>>>>> 0bb46381
{
    coef_ = UnitSI().s().convert_unit_from(user_defined_unit);
}



TimeUnitConversion::TimeUnitConversion()
<<<<<<< HEAD
: coef_(1.0) {}
=======
: coef_(1.0), unit_string_("s") {}
>>>>>>> 0bb46381



double TimeUnitConversion::read_time(Input::Iterator<Input::Tuple> time_it, double default_time) const {
	if (time_it) {
	    double time = time_it->val<double>("time");
	    string time_unit;
		if (time_it->opt_val<string>("unit", time_unit)) {
			return ( time * UnitSI().s().convert_unit_from(time_unit) );
		} else {
			return ( time * coef_ );
		}
	} else {
		ASSERT(default_time!=std::numeric_limits<double>::quiet_NaN()).error("Undefined default time!");
		return default_time;
	}
}



double TimeUnitConversion::read_coef(Input::Iterator<string> unit_it) const {
	if (unit_it) {
		return UnitSI().s().convert_unit_from(*unit_it);
	} else {
		return coef_;
	}
}



/*******************************************************************
 * implementation of TimeStep
 */

TimeStep::TimeStep(double init_time, std::shared_ptr<TimeUnitConversion> time_unit_conversion) :
index_(0),
length_(1.0),
end_(init_time),
time_unit_conversion_(time_unit_conversion)
{}



TimeStep::TimeStep() :
index_(0),
length_(TimeGovernor::inf_time),
end_(-TimeGovernor::inf_time)
{
	time_unit_conversion_ = std::make_shared<TimeUnitConversion>();
}




TimeStep::TimeStep(const TimeStep &other):
index_(other.index_),
length_(other.length_),
end_(other.end_),
time_unit_conversion_(other.time_unit_conversion_)
{}



TimeStep TimeStep::make_next(double new_length) const
{
    return make_next(new_length, this->end_+new_length);
}



TimeStep TimeStep::make_next(double new_lenght, double end_time) const
{
    TimeStep ts;
    ts.index_=this->index_ +1;
    ts.length_=new_lenght;
    ts.end_=end_time;
    ts.time_unit_conversion_=time_unit_conversion_;
    return ts;
}



bool TimeStep::safe_compare(double t1, double t0) const
{
    return t1 >= t0
            - 16*numeric_limits<double>::epsilon()*(1.0+max(abs(t1),abs(t0)));
}



double TimeStep::read_time(Input::Iterator<Input::Tuple> time_it, double default_time) const {
	return time_unit_conversion_->read_time(time_it, default_time);
}



double TimeStep::read_coef(Input::Iterator<string> unit_it) const {
	return time_unit_conversion_->read_coef(unit_it);
}



<<<<<<< HEAD
=======
double TimeStep::get_coef() const {
	return time_unit_conversion_->get_coef();
}



>>>>>>> 0bb46381
ostream& operator<<(ostream& out, const TimeStep& t_step) {
    out << "time: " << t_step.end() << "step: " << t_step.length() << endl;
    return out;
}



/*******************************************************************
 * implementation of TimeGovernor
 */

TimeGovernor::TimeGovernor(const Input::Record &input, TimeMark::Type eq_mark_type)
{
    // use new mark type as default
    if (eq_mark_type == TimeMark::none_type) eq_mark_type = marks().new_mark_type();

    try {

        string common_unit_string=input.val<string>("common_time_unit");
        time_unit_conversion_ = std::make_shared<TimeUnitConversion>(common_unit_string);

        // Get rid of rounding errors.
        double end_time = read_time( input.find<Input::Tuple>("end_time") );
        if (end_time> 0.99*max_end_time) end_time = max_end_time;

        // set permanent limits
    	init_common(read_time( input.find<Input::Tuple>("start_time") ),
    				end_time,
    				eq_mark_type);
        set_permanent_constraint(
            read_time( input.find<Input::Tuple>("min_dt"), min_time_step_),
            read_time( input.find<Input::Tuple>("max_dt"), max_time_step_)
            );

        double init_dt=read_time( input.find<Input::Tuple>("init_dt") );
        if (init_dt > 0.0) {
            // set first time step suggested by user
            //time_step_=min(init_dt, time_step_);
            lower_constraint_=init_dt;
            lower_constraint_message_ = "Initial time step set by user.";
            upper_constraint_=init_dt;
            upper_constraint_message_ = "Initial time step set by user.";
        }


    } catch(ExcTimeGovernorMessage &exc) {
    	exc << input.ei_address();
    	throw;
    }

}

TimeGovernor::TimeGovernor(double init_time, double dt)
{
	time_unit_conversion_ = std::make_shared<TimeUnitConversion>();
	init_common( init_time, inf_time, TimeMark::every_type);
    // fixed time step
    if (dt < time_step_precision)
        THROW(ExcTimeGovernorMessage() << EI_Message("Fixed time step smaller then machine precision. \n") );

    fixed_time_step_=dt;
    is_time_step_fixed_=true;
    time_step_changed_=true;
    end_of_fixed_dt_interval_ = inf_time;

    lower_constraint_=min_time_step_=dt;
    lower_constraint_message_ = "Initial time step set by user.";
    upper_constraint_=max_time_step_=dt;
    upper_constraint_message_ = "Initial time step set by user.";
    
    //time_step_=dt;
}


// steady time governor constructor
TimeGovernor::TimeGovernor(double init_time, TimeMark::Type eq_mark_type)
{
    // use new mark type as default
    if (eq_mark_type == TimeMark::none_type) eq_mark_type = marks().new_mark_type();

    time_unit_conversion_ = std::make_shared<TimeUnitConversion>();
	init_common(init_time, inf_time, eq_mark_type);
	steady_ = true;
}


// common part of constructors
void TimeGovernor::init_common(double init_time, double end_time, TimeMark::Type type)
{

    if (init_time < 0.0) {
		THROW(ExcTimeGovernorMessage()
				<< EI_Message("Start time has to be greater or equal to 0.0\n")

				);
    }

    recent_steps_.set_capacity(size_of_recent_steps_);
    recent_steps_.push_front(TimeStep(init_time, time_unit_conversion_));
    init_time_=init_time;

	if (end_time < init_time) {
		THROW(ExcTimeGovernorMessage()	<< EI_Message("End time must be greater than start time.\n") );
    } else {
        end_time_ = end_time;
    }

    //if (dt == 0.0) {
    	// variable time step
    	fixed_time_step_=0.0;
    	is_time_step_fixed_=false;
    	time_step_changed_=true;
    	end_of_fixed_dt_interval_ = init_time_;

    	min_time_step_=lower_constraint_=time_step_precision;
        lower_constraint_message_ = "Permanent minimal constraing, default, time_step_precision.";
   		max_time_step_=upper_constraint_= end_time - init_time_;
    	upper_constraint_message_ = "Permanent maximal constraint, default, total simulation time.";
    	// choose maximum possible time step
    	//time_step_=max_time_step_;
    /*} else {
    	// fixed time step
    	if (dt < time_step_lower_bound)
    		THROW(ExcTimeGovernorMessage() << EI_Message("Fixed time step smaller then machine precision. \n") );

    	fixed_time_step_=dt;
    	is_time_step_fixed_=true;
    	time_step_changed_=true;
    	end_of_fixed_dt_interval_ = inf_time;

    	upper_constraint_=max_time_step_=dt;
    	lower_constraint_=min_time_step_=dt;
    	time_step_=dt;

    }*/

	eq_mark_type_=type;
	steady_=false;
    time_marks_.add( TimeMark(init_time_, equation_fixed_mark_type()) );
    //if (end_time_ != inf_time)
    time_marks_.add( TimeMark(end_time_, equation_fixed_mark_type()) );
}






void TimeGovernor::set_permanent_constraint( double min_dt, double max_dt)
{
    if (min_dt < time_step_precision) {
		THROW(ExcTimeGovernorMessage()	<< EI_Message("'min_dt' smaller then machine precision.\n") );
    }
    if (max_dt < min_dt) {
		THROW(ExcTimeGovernorMessage()	<< EI_Message("'max_dt' smaller then 'min_dt'.\n") );
    }

    lower_constraint_ = min_time_step_ = max(min_dt, time_step_precision);
    lower_constraint_message_ = "Permanent minimal constraint, custom.";
    upper_constraint_ = max_time_step_ = min(max_dt, end_time_-t());
    upper_constraint_message_ = "Permanent maximal constraint, custom.";
    
}


// int set_constrain - dle nastaveni constraint
// interval - constraint - jako v cmp u Qsortu
// -1 vetsi nez interval (min_dt,max_dt)
// +1 mensi
// 0 OK

int TimeGovernor::set_upper_constraint (double upper, std::string message)
{
    if (upper_constraint_ < upper) {
        //do not change upper_constraint_
        return -1;
    } else
        if (lower_constraint_ > upper) {
            // set upper constraint to the lower constraint
            upper_constraint_ = lower_constraint_;
			upper_constraint_message_ = "Forced lower constraint. " + message;
            return 1;
        } else {
            //change upper_constraint_ to upper
            upper_constraint_ = upper;
            upper_constraint_message_ = message;
            return 0;
        }
}



int TimeGovernor::set_lower_constraint (double lower, std::string message)
{   
    if (upper_constraint_ < lower) {
        // set lower constraint to the upper constraint
        lower_constraint_ = upper_constraint_;
        return -1;
    } else
        if (lower_constraint_ > lower) {
            //do not change lower_constraint_
            return 1;
        } else {
            //change lower_constraint_ to lower
            lower_constraint_ = lower;
	        lower_constraint_message_ = message;
            return 0;
        }
}




double TimeGovernor::fix_dt_until_mark() {
    if (steady_) return 0.0;
    end_of_fixed_dt_interval_=-inf_time; // release previous fixed interval
    fixed_time_step_ = estimate_dt();
    is_time_step_fixed_ = true;    //flag means fixed step has been set since now
    return end_of_fixed_dt_interval_ = time_marks_.next(*this, equation_fixed_mark_type())->time();
}




void TimeGovernor::add_time_marks_grid(double step, TimeMark::Type mark_type) const
{
	if (end_time() == inf_time) {
		THROW(ExcTimeGovernorMessage()
				<< EI_Message("Missing end time for making output grid required by key 'time_step' of the output stream.\n")
			);
	}

	marks().add_time_marks(init_time_, step, end_time(), mark_type | eq_mark_type_);
	// always add start time and end time
	marks().add(TimeMark(init_time_, mark_type | eq_mark_type_));
	marks().add(TimeMark(end_time(), mark_type | eq_mark_type_));
}


bool TimeGovernor::is_current(const TimeMark::Type &mask) const
{
    TimeMark::Type type = equation_mark_type() | mask;
    return time_marks_.current(step(), type) != time_marks_.end(type);
}



double TimeGovernor::estimate_dt() const {
    if (is_end()) return 0.0;
    
    if (this->step().lt(end_of_fixed_dt_interval_))    return fixed_time_step_;

    // jump to the first future fix time
    TimeMarks::iterator fix_time_it = time_marks_.next(*this, equation_fixed_mark_type());
    // compute step to next fix time and apply constraints
    double full_step = fix_time_it->time() - t();

    double step_estimate = min(full_step, upper_constraint_);
    step_estimate = max(step_estimate, lower_constraint_); //these two must be in this order

    if (step_estimate == inf_time) return step_estimate;

    // round the time step to have integer number of steps till next fix time
    // this always selects shorter time step,
    // but allows time step larger then constraint by a number close to machine epsilon
    //
    double n_steps = ceil( full_step / step_estimate - time_step_precision);
    step_estimate = full_step / n_steps;
    
    // try to avoid time_step changes
    if (n_steps > 1 && abs(step_estimate - step().length()) < time_step_precision) {
        step_estimate=step().length();
    }
    
    // if the step estimate gets by rounding lower than lower constraint program will not crash
    // will just output a user warning.
    if (step_estimate < lower_constraint_) {
        DebugOut().fmt("Time step estimate is below the lower constraint of time step. The difference is: {:.16f}.\n",
                lower_constraint_ - step_estimate);
    }
    
    return step_estimate;
}



void TimeGovernor::next_time()
{
    OLD_ASSERT_LE(0.0, t());
    if (is_end()) return;
    

    if (this->step().lt(end_of_fixed_dt_interval_)) {
        // this is done for fixed step
        // make tiny correction of time step in order to avoid big rounding errors
        // tiny correction means that dt_changed 'is NOT changed'
    	if (end_of_fixed_dt_interval_ < inf_time) {
    		fixed_time_step_ = (end_of_fixed_dt_interval_-t()) / round( (end_of_fixed_dt_interval_-t()) / fixed_time_step_ );
    	}

    	recent_steps_.push_front(recent_steps_.front().make_next(fixed_time_step_));


        //checking whether fixed time step has been changed (by fix_dt_until_mark() method) since last time
        if (is_time_step_fixed_)
        {
            is_time_step_fixed_ = false;       
            
            //is true unless new fixed_dt is not equal previous time_step
            time_step_changed_ = (step(-2).length() != step().length());
        }
        else
            time_step_changed_ = false;
    }
    else
    {
        // this is done if end_of_fixed_dt_interval is not set (means it is equal to -infinity)
        double dt=estimate_dt();
        TimeStep step_ = recent_steps_.front().make_next(dt);
        //DebugOut().fmt("step: {}, end: {}\n", step_.length(), step_.end());
        recent_steps_.push_front(step_);
        //DebugOut().fmt("last: {}, new: {}\n",step(-1).length(),step().length());
        time_step_changed_= (step(-2).length() != step().length());
    }

    last_lower_constraint_ = lower_constraint_;
    last_upper_constraint_ = upper_constraint_;
    // refreshing the upper_constraint_
    upper_constraint_ = min(end_time_ - t(), max_time_step_);
    lower_constraint_ = min_time_step_;
    lower_constraint_message_ = "Permanent minimal constraint, in next time.";
    upper_constraint_message_ = "Permanent maximal constraint, in next time.";
}


double TimeGovernor::reduce_timestep(double factor) {
    double prior_dt = dt();
    double new_upper_constraint = factor * dt();

    // Revert time.
//    DebugOut().fmt("tg idx: {}\n", recent_steps_.front().index());
    recent_steps_.pop_front();
//    DebugOut().fmt("tg idx: {}\n", recent_steps_.back().index());
    upper_constraint_ = last_upper_constraint_;
    lower_constraint_ = last_lower_constraint_;

    // Set constraint.
    int current_minus_new = set_upper_constraint(new_upper_constraint, "Reduce time step.");
    if (current_minus_new < 0)
        // current constraint < reduced dt, should not happen
        THROW(ExcMessage() << EI_Message("Internal error."));

    next_time();

    // Return false if we hit lower time step constraint.
    return dt() / prior_dt;
}



const TimeStep &TimeGovernor::step(int index) const {
    unsigned int back_idx;
    if (index < 0) {
        back_idx = static_cast<unsigned int>(-index-1);
    } else {
        back_idx = static_cast<unsigned int>(recent_steps_[0].index() - index);
    }
    if ( back_idx >= recent_steps_.size())
        THROW(ExcMissingTimeStep() << EI_Index(index) << EI_BackIndex(back_idx) << EI_HistorySize(recent_steps_.size()));

    return recent_steps_[back_idx];
}




void TimeGovernor::view(const char *name) const
{
	static char buffer[1024];
#ifdef FLOW123D_DEBUG_MESSAGES
    MessageOut().fmt(
            "TG[{}]:{:06d}    t:{:10.4f}    dt:{:10.6f}    dt_int<{:10.6f},{:10.6f}>    "
            "end_time: {} end_fixed_time: {} type: {:#x}\n",
            name, tlevel(), t(), dt(), lower_constraint_, upper_constraint_,
            end_time_,  end_of_fixed_dt_interval_, eq_mark_type_.bitmap_);

    MessageOut().fmt("Lower time step constraint [{}]: {} \nUpper time step constraint [{}]: {} \n",
            lower_constraint_, lower_constraint_message_.c_str(), 
            upper_constraint_, upper_constraint_message_.c_str() );
#else
    MessageOut().fmt(
            "TG[{}]:{:06d}    t:{:10.4f}    dt:{:10.6f}    dt_int<{:10.6f},{:10.6f}>\n",
            name, tlevel(), t(), dt(), lower_constraint_, upper_constraint_);

	//sprintf(buffer, "TG[%s]:%06d    t:%10.4f    dt:%10.6f    dt_int<%10.6f,%10.6f>\n",
	//            name, tlevel(), t(), dt(), lower_constraint_, upper_constraint_ );
#endif
}



double TimeGovernor::read_time(Input::Iterator<Input::Tuple> time_it, double default_time) const {
	return time_unit_conversion_->read_time(time_it, default_time);
}



double TimeGovernor::read_coef(Input::Iterator<string> unit_it) const {
	return time_unit_conversion_->read_coef(unit_it);
}



<<<<<<< HEAD
=======
double TimeGovernor::get_coef() const {
	return time_unit_conversion_->get_coef();
}



string TimeGovernor::get_unit_string() const {
	return time_unit_conversion_->get_unit_string();
}



>>>>>>> 0bb46381

ostream& operator<<(ostream& out, const TimeGovernor& tg)
{
	static char buffer[1024];
	sprintf(buffer, "\n%06d    t:%10.4f    dt:%10.6f    dt_int<%10.6f,%10.6f>\n",
            tg.tlevel(), tg.t(), tg.dt(), tg.lower_constraint(), tg.upper_constraint());
	return (out << buffer);
}

<|MERGE_RESOLUTION|>--- conflicted
+++ resolved
@@ -45,20 +45,11 @@
 
 const Tuple & TimeGovernor::get_input_time_type(double lower_bound, double upper_bound)
 {
-<<<<<<< HEAD
-    return Tuple("TimeValue", "Value of Field for independent variable.")
-        .declare_key("time", Double(lower_bound, upper_bound), Default::obligatory(),
-                                    "Numeric value of time." )
-		.declare_key("unit", String(), Default::optional(),
-									"Specify unit of an input time value. This value overrides default unit "
-									"of equation specified by 'common_time_unit' key of Time Governor.")
-=======
     return Tuple("TimeValue", "A time with unit specification.")
         .declare_key("time", Double(lower_bound, upper_bound), Default::obligatory(),
                                     "Numeric value of time." )
 		.declare_key("unit", String(), Default::read_time("Common time unit of equation defined in Time Governor"),
 									"Specify unit of an input time value.")
->>>>>>> 0bb46381
 		.close();
 }
 
@@ -71,11 +62,7 @@
 					"Start time of the simulation.")
 		.declare_key("end_time", TimeGovernor::get_input_time_type(), Default(MAX_END_TIME_STR),
 					"End time of the simulation. Default value is more then age of universe in seconds.")
-<<<<<<< HEAD
-		.declare_key("init_dt", TimeGovernor::get_input_time_type(), Default("0.0"),
-=======
 		.declare_key("init_dt", TimeGovernor::get_input_time_type(0.0), Default("0.0"),
->>>>>>> 0bb46381
 				"Initial guess for the time step.\n"
 				"Only useful for equations that use adaptive time stepping."
 				"If set to 0.0, the time step is determined in fully autonomous"
@@ -91,9 +78,6 @@
 				"by input and output times.")
 		.declare_key("common_time_unit", String(), Default("\"s\""),
 				"Common time unit of equation. This unit will be used for all time inputs and outputs "
-<<<<<<< HEAD
-				"within the equation.")
-=======
 				"within the equation. On inputs can be overwrite for every time definition.\n"
 				"Time units are used in following cases:\n"
 				"1) Time units of time value keys in: TimeGovernor, FieldDescriptors.\n"
@@ -105,7 +89,6 @@
 				"3) Time units in output files: Observe times, balance times, frame times of VTK and GMSH\n"
 				"   Global definition can't be overwritten.\n"
 				)
->>>>>>> 0bb46381
 		.close();
 }
 
@@ -116,10 +99,7 @@
  */
 
 TimeUnitConversion::TimeUnitConversion(std::string user_defined_unit)
-<<<<<<< HEAD
-=======
 : unit_string_(user_defined_unit)
->>>>>>> 0bb46381
 {
     coef_ = UnitSI().s().convert_unit_from(user_defined_unit);
 }
@@ -127,11 +107,7 @@
 
 
 TimeUnitConversion::TimeUnitConversion()
-<<<<<<< HEAD
-: coef_(1.0) {}
-=======
 : coef_(1.0), unit_string_("s") {}
->>>>>>> 0bb46381
 
 
 
@@ -234,15 +210,12 @@
 
 
 
-<<<<<<< HEAD
-=======
 double TimeStep::get_coef() const {
 	return time_unit_conversion_->get_coef();
 }
 
 
 
->>>>>>> 0bb46381
 ostream& operator<<(ostream& out, const TimeStep& t_step) {
     out << "time: " << t_step.end() << "step: " << t_step.length() << endl;
     return out;
@@ -656,8 +629,6 @@
 
 
 
-<<<<<<< HEAD
-=======
 double TimeGovernor::get_coef() const {
 	return time_unit_conversion_->get_coef();
 }
@@ -670,7 +641,6 @@
 
 
 
->>>>>>> 0bb46381
 
 ostream& operator<<(ostream& out, const TimeGovernor& tg)
 {

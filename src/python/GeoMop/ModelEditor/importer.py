--- conflicted
+++ resolved
@@ -33,10 +33,7 @@
 
 from meconfig import cfg
 
-<<<<<<< HEAD
-=======
 
->>>>>>> 80d0a585
 if __name__ == "__main__":
     def main():
         """Launches the import cli."""

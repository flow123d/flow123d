--- conflicted
+++ resolved
@@ -1,13 +1,8 @@
 {
 "name": "Main transformation file",
 "description": "Template for creating transformation file",
-<<<<<<< HEAD
 "old_format": "1.8.2",
 "new_format": "2.0.0",
-=======
-"old_format": "1.8.3",
-"new_format": "2.0.0_rc",
->>>>>>> ea967e7f
 "actions":
   [
 

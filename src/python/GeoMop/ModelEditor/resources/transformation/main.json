{
"name": "Main transformation file",
"description": "Template for creating transformation file",
"old_format": "",
"new_format": "",
<<<<<<< HEAD
"actions":[
    { 
      "NAME" : "region to r_set",
      "TODO": "Need to check that target key 'region' is not used.",
      "action": "move-key",
      "parameters": {
        "source_path":"**/input_fields/*/r_set",
        "destination_path":"$1/input_fields/$2/region"
      }
    }           
=======
"actions":
  [
    {
      "NAME": "Rename Steady_MH to SteadyDarcy_MH",
      "action": "rename-type",
      "parameters": {
        "path": "/problem/primary_equation",
        "old_name": "Steady_MH",
        "new_name": "SteadyDarcy_MH"
      }
    },
    {
      "NAME": "Rename Unsteady_MH to UnsteadyDarcy_MH",
      "action": "rename-type",
      "parameters": {
        "path": "/problem/primary_equation",
        "old_name": "Unsteady_MH",
        "new_name": "UnsteadyDarcy_MH"
      }
    },
    {
      "NAME": "Rename Unsteady_LMH to UnsteadyDarcy_LMH",
      "action": "rename-type",
      "parameters": {
        "path": "/problem/primary_equation",
        "old_name": "Unsteady_LMH",
        "new_name": "UnsteadyDarcy_LMH"
      }
    },
    {
      "NAME": "Rename TransportOperatorSplitting to Transport_OS",
      "action": "rename-type",
      "parameters": {
        "path": "/problem/secondary_equation",
        "old_name": "TransportOperatorSplitting",
        "new_name": "Transport_OS"
      }
    },
    {
      "NAME": "Add key transport to Transport_OS",
      "action": "add-key",
      "parameters": {
        "path": "/problem/secondary_equation",
        "key": "transport",
        "parent": "Transport",
        "type": "Convection_FV",
        "type-filter": "TransportOperatorSplitting"
      }
    },
    {
      "NAME": "Move input_fields from Transport_OS to transport",
      "action": "move-key",
      "parameters": {
        "source_path": "/problem/secondary_equation/input_fields",
        "destination_path": "/problem/secondary_equation/transport/input_fields",
        "parent-type-filter": "TransportOperatorSplitting"
      }
    },
    {
      "NAME": "Add key transport to SoluteTransport_DG",
      "action": "add-key",
      "parameters": {
        "path": "/problem/secondary_equation",
        "key": "transport",
        "parent": "Transport",
        "type": "ConvectionDiffusion_DG",
        "type-filter": "SoluteTransport_DG"
      }
    },
    {
      "NAME": "Move input_fields from SoluteTransport_DG to transport",
      "action": "move-key",
      "parameters": {
        "source_path": "/problem/secondary_equation/input_fields",
        "destination_path": "/problem/secondary_equation/transport/input_fields",
        "parent-type-filter": "SoluteTransport_DG"
      }
    },
    {
      "NAME": "Move solver from SoluteTransport_DG to transport",
      "action": "move-key",
      "parameters": {
        "source_path": "/problem/secondary_equation/solver",
        "destination_path": "/problem/secondary_equation/transport/solver",
        "parent-type-filter": "SoluteTransport_DG"
      }
    },
    {
      "NAME": "Move dg_order from SoluteTransport_DG to transport",
      "action": "move-key",
      "parameters": {
        "source_path": "/problem/secondary_equation/dg_order",
        "destination_path": "/problem/secondary_equation/transport/dg_order",
        "parent-type-filter": "SoluteTransport_DG"
      }
    },
    {
      "NAME": "Move dg_variant from SoluteTransport_DG to transport",
      "action": "move-key",
      "parameters": {
        "source_path": "/problem/secondary_equation/dg_variant",
        "destination_path": "/problem/secondary_equation/transport/dg_variant",
        "parent-type-filter": "SoluteTransport_DG"
      }
    },
    {
      "NAME": "Rename SoluteTransport_DG to Transport_OS",
      "action": "rename-type",
      "parameters": {
        "path": "/problem/secondary_equation",
        "old_name": "SoluteTransport_DG",
        "new_name": "Transport_OS"
      }
    }
>>>>>>> 617fc171
  ]
}<|MERGE_RESOLUTION|>--- conflicted
+++ resolved
@@ -3,18 +3,6 @@
 "description": "Template for creating transformation file",
 "old_format": "",
 "new_format": "",
-<<<<<<< HEAD
-"actions":[
-    { 
-      "NAME" : "region to r_set",
-      "TODO": "Need to check that target key 'region' is not used.",
-      "action": "move-key",
-      "parameters": {
-        "source_path":"**/input_fields/*/r_set",
-        "destination_path":"$1/input_fields/$2/region"
-      }
-    }           
-=======
 "actions":
   [
     {
@@ -128,7 +116,15 @@
         "old_name": "SoluteTransport_DG",
         "new_name": "Transport_OS"
       }
-    }
->>>>>>> 617fc171
+    },
+    { 
+      "NAME" : "region to r_set",
+      "TODO": "Need to check that target key 'region' is not used.",
+      "action": "move-key",
+      "parameters": {
+        "source_path":"**/input_fields/*/r_set",
+        "destination_path":"$1/input_fields/$2/region"
+      }
+    }           
   ]
 }
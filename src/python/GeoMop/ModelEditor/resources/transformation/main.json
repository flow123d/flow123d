--- conflicted
+++ resolved
@@ -6,7 +6,15 @@
 "actions":
   [
     {
-<<<<<<< HEAD
+      "NAME": "Add new obligatory key, flow123d_version.",
+      "action": "add-key",
+      "parameters": {
+        "path": "/",
+        "key": "flow123d_version",
+        "value": "1.8.9"  
+      }  
+    },
+    {
         "NAME": "Rename SoluteTransportDG neumann bc to total_flux",
         "action": "change-value",
         "parameters":{
@@ -24,25 +32,6 @@
           "new_value" : "diffusive_flux"
         }          
     },
-    { 
-      "NAME" : "region to r_set",
-      "TODO": "Need to check that target key 'region' is not used.",
-      "action": "move-key",
-      "parameters": {
-        "source_path":"**/input_fields/*/r_set",
-        "destination_path":"$1/input_fields/$2/region"
-      }
-    },  
-=======
-      "NAME": "Add new obligatory key, flow123d_version.",
-      "action": "add-key",
-      "parameters": {
-        "path": "/",
-        "key": "flow123d_version",
-        "value": "1.8.9"  
-      }  
-    },
->>>>>>> b3731d96
     {
       "NAME": "Rename Steady_MH to SteadyDarcy_MH",
       "action": "rename-type",
@@ -172,6 +161,14 @@
         "old_name": "SoluteTransport_DG",
         "new_name": "Transport_OS"
       }
+    },
+    { 
+      "NAME" : "region to r_set",
+      "TODO": "Need to check that target key 'region' is not used.",
+      "action": "move-key",
+      "parameters": {
+        "source_path":"/**/input_fields/*/r_set",
+        "destination_path":"$1/input_fields/$2/region"
     }
   ]
 }
--- conflicted
+++ resolved
@@ -33,10 +33,7 @@
         ac_array = 2
         ac_reducible_to_key = 3
         error = 4
-<<<<<<< HEAD
-=======
         ac_transposition = 5
->>>>>>> 80d0a585
 
     class StructureType(Enum):
         """The type of node in the text structure."""
@@ -310,15 +307,10 @@
             for child in self.children:
                 descendant = child.get_node_at_position(position)
                 if descendant is not None:
-<<<<<<< HEAD
-                    node = descendant
-                    break
-=======
                     if descendant.origin is not DataNode.Origin.ac_transposition or \
                            descendant.parent is not self:
                         node = descendant
                         break
->>>>>>> 80d0a585
         return node
 
 

#!/usr/bin/python
# -*- coding: utf-8 -*-
# author:   Jan Hybs

"""
Module for converting benchmark json reports from project Flow123d into other formats
Package contains:
    class ProfilerJSONDecoder for json parsing
    class ProfilerFormatter setting and conversion
    classes CSVFormatter and SimpleTableFormatter which upon receiving json object returns formatted string
    iface method convert

@url https://github.com/flow123d/flow123d
"""

import os
import io
import json
import datetime
import time
import importlib
from utils.logger import Logger
import collections


class ProfilerJSONDecoder(json.JSONDecoder):
    """Class overriding JSONDecoder which possess default python json decoding method.
    This class decodes given json string and converts values to proper type since everything is represented as string
    Basic conversion are:
        integer
        float
        datetime

    returned object has all values properly typed so
    formatters can make mathematical or other operation without worries
    """
    pass

    def decode(self, json_string):
        """Decodes json_string which is string that is given to json.loads method"""
        default_obj = super(ProfilerJSONDecoder, self).decode(json_string)

        self.intFields = ["file-line", "call-count", "call-count-min", "call-count-max", "call-count-sum"]
        self.floatFields = ["cumul-time", "cumul-time-min", "cumul-time-max", "cumul-time-sum", "percent",
                            "run-duration"]
        self.intFieldsRoot = ["task-size", "run-process-count"]
        self.floatFieldsRoot = ["timer-resolution"]
        self.dateFields = ["run-started-at", "run-finished-at"]

        self.convert_fields(default_obj, self.intFields, int)
        self.convert_fields(default_obj, self.floatFields, float)
        self.convert_fields(default_obj, self.intFieldsRoot, int, False)
        self.convert_fields(default_obj, self.floatFieldsRoot, float, False)
        self.convert_fields(default_obj, self.dateFields, self.parse_date, False)

        return default_obj

    def default_serializer(self, obj):
        """Default JSON serializer."""
        if isinstance(obj, datetime.datetime):
            return obj.strftime("%m/%d/%y %H:%M:%S")
        return str(obj)

    def parse_date(self, str):
        """Default parsing method for date"""
        return datetime.datetime.strptime(str, "%m/%d/%y %H:%M:%S")

    def convert_fields(self, obj, fields, fun, rec=True):
        """Recursive value type conversion"""
        for field in fields:
            for prop in obj:
                if prop == field:
                    obj[prop] = fun(obj[prop])
        if rec:
            try:
                for child in obj["children"]:
                    self.convert_fields(child, fields, fun)
            except:
                pass
            

def get_formater_instance(cls, styles=[]):
    """Method returns class instance upon given name in profiler.formatters.* ns"""
    module = importlib.import_module("profiler.formatters." + cls)
    class_ = getattr(module, cls)
    instance = class_()

    styles = [value.replace('\\n', '\n').replace('\\t', '\t').replace('\\r', '\r') for value in styles]
    styles = dict(item.split(":", 1) for item in styles)
    instance.set_styles(styles)
    return instance


def list_formatters():
    """Method return list of all available formatters.
    Formatter is every class in profiler.formatters.* ns which possesses method format
    """
    result = []
    import pkgutil

    for module_loader, name, ispkg in pkgutil.iter_modules(['formatters']):
        try:
<<<<<<< HEAD
            with open(json_location, 'r', encoding='utf-8') as fp:
                json_data = json.load(fp, cls=ProfilerJSONDecoder)
=======
            module = importlib.import_module("formatters." + name)
            class_ = getattr(module, name)
            if getattr(class_, 'format') is not None and isinstance(getattr(class_, 'format'), collections.Callable):
                result.append(name)
        except:
            pass
    return result
>>>>>>> 8a8b8de2



def convert(json_location, output_file, formatter, styles=[]):
    """
    Simple iface method for c api
    - it never fails, just tries to log operations and exceptions
    - retries in order to deal with some communication delays
    """
    fmt = get_formater_instance(formatter, styles)
    
    # 
    timeout = 2
    end_time = time.time() + timeout
    n_tries = 0
    while time.time() < end_time and n_tries < 2:
        try:
            with open(json_location, 'r') as f_in:
                json_data = json.load(f_in, encoding="utf-8", cls=ProfilerJSONDecoder)
            Logger.instance().info('File "%s" read', json_location)
            output = fmt.format(json_data)
            with open(output_file, "w") as fp:
                fp.write(output)
            Logger.instance().info('File "%s" generated', output_file)
            return True
        except FileExistsError as e:
            Logger.instance().exception(r"Can not open the file: {json_location}. Waiting.")
            time.sleep(0.2)
            continue
        except Exception as e:
            Logger.instance().exception("Error in profiler JSON. Retrying.", e)
            n_tries += 1
            continue
        break
    Logger.instance().error("Unable to format the profiler output.")
    print(Logger.instance().get_memory_stream())
    return False<|MERGE_RESOLUTION|>--- conflicted
+++ resolved
@@ -100,10 +100,6 @@
 
     for module_loader, name, ispkg in pkgutil.iter_modules(['formatters']):
         try:
-<<<<<<< HEAD
-            with open(json_location, 'r', encoding='utf-8') as fp:
-                json_data = json.load(fp, cls=ProfilerJSONDecoder)
-=======
             module = importlib.import_module("formatters." + name)
             class_ = getattr(module, name)
             if getattr(class_, 'format') is not None and isinstance(getattr(class_, 'format'), collections.Callable):
@@ -111,7 +107,6 @@
         except:
             pass
     return result
->>>>>>> 8a8b8de2
 
 
 
@@ -129,8 +124,8 @@
     n_tries = 0
     while time.time() < end_time and n_tries < 2:
         try:
-            with open(json_location, 'r') as f_in:
-                json_data = json.load(f_in, encoding="utf-8", cls=ProfilerJSONDecoder)
+            with open(json_location, 'r', encoding='utf-8') as f_in:
+                json_data = json.load(f_in, cls=ProfilerJSONDecoder)
             Logger.instance().info('File "%s" read', json_location)
             output = fmt.format(json_data)
             with open(output_file, "w") as fp:

/*!
 *
 * Copyright (C) 2007 Technical University of Liberec.  All rights reserved.
 *
 * Please make a following refer to Flow123d on your project site if you use the program for any purpose,
 * especially for academic research:
 * Flow123d, Research Centre: Advanced Remedial Technologies, Technical University of Liberec, Czech Republic
 *
 * This program is free software; you can redistribute it and/or modify it under the terms
 * of the GNU General Public License version 3 as published by the Free Software Foundation.
 *
 * This program is distributed in the hope that it will be useful, but WITHOUT ANY WARRANTY;
 * without even the implied warranty of MERCHANTABILITY or FITNESS FOR A PARTICULAR PURPOSE.
 * See the GNU General Public License for more details.
 *
 * You should have received a copy of the GNU General Public License along with this program; if not,
 * write to the Free Software Foundation, Inc., 59 Temple Place - Suite 330, Boston, MA 021110-1307, USA.
 *
 *
 * $Id$
 * $Revision$
 * $LastChangedBy$
 * $LastChangedDate$
 *
 * @file
 * @brief Functions for exporting some input files into output formats.
 * @ingroup io
 *
 * Should be replaced by unified output classes
 *
 */

<<<<<<< HEAD
=======

>>>>>>> b7ea97cb
#include "transport.h"

#include "system/system.hh"
#include "xio.h"
#include "io/output.h"
#include "system/math_fce.h"
#include "mesh/mesh.h"
#include "mesh/boundaries.h"
#include "convert.h"

#include "mesh/neighbours.h"

static void output_convert_to_pos_source(struct Problem *problem);
static void output_convert_to_pos_bcd(struct Problem *problem);
static void output_convert_to_pos_material(struct Problem *problem);
static void output_convert_to_pos_concentration(struct Problem *problem);
static void output_convert_to_pos_transport_bcd(struct Problem *problem);
/*
static void output_transport_convert(struct Problem *problem);
static void write_transport_ascii_data(FILE *out, struct Problem *problem, struct TNode **nodes, struct TElement **elements, int time_steps, int ph);
static void write_transport_binary_data(FILE *out, struct Problem *problem, struct TNode **nodes, struct TElement **elements, int time_steps, int ph);
*/

//=============================================================================
// OUTPUT ROUTINE FOR CONVERTING TO POS
//=============================================================================
void output_convert_to_pos(struct Problem *problem)
{
    F_ENTRY;

    ASSERT(!( problem == NULL ),"NULL as argument of function output_convert_to_pos()\n");
    if( OptGetBool("Output", "Write_output_file", "no") == false )
        return;
    if (ConstantDB::getInstance()->getChar("Sources_fname") != NULL)
            output_convert_to_pos_source(problem);
    output_convert_to_pos_bcd(problem);
    output_convert_to_pos_material(problem);
    /*
    if (OptGetBool("Transport", "Transport_on", "no") == true)
    {
            if (ConstantDB::getInstance()->getChar("Concentration_fname") != NULL)
                    output_convert_to_pos_concentration(problem);
            if (ConstantDB::getInstance()->getChar("Transport_bcd_fname") != NULL)
                    output_convert_to_pos_transport_bcd(problem);
    }*/
}
//=============================================================================
// OUTPUT ROUTINE FOR CONVERTING SOURCES TO POS
//=============================================================================
void output_convert_to_pos_source(struct Problem *problem)
{
  Mesh* mesh = (Mesh*) ConstantDB::getInstance()->getObject(MESH::MAIN_INSTANCE);

  FILE *out;
  int li;
  char* filename = (char*)ConstantDB::getInstance()->getChar("Sources_fname");
  char dbl_fmt[ 16 ];
  ElementIter elm;
  Node *nod;

  F_ENTRY;

  ASSERT(!( problem == NULL ),"NULL as argument of function output_convert_to_pos_source()\n");
  sprintf( dbl_fmt, "%%.%dg ", ConstantDB::getInstance()->getInt("Out_digit"));
  strcat(filename,".pos");
  out = xfopen( filename, "wt" );
  xfprintf( out, "View \"%s - sources\" {\n", OptGetStr("Global", "Description", "No description.") );
  FOR_ELEMENTS(elm)
  {
    switch( elm->type ) {
      case LINE:
        xfprintf( out, "SL (" );
      break;
      case TRIANGLE:
        xfprintf( out, "ST (" );
      break;
      case TETRAHEDRON:
        xfprintf( out, "SS (" );
      break;
    }
    for( li = 0; li < elm->n_nodes; li++ ) {
      nod = elm->node[ li ];
      xfprintf( out, dbl_fmt, nod->getX() );
      xfprintf( out, ", " );
      xfprintf( out, dbl_fmt, nod->getY() );
      xfprintf( out, ", " );
      xfprintf( out, dbl_fmt, nod->getZ() );
      if( li == elm->n_nodes - 1 )
        xfprintf( out, ") {" );
      else
        xfprintf( out, ", " );
    }
    for( li = 0; li < elm->n_nodes; li++ ) {
        xfprintf( out, dbl_fmt, 0.0);
      if( li == elm->n_nodes - 1 )
        xfprintf( out, "};\n" );
      else
        xfprintf( out, ", " );
    }
  }
  xfprintf( out, "};\n" );
  xfclose(out);
}
//=============================================================================
// OUTPUT ROUTINE FOR CONVERTING BCDs TO POS
//=============================================================================
void output_convert_to_pos_bcd(struct Problem *problem)
{
  Mesh* mesh = (Mesh*) ConstantDB::getInstance()->getObject(MESH::MAIN_INSTANCE);

  const int bcd_types[] = {DIRICHLET,NEUMANN,NEWTON,NEWTON};
  const char *bcd_names[] = {"Dirichlet","Neumann","Newton P","Newton Sigma"};
  FILE *out;
  int li,j,test;
  // Opravdu je to output - meni se na .pos
  std::string filename = IONameHandler::get_instance()->get_output_file_name(OptGetStr( "Input", "Boundary", "\\" ));
  char dbl_fmt[ 16 ];
  ElementIter elm;
  Node* nod;
  struct Boundary *bcd;

  F_ENTRY;

  ASSERT(!( problem == NULL ),"NULL as argument of function output_convert_to_pos_bcd()\n");
  sprintf( dbl_fmt, "%%.%dg ", ConstantDB::getInstance()->getInt("Out_digit"));
  const std::string& file = filename + ".pos";
  out = xfopen( file, "wt" );
  xfprintf( out, "View \"%s - mesh\" {\n", OptGetStr("Global", "Description", "No description.") );
  FOR_ELEMENTS(elm)
  {
    switch( elm->type ) {
      case LINE:
        xfprintf( out, "SL (" );
      break;
      case TRIANGLE:
        xfprintf( out, "ST (" );
      break;
      case TETRAHEDRON:
        xfprintf( out, "SS (" );
      break;
    }
    for( li = 0; li < elm->n_nodes; li++ ) {
      nod = elm->node[ li ];
      xfprintf( out, dbl_fmt, nod->getX() );
      xfprintf( out, ", " );
      xfprintf( out, dbl_fmt, nod->getY() );
      xfprintf( out, ", " );
      xfprintf( out, dbl_fmt, nod->getZ() );
      if( li == elm->n_nodes - 1 )
        xfprintf( out, ") {" );
      else
        xfprintf( out, ", " );
    }
    for( li = 0; li < elm->n_nodes; li++ ) {
      xfprintf( out, dbl_fmt, 0.0);
      if( li == elm->n_nodes - 1 )
        xfprintf( out, "};\n" );
      else
        xfprintf( out, ", " );
    }
  }
  xfprintf( out, "};\n" );
  for (j = 0;j < 4; j++)
  {
    test = false;
    FOR_BOUNDARIES(bcd)
      if (bcd->type == bcd_types[ j ])
      {
        test = true;
        break;
      }
    if (test == false)
      continue;
    xfprintf( out, "View \"%s - bcd %s\" {\n", OptGetStr("Global", "Description", "No description."), bcd_names[j] );
    FOR_BOUNDARIES(bcd)
    {
      if (bcd->type != bcd_types[ j ]){
        continue;
      }
      switch( bcd->side->shape ) {
        case xPOINT:
            xfprintf( out, "SP (" );
        break;
        case LINE:
            xfprintf( out, "SL (" );
        break;
        case TRIANGLE:
            xfprintf( out, "ST (" );
        break;
      }
      for( li = 0; li < bcd->side->n_nodes; li++ ) {
        nod = bcd->side->node[ li ];
        xfprintf( out, dbl_fmt, nod->getX() );
        xfprintf( out, ", " );
        xfprintf( out, dbl_fmt, nod->getY() );
        xfprintf( out, ", " );
        xfprintf( out, dbl_fmt, nod->getZ() );
        if( li == bcd->side->n_nodes - 1 )
          xfprintf( out, ") {" );
        else
          xfprintf( out, ", " );
      }
      for( li = 0; li < bcd->side->n_nodes; li++ ) {
        switch (bcd->type)
        {
          case DIRICHLET: xfprintf( out, dbl_fmt, bcd->scalar);break;
          case NEUMANN: xfprintf( out, dbl_fmt, bcd->flux);break;
          case NEWTON:
            switch (j)
            {
              case 2: xfprintf( out, dbl_fmt, bcd->scalar);break;
              case 3: xfprintf( out, dbl_fmt, bcd->sigma);break;
            }
          break;
        }
        if( li == bcd->side->n_nodes - 1 )
          xfprintf( out, "};\n" );
        else
          xfprintf( out, ", " );
      }
    }
    xfprintf( out, "};\n" );
  }
  xfclose(out);
}
//=============================================================================
// OUTPUT ROUTINE FOR CONVERTING MATERIALS TO POS
//=============================================================================
void output_convert_to_pos_material(struct Problem *problem)
{
  Mesh* mesh = (Mesh*) ConstantDB::getInstance()->getObject(MESH::MAIN_INSTANCE);

  FILE* out;
  int li;
  char* filename = (char*)ConstantDB::getInstance()->getChar("Material_fname");
  char dbl_fmt[ 16 ];
  char int_fmt[ 16 ];
  ElementIter elm;
  Node* nod;

  F_ENTRY;

  sprintf( dbl_fmt, "%%.%dg ", ConstantDB::getInstance()->getInt("Out_digit"));
 // sprintf( int_fmt, "%%d ", problem->out_digit );
  sprintf( int_fmt, "%d ", ConstantDB::getInstance()->getInt("Out_digit"));
  strcat( filename, ".pos" );
  out = xfopen( filename, "wt" );
  xfprintf( out, "View \"%s - materials\" {\n", OptGetStr("Global", "Description", "No description.") );
  FOR_ELEMENTS(elm)
  {
    switch( elm->type ) {
      case LINE:
        xfprintf( out, "SL (" );
      break;
      case TRIANGLE:
        xfprintf( out, "ST (" );
      break;
      case TETRAHEDRON:
        xfprintf( out, "SS (" );
      break;
    }
    for( li = 0; li < elm->n_nodes; li++ ) {
      nod = elm->node[ li ];
      xfprintf( out, dbl_fmt, nod->getX() );
      xfprintf( out, ", " );
      xfprintf( out, dbl_fmt, nod->getY() );
      xfprintf( out, ", " );
      xfprintf( out, dbl_fmt, nod->getZ() );
      if( li == elm->n_nodes - 1 )
        xfprintf( out, ") {" );
      else
        xfprintf( out, ", " );
    }
    for( li = 0; li < elm->n_nodes; li++ ) {
      xfprintf( out, int_fmt, elm->mid );
      if( li == elm->n_nodes - 1 )
        xfprintf( out, "};\n" );
      else
        xfprintf( out, ", " );
    }
  }
  xfprintf( out, "};\n" );
  xfclose(out);
}
//=============================================================================
// OUTPUT ROUTINE FOR CONVERTING CONCENTRATIONS TO POS
//=============================================================================
/*
void output_convert_to_pos_concentration(struct Problem *problem)
{
  Mesh* mesh = (Mesh*) ConstantDB::getInstance()->getObject(MESH::MAIN_INSTANCE);

  FILE *out;
  int li;
  char* filename = (char*)ConstantDB::getInstance()->getChar("Concentration_fname");
  char dbl_fmt[ 16 ];
  ElementIter elm;
  Node* nod;

  F_ENTRY;

  sprintf( dbl_fmt, "%%.%dg ", ConstantDB::getInstance()->getInt("Out_digit"));
  strcat(filename,".pos");
  out = xfopen( filename, "wt" );
  xfprintf( out, "View \"%s - Concentrations\" {\n", OptGetStr("Global", "Description", "No description.") );
  FOR_ELEMENTS(elm)
  {
    switch( elm->type ) {
      case LINE:
        xfprintf( out, "SL (" );
      break;
      case TRIANGLE:
        xfprintf( out, "ST (" );
      break;
      case TETRAHEDRON:
        xfprintf( out, "SS (" );
      break;
    }
    for( li = 0; li < elm->n_nodes; li++ ) {
      nod = elm->node[ li ];
      xfprintf( out, dbl_fmt, nod->getX() );
      xfprintf( out, ", " );
      xfprintf( out, dbl_fmt, nod->getY() );
      xfprintf( out, ", " );
      xfprintf( out, dbl_fmt, nod->getZ() );
      if( li == elm->n_nodes - 1 )
        xfprintf( out, ") {" );
      else
        xfprintf( out, ", " );
    }
    for( li = 0; li < elm->n_nodes; li++ ) {
      if (elm->start_conc != NULL)
        xfprintf( out, dbl_fmt, elm->start_conc->conc);
      else
        xfprintf( out, dbl_fmt, 0.0);
      if( li == elm->n_nodes - 1 )
        xfprintf( out, "};\n" );
      else
        xfprintf( out, ", " );
    }
  }
  xfprintf( out, "};\n" );
  xfclose(out);
}
//=============================================================================
// OUTPUT ROUTINE FOR CONVERTING TRANSPORT_BCDs TO POS
//=============================================================================
void output_convert_to_pos_transport_bcd(struct Problem *problem)
{
  Mesh* mesh = (Mesh*) ConstantDB::getInstance()->getObject(MESH::MAIN_INSTANCE);

  FILE *out;
  int li;
  char *filename = (char*)ConstantDB::getInstance()->getChar("Transport_bcd_fname");
  char dbl_fmt[ 16 ];
  ElementIter elm;
  Node* nod;
  struct Boundary *bcd;

  F_ENTRY;

  sprintf( dbl_fmt, "%%.%dg ", ConstantDB::getInstance()->getInt("Out_digit"));
  strcat(filename,".pos");
  out = xfopen( filename, "wt" );
  xfprintf( out, "View \"%s - Mesh\" {\n", OptGetStr("Global", "Description", "No description.") );
  FOR_ELEMENTS(elm)
  {
    switch( elm->type ) {
      case LINE:
        xfprintf( out, "SL (" );
      break;
      case TRIANGLE:
        xfprintf( out, "ST (" );
      break;
      case TETRAHEDRON:
        xfprintf( out, "SS (" );
      break;
    }
    for( li = 0; li < elm->n_nodes; li++ ) {
      nod = elm->node[ li ];
      xfprintf( out, dbl_fmt, nod->getX() );
      xfprintf( out, ", " );
      xfprintf( out, dbl_fmt, nod->getY() );
      xfprintf( out, ", " );
      xfprintf( out, dbl_fmt, nod->getZ() );
      if( li == elm->n_nodes - 1 )
        xfprintf( out, ") {" );
      else
        xfprintf( out, ", " );
    }
    for( li = 0; li < elm->n_nodes; li++ ) {
      xfprintf( out, dbl_fmt, 0.0);
      if( li == elm->n_nodes - 1 )
        xfprintf( out, "};\n" );
      else
        xfprintf( out, ", " );
    }
  }
  xfprintf( out, "};\n" );
  xfprintf( out, "View \"%s - Transport Boundary Conditions\" {\n", OptGetStr("Global", "Description", "No description.") );
  FOR_BOUNDARIES(bcd)
  {
    switch( bcd->side->shape ) {
      case xPOINT:
        xfprintf( out, "SP (" );
      break;
      case LINE:
        xfprintf( out, "SL (" );
      break;
      case TRIANGLE:
        xfprintf( out, "ST (" );
      break;
    }
    for( li = 0; li < bcd->side->n_nodes; li++ ) {
      nod = bcd->side->node[ li ];
      xfprintf( out, dbl_fmt, nod->getX() );
      xfprintf( out, ", " );
      xfprintf( out, dbl_fmt, nod->getY() );
      xfprintf( out, ", " );
      xfprintf( out, dbl_fmt, nod->getZ() );
      if( li == bcd->side->n_nodes - 1 )
        xfprintf( out, ") {" );
      else
        xfprintf( out, ", " );
    }
    for( li = 0; li < bcd->side->n_nodes; li++ ) {
      xfprintf( out, dbl_fmt, bcd->transport_bcd->conc);
      if( li == bcd->side->n_nodes - 1 )
        xfprintf( out, "};\n" );
      else
        xfprintf( out, ", " );
    }
  }
  xfprintf( out, "};\n" );
  xfclose(out);
}*/

// folowing function seems to be completly WRONG by desing and implementation
// - no need to recreate whole Element and Node structures HERE
// - wrong allocation
//
#if 0

//==============================================================================
//      OUTPUT FLOW CONVERT
//==============================================================================
void output_convert(struct Problem *problem){
    /*    struct TNode{
                double *scalar;
        };
        struct TElement{
                double *scalar;
                double **vector;
        };  */
        Mesh* mesh;
        ElementIter ele;
        Node* nod;
        struct Node *nodes;
        struct TElement *elements;
        FILE *out,*in;
    char dbl_fmt[ 16 ];
        char filenamei[255];
        char filenameo[255];
        char line[LINE_SIZE];
        int li,time_steps,j,id,k,ci;
        double value;
        bool found;

        F_ENTRY;

        mesh = problem->mesh;
      //  nodes = (struct TNode**)xmalloc(sizeof(struct TNode*));
      //  elements = (struct TElement**)xmalloc(sizeof(struct TElement*));
    sprintf( dbl_fmt, "%%.%dg ", problem->out_digit );
        sprintf( filenameo,"%s",problem->out_fname);
        sprintf( filenamei,"%s.tmp",problem->out_fname);
        out = xfopen( filenameo, "wt" );
        in = xfopen( filenamei, "rt" );

        found=skip_to(in, "VALUES");
        ASSERT(found, "Can not find section: VALUES\n");

    // find number of time steps
        time_steps = 0;
        while(skip_to(in, "Time"))
            time_steps++;

        nodes = (struct Node *)xmalloc((mesh->max_nod_id + 1)* sizeof(struct Node));
        elements = (struct TElement *)xmalloc((mesh->max_elm_id + 1)* sizeof(struct TElement));

    // allocate and initialize tmp nodes scalar
        for (li = 0; li <= mesh->max_nod_id; li++){
                nodes[li].scalar = (double *)xmalloc(time_steps* sizeof(double));
                for (j = 0; j < time_steps; j++)
                        nodes[li].scalar[j] = 0;
        }


    // allocate and initialize tmp element scalar & vector
        for (li = 0; li <= mesh->max_elm_id; li++){
                elements[li].scalar = (double *)xmalloc( time_steps * sizeof(double));
                elements[li].vector = (double **)xmalloc(3 * sizeof(double*));
        for( ci = 0; ci < 3; ci++ )
            elements[li].vector[ci] = (double *)xmalloc(time_steps * sizeof(double));
                for (j = 0; j < time_steps; j++)
                {
                        elements[li].scalar[j] = 0;
                for( ci = 0; ci < 3; ci++ )
                                elements[li].vector[ci][j] = 0;
                }
        }

    // now read values for nodes
        xfclose(in);
        in = xfopen( filenamei, "rt" );
        found=skip_to(in, "VALUES");
        ASSERT(found, "Can not find section: VALUES\n");

        j = 0;
        while(skip_to(in, "Nodes")){
                for (li = 0; li < mesh->n_nodes; li++){
                        xfgets( line, LINE_SIZE - 2, in );
                        id = atoi( xstrtok( line) );
                        value = atof ( xstrtok( NULL) );
                        nodes[id].scalar[j] = value;
                }
        j++;
        }

    // end of TMP file reading
    // read values for elements
        xfclose(in);
        in = xfopen( filenamei, "rt" );
        found=skip_to(in, "VALUES");
        ASSERT(found, "Can not find section: VALUES\n");

        j = 0;
        while(skip_to(in, "Elements")){
                for (li = 0; li < mesh->n_elements(); li++){
                        xfgets( line, LINE_SIZE - 2, in );
                        id = atoi( xstrtok( line) );
                        value = atof ( xstrtok( NULL) );
                        elements[id].scalar[j] = value;
                        for( ci = 0; ci < 3; ci++ ) {
                                value = atof ( xstrtok( NULL) );
                                elements[id].vector[ci][j] = value;
                        }
                }
                j++;
        }




        write_ascii_header(problem,out);

        for( k = 0; k < 4; k++){  // p node, p element, pz element, u element
        switch(k){
                  case 0:
                        xfprintf( out, "View \"%s - p\" {\n", problem->description );
                        break;
                  case 1:
                        xfprintf( out, "View \"%s - pc\" {\n", problem->description );
                        break;
                  case 2:
                        xfprintf( out, "View \"%s - pz\" {\n", problem->description );
                        break;
                  case 3:
                        xfprintf( out, "View \"%s - u\" {\n", problem->description );
                        break; }


        if(k != 3)
        {
        FOR_ELEMENTS( ele ){
            switch( ele->type ) {
                case LINE:
                    xfprintf( out, "SL (" );
                    break;
                case TRIANGLE:
                    xfprintf( out, "ST (" );
                    break;
                case TETRAHEDRON:
                    xfprintf( out, "SS (" );
                    break;
                        }
            for( li = 0; li < ele->n_nodes; li++ ) {
                nod = ele->node[ li ];
                xfprintf( out, dbl_fmt, nod->x );
                xfprintf( out, ", " );
                xfprintf( out, dbl_fmt, nod->y );
                xfprintf( out, ", " );
                xfprintf( out, dbl_fmt, nod->z );
                if( li == ele->n_nodes - 1 )
                    xfprintf( out, ") {" );
                else
                    xfprintf( out, ", " );
            }

            for( li = 0; li < time_steps; li++ ) {
                        for(j = 0; j < ele->n_nodes; j++){
                switch(k){
                  case 0:
                        nod = ele->node[ j ];
                        xfprintf( out, dbl_fmt,nodes[nod->id].scalar[li]);
                        break;
                  case 1:
                        xfprintf( out, dbl_fmt,elements[ele->id].scalar[li]);
                        break;
                  case 2:
                        xfprintf( out, dbl_fmt,elements[ele->id].scalar[li] + ele->centre[2]);
                        break;
                  }
                        if( li == time_steps - 1 && j == ele->n_nodes - 1)
                        xfprintf( out, "};\n" );
                                else
                                xfprintf( out, ", " );
                        }
            }


        } // for elements
        } // end if k != 3
        else

        FOR_ELEMENTS( ele ){
                xfprintf( out, "VP (" );
        xfprintf( out, dbl_fmt, ele->centre[ 0 ] );
        xfprintf( out, ", " );
        xfprintf( out, dbl_fmt, ele->centre[ 1 ] );
        xfprintf( out, ", " );
        xfprintf( out, dbl_fmt, ele->centre[ 2 ] );
                xfprintf( out, ") {" );
                for( li = 0; li < time_steps; li++ ){
                xfprintf( out, dbl_fmt, elements[ele->id].vector[ 0 ][li] );
        xfprintf( out, ", " );
        xfprintf( out, dbl_fmt, elements[ele->id].vector[ 1 ][li] );
        xfprintf( out, ", " );
        xfprintf( out, dbl_fmt, elements[ele->id].vector[ 2 ][li] );
                if( li == time_steps - 1)
                        xfprintf( out, "};\n" );
                else
                        xfprintf( out, ", " );
                }
                }
        xfprintf( out, "};\n" );
        } //p node, p element, pz element, u element

        xfclose(in);
        xfclose(out);
        xfree(nodes);
        xfree(elements);

}
#endif

#if 0
//==============================================================================
//      WRITE TRANSPORT ASCII DATA TO THE POS FILE
//==============================================================================
static void write_transport_ascii_data(FILE *out, struct Problem *problem, struct Node **nodes, struct TElement **elements, int time_steps, int ph)
{
        int k,sbi,li,j,n_subst;
        Mesh* mesh;
        ElementIter ele;
        Node* nod;
        char dbl_fmt[ 16 ];
        double norm,vconc[3];

        n_subst = problem->transport->n_substances;
        mesh = problem->mesh;
        sprintf( dbl_fmt, "%%.%dg ", problem->out_digit );

        write_ascii_header(problem, out); // header in POS for user view

        for( k = 0; k < 2; k++){  // nodes and elements
    for( sbi = 0; sbi < n_subst; sbi++ ) {

                xfprintf( out, "View \"Concentration in %s of %s\" {\n",
                (k == 0) ? "node" : "element",problem->transport->substance_name[ sbi ] );


        FOR_ELEMENTS( ele ){
            switch( ele->type ) {
                case LINE:
                    xfprintf( out, "SL (" );
                    break;
                case TRIANGLE:
                    xfprintf( out, "ST (" );
                    break;
                case TETRAHEDRON:
                    xfprintf( out, "SS (" );
                    break;
                        }
                FOR_ELEMENT_NODES(ele,li){
                nod = ele->node[ li ];
                xfprintf( out, dbl_fmt, nod->x );
                xfprintf( out, ", " );
                xfprintf( out, dbl_fmt, nod->y );
                xfprintf( out, ", " );
                xfprintf( out, dbl_fmt, nod->z );
                if( li == ele->n_nodes - 1 )
                    xfprintf( out, ") {" );
                else
                    xfprintf( out, ", " );
            }

            for( li = 0; li < time_steps; li++ ) {
                        FOR_ELEMENT_NODES(ele,j){
                switch(k){
                  case 0:
                        nod = ele->node[ j ];
                        xfprintf( out, dbl_fmt,nodes[ph][nod->id].conc[sbi][li]);
                        break;
                  case 1:
                        xfprintf( out, dbl_fmt,elements[ph][ele->id].conc[sbi][li]);
                        break;
                  }
                        if( li == time_steps - 1 && j == ele->n_nodes - 1)
                        xfprintf( out, "};\n" );
                                else
                                xfprintf( out, ", " );
                        }
            }

        } // END FOR_ELEMENTS
        xfprintf( out, "};\n" );

       // CONC VECTOR IN MOBILE ZONE FOR STEADY SATURATED PROBEM
        if((ph == 0) & (k == 1) & (problem->type == STEADY_SATURATED)){
       xfprintf( out, "View \"Concentration vector of %s\" {\n",
            problem->transport->substance_name[ sbi ] );
         FOR_ELEMENTS( ele ){
                xfprintf( out, "VP (" );
        xfprintf( out, dbl_fmt, ele->centre[ 0 ] );
        xfprintf( out, ", " );
        xfprintf( out, dbl_fmt, ele->centre[ 1 ] );
        xfprintf( out, ", " );
        xfprintf( out, dbl_fmt, ele->centre[ 2 ] );
                xfprintf( out, ") {" );
                norm = vector_length(ele->vector);
                if(norm > 0){
                        vconc[0] = ele->vector[0]/norm; vconc[1] = ele->vector[1]/norm; vconc[2] = ele->vector[2]/norm;
                        }
                else
                        scale_vector(vconc,0);
                for( li = 0; li < time_steps; li++ ){
                xfprintf( out, dbl_fmt, elements[ph][ele->id].conc[sbi][li] * vconc[0]);
        xfprintf( out, ", " );
        xfprintf( out, dbl_fmt, elements[ph][ele->id].conc[sbi][li] * vconc[1]);
        xfprintf( out, ", " );
        xfprintf( out, dbl_fmt, elements[ph][ele->id].conc[sbi][li] * vconc[2]);
                if( li == time_steps - 1)
                        xfprintf( out, "};\n" );
                else
                        xfprintf( out, ", " );
                }
                }
        xfprintf( out, "};\n" );
        }
       // END CONC VECTOR
    } // end for substances
        } // end nodes and elements


}
//==============================================================================
//      WRITE TRANSPORT BINARY DATA TO THE POS FILE
//==============================================================================
static void write_transport_binary_data(FILE *out, struct Problem *problem, struct Node **nodes, struct TElement **elements, int time_steps, int ph)
{
        int k,sbi,i,li,j,n_subst;
        double ts;
        Mesh* mesh;
        ElementIter ele;
        int one = 1;
        double norm,vconc[3],vconct[3];

        n_subst = problem->transport->n_substances;
        mesh = problem->mesh;

        xfprintf(out, "$PostFormat\n");
        xfprintf(out, "%g %d %d\n", 1.4, 1, sizeof(double));
        xfprintf(out, "$EndPostFormat\n");

        for( k = 0; k < 2; k++){  // nodes and elements
            for( sbi = 0; sbi < n_subst; sbi++ ) {
                        xfprintf( out, "$View\nConcentration^in^%s^of^%s ",
            (k == 0) ? "node" : "element",problem->transport->substance_name[ sbi ] );
        //uprava
       // mesh->n_tetrahedras = 0;
        xfprintf(out, "%d 0 0 0 %d 0 0 %d 0 0 0 0 0 %d 0 0 0 0 0 0 0 0 0 0 0 0 0 0 0 0 0 0 0 0 0 0 0 0 0 0 0 0 0 0 0 0 0 0 0 0 \n",time_steps,mesh->n_lines,mesh->n_triangles,mesh->n_tetrahedras);
        xfwrite(&one, sizeof(int), 1, out);
        ts = 0;
        for(li=0;li<time_steps;li++){
                xfwrite(&ts, sizeof(double), 1, out);
                ts += 1;//problem->time_step;
                }
        for(i = 1;i < 4;i++)
                FOR_ELEMENTS( ele )
                        if(ele->dim == i){ // && ele->dim != 3){
                                write_elm_position_to_binary_output(ele,out);
                                for( j = 0; j < time_steps; j++ )
                                        FOR_ELEMENT_NODES(ele,li)
                                                xfwrite( (k==0) ?  &nodes[ph][ele->node[li]->id].conc[sbi][j] :
                                                &elements[ph][ele->id].conc[sbi][j],sizeof(double),1,out);
                        }
        xfprintf(out, "\n$EndView\n");
                }
        }
        //  Vector conc
        for( sbi = 0; sbi < n_subst; sbi++ ) {
                xfprintf( out, "$View\nConcentration^vector^of^%s ",problem->transport->substance_name[ sbi ] );
        xfprintf(out, "%d 0 %d 0 0 0 0 0 0 0 0 0 0 0 0 0 0 0 0 0 0 0 0 0 0 0 0 0 0 0 0 0 0 0 0 0 0 0 0 0 0 0 0 0 0 0 0 0 0 0\n",time_steps,mesh->n_elements());
        xfwrite(&one, sizeof(int), 1, out);
        ts = 0;
        for(li=0;li<time_steps;li++){
                xfwrite(&ts, sizeof(double), 1, out);
                ts += 1;//problem->time_step;
                }
        FOR_ELEMENTS( ele ){
                xfwrite(&ele->centre[0],sizeof(double),3,out);
                norm = vector_length(ele->vector);
                if(norm > 0){
                        vconc[0] = ele->vector[0]/norm; vconc[1] = ele->vector[1]/norm; vconc[2] = ele->vector[2]/norm;
                        }
                else
                        scale_vector(vconc,0);
                for( j = 0; j < time_steps; j++ ){
                        vconct[0] = vconc[0] * elements[ph][ele->id].conc[sbi][j];
                        vconct[1] = vconc[1] * elements[ph][ele->id].conc[sbi][j];
                        vconct[2] = vconc[2] * elements[ph][ele->id].conc[sbi][j];
                        xfwrite(&vconct[0],sizeof(double),3,out);
                }
         }
        xfprintf(out, "\n$EndView\n");
        }
}

//==============================================================================
//      OUTPUT TRANSPORT CONVERT
//==============================================================================
void output_transport_convert(struct Problem *problem){

        Mesh* mesh = problem->mesh;
        struct Node** nodes;
        struct TElement** elements;
        FILE **out,**in;
        char line[LINE_SIZE];
        int li,time_steps,j,id,ph;
        double value;
        int sbi;
        int n_subst = problem->transport->n_substances;
        bool found;


        nodes = (struct Node**)xmalloc((4)* sizeof(struct Node*));
        elements = (struct TElement**)xmalloc((4)* sizeof(struct TElement*));


        in = open_temp_files(problem->transport, "%s.tmp", "rt" );
        out = open_temp_files(problem->transport, "%s", (problem->pos_format_id == GMSH_MSH_ASCII) ? "wt" : "wb" );


    // find number of time steps
        found=skip_to(in[0], "VALUES");
        ASSERT(found , "Can not find section: VALUES\n");
        time_steps = 0;
        while(skip_to(in[0], "Time"))
                time_steps++;

        for(ph = 0; ph < 4; ph++){           // phase for cycle

        if (in[ph] != NULL){
                nodes[ph] = (struct Node *)xmalloc((mesh->max_nod_id + 1)* sizeof(struct Node));
                elements[ph] = (struct TElement *)xmalloc((mesh->max_elm_id + 1)* sizeof(struct TElement));
        }
        else
        continue;

    // allocate and initialize tmp nodes conc
        for (li = 0; li <= mesh->max_nod_id; li++){
                nodes[ph][li].conc = (double **)xmalloc(n_subst * sizeof(double*));
        for( sbi = 0; sbi < n_subst; sbi++ )
            nodes[ph][li].conc[sbi] = (double *)xmalloc(time_steps* sizeof(double));
        for( sbi = 0; sbi < n_subst; sbi++ )
                    for (j = 0; j < time_steps; j++)
                          nodes[ph][li].conc[sbi][j] = 0;
        }
    // allocate and initialize tmp element conc
        for (li = 0; li <= mesh->max_elm_id; li++){
                elements[ph][li].conc = (double **)xmalloc(n_subst * sizeof(double*));
        for( sbi = 0; sbi < n_subst; sbi++ )
            elements[ph][li].conc[sbi] = (double *)xmalloc(time_steps* sizeof(double));
        for( sbi = 0; sbi < n_subst; sbi++ )
                    for (j = 0; j < time_steps; j++)
                          elements[ph][li].conc[sbi][j] = 0;
        }

    // now read values for nodes
        xfclose(in[ph]);
        in = open_temp_files(problem->transport, "%s.tmp", "rt" );
        found=skip_to(in[ph], "VALUES");
        ASSERT(found, "Can not find section: VALUES\n");


        j = 0;
        while(skip_to(in[ph], "Nodes")){
            for (li = 0; li < mesh->n_nodes; li++){
                                xfgets( line, LINE_SIZE - 2, in[ph] );
                id = atoi( xstrtok( line) );
                for( sbi = 0; sbi < n_subst; sbi++ ) {
                    value = atof ( xstrtok( NULL) );
                    nodes[ph][id].conc[sbi][j] = value;
                }
             }
        j++;
        }


    // end of TMP file reading
    // read values for elements
        xfclose(in[ph]);
        in = open_temp_files(problem->transport, "%s.tmp", "rt" );
        found=skip_to(in[ph], "VALUES");
        ASSERT(found, "Can not find section: VALUES\n");

        j = 0;
        while(skip_to(in[ph], "Elements")){
            for (li = 0; li < mesh->n_elements(); li++){
                                xfgets( line, LINE_SIZE - 2, in[ph] );
                id = atoi( xstrtok( line) );
                for( sbi = 0; sbi < n_subst; sbi++ ) {
                    value = atof ( xstrtok( NULL) );
                    elements[ph][id].conc[sbi][j] = value;
                }
            }
                j++;
        }
        xfclose(in[ph]);

        xprintf( Msg, "Writing transport output files... ")/*orig verb 2*/;
                switch(problem->pos_format_id){
                        case GMSH_MSH_ASCII:
                                write_transport_ascii_data(out[ph],problem,nodes,elements,time_steps,ph);
                                break;
                        case GMSH_MSH_BIN:
                                write_transport_binary_data(out[ph],problem,nodes,elements,time_steps,ph);
                                break;
                }
                xfclose(out[ph]);
        }// end ph
        xprintf( Msg, "O.K.\n")/*orig verb 2*/;

        xfree(nodes);
        xfree(elements);
        xfree(in);
        xfree(out);

}
#endif
<|MERGE_RESOLUTION|>--- conflicted
+++ resolved
@@ -30,11 +30,7 @@
  *
  */
 
-<<<<<<< HEAD
-=======
-
->>>>>>> b7ea97cb
-#include "transport.h"
+#include "transport/transport.h"
 
 #include "system/system.hh"
 #include "xio.h"

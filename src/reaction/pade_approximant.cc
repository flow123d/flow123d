#include <iostream>
#include <cstring>
#include <stdlib.h>
#include <math.h>
#include "reaction/reaction.hh"
#include "reaction/linear_reaction.hh"
#include "reaction/pade_approximant.hh"
#include "system/system.hh"
#include "transport/transport.h"
//#include "system/par_distribution.hh"
#include "la/distribution.hh"
#include "mesh/mesh.h"


using namespace Input::Type;

Record Pade_approximant::input_type_one_decay_substep
	= Record("Substep", "Equation for reading information about radioactive decays.")
	.declare_key("parent", String(), Default::obligatory(),
				"Identifier of an isotope.")
    .declare_key("half_life", Double(), Default::optional(),
                "Half life of the parent substance.")
    .declare_key("kinetic", Double(), Default::optional(),
                "Kinetic constants describing first order reactions.")
	.declare_key("products", Array(String()), Default::obligatory(),
				"Identifies isotopes which decays parental atom to.")
	.declare_key("branch_ratios", Array(Double()), Default("1.0"),   // default is one product, with ratio == 1.0
				"Decay chain branching percentage.");


Record Pade_approximant::input_type
	= Record("PadeApproximant", "Abstract record with an information about pade approximant parameters.")
	.derive_from( Reaction::input_type )
    .declare_key("decays", Array( Pade_approximant::input_type_one_decay_substep ), Default::obligatory(),
                "Description of particular decay chain substeps.")
	.declare_key("nom_pol_deg", Integer(), Default("2"),
				"Polynomial degree of the nominator of Pade approximant.")
	.declare_key("den_pol_deg", Integer(), Default("2"),
				"Polynomial degree of the nominator of Pade approximant");


using namespace std;

//Pade_approximant::Pade_approximant(TimeMarks &marks, Mesh &init_mesh, MaterialDatabase &material_database, Input::Record in_rec, vector<string> &names) //(double timeStep, Mesh * mesh, int nrOfSpecies, bool dualPorosity) //(double timestep, int nrOfElements, double ***ConvectionMatrix)
//    : Linear_reaction(marks, init_mesh, material_database, in_rec, names)
Pade_approximant::Pade_approximant(Mesh &init_mesh, Input::Record in_rec, vector<string> &names) //(double timeStep, Mesh * mesh, int nrOfSpecies, bool dualPorosity) //(double timestep, int nrOfElements, double ***ConvectionMatrix)
      : Linear_reaction(init_mesh, in_rec, names)
{
	nom_pol_deg = in_rec.val<int>("nom_pol_deg");
	den_pol_deg = in_rec.val<int>("den_pol_deg");
	if((nom_pol_deg + den_pol_deg) < 0){
		cout << "You did not specify Pade approximant required polynomial degrees." << endl;
		//This occasion should cause an error.
		//break;
	}
	cout << "Pade_approximant constructor is running." << endl;
	allocate_reaction_matrix();
}

Pade_approximant::~Pade_approximant()
{
	/*int i, rows, n_subst;

	if(half_lives != NULL){
		free(half_lives);
		half_lives = NULL;
	}

	if(substance_ids != NULL){
		free(substance_ids);
		substance_ids = NULL;
	}

	release_reaction_matrix();*/

	cout << "Pade approximant destructor is running."  << endl;
}

double **Pade_approximant::allocate_reaction_matrix(void) //reaction matrix initialization
{
	unsigned int rows, cols;

	cout << "We are going to allocate reaction matrix" << endl;
	if (reaction_matrix == NULL) reaction_matrix = (double **)xmalloc(n_substances() * sizeof(double*));//allocation section
	for(rows = 0; rows < n_substances(); rows++){
		reaction_matrix[rows] = (double *)xmalloc(n_substances() * sizeof(double));
	}
	for(rows = 0; rows < n_substances();rows++){
	 for(cols = 0; cols < n_substances(); cols++){
		 reaction_matrix[rows][cols] = 0.0;
	 }
	}
	print_reaction_matrix();
	return reaction_matrix;
}

double **Pade_approximant::modify_reaction_matrix(void)
{
	Mat Denominator;
	Mat Nominator;
	//Mat Reaction_matrix;
	Mat Pade_approximant;
	//MatFactorInfo matfact;
	PC Precond;
	//IS rperm, cperm;
	Vec tmp1; //contains the information about concentrations of all the species in one particular element
	Vec tmp2; //the same as tmp1
	//PetscInt n, m = 2;
	PetscScalar nominator_coef[nom_pol_deg];
	PetscScalar denominator_coef[den_pol_deg];
	PetscScalar Hlp_mat[1];
	PetscScalar *Array_hlp;
	//const PetscScalar *Reaction_matrix_row;
	//char dec_name[30];
	int rows, cols, i, j; //int dec_nr, dec_name_nr = 1, index, prev_index;

	//create the matrix Reaction_matrix
	MatCreate(PETSC_COMM_SELF, &Reaction_matrix);
	MatSetSizes(Reaction_matrix, PETSC_DECIDE, PETSC_DECIDE, n_substances(), n_substances()); //should be probably multiplied by 2 (which is the value of m)
	MatSetType(Reaction_matrix, MATAIJ);
	MatSetUp(Reaction_matrix);


	//It is necessery to initialize reaction matrix here
	int index_par;
	int index_child;
	PetscScalar rel_step;
	PetscScalar extent;
    for (unsigned int i_decay = 0; i_decay < half_lives.size(); i_decay++) {
        index_par = substance_ids[i_decay][0];
        rel_step = time_step/ half_lives[i_decay];
        extent = -log(2)*rel_step; //pow(0.5, rel_step);
        cout<<"parental index" << index_par << ", extent "<< extent << endl;
        MatSetValue(Reaction_matrix, index_par, index_par, extent,INSERT_VALUES);
        for (unsigned int i_product = 1; i_product < substance_ids[i_decay].size(); ++i_product){
            //reaction_matrix[index_par][ substance_ids[i_decay][i_product] ]
            extent = log(2)*rel_step* bifurcation[i_decay][i_product-1];
            index_child = substance_ids[i_decay][i_product];
        	MatSetValue(Reaction_matrix, index_par, index_child,extent,INSERT_VALUES);
        }
    }

	MatAssemblyBegin(Reaction_matrix, MAT_FINAL_ASSEMBLY);
	MatAssemblyEnd(Reaction_matrix, MAT_FINAL_ASSEMBLY);

	//create the matrix N
    MatDuplicate(Reaction_matrix, MAT_DO_NOT_COPY_VALUES, &Nominator);

    //create the matrix D
    MatDuplicate(Reaction_matrix, MAT_DO_NOT_COPY_VALUES, &Denominator);


	//Computation of nominator in pade approximant follows
	MatZeroEntries(Nominator);
	//MatAssemblyBegin(Nominator, MAT_FINAL_ASSEMBLY);
	//MatAssemblyEnd(Nominator, MAT_FINAL_ASSEMBLY);
	for(j = nom_pol_deg; j >= 0; j--)
	{
		nominator_coef[j] = (PetscScalar) (faktorial(nom_pol_deg + den_pol_deg - j) * faktorial(nom_pol_deg)) / (faktorial(nom_pol_deg + den_pol_deg) * faktorial(j) * faktorial(nom_pol_deg - j));
	}
	evaluate_matrix_polynomial(&Nominator, &Reaction_matrix, nominator_coef);
	//MatView(Nominator,PETSC_VIEWER_STDOUT_WORLD);

	//Computation of denominator in pade approximant follows
	MatZeroEntries(Denominator);
	//MatAssemblyBegin(Denominator, MAT_FINAL_ASSEMBLY);
	//MatAssemblyEnd(Denominator, MAT_FINAL_ASSEMBLY);
	for(i = den_pol_deg; i >= 0; i--)
	{
		denominator_coef[i] = (PetscScalar) pow(-1.0,i) * faktorial(nom_pol_deg + den_pol_deg - i) * faktorial(den_pol_deg) / (faktorial(nom_pol_deg + den_pol_deg) * faktorial(i) * faktorial(den_pol_deg - i));
	}
	evaluate_matrix_polynomial(&Denominator, &Reaction_matrix, denominator_coef);
	//MatView(Denominator, PETSC_VIEWER_STDOUT_WORLD);



	PCCreate(PETSC_COMM_WORLD, &Precond);
	PCSetType(Precond, PCLU);
	PCSetOperators(Precond, Denominator, Denominator, DIFFERENT_NONZERO_PATTERN);
	//PCFactorSetMatOrderingType(Precond, MATORDERINGNATURAL);
	PCFactorSetMatOrderingType(Precond, MATORDERINGRCM);
	PCSetUp(Precond);

	VecCreate(PETSC_COMM_WORLD, &tmp1);
	VecSetSizes(tmp1, PETSC_DECIDE, n_substances());
	VecSetFromOptions(tmp1);
	VecDuplicate(tmp1, &tmp2);

<<<<<<< HEAD
=======

    //create the matrix pade
    MatCreate(PETSC_COMM_SELF, &Pade_approximant);
    MatSetSizes(Pade_approximant, PETSC_DECIDE, PETSC_DECIDE, n_substances(), n_substances()); //should be probably multiplied by 2 (which is the value of m)
    MatSetType(Pade_approximant, MATAIJ);
    MatSetUp(Pade_approximant);

>>>>>>> 8dc5f808
	for(rows = 0; rows < (int)( n_substances() ); rows++){
		MatGetColumnVector(Nominator, tmp1, rows);
		//VecView(tmp1, PETSC_VIEWER_STDOUT_SELF);
		PCApply(Precond, tmp1, tmp2);
		PCView(Precond, PETSC_VIEWER_STDOUT_WORLD);
		//VecView(tmp2, PETSC_VIEWER_STDOUT_SELF);
		VecGetArray(tmp2, &Array_hlp);
		for(cols = 0; cols < (int)( n_substances() ); cols++)
		{
			MatSetValue(Pade_approximant, rows, cols, Array_hlp[cols], ADD_VALUES);
		}
	}
	MatAssemblyBegin(Pade_approximant, MAT_FINAL_ASSEMBLY);
	MatAssemblyEnd(Pade_approximant, MAT_FINAL_ASSEMBLY);

	//pade assembled to reaction_matrix
	for(rows = 0; rows < (int)( n_substances() ); rows++)
		{
			for(cols = 0; cols < (int)( n_substances() ); cols++)
			{
				reaction_matrix[rows][cols] = 0.0;
			}
		}
	for(rows = 0; rows < (int)( n_substances() ); rows++)
	{
		for(cols = 0; cols < (int)( n_substances() ); cols++)
		{
			MatGetValues(Pade_approximant, 1, &rows, 1, &cols, Hlp_mat); //&Hlp_mat[n_substances()*rows + cols]);
			reaction_matrix[rows][cols] = (double) (Hlp_mat[0]);
		}
	}

	print_reaction_matrix(); //for visual control of equality of reaction_matrix in comparison with pade aproximant*/

	VecDestroy(&tmp1);
	VecDestroy(&tmp2);
	PCDestroy(&Precond);
	MatDestroy(&Denominator);
	MatDestroy(&Nominator);
	//MatDestroy(Reaction_matrix);
	MatDestroy(&Pade_approximant);

	return reaction_matrix;
}

void Pade_approximant::evaluate_matrix_polynomial(Mat *Polynomial, Mat *Reaction_matrix, PetscScalar *coef)
{
	Mat Identity;

	//create Identity matrix
	MatCreate(PETSC_COMM_SELF, &Identity);
	MatSetSizes(Identity, PETSC_DECIDE, PETSC_DECIDE, n_substances(), n_substances()); //should be probably multiplied by 2 (which is the value of m)
	MatSetType(Identity, MATAIJ);
	MatSetUp(Identity);

	MatAssemblyBegin(Identity, MAT_FINAL_ASSEMBLY);
	MatAssemblyEnd(Identity, MAT_FINAL_ASSEMBLY);
	MatShift(Identity, 1.0);

	for(int i = den_pol_deg; i >= 0; i--)
		{
			MatMatMult(*Polynomial, *Reaction_matrix, MAT_INITIAL_MATRIX, PETSC_DEFAULT, Polynomial);
			MatAXPY(*Polynomial, coef[i], Identity, DIFFERENT_NONZERO_PATTERN);
		}

	MatDestroy(&Identity);

	return;
}

void Pade_approximant::set_time_step(double new_timestep)
{
	time_step = new_timestep;
	release_reaction_matrix();
	allocate_reaction_matrix();
	modify_reaction_matrix();
	//static_cast<Pade_approximant *> (this)->modify_reaction_matrix();
	return;
}

double **Pade_approximant::compute_reaction(double **concentrations, int loc_el) //multiplication of concentrations array by reaction matrix
{
    unsigned int cols, rows;

    if (reaction_matrix == NULL) return concentrations;

	for(cols = 0; cols < n_substances(); cols++){
		prev_conc[cols] = concentrations[cols][loc_el];
		concentrations[cols][loc_el] = 0.0;
	}

	for(cols = 0; cols < n_substances(); cols++){
		for(rows = 0; rows < n_substances(); rows++){
            concentrations[cols][loc_el] += reaction_matrix[cols][rows]*prev_conc[rows];
        }
    }

	return concentrations;
}<|MERGE_RESOLUTION|>--- conflicted
+++ resolved
@@ -186,8 +186,6 @@
 	VecSetFromOptions(tmp1);
 	VecDuplicate(tmp1, &tmp2);
 
-<<<<<<< HEAD
-=======
 
     //create the matrix pade
     MatCreate(PETSC_COMM_SELF, &Pade_approximant);
@@ -195,7 +193,6 @@
     MatSetType(Pade_approximant, MATAIJ);
     MatSetUp(Pade_approximant);
 
->>>>>>> 8dc5f808
 	for(rows = 0; rows < (int)( n_substances() ); rows++){
 		MatGetColumnVector(Nominator, tmp1, rows);
 		//VecView(tmp1, PETSC_VIEWER_STDOUT_SELF);

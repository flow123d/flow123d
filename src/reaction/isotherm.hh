/*
 * isotherm.hh
 *
 *  Created on: Mar 7, 2013
 *      Author: jb
 *
 *
 *  TODO:
 *  - fix identificators to something meaningfull (in english):
 *    dekl_tolerance (changed to tolerance), precipitate is correct because These are 1) precipitation of an element due to supersaturation of that element in the soil solution, 2) surface precipitation, and 3) co-precipitation of elements. These chemical reactions can potentially control the mobility and toxicity of trace metals in soil systems.,
 *    isotherm.cc - iso_ind_floor (someone changed it), etc.
 *  - isotherm.cc, compute_projection:
 *    - (done) index must be less then size -1, in order to get correct linear interpolation
 *    - make this function never fail - use solve_conc when outside of the interval
 *      This is not so easy  since solve_cons is function template. Maybe we can
 *      store appropriate function pointer together with the table
 *    - proposed minor optimization
 *  - setters/getters are useless
 *  - reinit - do not pass phi and dual_porosity, but aqua_fracture (porosity) and rock_fracture, aqua_fraction, rock_fraction
 *    better: pass all parameters of one isotherm through reinit, make swith according type there
 *
 *
 *
 *
 *

 /// Pair of soluted concentration and adsorbed concentration
 typedef pair<double, double> ConcPair;
 class IsothermFactory {
     void reint(int adsorption_type, ... ) {
         tmp_isotherm.reinit(...);
         // save functor parameters
     }
     Conc Pair solve_conc( ConcPair conc ) {
          switch (adsoption_type_) {
            case Isotherm::linear:
                Linear functor(...);
                return tmp_isotherm.solve_conc(conc, functor);
                break;
            case ....

          }
     void make_table(Isotherm &table) {
          switch (adsoption_type_) {
            case Isotherm::linear:
                Linear functor(...);
                table = tmp_isotherm; // copy reinit
                table.make_table(functor);
                //table.set_factory(this); // allows compute values outside of the table
                break;
            case ....
     }

     Isotherm tmp_isotherm;

 }

 */

#ifndef SORPTION_IMPL_HH_
#define SORPTION_IMPL_HH_

#include <vector>
#include <input/input_type.hh>
#include <boost/math/tools/roots.hpp>
#include "fields/field_base.hh"

typedef Field<3, FieldValue<3>::Scalar > * pScalar;
typedef pair<double, double> ConcPair;

enum SorptionType {
	none = 0,
	linear = 1,
	freundlich = 2,
	langmuir = 3
<<<<<<< HEAD
=======
};

template <class T>
class tolerance
{
public:
   tolerance(unsigned bits)
   {
      BOOST_MATH_STD_USING
      eps = T(ldexp(1.0F, 1-bits));
   }
   bool operator()(const T& a, const T& b)
   {
      BOOST_MATH_STD_USING
      return fabs(a - b) <= (eps * (std::max)(fabs(a), fabs(b)));
   }
private:
   T eps;
>>>>>>> 8dc5f808
};

/**
 * Functor for Langmuir isotherm.
 */
class Langmuir {
public:
	/**
	* 	Original constructor, Langmuir( double mult_coef, double alpha) : alpha(alpha), mult_coef_(mult_coef) {}
	*/
    Langmuir( double mult_coef, double alpha) : mult_coef_(mult_coef), alpha_(alpha) {}
    /**
    * 	Destructor.
    */
    ~Langmuir(void){}
	/**
	* 	Just the test to define coefficients other way.
	*/
	void reinit(double mult_coef, double alpha);
    /**
    * 	Operator.
    */
<<<<<<< HEAD
    double operator()( double x) { return (mult_coef_*(alpha * x)/(alpha*x + 1)); }
=======
    double operator()( double x) { return (mult_coef_*(alpha_ * x)/(alpha_ *x + 1)); }
>>>>>>> 8dc5f808

private:
    double mult_coef_;
    double alpha_;
};


/**
 * Functor for linear isotherm
 */
class Linear {
public:
	/**
	* 	Original constructor, Linear(double mult_coef) : mult_coef_(mult_coef) {}
	*/
    Linear(double mult_coef) : mult_coef_(mult_coef) {}
    /**
    * Destructor.
    */
    ~Linear(void) {}
	/**
	* 	Just the test to define coefficients other way.
	*/
	void reinit(double mult_coef);
    /**
    * 	Operator.
    */
    double operator()(double x) { return (mult_coef_*x); }
private:
    double mult_coef_;
};

class Freundlich {
public:
	/**
	* 	Constructor.
	*/
	Freundlich(double mult_coef, double exponent) : mult_coef_(mult_coef), exponent_(exponent){}
	/**
	* 	Destructor.
	*/
	~Freundlich(void){}
	/**
<<<<<<< HEAD
=======
	* 	Just the test to define multiplication coefficient other way.
	*/
	void reinit(double mult_coef, double exponent);
	/**
>>>>>>> 8dc5f808
	* 	Operator.
	*/
	double operator()(double x){ return (mult_coef_*pow(x, exponent_)); }
private:
	double mult_coef_;
	double exponent_;
};
<<<<<<< HEAD

/*void Linear::reinit(double mult_coef)
{
	mult_coef_ = mult_coef;
	return;
};*/
=======
>>>>>>> 8dc5f808


/**
* Class describing one isotherm with possibly precalculated interpolation table.
*/
class Isotherm {
public:
    /**
     * Initialization of the isotherm approximation.
     * @p isotherm is a functor object representing the isotherm. @p rock_density and @p porosity are
     * material parameters and final parameter is the @p molar_density of the adsorbed substance.
     */
	void reinit(enum SorptionType sorption_type, double aqua_density, double scale_aqua, double scale_sorbed, double c_aqua_limit, double mult_coef, double second_coef);
	/**
     *
     */
    template<class Func>
    void make_table(const Func &isotherm, int n_points);
    /**
    *
    */
    void make_table(int n_points);
    /**
     * Find new values for concentrations @p c_aqua, @p c_sorbed that has same total mass and lies on the
     * @p isotherm (functor object).
     */
    template<class Func>
<<<<<<< HEAD
    void solve_conc(double &c_aqua, double &c_sorbed, const Func &isotherm); // , double elem_volume); // const Func &isotherm
=======
    void solve_conc(double &c_aqua, double &c_sorbed, const Func &isotherm);
    /**
    *
    */
    ConcPair solve_conc(ConcPair conc);
>>>>>>> 8dc5f808
    /**
     * Update concentrations.
     */
    bool compute_projection(double &c_aqua, double &c_sorbed);
    /**
<<<<<<< HEAD
    *	Enables to set private parameter.
    */
    void set_inv_scale_aqua(double inv_scale_aqua);
    /**
    *	Enables to set private parameter.
    */
    void set_inv_scale_sorbed(double inv_scale_sorbed);
    /**
    *	Enables to set private parameter.
    */
    void set_scale_aqua(double scale_aqua);
    /**
    *	Enables to get private parameter.
=======
    * Decides between interpolation, precipitation and iterative solution using toms748_solve
>>>>>>> 8dc5f808
    */
    bool compute_reaction(double &c_aqua, double &c_sorbed);
    /**
<<<<<<< HEAD
    *	Enables to set private parameter.
    */
    void set_scale_sorbed(double scale_sorbed);
    /**
    *	Enables to get private parameter.
=======
    *  Returns sorption type
>>>>>>> 8dc5f808
    */
    SorptionType get_sorption_type(void);
    /**
<<<<<<< HEAD
    *	Enables to set private parameter.
    */
    void set_caq_limmit(double caq_limmit);
    /**
    * 	Verifies how big interpolation table is defined
=======
    *
>>>>>>> 8dc5f808
    */
    void set_iso_params(SorptionType sorp_type, double mult_coef, double second_coef);
    /**
    *
    */
    void set_kind_of_pores(int kind_of_pores);
    /**
    *
    */
<<<<<<< HEAD
    SorptionType get_sorption_type(void);
    /**
    *  Sets sorption type
    */
    void set_sorption_type(SorptionType sorp_type);
    /**
    *
    */
    void set_mult_coef_(double mult_coef);
    /**
    *
    */
    double get_mult_coef_(void);
    /**
    *
    */
    void set_second_coef_(double second_coef);
    /**
    *
    */
    double get_second_coef_(void);
    /**
    *
    */
    void precipitate(double &c_aqua, double &c_sorbed, double scale_aqua, double scale_sorbed); // , double elem_volume);
private:
=======
    void precipitate(double &c_aqua, double &c_sorbed); //double &c_aqua, double &c_sorbed); //
>>>>>>> 8dc5f808
    /**
    * Informs ifever the interpolation table is precomputed, in such a case interpolation_table has some cells
    */
<<<<<<< HEAD
    //Isotherm();
    /// coefficient that convert soluted concentration to mass; rho_aqua*porosity = k_W
    double scale_aqua_;
    /// coefficient that convert adsorbed molar concentration to mass; molar_weight * rho_rock * (1 - porosity) = k_H
    double scale_sorbed_;
    /// reciprocal values
    double inv_scale_aqua_, inv_scale_sorbed_;
    /// Limit concentration in solution, we model coagulation as adsorption
    double c_aqua_limit_;
    /// Type of isotherm
    SorptionType sorption_type_;
=======
    int is_precomputed(void);
    /// Type of isotherm
    enum SorptionType adsorption_type_;
>>>>>>> 8dc5f808
    /**
    * 	Multiplication parameter of the isotherm
    */
    double mult_coef_;
    /**
    * 	Second potential parameter of the isotherm
    */
    double second_coef_;
<<<<<<< HEAD
=======
    /// Limit concentration in solution, we model coagulation as adsorption
    double table_limit_;
    /**
    *
    */
    bool limited_solubility_on_;
private:
    /// density of the solvent
    double rho_aqua_;
    /// coefficient that convert soluted concentration to mass; porosity = k_W, originally rho_aqua*porosity = k_W
    double scale_aqua_;
    /// coefficient that convert adsorbed molar concentration to mass; molar_weight * rho_rock * (1 - porosity) = k_H
    double scale_sorbed_;
    /// reciprocal values
    double inv_scale_aqua_, inv_scale_sorbed_;
>>>>>>> 8dc5f808
    /**
     * Interpolation table of isotherm in the rotated coordinates.
     * The X axes of rotated system is total mass, the Y axes is perpendicular.
     */
    vector<double> interpolation_table;
    /**
     * Step on the rotated X axes (total mass).
     */
    double total_mass_step_;
<<<<<<< HEAD
};

/*void Isotherm::reinit(enum SorptionType sorp_type, double rock_density, double rho_aqua, double porosity, double molar_mass, double c_aqua_limit)
{
    // set class variables
	sorption_type = sorp_type;
    scale_aqua = porosity * rho_aqua;
    scale_sorbed = (1-porosity) * rock_density * molar_mass;
    inv_scale_aqua = 1/scale_aqua/2;
    inv_scale_sorbed = 1/scale_sorbed/2;
    c_aqua_limit_=c_aqua_limit;
=======
    /**
    *
    */
    int kind_of_pores_;
>>>>>>> 8dc5f808
};

/**
 *  Functor for solved equation in form F(x) ==0.
 *  Function @p func is an isotherm functor object in concentration based coordinated system.
 *  We solve the equation in modified system (scaled and rotated) for better numerical stability.
 *  The solved equation reads:
 *  F(X) -Y =0, where
 *  X is total mass , Y
 */
template <class Func>
class CrossFunction
{
public:
<<<<<<< HEAD
    CrossFunction(const Func &func_,  double total_mass, double scale_aqua, double scale_sorbed)
    : func(func_), total_mass_(total_mass), scale_sorbed_(scale_sorbed), scale_aqua_(scale_aqua) {}

    double operator()( double conc_aqua)
    {
        return scale_sorbed_*func( conc_aqua ) + (scale_aqua_) * conc_aqua - total_mass_; // that is the  selected isotherm // scale_sorbed_ * func( conc_aqua ) + scale_aqua_ * conc_aqua - total_mass_
    }
private:
    Func func;
    double total_mass_, scale_sorbed_, scale_aqua_;
=======
    CrossFunction(const Func &func_,  double total_mass, double scale_aqua, double scale_sorbed, double rho_aqua)
    : func(func_), total_mass_(total_mass), scale_sorbed_(scale_sorbed), scale_aqua_(scale_aqua), rho_aqua_(rho_aqua) {}

    double operator()( double conc_aqua)
    {
        return scale_sorbed_*func( conc_aqua/rho_aqua_) + (scale_aqua_) * conc_aqua - total_mass_; // that is the  selected isotherm // scale_sorbed_ * func( conc_aqua ) + scale_aqua_ * conc_aqua - total_mass_
    }
private:
    Func func;
    double total_mass_, scale_sorbed_, scale_aqua_, rho_aqua_;
>>>>>>> 8dc5f808
};

#endif /* SORPTION_IMPL_HH_ */<|MERGE_RESOLUTION|>--- conflicted
+++ resolved
@@ -73,8 +73,6 @@
 	linear = 1,
 	freundlich = 2,
 	langmuir = 3
-<<<<<<< HEAD
-=======
 };
 
 template <class T>
@@ -93,7 +91,6 @@
    }
 private:
    T eps;
->>>>>>> 8dc5f808
 };
 
 /**
@@ -116,11 +113,7 @@
     /**
     * 	Operator.
     */
-<<<<<<< HEAD
-    double operator()( double x) { return (mult_coef_*(alpha * x)/(alpha*x + 1)); }
-=======
     double operator()( double x) { return (mult_coef_*(alpha_ * x)/(alpha_ *x + 1)); }
->>>>>>> 8dc5f808
 
 private:
     double mult_coef_;
@@ -164,13 +157,10 @@
 	*/
 	~Freundlich(void){}
 	/**
-<<<<<<< HEAD
-=======
 	* 	Just the test to define multiplication coefficient other way.
 	*/
 	void reinit(double mult_coef, double exponent);
 	/**
->>>>>>> 8dc5f808
 	* 	Operator.
 	*/
 	double operator()(double x){ return (mult_coef_*pow(x, exponent_)); }
@@ -178,15 +168,6 @@
 	double mult_coef_;
 	double exponent_;
 };
-<<<<<<< HEAD
-
-/*void Linear::reinit(double mult_coef)
-{
-	mult_coef_ = mult_coef;
-	return;
-};*/
-=======
->>>>>>> 8dc5f808
 
 
 /**
@@ -214,61 +195,25 @@
      * @p isotherm (functor object).
      */
     template<class Func>
-<<<<<<< HEAD
-    void solve_conc(double &c_aqua, double &c_sorbed, const Func &isotherm); // , double elem_volume); // const Func &isotherm
-=======
     void solve_conc(double &c_aqua, double &c_sorbed, const Func &isotherm);
     /**
     *
     */
     ConcPair solve_conc(ConcPair conc);
->>>>>>> 8dc5f808
     /**
      * Update concentrations.
      */
     bool compute_projection(double &c_aqua, double &c_sorbed);
     /**
-<<<<<<< HEAD
-    *	Enables to set private parameter.
-    */
-    void set_inv_scale_aqua(double inv_scale_aqua);
-    /**
-    *	Enables to set private parameter.
-    */
-    void set_inv_scale_sorbed(double inv_scale_sorbed);
-    /**
-    *	Enables to set private parameter.
-    */
-    void set_scale_aqua(double scale_aqua);
-    /**
-    *	Enables to get private parameter.
-=======
     * Decides between interpolation, precipitation and iterative solution using toms748_solve
->>>>>>> 8dc5f808
     */
     bool compute_reaction(double &c_aqua, double &c_sorbed);
     /**
-<<<<<<< HEAD
-    *	Enables to set private parameter.
-    */
-    void set_scale_sorbed(double scale_sorbed);
-    /**
-    *	Enables to get private parameter.
-=======
     *  Returns sorption type
->>>>>>> 8dc5f808
     */
     SorptionType get_sorption_type(void);
     /**
-<<<<<<< HEAD
-    *	Enables to set private parameter.
-    */
-    void set_caq_limmit(double caq_limmit);
-    /**
-    * 	Verifies how big interpolation table is defined
-=======
-    *
->>>>>>> 8dc5f808
+    *
     */
     void set_iso_params(SorptionType sorp_type, double mult_coef, double second_coef);
     /**
@@ -278,56 +223,13 @@
     /**
     *
     */
-<<<<<<< HEAD
-    SorptionType get_sorption_type(void);
-    /**
-    *  Sets sorption type
-    */
-    void set_sorption_type(SorptionType sorp_type);
-    /**
-    *
-    */
-    void set_mult_coef_(double mult_coef);
-    /**
-    *
-    */
-    double get_mult_coef_(void);
-    /**
-    *
-    */
-    void set_second_coef_(double second_coef);
-    /**
-    *
-    */
-    double get_second_coef_(void);
-    /**
-    *
-    */
-    void precipitate(double &c_aqua, double &c_sorbed, double scale_aqua, double scale_sorbed); // , double elem_volume);
-private:
-=======
     void precipitate(double &c_aqua, double &c_sorbed); //double &c_aqua, double &c_sorbed); //
->>>>>>> 8dc5f808
     /**
     * Informs ifever the interpolation table is precomputed, in such a case interpolation_table has some cells
     */
-<<<<<<< HEAD
-    //Isotherm();
-    /// coefficient that convert soluted concentration to mass; rho_aqua*porosity = k_W
-    double scale_aqua_;
-    /// coefficient that convert adsorbed molar concentration to mass; molar_weight * rho_rock * (1 - porosity) = k_H
-    double scale_sorbed_;
-    /// reciprocal values
-    double inv_scale_aqua_, inv_scale_sorbed_;
-    /// Limit concentration in solution, we model coagulation as adsorption
-    double c_aqua_limit_;
-    /// Type of isotherm
-    SorptionType sorption_type_;
-=======
     int is_precomputed(void);
     /// Type of isotherm
     enum SorptionType adsorption_type_;
->>>>>>> 8dc5f808
     /**
     * 	Multiplication parameter of the isotherm
     */
@@ -336,8 +238,6 @@
     * 	Second potential parameter of the isotherm
     */
     double second_coef_;
-<<<<<<< HEAD
-=======
     /// Limit concentration in solution, we model coagulation as adsorption
     double table_limit_;
     /**
@@ -353,7 +253,6 @@
     double scale_sorbed_;
     /// reciprocal values
     double inv_scale_aqua_, inv_scale_sorbed_;
->>>>>>> 8dc5f808
     /**
      * Interpolation table of isotherm in the rotated coordinates.
      * The X axes of rotated system is total mass, the Y axes is perpendicular.
@@ -363,24 +262,10 @@
      * Step on the rotated X axes (total mass).
      */
     double total_mass_step_;
-<<<<<<< HEAD
-};
-
-/*void Isotherm::reinit(enum SorptionType sorp_type, double rock_density, double rho_aqua, double porosity, double molar_mass, double c_aqua_limit)
-{
-    // set class variables
-	sorption_type = sorp_type;
-    scale_aqua = porosity * rho_aqua;
-    scale_sorbed = (1-porosity) * rock_density * molar_mass;
-    inv_scale_aqua = 1/scale_aqua/2;
-    inv_scale_sorbed = 1/scale_sorbed/2;
-    c_aqua_limit_=c_aqua_limit;
-=======
     /**
     *
     */
     int kind_of_pores_;
->>>>>>> 8dc5f808
 };
 
 /**
@@ -395,18 +280,6 @@
 class CrossFunction
 {
 public:
-<<<<<<< HEAD
-    CrossFunction(const Func &func_,  double total_mass, double scale_aqua, double scale_sorbed)
-    : func(func_), total_mass_(total_mass), scale_sorbed_(scale_sorbed), scale_aqua_(scale_aqua) {}
-
-    double operator()( double conc_aqua)
-    {
-        return scale_sorbed_*func( conc_aqua ) + (scale_aqua_) * conc_aqua - total_mass_; // that is the  selected isotherm // scale_sorbed_ * func( conc_aqua ) + scale_aqua_ * conc_aqua - total_mass_
-    }
-private:
-    Func func;
-    double total_mass_, scale_sorbed_, scale_aqua_;
-=======
     CrossFunction(const Func &func_,  double total_mass, double scale_aqua, double scale_sorbed, double rho_aqua)
     : func(func_), total_mass_(total_mass), scale_sorbed_(scale_sorbed), scale_aqua_(scale_aqua), rho_aqua_(rho_aqua) {}
 
@@ -417,7 +290,6 @@
 private:
     Func func;
     double total_mass_, scale_sorbed_, scale_aqua_, rho_aqua_;
->>>>>>> 8dc5f808
 };
 
 #endif /* SORPTION_IMPL_HH_ */
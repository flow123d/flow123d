/** @brief This file contains classes representing sorption model. 
 * 
 * Sorption model can be computed both in case the dual porosity is considered or not.
 * The difference is only in the isotherm_reinit method. 
 * Passing immobile porosity from dual porosity model is solved in abstract class SorptionDual.
 * 
 * TODO:
 * It seems that the methods isotherm_reinit() are different only at computation of scale_aqua and scale_sorbed.
 * So it could be moved to SorptionDual and the only method which would be virtual would be 
 * compute_sorbing_scale(). It is prepared in comment code.
 */
#ifndef SORPTION_H
#define SORPTION_H

#include "fields/field_algo_base.hh"
#include "reaction/sorption_base.hh"

class Mesh;
class Isotherm;

/** @brief Simple sorption model without dual porosity.
 * 
 */
class SorptionSimple:  public SorptionBase
{
public:
    static Input::Type::Record input_type;

    /// Constructor.
    SorptionSimple(Mesh &init_mesh, Input::Record in_rec);
    
    /// Destructor.
    ~SorptionSimple(void);
  
protected:
    /// Reinitializes the isotherm.
    void isotherm_reinit(std::vector<Isotherm> &isotherms, const ElementAccessor<3> &elm) override;

    double porosity_coeff_l(const ElementFullIter &elm) override;

    double porosity_coeff_s(const ElementFullIter &elm) override;
};


/** @brief Abstract class of sorption model in case dual porosity is considered.
 * 
 */
class SorptionDual:  public SorptionBase
{
public:
    /// Constructor.
    SorptionDual(Mesh &init_mesh, Input::Record in_rec,
                const string &output_conc_name,
                const string &output_selection_name);

    /// Destructor.
    ~SorptionDual(void);
    
    /// Sets the immobile porosity field.
    inline void set_porosity_immobile(Field<3, FieldValue<3>::Scalar > &por_imm)
      { 
        immob_porosity_.copy_from(por_imm); 
      }

protected:
    /// Reinitializes the isotherm.
    virtual void isotherm_reinit(std::vector<Isotherm> &isotherms, const ElementAccessor<3> &elm) = 0;
    
    Field<3, FieldValue<3>::Scalar > immob_porosity_; //< Immobile porosity field copied from transport

    //virtual double compute_sorbing_scale(double por_m, double por_imm) = 0;
};


/** @brief Sorption model in mobile zone in case dual porosity is considered.
 * 
 */
class SorptionMob:  public SorptionDual
{
public:
    static Input::Type::Record input_type;

    /// Constructor.
    SorptionMob(Mesh &init_mesh, Input::Record in_rec);
    
    /// Destructor.
    ~SorptionMob(void);
  
protected:
    /// Reinitializes the isotherm.
    void isotherm_reinit(std::vector<Isotherm> &isotherms_vec, const ElementAccessor<3> &elem) override;

<<<<<<< HEAD
    double porosity_coeff_l(const ElementFullIter &elm) override;

    double porosity_coeff_s(const ElementFullIter &elm) override;
  
=======
>>>>>>> 06c2c46e
    //double compute_sorbing_scale(double por_m, double por_imm) override;
};


/** @brief Sorption model in immobile zone in case dual porosity is considered.
 * 
 */
class SorptionImmob:  public SorptionDual
{
public:
    static Input::Type::Record input_type;

    /// Constructor.
    SorptionImmob(Mesh &init_mesh, Input::Record in_rec);
    
    /// Destructor.
    ~SorptionImmob(void);

protected:
    /// Reinitializes the isotherm.
    void isotherm_reinit(std::vector<Isotherm> &isotherms_vec, const ElementAccessor<3> &elem) override;

<<<<<<< HEAD
    double porosity_coeff_l(const ElementFullIter &elm) override;

    double porosity_coeff_s(const ElementFullIter &elm) override;
  
=======
>>>>>>> 06c2c46e
    //double compute_sorbing_scale(double por_m, double por_imm) override;
};


#endif  // SORPTION_H<|MERGE_RESOLUTION|>--- conflicted
+++ resolved
@@ -90,13 +90,10 @@
     /// Reinitializes the isotherm.
     void isotherm_reinit(std::vector<Isotherm> &isotherms_vec, const ElementAccessor<3> &elem) override;
 
-<<<<<<< HEAD
     double porosity_coeff_l(const ElementFullIter &elm) override;
 
     double porosity_coeff_s(const ElementFullIter &elm) override;
   
-=======
->>>>>>> 06c2c46e
     //double compute_sorbing_scale(double por_m, double por_imm) override;
 };
 
@@ -119,13 +116,10 @@
     /// Reinitializes the isotherm.
     void isotherm_reinit(std::vector<Isotherm> &isotherms_vec, const ElementAccessor<3> &elem) override;
 
-<<<<<<< HEAD
     double porosity_coeff_l(const ElementFullIter &elm) override;
 
     double porosity_coeff_s(const ElementFullIter &elm) override;
-  
-=======
->>>>>>> 06c2c46e
+
     //double compute_sorbing_scale(double por_m, double por_imm) override;
 };
 

--- conflicted
+++ resolved
@@ -136,11 +136,8 @@
 		/**
 		*	Fuctions holds together setting of isotopes, bifurcations and substance indices.
 		*/
-<<<<<<< HEAD
-		//void prepare_inputs(Input::Record in_rec, int porosity_type);
-=======
+
 		virtual void init_from_input(Input::Record in_rec);
->>>>>>> ffcfcf39
 		/**
 		*	This method enables to change a data source the program is working with, during simulation.
 		*/
@@ -152,17 +149,14 @@
 		/**
 		* Meaningless inherited methods.
 		*/
-		/*virtual void update_solution(void);
-		virtual void choose_next_time(void);
-		virtual void set_time_step_constrain(double dt);
-		virtual void get_parallel_solution_vector(Vec &vc);
-<<<<<<< HEAD
-		virtual void get_solution_vector(double* &vector, unsigned int &size);/**/
-=======
-		virtual void get_solution_vector(double* &vector, unsigned int &size);
-		virtual void set_time(TimeGovernor &time);
+		void update_solution(void);
+		//virtual void choose_next_time(void);
+		//virtual void set_time_step_constrain(double dt);
+		//virtual void get_parallel_solution_vector(Vec &vc);
+
+		//virtual void get_solution_vector(double* &vector, unsigned int &size);
 		virtual void set_concentration_vector(Vec &vec);
->>>>>>> ffcfcf39
+
 	protected:
 		/**
 		*	This method disables to use constructor without parameters.

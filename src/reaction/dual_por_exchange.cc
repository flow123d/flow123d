#include <iostream>
#include <stdlib.h>
#include <math.h>

#include "reaction/reaction.hh"
#include "reaction/dual_por_exchange.hh"
#include "system/system.hh"
#include "system/sys_profiler.hh"
#include <petscmat.h>

#include "la/distribution.hh"
#include "mesh/mesh.h"
#include "mesh/elements.h"
#include "mesh/region.hh"
#include "fields/field_elementwise.hh" 

#include "reaction/sorption.hh"
#include "reaction/linear_reaction.hh"
#include "reaction/pade_approximant.hh"
#include "semchem/semchem_interface.hh"

using namespace Input::Type;
using namespace std;


Selection DualPorosity::EqData::output_selection
		= EqData().output_fields.make_output_field_selection("DualPorosity_Output")
		.close();

Record DualPorosity::input_type
        = Record("DualPorosity",
            "Dual porosity model in transport problems.\n"
            "Provides computing the concentration of substances in mobile and immobile zone.\n"
            )
    .derive_from(ReactionTerm::input_type)
    .declare_key("input_fields", Array(DualPorosity::EqData().make_field_descriptor_type("DualPorosity")), Default::obligatory(),
                    "Containes region specific data necessary to construct dual porosity model.")
    .declare_key("scheme_tolerance", Double(0.0), Default("1e-3"), 
                 "Tolerance according to which the explicit Euler scheme is used or not."
                 "Set 0.0 to use analytic formula only (can be slower).")
    
    .declare_key("reaction_mobile", ReactionTerm::input_type, Default::optional(), "Reaction model in mobile zone.")
    .declare_key("reaction_immobile", ReactionTerm::input_type, Default::optional(), "Reaction model in immobile zone.")
    
    .declare_key("output_fields", Array(EqData::output_selection),
                Default("conc_immobile"), "List of fields to write to output stream.");
    
DualPorosity::EqData::EqData()
{
  *this += diffusion_rate_immobile
           .name("diffusion_rate_immobile")
           .description("Diffusion coefficient of non-equilibrium linear exchange between mobile and immobile zone.")
           .input_default("0")
           .units("");
  
  *this += porosity_immobile
          .name("porosity_immobile")
          .description("Porosity of the immobile zone.")
          .input_default("0")
          .units("1");

  *this += init_conc_immobile
          .name("init_conc_immobile")
          .description("Initial concentration of substances in the immobile zone.")
          .units("M/L^3");

  //creating field for porosity that is set later from the governing equation (transport)
  *this +=porosity
        .name("porosity")
        .units("1")
        .flags( FieldFlag::input_copy );

  output_fields += *this;
  output_fields += conc_immobile.name("conc_immobile").units("M/L^3");
}

DualPorosity::DualPorosity(Mesh &init_mesh, Input::Record in_rec)
	: ReactionTerm(init_mesh, in_rec)
{
  //set pointer to equation data fieldset
  this->eq_data_ = &data_;
  
  //reads input and creates possibly other reaction terms
  make_reactions();
  //read value from input
  scheme_tolerance_ = input_record_.val<double>("scheme_tolerance");
}

DualPorosity::~DualPorosity(void)
{
  if(reaction_mobile != nullptr) delete reaction_mobile;
  if(reaction_immobile != nullptr) delete reaction_immobile;

  VecScatterDestroy(&(vconc_out_scatter));
  VecDestroy(vconc_immobile);
  VecDestroy(vconc_immobile_out);

  for (unsigned int sbi = 0; sbi < names_.size(); sbi++)
  {
      //no mpi vectors
      xfree(conc_immobile[sbi]);
      xfree(conc_immobile_out[sbi]);
  }

  xfree(conc_immobile);
  xfree(conc_immobile_out);
}

/*
void DualPorosity::set_porosity(Field<3, FieldValue<3>::Scalar > &por_m)
{
	data_.set_field(data_.porosity.name(),por_m);
}
*/

void DualPorosity::make_reactions() {
    Input::Iterator<Input::AbstractRecord> reactions_it = input_record_.find<Input::AbstractRecord>("reaction_mobile");
    if ( reactions_it )
    {
      if (reactions_it->type() == LinearReaction::input_type ) {
          reaction_mobile =  new LinearReaction(*mesh_, *reactions_it);

      } else
      if (reactions_it->type() == PadeApproximant::input_type) {
          reaction_mobile = new PadeApproximant(*mesh_, *reactions_it);
      } else
      if (reactions_it->type() == SorptionMob::input_type ) {
          reaction_mobile =  new SorptionMob(*mesh_, *reactions_it);
      } else
      if (reactions_it->type() == DualPorosity::input_type ) {
          xprintf(UsrErr, "Dual porosity model cannot have another descendant dual porosity model.\n");
      } else
      if (reactions_it->type() == Semchem_interface::input_type )
      {
          xprintf(UsrErr, "Semchem chemistry model is not supported at current time.\n");
      } else
      {
          xprintf(UsrErr, "Wrong reaction type in DualPorosity model.\n");
      }
    } else
    {
      reaction_mobile = nullptr;
    }

    reactions_it = input_record_.find<Input::AbstractRecord>("reaction_immobile");
    if ( reactions_it )
    {
      if (reactions_it->type() == LinearReaction::input_type ) {
          reaction_immobile =  new LinearReaction(*mesh_, *reactions_it);

      } else
      if (reactions_it->type() == PadeApproximant::input_type) {
          reaction_immobile = new PadeApproximant(*mesh_, *reactions_it);
      } else
      if (reactions_it->type() == SorptionImmob::input_type ) {
          reaction_immobile =  new SorptionImmob(*mesh_, *reactions_it);
      } else
      if (reactions_it->type() == DualPorosity::input_type ) {
          xprintf(UsrErr, "Dual porosity model cannot have another descendant dual porosity model.\n");
      } else
      if (reactions_it->type() == Semchem_interface::input_type )
      {
          xprintf(UsrErr, "Semchem chemistry model is not supported at current time.\n");
      } else
      {
          xprintf(UsrErr, "Unknown reactions type in DualPorosity model.\n");
      }
    } else
    {
      reaction_immobile = nullptr;
    }

}

void DualPorosity::initialize()
{
  //DBGMSG("DualPorosity - initialize.\n");
  ASSERT(distribution_ != nullptr, "Distribution has not been set yet.\n");
  ASSERT(time_ != nullptr, "Time governor has not been set yet.\n");
  ASSERT(output_stream_,"Null output stream.");
  ASSERT_LESS(0, names_.size());
  
  //allocating memory for immobile concentration matrix
  conc_immobile = (double**) xmalloc(names_.size() * sizeof(double*));
  conc_immobile_out = (double**) xmalloc(names_.size() * sizeof(double*));
  for (unsigned int sbi = 0; sbi < names_.size(); sbi++)
  {
    conc_immobile[sbi] = (double*) xmalloc(distribution_->lsize() * sizeof(double));
    conc_immobile_out[sbi] = (double*) xmalloc(distribution_->size() * sizeof(double));
  }
  allocate_output_mpi();
  
  initialize_fields();

  if(reaction_mobile != nullptr)
  {
    reaction_mobile->names(names_)
                .output_stream(*output_stream_)
                .concentration_matrix(concentration_matrix_, distribution_, el_4_loc_, row_4_el_)
                .set_time_governor(*time_);
    reaction_mobile->initialize();
  }

  if(reaction_immobile != nullptr)
  {
    reaction_immobile->names(names_)
                .output_stream(*output_stream_)
                .concentration_matrix(conc_immobile, distribution_, el_4_loc_, row_4_el_)
                .set_time_governor(*time_);
    reaction_immobile->initialize();
  }

}

void DualPorosity::initialize_fields()
{
  //setting fields in data
  data_.set_n_components(names_.size());

  //setting fields that are set from input file
  input_data_set_+=data_;
  input_data_set_.set_input_list(input_record_.val<Input::Array>("input_fields"));

  data_.set_mesh(*mesh_);
  data_.set_limit_side(LimitSide::right);
  
  //initialization of output
  output_array = input_record_.val<Input::Array>("output_fields");
  
  //initialization of output
  data_.conc_immobile.init(names_);
  data_.conc_immobile.set_mesh(*mesh_);
  data_.output_fields.output_type(OutputTime::ELEM_DATA);

  for (unsigned int sbi=0; sbi<names_.size(); sbi++)
  {
    // create shared pointer to a FieldElementwise and push this Field to output_field on all regions
    std::shared_ptr<FieldElementwise<3, FieldValue<3>::Scalar> > output_field_ptr(
        new FieldElementwise<3, FieldValue<3>::Scalar>(conc_immobile_out[sbi], names_.size(), mesh_->n_elements()));
    data_.conc_immobile[sbi].set_field(mesh_->region_db().get_region_set("ALL"), output_field_ptr, 0);
  }
  data_.output_fields.set_limit_side(LimitSide::right);
  output_stream_->add_admissible_field_names(output_array, data_.output_selection);
}


void DualPorosity::zero_time_step()
{
  //DBGMSG("DualPorosity - zero_time_step.\n");
  ASSERT(distribution_ != nullptr, "Distribution has not been set yet.\n");
  ASSERT(time_ != nullptr, "Time governor has not been set yet.\n");
  ASSERT(output_stream_,"Null output stream.");
  ASSERT_LESS(0, names_.size());
 
  //coupling - passing fields
  if(reaction_mobile)
  if (typeid(*reaction_mobile) == typeid(SorptionMob))
  {
          reaction_mobile->data().set_field("porosity", data_["porosity"]);
          reaction_mobile->data().set_field("porosity_immobile", data_["porosity_immobile"]);
  }
  if(reaction_immobile)
  if (typeid(*reaction_immobile) == typeid(SorptionImmob))
  {
      reaction_immobile->data().set_field("porosity", data_["porosity"]);
      reaction_immobile->data().set_field("porosity_immobile", data_["porosity_immobile"]);
  }
  
  data_.set_time(*time_);
  set_initial_condition();
  
  // write initial condition
  output_vector_gather();
  data_.output_fields.set_time(*time_);
  data_.output_fields.output(output_stream_);
  
  if(reaction_mobile != nullptr)
    reaction_mobile->zero_time_step();

  if(reaction_immobile != nullptr)
    reaction_immobile->zero_time_step();
}

void DualPorosity::set_initial_condition()
{
  //DBGMSG("DualPorosity - init_conc_immobile.\n");
  //setting initial condition for immobile concentration matrix
  for (unsigned int loc_el = 0; loc_el < distribution_->lsize(); loc_el++)
  {
    unsigned int index = el_4_loc_[loc_el];
    ElementAccessor<3> ele_acc = mesh_->element_accessor(index);
    arma::vec value = data_.init_conc_immobile.value(ele_acc.centre(), ele_acc);
        
    for (unsigned int sbi=0; sbi < names_.size(); sbi++)
    {
      conc_immobile[sbi][loc_el] = value(sbi);
    }
  }
}

void DualPorosity::update_solution(void) 
{
  //DBGMSG("DualPorosity - update solution\n");
  data_.set_time(*time_);
 
  START_TIMER("dual_por_exchange_step");
  for (unsigned int loc_el = 0; loc_el < distribution_->lsize(); loc_el++) 
  {
    compute_reaction(conc_immobile, loc_el);
  }
  END_TIMER("dual_por_exchange_step");
  
  if(reaction_mobile != nullptr) reaction_mobile->update_solution();
  if(reaction_immobile != nullptr) reaction_immobile->update_solution();
}


double **DualPorosity::compute_reaction(double **concentrations, int loc_el) 
{
<<<<<<< HEAD
  unsigned int sbi;
  double conc_average, // weighted (by porosity) average of concentration
         conc_mob, conc_immob,  // new mobile and immobile concentration
         previous_conc_mob, previous_conc_immob, // mobile and immobile concentration in previous time step
         conc_max, //difference between concentration and average concentration
         por_mob, por_immob; // mobile and immobile porosity
=======
  double conc_avg = 0.0;
  unsigned int sbi;
  double cm, pcm, ci, pci, por_m, por_imm, temp_exp;
>>>>>>> 95866ab8
   
  // get data from fields
  ElementFullIter ele = mesh_->element(el_4_loc_[loc_el]);
  por_mob = data_.porosity.value(ele->centre(),ele->element_accessor());
  por_immob = data_.porosity_immobile.value(ele->centre(),ele->element_accessor());
  arma::Col<double> diff_vec = data_.diffusion_rate_immobile.value(ele->centre(), ele->element_accessor());
 
// OLD CODE:  
//     for (sbi = 0; sbi < names_.size(); sbi++) //over all substances
//     {
//         //sbi_loc = substance_id[sbi];    //mapping to global substance index
//         //previous values
//         previous_conc_mob = concentration_matrix_[sbi][loc_el];
//         previous_conc_immob = conc_immobile[sbi][loc_el];
// 
//         // ---compute average concentration------------------------------------------
//         conc_average = ((por_mob * previous_conc_mob) + (por_immob * previous_conc_immob)) / (por_mob + por_immob);
// 
//         if ((conc_average != 0.0) && (por_immob != 0.0)) {
//                 temp_exp = exp(-diff_vec[sbi] * ((por_mob + por_immob) / (por_mob * por_immob)) * time_->dt());
//                 // ---compute concentration in mobile area-----------------------------------
//                 conc_mob = (previous_conc_mob - conc_average) * temp_exp + conc_average;
// 
//                 // ---compute concentration in immobile area---------------------------------
//                 conc_immob = (previous_conc_immob - conc_average) * temp_exp + conc_average;
//                 // --------------------------------------------------------------------------
// //                 DBGMSG("conc_mob: %f  conc_immob: %f  previous_conc_mob: %f  previous_conc_immob: %f  conc_average: %f  diff: %f  por_mob: %f  por_immob: %f  time_dt: %f\n",
// //                         conc_mob, conc_immob, previous_conc_mob, previous_conc_immob, conc_average, diff_vec[sbi], por_mob, por_immob, time_->dt());
//                 concentration_matrix_[sbi][loc_el] = conc_mob;
//                 conc_immobile[sbi][loc_el] = conc_immob;
//         }
//     }

    
    // if porosity_immobile == 0 then mobile concentration stays the same 
    // and immobile concentration cannot change
    if (por_immob == 0.0) return conc_immobile;
    
    double exponent,
           temp_exponent = (por_mob + por_immob) / (por_mob * por_immob) * time_->dt();
  
    for (sbi = 0; sbi < names_.size(); sbi++) //over all substances
    {
        exponent = diff_vec[sbi] * temp_exponent;
        //previous values
        previous_conc_mob = concentration_matrix_[sbi][loc_el];
        previous_conc_immob = conc_immobile[sbi][loc_el];
        
        // ---compute average concentration------------------------------------------
        conc_average = ((por_mob * previous_conc_mob) + (por_immob * previous_conc_immob)) 
                       / (por_mob + por_immob);
        
        conc_max = std::max(previous_conc_mob-conc_average, previous_conc_immob-conc_average);
        
        if( conc_max <= (2*scheme_tolerance_/(exponent*exponent)*conc_average) )               // forward euler
        {
            //DBGMSG("forward euler\n");
            double temp = diff_vec[sbi]*(previous_conc_immob - previous_conc_mob) * time_->dt();
            // ---compute concentration in mobile area
            conc_mob = temp / por_mob + previous_conc_mob;

            // ---compute concentration in immobile area
            conc_immob = -temp / por_immob + previous_conc_immob;
        }
        else                                                        //analytic solution
        {
            //DBGMSG("analytic\n");
            double temp = exp(-exponent);
            // ---compute concentration in mobile area
            conc_mob = (previous_conc_mob - conc_average) * temp + conc_average;

            // ---compute concentration in immobile area
            conc_immob = (previous_conc_immob - conc_average) * temp + conc_average;
            
//          DBGMSG("conc_mob: %f  conc_immob: %f  previous_conc_mob: %f  previous_conc_immob: %f  conc_average: %f  diff: %f  por_mob: %f  por_immob: %f  time_dt: %f\n",
//                  conc_mob, conc_immob, previous_conc_mob, previous_conc_immob, conc_average, diff_vec[sbi], por_mob, por_immob, time_->dt()); 
        }
        
        concentration_matrix_[sbi][loc_el] = conc_mob;
        conc_immobile[sbi][loc_el] = conc_immob;
    }
  //*/
  
  return conc_immobile;
}


void DualPorosity::allocate_output_mpi(void )
{
<<<<<<< HEAD
    //DBGMSG("DualPorosity - allocate_output_mpi.\n");
    int sbi, n_subst, ierr;
=======
  //DBGMSG("DualPorosity - allocate_output_mpi.\n");
    int sbi, n_subst;
>>>>>>> 95866ab8
    n_subst = names_.size();

    vconc_immobile = (Vec*) xmalloc(n_subst * (sizeof(Vec)));
    vconc_immobile_out = (Vec*) xmalloc(n_subst * (sizeof(Vec))); // extend to all


    for (sbi = 0; sbi < n_subst; sbi++) {
        VecCreateMPIWithArray(PETSC_COMM_WORLD,1, distribution_->lsize(), mesh_->n_elements(), conc_immobile[sbi],
                &vconc_immobile[sbi]);
        VecZeroEntries(vconc_immobile[sbi]);

        //  if(rank == 0)
        VecCreateSeqWithArray(PETSC_COMM_SELF,1, mesh_->n_elements(), conc_immobile_out[sbi], &vconc_immobile_out[sbi]);
        VecZeroEntries(vconc_immobile_out[sbi]);
    }
    
    // create output vector scatter
    IS is;
    ISCreateGeneral(PETSC_COMM_SELF, mesh_->n_elements(), row_4_el_, PETSC_COPY_VALUES, &is); //WithArray
    VecScatterCreate(vconc_immobile[0], is, vconc_immobile_out[0], PETSC_NULL, &vconc_out_scatter);
    ISDestroy(&(is));
}


void DualPorosity::output_vector_gather() 
{
    //DBGMSG("DualPorosity - output_vector_gather.\n");
    unsigned int sbi;

    //PetscViewer inviewer;

    for (sbi = 0; sbi < names_.size(); sbi++) {
        VecScatterBegin(vconc_out_scatter, vconc_immobile[sbi], vconc_immobile_out[sbi], INSERT_VALUES, SCATTER_FORWARD);
        VecScatterEnd(vconc_out_scatter, vconc_immobile[sbi], vconc_immobile_out[sbi], INSERT_VALUES, SCATTER_FORWARD);
    }
    //VecView(transport->vconc[0],PETSC_VIEWER_STDOUT_WORLD);
    //VecView(transport->vconc_out[0],PETSC_VIEWER_STDOUT_WORLD);
}


void DualPorosity::output_data(void )
{
    //DBGMSG("DualPorosity output\n");
    output_vector_gather();

    // Register fresh output data
    data_.output_fields.set_time(*time_);
    data_.output_fields.output(output_stream_);
    
    if (reaction_mobile) reaction_mobile->output_data();
    if (reaction_immobile) reaction_immobile->output_data();
}
<|MERGE_RESOLUTION|>--- conflicted
+++ resolved
@@ -106,12 +106,6 @@
   xfree(conc_immobile_out);
 }
 
-/*
-void DualPorosity::set_porosity(Field<3, FieldValue<3>::Scalar > &por_m)
-{
-	data_.set_field(data_.porosity.name(),por_m);
-}
-*/
 
 void DualPorosity::make_reactions() {
     Input::Iterator<Input::AbstractRecord> reactions_it = input_record_.find<Input::AbstractRecord>("reaction_mobile");
@@ -317,18 +311,12 @@
 
 double **DualPorosity::compute_reaction(double **concentrations, int loc_el) 
 {
-<<<<<<< HEAD
   unsigned int sbi;
   double conc_average, // weighted (by porosity) average of concentration
          conc_mob, conc_immob,  // new mobile and immobile concentration
          previous_conc_mob, previous_conc_immob, // mobile and immobile concentration in previous time step
          conc_max, //difference between concentration and average concentration
          por_mob, por_immob; // mobile and immobile porosity
-=======
-  double conc_avg = 0.0;
-  unsigned int sbi;
-  double cm, pcm, ci, pci, por_m, por_imm, temp_exp;
->>>>>>> 95866ab8
    
   // get data from fields
   ElementFullIter ele = mesh_->element(el_4_loc_[loc_el]);
@@ -418,13 +406,8 @@
 
 void DualPorosity::allocate_output_mpi(void )
 {
-<<<<<<< HEAD
     //DBGMSG("DualPorosity - allocate_output_mpi.\n");
     int sbi, n_subst, ierr;
-=======
-  //DBGMSG("DualPorosity - allocate_output_mpi.\n");
-    int sbi, n_subst;
->>>>>>> 95866ab8
     n_subst = names_.size();
 
     vconc_immobile = (Vec*) xmalloc(n_subst * (sizeof(Vec)));
@@ -432,12 +415,12 @@
 
 
     for (sbi = 0; sbi < n_subst; sbi++) {
-        VecCreateMPIWithArray(PETSC_COMM_WORLD,1, distribution_->lsize(), mesh_->n_elements(), conc_immobile[sbi],
+        ierr = VecCreateMPIWithArray(PETSC_COMM_WORLD,1, distribution_->lsize(), mesh_->n_elements(), conc_immobile[sbi],
                 &vconc_immobile[sbi]);
         VecZeroEntries(vconc_immobile[sbi]);
 
         //  if(rank == 0)
-        VecCreateSeqWithArray(PETSC_COMM_SELF,1, mesh_->n_elements(), conc_immobile_out[sbi], &vconc_immobile_out[sbi]);
+        ierr = VecCreateSeqWithArray(PETSC_COMM_SELF,1, mesh_->n_elements(), conc_immobile_out[sbi], &vconc_immobile_out[sbi]);
         VecZeroEntries(vconc_immobile_out[sbi]);
     }
     

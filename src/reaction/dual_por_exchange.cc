--- conflicted
+++ resolved
@@ -370,14 +370,8 @@
 
 void DualPorosity::allocate_output_mpi(void )
 {
-<<<<<<< HEAD
-    //DBGMSG("DualPorosity - allocate_output_mpi.\n");
-    int sbi, n_subst, ierr;
+    int sbi, n_subst;
     n_subst = substances_.size();
-=======
-    int sbi, n_subst;
-    n_subst = names_.size();
->>>>>>> 14b5af71
 
     vconc_immobile = (Vec*) xmalloc(n_subst * (sizeof(Vec)));
     vconc_immobile_out = (Vec*) xmalloc(n_subst * (sizeof(Vec))); // extend to all
@@ -405,13 +399,7 @@
 {
     unsigned int sbi;
 
-<<<<<<< HEAD
-    //PetscViewer inviewer;
-
     for (sbi = 0; sbi < substances_.size(); sbi++) {
-=======
-    for (sbi = 0; sbi < names_.size(); sbi++) {
->>>>>>> 14b5af71
         VecScatterBegin(vconc_out_scatter, vconc_immobile[sbi], vconc_immobile_out[sbi], INSERT_VALUES, SCATTER_FORWARD);
         VecScatterEnd(vconc_out_scatter, vconc_immobile[sbi], vconc_immobile_out[sbi], INSERT_VALUES, SCATTER_FORWARD);
     }

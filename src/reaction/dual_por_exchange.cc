--- conflicted
+++ resolved
@@ -106,6 +106,12 @@
   xfree(conc_immobile_out);
 }
 
+/*
+void DualPorosity::set_porosity(Field<3, FieldValue<3>::Scalar > &por_m)
+{
+	data_.set_field(data_.porosity.name(),por_m);
+}
+*/
 
 void DualPorosity::make_reactions() {
     Input::Iterator<Input::AbstractRecord> reactions_it = input_record_.find<Input::AbstractRecord>("reaction_mobile");
@@ -168,15 +174,6 @@
 
 void DualPorosity::initialize()
 {
-<<<<<<< HEAD
-	//DBGMSG("DualPorosity - initialize.\n");
-	ASSERT(distribution != nullptr, "Distribution has not been set yet.\n");
-	ASSERT(time_ != nullptr, "Time governor has not been set yet.\n");
-	ASSERT(output_stream_,"Null output stream.");
-	ASSERT_LESS(0, names_.size());
-
-    data_.set_n_components(names_.size());
-=======
   //DBGMSG("DualPorosity - initialize.\n");
   ASSERT(distribution_ != nullptr, "Distribution has not been set yet.\n");
   ASSERT(time_ != nullptr, "Time governor has not been set yet.\n");
@@ -194,7 +191,6 @@
   allocate_output_mpi();
   
   initialize_fields();
->>>>>>> de249afb
 
   if(reaction_mobile != nullptr)
   {
@@ -205,11 +201,6 @@
     reaction_mobile->initialize();
   }
 
-<<<<<<< HEAD
-    data_.set_mesh(*mesh_);
-    data_.set_limit_side(LimitSide::right);
-    output_array = input_record_.val<Input::Array>("output_fields");
-=======
   if(reaction_immobile != nullptr)
   {
     reaction_immobile->names(names_)
@@ -224,9 +215,7 @@
 void DualPorosity::initialize_fields()
 {
   //setting fields in data
-  data_.diffusion_rate_immobile.n_comp(names_.size());
-  data_.init_conc_immobile.n_comp(names_.size());
->>>>>>> de249afb
+  data_.set_n_components(names_.size());
 
   //setting fields that are set from input file
   input_data_set_+=data_;
@@ -267,18 +256,14 @@
   if(reaction_mobile)
   if (typeid(*reaction_mobile) == typeid(SorptionMob))
   {
-          reaction_mobile->data().get_field("porosity")
-            .copy_from(data_.get_field("porosity"));
-          reaction_mobile->data().get_field("porosity_immobile")
-            .copy_from(data_.get_field("porosity_immobile"));
+          reaction_mobile->data().set_field("porosity", data_["porosity"]);
+          reaction_mobile->data().set_field("porosity_immobile", data_["porosity_immobile"]);
   }
   if(reaction_immobile)
   if (typeid(*reaction_immobile) == typeid(SorptionImmob))
   {
-          reaction_immobile->data().get_field("porosity")
-            .copy_from(data_.get_field("porosity"));
-          reaction_immobile->data().get_field("porosity_immobile")
-            .copy_from(data_.get_field("porosity_immobile"));
+      reaction_immobile->data().set_field("porosity", data_["porosity"]);
+      reaction_immobile->data().set_field("porosity_immobile", data_["porosity_immobile"]);
   }
   
   data_.set_time(*time_);

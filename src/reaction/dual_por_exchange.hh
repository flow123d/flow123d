/** @brief class Dual_por_exchange is used to enable simulation of sorption described by either linear or Langmuir isotherm in combination with limited solubility under consideration.
 *
 * Class in this file makes it possible to handle the dataset describing solid phase as either precipitated or sorbed species.
 *
 */
#ifndef DUAL_POROSITY
#define DUAL_POROSITY

#include <vector>
#include <input/input_type.hh>

#include "fields/field_base.hh"
#include "./reaction/reaction.hh"

/// TODO: incorporate index mapping for substances indices

class Mesh;
class Distribution;
class Reaction;
class SorptionBase;

typedef Field<3, FieldValue<3>::Scalar > * pScalar;

class Dual_por_exchange:  public Reaction
{
public:
  /**
   * Static variable for new input data types input
   */
  static Input::Type::Record input_type;

  class EqData : public EqDataBase // should be written in class Sorption
  {
  public:

    /// Collect all fields
    EqData();

    Field<3, FieldValue<3>::Vector > alpha;            ///< Mass transfer coefficients between mobile and immobile pores.
    Field<3, FieldValue<3>::Scalar > immob_porosity;    ///< Immobile porosity
    
    Field<3, FieldValue<3>::Vector> init_conc_immobile; ///< Initial concentrations in the immobile zone. 

    pScalar porosity; ///< Pointer to mobile porosity
  };

<<<<<<< HEAD
  Dual_por_exchange(Mesh &init_mesh, Input::Record in_rec, vector<string> &names);
  /**
   * Destructor.
   */
  ~Dual_por_exchange(void);
                
  /**
   * Updates the solution according to the dual porosity model.
   */
  void update_solution(void) override;
  
  void set_concentration_matrix(double **ConcentrationMatrix, Distribution *conc_distr, int *el_4_loc_) override;
  /**
   *
   */
  void set_porosity(pScalar porosity);
  
  /// Initialize from input interface.
  void init_from_input(Input::Record in_rec) override;
  
  double **compute_reaction(double **concentrations, int loc_el) override;
  
protected:
  /**
   * This method disables to use constructor without parameters.
   */
  Dual_por_exchange();
=======
	class EqData : public FieldSet // should be written in class Sorption
	{
	public:
>>>>>>> fbd5635d

  /**
   * Pointer to thwodimensional array[species][elements] containing concentrations either in immobile.
   */
  double **immob_concentration_matrix;

<<<<<<< HEAD
  /**
   *
   */
  EqData data_;
  
  
  Reaction *reaction_mob;       //< Reaction running in mobile zone
  Reaction *reaction_immob;     //< Reaction running in immobile zone
  
  /** Minimal time for which the analytical solution of dual porosity concentrations are evaluated.
   * Else it is replaced with simple forward difference approximation.
   */
  static const double min_dt;
  
=======
		/// Mass transfer coefficients between mobile and immobile pores.
		Field<3, FieldValue<3>::Vector > alphas;
	};
    	/**
     	* 	Pointer to porosity field from transport
    	*/
    	pScalar porosity_;
	    /**
	    * 	Pointer to porosity field from transport
	    */
	    pScalar immob_porosity_;
	    /**
	    *
        */
		Dual_por_exchange(Mesh &init_mesh, Input::Record in_rec, vector<string> &names);
		/**
		*	Destructor.
		*/
		~Dual_por_exchange(void);
		/**
		*	This method enables to change a data source the program is working with, during simulation.
		*/
		void set_immob_concentration_matrix(double **ConcentrationMatrix, Distribution *conc_distr, int *el_4_loc);
		/**
		*
		*/
		void compute_one_step(void);
		/**
		*
		*/
		//void set_nr_transp(int nr_transp_subst);
		/**
		*
		*/
		void set_porosity(pScalar porosity, pScalar immob_porosity);
	protected:
		/**
		*	This method disables to use constructor without parameters.
		*/
		Dual_por_exchange();
		/**
		*	Pointer to thwodimensional array[species][elements] containing concentrations either in mobile.
		*/
		double **concentration_matrix;
		/**
		*	Pointer to thwodimensional array[species][elements] containing concentrations either in immobile.
		*/
		double **immob_concentration_matrix;
	    /**
		* fraction of the mobile porosity and the whole porosity, it was meant to be fraction of the total sorption surface exposed to the mobile zone, in interval (0,1).
		* pointer to phi field from transport
		*/
	    pScalar phi_;
	    /**
	    * mass transfer coefficients between mobile and immobile pores
	    */
	    std::vector<double> alpha_;
		/**
		* 	Number of regions.
		*/
		int nr_of_regions;
		/**
		* 	Number of adsorbing substances.
		*/
		int nr_of_substances;
		/**
		* 	Number of transported substances.
		*/
		//int nr_transp_subst_;
		/**
		*
		*/
		EqData data_;
		/**
		* Array for storage infos about sorbed species concentrations.
		*/
		double** sorbed_conc_array;
>>>>>>> fbd5635d
};

#endif  //DUAL_POROSITY<|MERGE_RESOLUTION|>--- conflicted
+++ resolved
@@ -1,6 +1,9 @@
-/** @brief class Dual_por_exchange is used to enable simulation of sorption described by either linear or Langmuir isotherm in combination with limited solubility under consideration.
+/** @brief Class Dual_por_exchange implements the model of dual porosity.
  *
- * Class in this file makes it possible to handle the dataset describing solid phase as either precipitated or sorbed species.
+ * It can be part of the transport model and it computes the concentrations of substances both in 
+ * mobile and immobile zone. This model can also work above the sorption model - the sorbed concentration
+ * is then computed both from mobile and immobile concentrations. Linear reactions can be define 
+ * also in both zones.
  *
  */
 #ifndef DUAL_POROSITY
@@ -10,16 +13,14 @@
 #include <input/input_type.hh>
 
 #include "fields/field_base.hh"
+#include "fields/field_set.hh"
 #include "./reaction/reaction.hh"
 
 /// TODO: incorporate index mapping for substances indices
 
 class Mesh;
 class Distribution;
-class Reaction;
 class SorptionBase;
-
-typedef Field<3, FieldValue<3>::Scalar > * pScalar;
 
 class Dual_por_exchange:  public Reaction
 {
@@ -29,7 +30,7 @@
    */
   static Input::Type::Record input_type;
 
-  class EqData : public EqDataBase // should be written in class Sorption
+	class EqData : public FieldSet // should be written in class Sorption
   {
   public:
 
@@ -37,14 +38,13 @@
     EqData();
 
     Field<3, FieldValue<3>::Vector > alpha;            ///< Mass transfer coefficients between mobile and immobile pores.
-    Field<3, FieldValue<3>::Scalar > immob_porosity;    ///< Immobile porosity
+    Field<3, FieldValue<3>::Scalar > immob_porosity;    ///< Immobile porosity field.
     
     Field<3, FieldValue<3>::Vector> init_conc_immobile; ///< Initial concentrations in the immobile zone. 
 
-    pScalar porosity; ///< Pointer to mobile porosity
+    Field<3, FieldValue<3>::Scalar > porosity; ///< Porosity field.
   };
 
-<<<<<<< HEAD
   Dual_por_exchange(Mesh &init_mesh, Input::Record in_rec, vector<string> &names);
   /**
    * Destructor.
@@ -60,7 +60,8 @@
   /**
    *
    */
-  void set_porosity(pScalar porosity);
+  inline void set_porosity(Field<3, FieldValue<3>::Scalar > &por_m)
+    { data_.set_field(data_.porosity.name(),por_m); };
   
   /// Initialize from input interface.
   void init_from_input(Input::Record in_rec) override;
@@ -72,18 +73,12 @@
    * This method disables to use constructor without parameters.
    */
   Dual_por_exchange();
-=======
-	class EqData : public FieldSet // should be written in class Sorption
-	{
-	public:
->>>>>>> fbd5635d
 
   /**
    * Pointer to thwodimensional array[species][elements] containing concentrations either in immobile.
    */
   double **immob_concentration_matrix;
 
-<<<<<<< HEAD
   /**
    *
    */
@@ -98,85 +93,6 @@
    */
   static const double min_dt;
   
-=======
-		/// Mass transfer coefficients between mobile and immobile pores.
-		Field<3, FieldValue<3>::Vector > alphas;
-	};
-    	/**
-     	* 	Pointer to porosity field from transport
-    	*/
-    	pScalar porosity_;
-	    /**
-	    * 	Pointer to porosity field from transport
-	    */
-	    pScalar immob_porosity_;
-	    /**
-	    *
-        */
-		Dual_por_exchange(Mesh &init_mesh, Input::Record in_rec, vector<string> &names);
-		/**
-		*	Destructor.
-		*/
-		~Dual_por_exchange(void);
-		/**
-		*	This method enables to change a data source the program is working with, during simulation.
-		*/
-		void set_immob_concentration_matrix(double **ConcentrationMatrix, Distribution *conc_distr, int *el_4_loc);
-		/**
-		*
-		*/
-		void compute_one_step(void);
-		/**
-		*
-		*/
-		//void set_nr_transp(int nr_transp_subst);
-		/**
-		*
-		*/
-		void set_porosity(pScalar porosity, pScalar immob_porosity);
-	protected:
-		/**
-		*	This method disables to use constructor without parameters.
-		*/
-		Dual_por_exchange();
-		/**
-		*	Pointer to thwodimensional array[species][elements] containing concentrations either in mobile.
-		*/
-		double **concentration_matrix;
-		/**
-		*	Pointer to thwodimensional array[species][elements] containing concentrations either in immobile.
-		*/
-		double **immob_concentration_matrix;
-	    /**
-		* fraction of the mobile porosity and the whole porosity, it was meant to be fraction of the total sorption surface exposed to the mobile zone, in interval (0,1).
-		* pointer to phi field from transport
-		*/
-	    pScalar phi_;
-	    /**
-	    * mass transfer coefficients between mobile and immobile pores
-	    */
-	    std::vector<double> alpha_;
-		/**
-		* 	Number of regions.
-		*/
-		int nr_of_regions;
-		/**
-		* 	Number of adsorbing substances.
-		*/
-		int nr_of_substances;
-		/**
-		* 	Number of transported substances.
-		*/
-		//int nr_transp_subst_;
-		/**
-		*
-		*/
-		EqData data_;
-		/**
-		* Array for storage infos about sorbed species concentrations.
-		*/
-		double** sorbed_conc_array;
->>>>>>> fbd5635d
 };
 
 #endif  //DUAL_POROSITY
#include <iostream>
#include <cstring>
#include <stdlib.h>
#include <math.h>
#include <boost/foreach.hpp>

#include "reaction/reaction.hh"
#include "reaction/linear_reaction.hh"
#include "reaction/pade_approximant.hh"
//#include "reaction/isotherm.hh"
#include "reaction/sorption.hh"
#include "system/system.hh"
#include "system/sys_profiler.hh"

#include "la/distribution.hh"
#include "mesh/mesh.h"
#include "mesh/elements.h"
#include "mesh/region.hh"
<<<<<<< HEAD
#include "transport/transport.h" //because of definition of constants MOBILE, IMMOBILE,
=======
>>>>>>> 8dc5f808
#include "input/type_selection.hh"

#include "coupling/time_governor.hh"

const double pi = 3.1415;
namespace it=Input::Type;

it::Selection Sorption::EqData::sorption_type_selection = it::Selection("SorptionType")
	.add_value(none,"none","No sorption considered")
	.add_value(linear,"linear","Linear isotherm described sorption considered.")
	.add_value(langmuir,"langmuir","Langmuir isotherm described sorption considered")
	.add_value(freundlich,"freundlich","Freundlich isotherm described sorption considered");
<<<<<<< HEAD
//.finish();

using namespace Input::Type;

Record Sorption::input_type
	= Record("Sorptions", "Information about all the limited solubility affected sorptions.")
	.derive_from( Reaction::input_type )
	.declare_key("solvent_dens", Double(), Default("1.0"),
				"Density of the solvent.")
	.declare_key("substeps", Integer(), Default("100"),
				"Number of equidistant substeps, molar mass and isotherm intersections")
	.declare_key("species", Array(String()), Default::obligatory(),
							"Names of all the sorbing species")
	.declare_key("molar_masses", Array(Double()), Default::obligatory(),
							"Specifies molar masses of all the sorbing species")
	.declare_key("solubility", Array(Double()), Default::obligatory(),
							"Specifies solubility limits of all the sorbing species")
    .declare_key("bulk_data", Array(Sorption::EqData().bulk_input_type()), Default::obligatory(), //
                   	   	   "Containes region specific data necessery to construct isotherms.");

Sorption::EqData::EqData()
: EqDataBase("Sorption")
{
    ADD_FIELD(rock_density, "Rock matrix density.", Input::Type::Default("0.0"));

    ADD_FIELD(sorption_types,"Considered adsorption is described by selected isotherm." );
              sorption_types.set_selection(&sorption_type_selection);
    //ADD_FIELD(sorption_types,"Considered adsorption is described by selected isotherm.", it::Default(0) );

    ADD_FIELD(mult_coefs,"Multiplication parameters (k, omega) in either Langmuir c_s = omega * (alpha*c_a)/(1- alpha*c_a) or in linear c_s = k * c_a isothermal description.", Input::Type::Default("1.0"));
    //std::vector<FieldEnum> list; list.push_back(none); //SorptionType
    //mult_coefs.disable_where(&sorption_types, list ); //function disable where requires different parameters

    ADD_FIELD(second_params,"Second parameters (alpha, ...) defining isotherm  c_s = omega * (alpha*c_a)/(1- alpha*c_a).", Input::Type::Default("1.0"));
    //list.clear(); list.push_back(none); list.push_back(linear);
    //alphas.disable_where(&sorption_types, list );

    ADD_FIELD(mob_porosity,"Mobile porosity of the rock matrix.", Input::Type::Default::obligatory());
    //ADD_FIELD(immob_porosity,"Immobile porosity of the rock matrix.", Input::Type::Default("0.0"));
}

=======

using namespace Input::Type;

Record Sorption::input_type
	= Record("Sorptions", "Information about all the limited solubility affected adsorptions.")
	.derive_from( Reaction::input_type )
	.declare_key("solvent_dens", Double(), Default("1.0"),
				"Density of the solvent.")
	.declare_key("substeps", Integer(), Default("1000"),
				"Number of equidistant substeps, molar mass and isotherm intersections")
	.declare_key("species", Array(String()), Default::obligatory(),
							"Names of all the adsorbing species")
	.declare_key("molar_masses", Array(Double()), Default::obligatory(),
							"Specifies molar masses of all the sorbing species")
	// if following key remains negative or zero after initialization, then no limited solubility is concidered
	.declare_key("solubility", Array(Double()), Default("-1.0"), //Default::obligatory(), //Default::optional(), //("-1.0"), //
							"Specifies solubility limits of all the sorbing species")
    .declare_key("bulk_data", Array(Sorption::EqData().bulk_input_type()), Default::obligatory(), //
                   	   	   "Containes region specific data necessery to construct isotherms.")//;
	.declare_key("time", Double(), Default("1.0"),
			"Key called time required by TimeGovernor in Sorption constructor.");/**/

Sorption::EqData::EqData()
: EqDataBase("Sorption")
{
    ADD_FIELD(rock_density, "Rock matrix density.", Input::Type::Default("0.0"));

    ADD_FIELD(sorption_types,"Considered adsorption is described by selected isotherm."); //
              sorption_types.set_selection(&sorption_type_selection);

    ADD_FIELD(mult_coefs,"Multiplication parameters (k, omega) in either Langmuir c_s = omega * (alpha*c_a)/(1- alpha*c_a) or in linear c_s = k * c_a isothermal description.", Input::Type::Default("1.0"));

    ADD_FIELD(second_params,"Second parameters (alpha, ...) defining isotherm  c_s = omega * (alpha*c_a)/(1- alpha*c_a).", Input::Type::Default("1.0"));

    ADD_FIELD(alphas, "Diffusion coefficient of non-equilibrium linear exchange between mobile and immobile zone (dual porosity)."
            " Vector, one value for every substance.", Input::Type::Default("0"));
}

>>>>>>> 8dc5f808
using namespace std;

Sorption::Sorption(Mesh &init_mesh, Input::Record in_rec, vector<string> &names)//
	: Reaction(init_mesh, in_rec, names)
{
	cout << "Sorption constructor is running." << endl;
	TimeGovernor tg(0.0, 1.0);
    nr_of_regions = init_mesh.region_db().bulk_size();
    nr_of_substances = in_rec.val<Input::Array>("species").size();
    nr_of_points = in_rec.val<int>("substeps");

    data_.sorption_types.set_n_comp(nr_of_substances);
    data_.mult_coefs.set_n_comp(nr_of_substances);
    data_.second_params.set_n_comp(nr_of_substances);
    int nr_transp_subst = names.size();
    data_.alphas.set_n_comp(nr_transp_subst);
    data_.set_mesh(&init_mesh);
    data_.init_from_input( in_rec.val<Input::Array>("bulk_data"), Input::Array());
    data_.set_time(tg);

	//Simple vectors holding  common informations.
	substance_ids.resize(nr_of_substances);
	molar_masses.resize( nr_of_substances );
	c_aq_max.resize( nr_of_substances );

	//isotherms array resized bellow
	isotherms.resize(nr_of_regions);
	for(int i_reg = 0; i_reg < nr_of_regions; i_reg++)
	{
<<<<<<< HEAD
		//check the size of isotherms_mob
			//if it is smaller then i_reg then add i-th isotherm
			//else use reinit().
		//Isotherm iso_mob;
		//isotherms_mob[i_reg].push_back(iso_mob);
		//isotherms_mob[i_reg].resize(nr_of_substances);
		for(int i_spec = 0; i_spec < nr_of_substances; i_spec++)
		{
			//isotherms_mob[i_reg][i_spec] = *(new Isotherm);
			Isotherm iso_mob;
			isotherms_mob[i_reg].push_back(iso_mob);
		}
	}
	/*if(dual_porosity_on)
	{
		//isotherms_immob.resize(nr_of_regions*nr_of_substances);
		//free(isotherms_immob);
		isotherms_immob.resize(nr_of_regions);
			for(int i_reg = 0; i_reg < nr_of_regions; i_reg++)
			{
				Isotherm iso_immob;
				isotherms_immob[i_reg].push_back(iso_immob);
				isotherms_immob[i_reg].resize(nr_of_substances);
				for(int i_spec = 0; i_spec < nr_of_substances; i_spec++)
				{
					//isotherms_immob[i_reg][i_spec] = *(new Isotherm);
				}
			}
	}*/
	prepare_inputs(in_rec);
=======
		for(int i_spec = 0; i_spec < nr_of_substances; i_spec++)
		{
			Isotherm iso_mob;
			isotherms[i_reg].push_back(iso_mob);
		}
	}

    time_ = new TimeGovernor(in_rec.val<double>("time"), TimeGovernor::marks().type_fixed_time());
>>>>>>> 8dc5f808
}

Sorption::~Sorption(void)
{
}

/*void Sorption::set_mesh_(Mesh *mesh_in)
{
	mesh_ = mesh_in;
	return;
}*/

void Sorption::init_from_input(Input::Array bulk_list)
{
	//Not sure what to write here.
	return;
}

void Sorption::prepare_inputs(Input::Record in_rec, int porosity_type)
{

    // Common data for all the isotherms loaded bellow
	solvent_dens = in_rec.val<double>("solvent_dens");

	Input::Array molar_mass_array = in_rec.val<Input::Array>("molar_masses");

	if (molar_mass_array.size() == molar_masses.size() )   molar_mass_array.copy_to( molar_masses );
	  else  xprintf(UsrErr,"Number of molar masses %d has to match number of adsorbing species %d.\n", molar_mass_array.size(), molar_masses.size());

	Input::Array interp_table_limits = in_rec.val<Input::Array>("solubility");
	if (interp_table_limits.size() == c_aq_max.size())   interp_table_limits.copy_to( c_aq_max );
	  else
	  {
		double def_val;
		if((def_val > 0.0) && (interp_table_limits.size() > 1)) xprintf(UsrErr,"Number of given solubility limits %d has to match number of adsorbing species %d.\n", interp_table_limits.size(), c_aq_max.size());
	  }

	Input::Array species_array = in_rec.val<Input::Array>("species");
	unsigned int idx, i_spec = 0;
	for(Input::Iterator<string> spec_iter = species_array.begin<string>(); spec_iter != species_array.end(); ++spec_iter, i_spec++)
	{
		idx = find_subst_name(*spec_iter);
		if ((idx < n_substances()) && (idx >= 0))   substance_ids[i_spec] = idx;
		else	xprintf(UsrErr,"Wrong name of %d-th adsorbing specie.\n", i_spec);
	}

<<<<<<< HEAD
	// list of types of isotherms in particular regions
	//FieldValue<3>::EnumVector::return_type iso_type;
	arma::Col<unsigned int> iso_type;
	//FieldValue<3>::Vector::return_type iso_type;
	cout << "there are " << nr_of_substances <<" substances under concideration." << endl;
	iso_type.resize(nr_of_substances); //arma::Col<unsigned int> je ten typ ze začátku řádku, std::vector<SorptionType>
	//std::vector<FieldEnum> iso_type; iso_type.resize(nr_of_substances);
	// list of sorption parameters
	FieldValue<3>::Vector::return_type mult_param;
	//arma::Col<double> mult_param;
	mult_param.resize(nr_of_substances);
	FieldValue<3>::Vector::return_type second_coef;
	//arma::Col<double> second_coef;
	second_coef.resize(nr_of_substances);
	double rock_density, mobile_porosity; //, immobile_porosity;
	//Multidimensional array
	//int i_reg = 0;
	//std::map<SorptionType, std::string>;
	//for(Input::Iterator<Input::Record> reg_iter = sorptions_array.begin<Input::Record>(); reg_iter != sorptions_array.end(); ++reg_iter, i_reg++)
	BOOST_FOREACH(const Region &reg_iter, this->mesh_->region_db().get_region_set("BULK") )
	{
		int reg_idx=reg_iter.bulk_idx();

		// list of types of isotherms in particular regions, initialization
		if(data_.sorption_types.get_const_value(reg_iter, iso_type))
		{
			//for(int index_latky = 0; index_latky < nr_of_substances; index_latky++) cout << "Type of isotherm of " << index_latky << " specie is " << iso_type[index_latky] << endl;
			//xprintf(Msg,"Type of isotherm of %d-th specie is %d.\n", index_latky, iso_type[index_latky]);
		}else  xprintf(UsrErr,"Type of isotherm must be the same all over the %d-th region, but it is not.", reg_iter.id());

		// multiplication coefficient parameter follows
		if(data_.mult_coefs.get_const_value(reg_iter, mult_param)) ;
		  else  xprintf(UsrErr,"All the sorption parameters must be constant all over the %d-th region, but it is not.", reg_iter.id());

		// second sorption parameter for isothermal description
		if(data_.second_params.get_const_value(reg_iter, second_coef)) ;
		  else  xprintf(UsrErr,"All the sorption parameters must be constant all over the %d-th region, but it is not.", reg_iter.id());

		for(int i_subst = 0; i_subst < nr_of_substances; i_subst++)
		{
			// reinit isotherm, what about to define a type of isotherm in reinit
			SorptionType hlp_iso_type =  SorptionType(iso_type[i_subst]);
			int reg_idx=reg_iter.bulk_idx();
			isotherms_mob[reg_idx][i_subst].reinit(hlp_iso_type,rock_density,solvent_dens,mobile_porosity, molar_masses[i_subst], c_aq_max[i_subst]);
			//cout << "This message should indicate fault." << endl;
			/*if(dual_porosity_on)
			{
				isotherms_immob[reg_idx][i_subst].reinit(hlp_iso_type,rock_density,solvent_dens,immobile_porosity, molar_masses[i_subst], c_aq_max[i_subst]);
			}*/
			switch(hlp_iso_type) //initializes isotherm parameters
			{
				case 0: // none: //
				{
			 		; // isotherms_mob[reg_idx][i_subst].make_one_point_table();
				}
				break;
				case 1: // linear
				{
					isotherms_mob[reg_idx][i_subst].set_mult_coef_(mult_param[i_subst]);
				}
				case 2:  // freundlich
				case 3: // langmuir
				{
					isotherms_mob[reg_idx][i_subst].set_mult_coef_(mult_param[i_subst]);
					isotherms_mob[reg_idx][i_subst].set_second_coef_(second_coef[i_subst]);
				}
				break;
			 	default:
			 	{
			 		xprintf(UsrErr,"1) Sorption of %d-th specie in %d-th region has unknown type %d.", i_subst, reg_idx, hlp_iso_type);
			 	}
			 	break;
=======
	make_tables();
}

void Sorption::make_tables(void)
{
	ElementAccessor<3> elm;

	BOOST_FOREACH(const Region &reg_iter, this->mesh_->region_db().get_region_set("BULK") )
	{
		int reg_idx = reg_iter.bulk_idx();

		// Creates interpolation tables in the case of constant rock matrix parameters
		if((data_.rock_density.get_const_accessor(reg_iter, elm)) &&
				(data_.mult_coefs.get_const_accessor(reg_iter, elm)) &&
				(data_.second_params.get_const_accessor(reg_iter, elm)) &&
				(this->porosity_->get_const_accessor(reg_iter, elm)) &&
				(this->immob_porosity_->get_const_accessor(reg_iter, elm)) &&
				(this->phi_->get_const_accessor(reg_iter, elm)))/**/
		{
			isotherm_reinit(isotherms[reg_idx],elm);
			xprintf(Msg,"parameters are constant\n");
			for(int i_subst = 0; i_subst < nr_of_substances; i_subst++)
			{
				isotherms[reg_idx][i_subst].make_table(nr_of_points);
>>>>>>> 8dc5f808
			}

			if((data_.rock_density.get_const_value(reg_iter, rock_density)) && (data_.mob_porosity.get_const_value(reg_iter, mobile_porosity)) )
			{
				switch(hlp_iso_type)
				{
				case 0: // none: //
				{
				 	isotherms_mob[reg_idx][i_subst].make_one_point_table();
				 	//cout << "The interpolation table size is " << isotherms_mob[reg_idx][i_subst].get_interpolation_table_size() << endl;
				 	/*if(dual_porosity_on)
				 	{
					const Linear obj_isotherm_immob(mult_param[i_subst]);
					isotherms_immob[reg_idx][i_subst].make_one_point_table();
				 	}*/
			 	 }
				 break;
			 	 case 1: //  linear: //
			 	 {
				 	Linear obj_isotherm(mult_param[i_subst]);
					//isotherms_mob[reg_idx][i_subst].set_mult_coef_(mult_param[i_subst]);
					isotherms_mob[reg_idx][i_subst].make_table(obj_isotherm, nr_of_points);
					//cout << "The interpolation table size is " << isotherms_mob[reg_idx][i_subst].get_interpolation_table_size() << endl;
					/*if(dual_porosity_on)
					{
						const Linear obj_isotherm_immob(mult_param[i_subst]);
						isotherms_immob[reg_idx][i_subst].make_table(obj_isotherm_immob, nr_of_points);
					}*/
			 	 }
			 	 break;
			 	 case 2: // freundlich: //
			 	 {
				 	//cout << "Freundlich's interpolation table would be created" << endl;
				 	Freundlich obj_isotherm(mult_param[i_subst], second_coef[i_subst]);
					//isotherms_mob[reg_idx][i_subst].set_mult_coef_(mult_param[i_subst]);
					//isotherms_mob[reg_idx][i_subst].set_second_coef_(second_coef[i_subst]);
					isotherms_mob[reg_idx][i_subst].make_table(obj_isotherm, nr_of_points);
				 	 //cout << "The interpolation table size is" << isotherms_mob[reg_idx][i_subst].get_interpolation_table_size() << endl;
			 	 }
			 	 break;
			 	 case 3: // langmuir: //
			 	 {
				 	Langmuir obj_isotherm(mult_param[i_subst], second_coef[i_subst]);
					//isotherms_mob[reg_idx][i_subst].set_mult_coef_(mult_param[i_subst]);
					//isotherms_mob[reg_idx][i_subst].set_second_coef_(second_coef[i_subst]);
					isotherms_mob[reg_idx][i_subst].make_table(obj_isotherm, nr_of_points);
					//cout << "The interpolation table size is" << isotherms_mob[reg_idx][i_subst].get_interpolation_table_size() << endl;
			 		/*if(dual_porosity_on)
			 		{
				 		Langmuir obj_isotherm_immob(mult_param[i_subst], second_coef[i_subst]);
						isotherms_mob[reg_idx][i_subst].make_table(obj_isotherm_immob, nr_of_points);
			 		}*/
			 	 }
			 	 break;
			 	 default:
			 	 {
				 	 xprintf(UsrErr,"2) Sorption of %d-th specie in %d-th region has unknown type %d.", i_subst, reg_idx, hlp_iso_type);
			 	 }
			 	 break;
				}
			}else{
				//isotherms_mob[reg_idx][i_subst].make_one_point_table();
				isotherms_mob[reg_idx][i_subst].set_scale_aqua(-1.0);
			}
			isotherms_mob[reg_idx][i_subst].set_sorption_type(hlp_iso_type);
		}
	}
}

<<<<<<< HEAD
// TODO: check duplicity of parents
//       raise warning if sum of ratios is not one

double **Sorption::compute_reaction(double **concentrations, int loc_el) // Sorptions are realized just for one element.
{
    ElementFullIter elem = mesh_->element(el_4_loc[loc_el]);
    double mob_porosity; //, immob_porosity; // = data_.mob_porosity.value(elem->centre(),elem->element_accessor());
    double rock_density; // = data_.rock_density.value(elem->centre(),elem->element_accessor());
    //double k_rep;
    Region region = elem->region();
    int reg_id_nr = region.bulk_idx(); //->region_->reg_id;
    int variabl_int = 0; // indicates if region parameters (rock_density, mob_porosity) are constant or not
    //double elem_volume = elem->measure();

    if(reg_id_nr != 0) cout << "region id is " << reg_id_nr << endl;
=======
void Sorption::isotherm_reinit(std::vector<Isotherm> &isotherms_vec, const ElementAccessor<3> &elem)
{
	const double &rock_density = data_.rock_density.value(elem.centre(),elem);
	double porosity = this->porosity_->value(elem.centre(),elem);

	double phi = this->phi_->value(elem.centre(),elem);
	double por_m = this->porosity_->value(elem.centre(),elem);
	double por_imm = this->immob_porosity_->value(elem.centre(),elem);

	// List of types of isotherms in particular regions
	arma::uvec iso_type;
	iso_type = data_.sorption_types.value(elem.centre(),elem);

	for(int i_subst = 0; i_subst < nr_of_substances; i_subst++)
	{
		double mult_coef = data_.mult_coefs.value(elem.centre(),elem)(i_subst);
		double second_coef = data_.second_params.value(elem.centre(),elem)(i_subst);
		SorptionType hlp_iso_type = SorptionType(iso_type[i_subst]);
		Isotherm & isotherm = isotherms_vec[i_subst];

		//scales are different for the case of sorption in mobile and immobile pores
		double scale_aqua, scale_sorbed;

		/*switch(porosity_type)
		{
			case MOBILE:
			{*/
				scale_aqua = por_m;
				if((scale_sorbed = phi * (1 - por_m - por_imm) * rock_density * molar_masses[i_subst]) == 0.0)
					xprintf(UsrErr, "Sorption::prepare_inputs() failed. Parameter scale_sorbed (phi * (1 - por_m - por_imm) * rock_density * molar_masses[i_subst]) is equal to zero.");
			/*}break;
			case IMMOBILE:
			{
				scale_aqua = por_imm;
				scale_sorbed;
				if((scale_sorbed = (1 - phi) * (1 - por_m - por_imm) * rock_density * molar_masses[i_subst]) == 0.0)
					xprintf(UsrErr, "Sorption::prepare_inputs() failed. Parameter scale_sorbed ((1 - phi) * (1 - por_m - por_imm) * rock_density * molar_masses[i_subst]) is equal to zero.");
			}break;
			default:
				xprintf(UsrErr,"Unknown type of pores.\n");
			break;
	 	 }*/
		isotherm.reinit(hlp_iso_type, solvent_dens, scale_aqua, scale_sorbed, c_aq_max[i_subst], mult_coef, second_coef); // hlp_iso_type, rock_density, solvent_dens, por_m, por_imm, phi, molar_masses[i_subst], c_aq_max[i_subst]);
	}

	return;
}

// TODO: check duplicity of parents
//       raise warning if sum of ratios is not one

double **Sorption::compute_reaction(double **concentrations, int loc_el) // Sorption simulations are realized just for one element.
{
    ElementFullIter elem = mesh_->element(el_4_loc[loc_el]);
    double porosity;
    double rock_density;
    Region region = elem->region();
    int reg_id_nr = region.bulk_idx();
    int variabl_int = 0;

	ElementAccessor<3> elem_access = elem->element_accessor();
	std::vector<Isotherm> & isotherms_vec = isotherms[reg_id_nr];
>>>>>>> 8dc5f808

    if(reg_id_nr != 0) cout << "region id is " << reg_id_nr << endl;

<<<<<<< HEAD
	if( (data_.rock_density.get_const_value(region, rock_density)) && (data_.mob_porosity.get_const_value(region, mob_porosity)) ) // constant value of rock density over the whole region
	{
		START_TIMER("new-sorption interpolation");
		//if(data_.mob_porosity.get_const_value(region, mob_porosity)) // constant values of porosity over the whole region
		{
			for(int i_subst = 0; i_subst < nr_of_substances; i_subst++)
			{
				int subst_id = substance_ids[i_subst];
			    if( (this->isotherms_mob[reg_id_nr][i_subst].get_sorption_type() > 0) ) // && (this->isotherms_mob[reg_id_nr][i_subst].get_interpolation_table_size() >= 2)) // interpolation_table seems to be unusable
			    {
					if((isotherms_mob[reg_id_nr][subst_id].compute_projection(concentration_matrix[MOBILE][subst_id][loc_el], sorbed_conc_array[i_subst][loc_el]) ) == false)
					{
						cout << "Sorption computed using interpolation failed." << endl;
					}
			    }else{
					 ; //xprintf(Msg,"3) Sorption of %d-th specie in %d-th region has a type %d.", i_subst, reg_id_nr, isotherms_mob[reg_id_nr][subst_id].get_sorption_type());
			    }
			}
		}
		/*if(dual_porosity_on && data_.immob_porosity.get_const_value(region, immob_porosity))
		{
			for(int i_subst = 0; i_subst < nr_of_substances; i_subst++)
			{
			    if(isotherms_immob[reg_id_nr][i_subst].get_interpolation_table_size() >= 2)
			    {
					int subst_id =substance_ids[i_subst];
					isotherms_immob[reg_id_nr][i_subst].compute_projection(concentration_matrix[IMMOBILE][subst_id][loc_el], sorbed_conc_array[subst_id][loc_el]);
			    }else{
			    	cout << "The isotherm is either not specified or it is defined as 'none'" << endl;
			    }
			}
		}else{
			cout << "It is not possible in this time to compute sorption in immobile pores if the dual porosity  is not constant over the whole region " << reg_id_nr << endl;
		}*/
		END_TIMER("new-sorption interpolation");
	}else{
		START_TIMER("new-sorption toms748_solve values-readed");
		if( !(data_.rock_density.get_const_value(region, rock_density)) ) rock_density = data_.rock_density.value(elem->centre(),elem->element_accessor());
		//cout << "rock_density is not constant" << endl;
		if( !(data_.mob_porosity.get_const_value(region, mob_porosity)) ) mob_porosity = data_.mob_porosity.value(elem->centre(),elem->element_accessor());
		variabl_int = 1;
		//cout << "mob_porosity is not constant" << endl;
		//cout << "It is not possible in this time to compute sorption in if the rock density is not constant over the whole region " << reg_id_nr << endl;
		END_TIMER("new-sorption toms748_solve values-readed");
	}

	if(variabl_int == 1)
	{
		START_TIMER("new-sorption toms748_solve");
		for(int i_subst = 0; i_subst < nr_of_substances; i_subst++)
		{
		    if(this->isotherms_mob[reg_id_nr][i_subst].get_sorption_type() > 0) // (this->isotherms_mob[reg_id_nr][i_subst].get_interpolation_table_size() >= 2) // interpolation_table seems to be unusable
		    {
		    	SorptionType elem_sorp_type = this->isotherms_mob[reg_id_nr][i_subst].get_sorption_type();

		    	//if(this->isotherms_mob[reg_id_nr][i_subst].get_scale_aqua() <= 0.0)
		    	{
		    		this->isotherms_mob[reg_id_nr][i_subst].reinit(elem_sorp_type, rock_density, solvent_dens, mob_porosity, molar_masses[i_subst], c_aq_max[i_subst]);
		    		//cout << "Multiplication coeficient has the value: " << this->isotherms_mob[reg_id_nr][i_subst].get_scale_aqua() << endl;
		    	}
				int subst_id = substance_ids[i_subst];
				switch(elem_sorp_type)
				{
				 case 0:
				 {
					 ;
				 }
				 break;
				 case 1: //  linear: //
				 {
					Linear obj_isotherm(isotherms_mob[reg_id_nr][subst_id].get_mult_coef_());
					isotherms_mob[reg_id_nr][subst_id].solve_conc(concentration_matrix[MOBILE][subst_id][loc_el], sorbed_conc_array[i_subst][loc_el], obj_isotherm);
				 }
				 break;
				 case 2: // freundlich
				 {
					Freundlich obj_isotherm(isotherms_mob[reg_id_nr][subst_id].get_mult_coef_(), isotherms_mob[reg_id_nr][subst_id].get_second_coef_());
					isotherms_mob[reg_id_nr][subst_id].solve_conc(concentration_matrix[MOBILE][subst_id][loc_el], sorbed_conc_array[i_subst][loc_el], obj_isotherm);
				 }
				 break;
				 case 3:  // langmuir: //
				 {
					Langmuir obj_isotherm(isotherms_mob[reg_id_nr][subst_id].get_mult_coef_(), isotherms_mob[reg_id_nr][subst_id].get_second_coef_());
					isotherms_mob[reg_id_nr][subst_id].solve_conc(concentration_matrix[MOBILE][subst_id][loc_el], sorbed_conc_array[i_subst][loc_el], obj_isotherm);
				 }
				 break;
				 default:
				 {
					 xprintf(UsrErr,"4) Sorption of %d-th specie in %d-th region has unknown type %d.", i_subst, reg_id_nr, isotherms_mob[reg_id_nr][subst_id].get_sorption_type());
				 }
				 break;
				}
		    }
		}
		END_TIMER("new-sorption toms748_solve");
=======
    // Constant value of rock density and mobile porosity over the whole region => interpolation_table is precomputed
    if(!(isotherms_vec[0].is_precomputed()))
    {
		isotherm_reinit(isotherms_vec, elem_access);
    }

	for(int i_subst = 0; i_subst < nr_of_substances; i_subst++)
	{
		Isotherm & isotherm = this->isotherms[reg_id_nr][i_subst];
		int subst_id = substance_ids[i_subst];
	    isotherm.compute_reaction((concentration_matrix[subst_id][loc_el]), sorbed_conc_array[i_subst][loc_el]);
>>>>>>> 8dc5f808
	}

	return concentrations;
}

// Computes adsorption simulation over all the elements.
void Sorption::compute_one_step(void)
{
<<<<<<< HEAD
=======
    data_.set_time(*time_); // set to the last computed time
    //if parameters changed during last time step, reinit isotherms and eventualy update interpolation tables in the case of constant rock matrix parameters
	if((data_.rock_density.changed_during_set_time) &&
		(data_.mult_coefs.changed_during_set_time) &&
		(data_.second_params.changed_during_set_time) &&
		(this->porosity_->changed_during_set_time) &&
		(this->immob_porosity_->changed_during_set_time) &&
		(this->phi_->changed_during_set_time))
	{
		make_tables();
	}

>>>>>>> 8dc5f808
    START_TIMER("new_sorp_step");
	for (int loc_el = 0; loc_el < distribution->lsize(); loc_el++)
	 {
	 	this->compute_reaction(concentration_matrix, loc_el);
	 }
    END_TIMER("new_sorp_step");
	 return;
}


void Sorption::print_sorption_parameters(void)
{
    xprintf(Msg, "\nSorption parameters are defined as follows:\n");
}

void Sorption::set_concentration_matrix(double **ConcentrationMatrix, Distribution *conc_distr, int *el_4_loc_)
{
	concentration_matrix = ConcentrationMatrix;
	distribution = conc_distr;
	el_4_loc = el_4_loc_;
	return;
}

void Sorption::set_sorb_conc_array(double** sorb_conc_array)
{
	sorbed_conc_array = sorb_conc_array;
	return;
}

<<<<<<< HEAD
void Sorption::set_sorption_fields(Field<3, FieldValue<3>::Scalar> *por_m)
{
	mob_porosity_ = por_m;
}
/**
* Meaningless inherited methods.
*/
=======
void Sorption::set_sorb_conc_array(unsigned int nr_of_local_elm) // could be transposed to optimize computation speed
{
	this->sorbed_conc_array = new double * [nr_of_substances];
    for (unsigned int sbi = 0; sbi < nr_of_substances; sbi++)
    {
      sorbed_conc_array[sbi] = new double[ nr_of_local_elm ];
      for (unsigned int i = 0; i < nr_of_local_elm; i++)
      {
        sorbed_conc_array[sbi][i] = 0.0;
      }
    }
}

void Sorption::set_immob_concentration_matrix(double **ConcentrationMatrix, Distribution *conc_distr, int *el_4_loc_)
{
	immob_concentration_matrix = ConcentrationMatrix;
	distribution = conc_distr;
	el_4_loc = el_4_loc_;
	return;
}

void Sorption::set_porosity(pScalar porosity, pScalar immob_porosity)
{
	this->porosity_ = porosity;
	this->immob_porosity_ = immob_porosity;
	return;
}
void Sorption::set_phi(pScalar phi)
{
	phi_ = phi;
	return;
}

>>>>>>> 8dc5f808
void Sorption::update_solution(void)
{
	cout << "1) Meaningless inherited method." << endl;
	return;
}
void Sorption::choose_next_time(void)
{
	cout << "2) Meaningless inherited method." << endl;
	return;
}

void Sorption::set_time_step_constrain(double dt)
{
	cout << "3) Meaningless inherited method." << endl;
	return;
}

void Sorption::get_parallel_solution_vector(Vec &vc)
{
	cout << "4) Meaningless inherited method." << endl;
	return;
}

void Sorption::get_solution_vector(double* &vector, unsigned int &size)
{
	cout << "5) Meaningless inherited method." << endl;
	return;
}

void Sorption::set_time_step(double new_timestep)
{
	cout << "6) Meaningless inherited method." << endl;
	return;
}

void Sorption::set_time_step(Input::Record in_rec)
{
	cout << "This method is obsolete for equilibrial sorptions and reactions, but it must be implemented." << endl;
	return;
}<|MERGE_RESOLUTION|>--- conflicted
+++ resolved
@@ -16,10 +16,6 @@
 #include "mesh/mesh.h"
 #include "mesh/elements.h"
 #include "mesh/region.hh"
-<<<<<<< HEAD
-#include "transport/transport.h" //because of definition of constants MOBILE, IMMOBILE,
-=======
->>>>>>> 8dc5f808
 #include "input/type_selection.hh"
 
 #include "coupling/time_governor.hh"
@@ -32,49 +28,6 @@
 	.add_value(linear,"linear","Linear isotherm described sorption considered.")
 	.add_value(langmuir,"langmuir","Langmuir isotherm described sorption considered")
 	.add_value(freundlich,"freundlich","Freundlich isotherm described sorption considered");
-<<<<<<< HEAD
-//.finish();
-
-using namespace Input::Type;
-
-Record Sorption::input_type
-	= Record("Sorptions", "Information about all the limited solubility affected sorptions.")
-	.derive_from( Reaction::input_type )
-	.declare_key("solvent_dens", Double(), Default("1.0"),
-				"Density of the solvent.")
-	.declare_key("substeps", Integer(), Default("100"),
-				"Number of equidistant substeps, molar mass and isotherm intersections")
-	.declare_key("species", Array(String()), Default::obligatory(),
-							"Names of all the sorbing species")
-	.declare_key("molar_masses", Array(Double()), Default::obligatory(),
-							"Specifies molar masses of all the sorbing species")
-	.declare_key("solubility", Array(Double()), Default::obligatory(),
-							"Specifies solubility limits of all the sorbing species")
-    .declare_key("bulk_data", Array(Sorption::EqData().bulk_input_type()), Default::obligatory(), //
-                   	   	   "Containes region specific data necessery to construct isotherms.");
-
-Sorption::EqData::EqData()
-: EqDataBase("Sorption")
-{
-    ADD_FIELD(rock_density, "Rock matrix density.", Input::Type::Default("0.0"));
-
-    ADD_FIELD(sorption_types,"Considered adsorption is described by selected isotherm." );
-              sorption_types.set_selection(&sorption_type_selection);
-    //ADD_FIELD(sorption_types,"Considered adsorption is described by selected isotherm.", it::Default(0) );
-
-    ADD_FIELD(mult_coefs,"Multiplication parameters (k, omega) in either Langmuir c_s = omega * (alpha*c_a)/(1- alpha*c_a) or in linear c_s = k * c_a isothermal description.", Input::Type::Default("1.0"));
-    //std::vector<FieldEnum> list; list.push_back(none); //SorptionType
-    //mult_coefs.disable_where(&sorption_types, list ); //function disable where requires different parameters
-
-    ADD_FIELD(second_params,"Second parameters (alpha, ...) defining isotherm  c_s = omega * (alpha*c_a)/(1- alpha*c_a).", Input::Type::Default("1.0"));
-    //list.clear(); list.push_back(none); list.push_back(linear);
-    //alphas.disable_where(&sorption_types, list );
-
-    ADD_FIELD(mob_porosity,"Mobile porosity of the rock matrix.", Input::Type::Default::obligatory());
-    //ADD_FIELD(immob_porosity,"Immobile porosity of the rock matrix.", Input::Type::Default("0.0"));
-}
-
-=======
 
 using namespace Input::Type;
 
@@ -113,7 +66,6 @@
             " Vector, one value for every substance.", Input::Type::Default("0"));
 }
 
->>>>>>> 8dc5f808
 using namespace std;
 
 Sorption::Sorption(Mesh &init_mesh, Input::Record in_rec, vector<string> &names)//
@@ -143,38 +95,6 @@
 	isotherms.resize(nr_of_regions);
 	for(int i_reg = 0; i_reg < nr_of_regions; i_reg++)
 	{
-<<<<<<< HEAD
-		//check the size of isotherms_mob
-			//if it is smaller then i_reg then add i-th isotherm
-			//else use reinit().
-		//Isotherm iso_mob;
-		//isotherms_mob[i_reg].push_back(iso_mob);
-		//isotherms_mob[i_reg].resize(nr_of_substances);
-		for(int i_spec = 0; i_spec < nr_of_substances; i_spec++)
-		{
-			//isotherms_mob[i_reg][i_spec] = *(new Isotherm);
-			Isotherm iso_mob;
-			isotherms_mob[i_reg].push_back(iso_mob);
-		}
-	}
-	/*if(dual_porosity_on)
-	{
-		//isotherms_immob.resize(nr_of_regions*nr_of_substances);
-		//free(isotherms_immob);
-		isotherms_immob.resize(nr_of_regions);
-			for(int i_reg = 0; i_reg < nr_of_regions; i_reg++)
-			{
-				Isotherm iso_immob;
-				isotherms_immob[i_reg].push_back(iso_immob);
-				isotherms_immob[i_reg].resize(nr_of_substances);
-				for(int i_spec = 0; i_spec < nr_of_substances; i_spec++)
-				{
-					//isotherms_immob[i_reg][i_spec] = *(new Isotherm);
-				}
-			}
-	}*/
-	prepare_inputs(in_rec);
-=======
 		for(int i_spec = 0; i_spec < nr_of_substances; i_spec++)
 		{
 			Isotherm iso_mob;
@@ -183,18 +103,11 @@
 	}
 
     time_ = new TimeGovernor(in_rec.val<double>("time"), TimeGovernor::marks().type_fixed_time());
->>>>>>> 8dc5f808
 }
 
 Sorption::~Sorption(void)
 {
 }
-
-/*void Sorption::set_mesh_(Mesh *mesh_in)
-{
-	mesh_ = mesh_in;
-	return;
-}*/
 
 void Sorption::init_from_input(Input::Array bulk_list)
 {
@@ -230,106 +143,8 @@
 		else	xprintf(UsrErr,"Wrong name of %d-th adsorbing specie.\n", i_spec);
 	}
 
-<<<<<<< HEAD
-	// list of types of isotherms in particular regions
-	//FieldValue<3>::EnumVector::return_type iso_type;
-	arma::Col<unsigned int> iso_type;
-	//FieldValue<3>::Vector::return_type iso_type;
-	cout << "there are " << nr_of_substances <<" substances under concideration." << endl;
-	iso_type.resize(nr_of_substances); //arma::Col<unsigned int> je ten typ ze začátku řádku, std::vector<SorptionType>
-	//std::vector<FieldEnum> iso_type; iso_type.resize(nr_of_substances);
-	// list of sorption parameters
-	FieldValue<3>::Vector::return_type mult_param;
-	//arma::Col<double> mult_param;
-	mult_param.resize(nr_of_substances);
-	FieldValue<3>::Vector::return_type second_coef;
-	//arma::Col<double> second_coef;
-	second_coef.resize(nr_of_substances);
-	double rock_density, mobile_porosity; //, immobile_porosity;
-	//Multidimensional array
-	//int i_reg = 0;
-	//std::map<SorptionType, std::string>;
-	//for(Input::Iterator<Input::Record> reg_iter = sorptions_array.begin<Input::Record>(); reg_iter != sorptions_array.end(); ++reg_iter, i_reg++)
-	BOOST_FOREACH(const Region &reg_iter, this->mesh_->region_db().get_region_set("BULK") )
-	{
-		int reg_idx=reg_iter.bulk_idx();
-
-		// list of types of isotherms in particular regions, initialization
-		if(data_.sorption_types.get_const_value(reg_iter, iso_type))
-		{
-			//for(int index_latky = 0; index_latky < nr_of_substances; index_latky++) cout << "Type of isotherm of " << index_latky << " specie is " << iso_type[index_latky] << endl;
-			//xprintf(Msg,"Type of isotherm of %d-th specie is %d.\n", index_latky, iso_type[index_latky]);
-		}else  xprintf(UsrErr,"Type of isotherm must be the same all over the %d-th region, but it is not.", reg_iter.id());
-
-		// multiplication coefficient parameter follows
-		if(data_.mult_coefs.get_const_value(reg_iter, mult_param)) ;
-		  else  xprintf(UsrErr,"All the sorption parameters must be constant all over the %d-th region, but it is not.", reg_iter.id());
-
-		// second sorption parameter for isothermal description
-		if(data_.second_params.get_const_value(reg_iter, second_coef)) ;
-		  else  xprintf(UsrErr,"All the sorption parameters must be constant all over the %d-th region, but it is not.", reg_iter.id());
-
-		for(int i_subst = 0; i_subst < nr_of_substances; i_subst++)
-		{
-			// reinit isotherm, what about to define a type of isotherm in reinit
-			SorptionType hlp_iso_type =  SorptionType(iso_type[i_subst]);
-			int reg_idx=reg_iter.bulk_idx();
-			isotherms_mob[reg_idx][i_subst].reinit(hlp_iso_type,rock_density,solvent_dens,mobile_porosity, molar_masses[i_subst], c_aq_max[i_subst]);
-			//cout << "This message should indicate fault." << endl;
-			/*if(dual_porosity_on)
-			{
-				isotherms_immob[reg_idx][i_subst].reinit(hlp_iso_type,rock_density,solvent_dens,immobile_porosity, molar_masses[i_subst], c_aq_max[i_subst]);
-			}*/
-			switch(hlp_iso_type) //initializes isotherm parameters
-			{
-				case 0: // none: //
-				{
-			 		; // isotherms_mob[reg_idx][i_subst].make_one_point_table();
-				}
-				break;
-				case 1: // linear
-				{
-					isotherms_mob[reg_idx][i_subst].set_mult_coef_(mult_param[i_subst]);
-				}
-				case 2:  // freundlich
-				case 3: // langmuir
-				{
-					isotherms_mob[reg_idx][i_subst].set_mult_coef_(mult_param[i_subst]);
-					isotherms_mob[reg_idx][i_subst].set_second_coef_(second_coef[i_subst]);
-				}
-				break;
-			 	default:
-			 	{
-			 		xprintf(UsrErr,"1) Sorption of %d-th specie in %d-th region has unknown type %d.", i_subst, reg_idx, hlp_iso_type);
-			 	}
-			 	break;
-=======
 	make_tables();
 }
-
-void Sorption::make_tables(void)
-{
-	ElementAccessor<3> elm;
-
-	BOOST_FOREACH(const Region &reg_iter, this->mesh_->region_db().get_region_set("BULK") )
-	{
-		int reg_idx = reg_iter.bulk_idx();
-
-		// Creates interpolation tables in the case of constant rock matrix parameters
-		if((data_.rock_density.get_const_accessor(reg_iter, elm)) &&
-				(data_.mult_coefs.get_const_accessor(reg_iter, elm)) &&
-				(data_.second_params.get_const_accessor(reg_iter, elm)) &&
-				(this->porosity_->get_const_accessor(reg_iter, elm)) &&
-				(this->immob_porosity_->get_const_accessor(reg_iter, elm)) &&
-				(this->phi_->get_const_accessor(reg_iter, elm)))/**/
-		{
-			isotherm_reinit(isotherms[reg_idx],elm);
-			xprintf(Msg,"parameters are constant\n");
-			for(int i_subst = 0; i_subst < nr_of_substances; i_subst++)
-			{
-				isotherms[reg_idx][i_subst].make_table(nr_of_points);
->>>>>>> 8dc5f808
-			}
 
 			if((data_.rock_density.get_const_value(reg_iter, rock_density)) && (data_.mob_porosity.get_const_value(reg_iter, mobile_porosity)) )
 			{
@@ -398,23 +213,6 @@
 	}
 }
 
-<<<<<<< HEAD
-// TODO: check duplicity of parents
-//       raise warning if sum of ratios is not one
-
-double **Sorption::compute_reaction(double **concentrations, int loc_el) // Sorptions are realized just for one element.
-{
-    ElementFullIter elem = mesh_->element(el_4_loc[loc_el]);
-    double mob_porosity; //, immob_porosity; // = data_.mob_porosity.value(elem->centre(),elem->element_accessor());
-    double rock_density; // = data_.rock_density.value(elem->centre(),elem->element_accessor());
-    //double k_rep;
-    Region region = elem->region();
-    int reg_id_nr = region.bulk_idx(); //->region_->reg_id;
-    int variabl_int = 0; // indicates if region parameters (rock_density, mob_porosity) are constant or not
-    //double elem_volume = elem->measure();
-
-    if(reg_id_nr != 0) cout << "region id is " << reg_id_nr << endl;
-=======
 void Sorption::isotherm_reinit(std::vector<Isotherm> &isotherms_vec, const ElementAccessor<3> &elem)
 {
 	const double &rock_density = data_.rock_density.value(elem.centre(),elem);
@@ -477,107 +275,9 @@
 
 	ElementAccessor<3> elem_access = elem->element_accessor();
 	std::vector<Isotherm> & isotherms_vec = isotherms[reg_id_nr];
->>>>>>> 8dc5f808
 
     if(reg_id_nr != 0) cout << "region id is " << reg_id_nr << endl;
 
-<<<<<<< HEAD
-	if( (data_.rock_density.get_const_value(region, rock_density)) && (data_.mob_porosity.get_const_value(region, mob_porosity)) ) // constant value of rock density over the whole region
-	{
-		START_TIMER("new-sorption interpolation");
-		//if(data_.mob_porosity.get_const_value(region, mob_porosity)) // constant values of porosity over the whole region
-		{
-			for(int i_subst = 0; i_subst < nr_of_substances; i_subst++)
-			{
-				int subst_id = substance_ids[i_subst];
-			    if( (this->isotherms_mob[reg_id_nr][i_subst].get_sorption_type() > 0) ) // && (this->isotherms_mob[reg_id_nr][i_subst].get_interpolation_table_size() >= 2)) // interpolation_table seems to be unusable
-			    {
-					if((isotherms_mob[reg_id_nr][subst_id].compute_projection(concentration_matrix[MOBILE][subst_id][loc_el], sorbed_conc_array[i_subst][loc_el]) ) == false)
-					{
-						cout << "Sorption computed using interpolation failed." << endl;
-					}
-			    }else{
-					 ; //xprintf(Msg,"3) Sorption of %d-th specie in %d-th region has a type %d.", i_subst, reg_id_nr, isotherms_mob[reg_id_nr][subst_id].get_sorption_type());
-			    }
-			}
-		}
-		/*if(dual_porosity_on && data_.immob_porosity.get_const_value(region, immob_porosity))
-		{
-			for(int i_subst = 0; i_subst < nr_of_substances; i_subst++)
-			{
-			    if(isotherms_immob[reg_id_nr][i_subst].get_interpolation_table_size() >= 2)
-			    {
-					int subst_id =substance_ids[i_subst];
-					isotherms_immob[reg_id_nr][i_subst].compute_projection(concentration_matrix[IMMOBILE][subst_id][loc_el], sorbed_conc_array[subst_id][loc_el]);
-			    }else{
-			    	cout << "The isotherm is either not specified or it is defined as 'none'" << endl;
-			    }
-			}
-		}else{
-			cout << "It is not possible in this time to compute sorption in immobile pores if the dual porosity  is not constant over the whole region " << reg_id_nr << endl;
-		}*/
-		END_TIMER("new-sorption interpolation");
-	}else{
-		START_TIMER("new-sorption toms748_solve values-readed");
-		if( !(data_.rock_density.get_const_value(region, rock_density)) ) rock_density = data_.rock_density.value(elem->centre(),elem->element_accessor());
-		//cout << "rock_density is not constant" << endl;
-		if( !(data_.mob_porosity.get_const_value(region, mob_porosity)) ) mob_porosity = data_.mob_porosity.value(elem->centre(),elem->element_accessor());
-		variabl_int = 1;
-		//cout << "mob_porosity is not constant" << endl;
-		//cout << "It is not possible in this time to compute sorption in if the rock density is not constant over the whole region " << reg_id_nr << endl;
-		END_TIMER("new-sorption toms748_solve values-readed");
-	}
-
-	if(variabl_int == 1)
-	{
-		START_TIMER("new-sorption toms748_solve");
-		for(int i_subst = 0; i_subst < nr_of_substances; i_subst++)
-		{
-		    if(this->isotherms_mob[reg_id_nr][i_subst].get_sorption_type() > 0) // (this->isotherms_mob[reg_id_nr][i_subst].get_interpolation_table_size() >= 2) // interpolation_table seems to be unusable
-		    {
-		    	SorptionType elem_sorp_type = this->isotherms_mob[reg_id_nr][i_subst].get_sorption_type();
-
-		    	//if(this->isotherms_mob[reg_id_nr][i_subst].get_scale_aqua() <= 0.0)
-		    	{
-		    		this->isotherms_mob[reg_id_nr][i_subst].reinit(elem_sorp_type, rock_density, solvent_dens, mob_porosity, molar_masses[i_subst], c_aq_max[i_subst]);
-		    		//cout << "Multiplication coeficient has the value: " << this->isotherms_mob[reg_id_nr][i_subst].get_scale_aqua() << endl;
-		    	}
-				int subst_id = substance_ids[i_subst];
-				switch(elem_sorp_type)
-				{
-				 case 0:
-				 {
-					 ;
-				 }
-				 break;
-				 case 1: //  linear: //
-				 {
-					Linear obj_isotherm(isotherms_mob[reg_id_nr][subst_id].get_mult_coef_());
-					isotherms_mob[reg_id_nr][subst_id].solve_conc(concentration_matrix[MOBILE][subst_id][loc_el], sorbed_conc_array[i_subst][loc_el], obj_isotherm);
-				 }
-				 break;
-				 case 2: // freundlich
-				 {
-					Freundlich obj_isotherm(isotherms_mob[reg_id_nr][subst_id].get_mult_coef_(), isotherms_mob[reg_id_nr][subst_id].get_second_coef_());
-					isotherms_mob[reg_id_nr][subst_id].solve_conc(concentration_matrix[MOBILE][subst_id][loc_el], sorbed_conc_array[i_subst][loc_el], obj_isotherm);
-				 }
-				 break;
-				 case 3:  // langmuir: //
-				 {
-					Langmuir obj_isotherm(isotherms_mob[reg_id_nr][subst_id].get_mult_coef_(), isotherms_mob[reg_id_nr][subst_id].get_second_coef_());
-					isotherms_mob[reg_id_nr][subst_id].solve_conc(concentration_matrix[MOBILE][subst_id][loc_el], sorbed_conc_array[i_subst][loc_el], obj_isotherm);
-				 }
-				 break;
-				 default:
-				 {
-					 xprintf(UsrErr,"4) Sorption of %d-th specie in %d-th region has unknown type %d.", i_subst, reg_id_nr, isotherms_mob[reg_id_nr][subst_id].get_sorption_type());
-				 }
-				 break;
-				}
-		    }
-		}
-		END_TIMER("new-sorption toms748_solve");
-=======
     // Constant value of rock density and mobile porosity over the whole region => interpolation_table is precomputed
     if(!(isotherms_vec[0].is_precomputed()))
     {
@@ -589,7 +289,6 @@
 		Isotherm & isotherm = this->isotherms[reg_id_nr][i_subst];
 		int subst_id = substance_ids[i_subst];
 	    isotherm.compute_reaction((concentration_matrix[subst_id][loc_el]), sorbed_conc_array[i_subst][loc_el]);
->>>>>>> 8dc5f808
 	}
 
 	return concentrations;
@@ -598,8 +297,6 @@
 // Computes adsorption simulation over all the elements.
 void Sorption::compute_one_step(void)
 {
-<<<<<<< HEAD
-=======
     data_.set_time(*time_); // set to the last computed time
     //if parameters changed during last time step, reinit isotherms and eventualy update interpolation tables in the case of constant rock matrix parameters
 	if((data_.rock_density.changed_during_set_time) &&
@@ -612,7 +309,6 @@
 		make_tables();
 	}
 
->>>>>>> 8dc5f808
     START_TIMER("new_sorp_step");
 	for (int loc_el = 0; loc_el < distribution->lsize(); loc_el++)
 	 {
@@ -642,15 +338,6 @@
 	return;
 }
 
-<<<<<<< HEAD
-void Sorption::set_sorption_fields(Field<3, FieldValue<3>::Scalar> *por_m)
-{
-	mob_porosity_ = por_m;
-}
-/**
-* Meaningless inherited methods.
-*/
-=======
 void Sorption::set_sorb_conc_array(unsigned int nr_of_local_elm) // could be transposed to optimize computation speed
 {
 	this->sorbed_conc_array = new double * [nr_of_substances];
@@ -684,7 +371,6 @@
 	return;
 }
 
->>>>>>> 8dc5f808
 void Sorption::update_solution(void)
 {
 	cout << "1) Meaningless inherited method." << endl;

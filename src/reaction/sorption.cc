--- conflicted
+++ resolved
@@ -16,106 +16,11 @@
 
 #include "coupling/time_governor.hh"
 
-<<<<<<< HEAD
 
 using namespace std;
 
 SorptionSimple::SorptionSimple(Mesh &init_mesh, Input::Record in_rec, vector<string> &names)//
   : SorptionBase(init_mesh, in_rec, names)
-=======
-const double pi = 3.1415;
-namespace it=Input::Type;
-
-it::Selection Sorption::EqData::sorption_type_selection = it::Selection("SorptionType")
-	.add_value(none,"none","No sorption considered")
-	.add_value(linear,"linear","Linear isotherm described sorption considered.")
-	.add_value(langmuir,"langmuir","Langmuir isotherm described sorption considered")
-	.add_value(freundlich,"freundlich","Freundlich isotherm described sorption considered");
-
-using namespace Input::Type;
-
-Record Sorption::input_type
-	= Record("Sorptions", "Information about all the limited solubility affected adsorptions.")
-	.derive_from( Reaction::input_type )
-	.declare_key("solvent_dens", Double(), Default("1.0"),
-				"Density of the solvent.")
-	.declare_key("substeps", Integer(), Default("1000"),
-				"Number of equidistant substeps, molar mass and isotherm intersections")
-	.declare_key("species", Array(String()), Default::obligatory(),
-							"Names of all the adsorbing species")
-	.declare_key("molar_masses", Array(Double()), Default::obligatory(),
-							"Specifies molar masses of all the sorbing species")
-	// if following key remains negative or zero after initialization, then no limited solubility is concidered
-	//.declare_key("solubility", Array(Double()), Default("-1.0"), //
-	.declare_key("solubility", Array(Double(0.0)), Default::optional(), //("-1.0"), //
-							"Specifies solubility limits of all the sorbing species")
-	//.declare_key("table_limits", Array(Double()), Default("-1.0"), //
-	.declare_key("table_limits", Array(Double(0.0)), Default::optional(), //("-1.0"), //
-							"Specifies highest aqueous concentration in interpolation table.")
-    .declare_key("data", Array(Sorption::EqData().make_field_descriptor_type("Sorption")), Default::obligatory(), //
-                   	   	   "Containes region specific data necessary to construct isotherms.")//;
-	.declare_key("time", Double(), Default("1.0"),
-			"Key called time required by TimeGovernor in Sorption constructor.");/**/
-
-Sorption::EqData::EqData()
-{
-    ADD_FIELD(rock_density, "Rock matrix density.", "0.0");
-
-    ADD_FIELD(sorption_types,"Considered adsorption is described by selected isotherm."); //
-              sorption_types.input_selection(&sorption_type_selection);
-
-    ADD_FIELD(mult_coefs,"Multiplication parameters (k, omega) in either Langmuir c_s = omega * (alpha*c_a)/(1- alpha*c_a) or in linear c_s = k * c_a isothermal description.", "1.0");
-
-    ADD_FIELD(second_params,"Second parameters (alpha, ...) defining isotherm  c_s = omega * (alpha*c_a)/(1- alpha*c_a).", "1.0");
-
-    ADD_FIELD(alphas, "Diffusion coefficient of non-equilibrium linear exchange between mobile and immobile zone (dual porosity)."
-            " Vector, one value for every substance.", "0.0");
-}
-
-using namespace std;
-
-Sorption::Sorption(Mesh &init_mesh, Input::Record in_rec, vector<string> &names)//
-	: Reaction(init_mesh, in_rec, names)
-{
-	cout << "Sorption constructor is running." << endl;
-	TimeGovernor tg(0.0, 1.0);
-    nr_of_regions = init_mesh.region_db().bulk_size();
-    nr_of_substances = in_rec.val<Input::Array>("species").size();
-    nr_of_points = in_rec.val<int>("substeps");
-
-    data_.sorption_types.n_comp(nr_of_substances);
-    data_.mult_coefs.n_comp(nr_of_substances);
-    data_.second_params.n_comp(nr_of_substances);
-    int nr_transp_subst = names.size();
-    data_.alphas.n_comp(nr_transp_subst);
-    data_.set_mesh(init_mesh);
-    data_.set_input_list( in_rec.val<Input::Array>("data"));
-
-    data_.set_limit_side(LimitSide::right);
-    data_.set_time(tg);
-
-	//Simple vectors holding  common informations.
-	substance_ids.resize(nr_of_substances);
-	molar_masses.resize( nr_of_substances );
-	//solubility_vec_.resize(nr_of_substances);
-	//table_limit_.resize(nr_of_substances);
-
-	//isotherms array resized bellow
-	isotherms.resize(nr_of_regions);
-	for(int i_reg = 0; i_reg < nr_of_regions; i_reg++)
-	{
-		for(int i_spec = 0; i_spec < nr_of_substances; i_spec++)
-		{
-			Isotherm iso_mob;
-			isotherms[i_reg].push_back(iso_mob);
-		}
-	}
-
-    time_ = new TimeGovernor(in_rec.val<double>("time"), TimeGovernor::marks().type_fixed_time());
-}
-
-Sorption::~Sorption(void)
->>>>>>> fbd5635d
 {
 }
 
@@ -125,97 +30,22 @@
 
 void SorptionSimple::make_tables(void)
 {
-  DBGMSG("make tables called\n");
   ElementAccessor<3> elm;
-
   BOOST_FOREACH(const Region &reg_iter, this->mesh_->region_db().get_region_set("BULK") )
   {
     int reg_idx = reg_iter.bulk_idx();
 
-<<<<<<< HEAD
-    // Creates interpolation tables in the case of constant rock matrix parameters
-    if( (data_.rock_density.get_const_accessor(reg_iter, elm)) &&
-      (data_.mult_coefs.get_const_accessor(reg_iter, elm)) &&
-      (data_.second_params.get_const_accessor(reg_iter, elm)) &&
-      (data_.porosity->get_const_accessor(reg_iter, elm))
-      ) 
+    if(data_.is_constant(reg_iter))
+    {
+      ElementAccessor<3> elm(this->mesh_, reg_iter); // constant element accessor
+      isotherm_reinit(isotherms[reg_idx],elm);
+      xprintf(MsgDbg,"parameters are constant\n");
+      for(int i_subst = 0; i_subst < n_substances_; i_subst++)
       {
-        isotherm_reinit(isotherms[reg_idx],elm);
-        xprintf(MsgDbg,"parameters are constant\n");
-        for(int i_subst = 0; i_subst < n_substances_; i_subst++)
-        {
-          isotherms[reg_idx][i_subst].make_table(nr_of_points);
-        }
+        isotherms[reg_idx][i_subst].make_table(nr_of_points);
       }
+    }
   }
-=======
-	Input::Array molar_mass_array = in_rec.val<Input::Array>("molar_masses");
-
-	if (molar_mass_array.size() == molar_masses.size() )   molar_mass_array.copy_to( molar_masses );
-	  else  xprintf(UsrErr,"Number of molar masses %d has to match number of adsorbing species %d.\n", molar_mass_array.size(), molar_masses.size());
-
-	Input::Iterator<Input::Array> solub_iter = in_rec.find<Input::Array>("solubility");
-	if( solub_iter )
-	{
-		solub_iter->copy_to(solubility_vec_);
-		if (solubility_vec_.size() != nr_of_substances)
-		{
-			xprintf(UsrErr,"Number of given solubility limits %d has to match number of adsorbing species %d.\n", solubility_vec_.size(), nr_of_substances);
-		}
-	}else{
-		// fill solubility_vec_ with zeros or resize it at least
-		solubility_vec_.resize(nr_of_substances);
-	}
-
-	Input::Iterator<Input::Array> interp_table_limits = in_rec.find<Input::Array>("table_limits");
-	if( interp_table_limits )
-	{
-		interp_table_limits->copy_to(table_limit_);
-		if (table_limit_.size() != nr_of_substances)
-		{
-			xprintf(UsrErr,"Number of given table limits %d has to match number of adsorbing species %d.\n", table_limit_.size(), nr_of_substances);
-		}/**/
-	}else{
-		// fill table_limit_ with zeros or resize it at least
-		table_limit_.resize(nr_of_substances);
-	}
-
-	Input::Array species_array = in_rec.val<Input::Array>("species");
-	unsigned int idx, i_spec = 0;
-	for(Input::Iterator<string> spec_iter = species_array.begin<string>(); spec_iter != species_array.end(); ++spec_iter, i_spec++)
-	{
-		idx = find_subst_name(*spec_iter);
-		if ((idx < n_substances()) && (idx >= 0)) substance_ids[i_spec] = idx;
-		else	xprintf(UsrErr,"Wrong name of %d-th adsorbing specie.\n", i_spec);
-	}
-
-	make_tables();
-}
-
-void Sorption::make_tables(void)
-{
-	BOOST_FOREACH(const Region &reg_iter, this->mesh_->region_db().get_region_set("BULK") )
-	{
-		int reg_idx = reg_iter.bulk_idx();
-
-		// Creates interpolation tables in the case of constant rock matrix parameters
-		if((data_.rock_density.is_constant(reg_iter)) &&
-				(data_.mult_coefs.is_constant(reg_iter)) &&
-				(data_.second_params.is_constant(reg_iter)) &&
-				(this->porosity_->is_constant(reg_iter)) &&
-				(this->immob_porosity_->is_constant(reg_iter)) &&
-				(this->phi_->is_constant(reg_iter)))/**/
-		{
-			ElementAccessor<3> elm(this->mesh_, reg_iter); // constant element accessor
-			isotherm_reinit(isotherms[reg_idx],elm);
-			xprintf(Msg,"parameters are constant\n");
-			for(int i_subst = 0; i_subst < nr_of_substances; i_subst++)
-			{
-				isotherms[reg_idx][i_subst].make_table(nr_of_points);
-			}
-		}
-	}
->>>>>>> fbd5635d
 }
 
 void SorptionSimple::isotherm_reinit(std::vector<Isotherm> &isotherms_vec, const ElementAccessor<3> &elem)
@@ -223,11 +53,7 @@
 	START_TIMER("SorptionSimple::isotherm_reinit");
 
 	double rock_density = data_.rock_density.value(elem.centre(),elem);
-	//double porosity = this->porosity_->value(elem.centre(),elem);
-
-	//double phi = this->phi_->value(elem.centre(),elem);
-	double por_m = data_.porosity->value(elem.centre(),elem);
-	//double por_imm = this->immob_porosity_->value(elem.centre(),elem);
+	double por_m = data_.porosity.value(elem.centre(),elem);
 
 	// List of types of isotherms in particular regions
 	arma::uvec adsorption_type = data_.sorption_types.value(elem.centre(),elem);
@@ -274,44 +100,10 @@
   data_.set_time(*time_); // set to the last computed time
   
   //if parameters changed during last time step, reinit isotherms and eventualy update interpolation tables in the case of constant rock matrix parameters
-  if( (data_.rock_density.changed_during_set_time) &&
-      (data_.mult_coefs.changed_during_set_time) &&
-      (data_.second_params.changed_during_set_time) &&
-      (data_.porosity->changed_during_set_time)
-    ) 
-    {
-      make_tables();
-    }
+  if(data_.changed())
+    make_tables();
+    
 
-<<<<<<< HEAD
-=======
-	for(int i_subst = 0; i_subst < nr_of_substances; i_subst++)
-	{
-		Isotherm & isotherm = this->isotherms[reg_id_nr][i_subst];
-		int subst_id = substance_ids[i_subst];
-	    isotherm.compute_reaction((concentration_matrix[subst_id][loc_el]), sorbed_conc_array[i_subst][loc_el]);
-	}
-    //END_TIMER("Computes reaction");
-
-	return concentrations;
-}
-
-// Computes adsorption simulation over all the elements.
-void Sorption::compute_one_step(void)
-{
-    data_.set_time(*time_); // set to the last computed time
-    //if parameters changed during last time step, reinit isotherms and eventualy update interpolation tables in the case of constant rock matrix parameters
-	if((data_.rock_density.changed() ) &&
-		(data_.mult_coefs.changed() ) &&
-		(data_.second_params.changed() ) &&
-		(this->porosity_->changed() ) &&
-		(this->immob_porosity_->changed() ) &&
-		(this->phi_->changed() ))
-	{
-		make_tables();
-	}
-
->>>>>>> fbd5635d
     START_TIMER("Computes reaction");
 	for (int loc_el = 0; loc_el < distribution->lsize(); loc_el++)
 	 {

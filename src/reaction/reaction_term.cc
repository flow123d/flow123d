
#include "reaction/reaction_term.hh"
#include "system/global_defs.h"

#include "io/output_time.hh"
#include "mesh/mesh.h"
<<<<<<< HEAD
#include "io/output_data.hh"
=======
>>>>>>> 2f4d5fb6

using namespace Input::Type;
        
AbstractRecord ReactionTerm::input_type
    = AbstractRecord("ReactionTerm", "Equation for reading information about simple chemical reactions.");

Record ReactionTerm::input_type_output_record
    = Record("ReactionTermOutput", "Output setting for transport equations.")
        .declare_key("output_stream", OutputTime::input_type, Default::obligatory(),
                        "Parameters of output stream.");

ReactionTerm::ReactionTerm(Mesh &init_mesh, Input::Record in_rec)
    : EquationBase(init_mesh, in_rec),
      concentration_matrix_(nullptr),
      el_4_loc_(nullptr),
      row_4_el_(nullptr),
      distribution_(nullptr),
      output_stream_(nullptr)

{
}

ReactionTerm::~ReactionTerm()
{
}




void ReactionTerm::choose_next_time(void)
{
  ASSERT(0,"ReactionTerm does not change TimeGovernor.\n");
}<|MERGE_RESOLUTION|>--- conflicted
+++ resolved
@@ -4,10 +4,6 @@
 
 #include "io/output_time.hh"
 #include "mesh/mesh.h"
-<<<<<<< HEAD
-#include "io/output_data.hh"
-=======
->>>>>>> 2f4d5fb6
 
 using namespace Input::Type;
         

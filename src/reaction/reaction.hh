/** @brief Class ReactionTerm is an abstract class representing reaction term in transport.
 *
 * Descending classes implements different physical models - dual porosity, sorption, decays, 
 * chemical reactions.
 */
#ifndef REACTION_TERM_H
#define REACTION_TERM_H

#include "coupling/equation.hh"

class Mesh;
class Element;
class Distribution;
class OutputTime;


class ReactionTerm: public EquationBase
{
public:
  
  /**
   * Static variable for definition of common input record in reaction term.
   */
  static Input::Type::AbstractRecord input_type;
<<<<<<< HEAD
  
  /**
   * Specification of the output record. Need not to be used by all reaction models, but they should
   * allow output of similar fields.
   */
  static Input::Type::Record input_type_output_record;
    
  /**
   *  Constructor with parameter for initialization of a new declared class member
   *  TODO: parameter description
   */
  Reaction(Mesh &init_mesh, Input::Record in_rec, const std::vector<string> &names);
  /**
   * Destructor.
   */
  ~Reaction(void);
  
  /** Some of the ascendants need to do some job after setting time, mesh, distribution etc.
   * This method can be overriden just for that purpose.
   */
  virtual void initialize(void) {};
=======
>>>>>>> 58103dd4
  
  /// Specification of the output record. 
  /**
   * Need not to be used by all reaction models, but they should
   * allow output of similar fields.
   */
  static Input::Type::Record input_type_output_record;

  /// Constructor.
  /** @param init_mesh is the reference to the computational mesh
   *  @param in_rec is the input record
   */
  ReactionTerm(Mesh &init_mesh, Input::Record in_rec);

  /// Destructor.
  ~ReactionTerm(void);
  
<<<<<<< HEAD
  /** Output method.
   * Some reaction models have their own data to output (sorption, dual porosity) - this is where it must be solved.
   * On the other hand, some do not have (linear reaction, pade approximant) - that is why it is not pure virtual.
   */
  virtual void output_data(void){};
  /**
   * Communicate parallel concentration vectors into sequential output vector.
   */
  virtual void output_vector_gather(void){};
  
=======

>>>>>>> 58103dd4
  ///@name Setters
  //@{
  ///Sets the names of substances considered in transport.
  ReactionTerm &names(const std::vector<string> &names)
  {names_=names; return *this;}

  ///Sets the output stream which is given from transport class.
  ReactionTerm &output_stream(OutputTime &ostream)
  {output_stream_=&ostream; return *this;}

  /**
<<<<<<< HEAD
   * Sets the concentration matrix for the mobile zone, all substances and on all elements.
   */
  virtual void set_concentration_matrix(double **ConcentrationMatrix, Distribution *conc_distr, int *el_4_loc, int *row_4_el);
  
  /// Set mesh used by the model.
  inline void set_mesh(Mesh &mesh) 
    { mesh_ = &mesh; };
  
  /**
   * TODO: implement in ascendants
=======
   * Sets the pointer to concentration matrix for the mobile zone, 
   * all substances and on all elements (given by transport).
>>>>>>> 58103dd4
   */
  ReactionTerm &concentration_matrix(double **concentration, Distribution *conc_distr, 
                                     int *el_4_loc, int *row_4_el)
  {
    concentration_matrix_ = concentration;
    distribution_ = conc_distr;
    el_4_loc_ = el_4_loc;
    row_4_el_ = row_4_el;
    return *this;
  }
  //@}

  /** @brief Output method.
   * 
   * Some reaction models have their own data to output (sorption, dual porosity) 
   * - this is where it must be reimplemented.
   * On the other hand, some do not have (linear reaction, pade approximant) 
   * - that is why it is not pure virtual.
   */
  virtual void output_data(void){};

  /// Disable changes in TimeGovernor by empty method.
  void choose_next_time(void) override;

protected:
  /**
   * Communicate parallel concentration vectors into sequential output vector.
   */
  virtual void output_vector_gather(void){};

  /**
   * Computation of reaction term on a single element.
   * Inputs should be loc_el and local copies of concentrations of the element, which is then returned.
   */
  virtual double **compute_reaction(double **concentrations, int loc_el) =0;

  /**
<<<<<<< HEAD
   * Indices of rows belonging to elements.
   */
  int *row_4_el;
  
  /**
   * Pointer to reference to distribution of elements between processors.
=======
   * Pointer to two-dimensional array[species][elements] containing concentrations.
>>>>>>> 58103dd4
   */
  double **concentration_matrix_;
  
  /// Indices of elements belonging to local dofs.
  int *el_4_loc_;
  /// Indices of rows belonging to elements.
  int *row_4_el_;
  
  /// Pointer to reference to distribution of elements between processors.
  Distribution *distribution_;
  
  /// Names belonging to substances.
  /**  
   * Must be same as in the transport.
   */
  vector<string> names_;
<<<<<<< HEAD
  
  unsigned int n_substances_;   //< number of substances that take part in the reaction model
  unsigned int n_all_substances_;   //< number of all substances in the transport model
  std::map<unsigned int, unsigned int> substance_id;    //< mapping from local indexing of substances to global
  
  /// Record with output specification.
  Input::Record output_rec;
=======

  /// Pointer to a transport output stream.
  OutputTime *output_stream_;

>>>>>>> 58103dd4
};

#endif  // REACTION_TERM_H<|MERGE_RESOLUTION|>--- conflicted
+++ resolved
@@ -22,30 +22,6 @@
    * Static variable for definition of common input record in reaction term.
    */
   static Input::Type::AbstractRecord input_type;
-<<<<<<< HEAD
-  
-  /**
-   * Specification of the output record. Need not to be used by all reaction models, but they should
-   * allow output of similar fields.
-   */
-  static Input::Type::Record input_type_output_record;
-    
-  /**
-   *  Constructor with parameter for initialization of a new declared class member
-   *  TODO: parameter description
-   */
-  Reaction(Mesh &init_mesh, Input::Record in_rec, const std::vector<string> &names);
-  /**
-   * Destructor.
-   */
-  ~Reaction(void);
-  
-  /** Some of the ascendants need to do some job after setting time, mesh, distribution etc.
-   * This method can be overriden just for that purpose.
-   */
-  virtual void initialize(void) {};
-=======
->>>>>>> 58103dd4
   
   /// Specification of the output record. 
   /**
@@ -63,20 +39,7 @@
   /// Destructor.
   ~ReactionTerm(void);
   
-<<<<<<< HEAD
-  /** Output method.
-   * Some reaction models have their own data to output (sorption, dual porosity) - this is where it must be solved.
-   * On the other hand, some do not have (linear reaction, pade approximant) - that is why it is not pure virtual.
-   */
-  virtual void output_data(void){};
-  /**
-   * Communicate parallel concentration vectors into sequential output vector.
-   */
-  virtual void output_vector_gather(void){};
-  
-=======
 
->>>>>>> 58103dd4
   ///@name Setters
   //@{
   ///Sets the names of substances considered in transport.
@@ -88,21 +51,8 @@
   {output_stream_=&ostream; return *this;}
 
   /**
-<<<<<<< HEAD
-   * Sets the concentration matrix for the mobile zone, all substances and on all elements.
-   */
-  virtual void set_concentration_matrix(double **ConcentrationMatrix, Distribution *conc_distr, int *el_4_loc, int *row_4_el);
-  
-  /// Set mesh used by the model.
-  inline void set_mesh(Mesh &mesh) 
-    { mesh_ = &mesh; };
-  
-  /**
-   * TODO: implement in ascendants
-=======
    * Sets the pointer to concentration matrix for the mobile zone, 
    * all substances and on all elements (given by transport).
->>>>>>> 58103dd4
    */
   ReactionTerm &concentration_matrix(double **concentration, Distribution *conc_distr, 
                                      int *el_4_loc, int *row_4_el)
@@ -140,16 +90,7 @@
   virtual double **compute_reaction(double **concentrations, int loc_el) =0;
 
   /**
-<<<<<<< HEAD
-   * Indices of rows belonging to elements.
-   */
-  int *row_4_el;
-  
-  /**
-   * Pointer to reference to distribution of elements between processors.
-=======
    * Pointer to two-dimensional array[species][elements] containing concentrations.
->>>>>>> 58103dd4
    */
   double **concentration_matrix_;
   
@@ -166,20 +107,10 @@
    * Must be same as in the transport.
    */
   vector<string> names_;
-<<<<<<< HEAD
-  
-  unsigned int n_substances_;   //< number of substances that take part in the reaction model
-  unsigned int n_all_substances_;   //< number of all substances in the transport model
-  std::map<unsigned int, unsigned int> substance_id;    //< mapping from local indexing of substances to global
-  
-  /// Record with output specification.
-  Input::Record output_rec;
-=======
 
   /// Pointer to a transport output stream.
   OutputTime *output_stream_;
 
->>>>>>> 58103dd4
 };
 
 #endif  // REACTION_TERM_H
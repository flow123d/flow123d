/** @brief class Sorption is used to enable simulation of sorption described by either linear or Langmuir isotherm in combination with limited solubility under consideration.
 *
 * Class in this file makes it possible to handle the dataset describing solid phase as either precipitated or sorbed species.
 *
 *
 * TODO:
 * sorption.cc:
 * - Why tests from line 151- 162
 * - use just one switch according to isotherm type
 * - what about time dependent sorption parameters?
 * - line 260: existence of appropriate table should be tested, faster and simpler
 *   even better have method is_precomputed() of the Isotherm class.
 *
 * - consider make sorbed concentration internaly also kg (of substnance) /kg (of rock) and
 *   convert it to mol/kg only on output, should be faster and safer
 *
 * - move all code that computes only values of one isotherm (of any type) to some other class
 *   proposed IsothermFactory
 *
 * - Idea is to have one Isotherm factory object, all necessary fields availabel in Sorption::EqDAta object
 *   and have virtual isotherm_reinit method, called during table initialization and/or in iterative solution.
 *
 *   Then we can have various derived Sorption classes for various purposes. Changing just the isotherm_reinit method we can
 *   change the parameters actually used in isotherms.
 *
 *   Need prototype of dual-porosity reaction class to design precise placement of various involved fields.
 *
 */
#ifndef SORPTION_BASE
#define SORPTION_BASE

#include <vector>

#include "fields/field_base.hh"
#include "fields/field_set.hh"
#include "reaction/reaction.hh"

class Isotherm;
class Mesh;
class Distribution;

class SorptionBase:  public Reaction
{
public:
  /**
   *   Static variable for new input data types input
   */
  static Input::Type::Record input_type;

  class EqData : public FieldSet // should be written in class Sorption
  {
  public:
    /**
     * Sorption type specifies a kind of equilibrial description of adsorption.
     */
    static Input::Type::Selection sorption_type_selection;

    /// Collect all fields
    EqData();

    Field<3, FieldValue<3>::EnumVector > sorption_types; ///< Discrete need Selection for initialization.
    Field<3, FieldValue<3>::Scalar > rock_density; ///< Rock matrix density.
    Field<3, FieldValue<3>::Vector > mult_coefs; ///< Multiplication coefficients (k, omega) for all types of isotherms. Langmuir: c_s = omega * (alpha*c_a)/(1- alpha*c_a), Linear: c_s = k*c_a
    Field<3, FieldValue<3>::Vector > second_params; ///< Langmuir sorption coeficients alpha (in fraction c_s = omega * (alpha*c_a)/(1- alpha*c_a)).

    Field<3, FieldValue<3>::Scalar > porosity; ///< Porosity field copied from transport
    
    MultiField<3, FieldValue<3>::Scalar>  conc_sorbed;    ///< Calculated sorbed concentrations, for output only.

    /// Fields indended for output, i.e. all input fields plus those representing solution.
    FieldSet output_fields;
  };

  /**
   *  Constructor with parameter for initialization of a new declared class member
   */
  SorptionBase(Mesh &init_mesh, Input::Record in_rec, vector<string> &names);
  /**
   * Destructor.
   */
  virtual ~SorptionBase(void);
<<<<<<< HEAD
		/**
		*	For simulation of sorption in just one element either inside of MOBILE or IMMOBILE pores.
		*/
		double **compute_reaction(double **concentrations, int loc_el);
		/**
		*
		*/
		virtual void isotherm_reinit(std::vector<Isotherm> &isotherms, const ElementAccessor<3> &elm) = 0;
                
		/**
		*	Prepared to compute sorption inside all of considered elements. It calls compute_reaction(...) for all the elements controled by concrete processor, when the computation is paralelized.
		*/
		virtual void update_solution(void);
                
                void initialize(void) override;
		/**
		* Sets porosity field - makes a field copy from transport.
		*/
		inline void set_porosity(Field<3, FieldValue<3>::Scalar > &por_m) 
                  { data_.set_field(data_.porosity.name(),por_m); };

		/**
		*
		*/
		void make_tables(void);
		
	protected:
		/**
		*	This method disables to use constructor without parameters.
		*/
		SorptionBase();
                
                /// Initializes private members of sorption from the input record.
                void init_from_input(Input::Record in_rec) override;
                
                /** Initializes possible following reactions from input record.
                 * It should be called after setting mesh, time_governor, distribution and concentration_matrix
                 * if there are some setting methods for reactions called (they are not at the moment, so it could be part of init_from_input).
                 */
                void init_from_input_reaction(Input::Record in_rec);
		/**
		*	For printing parameters of isotherms under consideration, not necessary to store
		*/
		void print_sorption_parameters(void);
		/**
		* 	Number of regions.
		*/
		int nr_of_regions;
		/**
		* 	Temporary nr_of_points can be computed using step_length. Should be |nr_of_region x nr_of_substances| matrix later.
		*/
		int nr_of_points;
		/**
		* 	Molar masses of dissolved species (substances)
		*/
		std::vector<double> molar_masses;
		/**
		* 	Density of the solvent. 
                *  TODO: Could be done region dependent, easily.
		*/
		double solvent_dens;
	    /**
		* fraction of the mobile porosity and the whole porosity, it was meant to be fraction of the total sorption surface exposed to the mobile zone, in interval (0,1).
		* pointer to phi field from transport
		*/
	    //pScalar phi_;
		/**
		* 	Critical concentrations of species dissolved in water.
		*/
		std::vector<double> solubility_vec_;
		/**
		* 	Concentration table limits of species dissolved in water.
		*/
		std::vector<double> table_limit_;
		/**
		*	Three dimensional array contains intersections between isotherms and mass balance lines. It describes behaviour of sorbents in mobile pores of various rock matrix enviroments.
		*	 Up to |nr_of_region x nr_of_substances x n_points| doubles. Because of equidistant step lenght in cocidered system of coordinates, just function values are stored.
		*/
		std::vector<std::vector<Isotherm> > isotherms;
  /**
   * Equation data - all data field are in this set.
   */
  EqData data_;
  /**
   * Input data set - fields in this set are read from the input file.
   */
  FieldSet input_data_set_;
		/**
		* Array for storage infos about sorbed species concentrations.
		*/
		double** sorbed_conc_array;
                
                /** Reaction model that follows the sorption.
                 */
                Reaction* reaction;
=======
  /**
   * Prepared to compute sorption inside all of considered elements. 
   * It calls compute_reaction(...) for all the elements controled by concrete processor, when the computation is paralelized.
   */
  virtual void update_solution(void);
  
  /**
   * Sets the output names of substances. 
   * This way we do not overwrite the output of substances in transport
   * e.g.:
   * A -> A             (multifield)-> A_sorbed                (sorption in transport)
   * A -> A_mobile      (multifield)-> A_mobile_sorbed         (sorption in dual porosity - mobile)
   * A -> A_immobile    (multifield)-> A_immobile_sorbed       (sorption in dual porosity - immobile)
   */
  virtual void set_output_names(void);
  
  /**
   * Initialization routines that are done in constructors of descendants.
   * Method data() which access EqData is pure virtual and cannot be called from the base constructor.
   */
  //void data_initialization(void);
  /**
   * Sets porosity field - makes a field copy from transport.
   */
  void set_porosity(Field<3, FieldValue<3>::Scalar > &por_m);
  
  /**
   * Creates interpolation table for isotherms.
   */
  void make_tables(void);
  
  void initialize(void) override;
  void output_data(void) override;
  void output_vector_gather(void) override;
  
  /**
   * Meaningless inherited method.
   */
  void set_concentration_vector(Vec &vec) override;
    
protected:
  /**
   * This method disables to use constructor without parameters.
   */
  SorptionBase();
  
  /// Initializes private members of sorption from the input record.
  void init_from_input(Input::Record in_rec) override;
  /** Initializes possible following reactions from input record.
   * It should be called after setting mesh, time_governor, distribution and concentration_matrix
   * if there are some setting methods for reactions called (they are not at the moment, so it could be part of init_from_input).
   */
  void init_from_input_reaction(Input::Record in_rec);
  
  /**
   * For simulation of sorption in just one element either inside of MOBILE or IMMOBILE pores.
   */
  double **compute_reaction(double **concentrations, int loc_el);
  /**
   *
   */
  virtual void isotherm_reinit(std::vector<Isotherm> &isotherms, const ElementAccessor<3> &elm) = 0;
  
  /**
   * or printing parameters of isotherms under consideration, not necessary to store
   */
  void print_sorption_parameters(void);
  
  void allocate_output_mpi(void);
  
  /**
   * Number of regions.
   */
  int nr_of_regions;
  /**
   * Temporary nr_of_points can be computed using step_length. Should be |nr_of_region x nr_of_substances| matrix later.
   */
  int nr_of_points;
  /**
   * Molar masses of dissolved species (substances)
   */
  std::vector<double> molar_masses;
  /**
   * Density of the solvent. 
   *  TODO: Could be done region dependent, easily.
   */
  double solvent_dens;
  /**
   * Critical concentrations of species dissolved in water.
   */
  std::vector<double> solubility_vec_;
  /**
   * Concentration table limits of species dissolved in water.
   */
  std::vector<double> table_limit_;
  /**
   * Three dimensional array contains intersections between isotherms and mass balance lines. 
   * It describes behaviour of sorbents in mobile pores of various rock matrix enviroments.
   * Up to |nr_of_region x nr_of_substances x n_points| doubles. Because of equidistant step 
   * lenght in cocidered system of coordinates, just function values are stored.
   */
  std::vector<std::vector<Isotherm> > isotherms;
  
  /// Output names of substances and fields respectively.
  std::vector<std::string> output_names_;
  /**
   * Array for storage infos about sorbed species concentrations.
   */
  double** sorbed_conc_array;
  
  /// Equation field data;
  EqData data_;
  
  /** Reaction model that follows the sorption.
   */
  Reaction* reaction;
                  
  ///@name members used in output routines
  //@{
  Vec *vconc_sorbed; ///< PETSC sorbed concentration vector (parallel).
  Vec *vconc_sorbed_out; ///< PETSC sorbed concentration vector output (gathered - sequential)
  double **conc_sorbed_out; ///< sorbed concentration array output (gathered - sequential)  
  //@}
>>>>>>> 0e8bfc8e
};

#endif<|MERGE_RESOLUTION|>--- conflicted
+++ resolved
@@ -79,103 +79,6 @@
    * Destructor.
    */
   virtual ~SorptionBase(void);
-<<<<<<< HEAD
-		/**
-		*	For simulation of sorption in just one element either inside of MOBILE or IMMOBILE pores.
-		*/
-		double **compute_reaction(double **concentrations, int loc_el);
-		/**
-		*
-		*/
-		virtual void isotherm_reinit(std::vector<Isotherm> &isotherms, const ElementAccessor<3> &elm) = 0;
-                
-		/**
-		*	Prepared to compute sorption inside all of considered elements. It calls compute_reaction(...) for all the elements controled by concrete processor, when the computation is paralelized.
-		*/
-		virtual void update_solution(void);
-                
-                void initialize(void) override;
-		/**
-		* Sets porosity field - makes a field copy from transport.
-		*/
-		inline void set_porosity(Field<3, FieldValue<3>::Scalar > &por_m) 
-                  { data_.set_field(data_.porosity.name(),por_m); };
-
-		/**
-		*
-		*/
-		void make_tables(void);
-		
-	protected:
-		/**
-		*	This method disables to use constructor without parameters.
-		*/
-		SorptionBase();
-                
-                /// Initializes private members of sorption from the input record.
-                void init_from_input(Input::Record in_rec) override;
-                
-                /** Initializes possible following reactions from input record.
-                 * It should be called after setting mesh, time_governor, distribution and concentration_matrix
-                 * if there are some setting methods for reactions called (they are not at the moment, so it could be part of init_from_input).
-                 */
-                void init_from_input_reaction(Input::Record in_rec);
-		/**
-		*	For printing parameters of isotherms under consideration, not necessary to store
-		*/
-		void print_sorption_parameters(void);
-		/**
-		* 	Number of regions.
-		*/
-		int nr_of_regions;
-		/**
-		* 	Temporary nr_of_points can be computed using step_length. Should be |nr_of_region x nr_of_substances| matrix later.
-		*/
-		int nr_of_points;
-		/**
-		* 	Molar masses of dissolved species (substances)
-		*/
-		std::vector<double> molar_masses;
-		/**
-		* 	Density of the solvent. 
-                *  TODO: Could be done region dependent, easily.
-		*/
-		double solvent_dens;
-	    /**
-		* fraction of the mobile porosity and the whole porosity, it was meant to be fraction of the total sorption surface exposed to the mobile zone, in interval (0,1).
-		* pointer to phi field from transport
-		*/
-	    //pScalar phi_;
-		/**
-		* 	Critical concentrations of species dissolved in water.
-		*/
-		std::vector<double> solubility_vec_;
-		/**
-		* 	Concentration table limits of species dissolved in water.
-		*/
-		std::vector<double> table_limit_;
-		/**
-		*	Three dimensional array contains intersections between isotherms and mass balance lines. It describes behaviour of sorbents in mobile pores of various rock matrix enviroments.
-		*	 Up to |nr_of_region x nr_of_substances x n_points| doubles. Because of equidistant step lenght in cocidered system of coordinates, just function values are stored.
-		*/
-		std::vector<std::vector<Isotherm> > isotherms;
-  /**
-   * Equation data - all data field are in this set.
-   */
-  EqData data_;
-  /**
-   * Input data set - fields in this set are read from the input file.
-   */
-  FieldSet input_data_set_;
-		/**
-		* Array for storage infos about sorbed species concentrations.
-		*/
-		double** sorbed_conc_array;
-                
-                /** Reaction model that follows the sorption.
-                 */
-                Reaction* reaction;
-=======
   /**
    * Prepared to compute sorption inside all of considered elements. 
    * It calls compute_reaction(...) for all the elements controled by concrete processor, when the computation is paralelized.
@@ -281,6 +184,10 @@
   
   /// Output names of substances and fields respectively.
   std::vector<std::string> output_names_;
+  /**
+   * Input data set - fields in this set are read from the input file.
+   */
+  FieldSet input_data_set_;
   /**
    * Array for storage infos about sorbed species concentrations.
    */
@@ -299,7 +206,6 @@
   Vec *vconc_sorbed_out; ///< PETSC sorbed concentration vector output (gathered - sequential)
   double **conc_sorbed_out; ///< sorbed concentration array output (gathered - sequential)  
   //@}
->>>>>>> 0e8bfc8e
 };
 
 #endif
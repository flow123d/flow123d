/*!
 *
﻿ * Copyright (C) 2015 Technical University of Liberec.  All rights reserved.
 * 
 * This program is free software; you can redistribute it and/or modify it under
 * the terms of the GNU General Public License version 3 as published by the
 * Free Software Foundation. (http://www.gnu.org/licenses/gpl-3.0.en.html)
 * 
 * This program is distributed in the hope that it will be useful, but WITHOUT
 * ANY WARRANTY; without even the implied warranty of MERCHANTABILITY or FITNESS
 * FOR A PARTICULAR PURPOSE.  See the GNU General Public License for more details.
 *
 * 
 * @file    sorption_base.cc
 * @brief   
 */

#include "reaction/sorption_base.hh"
#include "reaction/reaction_term.hh"
#include "reaction/first_order_reaction.hh"
#include "reaction/radioactive_decay.hh"
#include "reaction/dual_porosity.hh"
#include "reaction/isotherm.hh"
#include "reaction/assembly_reaction.hh"

#include "system/system.hh"
#include "system/sys_profiler.hh"

#include "la/distribution.hh"
#include "mesh/mesh.h"
#include "mesh/elements.h"
#include "mesh/accessors.hh"
#include "input/type_selection.hh"

#include "fields/field_set.hh"
#include "fields/field_fe.hh"
#include "fields/fe_value_handler.hh"

using namespace Input::Type;

const Selection & SorptionBase::EqFields::get_sorption_type_selection() {
	return Selection("SorptionType")
		.add_value(Isotherm::none,"none", "No sorption considered.")
		.add_value(Isotherm::linear, "linear",
				"Linear isotherm runs the concentration exchange between liquid and solid.")
		.add_value(Isotherm::langmuir, "langmuir",
				"Langmuir isotherm runs the concentration exchange between liquid and solid.")
		.add_value(Isotherm::freundlich, "freundlich",
				"Freundlich isotherm runs the concentration exchange between liquid and solid.")
		.close();
}



const Record & SorptionBase::get_input_type() {
	return Record("SorptionAux", "AUXILIARY RECORD. Should not be directly part of the input tree.")
		.declare_key("substances", Array(String(),1), Default::obligatory(),
					 "Names of the substances that take part in the sorption model.")
		.declare_key("solvent_density", Double(0.0), Default("1.0"),
					"Density of the solvent.")
		.declare_key("substeps", Integer(1), Default("1000"),
					"Number of equidistant substeps, molar mass and isotherm intersections")
		.declare_key("solubility", Array(Double(0.0)), Default::optional(), //("-1.0"), //
								"Specifies solubility limits of all the sorbing species.")
		.declare_key("table_limits", Array(Double(-1.0)), Default::optional(), //("-1.0"), //
                             "Specifies the highest aqueous concentration in the isotherm function interpolation table. "
                             "Use any negative value for an automatic choice according to current maximal concentration (default and recommended). "
                             "Use '0' to always evaluate isotherm function directly (can be very slow). "
                             "Use a positive value to set the interpolation table limit manually "
                             "(if aqueous concentration is higher, then the isotherm function is evaluated directly).")
		.declare_key("input_fields", Array(EqFields("","").input_field_set_.make_field_descriptor_type("Sorption")), Default::obligatory(), //
						"Containes region specific data necessary to construct isotherms.")//;
		.declare_key("reaction_liquid", ReactionTerm::it_abstract_reaction(), Default::optional(), "Reaction model following the sorption in the liquid.")
		.declare_key("reaction_solid", ReactionTerm::it_abstract_reaction(), Default::optional(), "Reaction model following the sorption in the solid.")
		.close();
}
    

SorptionBase::EqFields::EqFields(const string &output_field_name, const string &output_field_desc)
: ReactionTerm::EqFields()
{
    *this += rock_density.name("rock_density")
            .description("Rock matrix density.")
            .input_default("0.0")
            .units( UnitSI().kg().m(-3) );

    *this += sorption_type.name("sorption_type")
            .description("Considered sorption is described by selected isotherm.\n"
                "If porosity on an element is equal to 1.0 (or even higher), meaning no sorbing surface, then type 'none' will be selected automatically.")
            .input_selection(get_sorption_type_selection())
            .units( UnitSI::dimensionless() );

    *this += distribution_coefficient.name("distribution_coefficient")
            .description("Distribution coefficient (( $k_l, k_F, k_L $)) of linear, Freundlich or Langmuir isotherm respectively.")
            .input_default("1.0")
            .units( UnitSI().m(3).kg(-1) );

    *this += isotherm_other.name("isotherm_other")
            .description("Additional parameter (($ \\alpha $)) of nonlinear isotherms.")
            .input_default("1.0")
            .units( UnitSI::dimensionless() );

    *this += init_conc_solid.name("init_conc_solid")
            .description("Initial solid concentration of substances. It is a vector: one value for every substance.")
            .input_default("0")
            .units( UnitSI().dimensionless() );

    input_field_set_ += *this;

    // porosity field is set from governing equation (transport) later
    // hence we do not add it to the input_field_set_
    *this += porosity
            .name("porosity")
            .units( UnitSI::dimensionless() )
            .flags(FieldFlag::input_copy)
			.set_limits(0.0);
    
    output_fields += *this;
    output_fields += conc_solid.name(output_field_name)
                     .description(output_field_desc)
                     .units( UnitSI().dimensionless() )
                     .flags(FieldFlag::equation_result);

    *this += scale_aqua.name("scale_aqua")
            .description("Scale aqua computed by model.")
            .input_default("0.0")
            .units( UnitSI::dimensionless() );

    *this += scale_sorbed.name("scale_sorbed")
            .description("Scale sorbed computed by model.")
            .input_default("0.0")
            .units( UnitSI().kg().m(-3) );

    *this += no_sorbing_surface_cond.name("no_sorbing_surface_cond")
            .description("No sorbing surface condition computed by model.")
            .input_default("0.0")
            .units( UnitSI::dimensionless() );

}


SorptionBase::EqData::EqData()
: ReactionTerm::EqData() {}


SorptionBase::SorptionBase(Mesh &init_mesh, Input::Record in_rec)
	: ReactionTerm(init_mesh, in_rec),
      init_condition_assembly_(nullptr)
{
    eq_data_ = std::make_shared<EqData>();
	this->eq_data_base_ = std::static_pointer_cast<ReactionTerm::EqData>(eq_data_);

    // creating reaction from input and setting their parameters
    make_reactions();
}


SorptionBase::~SorptionBase(void)
{
    if (init_condition_assembly_!=nullptr) delete init_condition_assembly_;
}

void SorptionBase::make_reactions()
{
  Input::Iterator<Input::AbstractRecord> reactions_it;
  
  reactions_it = input_record_.find<Input::AbstractRecord>("reaction_liquid");
  if ( reactions_it )
  {
    // TODO: allowed instances in this case are only
    // FirstOrderReaction, RadioactiveDecay
    reaction_liquid = (*reactions_it).factory< ReactionTerm, Mesh &, Input::Record >(*mesh_, *reactions_it);
  } else
  {
    reaction_liquid = nullptr;
  }
  
  reactions_it = input_record_.find<Input::AbstractRecord>("reaction_solid");
  if ( reactions_it )
  {
    // TODO: allowed instances in this case are only
    // FirstOrderReaction, RadioactiveDecay
	reaction_solid = (*reactions_it).factory< ReactionTerm, Mesh &, Input::Record >(*mesh_, *reactions_it);
  } else
  {
    reaction_solid = nullptr;
  }
}

void SorptionBase::initialize()
{
<<<<<<< HEAD
  ASSERT_PERMANENT_PTR(time_).error("Time governor has not been set yet.\n");
  ASSERT_PERMANENT(output_stream_).error("Null output stream.\n");
  ASSERT_PERMANENT_LT(0, substances_.size());
=======
  ASSERT_PTR(time_).error("Time governor has not been set yet.\n");
  ASSERT(output_stream_).error("Null output stream.\n");
  ASSERT_LT(0, eq_data_->substances_.size());
>>>>>>> 6dfc51a9
  
  initialize_substance_ids(); //computes present substances and sets indices
  initialize_from_input();          //reads non-field data from input
  
  //isotherms array resized bellow
  unsigned int nr_of_regions = mesh_->region_db().bulk_size();
  isotherms.resize(nr_of_regions);
  max_conc.resize(nr_of_regions);
  for(unsigned int i_reg = 0; i_reg < nr_of_regions; i_reg++)
  {
    isotherms[i_reg].resize(eq_data_->n_substances_);
    max_conc[i_reg].resize(eq_data_->n_substances_, 0.0);
    for(unsigned int i_subst = 0; i_subst < eq_data_->n_substances_; i_subst++)
    {
      isotherms[i_reg][i_subst] = Isotherm();
    }
  }   
  
  initialize_fields();
  init_field_models();
  
  if(reaction_liquid)
  {
    reaction_liquid->substances(eq_data_->substances_)
      .concentration_fields(eq_fields_->conc_mobile_fe)
      .set_time_governor(*time_);
    reaction_liquid->initialize();
  }
  if(reaction_solid)
  {
    reaction_solid->substances(eq_data_->substances_)
      .concentration_fields(eq_fields_->conc_solid_fe)
      .set_time_governor(*time_);
    reaction_solid->initialize();
  }

  init_condition_assembly_ = new GenericAssembly< InitConditionAssemblySorp >(eq_fields_.get(), eq_data_.get());
}


void SorptionBase::initialize_substance_ids()
{
  Input::Array substances_array = input_record_.val<Input::Array>("substances");
  unsigned int k, global_idx, i_subst = 0;
  bool found;
  Input::Iterator<string> spec_iter = substances_array.begin<string>();
  
  for(; spec_iter != substances_array.end(); ++spec_iter, i_subst++)
  {
    //finding the name of a substance in the global array of names
    found = false;
    for(k = 0; k < eq_data_->substances_.size(); k++)
    {
      if (*spec_iter == eq_data_->substances_[k].name())
      {
        global_idx = k;
        found = true;
        break;
      }
    }
    
    if(!found)
        THROW(ReactionTerm::ExcUnknownSubstance() 
                << ReactionTerm::EI_Substance(*spec_iter) 
                << substances_array.ei_address());
    
    //finding the global index of substance in the local array
    found = false;
    for(k = 0; k < eq_data_->substance_global_idx_.size(); k++)
    {
      if(eq_data_->substance_global_idx_[k] == global_idx)
      {
        found = true;
        break;
      }
    }
    
    if(!found)
    {
        eq_data_->substance_global_idx_.push_back(global_idx);
    }

  }  
  eq_data_->n_substances_ = eq_data_->substance_global_idx_.size();
}

void SorptionBase::initialize_from_input()
{
    // read number of interpolation steps - value checked by the record definition
    n_interpolation_steps_ = input_record_.val<int>("substeps");
    
    // read the density of solvent - value checked by the record definition
	solvent_density_ = input_record_.val<double>("solvent_density");

    // read the solubility vector
	Input::Iterator<Input::Array> solub_iter = input_record_.find<Input::Array>("solubility");
	if( solub_iter )
	{
		if (solub_iter->Array::size() != eq_data_->n_substances_)
		{
            THROW(SorptionBase::ExcSubstanceCountMatch() 
                << SorptionBase::EI_ArrayName("solubility") 
                << input_record_.ei_address());
            // there is no way to get ei_address from 'solub_iter', only as a string
		}
		
		else solub_iter->copy_to(solubility_vec_);
	}
	else{
		// fill solubility_vec_ with zeros
        solubility_vec_.clear();
		solubility_vec_.resize(eq_data_->n_substances_,0.0);
	}

	// read the interpolation table limits
	Input::Iterator<Input::Array> interp_table_limits = input_record_.find<Input::Array>("table_limits");
	if( interp_table_limits )
	{
		if (interp_table_limits->Array::size() != eq_data_->n_substances_)
		{
            THROW(SorptionBase::ExcSubstanceCountMatch() 
                << SorptionBase::EI_ArrayName("table_limits") 
                << input_record_.ei_address());
            // there is no way to get ei_address from 'interp_table_limits', only as a string
		}
		
		else interp_table_limits->copy_to(table_limit_);
	}
	else{
		// fill table_limit_ with negative values -> automatic limit
        table_limit_.clear();
		table_limit_.resize(eq_data_->n_substances_,-1.0);
	}
}

void SorptionBase::initialize_fields()
{
  ASSERT_GT(eq_data_->n_substances_, 0).error("Number of substances is wrong, they might have not been set yet.\n");

  // create vector of substances that are involved in sorption
  // and initialize eq_fields_ with their names
  std::vector<std::string> substances_sorption;
  for (unsigned int i : eq_data_->substance_global_idx_)
    substances_sorption.push_back(eq_data_->substances_[i].name());
  eq_fields_->set_components(substances_sorption);
  
  // read fields from input file
  eq_fields_->input_field_set_.set_input_list(input_record_.val<Input::Array>("input_fields"), *time_);
  
  eq_fields_->set_mesh(*mesh_);

  //initialization of output
  //output_array = input_record_.val<Input::Array>("output_fields");
  eq_fields_->conc_solid.set_components(eq_data_->substances_.names());
  eq_fields_->output_fields.set_mesh(*mesh_);
  eq_fields_->output_fields.output_type(OutputTime::ELEM_DATA);
  eq_fields_->conc_solid.setup_components();

  //creating field fe and output multifield for sorbed concentrations
  eq_fields_->conc_solid_fe.resize(eq_data_->substances_.size());
  for (unsigned int sbi = 0; sbi < eq_data_->substances_.size(); sbi++)
  {
      // create shared pointer to a FieldFE and push this Field to output_field on all regions
	  eq_fields_->conc_solid_fe[sbi] = create_field_fe< 3, FieldValue<3>::Scalar >(eq_data_->dof_handler_);
	  eq_fields_->conc_solid[sbi].set(eq_fields_->conc_solid_fe[sbi], 0);
  }
  //output_stream_->add_admissible_field_names(output_array);
  eq_fields_->output_fields.initialize(output_stream_, mesh_, input_record_.val<Input::Record>("output"), time());
}


void SorptionBase::zero_time_step()
{
  ASSERT_PTR(time_).error("Time governor has not been set yet.\n");
  ASSERT(output_stream_).error("Null output stream.\n");
  ASSERT_LT(0, eq_data_->substances_.size());
  
  time_->step().use_fparser_ = true;
  eq_fields_->set_time(time_->step(), LimitSide::right);
  std::stringstream ss; // print warning message with table of uninitialized fields
  if ( FieldCommon::print_message_table(ss, "sorption") ) {
      WarningOut() << ss.str();
  }
  init_condition_assembly_->assemble(eq_data_->dof_handler_);
  
  update_max_conc();
  make_tables();
    
  // write initial condition
  //eq_fields_->output_fields.set_time(time_->step(), LimitSide::right);
  //eq_fields_->output_fields.output(output_stream_);
  
  if(reaction_liquid) reaction_liquid->zero_time_step();
  if(reaction_solid) reaction_solid->zero_time_step();

  output_data();
}


void SorptionBase::update_solution(void)
{
  time_->step().use_fparser_ = true;
  eq_fields_->set_time(time_->step(), LimitSide::right); // set to the last computed time

  // if parameters changed during last time step, reinit isotherms and eventualy 
  // update interpolation tables in the case of constant rock matrix parameters
  make_tables();
  clear_max_conc();

  START_TIMER("Sorption");
  for ( DHCellAccessor dh_cell : eq_data_->dof_handler_->own_range() )
  {
      compute_reaction(dh_cell);
  }
  END_TIMER("Sorption");
  
  if(reaction_liquid) reaction_liquid->update_solution();
  if(reaction_solid) reaction_solid->update_solution();
}

void SorptionBase::isotherm_reinit(unsigned int i_subst, const ElementAccessor<3> &elem)
{
    START_TIMER("SorptionBase::isotherm_reinit");
    
    double mult_coef = eq_fields_->distribution_coefficient[i_subst].value(elem.centre(),elem);
    double second_coef = eq_fields_->isotherm_other[i_subst].value(elem.centre(),elem);
    
    int reg_idx = elem.region().bulk_idx();
    Isotherm & isotherm = isotherms[reg_idx][i_subst];
    
    bool limited_solubility_on = solubility_vec_[i_subst] > 0.0;
    
    double scale_aqua = eq_fields_->scale_aqua.value(elem.centre(), elem);
    double scale_sorbed = eq_fields_->scale_sorbed.value(elem.centre(), elem);
    double no_sorbing_surface_cond = eq_fields_->no_sorbing_surface_cond.value(elem.centre(), elem);

    // in case of no sorbing surface, set isotherm type None
    if( no_sorbing_surface_cond <= std::numeric_limits<double>::epsilon())
    {
        isotherm.reinit(Isotherm::none, false, solvent_density_,
                        scale_aqua, scale_sorbed,
                        0,0,0);
        return;
    }
    
    if ( scale_sorbed <= 0.0)
        THROW( ExcNotPositiveScaling() << EI_Subst(i_subst) );
    
    isotherm.reinit(Isotherm::SorptionType(eq_fields_->sorption_type[i_subst].value(elem.centre(),elem)),
                    limited_solubility_on, solvent_density_,
                    scale_aqua, scale_sorbed,
                    solubility_vec_[i_subst], mult_coef, second_coef);
}

void SorptionBase::isotherm_reinit_all(const ElementAccessor<3> &elem)
{
    for(unsigned int i_subst = 0; i_subst < eq_data_->n_substances_; i_subst++)
    {
        isotherm_reinit(i_subst, elem);
    }
}

void SorptionBase::clear_max_conc()
{
    unsigned int reg_idx, i_subst;
    
    // clear max concetrations array
    unsigned int nr_of_regions = mesh_->region_db().bulk_size();
    for(reg_idx = 0; reg_idx < nr_of_regions; reg_idx++)
        for(i_subst = 0; i_subst < eq_data_->n_substances_; i_subst++)
            max_conc[reg_idx][i_subst] = 0.0;
}

void SorptionBase::update_max_conc()
{
    unsigned int reg_idx, i_subst, subst_id;
    
    clear_max_conc();
    
    for ( DHCellAccessor dh_cell : eq_data_->dof_handler_->own_range() ) {
        IntIdx dof_p0 = dh_cell.get_loc_dof_indices()[0];
        reg_idx = dh_cell.elm().region().bulk_idx();
        for(i_subst = 0; i_subst < eq_data_->n_substances_; i_subst++){
            subst_id = eq_data_->substance_global_idx_[i_subst];
            max_conc[reg_idx][i_subst] = std::max(max_conc[reg_idx][i_subst], eq_fields_->conc_mobile_fe[subst_id]->vec().get(dof_p0));
      }
    }
}

void SorptionBase::make_tables(void)
{
    START_TIMER("SorptionBase::make_tables");
    try
    {
        ElementAccessor<3> elm;
        for(const Region &reg_iter: this->mesh_->region_db().get_region_set("BULK"))
        {
            int reg_idx = reg_iter.bulk_idx();
            // true if data has been changed and are constant on the region
            bool call_reinit = eq_fields_->changed() && eq_fields_->is_constant(reg_iter);
            
            if(call_reinit)
            {
                ElementAccessor<3> elm(this->mesh_, reg_iter);
//                 DebugOut().fmt("isotherm reinit\n");
                isotherm_reinit_all(elm);
            }
            
            // find table limit and create interpolation table for every substance
            for(unsigned int i_subst = 0; i_subst < eq_data_->n_substances_; i_subst++){
                
                // clear interpolation tables, if not spacially constant OR switched off
                if(! eq_fields_->is_constant(reg_iter) || table_limit_[i_subst] == 0.0){
                    isotherms[reg_idx][i_subst].clear_table();
//                     DebugOut().fmt("limit: 0.0 -> clear table\n");
                    continue;
                }
                
                // if true then make_table will be called at the end
                bool call_make_table = call_reinit;
                // initialy try to keep the current table limit (it is zero at zero time step)
                double subst_table_limit = isotherms[reg_idx][i_subst].table_limit();
                
                // if automatic, possibly remake tables with doubled range when table maximum was reached
                if(table_limit_[i_subst] < 0.0)
                {
                    if(subst_table_limit < max_conc[reg_idx][i_subst])
                    {
                        call_make_table = true;
                        subst_table_limit = 2*max_conc[reg_idx][i_subst];
//                         DebugOut().fmt("limit: max conc\n");
                    }
                }
                // if not automatic, set given table limit
                else
                {
                    subst_table_limit = table_limit_[i_subst];
                }
                
                if(call_make_table){
                    isotherms[reg_idx][i_subst].make_table(n_interpolation_steps_, subst_table_limit);
//                     DebugOut().fmt("reg: {} i_subst {}: table_limit = {}\n", reg_idx, i_subst, isotherms[reg_idx][i_subst].table_limit());
                }
            }
        }
    }
    catch(ExceptionBase const &e)
    {
        e << input_record_.ei_address();
        throw;
    }
}

void SorptionBase::compute_reaction(const DHCellAccessor& dh_cell)
{
    const ElementAccessor<3> ele = dh_cell.elm();
    int reg_idx = ele.region().bulk_idx();
    IntIdx dof_p0 = dh_cell.get_loc_dof_indices()[0];
    unsigned int i_subst, subst_id;
    // for checking, that the common element data are computed once at maximum
    
    try{
        for(i_subst = 0; i_subst < eq_data_->n_substances_; i_subst++)
        {
            subst_id = eq_data_->substance_global_idx_[i_subst];
            Isotherm & isotherm = isotherms[reg_idx][i_subst];
            if (isotherm.is_precomputed()){
//                 DebugOut().fmt("isotherms precomputed - interpolate, subst[{}]\n", i_subst);
                double c_aqua = eq_fields_->conc_mobile_fe[subst_id]->vec().get(dof_p0);
			    double c_sorbed = eq_fields_->conc_solid_fe[subst_id]->vec().get(dof_p0);
                isotherm.interpolate(c_aqua, c_sorbed);
                eq_fields_->conc_mobile_fe[subst_id]->vec().set(dof_p0, c_aqua);
                eq_fields_->conc_solid_fe[subst_id]->vec().set(dof_p0, c_sorbed);
            }
            else{
//                 DebugOut().fmt("isotherms reinit - compute , subst[{}]\n", i_subst);
                
                isotherm_reinit(i_subst, ele);
                double c_aqua = eq_fields_->conc_mobile_fe[subst_id]->vec().get(dof_p0);
				double c_sorbed = eq_fields_->conc_solid_fe[subst_id]->vec().get(dof_p0);
                isotherm.compute(c_aqua, c_sorbed);
                eq_fields_->conc_mobile_fe[subst_id]->vec().set(dof_p0, c_aqua);
                eq_fields_->conc_solid_fe[subst_id]->vec().set(dof_p0, c_sorbed);
            }
            
            // update maximal concentration per region (optimization for interpolation)
            if(table_limit_[i_subst] < 0)
                max_conc[reg_idx][i_subst] = std::max(max_conc[reg_idx][i_subst],
                                                      eq_fields_->conc_mobile_fe[subst_id]->vec().get(dof_p0));
        }
    }
    catch(ExceptionBase const &e)
    {
        e << input_record_.ei_address();
        throw;
    }
}


/**************************************** OUTPUT ***************************************************/

void SorptionBase::output_data(void )
{
    time_->step().use_fparser_ = true;
    eq_fields_->output_fields.set_time(time().step(), LimitSide::right);
    // Register fresh output data
    eq_fields_->output_fields.output(time().step());
}<|MERGE_RESOLUTION|>--- conflicted
+++ resolved
@@ -189,15 +189,9 @@
 
 void SorptionBase::initialize()
 {
-<<<<<<< HEAD
   ASSERT_PERMANENT_PTR(time_).error("Time governor has not been set yet.\n");
   ASSERT_PERMANENT(output_stream_).error("Null output stream.\n");
-  ASSERT_PERMANENT_LT(0, substances_.size());
-=======
-  ASSERT_PTR(time_).error("Time governor has not been set yet.\n");
-  ASSERT(output_stream_).error("Null output stream.\n");
-  ASSERT_LT(0, eq_data_->substances_.size());
->>>>>>> 6dfc51a9
+  ASSERT_PERMANENT_LT(0, eq_data_->substances_.size());
   
   initialize_substance_ids(); //computes present substances and sets indices
   initialize_from_input();          //reads non-field data from input

#include <boost/foreach.hpp>

#include "reaction/reaction.hh"
#include "reaction/linear_reaction.hh"
#include "reaction/pade_approximant.hh"
#include "reaction/dual_por_exchange.hh"
#include "semchem/semchem_interface.hh"
#include "reaction/isotherm.hh"
#include "reaction/sorption_base.hh"

#include "system/system.hh"
#include "system/sys_profiler.hh"

#include "la/distribution.hh"
#include "mesh/mesh.h"
#include "mesh/elements.h"
#include "input/type_selection.hh"

#include "fields/field_set.hh"
#include "fields/field_elementwise.hh" 


using namespace std;
using namespace Input::Type;

Selection SorptionBase::EqData::sorption_type_selection = Selection("AdsorptionType")
	.add_value(Isotherm::none,"none", "No adsorption considered.")
	.add_value(Isotherm::linear, "linear",
			"Linear isotherm runs the concentration exchange between liquid and solid.")
	.add_value(Isotherm::langmuir, "langmuir",
			"Langmuir isotherm runs the concentration exchange between liquid and solid.")
	.add_value(Isotherm::freundlich, "freundlich",
			"Freundlich isotherm runs the concentration exchange between liquid and solid.");



Record SorptionBase::input_type
	= Record("Adsorption", "AUXILIARY RECORD. Should not be directly part of the input tree.")
    .declare_key("substances", Array(String()), Default::obligatory(),
                 "Names of the substances that take part in the adsorption model.")
	.declare_key("solvent_density", Double(), Default("1.0"),
				"Density of the solvent.")
	.declare_key("substeps", Integer(), Default("1000"),
				"Number of equidistant substeps, molar mass and isotherm intersections")
	.declare_key("molar_mass", Array(Double()), Default::obligatory(),
							"Specifies molar masses of all the adsorbing species.")
	.declare_key("solubility", Array(Double(0.0)), Default::optional(), //("-1.0"), //
							"Specifies solubility limits of all the adsorbing species.")
	.declare_key("table_limits", Array(Double(0.0)), Default::optional(), //("-1.0"), //
							"Specifies highest aqueous concentration in interpolation table.")
    .declare_key("input_fields", Array(EqData("").input_data_set_.make_field_descriptor_type("Sorption")), Default::obligatory(), //
                    "Containes region specific data necessary to construct isotherms.")//;
    .declare_key("reaction", ReactionTerm::input_type, Default::optional(), "Reaction model following the sorption.");
    

SorptionBase::EqData::EqData(const string &output_field_name)
{
    ADD_FIELD(rock_density, "Rock matrix density.", "0.0");

    ADD_FIELD(sorption_type,"Considered adsorption is described by selected isotherm."); //
              sorption_type.input_selection(&sorption_type_selection);

    ADD_FIELD(isotherm_mult,"Multiplication parameters (k, omega) in either Langmuir c_s = omega * (alpha*c_a)/(1- alpha*c_a) or in linear c_s = k * c_a isothermal description.","1.0");

    ADD_FIELD(isotherm_other,"Second parameters (alpha, ...) defining isotherm  c_s = omega * (alpha*c_a)/(1- alpha*c_a).","1.0");
    ADD_FIELD(init_conc_solid, "Initial solid concentration of substances."
            " Vector, one value for every substance.", "0");
    
    rock_density.units("");
    init_conc_solid.units("M/L^3");

    input_data_set_ += *this;

    // porosity field is set from governing equation (transport) later
    // hence we do not add it to the input_data_set_
    *this += porosity
             .name("porosity")
             .units("1")
             .just_copy();
    
    output_fields += *this;
    output_fields += conc_solid.name(output_field_name).units("M/L^3");
}

Record SorptionBase::record_factory(SorptionBase::SorptionRecord::Type fact)
{
    IT::Record rec;
    switch(fact)
    {
        case SorptionRecord::mobile:
            rec = IT::Record("SorptionMobile", "Information about all the limited solubility affected adsorptions.")
                .derive_from( ReactionTerm::input_type )
                .copy_keys(SorptionBase::input_type)
                .declare_key("output_fields", IT::Array(make_output_selection("conc_solid", "SorptionMobile_Output")),
                    IT::Default("conc_solid"), "List of fields to write to output stream.");
            break;
        case SorptionRecord::immobile:  
            rec = IT::Record("SorptionImmobile", "Information about all the limited solubility affected adsorptions.")
                .derive_from( ReactionTerm::input_type )
                .copy_keys(SorptionBase::input_type)
                .declare_key("output_fields", IT::Array(make_output_selection("conc_immobile_solid", "SorptionImmobile_Output")),
                    IT::Default("conc_immobile_solid"), "List of fields to write to output stream.");
            break;
            
        default:
            rec = IT::Record("Sorption", "Information about all the limited solubility affected adsorptions.")
                .derive_from( ReactionTerm::input_type )
                .copy_keys(SorptionBase::input_type)
                .declare_key("output_fields", IT::Array(make_output_selection("conc_solid", "Sorption_Output")),
                             IT::Default("conc_solid"), "List of fields to write to output stream.");
            break;
    }
    return rec;
}


SorptionBase::SorptionBase(Mesh &init_mesh, Input::Record in_rec)//
	: ReactionTerm(init_mesh, in_rec),
	  data_(nullptr)
{
  // creating reaction from input and setting their parameters
  make_reactions();
}


SorptionBase::~SorptionBase(void)
{
  if(reaction != nullptr) delete reaction;
  if (data_ != nullptr) delete data_;

  VecDestroy(vconc_solid);
  VecDestroy(vconc_solid_out);

  for (unsigned int sbi = 0; sbi < names_.size(); sbi++)
  {
    //no mpi vectors
    xfree(conc_solid[sbi]);
    xfree(conc_solid_out[sbi]);
  }
  xfree(conc_solid);
  xfree(conc_solid_out);
}

void SorptionBase::make_reactions()
{
  //DBGMSG("SorptionBase init_from_input\n");
  Input::Iterator<Input::AbstractRecord> reactions_it = input_record_.find<Input::AbstractRecord>("reaction");
  if ( reactions_it )
  {
    if (reactions_it->type() == Linear_reaction::input_type ) {
        reaction =  new Linear_reaction(*mesh_, *reactions_it);
    } else
    if (reactions_it->type() == Pade_approximant::input_type) {
        reaction = new Pade_approximant(*mesh_, *reactions_it);
    } else
    if (reactions_it->type() == SorptionBase::input_type ) {
        xprintf(UsrErr, "Sorption model cannot have another descendant sorption model.\n");
    } else
    if (reactions_it->type() == DualPorosity::input_type ) {
        xprintf(UsrErr, "Sorption model cannot have descendant dual porosity model.\n");
    } else
    if (reactions_it->type() == Semchem_interface::input_type )
    {
        xprintf(UsrErr, "Semchem chemistry model is not supported at current time.\n");
    } else
    {
        xprintf(UsrErr, "Unknown reactions type in Sorption model.\n");
    }
  } else
  {
    reaction = nullptr;
  }
}

void SorptionBase::initialize()
{
  //DBGMSG("SorptionBase - initialize.\n");
  ASSERT(distribution_ != nullptr, "Distribution has not been set yet.\n");
  ASSERT(time_ != nullptr, "Time governor has not been set yet.\n");
  ASSERT(output_stream_,"Null output stream.");
  ASSERT_LESS(0, names_.size());
  
  initialize_substance_ids(); //computes present substances and sets indices
  initialize_from_input();          //reads non-field data from input
  
  //isotherms array resized bellow
  unsigned int nr_of_regions = mesh_->region_db().bulk_size();
  isotherms.resize(nr_of_regions);
  for(int i_reg = 0; i_reg < nr_of_regions; i_reg++)
  {
    isotherms[i_reg].resize(n_substances_);
    for(int i_subst = 0; i_subst < n_substances_; i_subst++)
    {
      isotherms[i_reg][i_subst] = Isotherm();
    }
  }   
  
  //allocating new array for sorbed concentrations
  conc_solid = (double**) xmalloc(names_.size() * sizeof(double*));//new double * [n_substances_];
  conc_solid_out = (double**) xmalloc(names_.size() * sizeof(double*));
  for (unsigned int sbi = 0; sbi < names_.size(); sbi++)
  {
    conc_solid[sbi] = (double*) xmalloc(distribution_->lsize() * sizeof(double));//new double[ nr_of_local_elm ];
    conc_solid_out[sbi] = (double*) xmalloc(distribution_->size() * sizeof(double));
    //zero initialization of solid concentration for all substances
    for(unsigned int i=0; i < distribution_->lsize(); i++)
      conc_solid[sbi][i] = 0;
  }

  allocate_output_mpi();
  
  initialize_fields();
  
  if(reaction != nullptr)
  {
    reaction->names(names_)
      .concentration_matrix(concentration_matrix_, distribution_, el_4_loc_, row_4_el_)
      .set_time_governor(*time_);
  }
}


void SorptionBase::initialize_substance_ids()
{
  Input::Array substances_array = input_record_.val<Input::Array>("substances");
  unsigned int k, global_idx, i_subst = 0;
  bool found;
  Input::Iterator<string> spec_iter = substances_array.begin<string>();
  
  for(; spec_iter != substances_array.end(); ++spec_iter, i_subst++)
  {
    //finding the name of a substance in the global array of names
    found = false;
    for(k = 0; k < names_.size(); k++)
    {
      if (*spec_iter == names_[k]) 
      {
        global_idx = k;
        found = true;
        break;
      }
    }
    
    if(!found)
      xprintf(UsrErr,"Wrong name of %d-th substance - not found in global set of transported substances.\n", 
              i_subst);
    
    //finding the global index of substance in the local array
    found = false;
    for(k = 0; k < substance_global_idx_.size(); k++)
    {
      if(substance_global_idx_[k] == global_idx)
      {
        found = true;
        break;
      }
    }
    
    if(!found)
      substance_global_idx_.push_back(global_idx);

  }  
  n_substances_ = substance_global_idx_.size();
}

void SorptionBase::initialize_from_input()
{
    n_interpolation_steps_ = input_record_.val<int>("substeps");
    if(n_interpolation_steps_ < 1)
        xprintf(UsrErr,"Number of 'substeps'=%d in isotherm interpolation table must be be >0.\n", 
                n_interpolation_steps_);
    
    // Common data for all the isotherms loaded bellow
	solvent_density_ = input_record_.val<double>("solvent_density");

    molar_masses_.resize( n_substances_ );
  
	Input::Array molar_mass_array = input_record_.val<Input::Array>("molar_mass");

	if (molar_mass_array.size() == molar_masses_.size() )   molar_mass_array.copy_to( molar_masses_ );
	  else  xprintf(UsrErr,"Number of molar masses %d has to match number of adsorbing species %d.\n", 
                    molar_mass_array.size(), molar_masses_.size());

	Input::Iterator<Input::Array> solub_iter = input_record_.find<Input::Array>("solubility");
	if( solub_iter )
	{
		solub_iter->copy_to(solubility_vec_);
		if (solubility_vec_.size() != n_substances_)
		{
			xprintf(UsrErr,"Number of given solubility limits %d has to match number of adsorbing species %d.\n", 
                    solubility_vec_.size(), n_substances_);
		}
	}else{
		// fill solubility_vec_ with zeros or resize it at least
		solubility_vec_.resize(n_substances_);
	}

	Input::Iterator<Input::Array> interp_table_limits = input_record_.find<Input::Array>("table_limits");
	if( interp_table_limits )
	{
		interp_table_limits->copy_to(table_limit_);
		if (table_limit_.size() != n_substances_)
		{
			xprintf(UsrErr,"Number of given table limits %d has to match number of adsorbing species %d.\n", 
                    table_limit_.size(), n_substances_);
		}
	}else{
		// fill table_limit_ with zeros or resize it at least
		table_limit_.resize(n_substances_);
	}
}

void SorptionBase::initialize_fields()
{
  ASSERT(n_substances_ > 0, "Number of substances is wrong, they might have not been set yet.\n");
  data_->sorption_type.n_comp(n_substances_);
  data_->isotherm_mult.n_comp(n_substances_);
  data_->isotherm_other.n_comp(n_substances_);
  data_->init_conc_solid.n_comp(n_substances_);

  // read fields from input file
  data_->input_data_set_.set_input_list(input_record_.val<Input::Array>("input_fields"));

  data_->set_mesh(*mesh_);
  data_->set_limit_side(LimitSide::right);

<<<<<<< HEAD
    nr_of_regions = mesh_->region_db().bulk_size();
    nr_of_points = input_record_.val<int>("substeps");

  //  Input::Iterator<Input::Record> out_rec = in_rec.find<Input::Record>("output");
    //output_rec = in_rec.find<Input::Record>("output");
  //  if(out_rec) output_rec = *out_rec;
    output_array = input_record_.val<Input::Array>("output_fields");

    //Simple vectors holding  common informations.
    molar_masses.resize( n_substances_ );

    //isotherms array resized bellow
    isotherms.resize(nr_of_regions);
    for(int i_reg = 0; i_reg < nr_of_regions; i_reg++)
      for(unsigned int i_spec = 0; i_spec < n_substances_; i_spec++)
      {
        Isotherm iso_mob;
        isotherms[i_reg].push_back(iso_mob);
      }


    init_from_input(input_record_);
    data_->set_time(*time_);
    make_tables();
  
    //allocating new array for sorbed concentrations
    conc_solid = (double**) xmalloc(names_.size() * sizeof(double*));//new double * [n_substances_];
    conc_solid_out = (double**) xmalloc(names_.size() * sizeof(double*));
    for (unsigned int sbi = 0; sbi < names_.size(); sbi++)
    {
      conc_solid[sbi] = (double*) xmalloc(distribution->lsize() * sizeof(double));//new double[ nr_of_local_elm ];
      conc_solid_out[sbi] = (double*) xmalloc(distribution->size() * sizeof(double));
      //zero initialization of solid concentration for all substances
      for(unsigned int i=0; i < distribution->lsize(); i++)
        conc_solid[sbi][i] = 0;
    }

    allocate_output_mpi();
  
  
    //setting initial condition for solid concentrations
	for (unsigned int loc_el = 0; loc_el < distribution->lsize(); loc_el++)
	{
		unsigned int index = el_4_loc[loc_el];
		ElementAccessor<3> ele_acc = mesh_->element_accessor(index);
		arma::vec value = data_->init_conc_solid.value(ele_acc.centre(),
				ele_acc);

		//setting initial solid concentration for substances involved in adsorption
		for (unsigned int sbi = 0; sbi < n_substances_; sbi++)
		{
			int subst_id = substance_id[sbi];
			conc_solid[subst_id][loc_el] = value(sbi);
		}
	}
  
    //initialization of output
	data_->conc_solid.init(names_);
	data_->conc_solid.set_mesh(*mesh_);
	data_->output_fields.output_type(OutputTime::ELEM_DATA);
	for (unsigned int sbi=0; sbi<names_.size(); sbi++)
	{
			// create shared pointer to a FieldElementwise and push this Field to output_field on all regions
			std::shared_ptr<FieldElementwise<3, FieldValue<3>::Scalar> > output_field_ptr(
				  new FieldElementwise<3, FieldValue<3>::Scalar>(conc_solid_out[sbi], names_.size(), mesh_->n_elements()));
			data_->conc_solid[sbi].set_field(mesh_->region_db().get_region_set("ALL"), output_field_ptr, 0);
	}
	data_->output_fields.set_limit_side(LimitSide::right);
	output_stream_->add_admissible_field_names(output_array, output_selection);
=======
  //initialization of output
  output_array = input_record_.val<Input::Array>("output_fields");
    //initialization of output
  data_->conc_solid.init(names_);
  data_->conc_solid.set_mesh(*mesh_);
  data_->output_fields.output_type(OutputTime::ELEM_DATA);
  for (int sbi=0; sbi<names_.size(); sbi++)
  {
      // create shared pointer to a FieldElementwise and push this Field to output_field on all regions
      std::shared_ptr<FieldElementwise<3, FieldValue<3>::Scalar> > output_field_ptr(
          new FieldElementwise<3, FieldValue<3>::Scalar>(conc_solid_out[sbi], names_.size(), mesh_->n_elements()));
      data_->conc_solid[sbi].set_field(mesh_->region_db().get_region_set("ALL"), output_field_ptr, 0);
  }
  data_->output_fields.set_limit_side(LimitSide::right);
  output_stream_->add_admissible_field_names(output_array, output_selection);
}
>>>>>>> 1f398ac9


void SorptionBase::zero_time_step()
{
  //DBGMSG("SorptionBase - zero_time_step.\n");
  ASSERT(distribution_ != nullptr, "Distribution has not been set yet.\n");
  ASSERT(time_ != nullptr, "Time governor has not been set yet.\n");
  ASSERT(output_stream_,"Null output stream.");
  ASSERT_LESS(0, names_.size());
  
  data_->set_time(*time_);
  set_initial_condition();
  make_tables();
    
  // write initial condition
  output_vector_gather();
  data_->output_fields.set_time(*time_);
  data_->output_fields.output(output_stream_);
  
  if(reaction != nullptr)
    reaction->zero_time_step();
}

void SorptionBase::set_initial_condition()
{
  for (unsigned int loc_el = 0; loc_el < distribution_->lsize(); loc_el++)
  {
    unsigned int index = el_4_loc_[loc_el];
    ElementAccessor<3> ele_acc = mesh_->element_accessor(index);
    arma::vec value = data_->init_conc_solid.value(ele_acc.centre(),
        ele_acc);

    //setting initial solid concentration for substances involved in adsorption
    for (int sbi = 0; sbi < n_substances_; sbi++)
    {
      int subst_id = substance_global_idx_[sbi];
      conc_solid[subst_id][loc_el] = value(sbi);
    }
  }
}


void SorptionBase::update_solution(void)
{
  //DBGMSG("Sorption - update_solution\n");
  data_->set_time(*time_); // set to the last computed time

  // if parameters changed during last time step, reinit isotherms and eventualy 
  // update interpolation tables in the case of constant rock matrix parameters
  if(data_->changed())
    make_tables();
    

  START_TIMER("Sorption");
<<<<<<< HEAD
  for (unsigned int loc_el = 0; loc_el < distribution->lsize(); loc_el++)
=======
  for (int loc_el = 0; loc_el < distribution_->lsize(); loc_el++)
>>>>>>> 1f398ac9
  {
    compute_reaction(concentration_matrix_, loc_el);
  }
  END_TIMER("Sorption");
  
  if(reaction != nullptr) reaction->update_solution();
}

void SorptionBase::make_tables(void)
{
  ElementAccessor<3> elm;
  BOOST_FOREACH(const Region &reg_iter, this->mesh_->region_db().get_region_set("BULK") )
  {
    int reg_idx = reg_iter.bulk_idx();

    if(data_->is_constant(reg_iter))
    {
      ElementAccessor<3> elm(this->mesh_, reg_iter); // constant element accessor
      isotherm_reinit(isotherms[reg_idx],elm);
<<<<<<< HEAD
      //xprintf(MsgDbg,"parameters are constant\n");
      for(unsigned int i_subst = 0; i_subst < n_substances_; i_subst++)
=======
      for(int i_subst = 0; i_subst < n_substances_; i_subst++)
>>>>>>> 1f398ac9
      {
        isotherms[reg_idx][i_subst].make_table(n_interpolation_steps_);
      }
    }
  }
}

double **SorptionBase::compute_reaction(double **concentrations, int loc_el)
{
<<<<<<< HEAD
  //DBGMSG("compute_reaction\n");
    ElementFullIter elem = mesh_->element(el_4_loc[loc_el]);
    Region region = elem->region();
    int reg_id_nr = region.bulk_idx();
    unsigned int i_subst, subst_id;

    std::vector<Isotherm> & isotherms_vec = isotherms[reg_id_nr];

    //if(reg_id_nr != 0) cout << "region id is " << reg_id_nr << endl;
=======
    //DBGMSG("compute_reaction\n");
    ElementFullIter elem = mesh_->element(el_4_loc_[loc_el]);
    int reg_idx = elem->region().bulk_idx();
    unsigned int i_subst, subst_id;

    std::vector<Isotherm> & isotherms_vec = isotherms[reg_idx];
>>>>>>> 1f398ac9
    
    // Constant value of rock density and mobile porosity over the whole region 
    // => interpolation_table is precomputed
    if (isotherms_vec[0].is_precomputed()) 
    {
      for(i_subst = 0; i_subst < n_substances_; i_subst++)
      {
        subst_id = substance_global_idx_[i_subst];
        //DBGMSG("on s_%d precomputed %d\n",subst_id, isotherms_vec[i_subst].is_precomputed());
     
        isotherms_vec[i_subst].interpolate(concentration_matrix_[subst_id][loc_el], 
                                           conc_solid[subst_id][loc_el]);
      }
    }
    else 
    {
      isotherm_reinit(isotherms_vec, elem->element_accessor());
      
      for(i_subst = 0; i_subst < n_substances_; i_subst++)
      {
        subst_id = substance_global_idx_[i_subst];
        isotherms_vec[i_subst].compute(concentration_matrix_[subst_id][loc_el], 
                                       conc_solid[subst_id][loc_el]);
      }
    }
    
  return concentrations;
}


/**************************************** OUTPUT ***************************************************/

void SorptionBase::allocate_output_mpi(void )
{
    int sbi, n_subst, ierr;
    n_subst = names_.size();

    vconc_solid = (Vec*) xmalloc(n_subst * (sizeof(Vec)));
    vconc_solid_out = (Vec*) xmalloc(n_subst * (sizeof(Vec))); // extend to all

    for (sbi = 0; sbi < n_subst; sbi++) {
        ierr = VecCreateMPIWithArray(PETSC_COMM_WORLD,1, distribution_->lsize(), mesh_->n_elements(), conc_solid[sbi],
                &vconc_solid[sbi]);
        VecZeroEntries(vconc_solid[sbi]);

        ierr = VecCreateSeqWithArray(PETSC_COMM_SELF,1, mesh_->n_elements(), conc_solid_out[sbi], &vconc_solid_out[sbi]);
        VecZeroEntries(vconc_solid_out[sbi]);
    }
}


void SorptionBase::output_vector_gather() 
{
    unsigned int sbi/*, rank, np*/;
    IS is;
    VecScatter vconc_out_scatter;
    //PetscViewer inviewer;

    ISCreateGeneral(PETSC_COMM_SELF, mesh_->n_elements(), row_4_el_, PETSC_COPY_VALUES, &is); //WithArray
    VecScatterCreate(vconc_solid[0], is, vconc_solid_out[0], PETSC_NULL, &vconc_out_scatter);
    for (sbi = 0; sbi < names_.size(); sbi++) {
        VecScatterBegin(vconc_out_scatter, vconc_solid[sbi], vconc_solid_out[sbi], INSERT_VALUES, SCATTER_FORWARD);
        VecScatterEnd(vconc_out_scatter, vconc_solid[sbi], vconc_solid_out[sbi], INSERT_VALUES, SCATTER_FORWARD);
    }
    //VecView(transport->vconc[0],PETSC_VIEWER_STDOUT_WORLD);
    //VecView(transport->vconc_out[0],PETSC_VIEWER_STDOUT_WORLD);
    VecScatterDestroy(&(vconc_out_scatter));
    ISDestroy(&(is));
}


void SorptionBase::output_data(void )
{
    //DBGMSG("Sorption output\n");
    output_vector_gather();

    int rank;
    MPI_Comm_rank(PETSC_COMM_WORLD, &rank);
    if (rank == 0)
    {
      // Register fresh output data
      data_->output_fields.set_time(*time_);
      data_->output_fields.output(output_stream_);
    }

    //it can call only linear reaction which has no output at the moment
    //if(reaction) reaction->output_data();
    
    //for synchronization when measuring time by Profiler
    MPI_Barrier(MPI_COMM_WORLD);
}<|MERGE_RESOLUTION|>--- conflicted
+++ resolved
@@ -186,10 +186,10 @@
   //isotherms array resized bellow
   unsigned int nr_of_regions = mesh_->region_db().bulk_size();
   isotherms.resize(nr_of_regions);
-  for(int i_reg = 0; i_reg < nr_of_regions; i_reg++)
+  for(unsigned int i_reg = 0; i_reg < nr_of_regions; i_reg++)
   {
     isotherms[i_reg].resize(n_substances_);
-    for(int i_subst = 0; i_subst < n_substances_; i_subst++)
+    for(unsigned int i_subst = 0; i_subst < n_substances_; i_subst++)
     {
       isotherms[i_reg][i_subst] = Isotherm();
     }
@@ -324,84 +324,13 @@
   data_->set_mesh(*mesh_);
   data_->set_limit_side(LimitSide::right);
 
-<<<<<<< HEAD
-    nr_of_regions = mesh_->region_db().bulk_size();
-    nr_of_points = input_record_.val<int>("substeps");
-
-  //  Input::Iterator<Input::Record> out_rec = in_rec.find<Input::Record>("output");
-    //output_rec = in_rec.find<Input::Record>("output");
-  //  if(out_rec) output_rec = *out_rec;
-    output_array = input_record_.val<Input::Array>("output_fields");
-
-    //Simple vectors holding  common informations.
-    molar_masses.resize( n_substances_ );
-
-    //isotherms array resized bellow
-    isotherms.resize(nr_of_regions);
-    for(int i_reg = 0; i_reg < nr_of_regions; i_reg++)
-      for(unsigned int i_spec = 0; i_spec < n_substances_; i_spec++)
-      {
-        Isotherm iso_mob;
-        isotherms[i_reg].push_back(iso_mob);
-      }
-
-
-    init_from_input(input_record_);
-    data_->set_time(*time_);
-    make_tables();
-  
-    //allocating new array for sorbed concentrations
-    conc_solid = (double**) xmalloc(names_.size() * sizeof(double*));//new double * [n_substances_];
-    conc_solid_out = (double**) xmalloc(names_.size() * sizeof(double*));
-    for (unsigned int sbi = 0; sbi < names_.size(); sbi++)
-    {
-      conc_solid[sbi] = (double*) xmalloc(distribution->lsize() * sizeof(double));//new double[ nr_of_local_elm ];
-      conc_solid_out[sbi] = (double*) xmalloc(distribution->size() * sizeof(double));
-      //zero initialization of solid concentration for all substances
-      for(unsigned int i=0; i < distribution->lsize(); i++)
-        conc_solid[sbi][i] = 0;
-    }
-
-    allocate_output_mpi();
-  
-  
-    //setting initial condition for solid concentrations
-	for (unsigned int loc_el = 0; loc_el < distribution->lsize(); loc_el++)
-	{
-		unsigned int index = el_4_loc[loc_el];
-		ElementAccessor<3> ele_acc = mesh_->element_accessor(index);
-		arma::vec value = data_->init_conc_solid.value(ele_acc.centre(),
-				ele_acc);
-
-		//setting initial solid concentration for substances involved in adsorption
-		for (unsigned int sbi = 0; sbi < n_substances_; sbi++)
-		{
-			int subst_id = substance_id[sbi];
-			conc_solid[subst_id][loc_el] = value(sbi);
-		}
-	}
-  
-    //initialization of output
-	data_->conc_solid.init(names_);
-	data_->conc_solid.set_mesh(*mesh_);
-	data_->output_fields.output_type(OutputTime::ELEM_DATA);
-	for (unsigned int sbi=0; sbi<names_.size(); sbi++)
-	{
-			// create shared pointer to a FieldElementwise and push this Field to output_field on all regions
-			std::shared_ptr<FieldElementwise<3, FieldValue<3>::Scalar> > output_field_ptr(
-				  new FieldElementwise<3, FieldValue<3>::Scalar>(conc_solid_out[sbi], names_.size(), mesh_->n_elements()));
-			data_->conc_solid[sbi].set_field(mesh_->region_db().get_region_set("ALL"), output_field_ptr, 0);
-	}
-	data_->output_fields.set_limit_side(LimitSide::right);
-	output_stream_->add_admissible_field_names(output_array, output_selection);
-=======
   //initialization of output
   output_array = input_record_.val<Input::Array>("output_fields");
     //initialization of output
   data_->conc_solid.init(names_);
   data_->conc_solid.set_mesh(*mesh_);
   data_->output_fields.output_type(OutputTime::ELEM_DATA);
-  for (int sbi=0; sbi<names_.size(); sbi++)
+  for (unsigned int sbi=0; sbi<names_.size(); sbi++)
   {
       // create shared pointer to a FieldElementwise and push this Field to output_field on all regions
       std::shared_ptr<FieldElementwise<3, FieldValue<3>::Scalar> > output_field_ptr(
@@ -411,7 +340,6 @@
   data_->output_fields.set_limit_side(LimitSide::right);
   output_stream_->add_admissible_field_names(output_array, output_selection);
 }
->>>>>>> 1f398ac9
 
 
 void SorptionBase::zero_time_step()
@@ -445,7 +373,7 @@
         ele_acc);
 
     //setting initial solid concentration for substances involved in adsorption
-    for (int sbi = 0; sbi < n_substances_; sbi++)
+    for (unsigned int sbi = 0; sbi < n_substances_; sbi++)
     {
       int subst_id = substance_global_idx_[sbi];
       conc_solid[subst_id][loc_el] = value(sbi);
@@ -466,11 +394,7 @@
     
 
   START_TIMER("Sorption");
-<<<<<<< HEAD
-  for (unsigned int loc_el = 0; loc_el < distribution->lsize(); loc_el++)
-=======
-  for (int loc_el = 0; loc_el < distribution_->lsize(); loc_el++)
->>>>>>> 1f398ac9
+  for (unsigned int loc_el = 0; loc_el < distribution_->lsize(); loc_el++)
   {
     compute_reaction(concentration_matrix_, loc_el);
   }
@@ -490,12 +414,7 @@
     {
       ElementAccessor<3> elm(this->mesh_, reg_iter); // constant element accessor
       isotherm_reinit(isotherms[reg_idx],elm);
-<<<<<<< HEAD
-      //xprintf(MsgDbg,"parameters are constant\n");
       for(unsigned int i_subst = 0; i_subst < n_substances_; i_subst++)
-=======
-      for(int i_subst = 0; i_subst < n_substances_; i_subst++)
->>>>>>> 1f398ac9
       {
         isotherms[reg_idx][i_subst].make_table(n_interpolation_steps_);
       }
@@ -505,24 +424,12 @@
 
 double **SorptionBase::compute_reaction(double **concentrations, int loc_el)
 {
-<<<<<<< HEAD
-  //DBGMSG("compute_reaction\n");
-    ElementFullIter elem = mesh_->element(el_4_loc[loc_el]);
-    Region region = elem->region();
-    int reg_id_nr = region.bulk_idx();
-    unsigned int i_subst, subst_id;
-
-    std::vector<Isotherm> & isotherms_vec = isotherms[reg_id_nr];
-
-    //if(reg_id_nr != 0) cout << "region id is " << reg_id_nr << endl;
-=======
     //DBGMSG("compute_reaction\n");
     ElementFullIter elem = mesh_->element(el_4_loc_[loc_el]);
     int reg_idx = elem->region().bulk_idx();
     unsigned int i_subst, subst_id;
 
     std::vector<Isotherm> & isotherms_vec = isotherms[reg_idx];
->>>>>>> 1f398ac9
     
     // Constant value of rock density and mobile porosity over the whole region 
     // => interpolation_table is precomputed

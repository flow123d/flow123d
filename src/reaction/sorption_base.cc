#include <boost/foreach.hpp>

#include "reaction/sorption_base.hh"
#include "reaction/reaction_term.hh"
#include "reaction/first_order_reaction.hh"
#include "reaction/radioactive_decay.hh"
#include "reaction/dual_porosity.hh"
#include "semchem/semchem_interface.hh"
#include "reaction/isotherm.hh"

#include "system/system.hh"
#include "system/sys_profiler.hh"

#include "la/distribution.hh"
#include "mesh/mesh.h"
#include "mesh/elements.h"
#include "input/type_selection.hh"

#include "fields/field_set.hh"
#include "fields/field_elementwise.hh" 

using namespace Input::Type;

Selection SorptionBase::EqData::sorption_type_selection = Selection("AdsorptionType")
	.add_value(Isotherm::none,"none", "No adsorption considered.")
	.add_value(Isotherm::linear, "linear",
			"Linear isotherm runs the concentration exchange between liquid and solid.")
	.add_value(Isotherm::langmuir, "langmuir",
			"Langmuir isotherm runs the concentration exchange between liquid and solid.")
	.add_value(Isotherm::freundlich, "freundlich",
			"Freundlich isotherm runs the concentration exchange between liquid and solid.");



Record SorptionBase::input_type
	= Record("Adsorption", "AUXILIARY RECORD. Should not be directly part of the input tree.")
    .declare_key("substances", Array(String(),1), Default::obligatory(),
                 "Names of the substances that take part in the adsorption model.")
	.declare_key("solvent_density", Double(0.0), Default("1.0"),
				"Density of the solvent.")
	.declare_key("substeps", Integer(1), Default("1000"),
				"Number of equidistant substeps, molar mass and isotherm intersections")
	.declare_key("solubility", Array(Double(0.0)), Default::optional(), //("-1.0"), //
							"Specifies solubility limits of all the adsorbing species.")
	.declare_key("table_limits", Array(Double(0.0)), Default::optional(), //("-1.0"), //
							"Specifies highest aqueous concentration in interpolation table.")
    .declare_key("input_fields", Array(EqData("").input_data_set_.make_field_descriptor_type("Sorption")), Default::obligatory(), //
                    "Containes region specific data necessary to construct isotherms.")//;
    .declare_key("reaction_liquid", ReactionTerm::input_type, Default::optional(), "Reaction model following the sorption in the liquid.")
    .declare_key("reaction_solid", ReactionTerm::input_type, Default::optional(), "Reaction model following the sorption in the solid.");
    

SorptionBase::EqData::EqData(const string &output_field_name)
{
    ADD_FIELD(rock_density, "Rock matrix density.", "0.0");
    	rock_density.units( UnitSI().kg().m(-3) );

    ADD_FIELD(sorption_type,"Considered adsorption is described by selected isotherm. If porosity on an element is equal or even higher than 1.0 (meaning no sorbing surface), then type 'none' will be selected automatically."); //
        sorption_type.input_selection(&sorption_type_selection);
        sorption_type.units( UnitSI::dimensionless() );

    ADD_FIELD(isotherm_mult,"Multiplication parameters (k, omega) in either Langmuir c_s = omega * (alpha*c_a)/(1- alpha*c_a) or in linear c_s = k * c_a isothermal description.","1.0");
    	isotherm_mult.units( UnitSI().mol().kg(-1) );

    ADD_FIELD(isotherm_other,"Second parameters (alpha, ...) defining isotherm  c_s = omega * (alpha*c_a)/(1- alpha*c_a).","1.0");
    	isotherm_other.units( UnitSI::dimensionless() );

    ADD_FIELD(init_conc_solid, "Initial solid concentration of substances."
            " Vector, one value for every substance.", "0");
    	init_conc_solid.units( UnitSI().mol().kg(-1) );

    input_data_set_ += *this;

    // porosity field is set from governing equation (transport) later
    // hence we do not add it to the input_data_set_
    *this += porosity
            .name("porosity")
            .units( UnitSI::dimensionless() )
            .flags(FieldFlag::input_copy);
    
    output_fields += *this;
    output_fields += conc_solid.name(output_field_name).units( UnitSI().kg().m(-3) );
}

Record SorptionBase::record_factory(SorptionBase::SorptionRecord::Type fact)
{
    IT::Record rec;
    switch(fact)
    {
        case SorptionRecord::mobile:
            rec = IT::Record("SorptionMobile", "Adsorption model in the mobile zone, following the dual porosity model.")
                .derive_from( ReactionTerm::input_type )
                .copy_keys(SorptionBase::input_type)
                .declare_key("output_fields", IT::Array(make_output_selection("conc_solid", "SorptionMobile_Output")),
                    IT::Default("conc_solid"), "List of fields to write to output stream.");
            break;
        case SorptionRecord::immobile:  
            rec = IT::Record("SorptionImmobile", "Adsorption model in the immobile zone, following the dual porosity model.")
                .derive_from( ReactionTerm::input_type )
                .copy_keys(SorptionBase::input_type)
                .declare_key("output_fields", IT::Array(make_output_selection("conc_immobile_solid", "SorptionImmobile_Output")),
                    IT::Default("conc_immobile_solid"), "List of fields to write to output stream.");
            break;
            
        default:
            rec = IT::Record("Sorption", "Adsorption model in the reaction term of transport.")
                .derive_from( ReactionTerm::input_type )
                .copy_keys(SorptionBase::input_type)
                .declare_key("output_fields", IT::Array(make_output_selection("conc_solid", "Sorption_Output")),
                             IT::Default("conc_solid"), "List of fields to write to output stream.");
            break;
    }
    return rec;
}


SorptionBase::SorptionBase(Mesh &init_mesh, Input::Record in_rec)//
	: ReactionTerm(init_mesh, in_rec),
	  data_(nullptr)
{
  // creating reaction from input and setting their parameters
  make_reactions();
}


SorptionBase::~SorptionBase(void)
{
  if(reaction_liquid != nullptr) delete reaction_liquid;
  if(reaction_solid != nullptr) delete reaction_solid;
  if (data_ != nullptr) delete data_;

  VecScatterDestroy(&(vconc_out_scatter));
  VecDestroy(vconc_solid);
  VecDestroy(vconc_solid_out);

  for (unsigned int sbi = 0; sbi < substances_.size(); sbi++)
  {
    //no mpi vectors
    xfree(conc_solid[sbi]);
    xfree(conc_solid_out[sbi]);
  }
  xfree(conc_solid);
  xfree(conc_solid_out);
}

void SorptionBase::make_reactions()
{
  Input::Iterator<Input::AbstractRecord> reactions_it;
  
  reactions_it = input_record_.find<Input::AbstractRecord>("reaction_liquid");
  if ( reactions_it )
  {
    if (reactions_it->type() == FirstOrderReaction::input_type ) {
        reaction_liquid =  new FirstOrderReaction(*mesh_, *reactions_it);
    } else
    if (reactions_it->type() == RadioactiveDecay::input_type) {
        reaction_liquid = new RadioactiveDecay(*mesh_, *reactions_it);
    } else
    if (reactions_it->type() == SorptionBase::input_type ) {
        THROW( ReactionTerm::ExcWrongDescendantModel() 
                << ReactionTerm::EI_Model((*reactions_it).type().type_name()) 
                << (*reactions_it).ei_address());
    } else
    if (reactions_it->type() == DualPorosity::input_type ) {
        THROW( ReactionTerm::ExcWrongDescendantModel() 
                << ReactionTerm::EI_Model((*reactions_it).type().type_name()) 
                << (*reactions_it).ei_address());
    } else
    if (reactions_it->type() == Semchem_interface::input_type )
    {   THROW( ReactionTerm::ExcWrongDescendantModel() 
                << ReactionTerm::EI_Model((*reactions_it).type().type_name())
                << EI_Message("This model is not currently supported!") 
                << (*reactions_it).ei_address());
    } else
    {   //This point cannot be reached. The TYPE_selection will throw an error first. 
        THROW( ExcMessage() 
                << EI_Message("Descending model type selection failed (SHOULD NEVER HAPPEN).") 
                << (*reactions_it).ei_address());
    }
  } else
  {
    reaction_liquid = nullptr;
  }
  
  reactions_it = input_record_.find<Input::AbstractRecord>("reaction_solid");
  if ( reactions_it )
  {
    if (reactions_it->type() == FirstOrderReaction::input_type ) {
        reaction_solid =  new FirstOrderReaction(*mesh_, *reactions_it);
    } else
    if (reactions_it->type() == RadioactiveDecay::input_type) {
        reaction_solid = new RadioactiveDecay(*mesh_, *reactions_it);
    } else
    if (reactions_it->type() == SorptionBase::input_type ) {
        THROW( ReactionTerm::ExcWrongDescendantModel() 
                << ReactionTerm::EI_Model((*reactions_it).type().type_name()) 
                << (*reactions_it).ei_address());
    } else
    if (reactions_it->type() == DualPorosity::input_type ) {
        THROW( ReactionTerm::ExcWrongDescendantModel() 
                << ReactionTerm::EI_Model((*reactions_it).type().type_name()) 
                << (*reactions_it).ei_address());
    } else
    if (reactions_it->type() == Semchem_interface::input_type )
    {   THROW( ReactionTerm::ExcWrongDescendantModel() 
                << ReactionTerm::EI_Model((*reactions_it).type().type_name())
                << EI_Message("This model is not currently supported!") 
                << (*reactions_it).ei_address());
    } else
    {   //This point cannot be reached. The TYPE_selection will throw an error first. 
        THROW( ExcMessage() 
                << EI_Message("Descending model type selection failed (SHOULD NEVER HAPPEN).") 
                << (*reactions_it).ei_address());
    }
  } else
  {
    reaction_solid = nullptr;
  }
}

void SorptionBase::initialize()
{
  ASSERT(distribution_ != nullptr, "Distribution has not been set yet.\n");
  ASSERT(time_ != nullptr, "Time governor has not been set yet.\n");
  ASSERT(output_stream_,"Null output stream.");
  ASSERT_LESS(0, substances_.size());
  
  initialize_substance_ids(); //computes present substances and sets indices
  initialize_from_input();          //reads non-field data from input
  
  //isotherms array resized bellow
  unsigned int nr_of_regions = mesh_->region_db().bulk_size();
  isotherms.resize(nr_of_regions);
  for(unsigned int i_reg = 0; i_reg < nr_of_regions; i_reg++)
  {
    isotherms[i_reg].resize(n_substances_);
    for(unsigned int i_subst = 0; i_subst < n_substances_; i_subst++)
    {
      isotherms[i_reg][i_subst] = Isotherm();
    }
  }   
  
  //allocating new array for sorbed concentrations
  conc_solid = (double**) xmalloc(substances_.size() * sizeof(double*));//new double * [n_substances_];
  conc_solid_out = (double**) xmalloc(substances_.size() * sizeof(double*));
  for (unsigned int sbi = 0; sbi < substances_.size(); sbi++)
  {
    conc_solid[sbi] = (double*) xmalloc(distribution_->lsize() * sizeof(double));//new double[ nr_of_local_elm ];
    conc_solid_out[sbi] = (double*) xmalloc(distribution_->size() * sizeof(double));
    //zero initialization of solid concentration for all substances
    for(unsigned int i=0; i < distribution_->lsize(); i++)
      conc_solid[sbi][i] = 0;
  }

  allocate_output_mpi();
  
  initialize_fields();
  
  if(reaction_liquid != nullptr)
  {
    reaction_liquid->substances(substances_)
      .concentration_matrix(concentration_matrix_, distribution_, el_4_loc_, row_4_el_)
      .set_time_governor(*time_);
    reaction_liquid->initialize();
  }
  if(reaction_solid != nullptr)
  {
    reaction_solid->substances(substances_)
      .concentration_matrix(conc_solid, distribution_, el_4_loc_, row_4_el_)
      .set_time_governor(*time_);
    reaction_solid->initialize();
  }
}


void SorptionBase::initialize_substance_ids()
{
  Input::Array substances_array = input_record_.val<Input::Array>("substances");
  unsigned int k, global_idx, i_subst = 0;
  bool found;
  Input::Iterator<string> spec_iter = substances_array.begin<string>();
  
  for(; spec_iter != substances_array.end(); ++spec_iter, i_subst++)
  {
    //finding the name of a substance in the global array of names
    found = false;
    for(k = 0; k < substances_.size(); k++)
    {
      if (*spec_iter == substances_[k].name())
      {
        global_idx = k;
        found = true;
        break;
      }
    }
    
    if(!found)
        THROW(ReactionTerm::ExcUnknownSubstance() 
                << ReactionTerm::EI_Substance(*spec_iter) 
                << substances_array.ei_address());
    
    //finding the global index of substance in the local array
    found = false;
    for(k = 0; k < substance_global_idx_.size(); k++)
    {
      if(substance_global_idx_[k] == global_idx)
      {
        found = true;
        break;
      }
    }
    
<<<<<<< HEAD
    if(!found) {
      substance_global_idx_.push_back(global_idx);
=======
    if(!found)
    {
      substance_global_idx_.push_back(global_idx);
      molar_masses_.push_back(substances_[global_idx].molar_mass());
>>>>>>> 48447abf
    }

  }  
  n_substances_ = substance_global_idx_.size();
}

void SorptionBase::initialize_from_input()
{
    // read number of interpolation steps - value checked by the record definition
    n_interpolation_steps_ = input_record_.val<int>("substeps");
    
    // read the density of solvent - value checked by the record definition
	solvent_density_ = input_record_.val<double>("solvent_density");

    // read the solubility vector
	Input::Iterator<Input::Array> solub_iter = input_record_.find<Input::Array>("solubility");
	if( solub_iter )
	{
		if (solub_iter->Array::size() != n_substances_)
		{
            THROW(SorptionBase::ExcSubstanceCountMatch() 
                << SorptionBase::EI_ArrayName("solubility") 
                << input_record_.ei_address());
            // there is no way to get ei_address from 'solub_iter', only as a string
		}
		
		else solub_iter->copy_to(solubility_vec_);
	}
	else{
		// fill solubility_vec_ with zeros
        solubility_vec_.clear();
		solubility_vec_.resize(n_substances_,0.0);
	}

	// read the interpolation table limits
	Input::Iterator<Input::Array> interp_table_limits = input_record_.find<Input::Array>("table_limits");
	if( interp_table_limits )
	{
		if (interp_table_limits->Array::size() != n_substances_)
		{
            THROW(SorptionBase::ExcSubstanceCountMatch() 
                << SorptionBase::EI_ArrayName("table_limits") 
                << input_record_.ei_address());
            // there is no way to get ei_address from 'interp_table_limits', only as a string
		}
		
		else interp_table_limits->copy_to(table_limit_);
	}
	else{
		// fill table_limit_ with zeros
        table_limit_.clear();
		table_limit_.resize(n_substances_,0.0);
	}
}

void SorptionBase::initialize_fields()
{
  ASSERT(n_substances_ > 0, "Number of substances is wrong, they might have not been set yet.\n");
  const std::vector<std::string> substance_names(n_substances_);

  // read fields from input file
  data_->input_data_set_.set_input_list(input_record_.val<Input::Array>("input_fields"));

  data_->set_components(substance_names);
  data_->set_mesh(*mesh_);
  data_->set_limit_side(LimitSide::right);

  //initialization of output
  output_array = input_record_.val<Input::Array>("output_fields");
<<<<<<< HEAD
  data_->output_fields.set_components(names_);
  data_->output_fields.set_mesh(*mesh_);
  data_->output_fields.set_limit_side(LimitSide::right);
  data_->output_fields.output_type(OutputTime::ELEM_DATA);
  data_->conc_solid.set_up_components();
  for (unsigned int sbi=0; sbi<names_.size(); sbi++)
=======
    //initialization of output
  data_->conc_solid.init(substances_.names());
  data_->conc_solid.set_mesh(*mesh_);
  data_->output_fields.output_type(OutputTime::ELEM_DATA);
  for (unsigned int sbi=0; sbi<substances_.size(); sbi++)
>>>>>>> 48447abf
  {
      // create shared pointer to a FieldElementwise and push this Field to output_field on all regions
      std::shared_ptr<FieldElementwise<3, FieldValue<3>::Scalar> > output_field_ptr(
          new FieldElementwise<3, FieldValue<3>::Scalar>(conc_solid_out[sbi], substances_.size(), mesh_->n_elements()));
      data_->conc_solid[sbi].set_field(mesh_->region_db().get_region_set("ALL"), output_field_ptr, 0);
  }
<<<<<<< HEAD
  output_stream_->add_admissible_field_names(output_array, output_selection);
=======
  data_->output_fields.set_limit_side(LimitSide::right);
  output_stream_->add_admissible_field_names(output_array);
>>>>>>> 48447abf
}


void SorptionBase::zero_time_step()
{
  ASSERT(distribution_ != nullptr, "Distribution has not been set yet.\n");
  ASSERT(time_ != nullptr, "Time governor has not been set yet.\n");
  ASSERT(output_stream_,"Null output stream.");
  ASSERT_LESS(0, substances_.size());
  
  data_->set_time(*time_);
  set_initial_condition();
  make_tables();
    
  // write initial condition
  output_vector_gather();
  data_->output_fields.set_time(*time_);
  data_->output_fields.output(output_stream_);
  
  if(reaction_liquid != nullptr) reaction_liquid->zero_time_step();
  if(reaction_solid != nullptr) reaction_solid->zero_time_step();
}

void SorptionBase::set_initial_condition()
{
  for (unsigned int loc_el = 0; loc_el < distribution_->lsize(); loc_el++)
  {
    unsigned int index = el_4_loc_[loc_el];
    ElementAccessor<3> ele_acc = mesh_->element_accessor(index);
    arma::vec value = data_->init_conc_solid.value(ele_acc.centre(),
        ele_acc);

    //setting initial solid concentration for substances involved in adsorption
    for (unsigned int sbi = 0; sbi < n_substances_; sbi++)
    {
      int subst_id = substance_global_idx_[sbi];
      conc_solid[subst_id][loc_el] = value(sbi);
    }
  }
}


void SorptionBase::update_solution(void)
{
  data_->set_time(*time_); // set to the last computed time

  // if parameters changed during last time step, reinit isotherms and eventualy 
  // update interpolation tables in the case of constant rock matrix parameters
  if(data_->changed())
    make_tables();
    

  START_TIMER("Sorption");
  for (unsigned int loc_el = 0; loc_el < distribution_->lsize(); loc_el++)
  {
    compute_reaction(concentration_matrix_, loc_el);
  }
  END_TIMER("Sorption");
  
  if(reaction_liquid != nullptr) reaction_liquid->update_solution();
  if(reaction_solid != nullptr) reaction_solid->update_solution();
}

void SorptionBase::make_tables(void)
{
    try
    {
        ElementAccessor<3> elm;
        BOOST_FOREACH(const Region &reg_iter, this->mesh_->region_db().get_region_set("BULK") )
        {
            int reg_idx = reg_iter.bulk_idx();

            if(data_->is_constant(reg_iter))
            {
                ElementAccessor<3> elm(this->mesh_, reg_iter); // constant element accessor
                isotherm_reinit(isotherms[reg_idx],elm);
                for(unsigned int i_subst = 0; i_subst < n_substances_; i_subst++)
                {
                    isotherms[reg_idx][i_subst].make_table(n_interpolation_steps_);
                }
            }
        }
    }
    catch(ExceptionBase const &e)
    {
        e << input_record_.ei_address();
        throw;
    }
}

double **SorptionBase::compute_reaction(double **concentrations, int loc_el)
{
    ElementFullIter elem = mesh_->element(el_4_loc_[loc_el]);
    int reg_idx = elem->region().bulk_idx();
    unsigned int i_subst, subst_id;

    std::vector<Isotherm> & isotherms_vec = isotherms[reg_idx];
    
    try{
        // Constant value of rock density and mobile porosity over the whole region 
        // => interpolation_table is precomputed
        if (isotherms_vec[0].is_precomputed()) 
        {
            for(i_subst = 0; i_subst < n_substances_; i_subst++)
            {
                subst_id = substance_global_idx_[i_subst];
            
                isotherms_vec[i_subst].interpolate(concentration_matrix_[subst_id][loc_el], 
                                                conc_solid[subst_id][loc_el]);
            }
        }
        else 
        {
            isotherm_reinit(isotherms_vec, elem->element_accessor());
        
            for(i_subst = 0; i_subst < n_substances_; i_subst++)
            {
                subst_id = substance_global_idx_[i_subst];
                isotherms_vec[i_subst].compute(concentration_matrix_[subst_id][loc_el], 
                                            conc_solid[subst_id][loc_el]);
            }
        }
    }
    catch(ExceptionBase const &e)
    {
        e << input_record_.ei_address();
        throw;
    }

  return concentrations;
}


/**************************************** OUTPUT ***************************************************/

void SorptionBase::allocate_output_mpi(void )
{
    int sbi, n_subst;
    n_subst = substances_.size();

    vconc_solid = (Vec*) xmalloc(n_subst * (sizeof(Vec)));
    vconc_solid_out = (Vec*) xmalloc(n_subst * (sizeof(Vec))); // extend to all

    for (sbi = 0; sbi < n_subst; sbi++) {
        VecCreateMPIWithArray(PETSC_COMM_WORLD,1, distribution_->lsize(), mesh_->n_elements(), conc_solid[sbi],
                &vconc_solid[sbi]);
        VecZeroEntries(vconc_solid[sbi]);

        VecCreateSeqWithArray(PETSC_COMM_SELF,1, mesh_->n_elements(), conc_solid_out[sbi], &vconc_solid_out[sbi]);
        VecZeroEntries(vconc_solid_out[sbi]);
    }
    
    // creating output vector scatter
    IS is;
    ISCreateGeneral(PETSC_COMM_SELF, mesh_->n_elements(), row_4_el_, PETSC_COPY_VALUES, &is); //WithArray
    VecScatterCreate(vconc_solid[0], is, vconc_solid_out[0], PETSC_NULL, &vconc_out_scatter);
    ISDestroy(&(is));
}


void SorptionBase::output_vector_gather() 
{
    unsigned int sbi;

    for (sbi = 0; sbi < substances_.size(); sbi++) {
        VecScatterBegin(vconc_out_scatter, vconc_solid[sbi], vconc_solid_out[sbi], INSERT_VALUES, SCATTER_FORWARD);
        VecScatterEnd(vconc_out_scatter, vconc_solid[sbi], vconc_solid_out[sbi], INSERT_VALUES, SCATTER_FORWARD);
    }
}


void SorptionBase::output_data(void )
{
    output_vector_gather();

    int rank;
    MPI_Comm_rank(PETSC_COMM_WORLD, &rank);
    if (rank == 0)
    {
      // Register fresh output data
      data_->output_fields.set_time(*time_);
      data_->output_fields.output(output_stream_);
    }

    //for synchronization when measuring time by Profiler
    MPI_Barrier(MPI_COMM_WORLD);
}<|MERGE_RESOLUTION|>--- conflicted
+++ resolved
@@ -310,15 +310,10 @@
       }
     }
     
-<<<<<<< HEAD
-    if(!found) {
-      substance_global_idx_.push_back(global_idx);
-=======
     if(!found)
     {
       substance_global_idx_.push_back(global_idx);
       molar_masses_.push_back(substances_[global_idx].molar_mass());
->>>>>>> 48447abf
     }
 
   }  
@@ -388,32 +383,19 @@
 
   //initialization of output
   output_array = input_record_.val<Input::Array>("output_fields");
-<<<<<<< HEAD
-  data_->output_fields.set_components(names_);
+  data_->output_fields.set_components(substances_.names());
   data_->output_fields.set_mesh(*mesh_);
   data_->output_fields.set_limit_side(LimitSide::right);
   data_->output_fields.output_type(OutputTime::ELEM_DATA);
   data_->conc_solid.set_up_components();
-  for (unsigned int sbi=0; sbi<names_.size(); sbi++)
-=======
-    //initialization of output
-  data_->conc_solid.init(substances_.names());
-  data_->conc_solid.set_mesh(*mesh_);
-  data_->output_fields.output_type(OutputTime::ELEM_DATA);
   for (unsigned int sbi=0; sbi<substances_.size(); sbi++)
->>>>>>> 48447abf
   {
       // create shared pointer to a FieldElementwise and push this Field to output_field on all regions
       std::shared_ptr<FieldElementwise<3, FieldValue<3>::Scalar> > output_field_ptr(
           new FieldElementwise<3, FieldValue<3>::Scalar>(conc_solid_out[sbi], substances_.size(), mesh_->n_elements()));
       data_->conc_solid[sbi].set_field(mesh_->region_db().get_region_set("ALL"), output_field_ptr, 0);
   }
-<<<<<<< HEAD
-  output_stream_->add_admissible_field_names(output_array, output_selection);
-=======
-  data_->output_fields.set_limit_side(LimitSide::right);
   output_stream_->add_admissible_field_names(output_array);
->>>>>>> 48447abf
 }
 
 

#include <boost/foreach.hpp>

#include "reaction/reaction.hh"
#include "reaction/linear_reaction.hh"
#include "reaction/pade_approximant.hh"
#include "reaction/dual_por_exchange.hh"
#include "semchem/semchem_interface.hh"
#include "reaction/isotherm.hh"
#include "reaction/sorption_base.hh"

#include "system/system.hh"
#include "system/sys_profiler.hh"

#include "la/distribution.hh"
#include "mesh/mesh.h"
#include "mesh/elements.h"
#include "input/type_selection.hh"

#include "fields/field_set.hh"
#include "fields/field_elementwise.hh" 


using namespace std;
using namespace Input::Type;

Selection SorptionBase::EqData::sorption_type_selection = Selection("AdsorptionType")
	.add_value(Isotherm::none,"none", "No adsorption considered.")
	.add_value(Isotherm::linear, "linear",
			"Linear isotherm runs the concentration exchange between liquid and solid.")
	.add_value(Isotherm::langmuir, "langmuir",
			"Langmuir isotherm runs the concentration exchange between liquid and solid.")
	.add_value(Isotherm::freundlich, "freundlich",
			"Freundlich isotherm runs the concentration exchange between liquid and solid.");



Record SorptionBase::input_type
	= Record("Adsorption", "AUXILIARY RECORD. Should not be directly part of the input tree.")
    .declare_key("substances", Array(String()), Default::obligatory(),
                 "Names of the substances that take part in the adsorption model.")
	.declare_key("solvent_density", Double(), Default("1.0"),
				"Density of the solvent.")
	.declare_key("substeps", Integer(), Default("1000"),
				"Number of equidistant substeps, molar mass and isotherm intersections")
	.declare_key("molar_mass", Array(Double()), Default::obligatory(),
							"Specifies molar masses of all the adsorbing species.")
	.declare_key("solubility", Array(Double(0.0)), Default::optional(), //("-1.0"), //
							"Specifies solubility limits of all the adsorbing species.")
	.declare_key("table_limits", Array(Double(0.0)), Default::optional(), //("-1.0"), //
							"Specifies highest aqueous concentration in interpolation table.")
    .declare_key("input_fields", Array(EqData("").input_data_set_.make_field_descriptor_type("Sorption")), Default::obligatory(), //
                    "Containes region specific data necessary to construct isotherms.")//;
    .declare_key("reaction", ReactionTerm::input_type, Default::optional(), "Reaction model following the sorption.");
    

SorptionBase::EqData::EqData(const string &output_field_name)
{
    ADD_FIELD(rock_density, "Rock matrix density.", "0.0");

    ADD_FIELD(sorption_type,"Considered adsorption is described by selected isotherm."); //
              sorption_type.input_selection(&sorption_type_selection);

    ADD_FIELD(isotherm_mult,"Multiplication parameters (k, omega) in either Langmuir c_s = omega * (alpha*c_a)/(1- alpha*c_a) or in linear c_s = k * c_a isothermal description.","1.0");

    ADD_FIELD(isotherm_other,"Second parameters (alpha, ...) defining isotherm  c_s = omega * (alpha*c_a)/(1- alpha*c_a).","1.0");
    ADD_FIELD(init_conc_solid, "Initial solid concentration of substances."
            " Vector, one value for every substance.", "0");
    
    rock_density.units("");
    init_conc_solid.units("M/L^3");

    input_data_set_ += *this;

    // porosity field is set from governing equation (transport) later
    // hence we do not add it to the input_data_set_
    *this += porosity
            .name("porosity")
            .units("1")
            .flags(FieldFlag::input_copy);
    
    output_fields += *this;
    output_fields += conc_solid.name(output_field_name).units("M/L^3");
}

Record SorptionBase::record_factory(SorptionBase::SorptionRecord::Type fact)
{
    IT::Record rec;
    switch(fact)
    {
        case SorptionRecord::mobile:
            rec = IT::Record("SorptionMobile", "Information about all the limited solubility affected adsorptions.")
                .derive_from( ReactionTerm::input_type )
                .copy_keys(SorptionBase::input_type)
                .declare_key("output_fields", IT::Array(make_output_selection("conc_solid", "SorptionMobile_Output")),
                    IT::Default("conc_solid"), "List of fields to write to output stream.");
            break;
        case SorptionRecord::immobile:  
            rec = IT::Record("SorptionImmobile", "Information about all the limited solubility affected adsorptions.")
                .derive_from( ReactionTerm::input_type )
                .copy_keys(SorptionBase::input_type)
                .declare_key("output_fields", IT::Array(make_output_selection("conc_immobile_solid", "SorptionImmobile_Output")),
                    IT::Default("conc_immobile_solid"), "List of fields to write to output stream.");
            break;
            
        default:
            rec = IT::Record("Sorption", "Information about all the limited solubility affected adsorptions.")
                .derive_from( ReactionTerm::input_type )
                .copy_keys(SorptionBase::input_type)
                .declare_key("output_fields", IT::Array(make_output_selection("conc_solid", "Sorption_Output")),
                             IT::Default("conc_solid"), "List of fields to write to output stream.");
            break;
    }
    return rec;
}


SorptionBase::SorptionBase(Mesh &init_mesh, Input::Record in_rec)//
	: ReactionTerm(init_mesh, in_rec),
	  data_(nullptr)
{
  // creating reaction from input and setting their parameters
  make_reactions();
}


SorptionBase::~SorptionBase(void)
{
  if(reaction != nullptr) delete reaction;
  if (data_ != nullptr) delete data_;

  VecDestroy(vconc_solid);
  VecDestroy(vconc_solid_out);

  for (unsigned int sbi = 0; sbi < names_.size(); sbi++)
  {
    //no mpi vectors
    xfree(conc_solid[sbi]);
    xfree(conc_solid_out[sbi]);
  }
  xfree(conc_solid);
  xfree(conc_solid_out);
}

void SorptionBase::make_reactions()
{
  //DBGMSG("SorptionBase init_from_input\n");
  Input::Iterator<Input::AbstractRecord> reactions_it = input_record_.find<Input::AbstractRecord>("reaction");
  if ( reactions_it )
  {
    if (reactions_it->type() == Linear_reaction::input_type ) {
        reaction =  new Linear_reaction(*mesh_, *reactions_it);
    } else
    if (reactions_it->type() == Pade_approximant::input_type) {
        reaction = new Pade_approximant(*mesh_, *reactions_it);
    } else
    if (reactions_it->type() == SorptionBase::input_type ) {
        xprintf(UsrErr, "Sorption model cannot have another descendant sorption model.\n");
    } else
    if (reactions_it->type() == DualPorosity::input_type ) {
        xprintf(UsrErr, "Sorption model cannot have descendant dual porosity model.\n");
    } else
    if (reactions_it->type() == Semchem_interface::input_type )
    {
        xprintf(UsrErr, "Semchem chemistry model is not supported at current time.\n");
    } else
    {
        xprintf(UsrErr, "Unknown reactions type in Sorption model.\n");
    }
  } else
  {
    reaction = nullptr;
  }
}

void SorptionBase::initialize()
{
  //DBGMSG("SorptionBase - initialize.\n");
  ASSERT(distribution_ != nullptr, "Distribution has not been set yet.\n");
  ASSERT(time_ != nullptr, "Time governor has not been set yet.\n");
  ASSERT(output_stream_,"Null output stream.");
  ASSERT_LESS(0, names_.size());
  
  initialize_substance_ids(); //computes present substances and sets indices
  initialize_from_input();          //reads non-field data from input
  
  //isotherms array resized bellow
  unsigned int nr_of_regions = mesh_->region_db().bulk_size();
  isotherms.resize(nr_of_regions);
  for(unsigned int i_reg = 0; i_reg < nr_of_regions; i_reg++)
  {
    isotherms[i_reg].resize(n_substances_);
    for(unsigned int i_subst = 0; i_subst < n_substances_; i_subst++)
    {
      isotherms[i_reg][i_subst] = Isotherm();
    }
  }   
  
  //allocating new array for sorbed concentrations
  conc_solid = (double**) xmalloc(names_.size() * sizeof(double*));//new double * [n_substances_];
  conc_solid_out = (double**) xmalloc(names_.size() * sizeof(double*));
  for (unsigned int sbi = 0; sbi < names_.size(); sbi++)
  {
    conc_solid[sbi] = (double*) xmalloc(distribution_->lsize() * sizeof(double));//new double[ nr_of_local_elm ];
    conc_solid_out[sbi] = (double*) xmalloc(distribution_->size() * sizeof(double));
    //zero initialization of solid concentration for all substances
    for(unsigned int i=0; i < distribution_->lsize(); i++)
      conc_solid[sbi][i] = 0;
  }

  allocate_output_mpi();
  
  initialize_fields();
  
  if(reaction != nullptr)
  {
    reaction->names(names_)
      .concentration_matrix(concentration_matrix_, distribution_, el_4_loc_, row_4_el_)
      .set_time_governor(*time_);
  }
}


void SorptionBase::initialize_substance_ids()
{
  Input::Array substances_array = input_record_.val<Input::Array>("substances");
  unsigned int k, global_idx, i_subst = 0;
  bool found;
  Input::Iterator<string> spec_iter = substances_array.begin<string>();
  
  for(; spec_iter != substances_array.end(); ++spec_iter, i_subst++)
  {
    //finding the name of a substance in the global array of names
    found = false;
    for(k = 0; k < names_.size(); k++)
    {
      if (*spec_iter == names_[k]) 
      {
        global_idx = k;
        found = true;
        break;
      }
    }
    
    if(!found)
      xprintf(UsrErr,"Wrong name of %d-th substance - not found in global set of transported substances.\n", 
              i_subst);
    
    //finding the global index of substance in the local array
    found = false;
    for(k = 0; k < substance_global_idx_.size(); k++)
    {
      if(substance_global_idx_[k] == global_idx)
      {
        found = true;
        break;
      }
    }
    
    if(!found)
      substance_global_idx_.push_back(global_idx);

  }  
  n_substances_ = substance_global_idx_.size();
}

void SorptionBase::initialize_from_input()
{
    n_interpolation_steps_ = input_record_.val<int>("substeps");
    if(n_interpolation_steps_ < 1)
        xprintf(UsrErr,"Number of 'substeps'=%d in isotherm interpolation table must be be >0.\n", 
                n_interpolation_steps_);
    
    // Common data for all the isotherms loaded bellow
	solvent_density_ = input_record_.val<double>("solvent_density");

    molar_masses_.resize( n_substances_ );
  
	Input::Array molar_mass_array = input_record_.val<Input::Array>("molar_mass");

	if (molar_mass_array.size() == molar_masses_.size() )   molar_mass_array.copy_to( molar_masses_ );
	  else  xprintf(UsrErr,"Number of molar masses %d has to match number of adsorbing species %d.\n", 
                    molar_mass_array.size(), molar_masses_.size());

	Input::Iterator<Input::Array> solub_iter = input_record_.find<Input::Array>("solubility");
	if( solub_iter )
	{
		solub_iter->copy_to(solubility_vec_);
		if (solubility_vec_.size() != n_substances_)
		{
			xprintf(UsrErr,"Number of given solubility limits %d has to match number of adsorbing species %d.\n", 
                    solubility_vec_.size(), n_substances_);
		}
	}else{
		// fill solubility_vec_ with zeros or resize it at least
		solubility_vec_.resize(n_substances_);
	}

	Input::Iterator<Input::Array> interp_table_limits = input_record_.find<Input::Array>("table_limits");
	if( interp_table_limits )
	{
		interp_table_limits->copy_to(table_limit_);
		if (table_limit_.size() != n_substances_)
		{
			xprintf(UsrErr,"Number of given table limits %d has to match number of adsorbing species %d.\n", 
                    table_limit_.size(), n_substances_);
		}
	}else{
		// fill table_limit_ with zeros or resize it at least
		table_limit_.resize(n_substances_);
	}
}

void SorptionBase::initialize_fields()
{
  ASSERT(n_substances_ > 0, "Number of substances is wrong, they might have not been set yet.\n");
  data_->set_n_components(n_substances_);


  // read fields from input file
  data_->input_data_set_.set_input_list(input_record_.val<Input::Array>("input_fields"));

  data_->set_mesh(*mesh_);
  data_->set_limit_side(LimitSide::right);

  //initialization of output
  output_array = input_record_.val<Input::Array>("output_fields");
    //initialization of output
  data_->conc_solid.init(names_);
  data_->conc_solid.set_mesh(*mesh_);
  data_->output_fields.output_type(OutputTime::ELEM_DATA);
  for (unsigned int sbi=0; sbi<names_.size(); sbi++)
  {
      // create shared pointer to a FieldElementwise and push this Field to output_field on all regions
      std::shared_ptr<FieldElementwise<3, FieldValue<3>::Scalar> > output_field_ptr(
          new FieldElementwise<3, FieldValue<3>::Scalar>(conc_solid_out[sbi], names_.size(), mesh_->n_elements()));
      data_->conc_solid[sbi].set_field(mesh_->region_db().get_region_set("ALL"), output_field_ptr, 0);
  }
  data_->output_fields.set_limit_side(LimitSide::right);
  output_stream_->add_admissible_field_names(output_array, output_selection);
}


void SorptionBase::zero_time_step()
{
  //DBGMSG("SorptionBase - zero_time_step.\n");
  ASSERT(distribution_ != nullptr, "Distribution has not been set yet.\n");
  ASSERT(time_ != nullptr, "Time governor has not been set yet.\n");
  ASSERT(output_stream_,"Null output stream.");
  ASSERT_LESS(0, names_.size());
  
  data_->set_time(*time_);
  set_initial_condition();
  make_tables();
    
  // write initial condition
  output_vector_gather();
  data_->output_fields.set_time(*time_);
  data_->output_fields.output(output_stream_);
  
  if(reaction != nullptr)
<<<<<<< HEAD
  { 
    reaction->set_time_governor(*time_);
    reaction->set_concentration_matrix(concentration_matrix, distribution, el_4_loc, row_4_el);
    reaction->initialize();
  }
=======
    reaction->zero_time_step();
>>>>>>> 58103dd4
}

void SorptionBase::set_initial_condition()
{
  for (unsigned int loc_el = 0; loc_el < distribution_->lsize(); loc_el++)
  {
    unsigned int index = el_4_loc_[loc_el];
    ElementAccessor<3> ele_acc = mesh_->element_accessor(index);
    arma::vec value = data_->init_conc_solid.value(ele_acc.centre(),
        ele_acc);

    //setting initial solid concentration for substances involved in adsorption
    for (unsigned int sbi = 0; sbi < n_substances_; sbi++)
    {
      int subst_id = substance_global_idx_[sbi];
      conc_solid[subst_id][loc_el] = value(sbi);
    }
  }
}


void SorptionBase::update_solution(void)
{
  //DBGMSG("Sorption - update_solution\n");
  data_->set_time(*time_); // set to the last computed time

  // if parameters changed during last time step, reinit isotherms and eventualy 
  // update interpolation tables in the case of constant rock matrix parameters
  if(data_->changed())
    make_tables();
    

  START_TIMER("Sorption");
  for (unsigned int loc_el = 0; loc_el < distribution_->lsize(); loc_el++)
  {
    compute_reaction(concentration_matrix_, loc_el);
  }
  END_TIMER("Sorption");
  
  if(reaction != nullptr) reaction->update_solution();
}

void SorptionBase::make_tables(void)
{
  ElementAccessor<3> elm;
  BOOST_FOREACH(const Region &reg_iter, this->mesh_->region_db().get_region_set("BULK") )
  {
    int reg_idx = reg_iter.bulk_idx();

    if(data_->is_constant(reg_iter))
    {
      ElementAccessor<3> elm(this->mesh_, reg_iter); // constant element accessor
      isotherm_reinit(isotherms[reg_idx],elm);
      for(unsigned int i_subst = 0; i_subst < n_substances_; i_subst++)
      {
        isotherms[reg_idx][i_subst].make_table(n_interpolation_steps_);
      }
    }
  }
}

double **SorptionBase::compute_reaction(double **concentrations, int loc_el)
{
    //DBGMSG("compute_reaction\n");
    ElementFullIter elem = mesh_->element(el_4_loc_[loc_el]);
    int reg_idx = elem->region().bulk_idx();
    unsigned int i_subst, subst_id;

    std::vector<Isotherm> & isotherms_vec = isotherms[reg_idx];
    
    // Constant value of rock density and mobile porosity over the whole region 
    // => interpolation_table is precomputed
    if (isotherms_vec[0].is_precomputed()) 
    {
      for(i_subst = 0; i_subst < n_substances_; i_subst++)
      {
        subst_id = substance_global_idx_[i_subst];
        //DBGMSG("on s_%d precomputed %d\n",subst_id, isotherms_vec[i_subst].is_precomputed());
     
        isotherms_vec[i_subst].interpolate(concentration_matrix_[subst_id][loc_el], 
                                           conc_solid[subst_id][loc_el]);
      }
    }
    else 
    {
      isotherm_reinit(isotherms_vec, elem->element_accessor());
      
      for(i_subst = 0; i_subst < n_substances_; i_subst++)
      {
        subst_id = substance_global_idx_[i_subst];
        isotherms_vec[i_subst].compute(concentration_matrix_[subst_id][loc_el], 
                                       conc_solid[subst_id][loc_el]);
      }
    }
    
  return concentrations;
}


/**************************************** OUTPUT ***************************************************/

void SorptionBase::allocate_output_mpi(void )
{
    int sbi, n_subst;
    n_subst = names_.size();

    vconc_solid = (Vec*) xmalloc(n_subst * (sizeof(Vec)));
    vconc_solid_out = (Vec*) xmalloc(n_subst * (sizeof(Vec))); // extend to all

    for (sbi = 0; sbi < n_subst; sbi++) {
        VecCreateMPIWithArray(PETSC_COMM_WORLD,1, distribution_->lsize(), mesh_->n_elements(), conc_solid[sbi],
                &vconc_solid[sbi]);
        VecZeroEntries(vconc_solid[sbi]);

        VecCreateSeqWithArray(PETSC_COMM_SELF,1, mesh_->n_elements(), conc_solid_out[sbi], &vconc_solid_out[sbi]);
        VecZeroEntries(vconc_solid_out[sbi]);
    }
}


void SorptionBase::output_vector_gather() 
{
    unsigned int sbi/*, rank, np*/;
    IS is;
    VecScatter vconc_out_scatter;
    //PetscViewer inviewer;

    ISCreateGeneral(PETSC_COMM_SELF, mesh_->n_elements(), row_4_el_, PETSC_COPY_VALUES, &is); //WithArray
    VecScatterCreate(vconc_solid[0], is, vconc_solid_out[0], PETSC_NULL, &vconc_out_scatter);
    for (sbi = 0; sbi < names_.size(); sbi++) {
        VecScatterBegin(vconc_out_scatter, vconc_solid[sbi], vconc_solid_out[sbi], INSERT_VALUES, SCATTER_FORWARD);
        VecScatterEnd(vconc_out_scatter, vconc_solid[sbi], vconc_solid_out[sbi], INSERT_VALUES, SCATTER_FORWARD);
    }
    //VecView(transport->vconc[0],PETSC_VIEWER_STDOUT_WORLD);
    //VecView(transport->vconc_out[0],PETSC_VIEWER_STDOUT_WORLD);
    VecScatterDestroy(&(vconc_out_scatter));
    ISDestroy(&(is));
}


void SorptionBase::output_data(void )
{
    //DBGMSG("Sorption output\n");
    output_vector_gather();

    int rank;
    MPI_Comm_rank(PETSC_COMM_WORLD, &rank);
    if (rank == 0)
    {
      // Register fresh output data
      data_->output_fields.set_time(*time_);
      data_->output_fields.output(output_stream_);
    }

    //it can call only linear reaction which has no output at the moment
    //if(reaction) reaction->output_data();
    
    //for synchronization when measuring time by Profiler
    MPI_Barrier(MPI_COMM_WORLD);
}<|MERGE_RESOLUTION|>--- conflicted
+++ resolved
@@ -358,15 +358,7 @@
   data_->output_fields.output(output_stream_);
   
   if(reaction != nullptr)
-<<<<<<< HEAD
-  { 
-    reaction->set_time_governor(*time_);
-    reaction->set_concentration_matrix(concentration_matrix, distribution, el_4_loc, row_4_el);
-    reaction->initialize();
-  }
-=======
     reaction->zero_time_step();
->>>>>>> 58103dd4
 }
 
 void SorptionBase::set_initial_condition()

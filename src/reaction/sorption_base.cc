--- conflicted
+++ resolved
@@ -152,19 +152,11 @@
   reactions_it = input_record_.find<Input::AbstractRecord>("reaction_liquid");
   if ( reactions_it )
   {
-<<<<<<< HEAD
     if (reactions_it->type() == LinearReaction::input_type ) {
-        reaction =  new LinearReaction(*mesh_, *reactions_it);
+        reaction_liquid =  new LinearReaction(*mesh_, *reactions_it);
     } else
     if (reactions_it->type() == PadeApproximant::input_type) {
-        reaction = new PadeApproximant(*mesh_, *reactions_it);
-=======
-    if (reactions_it->type() == Linear_reaction::input_type ) {
-        reaction_liquid =  new Linear_reaction(*mesh_, *reactions_it);
-    } else
-    if (reactions_it->type() == Pade_approximant::input_type) {
-        reaction_liquid = new Pade_approximant(*mesh_, *reactions_it);
->>>>>>> 95866ab8
+        reaction_liquid = new PadeApproximant(*mesh_, *reactions_it);
     } else
     if (reactions_it->type() == SorptionBase::input_type ) {
         xprintf(UsrErr, "Sorption model cannot have another descendant sorption model.\n");
@@ -187,11 +179,11 @@
   reactions_it = input_record_.find<Input::AbstractRecord>("reaction_solid");
   if ( reactions_it )
   {
-    if (reactions_it->type() == Linear_reaction::input_type ) {
-        reaction_solid =  new Linear_reaction(*mesh_, *reactions_it);
-    } else
-    if (reactions_it->type() == Pade_approximant::input_type) {
-        reaction_solid = new Pade_approximant(*mesh_, *reactions_it);
+    if (reactions_it->type() == LinearReaction::input_type ) {
+        reaction_solid =  new LinearReaction(*mesh_, *reactions_it);
+    } else
+    if (reactions_it->type() == PadeApproximant::input_type) {
+        reaction_solid = new PadeApproximant(*mesh_, *reactions_it);
     } else
     if (reactions_it->type() == SorptionBase::input_type ) {
         xprintf(UsrErr, "Sorption model cannot have another descendant sorption model.\n");
@@ -256,13 +248,14 @@
     reaction_liquid->names(names_)
       .concentration_matrix(concentration_matrix_, distribution_, el_4_loc_, row_4_el_)
       .set_time_governor(*time_);
-    reaction->initialize();
+    reaction_liquid->initialize();
   }
   if(reaction_solid != nullptr)
   {
     reaction_solid->names(names_)
       .concentration_matrix(conc_solid, distribution_, el_4_loc_, row_4_el_)
       .set_time_governor(*time_);
+    reaction_solid->initialize();
   }
 }
 
@@ -510,22 +503,18 @@
 
 void SorptionBase::allocate_output_mpi(void )
 {
-<<<<<<< HEAD
-    int sbi, n_subst, ierr;// rank, np , i, j, ph;
-=======
-    int sbi, n_subst;
->>>>>>> 95866ab8
+    int sbi, n_subst, ierr;
     n_subst = names_.size();
 
     vconc_solid = (Vec*) xmalloc(n_subst * (sizeof(Vec)));
     vconc_solid_out = (Vec*) xmalloc(n_subst * (sizeof(Vec))); // extend to all
 
     for (sbi = 0; sbi < n_subst; sbi++) {
-        VecCreateMPIWithArray(PETSC_COMM_WORLD,1, distribution_->lsize(), mesh_->n_elements(), conc_solid[sbi],
+        ierr = VecCreateMPIWithArray(PETSC_COMM_WORLD,1, distribution_->lsize(), mesh_->n_elements(), conc_solid[sbi],
                 &vconc_solid[sbi]);
         VecZeroEntries(vconc_solid[sbi]);
 
-        VecCreateSeqWithArray(PETSC_COMM_SELF,1, mesh_->n_elements(), conc_solid_out[sbi], &vconc_solid_out[sbi]);
+        ierr = VecCreateSeqWithArray(PETSC_COMM_SELF,1, mesh_->n_elements(), conc_solid_out[sbi], &vconc_solid_out[sbi]);
         VecZeroEntries(vconc_solid_out[sbi]);
     }
     

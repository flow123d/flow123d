/*!
 *
﻿ * Copyright (C) 2015 Technical University of Liberec.  All rights reserved.
 * 
 * This program is free software; you can redistribute it and/or modify it under
 * the terms of the GNU General Public License version 3 as published by the
 * Free Software Foundation. (http://www.gnu.org/licenses/gpl-3.0.en.html)
 * 
 * This program is distributed in the hope that it will be useful, but WITHOUT
 * ANY WARRANTY; without even the implied warranty of MERCHANTABILITY or FITNESS
 * FOR A PARTICULAR PURPOSE.  See the GNU General Public License for more details.
 *
 * 
 * @file    sorption_base.cc
 * @brief   
 */

#include "reaction/sorption_base.hh"
#include "reaction/reaction_term.hh"
#include "reaction/first_order_reaction.hh"
#include "reaction/radioactive_decay.hh"
#include "reaction/dual_porosity.hh"
#include "reaction/isotherm.hh"
#include "reaction/assembly_reaction.hh"

#include "system/system.hh"
#include "system/sys_profiler.hh"

#include "la/distribution.hh"
#include "mesh/mesh.h"
#include "mesh/elements.h"
#include "mesh/accessors.hh"
#include "input/type_selection.hh"

#include "fields/field_set.hh"
#include "fields/field_fe.hh"
#include "fields/fe_value_handler.hh"

using namespace Input::Type;

const Selection & SorptionBase::EqFields::get_sorption_type_selection() {
	return Selection("SorptionType")
		.add_value(Isotherm::none,"none", "No sorption considered.")
		.add_value(Isotherm::linear, "linear",
				"Linear isotherm runs the concentration exchange between liquid and solid.")
		.add_value(Isotherm::langmuir, "langmuir",
				"Langmuir isotherm runs the concentration exchange between liquid and solid.")
		.add_value(Isotherm::freundlich, "freundlich",
				"Freundlich isotherm runs the concentration exchange between liquid and solid.")
		.close();
}



const Record & SorptionBase::get_input_type() {
	return Record("SorptionAux", "AUXILIARY RECORD. Should not be directly part of the input tree.")
		.declare_key("substances", Array(String(),1), Default::obligatory(),
					 "Names of the substances that take part in the sorption model.")
		.declare_key("solvent_density", Double(0.0), Default("1.0"),
					"Density of the solvent.")
		.declare_key("substeps", Integer(1), Default("1000"),
					"Number of equidistant substeps, molar mass and isotherm intersections")
		.declare_key("solubility", Array(Double(0.0)), Default::optional(), //("-1.0"), //
								"Specifies solubility limits of all the sorbing species.")
		.declare_key("table_limits", Array(Double(-1.0)), Default::optional(), //("-1.0"), //
                             "Specifies the highest aqueous concentration in the isotherm function interpolation table. "
                             "Use any negative value for an automatic choice according to current maximal concentration (default and recommended). "
                             "Use '0' to always evaluate isotherm function directly (can be very slow). "
                             "Use a positive value to set the interpolation table limit manually "
                             "(if aqueous concentration is higher, then the isotherm function is evaluated directly).")
		.declare_key("input_fields", Array(EqFields("","").input_field_set_.make_field_descriptor_type("Sorption")), Default::obligatory(), //
						"Containes region specific data necessary to construct isotherms.")//;
		.declare_key("reaction_liquid", ReactionTerm::it_abstract_reaction(), Default::optional(), "Reaction model following the sorption in the liquid.")
		.declare_key("reaction_solid", ReactionTerm::it_abstract_reaction(), Default::optional(), "Reaction model following the sorption in the solid.")
		.close();
}
    

SorptionBase::EqFields::EqFields(const string &output_field_name, const string &output_field_desc)
: ReactionTerm::EqFields()
{
    *this += rock_density.name("rock_density")
            .description("Rock matrix density.")
            .input_default("0.0")
            .units( UnitSI().kg().m(-3) );

    *this += sorption_type.name("sorption_type")
            .description("Considered sorption is described by selected isotherm.\n"
                "If porosity on an element is equal to 1.0 (or even higher), meaning no sorbing surface, then type 'none' will be selected automatically.")
            .input_selection(get_sorption_type_selection())
            .units( UnitSI::dimensionless() );

    *this += distribution_coefficient.name("distribution_coefficient")
            .description("Distribution coefficient (( $k_l, k_F, k_L $)) of linear, Freundlich or Langmuir isotherm respectively.")
            .input_default("1.0")
            .units( UnitSI().m(3).kg(-1) );

    *this += isotherm_other.name("isotherm_other")
            .description("Additional parameter (($ \\alpha $)) of nonlinear isotherms.")
            .input_default("1.0")
            .units( UnitSI::dimensionless() );

    *this += init_conc_solid.name("init_conc_solid")
            .description("Initial solid concentration of substances. It is a vector: one value for every substance.")
            .input_default("0")
            .units( UnitSI().dimensionless() );

    input_field_set_ += *this;

    // porosity field is set from governing equation (transport) later
    // hence we do not add it to the input_field_set_
    *this += porosity
            .name("porosity")
            .units( UnitSI::dimensionless() )
            .flags(FieldFlag::input_copy)
			.set_limits(0.0);
    
    output_fields += *this;
    output_fields += conc_solid.name(output_field_name)
                     .description(output_field_desc)
                     .units( UnitSI().dimensionless() )
                     .flags(FieldFlag::equation_result);

    *this += scale_aqua.name("scale_aqua")
            .description("Scale aqua computed by model.")
            .input_default("0.0")
            .units( UnitSI::dimensionless() );

    *this += scale_sorbed.name("scale_sorbed")
            .description("Scale sorbed computed by model.")
            .input_default("0.0")
            .units( UnitSI().kg().m(-3) );

    *this += no_sorbing_surface_cond.name("no_sorbing_surface_cond")
            .description("No sorbing surface condition computed by model.")
            .input_default("0.0")
            .units( UnitSI::dimensionless() );

}


SorptionBase::EqData::EqData()
: ReactionTerm::EqData() {}


SorptionBase::SorptionBase(Mesh &init_mesh, Input::Record in_rec)
	: ReactionTerm(init_mesh, in_rec),
      init_condition_assembly_(nullptr)
{
    eq_data_ = std::make_shared<EqData>();
	this->eq_data_base_ = std::static_pointer_cast<ReactionTerm::EqData>(eq_data_);

    // creating reaction from input and setting their parameters
    make_reactions();
}


SorptionBase::~SorptionBase(void)
{
    if (init_condition_assembly_!=nullptr) delete init_condition_assembly_;
}

void SorptionBase::make_reactions()
{
  Input::Iterator<Input::AbstractRecord> reactions_it;
  
  reactions_it = input_record_.find<Input::AbstractRecord>("reaction_liquid");
  if ( reactions_it )
  {
    // TODO: allowed instances in this case are only
    // FirstOrderReaction, RadioactiveDecay
    reaction_liquid = (*reactions_it).factory< ReactionTerm, Mesh &, Input::Record >(*mesh_, *reactions_it);
  } else
  {
    reaction_liquid = nullptr;
  }
  
  reactions_it = input_record_.find<Input::AbstractRecord>("reaction_solid");
  if ( reactions_it )
  {
    // TODO: allowed instances in this case are only
    // FirstOrderReaction, RadioactiveDecay
	reaction_solid = (*reactions_it).factory< ReactionTerm, Mesh &, Input::Record >(*mesh_, *reactions_it);
  } else
  {
    reaction_solid = nullptr;
  }
}

void SorptionBase::initialize()
{
  ASSERT_PTR(time_).error("Time governor has not been set yet.\n");
  ASSERT(output_stream_).error("Null output stream.\n");
  ASSERT_LT(0, eq_data_->substances_.size());
  
  initialize_substance_ids(); //computes present substances and sets indices
  initialize_from_input();          //reads non-field data from input
  
  //isotherms array resized bellow
  unsigned int nr_of_regions = mesh_->region_db().bulk_size();
  isotherms.resize(nr_of_regions);
  max_conc.resize(nr_of_regions);
  for(unsigned int i_reg = 0; i_reg < nr_of_regions; i_reg++)
  {
    isotherms[i_reg].resize(eq_data_->n_substances_);
    max_conc[i_reg].resize(eq_data_->n_substances_, 0.0);
    for(unsigned int i_subst = 0; i_subst < eq_data_->n_substances_; i_subst++)
    {
      isotherms[i_reg][i_subst] = Isotherm();
    }
  }   
  
  initialize_fields();
  init_field_models();
  
  if(reaction_liquid)
  {
    reaction_liquid->substances(eq_data_->substances_)
      .concentration_fields(eq_fields_->conc_mobile_fe)
      .set_time_governor(*time_);
    reaction_liquid->initialize();
  }
  if(reaction_solid)
  {
    reaction_solid->substances(eq_data_->substances_)
      .concentration_fields(eq_fields_->conc_solid_fe)
      .set_time_governor(*time_);
    reaction_solid->initialize();
  }

  init_condition_assembly_ = new GenericAssembly< InitConditionAssemblySorp >(eq_fields_.get(), eq_data_.get());
}


void SorptionBase::initialize_substance_ids()
{
  Input::Array substances_array = input_record_.val<Input::Array>("substances");
  unsigned int k, global_idx, i_subst = 0;
  bool found;
  Input::Iterator<string> spec_iter = substances_array.begin<string>();
  
  for(; spec_iter != substances_array.end(); ++spec_iter, i_subst++)
  {
    //finding the name of a substance in the global array of names
    found = false;
    for(k = 0; k < eq_data_->substances_.size(); k++)
    {
      if (*spec_iter == eq_data_->substances_[k].name())
      {
        global_idx = k;
        found = true;
        break;
      }
    }
    
    if(!found)
        THROW(ReactionTerm::ExcUnknownSubstance() 
                << ReactionTerm::EI_Substance(*spec_iter) 
                << substances_array.ei_address());
    
    //finding the global index of substance in the local array
    found = false;
    for(k = 0; k < eq_data_->substance_global_idx_.size(); k++)
    {
      if(eq_data_->substance_global_idx_[k] == global_idx)
      {
        found = true;
        break;
      }
    }
    
    if(!found)
    {
        eq_data_->substance_global_idx_.push_back(global_idx);
    }

  }  
  eq_data_->n_substances_ = eq_data_->substance_global_idx_.size();
}

void SorptionBase::initialize_from_input()
{
    // read number of interpolation steps - value checked by the record definition
    n_interpolation_steps_ = input_record_.val<int>("substeps");
    
    // read the density of solvent - value checked by the record definition
	solvent_density_ = input_record_.val<double>("solvent_density");

    // read the solubility vector
	Input::Iterator<Input::Array> solub_iter = input_record_.find<Input::Array>("solubility");
	if( solub_iter )
	{
		if (solub_iter->Array::size() != eq_data_->n_substances_)
		{
            THROW(SorptionBase::ExcSubstanceCountMatch() 
                << SorptionBase::EI_ArrayName("solubility") 
                << input_record_.ei_address());
            // there is no way to get ei_address from 'solub_iter', only as a string
		}
		
		else solub_iter->copy_to(solubility_vec_);
	}
	else{
		// fill solubility_vec_ with zeros
        solubility_vec_.clear();
		solubility_vec_.resize(eq_data_->n_substances_,0.0);
	}

	// read the interpolation table limits
	Input::Iterator<Input::Array> interp_table_limits = input_record_.find<Input::Array>("table_limits");
	if( interp_table_limits )
	{
		if (interp_table_limits->Array::size() != eq_data_->n_substances_)
		{
            THROW(SorptionBase::ExcSubstanceCountMatch() 
                << SorptionBase::EI_ArrayName("table_limits") 
                << input_record_.ei_address());
            // there is no way to get ei_address from 'interp_table_limits', only as a string
		}
		
		else interp_table_limits->copy_to(table_limit_);
	}
	else{
		// fill table_limit_ with negative values -> automatic limit
        table_limit_.clear();
		table_limit_.resize(eq_data_->n_substances_,-1.0);
	}
}

void SorptionBase::initialize_fields()
{
  ASSERT_GT(eq_data_->n_substances_, 0).error("Number of substances is wrong, they might have not been set yet.\n");

  // create vector of substances that are involved in sorption
  // and initialize eq_fields_ with their names
  std::vector<std::string> substances_sorption;
  for (unsigned int i : eq_data_->substance_global_idx_)
    substances_sorption.push_back(eq_data_->substances_[i].name());
  eq_fields_->set_components(substances_sorption);
  
  // read fields from input file
  eq_fields_->input_field_set_.set_input_list(input_record_.val<Input::Array>("input_fields"), *time_);
  
  eq_fields_->set_mesh(*mesh_);

  //initialization of output
  //output_array = input_record_.val<Input::Array>("output_fields");
  eq_fields_->conc_solid.set_components(eq_data_->substances_.names());
  eq_fields_->output_fields.set_mesh(*mesh_);
  eq_fields_->output_fields.output_type(OutputTime::ELEM_DATA);
  eq_fields_->conc_solid.setup_components();

  //creating field fe and output multifield for sorbed concentrations
  eq_fields_->conc_solid_fe.resize(eq_data_->substances_.size());
  for (unsigned int sbi = 0; sbi < eq_data_->substances_.size(); sbi++)
  {
      // create shared pointer to a FieldFE and push this Field to output_field on all regions
	  eq_fields_->conc_solid_fe[sbi] = create_field_fe< 3, FieldValue<3>::Scalar >(eq_data_->dof_handler_);
	  eq_fields_->conc_solid[sbi].set(eq_fields_->conc_solid_fe[sbi], 0);
  }
  //output_stream_->add_admissible_field_names(output_array);
  eq_fields_->output_fields.initialize(output_stream_, mesh_, input_record_.val<Input::Record>("output"), time());
}


void SorptionBase::zero_time_step()
{
  ASSERT_PTR(time_).error("Time governor has not been set yet.\n");
  ASSERT(output_stream_).error("Null output stream.\n");
  ASSERT_LT(0, eq_data_->substances_.size());
  
<<<<<<< HEAD
  time_->step().use_fparser_ = true;
  data_->set_time(time_->step(), LimitSide::right);
=======
  eq_fields_->set_time(time_->step(), LimitSide::right);
>>>>>>> 0296217b
  std::stringstream ss; // print warning message with table of uninitialized fields
  if ( FieldCommon::print_message_table(ss, "sorption") ) {
      WarningOut() << ss.str();
  }
  init_condition_assembly_->assemble(eq_data_->dof_handler_);
  
  update_max_conc();
  make_tables();
    
  // write initial condition
  //eq_fields_->output_fields.set_time(time_->step(), LimitSide::right);
  //eq_fields_->output_fields.output(output_stream_);
  
  if(reaction_liquid) reaction_liquid->zero_time_step();
  if(reaction_solid) reaction_solid->zero_time_step();

  output_data();
}


void SorptionBase::update_solution(void)
{
<<<<<<< HEAD
  time_->step().use_fparser_ = true;
  data_->set_time(time_->step(), LimitSide::right); // set to the last computed time
=======
  eq_fields_->set_time(time_->step(), LimitSide::right); // set to the last computed time
>>>>>>> 0296217b

  // if parameters changed during last time step, reinit isotherms and eventualy 
  // update interpolation tables in the case of constant rock matrix parameters
  make_tables();
  clear_max_conc();

  START_TIMER("Sorption");
  for ( DHCellAccessor dh_cell : eq_data_->dof_handler_->own_range() )
  {
      compute_reaction(dh_cell);
  }
  END_TIMER("Sorption");
  
  if(reaction_liquid) reaction_liquid->update_solution();
  if(reaction_solid) reaction_solid->update_solution();
}

void SorptionBase::isotherm_reinit(unsigned int i_subst, const ElementAccessor<3> &elem)
{
    START_TIMER("SorptionBase::isotherm_reinit");
    
    double mult_coef = eq_fields_->distribution_coefficient[i_subst].value(elem.centre(),elem);
    double second_coef = eq_fields_->isotherm_other[i_subst].value(elem.centre(),elem);
    
    int reg_idx = elem.region().bulk_idx();
    Isotherm & isotherm = isotherms[reg_idx][i_subst];
    
    bool limited_solubility_on = solubility_vec_[i_subst] > 0.0;
    
    double scale_aqua = eq_fields_->scale_aqua.value(elem.centre(), elem);
    double scale_sorbed = eq_fields_->scale_sorbed.value(elem.centre(), elem);
    double no_sorbing_surface_cond = eq_fields_->no_sorbing_surface_cond.value(elem.centre(), elem);

    // in case of no sorbing surface, set isotherm type None
    if( no_sorbing_surface_cond <= std::numeric_limits<double>::epsilon())
    {
        isotherm.reinit(Isotherm::none, false, solvent_density_,
                        scale_aqua, scale_sorbed,
                        0,0,0);
        return;
    }
    
    if ( scale_sorbed <= 0.0)
        THROW( ExcNotPositiveScaling() << EI_Subst(i_subst) );
    
    isotherm.reinit(Isotherm::SorptionType(eq_fields_->sorption_type[i_subst].value(elem.centre(),elem)),
                    limited_solubility_on, solvent_density_,
                    scale_aqua, scale_sorbed,
                    solubility_vec_[i_subst], mult_coef, second_coef);
}

void SorptionBase::isotherm_reinit_all(const ElementAccessor<3> &elem)
{
    for(unsigned int i_subst = 0; i_subst < eq_data_->n_substances_; i_subst++)
    {
        isotherm_reinit(i_subst, elem);
    }
}

void SorptionBase::clear_max_conc()
{
    unsigned int reg_idx, i_subst;
    
    // clear max concetrations array
    unsigned int nr_of_regions = mesh_->region_db().bulk_size();
    for(reg_idx = 0; reg_idx < nr_of_regions; reg_idx++)
        for(i_subst = 0; i_subst < eq_data_->n_substances_; i_subst++)
            max_conc[reg_idx][i_subst] = 0.0;
}

void SorptionBase::update_max_conc()
{
    unsigned int reg_idx, i_subst, subst_id;
    
    clear_max_conc();
    
    for ( DHCellAccessor dh_cell : eq_data_->dof_handler_->own_range() ) {
        IntIdx dof_p0 = dh_cell.get_loc_dof_indices()[0];
        reg_idx = dh_cell.elm().region().bulk_idx();
        for(i_subst = 0; i_subst < eq_data_->n_substances_; i_subst++){
            subst_id = eq_data_->substance_global_idx_[i_subst];
            max_conc[reg_idx][i_subst] = std::max(max_conc[reg_idx][i_subst], eq_fields_->conc_mobile_fe[subst_id]->vec().get(dof_p0));
      }
    }
}

void SorptionBase::make_tables(void)
{
    START_TIMER("SorptionBase::make_tables");
    try
    {
        ElementAccessor<3> elm;
        for(const Region &reg_iter: this->mesh_->region_db().get_region_set("BULK"))
        {
            int reg_idx = reg_iter.bulk_idx();
            // true if data has been changed and are constant on the region
            bool call_reinit = eq_fields_->changed() && eq_fields_->is_constant(reg_iter);
            
            if(call_reinit)
            {
                ElementAccessor<3> elm(this->mesh_, reg_iter);
//                 DebugOut().fmt("isotherm reinit\n");
                isotherm_reinit_all(elm);
            }
            
            // find table limit and create interpolation table for every substance
            for(unsigned int i_subst = 0; i_subst < eq_data_->n_substances_; i_subst++){
                
                // clear interpolation tables, if not spacially constant OR switched off
                if(! eq_fields_->is_constant(reg_iter) || table_limit_[i_subst] == 0.0){
                    isotherms[reg_idx][i_subst].clear_table();
//                     DebugOut().fmt("limit: 0.0 -> clear table\n");
                    continue;
                }
                
                // if true then make_table will be called at the end
                bool call_make_table = call_reinit;
                // initialy try to keep the current table limit (it is zero at zero time step)
                double subst_table_limit = isotherms[reg_idx][i_subst].table_limit();
                
                // if automatic, possibly remake tables with doubled range when table maximum was reached
                if(table_limit_[i_subst] < 0.0)
                {
                    if(subst_table_limit < max_conc[reg_idx][i_subst])
                    {
                        call_make_table = true;
                        subst_table_limit = 2*max_conc[reg_idx][i_subst];
//                         DebugOut().fmt("limit: max conc\n");
                    }
                }
                // if not automatic, set given table limit
                else
                {
                    subst_table_limit = table_limit_[i_subst];
                }
                
                if(call_make_table){
                    isotherms[reg_idx][i_subst].make_table(n_interpolation_steps_, subst_table_limit);
//                     DebugOut().fmt("reg: {} i_subst {}: table_limit = {}\n", reg_idx, i_subst, isotherms[reg_idx][i_subst].table_limit());
                }
            }
        }
    }
    catch(ExceptionBase const &e)
    {
        e << input_record_.ei_address();
        throw;
    }
}

void SorptionBase::compute_reaction(const DHCellAccessor& dh_cell)
{
    const ElementAccessor<3> ele = dh_cell.elm();
    int reg_idx = ele.region().bulk_idx();
    IntIdx dof_p0 = dh_cell.get_loc_dof_indices()[0];
    unsigned int i_subst, subst_id;
    // for checking, that the common element data are computed once at maximum
    
    try{
        for(i_subst = 0; i_subst < eq_data_->n_substances_; i_subst++)
        {
            subst_id = eq_data_->substance_global_idx_[i_subst];
            Isotherm & isotherm = isotherms[reg_idx][i_subst];
            if (isotherm.is_precomputed()){
//                 DebugOut().fmt("isotherms precomputed - interpolate, subst[{}]\n", i_subst);
                double c_aqua = eq_fields_->conc_mobile_fe[subst_id]->vec().get(dof_p0);
			    double c_sorbed = eq_fields_->conc_solid_fe[subst_id]->vec().get(dof_p0);
                isotherm.interpolate(c_aqua, c_sorbed);
                eq_fields_->conc_mobile_fe[subst_id]->vec().set(dof_p0, c_aqua);
                eq_fields_->conc_solid_fe[subst_id]->vec().set(dof_p0, c_sorbed);
            }
            else{
//                 DebugOut().fmt("isotherms reinit - compute , subst[{}]\n", i_subst);
                
                isotherm_reinit(i_subst, ele);
                double c_aqua = eq_fields_->conc_mobile_fe[subst_id]->vec().get(dof_p0);
				double c_sorbed = eq_fields_->conc_solid_fe[subst_id]->vec().get(dof_p0);
                isotherm.compute(c_aqua, c_sorbed);
                eq_fields_->conc_mobile_fe[subst_id]->vec().set(dof_p0, c_aqua);
                eq_fields_->conc_solid_fe[subst_id]->vec().set(dof_p0, c_sorbed);
            }
            
            // update maximal concentration per region (optimization for interpolation)
            if(table_limit_[i_subst] < 0)
                max_conc[reg_idx][i_subst] = std::max(max_conc[reg_idx][i_subst],
                                                      eq_fields_->conc_mobile_fe[subst_id]->vec().get(dof_p0));
        }
    }
    catch(ExceptionBase const &e)
    {
        e << input_record_.ei_address();
        throw;
    }
}


/**************************************** OUTPUT ***************************************************/

void SorptionBase::output_data(void )
{
<<<<<<< HEAD
    time_->step().use_fparser_ = true;
    data_->output_fields.set_time(time().step(), LimitSide::right);
=======
    eq_fields_->output_fields.set_time(time().step(), LimitSide::right);
>>>>>>> 0296217b
    // Register fresh output data
    eq_fields_->output_fields.output(time().step());
}<|MERGE_RESOLUTION|>--- conflicted
+++ resolved
@@ -369,12 +369,8 @@
   ASSERT(output_stream_).error("Null output stream.\n");
   ASSERT_LT(0, eq_data_->substances_.size());
   
-<<<<<<< HEAD
   time_->step().use_fparser_ = true;
-  data_->set_time(time_->step(), LimitSide::right);
-=======
   eq_fields_->set_time(time_->step(), LimitSide::right);
->>>>>>> 0296217b
   std::stringstream ss; // print warning message with table of uninitialized fields
   if ( FieldCommon::print_message_table(ss, "sorption") ) {
       WarningOut() << ss.str();
@@ -397,12 +393,8 @@
 
 void SorptionBase::update_solution(void)
 {
-<<<<<<< HEAD
   time_->step().use_fparser_ = true;
-  data_->set_time(time_->step(), LimitSide::right); // set to the last computed time
-=======
   eq_fields_->set_time(time_->step(), LimitSide::right); // set to the last computed time
->>>>>>> 0296217b
 
   // if parameters changed during last time step, reinit isotherms and eventualy 
   // update interpolation tables in the case of constant rock matrix parameters
@@ -603,12 +595,8 @@
 
 void SorptionBase::output_data(void )
 {
-<<<<<<< HEAD
     time_->step().use_fparser_ = true;
-    data_->output_fields.set_time(time().step(), LimitSide::right);
-=======
     eq_fields_->output_fields.set_time(time().step(), LimitSide::right);
->>>>>>> 0296217b
     // Register fresh output data
     eq_fields_->output_fields.output(time().step());
 }
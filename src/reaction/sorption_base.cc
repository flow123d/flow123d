--- conflicted
+++ resolved
@@ -83,12 +83,6 @@
   data_.sorption_types.n_comp(n_substances_);
   data_.mult_coefs.n_comp(n_substances_);
   data_.second_params.n_comp(n_substances_);
-<<<<<<< HEAD
-=======
-    
-  data_.set_mesh(init_mesh);
-  data_.set_input_list(in_rec.val<Input::Array>("data"));
->>>>>>> 0e8bfc8e
   
   //setting fields that are set from input file
   input_data_set_+=data_;

--- conflicted
+++ resolved
@@ -33,23 +33,11 @@
 			"Freundlich isotherm runs the concentration exchange between liquid and solid.");
 
 
-<<<<<<< HEAD
 
 Record SorptionBase::input_type
 	= Record("Adsorption", "AUXILIARY RECORD. Should not be directly part of the input tree.")
-=======
-Selection SorptionBase::EqData::output_selection
-		= Selection("Adsorption_Output")
-		.copy_values(EqData().output_fields.make_output_field_selection())
-		.close();
-
-
-Record SorptionBase::input_type
-	= Record("Adsorption", "Adsorption model describing exchange of concentration between liquid and solid.")
-	.derive_from( ReactionTerm::input_type )
->>>>>>> b9af2d52
-        .declare_key("substances", Array(String()), Default::obligatory(),
-                     "Names of the substances that take part in the adsorption model.")
+    .declare_key("substances", Array(String()), Default::obligatory(),
+                 "Names of the substances that take part in the adsorption model.")
 	.declare_key("solvent_density", Double(), Default("1.0"),
 				"Density of the solvent.")
 	.declare_key("substeps", Integer(), Default("1000"),
@@ -60,16 +48,9 @@
 							"Specifies solubility limits of all the adsorbing species.")
 	.declare_key("table_limits", Array(Double(0.0)), Default::optional(), //("-1.0"), //
 							"Specifies highest aqueous concentration in interpolation table.")
-<<<<<<< HEAD
     .declare_key("input_fields", Array(EqData("").input_data_set_.make_field_descriptor_type("Sorption")), Default::obligatory(), //
                     "Containes region specific data necessary to construct isotherms.")//;
     .declare_key("reaction", ReactionTerm::input_type, Default::optional(), "Reaction model following the sorption.");
-=======
-    .declare_key("data", Array(SorptionBase::EqData().make_field_descriptor_type("Adsorption")), Default::obligatory(), //
-                    "Containes region specific data necessary to construct isotherms.")//;
-        
-    .declare_key("reaction", ReactionTerm::input_type, Default::optional(), "Reaction model following the adsorption.")
->>>>>>> b9af2d52
     
 
 SorptionBase::EqData::EqData(const string &output_field_name)

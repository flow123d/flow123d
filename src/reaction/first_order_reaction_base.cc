--- conflicted
+++ resolved
@@ -47,13 +47,8 @@
 
 void FirstOrderReactionBase::initialize()
 {
-<<<<<<< HEAD
 	ASSERT_PERMANENT(time_ != nullptr).error("Time governor has not been set yet.\n");
-	ASSERT_PERMANENT_LT(0, substances_.size()).error("No substances for rection term.\n");
-=======
-	ASSERT(time_ != nullptr).error("Time governor has not been set yet.\n");
-	ASSERT_LT(0, eq_data_base_->substances_.size()).error("No substances for rection term.\n");
->>>>>>> 6dfc51a9
+	ASSERT_PERMANENT_LT(0, eq_data_base_->substances_.size()).error("No substances for rection term.\n");
     
     n_substances_ = eq_data_base_->substances_.size();
     initialize_from_input();

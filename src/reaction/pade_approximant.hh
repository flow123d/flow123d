/*
 * pade_approximant.h
 *
 * Author: PavelExner
 */

#ifndef PADE_APPROXIMANT_H_
#define PADE_APPROXIMANT_H_

#include "input/accessors.hh"
#include "armadillo"

using namespace arma;

/// Base class for the numerical method used in reaction.
class NumericalMethod
{
public:
    /**
     * Abstract record for numerical method.
     */
    static Input::Type::AbstractRecord input_type;
    
    /// Type of numerical method.
    typedef enum { analytic,            ///< Analytic solution is computed.
                   pade_approximant,    ///< Pade approximation.
    } Type;
};

/** @brief This class implements the Pade approximation of exponential function. 
 *
 * The exponential function is considered in the form \f$ e^{At} \f$ where \f$ A \f$ is a constant matrix.
 * It is then approximated by a fraction of polynomials
 * \f[ e^{At} = \frac{P(t)}{Q(t)},\f]
 * where the degrees of polynomials in nominator and denominator, \f$ P(t) \f$ and \f$ Q(t) \f$, are
 * set from the input record.
 * 
 */
class PadeApproximant : NumericalMethod
{
public:
    /**
     * Input record for class PadeApproximant.
     */
    static Input::Type::Record input_type;
    
    /// Constructor.
    PadeApproximant(Input::Record in_rec);

    /// Destructor.
    ~PadeApproximant(void);
    
    /**
    *   Evaluates Pade approximant from Reaction_matrix.
    */
    void approximate_matrix(mat &matrix);
    
protected:
    
    /// Evaluates nominator and denominator coeficients of PadeApproximant for exponencial function.
    /** @param nominator_degree is the degree of polynomial in the nominator
     * @param denominator_degree is the degree of polynomial in the denominator
     * @param nominator_coefs is the vector of coeficients of the polynomial in the nominator
     * @param denominator_coefs is the vector of coeficients of the polynomial in the denominator
     */
    void compute_exp_coefs(unsigned int nominator_degree, unsigned int denominator_degree,
                           std::vector<double> &nominator_coefs, std::vector<double> &denominator_coefs);
    
    /// Evaluates the matrix polynomial by Horner scheme.
    /** @param polynomial_matrix is the output matrix
     * @param reaction_matrix is the reaction matrix (with elements -kt)
     * @param coefs is the vector of coeficients of the polynomial
     */
    void evaluate_matrix_polynomial(mat &polynomial_matrix, 
                                    const mat &reaction_matrix, 
                                    const std::vector<double> &coefs);
    
<<<<<<< HEAD
    /// Computes factorial of @p k.
    //unsigned int factorial(int k);
    
=======
>>>>>>> 14b5af71
    int nominator_degree_;      ///< Degree of the polynomial in the nominator.
    int denominator_degree_;    ///< Degree of the polynomial in the denominator.
};

#endif // PADE_APPROXIMANT_H_<|MERGE_RESOLUTION|>--- conflicted
+++ resolved
@@ -75,12 +75,6 @@
                                     const mat &reaction_matrix, 
                                     const std::vector<double> &coefs);
     
-<<<<<<< HEAD
-    /// Computes factorial of @p k.
-    //unsigned int factorial(int k);
-    
-=======
->>>>>>> 14b5af71
     int nominator_degree_;      ///< Degree of the polynomial in the nominator.
     int denominator_degree_;    ///< Degree of the polynomial in the denominator.
 };

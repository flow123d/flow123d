/*!
 *
﻿ * Copyright (C) 2015 Technical University of Liberec.  All rights reserved.
 * 
 * This program is free software; you can redistribute it and/or modify it under
 * the terms of the GNU General Public License version 3 as published by the
 * Free Software Foundation. (http://www.gnu.org/licenses/gpl-3.0.en.html)
 * 
 * This program is distributed in the hope that it will be useful, but WITHOUT
 * ANY WARRANTY; without even the implied warranty of MERCHANTABILITY or FITNESS
 * FOR A PARTICULAR PURPOSE.  See the GNU General Public License for more details.
 *
 * 
 * @file    darcy_flow_lmh.hh
 * @brief   Lumped mixed-hybrid model of linear Darcy flow, possibly unsteady.
 * @author  Jan Brezina
 *
 * Main object for mixed-hybrid discretization of the linear elliptic PDE (Laplace)
 * on  a multidimensional domain. Discretization of saturated Darcy flow using
 * RT0 approximation for the velocity
 */

/*
 * list of files dependent on this one:
 *
 * posprocess.cc
 * problem.cc
 * main.hh
 * transport.cc
 */


#ifndef DARCY_FLOW_LMH_HH
#define DARCY_FLOW_LMH_HH

#include <petscmat.h>                           // for Mat
#include <string.h>                             // for memcpy
#include <algorithm>                            // for swap
#include <boost/exception/info.hpp>             // for operator<<, error_inf...
#include <memory>                               // for shared_ptr, allocator...
#include <new>                                  // for operator new[]
#include <string>                               // for string, operator<<
#include <vector>                               // for vector, vector<>::con...
#include <armadillo>
#include "fields/bc_field.hh"                   // for BCField
#include "fields/field.hh"                      // for Field
#include "fields/field_set.hh"                  // for FieldSet
#include "fields/field_values.hh"               // for FieldValue<>::Scalar
#include "flow/darcy_flow_interface.hh"         // for DarcyFlowInterface
#include "flow/mh_dofhandler.hh"                // for LocalElementAccessorBase, uint
#include "input/input_exception.hh"             // for DECLARE_INPUT_EXCEPTION
#include "input/type_base.hh"                   // for Array
#include "input/type_generic.hh"                // for Instance
#include "mesh/mesh.h"                          // for Mesh
#include "petscvec.h"                           // for Vec, _p_Vec, VecScatter
#include "system/exceptions.hh"                 // for ExcStream, operator<<
#include "tools/time_governor.hh"               // for TimeGovernor
#include "la/vector_mpi.hh"                     // for VectorMPI

#include "flow/darcy_flow_mh.hh"                // for DarcyMH::EqData

class Balance;
class DarcyFlowMHOutput;
class Element;
class Intersection;
class LinSys;
// class LinSys_BDDC;
class LocalSystem;
namespace Input {
	class AbstractRecord;
	class Record;
	namespace Type {
		class Record;
		class Selection;
	}
}

template<int spacedim, class Value> class FieldAddPotential;
template<int spacedim, class Value> class FieldDivide;

/**
 * @brief Mixed-hybrid model of linear Darcy flow, possibly unsteady.
 *
 * Abstract class for various implementations of Darcy flow. In future there should be
 * one further level of abstraction for general time dependent problem.
 *
 * maybe TODO:
 * split compute_one_step to :
 * 1) prepare_next_timestep
 * 2) actualize_solution - this is for iterative nonlinear solvers
 *
 */


/**
 * @brief Mixed-hybrid of steady Darcy flow with sources and variable density.
 *
 * solve equations:
 * @f[
 *      q= -{\mathbf{K}} \nabla h -{\mathbf{K}} R \nabla z
 * @f]
 * @f[
 *      \mathrm{div} q = f
 * @f]
 *
 * where
 * - @f$ q @f$ is flux @f$[ms^{-1}]@f$ for 3d, @f$[m^2s^{-1}]@f$ for 2d and @f$[m^3s^{-1}]@f$ for 1d.
 * - @f$ \mathbf{K} @f$ is hydraulic tensor ( its orientation for 2d, 1d case is questionable )
 * - @f$ h = \frac{\pi}{\rho_0 g}+z @f$ is pressure head, @f$ \pi, \rho_0, g @f$ are the pressure, water density, and acceleration of gravity , respectively.
 *   Assumes gravity force acts counter to the direction of the @f$ z @f$ axis.
 * - @f$ R @f$ is destity or gravity variability coefficient. For density driven flow it should be
 * @f[
 *    R = \frac{\rho}{\rho_0} -1 = \rho_0^{-1}\sum_{i=1}^s c_i
 * @f]
 *   where @f$ c_i @f$ is concentration in @f$ kg m^{-3} @f$.
 *
 * The time key is optional, when not specified the equation is forced to steady regime. Using Steady TimeGovernor which have no dt constraints.
 *
 *
 * TODO:
 * Make solution regular field (need FeSeystem and parallel DofHandler for edge pressures), then remove get_solution_vector from
 * Equation interface.
 */
/**
 * Model for transition coefficients due to Martin, Jaffre, Roberts (see manual for full reference)
 *
 * TODO:
 * - how we can reuse field values computed during assembly
 *
 */

class DarcyLMH : public DarcyFlowInterface
{
public:
    TYPEDEF_ERR_INFO( EI_Reason, string);
    DECLARE_EXCEPTION(ExcSolverDiverge,
            << "Diverged nonlinear solver. Reason: " << EI_Reason::val
             );
    DECLARE_INPUT_EXCEPTION(ExcMissingTimeGovernor,
            << "Missing the key 'time', obligatory for the transient problems.");

    /** Class with all fields used in the equation DarcyFlow.
    * This is common to all implementations since this provides interface
    * to this equation for possible coupling.
    * 
    * This class is derived from DarcyMH::EqData especially due to the common output class DarcyFlowMHOutput.
    * This is the only dependence between DarcyMH and DarcyLMH classes.
    * It is also base class of RichardsLMH::EqData.
    * */
    class EqData : public DarcyMH::EqData {
    public:
        
        EqData();
        
        std::shared_ptr<SubDOFHandlerMultiDim> dh_p_;    ///< DOF handler represents DOFs of element pressure
        
        // Propagate test for the time term to the assembly.
        // This flag is necessary for switching BC to avoid setting zero neumann on the whole boundary in the steady case.
        bool use_steady_assembly_;
        
        // for time term assembly
        double time_step_;
        
<<<<<<< HEAD
        std::shared_ptr<LinSys> lin_sys_schur;  //< Linear system of the 2. Schur complement.
        VectorMPI schur_solution;               //< 2. Schur complement solution
        VectorMPI previous_schur_solution;      //< 2. Schur complement previous solution (iterative)
        VectorMPI previous_time_schur_solution; //< 2. Schur complement previous solution (time)
=======
        LinSys *lin_sys_schur;
        VectorMPI p_edge_solution;               //< 2. Schur complement solution
        VectorMPI p_edge_solution_previous;      //< 2. Schur complement previous solution (iterative)
        VectorMPI p_edge_solution_previous_time; //< 2. Schur complement previous solution (time)
>>>>>>> 8bffaae5

        std::map<LongIdx, LocalSystem> seepage_bc_systems;
    };

    /// Selection for enum MortarMethod.
    static const Input::Type::Selection & get_mh_mortar_selection();





    DarcyLMH(Mesh &mesh, const Input::Record in_rec);

    static const Input::Type::Record & type_field_descriptor();
    static const Input::Type::Record & get_input_type();

    double last_t() override {
        return time_->last_t();
    }

    std::shared_ptr< FieldFE<3, FieldValue<3>::VectorFixed> > get_velocity_field() override;

    void init_eq_data();
    void initialize() override;
    virtual void initialize_specific();
    void zero_time_step() override;
    void update_solution() override;
    
    /// postprocess velocity field (add sources)
    virtual void accept_time_step();
    virtual void postprocess();
    virtual void output_data() override;

    virtual ~DarcyLMH() override;


protected:
    /**
     * Returns true is the fields involved in the time term have values that makes the time term zero.
     * For time_global==true, it returns true if there are no field descriptors in the input list, so the
     * fields )of the time ter) have their default values for whole simulation.
     * If time_global==false (default), only the actual values are considered.
     */
    virtual bool zero_time_term(bool time_global=false);

    /// Solve method common to zero_time_step and update solution.
    void solve_nonlinear();

    /**
     * Create and preallocate MH linear system (including matrix, rhs and solution vectors)
     */
    void create_linear_system(Input::AbstractRecord rec);

    /**
     * Read initial condition into solution vector.
     * Must be called after create_linear_system.
     *
     * For the LMH scheme we have to be able to save edge pressures in order to
     * restart simulation or use results of one simulation as initial condition for other one.
     */
    void read_initial_condition();
    
    /**
     * In some circumstances, the intial condition must be processed.
     * It is called at the end of @p read_initial_condition().
     * This is used in Richards equation due the update of water content.
     */
    virtual void initial_condition_postprocess();
    
    /**
     * Allocates linear system matrix for MH.
     * TODO:
     * - use general preallocation methods in DofHandler
     */
    void allocate_mh_matrix();

    /**
     * Assembles linear system matrix for MH.
     * Element by element assembly is done using dim-template assembly class.
     * Assembles only steady part of the equation.
     * TODO:
     * - include time term - DONE
     * - add support for Robin type sources
     * - support for nonlinear solvers - assembly either residual vector, matrix, or both (using FADBAD++)
     */
    void assembly_mh_matrix(MultidimAssembly& assembler);
    
    void reconstruct_solution_from_schur(MultidimAssembly& assembler);

    /**
     * Assembly or update whole linear system.
     */
    virtual void assembly_linear_system();

//     void set_mesh_data_for_bddc(LinSys_BDDC * bddc_ls);
    /**
     * Return a norm of residual vector.
     * TODO: Introduce Equation::compute_residual() updating
     * residual field, standard part of EqData.
     */
    virtual double solution_precision() const;
    
    /// Print darcy flow matrix in matlab format into a file.
    void print_matlab_matrix(string matlab_file);

    /// Get vector of all DOF indices of given component (0..side, 1..element, 2..edge)
    std::vector<int> get_component_indices_vec(unsigned int component) const;

    /// Getter for the linear system of the 2. Schur complement.
    LinSys& lin_sys_schur()
    { return *(data_->lin_sys_schur); }

    std::shared_ptr<Balance> balance_;

    DarcyFlowMHOutput *output_object;

	int size;				    // global size of MH matrix

	bool data_changed_;

	// Setting of the nonlinear solver. TODO: Move to the solver class later on.
	double tolerance_;
	unsigned int min_n_it_;
	unsigned int max_n_it_;
	unsigned int nonlinear_iteration_; //< Actual number of completed nonlinear iterations, need to pass this information into assembly.

    // Temporary objects holding pointers to appropriate FieldFE
    // TODO remove after final fix of equations
    std::shared_ptr<FieldFE<3, FieldValue<3>::Scalar>> ele_pressure_ptr;             ///< Field of pressure head in barycenters of elements.
    std::shared_ptr<FieldAddPotential<3, FieldValue<3>::Scalar>> ele_piezo_head_ptr; ///< Field of piezo-metric head in barycenters of elements.
    std::shared_ptr<FieldFE<3, FieldValue<3>::VectorFixed>> ele_flux_ptr;            ///< Field of flux in barycenter of every element.
    std::shared_ptr<FieldDivide<3, FieldValue<3>::VectorFixed>> ele_velocity_ptr;    ///< Field of velocity in barycenter of every element.

	std::shared_ptr<EqData> data_;

    friend class DarcyFlowMHOutput;
    //friend class P0_CouplingAssembler;
    //friend class P1_CouplingAssembler;

private:
  /// Registrar of class to factory
  static const int registrar;
};

#endif  //DARCY_FLOW_LMH_HH
//-----------------------------------------------------------------------------
// vim: set cindent:
<|MERGE_RESOLUTION|>--- conflicted
+++ resolved
@@ -161,17 +161,10 @@
         // for time term assembly
         double time_step_;
         
-<<<<<<< HEAD
         std::shared_ptr<LinSys> lin_sys_schur;  //< Linear system of the 2. Schur complement.
-        VectorMPI schur_solution;               //< 2. Schur complement solution
-        VectorMPI previous_schur_solution;      //< 2. Schur complement previous solution (iterative)
-        VectorMPI previous_time_schur_solution; //< 2. Schur complement previous solution (time)
-=======
-        LinSys *lin_sys_schur;
         VectorMPI p_edge_solution;               //< 2. Schur complement solution
         VectorMPI p_edge_solution_previous;      //< 2. Schur complement previous solution (iterative)
         VectorMPI p_edge_solution_previous_time; //< 2. Schur complement previous solution (time)
->>>>>>> 8bffaae5
 
         std::map<LongIdx, LocalSystem> seepage_bc_systems;
     };

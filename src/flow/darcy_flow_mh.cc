/*!
 *
﻿ * Copyright (C) 2015 Technical University of Liberec.  All rights reserved.
 * 
 * This program is free software; you can redistribute it and/or modify it under
 * the terms of the GNU General Public License version 3 as published by the
 * Free Software Foundation. (http://www.gnu.org/licenses/gpl-3.0.en.html)
 * 
 * This program is distributed in the hope that it will be useful, but WITHOUT
 * ANY WARRANTY; without even the implied warranty of MERCHANTABILITY or FITNESS
 * FOR A PARTICULAR PURPOSE.  See the GNU General Public License for more details.
 *
 * 
 * @file    darcy_flow_mh.cc
 * @ingroup flow
 * @brief   Setup and solve linear system of mixed-hybrid discretization of the linear
 *          porous media flow with possible preferential flow in fractures and chanels.
 */

//#include <limits>
#include <vector>
//#include <iostream>
//#include <iterator>
//#include <algorithm>
#include <armadillo>

#include "petscmat.h"
#include "petscviewer.h"
#include "petscerror.h"
#include "mpi.h"

#include "system/system.hh"
#include "system/sys_profiler.hh"
#include "input/factory.hh"

#include "mesh/mesh.h"
#include "mesh/intersection.hh"
#include "mesh/partitioning.hh"
#include "la/distribution.hh"
#include "la/linsys.hh"
#include "la/linsys_PETSC.hh"
#include "la/linsys_BDDC.hh"
#include "la/schur.hh"
//#include "la/sparse_graph.hh"
#include "la/local_to_global_map.hh"

#include "flow/darcy_flow_mh.hh"

#include "flow/darcy_flow_mh_output.hh"

/*
#include "fem/mapping_p1.hh"
#include "fem/fe_p.hh"
#include "fem/fe_values.hh"
#include "fem/fe_rt.hh"
#include "quadrature/quadrature_lib.hh"
*/

#include "tools/time_governor.hh"
#include "fields/field_algo_base.hh"
#include "fields/field.hh"
#include "fields/field_values.hh"
#include "fields/field_add_potential.hh"

#include "coupling/balance.hh"

#include "fields/vec_seq_double.hh"
#include "darcy_flow_assembly.hh"


FLOW123D_FORCE_LINK_IN_CHILD(darcy_flow_mh);




namespace it = Input::Type;

const it::Selection & DarcyMH::get_mh_mortar_selection() {
	return it::Selection("MH_MortarMethod")
		.add_value(NoMortar, "None", "Mortar space: P0 on elements of lower dimension.")
		.add_value(MortarP0, "P0", "Mortar space: P0 on elements of lower dimension.")
		.add_value(MortarP1, "P1", "Mortar space: P1 on intersections, using non-conforming pressures.")
		.close();
}


const it::Selection & DarcyMH::EqData::get_bc_type_selection() {
	return it::Selection("Flow_Darcy_BC_Type")
        .add_value(none, "none",
            "Homogeneous Neumann boundary condition. Zero flux")
        .add_value(dirichlet, "dirichlet",
            "Dirichlet boundary condition. "
            "Specify the pressure head through the 'bc_pressure' field "
            "or the piezometric head through the 'bc_piezo_head' field.")
        .add_value(total_flux, "total_flux", "Flux boundary condition (combines Neumann and Robin type). "
            "Water inflow equal to (($q^N + \\sigma (h^R - h)$)). "
            "Specify the water inflow by the 'bc_flux' field, the transition coefficient by 'bc_robin_sigma' "
            "and the reference pressure head or pieozmetric head through 'bc_pressure' or 'bc_piezo_head' respectively.")
        .add_value(seepage, "seepage",
            "Seepage face boundary condition. Pressure and inflow bounded from above. Boundary with potential seepage flow "
            "is described by the pair of inequalities:"
            "(($h \\le h_d^D$)) and (($ q \\le q_d^N$)), where the equality holds in at least one of them. Caution! Setting $q_d^N$ strictly negative"
            "may lead to an ill posed problem since a positive outflow is enforced."
            "Parameters (($h_d^D$)) and (($q_d^N$)) are given by fields ``bc_pressure`` (or ``bc_piezo_head``) and ``bc_flux`` respectively."
            )
        .add_value(river, "river",
            "River boundary condition. For the water level above the bedrock, (($H > H^S$)), the Robin boundary condition is used with the inflow given by: "
            "(( $q^N + \\sigma(H^D - H)$)). For the water level under the bedrock, constant infiltration is used "
            "(( $q^N + \\sigma(H^D - H^S)$)). Parameters: ``bc_pressure``, ``bc_switch_pressure``,"
            " ``bc_sigma, ``bc_flux``."
            )
        .close();
}

const it::Record & DarcyFlowMH_Steady::type_field_descriptor() {

        const it::Record &field_descriptor =
            it::Record("DarcyFlowMH_Data",FieldCommon::field_descriptor_record_description("DarcyFlowMH_Data") )
            .copy_keys( DarcyFlowMH_Steady::EqData().make_field_descriptor_type("DarcyFlowMH_Data_aux") )
            .declare_key("bc_piezo_head", FieldAlgorithmBase< 3, FieldValue<3>::Scalar >::get_input_type_instance(),
                    "Boundary piezometric head for BC types: dirichlet, robin, and river." )
            .declare_key("bc_switch_piezo_head", FieldAlgorithmBase< 3, FieldValue<3>::Scalar >::get_input_type_instance(),
                    "Boundary switch piezometric head for BC types: seepage, river." )
            .declare_key("init_piezo_head", FieldAlgorithmBase< 3, FieldValue<3>::Scalar >::get_input_type_instance(),
                    "Initial condition for the pressure given as the piezometric head." )
            .close();
        return field_descriptor;
}

<<<<<<< HEAD
const it::Record & DarcyFlowMH_Steady::get_input_type() {
=======
const it::Record & DarcyMH::get_input_type() {
    it::Record field_descriptor =
        it::Record("Flow_Darcy_MH_Data",FieldCommon::field_descriptor_record_description("Flow_Darcy_MH_Data") )
        .copy_keys( DarcyMH::EqData().make_field_descriptor_type("Flow_Darcy_MH_Data_aux") )
        .declare_key("bc_piezo_head", FieldAlgorithmBase< 3, FieldValue<3>::Scalar >::get_input_type_instance(),
                "Boundary piezometric head for BC types: dirichlet, robin, and river." )
        .declare_key("bc_switch_piezo_head", FieldAlgorithmBase< 3, FieldValue<3>::Scalar >::get_input_type_instance(),
                "Boundary switch piezometric head for BC types: seepage, river." )
        .declare_key("init_piezo_head", FieldAlgorithmBase< 3, FieldValue<3>::Scalar >::get_input_type_instance(),
                "Initial condition for the pressure given as the piezometric head." )
        .close();
>>>>>>> 5f299cf2

    it::Record ns_rec = Input::Type::Record("NonlinearSolver", "Parameters to a non-linear solver.")
        .declare_key("linear_solver", LinSys::get_input_type(), it::Default::obligatory(),
            "Linear solver for MH problem.")
        .declare_key("tolerance", it::Double(0.0), it::Default("1E-6"),
            "Residual tolerance.")
        .declare_key("max_it", it::Integer(0), it::Default("100"),
            "Maximal number of iterations (linear solves) of the non-linear solver.")
        .declare_key("converge_on_stagnation", it::Bool(), it::Default("false"),
            "If a stagnation of the nonlinear solver is detected the solver stops. "
            "A divergence is reported by default forcing the end of the simulation. Setting this flag to 'true', the solver"
            "ends with convergence success on stagnation, but report warning about it.")
        .close();

    return it::Record("Flow_Darcy_MH", "Mixed-Hybrid  solver for STEADY saturated Darcy flow.")
		.derive_from(DarcyFlowInterface::get_input_type())
        .declare_key("input_fields", it::Array( type_field_descriptor() ), it::Default::obligatory(),
                "Input data for Darcy flow model.")				
        .declare_key("nonlinear_solver", ns_rec, it::Default::obligatory(),
                "Non-linear solver for MH problem.")

        .declare_key("output", DarcyFlowMHOutput::get_input_type(), it::Default::obligatory(),
                "Parameters of output form MH module.")
        .declare_key("balance", Balance::get_input_type(), it::Default::obligatory(),
                "Settings for computing mass balance.")
        .declare_key("time", TimeGovernor::get_input_type(),
                "Time governor setting for the unsteady Darcy flow model.")
		.declare_key("n_schurs", it::Integer(0,2), it::Default("2"),
				"Number of Schur complements to perform when solving MH system.")
		.declare_key("mortar_method", get_mh_mortar_selection(), it::Default("\"None\""),
				"Method for coupling Darcy flow between dimensions." )
		.close();
}


const int DarcyMH::registrar =
		Input::register_class< DarcyMH, Mesh &, const Input::Record >("Flow_Darcy_MH") +
		DarcyMH::get_input_type().size();



DarcyMH::EqData::EqData()
{
    ADD_FIELD(anisotropy, "Anisotropy of the conductivity tensor.", "1.0" );
    	anisotropy.units( UnitSI::dimensionless() );

    ADD_FIELD(cross_section, "Complement dimension parameter (cross section for 1D, thickness for 2D).", "1.0" );
    	cross_section.units( UnitSI().m(3).md() );

    ADD_FIELD(conductivity, "Isotropic conductivity scalar.", "1.0" );
    	conductivity.units( UnitSI().m().s(-1) );

    ADD_FIELD(sigma, "Transition coefficient between dimensions.", "1.0");
    	sigma.units( UnitSI::dimensionless() );

    ADD_FIELD(water_source_density, "Water source density.", "0.0");
    	water_source_density.units( UnitSI().s(-1) );
    
    ADD_FIELD(bc_type,"Boundary condition type, possible values:", "\"none\"" );
    	// TODO: temporary solution, we should try to get rid of pointer to the selection after having generic types
        bc_type.input_selection( &get_bc_type_selection() );
        bc_type.units( UnitSI::dimensionless() );

    ADD_FIELD(bc_pressure,"Prescribed pressure value on the boundary. Used for all values of 'bc_type' save the bc_type='none'."
		"See documentation of 'bc_type' for exact meaning of 'bc_pressure' in individual boundary condition types.", "0.0");
    	bc_pressure.disable_where(bc_type, {none} );
        bc_pressure.units( UnitSI().m() );

    ADD_FIELD(bc_flux,"Incoming water boundary flux. Used for bc_types : 'none', 'total_flux', 'seepage', 'river'.", "0.0");
    	bc_flux.disable_where(bc_type, {none, dirichlet} );
        bc_flux.units( UnitSI().m(4).s(-1).md() );

    ADD_FIELD(bc_robin_sigma,"Conductivity coefficient in the 'total_flux' or the 'river' boundary condition type.", "0.0");
    	bc_robin_sigma.disable_where(bc_type, {none, dirichlet, seepage} );
        bc_robin_sigma.units( UnitSI().m(3).s(-1).md() );

    ADD_FIELD(bc_switch_pressure,
            "Critical switch pressure for 'seepage' and 'river' boundary conditions.", "0.0");
    bc_switch_pressure.disable_where(bc_type, {none, dirichlet, total_flux} );
    bc_switch_pressure.units( UnitSI().m() );

    //these are for unsteady
    ADD_FIELD(init_pressure, "Initial condition as pressure", "0.0" );
    	init_pressure.units( UnitSI().m() );

    ADD_FIELD(storativity,"Storativity.", "0.0" );
    	storativity.units( UnitSI().m(-1) );

    //time_term_fields = this->subset({"storativity"});
    //main_matrix_fields = this->subset({"anisotropy", "conductivity", "cross_section", "sigma", "bc_type", "bc_robin_sigma"});
    //rhs_fields = this->subset({"water_source_density", "bc_pressure", "bc_flux"});

}


<<<<<<< HEAD
=======
template<unsigned int dim>
DarcyMH::Assembly<dim>::Assembly(AssemblyData ad)
: quad_(3),
  fe_values_(map_, quad_, fe_rt_, 
            update_values | update_gradients | update_JxW_values | update_quadrature_points),
>>>>>>> 5f299cf2


<<<<<<< HEAD
=======
  velocity_interpolation_quad_(0), // veloctiy values in barycenter
  velocity_interpolation_fv_(map_,velocity_interpolation_quad_, fe_rt_, update_values | update_quadrature_points),

  ad_(ad)
{
}

template<unsigned int dim>
DarcyMH::Assembly<dim>::~Assembly()
{
}
>>>>>>> 5f299cf2


//=============================================================================
// CREATE AND FILL GLOBAL MH MATRIX OF THE WATER MODEL
// - do it in parallel:
//   - initial distribution of elements, edges
//
/*! @brief CREATE AND FILL GLOBAL MH MATRIX OF THE WATER MODEL
 *
 * Parameters {Solver,NSchurs} number of performed Schur
 * complements (0,1,2) for water flow MH-system
 *
 */
//=============================================================================
DarcyMH::DarcyMH(Mesh &mesh_in, const Input::Record in_rec)
: DarcyFlowInterface(mesh_in, in_rec),
  solution(nullptr),
  schur0(nullptr),
  edge_ds(nullptr),
  el_ds(nullptr),
  side_ds(nullptr),
  el_4_loc(nullptr)
{

    is_linear_=true;

    START_TIMER("Darcy constructor");
    {
        Input::Record time_record;
        if ( in_rec.opt_val("time", time_record) )
            time_ = new TimeGovernor(time_record);
        else
            time_ = new TimeGovernor();
    }

    data_ = make_shared<EqData>();
    EquationBase::eq_data_ = data_.get();
    

    size = mesh_->n_elements() + mesh_->n_sides() + mesh_->n_edges();
    n_schur_compls = in_rec.val<int>("n_schurs");
    mortar_method_= in_rec.val<MortarMethod>("mortar_method");
    if (mortar_method_ != NoMortar) {
        mesh_->make_intersec_elements();
    }
    mh_dh.reinit(mesh_);
    

    //side_ds->view( std::cout );
    //el_ds->view( std::cout );
    //edge_ds->view( std::cout );
    //rows_ds->view( std::cout );
    
}



<<<<<<< HEAD
void DarcyFlowMH_Steady::init_eq_data()
//connecting data fields with mesh
=======
void DarcyMH::zero_time_step()
>>>>>>> 5f299cf2
{

    START_TIMER("data init");
    data_->mesh = mesh_;
    data_->mh_dh = &mh_dh;
    data_->set_mesh(*mesh_);
    //data_->gravity_ = arma::vec4( in_rec.val<std::string>("gravity") );
    data_->gravity_ =  arma::vec4(" 0 0 -1 0");
    data_->bc_pressure.add_factory(
        std::make_shared<FieldAddPotential<3, FieldValue<3>::Scalar>::FieldFactory>
        (data_->gravity_, "bc_piezo_head") );
    data_->bc_switch_pressure.add_factory(
            std::make_shared<FieldAddPotential<3, FieldValue<3>::Scalar>::FieldFactory>
            (data_->gravity_, "bc_switch_piezo_head") );

    data_->set_input_list( this->input_record_.val<Input::Array>("input_fields") );
    data_->mark_input_times(*time_);
}



void DarcyFlowMH_Steady::initialize() {

    init_eq_data();
    output_object = new DarcyFlowMHOutput(this, this->input_record_.val<Input::Record>("output"));

    prepare_parallel();

    nonlinear_iteration_=0;
    Input::AbstractRecord rec = this->input_record_
            .val<Input::Record>("nonlinear_solver")
            .val<Input::AbstractRecord>("linear_solver");

    // auxiliary set_time call  since allocation assembly evaluates fields as well
    data_->set_time(time_->step(), LimitSide::right);
    create_linear_system(rec);

    // allocate time term vectors
    VecZeroEntries(schur0->get_solution());
    VecDuplicate(schur0->get_solution(), &previous_solution);
    VecCreateMPI(PETSC_COMM_WORLD,rows_ds->lsize(),PETSC_DETERMINE,&(steady_diagonal));
    VecDuplicate(steady_diagonal,& new_diagonal);
    VecZeroEntries(new_diagonal);
    VecDuplicate(steady_diagonal, &steady_rhs);


    // initialization of balance object
    Input::Iterator<Input::Record> it = input_record_.find<Input::Record>("balance");
    if (it->val<bool>("balance_on"))
    {
        balance_ = boost::make_shared<Balance>("water", mesh_, *it);
        water_balance_idx_ = balance_->add_quantity("water_volume");
        balance_->allocate(rows_ds->lsize(), 1);
        balance_->units(UnitSI().m(3));
    }


    initialize_specific();
}

void DarcyFlowMH_Steady::initialize_specific()
{}

void DarcyFlowMH_Steady::zero_time_step()
{

    /* TODO:
     * - Allow solution reconstruction (pressure and velocity) from initial condition on user request.
     * - Steady solution as an intitial condition may be forced by setting inti_time =-1, and set data for the steady solver in that time.
     *   Solver should be able to switch from and to steady case depending on the zero time term.
     */

    data_->set_time(time_->step(), LimitSide::right);
    // zero_time_term means steady case
    bool zero_time_term_from_right
        = data_->storativity.field_result(mesh_->region_db().get_region_set("BULK")) == result_zeros;

    if (zero_time_term_from_right) {
        // steady case
        //read_initial_condition(); // Possible solution guess for steady case.
        use_steady_assembly_ = true;
        solve_nonlinear(); // with right limit data
    } else {

        read_initial_condition();
        assembly_linear_system(); // in particular due to balance
        // TODO: reconstruction of solution in zero time.
    }
    //solution_output(T,right_limit); // data for time T in any case
    output_data();
}

//=============================================================================
// COMPOSE and SOLVE WATER MH System possibly through Schur complements
//=============================================================================
void DarcyMH::update_solution()
{
    START_TIMER("Solving MH system");


    time_->next_time();

    data_->set_time(time_->step(), LimitSide::left);
    bool zero_time_term_from_left
        = data_->storativity.field_result(mesh_->region_db().get_region_set("BULK")) == result_zeros;
    bool jump_time = data_->storativity.is_jump_time();
    if (! zero_time_term_from_left) {
        // time term not treated as zero
        // Unsteady solution up to the T.

        // this flag is necesssary for switching BC to avoid setting zero neumann on the whole boundary in the steady case
        use_steady_assembly_ = false;
        solve_nonlinear(); // with left limit data
        if (jump_time) {
            xprintf(Warn, "Output of solution discontinuous in time not supported yet.\n");
            //solution_output(T, left_limit); // output use time T- delta*dt
            //output_data();
        }
    }

    if (time_->is_end()) {
        // output for unsteady case, end_time should not be the jump time
        // but rether check that
        if (! zero_time_term_from_left && ! jump_time) output_data();
        return;
    }

    data_->set_time(time_->step(), LimitSide::right);
    bool zero_time_term_from_right
        = data_->storativity.field_result(mesh_->region_db().get_region_set("BULK")) == result_zeros;
    if (zero_time_term_from_right) {
        // this flag is necesssary for switching BC to avoid setting zero neumann on the whole boundary in the steady case
        use_steady_assembly_ = true;
        solve_nonlinear(); // with right limit data

    } else if (! zero_time_term_from_left && jump_time) {
        xprintf(Warn, "Discontinuous time term not supported yet.\n");
        //solution_transfer(); // internally call set_time(T, left) and set_time(T,right) again
        //solve_nonlinear(); // with right limit data
    }
    //solution_output(T,right_limit); // data for time T in any case
    output_data();

}



void DarcyMH::solve_nonlinear()
{
    assembly_linear_system();
    double residual_norm = schur0->compute_residual();
    unsigned int l_it=0;
    nonlinear_iteration_ = 0;
    xprintf(Msg, "[nonlin solver] norm of initial residual: %g\n", residual_norm);

    // Reduce is_linear flag.
    int is_linear_common;
    MPI_Allreduce(&is_linear_, &is_linear_common,1, MPI_INT ,MPI_MIN,PETSC_COMM_WORLD);

    Input::Record nl_solver_rec = input_record_.val<Input::Record>("nonlinear_solver");
    this->tolerance_ = nl_solver_rec.val<double>("tolerance");
    this->max_n_it_  = nl_solver_rec.val<unsigned int>("max_it");

    if (! is_linear_common) {
        // set tolerances of the linear solver unless they are set by user.
        schur0->set_tolerances(0.1, 0.1*this->tolerance_, 10);
    }
    vector<double> convergence_history;


    while (residual_norm > this->tolerance_ &&  nonlinear_iteration_ < this->max_n_it_) {
    	OLD_ASSERT_EQUAL( convergence_history.size(), nonlinear_iteration_ );
        convergence_history.push_back(residual_norm);

        // stagnation test
        if (convergence_history.size() >= 5 &&
            convergence_history[ convergence_history.size() - 1]/convergence_history[ convergence_history.size() - 2] > 0.9 &&
            convergence_history[ convergence_history.size() - 1]/convergence_history[ convergence_history.size() - 5] > 0.8) {
            // stagnation
            if (input_record_.val<Input::Record>("nonlinear_solver").val<bool>("converge_on_stagnation")) {
                xprintf(Warn, "Accept solution on stagnation. Its: %d Residual: %g\n", nonlinear_iteration_, residual_norm);
                break;
            } else {
                THROW(ExcSolverDiverge() << EI_Reason("Stagnation."));
            }
        }


        int convergedReason = schur0->solve();
        this -> postprocess();
        nonlinear_iteration_++;

        // hack to make BDDC work with empty compute_residual
        if (is_linear_common) break;

        //xprintf(MsgLog, "Linear solver ended with reason: %d \n", convergedReason );
        //OLD_ASSERT( convergedReason >= 0, "Linear solver failed to converge. Convergence reason %d \n", convergedReason );
        assembly_linear_system();
        residual_norm = schur0->compute_residual();
        xprintf(Msg, "[nonlinear solver] it: %d lin. it:%d (reason: %d) resisual: %g\n",nonlinear_iteration_, l_it, convergedReason, residual_norm);


    }

    solution_changed_for_scatter=true;

}

void DarcyMH::postprocess() 
{
    START_TIMER("postprocess");
    //ElementFullIter ele = ELEMENT_FULL_ITER(mesh_, NULL);

    // modify side fluxes in parallel
    // for every local edge take time term on digonal and add it to the corresponding flux
    /*
    for (unsigned int i_loc = 0; i_loc < el_ds->lsize(); i_loc++) {
        ele = mesh_->element(el_4_loc[i_loc]);
        FOR_ELEMENT_SIDES(ele,i) {
            side_rows[i] = side_row_4_id[ mh_dh.side_dof( ele->side(i) ) ];
            values[i] = -1.0 * ele->measure() *
              data.cross_section.value(ele->centre(), ele->element_accessor()) *
              data.water_source_density.value(ele->centre(), ele->element_accessor()) /
              ele->n_sides();
        }
        VecSetValues(schur0->get_solution(), ele->n_sides(), side_rows, values, ADD_VALUES);
    }
    VecAssemblyBegin(schur0->get_solution());
    VecAssemblyEnd(schur0->get_solution());
    */
}


void DarcyMH::output_data() {
    START_TIMER("Darcy output data");
    time_->view("DARCY"); //time governor information output
	this->output_object->output();


	if (balance_ != nullptr)
	{
	    START_TIMER("Darcy balance output");
		if (balance_->cumulative() && time_->tlevel() > 0)
		{
			balance_->calculate_cumulative_sources(water_balance_idx_, schur0->get_solution(), time_->dt());
			balance_->calculate_cumulative_fluxes(water_balance_idx_, schur0->get_solution(), time_->dt());
		}

		if (time_->is_current( TimeGovernor::marks().type_output() ))
		{
			balance_->calculate_mass(water_balance_idx_, schur0->get_solution());
			balance_->calculate_source(water_balance_idx_, schur0->get_solution());
			balance_->calculate_flux(water_balance_idx_, schur0->get_solution());
			balance_->output(time_->t());
		}
	}
}


double DarcyMH::solution_precision() const
{
	return schur0->get_solution_precision();
}



void  DarcyMH::get_solution_vector(double * &vec, unsigned int &vec_size)
{
    // TODO: make class for vectors (wrapper for PETSC or other) derived from LazyDependency
    // and use its mechanism to manage dependency between vectors
    if (solution_changed_for_scatter) {

        // scatter solution to all procs
        VecScatterBegin(par_to_all, schur0->get_solution(), sol_vec, INSERT_VALUES, SCATTER_FORWARD);
        VecScatterEnd(  par_to_all, schur0->get_solution(), sol_vec, INSERT_VALUES, SCATTER_FORWARD);
        solution_changed_for_scatter=false;
    }

    vec = solution;
    vec_size = this->size;
    OLD_ASSERT(vec != NULL, "Requested solution is not allocated!\n");
}

void  DarcyMH::get_parallel_solution_vector(Vec &vec)
{
    vec=schur0->get_solution();
    OLD_ASSERT(vec != NULL, "Requested solution is not allocated!\n");
}


<<<<<<< HEAD
/*
void DarcyFlowMH_Steady::local_assembly_specific() {
=======
template<unsigned int dim>
void DarcyMH::Assembly<dim>::assembly_local_matrix(arma::mat& local_matrix, ElementFullIter ele)
{
    //START_TIMER("Assembly<dim>::assembly_local_matrix");
    fe_values_.reinit(ele);
    const unsigned int ndofs = fe_values_.get_fe()->n_dofs(), qsize = fe_values_.get_quadrature()->size();
    local_matrix.zeros(ndofs, ndofs);

    double scale = 1
                   / ad_.data->conductivity.value( ele->centre(), ele->element_accessor() )
                   / ad_.data->cross_section.value( ele->centre(), ele->element_accessor() );
                           
    for (unsigned int k=0; k<qsize; k++)
    {
        for (unsigned int i=0; i<ndofs; i++)
        {
             for (unsigned int j=0; j<ndofs; j++)
                local_matrix[i*ndofs+j] += 
                        scale
                        * arma::dot(fe_values_.shape_vector(i,k),
                                    (ad_.data->anisotropy.value(ele->centre(), ele->element_accessor() )).i()
                                     * fe_values_.shape_vector(j,k)
                                   ) 
                        * fe_values_.JxW(k);
        }
    }
}

template<unsigned int dim>
void DarcyMH::Assembly<dim>::assembly_local_vb(double* local_vb, ElementFullIter ele, Neighbour *ngh)
{
    //START_TIMER("Assembly<dim>::assembly_local_vb");
    // compute normal vector to side
    arma::vec3 nv;
    ElementFullIter ele_higher = ad_.mesh->element.full_iter(ngh->side()->element());
    fe_side_values_.reinit(ele_higher, ngh->side()->el_idx());
    nv = fe_side_values_.normal_vector(0);

    double value = ad_.data->sigma.value( ele->centre(), ele->element_accessor()) *
                    2*ad_.data->conductivity.value( ele->centre(), ele->element_accessor()) *
                    arma::dot(ad_.data->anisotropy.value( ele->centre(), ele->element_accessor())*nv, nv) *
                    ad_.data->cross_section.value( ngh->side()->centre(), ele_higher->element_accessor() ) * // cross-section of higher dim. (2d)
                    ad_.data->cross_section.value( ngh->side()->centre(), ele_higher->element_accessor() ) /
                    ad_.data->cross_section.value( ele->centre(), ele->element_accessor() ) *      // crossection of lower dim.
                    ngh->side()->measure();

    local_vb[0] = -value;   local_vb[1] = value;
    local_vb[2] = value;    local_vb[3] = -value;
}



template<unsigned int dim>
arma::vec3 DarcyMH::Assembly<dim>::make_element_vector(ElementFullIter ele)
{
    //START_TIMER("Assembly<dim>::make_element_vector");
    arma::vec3 flux_in_center;
    flux_in_center.zeros();
    
    velocity_interpolation_fv_.reinit(ele);
    for (unsigned int li = 0; li < ele->n_sides(); li++) {
        flux_in_center += ad_.mh_dh->side_flux( *(ele->side( li ) ) )
                  * velocity_interpolation_fv_.shape_vector(li,0);
    }
>>>>>>> 5f299cf2

}
*/
// ===========================================================================================
//
//   MATRIX ASSEMBLY - we use abstract assembly routine, where  LS Mat/Vec SetValues
//   are in fact pointers to allocating or filling functions - this is governed by Linsystem roitunes
//
// =======================================================================================

<<<<<<< HEAD
void DarcyFlowMH_Steady::assembly_mh_matrix(MultidimAssembler assembler)
=======
void DarcyMH::assembly_steady_mh_matrix()
>>>>>>> 5f299cf2
{
    START_TIMER("DarcyFlowMH_Steady::assembly_steady_mh_matrix");
    is_linear_=true;
    


    LinSys *ls = schur0;
    ElementFullIter ele = ELEMENT_FULL_ITER(mesh_, NULL);

    class Boundary *bcd;
    class Neighbour *ngh;

    bool fill_matrix = assembler.size() > 0;
    int el_row, side_row, edge_row, loc_b = 0;
    int tmp_rows[100];
    int side_rows[4], edge_rows[4]; // rows for sides and edges of one element
    double local_vb[4]; // 2x2 matrix

    // to make space for second schur complement, max. 10 neighbour edges of one el.
    double zeros[1000];
    for(int i=0; i<1000; i++) zeros[i]=0.0;

    double minus_ones[4] = { -1.0, -1.0, -1.0, -1.0 };
    double loc_side_rhs[4];

    if (balance_ != nullptr && fill_matrix)
        balance_->start_flux_assembly(water_balance_idx_);

    for (unsigned int i_loc = 0; i_loc < el_ds->lsize(); i_loc++) {
        arma::mat local_matrix;
        ele = mesh_->element(el_4_loc[i_loc]);
        el_row = row_4_el[el_4_loc[i_loc]];
        unsigned int nsides = ele->n_sides();

        //double conductivity_scale;
        //if (fill_matrix) local_assembly_specific( loc_data );

        if (fill_matrix) 
            assembler[ele->dim()-1]->assembly_local_matrix(ele, i_loc, local_matrix);
        

        for (unsigned int i = 0; i < nsides; i++) {
            unsigned int idx_side= mh_dh.side_dof( ele->side(i) );
/*            if (! side_ds->is_local(idx_side)) {
                cout << el_ds->myp() << " : iside: " << ele.index() << " [" << el_ds->begin() << ", " << el_ds->end() << "]" << endl;
                cout << el_ds->myp() << " : iside: " << idx_side << " [" << side_ds->begin() << ", " << side_ds->end() << "]" << endl;

            }*/
            unsigned int idx_edge= ele->side(i)->edge_idx();
            side_row = side_rows[i] = side_row_4_id[idx_side];
            edge_row = edge_rows[i] = row_4_edge[idx_edge];
            bcd=ele->side(i)->cond();

            // gravity term on RHS
            loc_side_rhs[i] = (ele->centre()[ 2 ] - ele->side(i)->centre()[ 2 ]);

            // set block C and C': side-edge, edge-side
            double c_val = 1.0;

            if (bcd) {
                ElementAccessor<3> b_ele = bcd->element_accessor();
                EqData::BC_Type type = (EqData::BC_Type)data_->bc_type.value(b_ele.centre(), b_ele);

                double cross_section = data_->cross_section.value(ele->centre(), ele->element_accessor());

                if ( type == EqData::none) {
                    // homogeneous neumann
                } else if ( type == EqData::dirichlet ) {
                    double bc_pressure = data_->bc_pressure.value(b_ele.centre(), b_ele);
                    c_val = 0.0;
                    loc_side_rhs[i] -= bc_pressure;
                    ls->rhs_set_value(edge_row, -bc_pressure);
                    ls->mat_set_value(edge_row, edge_row, -1.0);

                } else if ( type == EqData::total_flux) {
                    // internally we work with outward flux
                    double bc_flux = -data_->bc_flux.value(b_ele.centre(), b_ele);
                    double bc_pressure = data_->bc_pressure.value(b_ele.centre(), b_ele);
                            double bc_sigma = data_->bc_robin_sigma.value(b_ele.centre(), b_ele);
                            ls->mat_set_value(edge_row, edge_row, -bcd->element()->measure() * bc_sigma * cross_section );
                            ls->rhs_set_value(edge_row, (bc_flux - bc_sigma * bc_pressure) * bcd->element()->measure() * cross_section);

                } else if (type==EqData::seepage) {
                    is_linear_=false;
                    //unsigned int loc_edge_idx = edge_row - rows_ds->begin() - side_ds->lsize() - el_ds->lsize();
                    unsigned int loc_edge_idx = bcd->bc_ele_idx_;
                    char & switch_dirichlet = bc_switch_dirichlet[loc_edge_idx];
                    double bc_pressure = data_->bc_switch_pressure.value(b_ele.centre(), b_ele);
                    double bc_flux = -data_->bc_flux.value(b_ele.centre(), b_ele);
                    double side_flux=bc_flux * bcd->element()->measure() * cross_section;

                    // ** Update BC type. **
                    if (switch_dirichlet) {
                        // check and possibly switch to flux BC
                        // The switch raise error on the corresponding edge row.
                        // Magnitude of the error is abs(solution_flux - side_flux).
                        OLD_ASSERT(rows_ds->is_local(side_row), "" );
                        unsigned int loc_side_row = side_row - rows_ds->begin();
                        double & solution_flux = ls->get_solution_array()[loc_side_row];

                        if ( solution_flux < side_flux) {
                            //DBGMSG("x: %g, to neum, p: %g f: %g -> f: %g\n",b_ele.centre()[0], bc_pressure, solution_flux, side_flux);
                            solution_flux = side_flux;
                            switch_dirichlet=0;

                        }
                    } else {
                        // check and possibly switch to  pressure BC
                        // TODO: What is the appropriate DOF in not local?
                        // The switch raise error on the corresponding side row.
                        // Magnitude of the error is abs(solution_head - bc_pressure)
                        // Since usually K is very large, this error would be much
                        // higher then error caused by the inverse switch, this
                        // cause that a solution  with the flux violating the
                        // flux inequality leading may be accepted, while the error
                        // in pressure inequality is always satisfied.
                        OLD_ASSERT(rows_ds->is_local(edge_row), "" );
                        unsigned int loc_edge_row = edge_row - rows_ds->begin();
                        double & solution_head = ls->get_solution_array()[loc_edge_row];

                        if ( solution_head > bc_pressure) {
                            //DBGMSG("x: %g, to dirich, p: %g -> p: %g f: %g\n",b_ele.centre()[0], solution_head, bc_pressure,  bc_flux);
                            solution_head = bc_pressure;
                            switch_dirichlet=1;
                        }
                    }

                    // ** Apply BCUpdate BC type. **
                    // Force Dirichlet type during the first iteration of the unsteady case.
                    if (switch_dirichlet || (use_steady_assembly_ && nonlinear_iteration_ == 0) ) {
                        //DBGMSG("x: %g, dirich, bcp: %g\n",b_ele.centre()[0], bc_pressure);
                        c_val = 0.0;
                        loc_side_rhs[i] -= bc_pressure;
                        ls->rhs_set_value(edge_row, -bc_pressure);
                        ls->mat_set_value(edge_row, edge_row, -1.0);
                    } else {
                        //DBGMSG("x: %g, neuman, q: %g  bcq: %g\n",b_ele.centre()[0], side_flux, bc_flux);
                        ls->rhs_set_value(edge_row, side_flux);
                    }

                } else if (type==EqData::river) {
                    is_linear_=false;
                    //unsigned int loc_edge_idx = edge_row - rows_ds->begin() - side_ds->lsize() - el_ds->lsize();
                    //unsigned int loc_edge_idx = bcd->bc_ele_idx_;
                    //char & switch_dirichlet = bc_switch_dirichlet[loc_edge_idx];

                    double bc_pressure = data_->bc_pressure.value(b_ele.centre(), b_ele);
                    double bc_switch_pressure = data_->bc_switch_pressure.value(b_ele.centre(), b_ele);
                    double bc_flux = -data_->bc_flux.value(b_ele.centre(), b_ele);
                    double bc_sigma = data_->bc_robin_sigma.value(b_ele.centre(), b_ele);
                    OLD_ASSERT(rows_ds->is_local(edge_row), "" );
                    unsigned int loc_edge_row = edge_row - rows_ds->begin();
                    double & solution_head = ls->get_solution_array()[loc_edge_row];


                    // Force Robin type during the first iteration of the unsteady case.
                    if (solution_head > bc_switch_pressure  || (use_steady_assembly_ && nonlinear_iteration_ ==0)) {
                        // Robin BC
                        //DBGMSG("x: %g, robin, bcp: %g\n",b_ele.centre()[0], bc_pressure);
                        ls->rhs_set_value(edge_row, bcd->element()->measure() * cross_section * (bc_flux - bc_sigma * bc_pressure)  );
                        ls->mat_set_value(edge_row, edge_row, -bcd->element()->measure() * bc_sigma * cross_section );
                    } else {
                        // Neumann BC
                        //DBGMSG("x: %g, neuman, q: %g  bcq: %g\n",b_ele.centre()[0], bc_switch_pressure, bc_pressure);
                        double bc_total_flux = bc_flux + bc_sigma*(bc_switch_pressure - bc_pressure);
                        ls->rhs_set_value(edge_row, bc_total_flux * bcd->element()->measure() * cross_section);
                    }
                } else {
                    xprintf(UsrErr, "BC type not supported.\n");
                }

                if (balance_ != nullptr && fill_matrix)
                {
                    balance_->add_flux_matrix_values(water_balance_idx_, loc_b, {side_row}, {1});
                }
                ++loc_b;
            }
            ls->mat_set_value(side_row, edge_row, c_val);
            ls->mat_set_value(edge_row, side_row, c_val);

            // assemble matrix for weights in BDDCML
            // approximation to diagonal of 
            // S = -C - B*inv(A)*B'
            // as 
            // diag(S) ~ - diag(C) - 1./diag(A)
            // the weights form a partition of unity to average a discontinuous solution from neighbouring subdomains
            // to a continuous one
            // it is important to scale the effect - if conductivity is low for one subdomain and high for the other,
            // trust more the one with low conductivity - it will be closer to the truth than an arithmetic average
            if ( typeid(*ls) == typeid(LinSys_BDDC) ) {
               double val_side =  local_matrix(i,i);
               double val_edge =  -1./local_matrix(i,i);

               static_cast<LinSys_BDDC*>(ls)->diagonal_weights_set_value( side_row, val_side );
               static_cast<LinSys_BDDC*>(ls)->diagonal_weights_set_value( edge_row, val_edge );
            }
        }

        ls->rhs_set_values(nsides, side_rows, loc_side_rhs);

        
        // set block A: side-side on one element - block diagonal matrix
        ls->mat_set_values(nsides, side_rows, nsides, side_rows, local_matrix.memptr());
        // set block B, B': element-side, side-element
        ls->mat_set_values(1, &el_row, nsides, side_rows, minus_ones);
        ls->mat_set_values(nsides, side_rows, 1, &el_row, minus_ones);


        // D block:  diagonal: element-element

        ls->mat_set_value(el_row, el_row, 0.0);         // maybe this should be in virtual block for schur preallocation

        if ( typeid(*ls) == typeid(LinSys_BDDC) ) {
           double val_ele =  1.;
           static_cast<LinSys_BDDC*>(ls)->diagonal_weights_set_value( el_row, val_ele );
        }

        // D, E',E block: compatible connections: element-edge
        
        for (unsigned int i = 0; i < ele->n_neighs_vb; i++) {
            // every compatible connection adds a 2x2 matrix involving
            // current element pressure  and a connected edge pressure
            ngh= ele->neigh_vb[i];
            tmp_rows[0]=el_row;
            tmp_rows[1]=row_4_edge[ ngh->edge_idx() ];
            
            if (fill_matrix)
                assembler[ngh->side()->dim()]->assembly_local_vb(local_vb, ele, ngh);
            
            ls->mat_set_values(2, tmp_rows, 2, tmp_rows, local_vb);

            // update matrix for weights in BDDCML
            if ( typeid(*ls) == typeid(LinSys_BDDC) ) {
               int ind = tmp_rows[1];
               // there is -value on diagonal in block C!
               double new_val = local_vb[0];
               static_cast<LinSys_BDDC*>(ls)->diagonal_weights_set_value( ind, new_val );
            }

            if (n_schur_compls == 2) {
                // for 2. Schur: N dim edge is conected with N dim element =>
                // there are nz between N dim edge and N-1 dim edges of the element

                ls->mat_set_values(nsides, edge_rows, 1, tmp_rows+1, zeros);
                ls->mat_set_values(1, tmp_rows+1, nsides, edge_rows, zeros);

                // save all global edge indices to higher positions
                tmp_rows[2+i] = tmp_rows[1];
            }
        }


        // add virtual values for schur complement allocation
        switch (n_schur_compls) {
        case 2:
            // Connections between edges of N+1 dim. elements neighboring with actual N dim element 'ele'
        	OLD_ASSERT(ele->n_neighs_vb*ele->n_neighs_vb<1000, "Too many values in E block.");
            ls->mat_set_values(ele->n_neighs_vb, tmp_rows+2,
                               ele->n_neighs_vb, tmp_rows+2, zeros);

        case 1: // included also for case 2
            // -(C')*(A-)*B block and its transpose conect edge with its elements
            ls->mat_set_values(1, &el_row, nsides, edge_rows, zeros);
            ls->mat_set_values(nsides, edge_rows, 1, &el_row, zeros);
            // -(C')*(A-)*C block conect all edges of every element
            ls->mat_set_values(nsides, edge_rows, nsides, edge_rows, zeros);
        }
    }    
    
    if (balance_ != nullptr && fill_matrix)
        balance_->finish_flux_assembly(water_balance_idx_);



    if (mortar_method_ == MortarP0) {
        P0_CouplingAssembler(*this).assembly(*ls);
    } else if (mortar_method_ == MortarP1) {
        P1_CouplingAssembler(*this).assembly(*ls);
    }  
}


void DarcyMH::assembly_source_term()
{
    START_TIMER("assembly source term");
    if (balance_ != nullptr)
    	balance_->start_source_assembly(water_balance_idx_);

    for (unsigned int i_loc = 0; i_loc < el_ds->lsize(); i_loc++) {

        ElementFullIter ele = mesh_->element(el_4_loc[i_loc]);
        int el_row = row_4_el[el_4_loc[i_loc]];

        double cs = data_->cross_section.value(ele->centre(), ele->element_accessor());

        // set sources
        double source = ele->measure() * cs *
                data_->water_source_density.value(ele->centre(), ele->element_accessor());
        schur0->rhs_set_value(el_row, -1.0 * source );

        if (balance_ != nullptr)
        	balance_->add_source_rhs_values(water_balance_idx_, ele->region().bulk_idx(), {el_row}, {source});
    }

    if (balance_ != nullptr)
    	balance_->finish_source_assembly(water_balance_idx_);
}


void P0_CouplingAssembler::pressure_diff(int i_ele,
		vector<int> &dofs, unsigned int &ele_type, double &delta, arma::vec &dirichlet) {

	const Element *ele;

	if (i_ele == (int)(ml_it_->size()) ) { // master element .. 1D
		ele_type = 0;
		delta = -delta_0;
		ele=master_;
	} else {
		ele_type = 1;
		const Intersection &isect=intersections_[ (*ml_it_)[i_ele] ];
		delta = isect.intersection_true_size();
		ele = isect.slave_iter();
	}

	dofs.resize(ele->n_sides());
        dirichlet.resize(ele->n_sides());
        dirichlet.zeros();

	for(unsigned int i_side=0; i_side < ele->n_sides(); i_side++ ) {
		dofs[i_side]=darcy_.row_4_edge[ele->side(i_side)->edge_idx()];
		Boundary * bcd = ele->side(i_side)->cond();
		if (bcd) {			
			ElementAccessor<3> b_ele = bcd->element_accessor();
<<<<<<< HEAD
			auto type = (DarcyFlowMH_Steady::EqData::BC_Type)darcy_.data_->bc_type.value(b_ele.centre(), b_ele);
=======
			auto type = (DarcyMH::EqData::BC_Type)darcy_.data_.bc_type.value(b_ele.centre(), b_ele);
>>>>>>> 5f299cf2
			//DBGMSG("bcd id: %d sidx: %d type: %d\n", ele->id(), i_side, type);
			if (type == DarcyMH::EqData::dirichlet) {
				//DBGMSG("Dirichlet: %d\n", ele->index());
				dofs[i_side] = -dofs[i_side];
				double bc_pressure = darcy_.data_->bc_pressure.value(b_ele.centre(), b_ele);
				dirichlet[i_side] = bc_pressure;
			}
		} 
	}

}

/**
 * Works well but there is large error next to the boundary.
 */
 void P0_CouplingAssembler::assembly(LinSys &ls) {
	double delta_i, delta_j;
	arma::mat product;
	arma::vec dirichlet_i, dirichlet_j;
	unsigned int ele_type_i, ele_type_j;

	unsigned int i,j;
	vector<int> dofs_i,dofs_j;

	for(ml_it_ = master_list_.begin(); ml_it_ != master_list_.end(); ++ml_it_) {

    	if (ml_it_->size() == 0) continue; // skip empty masters


		// on the intersection element we consider
		// * intersection dofs for master and slave
		//   those are dofs of the space into which we interpolate
		//   base functions from individual master and slave elements
		//   For the master dofs both are usualy eqivalent.
		// * original dofs - for master same as intersection dofs, for slave
		//   all dofs of slave elements

		// form list of intersection dofs, in this case pressures in barycenters
		// but we do not use those form MH system in order to allow second schur somplement. We rather map these
		// dofs to pressure traces, i.e. we use averages of traces as barycentric values.


		master_ = intersections_[ml_it_->front()].master_iter();
		delta_0 = master_->measure();

		double master_sigma=darcy_.data_->sigma.value( master_->centre(), master_->element_accessor());

		// rows
		double check_delta_sum=0;
		for(i = 0; i <= ml_it_->size(); ++i) {
			pressure_diff(i, dofs_i, ele_type_i, delta_i, dirichlet_i);
			check_delta_sum+=delta_i;
			//columns
			for (j = 0; j <= ml_it_->size(); ++j) {
				pressure_diff(j, dofs_j, ele_type_j, delta_j, dirichlet_j);

				double scale =  -master_sigma * delta_i * delta_j / delta_0;
				product = scale * tensor_average[ele_type_i][ele_type_j];

				arma::vec rhs(dofs_i.size());
				rhs.zeros();
				ls.set_values( dofs_i, dofs_j, product, rhs, dirichlet_i, dirichlet_j);
				auto dofs_i_cp=dofs_i;
				auto dofs_j_cp=dofs_j;
				ls.set_values( dofs_i_cp, dofs_j_cp, product, rhs, dirichlet_i, dirichlet_j);
			}
		}
		OLD_ASSERT(check_delta_sum < 1E-5*delta_0, "sum err %f > 0\n", check_delta_sum/delta_0);
    } // loop over master elements
}



 void P1_CouplingAssembler::add_sides(const Element * ele, unsigned int shift, vector<int> &dofs, vector<double> &dirichlet)
 {

		for(unsigned int i_side=0; i_side < ele->n_sides(); i_side++ ) {
			dofs[shift+i_side] =  darcy_.row_4_edge[ele->side(i_side)->edge_idx()];
			Boundary * bcd = ele->side(i_side)->cond();

			if (bcd) {
				ElementAccessor<3> b_ele = bcd->element_accessor();
<<<<<<< HEAD
				auto type = (DarcyFlowMH_Steady::EqData::BC_Type)darcy_.data_->bc_type.value(b_ele.centre(), b_ele);
=======
				auto type = (DarcyMH::EqData::BC_Type)darcy_.data_.bc_type.value(b_ele.centre(), b_ele);
>>>>>>> 5f299cf2
				//DBGMSG("bcd id: %d sidx: %d type: %d\n", ele->id(), i_side, type);
				if (type == DarcyMH::EqData::dirichlet) {
					//DBGMSG("Dirichlet: %d\n", ele->index());
					dofs[shift + i_side] = -dofs[shift + i_side];
					double bc_pressure = darcy_.data_->bc_pressure.value(b_ele.centre(), b_ele);
					dirichlet[shift + i_side] = bc_pressure;
				}
			}
		}
 }


/**
 * P1 connection of different dimensions
 *
 * - 20.11. 2014 - very poor convergence, big error in pressure even at internal part of the fracture
 */

void P1_CouplingAssembler::assembly(LinSys &ls) {

	for (const Intersection &intersec : intersections_) {
    	const Element * master = intersec.master_iter();
       	const Element * slave = intersec.slave_iter();

	add_sides(slave, 0, dofs, dirichlet);
       	add_sides(master, 3, dofs, dirichlet);
       	
		double master_sigma=darcy_.data_->sigma.value( master->centre(), master->element_accessor());

/*
 * Local coordinates on 1D
 *         t0
 * node 0: 0.0
 * node 1: 1.0
 *
 * base fce points
 * t0 = 0.0    on side 0 node 0
 * t0 = 1.0    on side 1 node 1
 *
 * Local coordinates on 2D
 *         t0  t1
 * node 0: 0.0 0.0
 * node 1: 1.0 0.0
 * node 2: 0.0 1.0
 *
 * base fce points
 * t0=0.5, t1=0.0        on side 0 nodes (0,1)
 * t0=0.5, t1=0.5        on side 1 nodes (1,2)
 * t0=0.0, t1=0.5        on side 2 nodes (2,0)
 */



        arma::vec point_Y(1);
        point_Y.fill(1.0);
        arma::vec point_2D_Y(intersec.map_to_slave(point_Y)); // local coordinates of  Y on slave (1, t0, t1)
        arma::vec point_1D_Y(intersec.map_to_master(point_Y)); //  local coordinates of  Y on master (1, t0)

        arma::vec point_X(1);
        point_X.fill(0.0);
        arma::vec point_2D_X(intersec.map_to_slave(point_X)); // local coordinates of  X on slave (1, t0, t1)
        arma::vec point_1D_X(intersec.map_to_master(point_X)); // local coordinates of  X on master (1, t0)

        arma::mat base_2D(3, 3);
        // basis functions are numbered as sides
        // TODO:
        // Use RT finite element to evaluate following matrices.

        // Ravirat - Thomas base functions evaluated in points (0,0), (1,0), (0,1)
        // 2D RT_i(t0, t1) = a0 + a1*t0 + a2*t1
        //         a0     a1      a2
        base_2D << 1.0 << 0.0 << -2.0 << arma::endr // RT for side 0
                << 1.0 << -2.0 << 0.0 << arma::endr // RT for side 1
                << -1.0 << 2.0 << 2.0 << arma::endr;// RT for side 2
                

        arma::mat base_1D(2, 2);
        // Ravirat - Thomas base functions evaluated in points (0,0), (1,0), (0,1)
        // 1D RT_i(t0) =   a0 + a1 * t0
        //          a0     a1
        base_1D << 1.0 << -1.0 << arma::endr // RT for side 0,
                << 0.0 << 1.0 << arma::endr; // RT for side 1,



        // Consider both 2D and 1D value are defined for the test function
        // related to the each of 5 DOFs involved in the intersection.
        // One of these values is always zero.
        // Compute difference of the 2D and 1D value for every DOF.
        // Compute value of this difference in both endpoints X,Y of the intersection.

        arma::vec difference_in_Y(5);
        arma::vec difference_in_X(5);
        // slave sides 0,1,2
        difference_in_Y.subvec(0, 2) = -base_2D * point_2D_Y;
        difference_in_X.subvec(0, 2) = -base_2D * point_2D_X;
        // master sides 3,4
        difference_in_Y.subvec(3, 4) = base_1D * point_1D_Y;
        difference_in_X.subvec(3, 4) = base_1D * point_1D_X;

        // applying the Simpson's rule
        // to the product of two linear functions f, g we get
        // (b-a)/6 * ( 3*f(a)*g(a) + 3*f(b)*g(b) + 2*f(a)*g(b) + 2*f(b)*g(a) )
        arma::mat A(5, 5);
        for (int i = 0; i < 5; ++i) {
            for (int j = 0; j < 5; ++j) {
                A(i, j) = -master_sigma * intersec.intersection_true_size() *
                        ( difference_in_Y[i] * difference_in_Y[j]
                          + difference_in_Y[i] * difference_in_X[j]/2
                          + difference_in_X[i] * difference_in_Y[j]/2
                          + difference_in_X[i] * difference_in_X[j]
                        ) * (1.0 / 3.0);

            }
        }
        auto dofs_cp=dofs;
        ls.set_values( dofs_cp, dofs_cp, A, rhs, dirichlet, dirichlet);

    }
}



/*******************************************************************************
 * COMPOSE WATER MH MATRIX WITHOUT SCHUR COMPLEMENT
 ******************************************************************************/

void DarcyMH::create_linear_system(Input::AbstractRecord in_rec) {
  
    START_TIMER("preallocation");

    if (schur0 == NULL) { // create Linear System for MH matrix
       
    	if (in_rec.type() == LinSys_BDDC::get_input_type()) {
#ifdef FLOW123D_HAVE_BDDCML
            xprintf(Warn, "For BDDC no Schur complements are used.");
            prepare_parallel_bddc();
            n_schur_compls = 0;
            LinSys_BDDC *ls = new LinSys_BDDC(global_row_4_sub_row->size(), &(*rows_ds),
                    3,  // 3 == la::BddcmlWrapper::SPD_VIA_SYMMETRICGENERAL
                    1,  // 1 == number of subdomains per process
                    true); // swap signs of matrix and rhs to make the matrix SPD
            ls->set_from_input(in_rec);
            ls->set_solution( NULL );
            // possible initialization particular to BDDC
            START_TIMER("BDDC set mesh data");
            set_mesh_data_for_bddc(ls);
            schur0=ls;
            END_TIMER("BDDC set mesh data");
#else
            xprintf(Err, "Flow123d was not build with BDDCML support.\n");
#endif // FLOW123D_HAVE_BDDCML
        } 
        else if (in_rec.type() == LinSys_PETSC::get_input_type()) {
        // use PETSC for serial case even when user wants BDDC
            if (n_schur_compls > 2) {
                xprintf(Warn, "Invalid number of Schur Complements. Using 2.");
                n_schur_compls = 2;
            }

            LinSys_PETSC *schur1, *schur2;

            if (n_schur_compls == 0) {
                LinSys_PETSC *ls = new LinSys_PETSC( &(*rows_ds) );

                // temporary solution; we have to set precision also for sequantial case of BDDC
                // final solution should be probably call of direct solver for oneproc case
                if (in_rec.type() != LinSys_BDDC::get_input_type()) ls->set_from_input(in_rec);
                else {
                    ls->LinSys::set_from_input(in_rec); // get only common options
                }

                ls->set_solution( NULL );
                schur0=ls;
            } else {
                IS is;
                ISCreateStride(PETSC_COMM_WORLD, side_ds->lsize(), rows_ds->begin(), 1, &is);
                //OLD_ASSERT(err == 0,"Error in ISCreateStride.");

                SchurComplement *ls = new SchurComplement(is, &(*rows_ds));
                ls->set_from_input(in_rec);
                ls->set_solution( NULL );

                // make schur1
                Distribution *ds = ls->make_complement_distribution();
                if (n_schur_compls==1) {
                    schur1 = new LinSys_PETSC(ds);
                    schur1->set_positive_definite();
                } else {
                    IS is;
                    ISCreateStride(PETSC_COMM_WORLD, el_ds->lsize(), ls->get_distribution()->begin(), 1, &is);
                    //OLD_ASSERT(err == 0,"Error in ISCreateStride.");
                    SchurComplement *ls1 = new SchurComplement(is, ds); // is is deallocated by SchurComplement
                    ls1->set_negative_definite();

                    // make schur2
                    schur2 = new LinSys_PETSC( ls1->make_complement_distribution() );
                    schur2->set_positive_definite();
                    schur2->set_from_input(in_rec);
                    ls1->set_complement( schur2 );
                    schur1 = ls1;
                }
                ls->set_complement( schur1 );
                schur0=ls;
            }

            START_TIMER("PETSC PREALLOCATION");
            schur0->set_symmetric();
            schur0->start_allocation();
            assembly_mh_matrix(MultidimAssembler()); // preallocation
    	    VecZeroEntries(schur0->get_solution());
            END_TIMER("PETSC PREALLOCATION");
        }
        else {
            xprintf(Err, "Unknown solver type. Internal error.\n");
        }
    }

    END_TIMER("preallocation");
    make_serial_scatter();
}




void DarcyMH::assembly_linear_system() {
    START_TIMER("DarcyFlowMH_Steady::assembly_linear_system");

    bool is_steady = data_->storativity.field_result(mesh_->region_db().get_region_set("BULK")) == result_zeros;
	//DBGMSG("Assembly linear system\n");
	if (data_->changed()) {
		//DBGMSG("  Data changed\n");
		// currently we have no optimization for cases when just time term data or RHS data are changed
	    START_TIMER("full assembly");
        if (typeid(*schur0) != typeid(LinSys_BDDC)) {
            schur0->start_add_assembly(); // finish allocation and create matrix
        }

	    auto multidim_assembler = AssemblyBase::create< AssemblyMH >(data_);

        schur0->mat_zero_entries();
        schur0->rhs_zero_entries();

        assembly_source_term();
	    assembly_mh_matrix( multidim_assembler ); // fill matrix

	    schur0->finish_assembly();
	    schur0->set_matrix_changed();
            //MatView( *const_cast<Mat*>(schur0->get_matrix()), PETSC_VIEWER_STDOUT_WORLD  );
            //VecView( *const_cast<Vec*>(schur0->get_rhs()),   PETSC_VIEWER_STDOUT_WORLD);


	    if (! is_steady) {
	        START_TIMER("fix time term");
	    	//DBGMSG("    setup time term\n");
	    	// assembly time term and rhs
	    	setup_time_term();
	    	modify_system();
	    }
	    else if (balance_ != nullptr)
	    {
	    	balance_->start_mass_assembly(water_balance_idx_);
	    	balance_->finish_mass_assembly(water_balance_idx_);
	    }
	    END_TIMER("full assembly");
	} else {
		START_TIMER("modify system");
		if (! is_steady) {
			modify_system();
		} else {
			//xprintf(PrgErr, "Planned computation time for steady solver, but data are not changed.\n");
		}
		END_TIMER("modiffy system");
	}

}



void DarcyMH::set_mesh_data_for_bddc(LinSys_BDDC * bddc_ls) {
    START_TIMER("DarcyFlowMH_Steady::set_mesh_data_for_bddc");
    // prepare mesh for BDDCML
    // initialize arrays
    // auxiliary map for creating coordinates of local dofs and global-to-local numbering
    std::map<int,arma::vec3> localDofMap;
    // connectivity for the subdomain, i.e. global dof numbers on element, stored element-by-element
    // Indices of Nodes on Elements
    std::vector<int> inet;
    // number of degrees of freedom on elements - determines elementwise chunks of INET array
    // Number of Nodes on Elements
    std::vector<int> nnet;
    // Indices of Subdomain Elements in Global Numbering - for local elements, their global indices
    std::vector<int> isegn;

    // This array is currently not used in BDDCML, it was used as an interface scaling alternative to scaling
    // by diagonal. It corresponds to the rho-scaling.
    std::vector<double> element_permeability;

    // maximal and minimal dimension of elements
    int elDimMax = 1;
    int elDimMin = 3;
    for ( unsigned int i_loc = 0; i_loc < el_ds->lsize(); i_loc++ ) {
        // for each element, create local numbering of dofs as fluxes (sides), pressure (element centre), Lagrange multipliers (edges), compatible connections
        ElementFullIter el = mesh_->element(el_4_loc[i_loc]);
        int e_idx = el.index();

        int elDim = el->dim();
        elDimMax = std::max( elDimMax, elDim );
        elDimMin = std::min( elDimMin, elDim );

        isegn.push_back( e_idx );
        int nne = 0;

        FOR_ELEMENT_SIDES(el,si) {
            // insert local side dof
            int side_row = side_row_4_id[ mh_dh.side_dof( el->side(si) ) ];
            arma::vec3 coord = el->side(si)->centre();

            localDofMap.insert( std::make_pair( side_row, coord ) );
            inet.push_back( side_row );
            nne++;
        }

        // insert local pressure dof
        int el_row  = row_4_el[ el_4_loc[i_loc] ];
        arma::vec3 coord = el->centre();
        localDofMap.insert( std::make_pair( el_row, coord ) );
        inet.push_back( el_row );
        nne++;

        FOR_ELEMENT_SIDES(el,si) {
            // insert local edge dof
            int edge_row = row_4_edge[ el->side(si)->edge_idx() ];
            arma::vec3 coord = el->side(si)->centre();

            localDofMap.insert( std::make_pair( edge_row, coord ) );
            inet.push_back( edge_row );
            nne++;
        }

        // insert dofs related to compatible connections
        for ( unsigned int i_neigh = 0; i_neigh < el->n_neighs_vb; i_neigh++) {
            int edge_row = row_4_edge[ el->neigh_vb[i_neigh]->edge_idx()  ];
            arma::vec3 coord = el->neigh_vb[i_neigh]->edge()->side(0)->centre();

            localDofMap.insert( std::make_pair( edge_row, coord ) );
            inet.push_back( edge_row );
            nne++;
        }

        nnet.push_back( nne );

        // version for rho scaling
        // trace computation
        arma::vec3 centre = el->centre();
        double conduct = data_->conductivity.value( centre , el->element_accessor() );
        arma::mat33 aniso = data_->anisotropy.value( centre, el->element_accessor() );

        // compute mean on the diagonal
        double coef = 0.;
        for ( int i = 0; i < 3; i++) {
            coef = coef + aniso.at(i,i);
        }
        // Maybe divide by cs
        coef = conduct*coef / 3;

        OLD_ASSERT( coef > 0.,
                "Zero coefficient of hydrodynamic resistance %f . \n ", coef );
        element_permeability.push_back( 1. / coef );
    }
    //convert set of dofs to vectors
    // number of nodes (= dofs) on the subdomain
    int numNodeSub = localDofMap.size();
    OLD_ASSERT_EQUAL( (unsigned int)numNodeSub, global_row_4_sub_row->size() );
    // Indices of Subdomain Nodes in Global Numbering - for local nodes, their global indices
    std::vector<int> isngn( numNodeSub );
    // pseudo-coordinates of local nodes (i.e. dofs)
    // they need not be exact, they are used just for some geometrical considerations in BDDCML, 
    // such as selection of corners maximizing area of a triangle, bounding boxes fro subdomains to 
    // find candidate neighbours etc.
    std::vector<double> xyz( numNodeSub * 3 ) ;
    int ind = 0;
    std::map<int,arma::vec3>::iterator itB = localDofMap.begin();
    for ( ; itB != localDofMap.end(); ++itB ) {
        isngn[ind] = itB -> first;

        arma::vec3 coord = itB -> second;
        for ( int j = 0; j < 3; j++ ) {
            xyz[ j*numNodeSub + ind ] = coord[j];
        }

        ind++;
    }
    localDofMap.clear();

    // Number of Nodal Degrees of Freedom
    // nndf is trivially one - dofs coincide with nodes
    std::vector<int> nndf( numNodeSub, 1 );

    // prepare auxiliary map for renumbering nodes
    typedef std::map<int,int> Global2LocalMap_; //! type for storage of global to local map
    Global2LocalMap_ global2LocalNodeMap;
    for ( unsigned ind = 0; ind < isngn.size(); ++ind ) {
        global2LocalNodeMap.insert( std::make_pair( static_cast<unsigned>( isngn[ind] ), ind ) );
    }

    // renumber nodes in the inet array to locals
    int indInet = 0;
    for ( unsigned int iEle = 0; iEle < isegn.size(); iEle++ ) {
        int nne = nnet[ iEle ];
        for ( int ien = 0; ien < nne; ien++ ) {

            int indGlob = inet[indInet];
            // map it to local node
            Global2LocalMap_::iterator pos = global2LocalNodeMap.find( indGlob );
            OLD_ASSERT( pos != global2LocalNodeMap.end(),
                    "Cannot remap node index %d to local indices. \n ", indGlob );
            int indLoc = static_cast<int> ( pos -> second );

            // store the node
            inet[ indInet++ ] = indLoc;
        }
    }

    int numNodes    = size;
    int numDofsInt  = size;
    int spaceDim    = 3;    // TODO: what is the proper value here?
    int meshDim     = elDimMax;

    bddc_ls -> load_mesh( spaceDim, numNodes, numDofsInt, inet, nnet, nndf, isegn, isngn, isngn, xyz, element_permeability, meshDim );
}




//=============================================================================
// DESTROY WATER MH SYSTEM STRUCTURE
//=============================================================================
DarcyMH::~DarcyMH() {
    if (schur0 != NULL) delete schur0;

	delete edge_ds;
//	delete el_ds;
	delete side_ds;

//	xfree(el_4_loc);
	xfree(row_4_el);
	xfree(side_id_4_loc);
	xfree(side_row_4_id);
	xfree(edge_4_loc);
	xfree(row_4_edge);

	if (solution != NULL) {
	    chkerr(VecDestroy(&sol_vec));
		xfree(solution);
	}

	delete output_object;

	VecScatterDestroy(&par_to_all);
    
}


// ================================================
// PARALLLEL PART
//

// ========================================================================
// to finish row_4_id arrays we have to convert individual numberings of
// sides/els/edges to whole numbering of rows. To this end we count shifts
// for sides/els/edges on each proc and then we apply them on row_4_id
// arrays.
// we employ macros to avoid code redundancy
// =======================================================================
void DarcyMH::make_row_numberings() {
    int i, shift;
    int np = edge_ds->np();
    int edge_shift[np], el_shift[np], side_shift[np];
    unsigned int rows_starts[np];

    int edge_n_id = mesh_->n_edges(),
            el_n_id = mesh_->element.size(),
            side_n_id = mesh_->n_sides();

    // compute shifts on every proc
    shift = 0; // in this var. we count new starts of arrays chunks
    for (i = 0; i < np; i++) {
        side_shift[i] = shift - (side_ds->begin(i)); // subtract actual start of the chunk
        shift += side_ds->lsize(i);
        el_shift[i] = shift - (el_ds->begin(i));
        shift += el_ds->lsize(i);
        edge_shift[i] = shift - (edge_ds->begin(i));
        shift += edge_ds->lsize(i);
        rows_starts[i] = shift;
    }
    // apply shifts
    for (i = 0; i < side_n_id; i++) {
        int &what = side_row_4_id[i];
        if (what >= 0)
            what += side_shift[side_ds->get_proc(what)];
    }
    for (i = 0; i < el_n_id; i++) {
        int &what = row_4_el[i];
        if (what >= 0)
            what += el_shift[el_ds->get_proc(what)];

    }
    for (i = 0; i < edge_n_id; i++) {
        int &what = row_4_edge[i];
        if (what >= 0)
            what += edge_shift[edge_ds->get_proc(what)];
    }
    // make distribution of rows
    for (i = np - 1; i > 0; i--)
        rows_starts[i] -= rows_starts[i - 1];

    rows_ds = boost::make_shared<Distribution>(&(rows_starts[0]), PETSC_COMM_WORLD);
}

void DarcyMH::make_serial_scatter() {
    START_TIMER("prepare scatter");
    // prepare Scatter form parallel to sequantial in original numbering
    {
            IS is_loc;
            int i, *loc_idx; //, si;

            // create local solution vector
            solution = (double *) xmalloc(size * sizeof(double));
            VecCreateSeqWithArray(PETSC_COMM_SELF,1, size, solution,
                    &(sol_vec));

            // create seq. IS to scatter par solutin to seq. vec. in original order
            // use essentialy row_4_id arrays
            loc_idx = (int *) xmalloc(size * sizeof(int));
            i = 0;
            FOR_ELEMENTS(mesh_, ele) {
                FOR_ELEMENT_SIDES(ele,si) {
                    loc_idx[i++] = side_row_4_id[ mh_dh.side_dof( ele->side(si) ) ];
                }
            }
            FOR_ELEMENTS(mesh_, ele) {
                loc_idx[i++] = row_4_el[ele.index()];
            }
            for(unsigned int i_edg=0; i_edg < mesh_->n_edges(); i_edg++) {
                loc_idx[i++] = row_4_edge[i_edg];
            }
            OLD_ASSERT( i==size,"Size of array does not match number of fills.\n");
            //DBGPRINT_INT("loc_idx",size,loc_idx);
            ISCreateGeneral(PETSC_COMM_SELF, size, loc_idx, PETSC_COPY_VALUES, &(is_loc));
            xfree(loc_idx);
            VecScatterCreate(schur0->get_solution(), is_loc, sol_vec,
                    PETSC_NULL, &par_to_all);
            ISDestroy(&(is_loc));
    }
    solution_changed_for_scatter=true;

    END_TIMER("prepare scatter");

}

// ====================================================================================
// - compute optimal edge partitioning
// - compute appropriate partitioning of elements and sides
// - make arrays: *_id_4_loc and *_row_4_id to allow parallel assembly of the MH matrix
// ====================================================================================
void DarcyMH::prepare_parallel() {
    
    START_TIMER("prepare parallel");
    
    int *loc_part; // optimal (edge,el) partitioning (local chunk)
    int *id_4_old; // map from old idx to ids (edge,el)
    int loc_i;

    int e_idx;

    
    //ierr = MPI_Barrier(PETSC_COMM_WORLD);
    //OLD_ASSERT(ierr == 0, "Error in MPI_Barrier.");

    // row_4_el will be modified so we make a copy of the array from mesh
    row_4_el = new int[mesh_->n_elements()];
    std::copy(mesh_->get_row_4_el(), mesh_->get_row_4_el()+mesh_->n_elements(), row_4_el);
    el_4_loc = mesh_->get_el_4_loc();
    el_ds = mesh_->get_el_ds();

    //optimal element part; loc. els. id-> new el. numbering
    Distribution init_edge_ds(DistributionLocalized(), mesh_->n_edges(), PETSC_COMM_WORLD);
    // partitioning of edges, edge belongs to the proc of his first element
    // this is not optimal but simple
    loc_part = new int[init_edge_ds.lsize()];
    id_4_old = new int[mesh_->n_edges()];
    {
        loc_i = 0;
        FOR_EDGES(mesh_, edg ) {
            unsigned int i_edg = edg - mesh_->edges.begin();
            // partition
            e_idx = mesh_->element.index(edg->side(0)->element());
            if (init_edge_ds.is_local(i_edg)) {
                // find (new) proc of the first element of the edge
                loc_part[loc_i++] = el_ds->get_proc(row_4_el[e_idx]);
            }
            // id array
            id_4_old[i_edg] = i_edg;
        }
    }
    Partitioning::id_maps(mesh_->n_edges(), id_4_old, init_edge_ds, loc_part, edge_ds, edge_4_loc, row_4_edge);
    delete[] loc_part;
    delete[] id_4_old;

    // create map from mesh global edge id to new local edge id
    unsigned int loc_edge_idx=0;
    for (unsigned int i_el_loc = 0; i_el_loc < el_ds->lsize(); i_el_loc++) {
        auto ele = mesh_->element(el_4_loc[i_el_loc]);
        for (unsigned int i = 0; i < ele->n_sides(); i++) {
            unsigned int mesh_edge_idx= ele->side(i)->edge_idx();
            if ( edge_new_local_4_mesh_idx_.count(mesh_edge_idx) == 0 )
                // new local edge
                edge_new_local_4_mesh_idx_[mesh_edge_idx] = loc_edge_idx++;
        }
    }

    //optimal side part; loc. sides; id-> new side numbering
    Distribution init_side_ds(DistributionBlock(), mesh_->n_sides(), PETSC_COMM_WORLD);
    // partitioning of sides follows elements
    loc_part = new int[init_side_ds.lsize()];
    id_4_old = new int[mesh_->n_sides()];
    {
        int is = 0;
        loc_i = 0;
        FOR_SIDES(mesh_, side ) {
            // partition
            if (init_side_ds.is_local(is)) {
                // find (new) proc of the element of the side
                loc_part[loc_i++] = el_ds->get_proc(
                        row_4_el[mesh_->element.index(side->element())]);
            }
            // id array
            id_4_old[is++] = mh_dh.side_dof( side );
        }
    }

    Partitioning::id_maps(mesh_->n_sides(), id_4_old, init_side_ds, loc_part, side_ds,
            side_id_4_loc, side_row_4_id);
    delete [] loc_part;
    delete [] id_4_old;

    // convert row_4_id arrays from separate numberings to global numbering of rows
    make_row_numberings();

    // Initialize bc_switch_dirichlet to size of global boundary.
    bc_switch_dirichlet.resize(mesh_->bc_elements.size(), 1);
}

void DarcyMH::prepare_parallel_bddc() {
#ifdef FLOW123D_HAVE_BDDCML
    // auxiliary
    Element *el;
    int side_row, edge_row;

    global_row_4_sub_row = boost::make_shared<LocalToGlobalMap>(rows_ds);

    //
    // ordering of dofs
    // for each subdomain:
    // | velocities (at sides) | pressures (at elements) | L. mult. (at edges) |
    for (unsigned int i_loc = 0; i_loc < el_ds->lsize(); i_loc++) {
        el = mesh_->element(el_4_loc[i_loc]);
        int el_row = row_4_el[el_4_loc[i_loc]];

        global_row_4_sub_row->insert( el_row );

        unsigned int nsides = el->n_sides();
        for (unsigned int i = 0; i < nsides; i++) {
            side_row = side_row_4_id[ mh_dh.side_dof( el->side(i) ) ];
            edge_row = row_4_edge[el->side(i)->edge_idx()];

            global_row_4_sub_row->insert( side_row );
            global_row_4_sub_row->insert( edge_row );
        }

        for (unsigned int i_neigh = 0; i_neigh < el->n_neighs_vb; i_neigh++) {
            // mark this edge
            edge_row = row_4_edge[el->neigh_vb[i_neigh]->edge_idx() ];
            global_row_4_sub_row->insert( edge_row );
        }
    }
    global_row_4_sub_row->finalize();
#endif // FLOW123D_HAVE_BDDCML
}

/*
void mat_count_off_proc_values(Mat m, Vec v) {
    int n, first, last;
    const PetscInt *cols;
    Distribution distr(v);

    int n_off = 0;
    int n_on = 0;
    int n_off_rows = 0;
    MatGetOwnershipRange(m, &first, &last);
    for (int row = first; row < last; row++) {
        MatGetRow(m, row, &n, &cols, PETSC_NULL);
        bool exists_off = false;
        for (int i = 0; i < n; i++)
            if (distr.get_proc(cols[i]) != distr.myp())
                n_off++, exists_off = true;
            else
                n_on++;
        if (exists_off)
            n_off_rows++;
        MatRestoreRow(m, row, &n, &cols, PETSC_NULL);
    }
}
*/











// ========================
// unsteady
/*
DarcyFlowMH_Steady::DarcyFlowMH_Unsteady(Mesh &mesh_in, const Input::Record in_rec)
    : DarcyFlowMH_Steady(mesh_in, in_rec)
{

    time_ = new TimeGovernor(in_rec.val<Input::Record>("time"));
	data_->mark_input_times(this->mark_type());
	data_->set_time(time_->step(), LimitSide::right);

	output_object = new DarcyFlowMHOutput(this, in_rec.val<Input::Record>("output"));
	//balance_->units(output_object->get_output_fields().field_ele_pressure.units()*data_->cross_section.units()*data_->storativity.units());

	//time_->fix_dt_until_mark();
	create_linear_system();



    assembly_linear_system();
	read_init_condition();

    output_data();
}
*/

void DarcyMH::read_initial_condition()
{
	double *local_sol = schur0->get_solution_array();

	// cycle over local element rows
	ElementFullIter ele = ELEMENT_FULL_ITER(mesh_, NULL);

	DBGMSG("Setup with dt: %f\n",time_->dt());
	for (unsigned int i_loc_el = 0; i_loc_el < el_ds->lsize(); i_loc_el++) {
		ele = mesh_->element(el_4_loc[i_loc_el]);
		int i_loc_row = i_loc_el + side_ds->lsize();

		// set initial condition
		local_sol[i_loc_row] = data_->init_pressure.value(ele->centre(),ele->element_accessor());
	}

	solution_changed_for_scatter=true;

}

void DarcyMH::setup_time_term() {
    // save diagonal of steady matrix
    MatGetDiagonal(*( schur0->get_matrix() ), steady_diagonal);
    // save RHS
    VecCopy(*( schur0->get_rhs()), steady_rhs);


    PetscScalar *local_diagonal;
    VecGetArray(new_diagonal,& local_diagonal);

    ElementFullIter ele = ELEMENT_FULL_ITER(mesh_, NULL);
    DBGMSG("Setup with dt: %f\n",time_->dt());

    if (balance_ != nullptr)
    	balance_->start_mass_assembly(water_balance_idx_);

    for (unsigned int i_loc_el = 0; i_loc_el < el_ds->lsize(); i_loc_el++) {
        ele = mesh_->element(el_4_loc[i_loc_el]);
        int i_loc_row = i_loc_el + side_ds->lsize();

        // set new diagonal
        double diagonal_coeff = data_->cross_section.value(ele->centre(), ele->element_accessor())
        		* data_->storativity.value(ele->centre(), ele->element_accessor())
				* ele->measure();
        local_diagonal[i_loc_row]= - diagonal_coeff / time_->dt();

        if (balance_ != nullptr)
        	balance_->add_mass_matrix_values(water_balance_idx_, ele->region().bulk_idx(), {i_loc_row}, {diagonal_coeff});
    }
    VecRestoreArray(new_diagonal,& local_diagonal);
    MatDiagonalSet(*( schur0->get_matrix() ), new_diagonal, ADD_VALUES);

    solution_changed_for_scatter=true;
    schur0->set_matrix_changed();

    if (balance_ != nullptr)
    	balance_->finish_mass_assembly(water_balance_idx_);
}

void DarcyMH::modify_system() {
	START_TIMER("modify system");
	if (time_->is_changed_dt() && time_->step().index()>0) {
        double scale_factor=time_->step(-2).length()/time_->step().length();
        if (scale_factor != 1.0) {
            // if time step has changed and setup_time_term not called
            MatDiagonalSet(*( schur0->get_matrix() ),steady_diagonal, INSERT_VALUES);

            VecScale(new_diagonal, time_->last_dt()/time_->dt());
            MatDiagonalSet(*( schur0->get_matrix() ),new_diagonal, ADD_VALUES);
            schur0->set_matrix_changed();
        }
	}

    // modify RHS - add previous solution
    VecPointwiseMult(*( schur0->get_rhs()), new_diagonal, schur0->get_solution());
    VecAXPY(*( schur0->get_rhs()), 1.0, steady_rhs);
    schur0->set_rhs_changed();

    // swap solutions
    VecSwap(previous_solution, schur0->get_solution());
}


//-----------------------------------------------------------------------------
// vim: set cindent:<|MERGE_RESOLUTION|>--- conflicted
+++ resolved
@@ -112,11 +112,11 @@
         .close();
 }
 
-const it::Record & DarcyFlowMH_Steady::type_field_descriptor() {
+const it::Record & DarcyMH::type_field_descriptor() {
 
         const it::Record &field_descriptor =
-            it::Record("DarcyFlowMH_Data",FieldCommon::field_descriptor_record_description("DarcyFlowMH_Data") )
-            .copy_keys( DarcyFlowMH_Steady::EqData().make_field_descriptor_type("DarcyFlowMH_Data_aux") )
+        it::Record("Flow_Darcy_MH_Data",FieldCommon::field_descriptor_record_description("Flow_Darcy_MH_Data") )
+        .copy_keys( DarcyMH::EqData().make_field_descriptor_type("Flow_Darcy_MH_Data_aux") )
             .declare_key("bc_piezo_head", FieldAlgorithmBase< 3, FieldValue<3>::Scalar >::get_input_type_instance(),
                     "Boundary piezometric head for BC types: dirichlet, robin, and river." )
             .declare_key("bc_switch_piezo_head", FieldAlgorithmBase< 3, FieldValue<3>::Scalar >::get_input_type_instance(),
@@ -127,21 +127,7 @@
         return field_descriptor;
 }
 
-<<<<<<< HEAD
 const it::Record & DarcyFlowMH_Steady::get_input_type() {
-=======
-const it::Record & DarcyMH::get_input_type() {
-    it::Record field_descriptor =
-        it::Record("Flow_Darcy_MH_Data",FieldCommon::field_descriptor_record_description("Flow_Darcy_MH_Data") )
-        .copy_keys( DarcyMH::EqData().make_field_descriptor_type("Flow_Darcy_MH_Data_aux") )
-        .declare_key("bc_piezo_head", FieldAlgorithmBase< 3, FieldValue<3>::Scalar >::get_input_type_instance(),
-                "Boundary piezometric head for BC types: dirichlet, robin, and river." )
-        .declare_key("bc_switch_piezo_head", FieldAlgorithmBase< 3, FieldValue<3>::Scalar >::get_input_type_instance(),
-                "Boundary switch piezometric head for BC types: seepage, river." )
-        .declare_key("init_piezo_head", FieldAlgorithmBase< 3, FieldValue<3>::Scalar >::get_input_type_instance(),
-                "Initial condition for the pressure given as the piezometric head." )
-        .close();
->>>>>>> 5f299cf2
 
     it::Record ns_rec = Input::Type::Record("NonlinearSolver", "Parameters to a non-linear solver.")
         .declare_key("linear_solver", LinSys::get_input_type(), it::Default::obligatory(),
@@ -237,30 +223,8 @@
 }
 
 
-<<<<<<< HEAD
-=======
-template<unsigned int dim>
-DarcyMH::Assembly<dim>::Assembly(AssemblyData ad)
-: quad_(3),
-  fe_values_(map_, quad_, fe_rt_, 
-            update_values | update_gradients | update_JxW_values | update_quadrature_points),
->>>>>>> 5f299cf2
-
-
-<<<<<<< HEAD
-=======
-  velocity_interpolation_quad_(0), // veloctiy values in barycenter
-  velocity_interpolation_fv_(map_,velocity_interpolation_quad_, fe_rt_, update_values | update_quadrature_points),
-
-  ad_(ad)
-{
-}
-
-template<unsigned int dim>
-DarcyMH::Assembly<dim>::~Assembly()
-{
-}
->>>>>>> 5f299cf2
+
+
 
 
 //=============================================================================
@@ -318,12 +282,8 @@
 
 
 
-<<<<<<< HEAD
-void DarcyFlowMH_Steady::init_eq_data()
+void DarcyMH::init_eq_data()
 //connecting data fields with mesh
-=======
-void DarcyMH::zero_time_step()
->>>>>>> 5f299cf2
 {
 
     START_TIMER("data init");
@@ -345,7 +305,7 @@
 
 
 
-void DarcyFlowMH_Steady::initialize() {
+void DarcyMH::initialize() {
 
     init_eq_data();
     output_object = new DarcyFlowMHOutput(this, this->input_record_.val<Input::Record>("output"));
@@ -614,75 +574,8 @@
 }
 
 
-<<<<<<< HEAD
 /*
-void DarcyFlowMH_Steady::local_assembly_specific() {
-=======
-template<unsigned int dim>
-void DarcyMH::Assembly<dim>::assembly_local_matrix(arma::mat& local_matrix, ElementFullIter ele)
-{
-    //START_TIMER("Assembly<dim>::assembly_local_matrix");
-    fe_values_.reinit(ele);
-    const unsigned int ndofs = fe_values_.get_fe()->n_dofs(), qsize = fe_values_.get_quadrature()->size();
-    local_matrix.zeros(ndofs, ndofs);
-
-    double scale = 1
-                   / ad_.data->conductivity.value( ele->centre(), ele->element_accessor() )
-                   / ad_.data->cross_section.value( ele->centre(), ele->element_accessor() );
-                           
-    for (unsigned int k=0; k<qsize; k++)
-    {
-        for (unsigned int i=0; i<ndofs; i++)
-        {
-             for (unsigned int j=0; j<ndofs; j++)
-                local_matrix[i*ndofs+j] += 
-                        scale
-                        * arma::dot(fe_values_.shape_vector(i,k),
-                                    (ad_.data->anisotropy.value(ele->centre(), ele->element_accessor() )).i()
-                                     * fe_values_.shape_vector(j,k)
-                                   ) 
-                        * fe_values_.JxW(k);
-        }
-    }
-}
-
-template<unsigned int dim>
-void DarcyMH::Assembly<dim>::assembly_local_vb(double* local_vb, ElementFullIter ele, Neighbour *ngh)
-{
-    //START_TIMER("Assembly<dim>::assembly_local_vb");
-    // compute normal vector to side
-    arma::vec3 nv;
-    ElementFullIter ele_higher = ad_.mesh->element.full_iter(ngh->side()->element());
-    fe_side_values_.reinit(ele_higher, ngh->side()->el_idx());
-    nv = fe_side_values_.normal_vector(0);
-
-    double value = ad_.data->sigma.value( ele->centre(), ele->element_accessor()) *
-                    2*ad_.data->conductivity.value( ele->centre(), ele->element_accessor()) *
-                    arma::dot(ad_.data->anisotropy.value( ele->centre(), ele->element_accessor())*nv, nv) *
-                    ad_.data->cross_section.value( ngh->side()->centre(), ele_higher->element_accessor() ) * // cross-section of higher dim. (2d)
-                    ad_.data->cross_section.value( ngh->side()->centre(), ele_higher->element_accessor() ) /
-                    ad_.data->cross_section.value( ele->centre(), ele->element_accessor() ) *      // crossection of lower dim.
-                    ngh->side()->measure();
-
-    local_vb[0] = -value;   local_vb[1] = value;
-    local_vb[2] = value;    local_vb[3] = -value;
-}
-
-
-
-template<unsigned int dim>
-arma::vec3 DarcyMH::Assembly<dim>::make_element_vector(ElementFullIter ele)
-{
-    //START_TIMER("Assembly<dim>::make_element_vector");
-    arma::vec3 flux_in_center;
-    flux_in_center.zeros();
-    
-    velocity_interpolation_fv_.reinit(ele);
-    for (unsigned int li = 0; li < ele->n_sides(); li++) {
-        flux_in_center += ad_.mh_dh->side_flux( *(ele->side( li ) ) )
-                  * velocity_interpolation_fv_.shape_vector(li,0);
-    }
->>>>>>> 5f299cf2
+void DarcyMH::local_assembly_specific() {
 
 }
 */
@@ -693,11 +586,7 @@
 //
 // =======================================================================================
 
-<<<<<<< HEAD
-void DarcyFlowMH_Steady::assembly_mh_matrix(MultidimAssembler assembler)
-=======
-void DarcyMH::assembly_steady_mh_matrix()
->>>>>>> 5f299cf2
+void DarcyMH::assembly_mh_matrix(MultidimAssembler assembler)
 {
     START_TIMER("DarcyFlowMH_Steady::assembly_steady_mh_matrix");
     is_linear_=true;
@@ -1032,11 +921,7 @@
 		Boundary * bcd = ele->side(i_side)->cond();
 		if (bcd) {			
 			ElementAccessor<3> b_ele = bcd->element_accessor();
-<<<<<<< HEAD
-			auto type = (DarcyFlowMH_Steady::EqData::BC_Type)darcy_.data_->bc_type.value(b_ele.centre(), b_ele);
-=======
-			auto type = (DarcyMH::EqData::BC_Type)darcy_.data_.bc_type.value(b_ele.centre(), b_ele);
->>>>>>> 5f299cf2
+			auto type = (DarcyMH::EqData::BC_Type)darcy_.data_->bc_type.value(b_ele.centre(), b_ele);
 			//DBGMSG("bcd id: %d sidx: %d type: %d\n", ele->id(), i_side, type);
 			if (type == DarcyMH::EqData::dirichlet) {
 				//DBGMSG("Dirichlet: %d\n", ele->index());
@@ -1119,11 +1004,7 @@
 
 			if (bcd) {
 				ElementAccessor<3> b_ele = bcd->element_accessor();
-<<<<<<< HEAD
-				auto type = (DarcyFlowMH_Steady::EqData::BC_Type)darcy_.data_->bc_type.value(b_ele.centre(), b_ele);
-=======
-				auto type = (DarcyMH::EqData::BC_Type)darcy_.data_.bc_type.value(b_ele.centre(), b_ele);
->>>>>>> 5f299cf2
+				auto type = (DarcyMH::EqData::BC_Type)darcy_.data_->bc_type.value(b_ele.centre(), b_ele);
 				//DBGMSG("bcd id: %d sidx: %d type: %d\n", ele->id(), i_side, type);
 				if (type == DarcyMH::EqData::dirichlet) {
 					//DBGMSG("Dirichlet: %d\n", ele->index());

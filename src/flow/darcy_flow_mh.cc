--- conflicted
+++ resolved
@@ -40,12 +40,8 @@
 #include "system/system.hh"
 #include "system/math_fce.h"
 #include "mesh/mesh.h"
-<<<<<<< HEAD
 #include "mesh/intersection.hh"
-#include "system/par_distribution.hh"
-=======
 #include "la/distribution.hh"
->>>>>>> 56bb95ef
 #include "la/linsys.hh"
 #include "la/solve.h"
 #include "la/schur.hh"
@@ -64,9 +60,19 @@
 #include <vector>
 #include <iostream>
 #include <iterator>
-<<<<<<< HEAD
-=======
-
+
+Input::Type::Selection & DarcyFlowMH::get_mh_mortar_selection() {
+    using namespace Input::Type;
+    static Selection sel("MH_MortarMethod");
+
+    if (! sel.is_finished()) {
+        sel.add_value(NoMortar, "None", "Mortar space: P0 on elements of lower dimension.");
+        sel.add_value(MortarP0, "P0", "Mortar space: P0 on elements of lower dimension.");
+        sel.add_value(MortarP1, "P1", "Mortar space: P1 on intersections, using non-conforming pressures.");
+        sel.finish();
+    }
+    return sel;
+}
 
 Input::Type::AbstractRecord & DarcyFlowMH::get_input_type()
 {
@@ -88,6 +94,10 @@
                 "Linear solver for MH problem.");
         rec.declare_key("output", DarcyFlowMHOutput::get_input_type(), Default::obligatory(),
                 "Parameters of output form MH module.");
+        rec.declare_key("mortar_method", get_mh_mortar_selection(), Default("None"),
+                "Method for coupling Darcy flow between dimensions." );
+        rec.declare_key("mortar_sigma", Double(0.0), Default("1.0"),
+                "Conductivity between dimensions." );
         rec.finish();
 
         DarcyFlowMH_Steady::get_input_type();
@@ -103,7 +113,6 @@
 
 
 
->>>>>>> 56bb95ef
 //=============================================================================
 // CREATE AND FILL GLOBAL MH MATRIX OF THE WATER MODEL
 // - do it in parallel:
@@ -142,17 +151,10 @@
     IA1      = NULL;
     IA2      = NULL;
 
-<<<<<<< HEAD
-    string sources_fname = OptGetFileName("Input", "Sources", "//");
-    if (sources_fname != "//") {
-        sources= new FieldP0<double>(mesh_);
-        sources->read_field(IONameHandler::get_instance()->get_input_file_name(sources_fname), string("$Sources"));
-=======
     Iterator<FilePath> it = in_rec.find<FilePath>("sources_file");
     if (it) {
         sources= new FieldP0<double>(mesh_);
         sources->read_field(*it,string("$Sources"));
->>>>>>> 56bb95ef
     }
 
     Iterator<string> it_f = in_rec.find<string>("sources_formula");
@@ -171,6 +173,13 @@
         xprintf(Err, "Some error in MPI.\n");
 
     read_boundary(mesh_, in_rec.val<FilePath>("boundary_file") );
+
+    mortar_method_= in_rec.val<MortarMethod>("mortar_method");
+    if (mortar_method_ != NoMortar) {
+        mesh_->read_intersections();
+        mesh_->make_intersec_elements();
+        mortar_sigma_ = in_rec.val<double>("mortar_sigma");
+    }
 
 
     mh_dh.reinit(mesh_);
@@ -492,15 +501,11 @@
         //ls->rhs_set_value(edge_row, edg->f_rhs);
     }*/
 
-    mortar_sigma = OptGetDbl("Input", "mortar_sigma", "100.0");
-    string mortar_method = OptGetStr("Input", "mortar_method", "None");
-    if (mortar_method == "P0") {
-      coupling_P0_mortar_assembly();
-    } else if (mortar_method == "P1") {  
-     mh_abstract_assembly_intersection();
-    } else if (mortar_method == "None") {
-    } else {  
-      xprintf(UsrErr, "Wrong mortar_method.\n");
+
+    if (mortar_method_ == MortarP0) {
+        coupling_P0_mortar_assembly();
+    } else if (mortar_method_ == MortarP1) {
+        mh_abstract_assembly_intersection();
     }  
 
 
@@ -816,16 +821,9 @@
 
     if (schur0 == NULL) { // create Linear System for MH matrix
 
-<<<<<<< HEAD
         if (solver->type == PETSC_MATIS_SOLVER)
-            schur0 = new LinSys_MATIS( lsize, static_cast<int>( global_row_4_sub_row.size() ),
-                                       &(global_row_4_sub_row[0]) );
-
-=======
-        if (solver->type == PETSC_MATIS_SOLVER) 
             schur0 = new LinSys_MATIS( global_row_4_sub_row );
-	
->>>>>>> 56bb95ef
+
         else
             schur0 = new LinSys_MPIAIJ(lsize);
         schur0->set_symmetric();
@@ -890,21 +888,13 @@
     START_TIMER("Schur 1");
 
     // check type of LinSys
-<<<<<<< HEAD
     if (schur0->type == LinSys::MAT_IS) {
         // create mapping for PETSc
-       err = ISLocalToGlobalMappingCreate(PETSC_COMM_WORLD, side_ds->lsize(), side_id_4_loc, PETSC_COPY_VALUES, &map_side_local_to_global);
-        ASSERT(err == 0,"Error in ISLocalToGlobalMappingCreate.");
-=======
-    if      (schur0->type == LinSys::MAT_IS)
-    {
-       // create mapping for PETSc
 
        err = ISLocalToGlobalMappingCreate(PETSC_COMM_WORLD,
                side_ds->lsize(),
                side_id_4_loc, PETSC_COPY_VALUES, &map_side_local_to_global);
-       ASSERT(err == 0,"Error in ISLocalToGlobalMappingCreate.");
->>>>>>> 56bb95ef
+        ASSERT(err == 0,"Error in ISLocalToGlobalMappingCreate.");
 
        err = MatCreateIS(PETSC_COMM_WORLD,  side_ds->lsize(), side_ds->lsize(), side_ds->size(), side_ds->size(), map_side_local_to_global, &IA1);
         ASSERT(err == 0,"Error in MatCreateIS.");
@@ -1504,11 +1494,7 @@
     : DarcyFlowMH_Steady(marks,mesh_in, mat_base_in, in_rec)
 {
     delete time_; // delete steady TG
-<<<<<<< HEAD
-=======
-
     time_ = new TimeGovernor(in_rec.val<Input::Record>("time"), *time_marks, equation_mark_type_);
->>>>>>> 56bb95ef
     // time governor
     //time_=new TimeGovernor(
     //        0.0,
@@ -1520,9 +1506,6 @@
     setup_time_term();
 
 }
-<<<<<<< HEAD
-=======
-
 Input::Type::Record & DarcyFlowMH_Unsteady::get_input_type()
 {
     using namespace Input::Type;
@@ -1540,7 +1523,6 @@
 }
 
 
->>>>>>> 56bb95ef
 void DarcyFlowMH_Unsteady::setup_time_term() {
 
     // have created full steady linear system
@@ -1549,22 +1531,11 @@
     MatGetDiagonal(schur0->get_matrix(), steady_diagonal);
 
     // read inital condition
-<<<<<<< HEAD
-
-    string file_name = IONameHandler::get_instance()->get_input_file_name(OptGetStr("Input", "Initial", "\\"));
-    INPUT_CHECK( file_name != "\\","Undefined filename with initial pressure.\n");
-    VecZeroEntries(schur0->get_solution());
-
-    FieldP0<double> *initial_pressure = new FieldP0<double>(mesh_);
-    initial_pressure->read_field("input/pressure_initial.in",string("$PressureHead"));
-    double *local_sol = schur0->get_solution_array();
-=======
     VecZeroEntries(schur0->get_solution());
 
     FieldP0<double> *initial_pressure = new FieldP0<double>(mesh_);
     initial_pressure->read_field( input_record_.val<FilePath>("initial_file") ,string("$PressureHead"));
-    double *local_sol=schur0->get_solution_array();
->>>>>>> 56bb95ef
+    double *local_sol = schur0->get_solution_array();
 
     PetscScalar *local_diagonal;
     VecDuplicate(steady_diagonal, &new_diagonal);

--- conflicted
+++ resolved
@@ -1553,78 +1553,21 @@
     
     int *loc_part; // optimal (edge,el) partitioning (local chunk)
     int *id_4_old; // map from old idx to ids (edge,el)
-    // auxiliary
-    //Edge *edg;
-    //Element *el;
-    //Side *side;
     int i, loc_i;
 
-    //int i_neigh;
     int e_idx;
-    //int i_loc, el_row, side_row, edge_row, nsides;
-
-    
-    //PetscErrorCode ierr;
+
+    
     F_ENTRY;
 
     //ierr = MPI_Barrier(PETSC_COMM_WORLD);
     //ASSERT(ierr == 0, "Error in MPI_Barrier.");
-    
-<<<<<<< HEAD
-    
-    if (in_rec.type() ==  LinSys_BDDC::input_type) {
-
-=======
-/*
-    if (solver->type == PETSC_MATIS_SOLVER) {
->>>>>>> b56df052
-        xprintf(Msg,"Compute optimal partitioning of elements.\n");
-
-        // prepare dual graph
-        //Distribution init_el_ds(Distribution::Block, mesh_->n_elements());  // initial distr.
-        //SparseGraph *element_graph= new SparseGraphPETSC(init_el_ds);
-        SparseGraph *element_graph   = new SparseGraphMETIS(mesh_->n_elements());                     // graph for partitioning
-        Distribution init_el_ds = element_graph->get_distr();  // initial distr.
-        //loc_part = new int[init_el_ds.lsize()];                                     // partitionig in initial distribution
-        loc_part = new int[mesh_->n_elements()];                                     // partitionig in initial distribution
-        //std::vector<int> loc_part(init_el_ds.lsize());                                  // partitionig in initial distribution
-
-        make_element_connection_graph(mesh_, element_graph, true);
-
-        //element_graph->view();
-
-        WARN_ASSERT(element_graph->is_symmetric(),"Attention graph for partitioning is not symmetric!\n");
-
-        element_graph->partition(loc_part);
-        //DBGPRINT_INT("loc_part",init_el_ds.lsize(),loc_part);
-<<<<<<< HEAD
-
-        //ASSERT ( init_el_ds.lsize() == mesh_->n_elements(),
-        //         "The array should have size of global number of elements." );
-        // copy loc_part into element_part
-        element_part.resize( mesh_->n_elements() );
-        for ( int ind = 0; ind < mesh_->n_elements() ; ind++ ) {
-           element_part[ind] = loc_part[ind];
-        }
-
-        MPI_Barrier( init_el_ds.get_comm() );
-=======
-*/
->>>>>>> b56df052
-        // prepare parallel distribution of dofs linked to elements
 
         id_4_old = new int[mesh_->n_elements()];
         i = 0;
-<<<<<<< HEAD
-        FOR_ELEMENTS(mesh_, el)
-            id_4_old[i++] = el.index();
-        id_maps(mesh_->n_elements(), id_4_old, init_el_ds, loc_part, el_ds,
-                el_4_loc, row_4_el);
-=======
         FOR_ELEMENTS(mesh_, el) id_4_old[i++] = el.index();
 
         mesh_->get_part()->id_maps(mesh_->element.size(), id_4_old, el_ds, el_4_loc, row_4_el);
->>>>>>> b56df052
         //DBGPRINT_INT("el_4_loc",el_ds->lsize(),el_4_loc);
         //xprintf(Msg,"Number of elements in subdomain %d \n",el_ds->lsize());
         delete[] id_4_old;
@@ -1653,97 +1596,11 @@
                 id_4_old[i_edg] = i_edg;
             }
         }
-        //    // make trivial part
-        //    for(loc_i=0;loc_i<init_el_ds->lsize;loc_i++) loc_part[loc_i]=init_el_ds->myp;
-        //DBGPRINT_INT("loc_part",init_edge_ds.lsize(),loc_part);
-
-<<<<<<< HEAD
-        id_maps(mesh_->n_edges(), id_4_old, init_edge_ds, loc_part, edge_ds,
-                edge_4_loc, row_4_edge);
-=======
+
         Partitioning::id_maps(mesh_->n_edges(), id_4_old, init_edge_ds, loc_part, edge_ds, edge_4_loc, row_4_edge);
->>>>>>> b56df052
         delete[] loc_part;
         delete[] id_4_old;
-/*
-    } else {
-        xprintf(Msg,"Compute optimal partitioning of edges.\n");
-
-        SparseGraph *edge_graph = new SparseGraphMETIS(mesh_->n_edges());                     // graph for partitioning
-        Distribution init_edge_ds = edge_graph->get_distr(); // initial distr.
-        loc_part = new int[init_edge_ds.lsize()];                                     // partitionig in initial distribution
-
-        make_edge_conection_graph(mesh_, edge_graph);
-        WARN_ASSERT(edge_graph->is_symmetric(),"Attention graph for partitioning is not symmetric!\n");
-
-        edge_graph->partition(loc_part);
-
-        delete edge_graph;
-*/
-        // debugging output
-        /*
-         if (init_edge_ds.myp() == 0) {
-         Edge *edg;
-         int i_edg = 0;
-         int stat[3][init_edge_ds.np()];
-         for (int ip = 0; ip < init_edge_ds.np(); ip++) {
-         stat[0][ip] = stat[1][ip] = stat[2][ip] = 0;
-         }
-         for(i_edg=0;i_edg < ;i_edg++) {
-         DBGMSG("edg: %d %d %d\n",
-                       i_edg,edg->side(0)->element->dim-1,loc_part[i_edg]);
-                int dim=edg->side(0)->element->dim - 1;
-         int part=loc_part[i_edg];
-         (stat[dim][part])++;
-         i_edg++;
-         }
-         for (int ip = 0; ip < init_edge_ds.np(); ip++) {
-         DBGMSG("1D: %10d 2d: %10d 3d: %10d\n",
-         stat[0][ip],stat[1][ip],stat[2][ip]);
-         }
-         }
-         */
-        /*
-        id_4_old = new int[mesh_->n_edges()];
-
-        for(unsigned int i_edg=0; i_edg < mesh_->edges.size(); i_edg++)  id_4_old[i_edg] = i_edg;
-
-        id_maps(mesh_->n_edges(), id_4_old, init_edge_ds, (int *) loc_part, edge_ds, edge_4_loc, row_4_edge);
-        delete[] loc_part;
-        delete[] id_4_old;
-
-        //DBGMSG("Compute appropriate element partitioning ...\n");
-        //optimal element part; loc. els. id-> new el. numbering
-        Distribution init_el_ds(Distribution::Block, mesh_->n_elements());
-        // partitioning of elements, element belongs to the proc of his first edge
-        // this is not optimal but simple
-        loc_part = new int[init_el_ds.lsize()];
-        id_4_old = new int[mesh_->n_elements()];
-        {
-            int i_edg;
-            loc_i = 0;
-            FOR_ELEMENTS(mesh_,  el ) {
-                // partition
-                if (init_el_ds.is_local(el.index())) {
-                    // find (new) proc of the first edge of element
-                    //DBGMSG("%d %d %d %d\n",iel,loc_i,el->side(0)->edge->id,edge_row_4_id[el->side(0)->edge->id]);
-                    i_edg=el->side(0)->edge_idx(); // global index in old numbering
-                    loc_part[loc_i++] = edge_ds->get_proc(row_4_edge[i_edg]);
-
-                }
-                // id array
-                id_4_old[el.index()] = el.index();
-            }
-        }
-        //    // make trivial part
-        //    for(loc_i=0;loc_i<init_el_ds->lsize;loc_i++) loc_part[loc_i]=init_el_ds->myp;
-        id_maps(mesh_->element.size(), id_4_old, init_el_ds, loc_part, el_ds, el_4_loc, row_4_el);
-        delete[] loc_part;
-        delete[] id_4_old;
-        */
-    //}
-
-    //DBGMSG("Compute side partitioning ...\n");
+
     //optimal side part; loc. sides; id-> new side numbering
     Distribution init_side_ds(DistributionBlock(), mesh_->n_sides(), PETSC_COMM_WORLD);
     // partitioning of sides follows elements
@@ -1763,8 +1620,6 @@
             id_4_old[is++] = mh_dh.side_dof( side );
         }
     }
-    // make trivial part
-    //for(loc_i=0;loc_i<init_side_ds->lsize;loc_i++) loc_part[loc_i]=init_side_ds->myp;
 
     Partitioning::id_maps(mesh_->n_sides(), id_4_old, init_side_ds, loc_part, side_ds,
             side_id_4_loc, side_row_4_id);
@@ -1780,9 +1635,6 @@
      DBGPRINT_INT("side_row_4_id",mesh_->max_side_id+1,side_row_4_id);
      */
     // convert row_4_id arrays from separate numberings to global numbering of rows
-    //MPI_Barrier(PETSC_COMM_WORLD);
-    //DBGMSG("Finishing row_4_id\n");
-    //MPI_Barrier(PETSC_COMM_WORLD);
     make_row_numberings();
     //DBGPRINT_INT("edge_row_4_id",mesh_->n_edges,edge_row_4_id);
     //DBGPRINT_INT("el_row_4_id",mesh_->max_elm_id+1,el_row_4_id);
@@ -1790,26 +1642,14 @@
 
     lsize = side_ds->lsize() + el_ds->lsize() + edge_ds->lsize();
 
-    /*
-     // make old_4_new
-    old_4_new = (int *) malloc((mesh_->n_edges() + mesh_->n_sides
-            + mesh_->n_elements()) * sizeof(int));
-     i = 0;
-     FOR_SIDES( side )
-     old_4_new[side_row_4_id[side->id]] = i++;
-     FOR_ELEMENTS( el )
-     old_4_new[row_4_el[el.index()]] = i++;
-     FOR_EDGES(edg)
-     old_4_new[edge_row_4_id[edg->id]] = i++;
-     */
 
     // prepare global_row_4_sub_row
-<<<<<<< HEAD
+
     if (in_rec.type() ==  LinSys_BDDC::input_type) {
-=======
-    /*
-    if (solver->type == PETSC_MATIS_SOLVER) {
->>>>>>> b56df052
+        // auxiliary
+        Element *el;
+        int side_row, edge_row;
+
         //xprintf(Msg,"Compute mapping of local subdomain rows to global rows.\n");
 
         global_row_4_sub_row = boost::make_shared<LocalToGlobalMap>(rows_ds);
@@ -1818,16 +1658,16 @@
         // ordering of dofs
         // for each subdomain:
         // | velocities (at sides) | pressures (at elements) | L. mult. (at edges) |
-        for (i_loc = 0; i_loc < el_ds->lsize(); i_loc++) {
+        for (unsigned int i_loc = 0; i_loc < el_ds->lsize(); i_loc++) {
             el = mesh_->element(el_4_loc[i_loc]);
-            el_row = row_4_el[el_4_loc[i_loc]];
+            int el_row = row_4_el[el_4_loc[i_loc]];
 
             global_row_4_sub_row->insert( el_row );
 
-            nsides = el->n_sides();
-            for (i = 0; i < nsides; i++) {
-                side_row = side_row_4_id[ mh_dh.side_dof( el->side(i) ) ];
-		        edge_row = row_4_edge[el->side(i)->edge_idx()];
+            unsigned int nsides = el->n_sides();
+            for (unsigned int i = 0; i < nsides; i++) {
+                int side_row = side_row_4_id[ mh_dh.side_dof( el->side(i) ) ];
+		        int edge_row = row_4_edge[el->side(i)->edge_idx()];
 
 		        global_row_4_sub_row->insert( side_row );
 		        global_row_4_sub_row->insert( edge_row );
@@ -1839,16 +1679,14 @@
                 //}
             }
 
-            for (i_neigh = 0; i_neigh < el->n_neighs_vb; i_neigh++) {
+            for (unsigned int i_neigh = 0; i_neigh < el->n_neighs_vb; i_neigh++) {
                 // mark this edge
-                edge_row = row_4_edge[el->neigh_vb[i_neigh]->edge_idx() ];
+                int edge_row = row_4_edge[el->neigh_vb[i_neigh]->edge_idx() ];
                 global_row_4_sub_row->insert( edge_row );
             }
         }
         global_row_4_sub_row->finalize();
-<<<<<<< HEAD
-        
-    } // end for BDDCML solver
+    }
 
     // common to both solvers - create renumbering of unknowns
     solver_indices_.reserve(size);
@@ -1868,9 +1706,6 @@
     ASSERT( solver_indices_.size() == size, "Size of array does not match number of fills.\n" );
     //std::cout << "Solve rindices:" << std::endl;
     //std::copy( solver_indices_.begin(), solver_indices_.end(), std::ostream_iterator<int>( std::cout, " " ) );
-=======
-    }*/
->>>>>>> b56df052
 }
 
 

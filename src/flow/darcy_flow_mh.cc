/*!
 *
﻿ * Copyright (C) 2015 Technical University of Liberec.  All rights reserved.
 * 
 * This program is free software; you can redistribute it and/or modify it under
 * the terms of the GNU General Public License version 3 as published by the
 * Free Software Foundation. (http://www.gnu.org/licenses/gpl-3.0.en.html)
 * 
 * This program is distributed in the hope that it will be useful, but WITHOUT
 * ANY WARRANTY; without even the implied warranty of MERCHANTABILITY or FITNESS
 * FOR A PARTICULAR PURPOSE.  See the GNU General Public License for more details.
 *
 * 
 * @file    darcy_flow_mh.cc
 * @ingroup flow
 * @brief   Setup and solve linear system of mixed-hybrid discretization of the linear
 *          porous media flow with possible preferential flow in fractures and chanels.
 */

//#include <limits>
#include <vector>
//#include <iostream>
//#include <iterator>
//#include <algorithm>
#include <armadillo>

#include "petscmat.h"
#include "petscviewer.h"
#include "petscerror.h"
#include "mpi.h"

#include "system/system.hh"
#include "system/sys_profiler.hh"
#include "input/factory.hh"

#include "mesh/side_impl.hh"
#include "mesh/long_idx.hh"
#include "mesh/mesh.h"
#include "mesh/partitioning.hh"
#include "mesh/accessors.hh"
#include "mesh/range_wrapper.hh"
#include "la/distribution.hh"
#include "la/linsys.hh"
#include "la/linsys_PETSC.hh"
#include "la/linsys_BDDC.hh"
#include "la/schur.hh"
//#include "la/sparse_graph.hh"
#include "la/local_to_global_map.hh"

#include "flow/darcy_flow_mh.hh"
#include "flow/darcy_flow_mh_output.hh"
#include "flow/darcy_flow_mh_output_xfem.hh"
#include "darcy_flow_assembly.hh"
#include "darcy_flow_assembly_xfem.hh"

#include "tools/time_governor.hh"
#include "fields/field_algo_base.hh"
#include "fields/field.hh"
#include "fields/field_values.hh"
#include "fields/field_add_potential.hh"

#include "coupling/balance.hh"

#include "fields/vec_seq_double.hh"


#include "intersection/mixed_mesh_intersections.hh"
#include "intersection/intersection_local.hh"


FLOW123D_FORCE_LINK_IN_CHILD(darcy_flow_mh);




namespace it = Input::Type;

const it::Selection & DarcyMH::get_mh_mortar_selection() {
	return it::Selection("MH_MortarMethod")
		.add_value(NoMortar, "None", "Mortar space: P0 on elements of lower dimension.")
		.add_value(MortarP0, "P0", "Mortar space: P0 on elements of lower dimension.")
		.add_value(MortarP1, "P1", "Mortar space: P1 on intersections, using non-conforming pressures.")
		.close();
}


const it::Selection & DarcyMH::EqData::get_bc_type_selection() {
	return it::Selection("Flow_Darcy_BC_Type")
        .add_value(none, "none",
            "Homogeneous Neumann boundary condition. Zero flux")
        .add_value(dirichlet, "dirichlet",
            "Dirichlet boundary condition. "
            "Specify the pressure head through the ''bc_pressure'' field "
            "or the piezometric head through the ''bc_piezo_head'' field.")
        .add_value(total_flux, "total_flux", "Flux boundary condition (combines Neumann and Robin type). "
            "Water inflow equal to (($ \\delta_d(q_d^N + \\sigma_d (h_d^R - h_d) )$)). "
            "Specify the water inflow by the 'bc_flux' field, the transition coefficient by 'bc_robin_sigma' "
            "and the reference pressure head or pieozmetric head through ''bc_pressure'' or ''bc_piezo_head'' respectively.")
        .add_value(seepage, "seepage",
            "Seepage face boundary condition. Pressure and inflow bounded from above. Boundary with potential seepage flow "
            "is described by the pair of inequalities: "
            "(($h_d \\le h_d^D$)) and (($ -\\boldsymbol q_d\\cdot\\boldsymbol n \\le \\delta q_d^N$)), where the equality holds in at least one of them. "
            "Caution. Setting (($q_d^N$)) strictly negative "
            "may lead to an ill posed problem since a positive outflow is enforced. "
            "Parameters (($h_d^D$)) and (($q_d^N$)) are given by fields ``bc_switch_pressure`` (or ``bc_switch_piezo_head``) and ``bc_flux`` respectively."
            )
        .add_value(river, "river",
            "River boundary condition. For the water level above the bedrock, (($H_d > H_d^S$)), the Robin boundary condition is used with the inflow given by: "
            "(( $ \\delta_d(q_d^N + \\sigma_d(H_d^D - H_d) )$)). For the water level under the bedrock, constant infiltration is used: "
            "(( $ \\delta_d(q_d^N + \\sigma_d(H_d^D - H_d^S) )$)). Parameters: ``bc_pressure``, ``bc_switch_pressure``, "
            " ``bc_sigma, ``bc_flux``."
            )
        .close();
}

const it::Record & DarcyMH::type_field_descriptor() {

        const it::Record &field_descriptor =
        it::Record("Flow_Darcy_MH_Data",FieldCommon::field_descriptor_record_description("Flow_Darcy_MH_Data") )
        .copy_keys( DarcyMH::EqData().make_field_descriptor_type("Flow_Darcy_MH_Data_aux") )
            .declare_key("bc_piezo_head", FieldAlgorithmBase< 3, FieldValue<3>::Scalar >::get_input_type_instance(),
                    "Boundary piezometric head for BC types: dirichlet, robin, and river." )
            .declare_key("bc_switch_piezo_head", FieldAlgorithmBase< 3, FieldValue<3>::Scalar >::get_input_type_instance(),
                    "Boundary switch piezometric head for BC types: seepage, river." )
            .declare_key("init_piezo_head", FieldAlgorithmBase< 3, FieldValue<3>::Scalar >::get_input_type_instance(),
                    "Initial condition for the pressure given as the piezometric head." )
            .close();
        return field_descriptor;
}

const it::Record & DarcyMH::get_input_type() {

    it::Record xfem_rec = Input::Type::Record("XFEM", "Settings of XFEM.")
        .allow_auto_conversion("use_xfem")
        .declare_key("use_xfem", it::Bool(), it::Default::obligatory(), "Use XFEM for 0d-2d.")
        .declare_key("enrich_velocity", it::Bool(), it::Default("false"), "Use enrichment for velocity.")
        .declare_key("enrich_pressure", it::Bool(), it::Default("false"), "Use enrichment for pressure.")
        .declare_key("continuous_pu", it::Bool(), it::Default("false"), "Set true for continuous partition of unity.")
        .declare_key("single", it::Bool(), it::Default("false"), "Type of enrichment.")
        .declare_key("dim", it::Integer(2,3), it::Default("2"), "Dimension allowed.")
        .declare_key("enr_radius", it::Double(0.0), it::Default("0.0"), "Enrichment radius.")
        .close();
        
    it::Record ns_rec = Input::Type::Record("NonlinearSolver", "Parameters to a non-linear solver.")
        .declare_key("linear_solver", LinSys::get_input_type(), it::Default("{}"),
            "Linear solver for MH problem.")
        .declare_key("tolerance", it::Double(0.0), it::Default("1E-6"),
            "Residual tolerance.")
        .declare_key("min_it", it::Integer(0), it::Default("1"),
            "Minimum number of iterations (linear solves) to use. This is usefull if the convergence criteria "
            "does not characterize your goal well enough so it converges prematurely possibly without the single linear solve."
            "If greater then 'max_it' the value is set to 'max_it'.")
        .declare_key("max_it", it::Integer(0), it::Default("100"),
            "Maximum number of iterations (linear solves) of the non-linear solver.")
        .declare_key("converge_on_stagnation", it::Bool(), it::Default("false"),
            "If a stagnation of the nonlinear solver is detected the solver stops. "
            "A divergence is reported by default forcing the end of the simulation. Setting this flag to 'true', the solver"
            "ends with convergence success on stagnation, but report warning about it.")
        .close();

    return it::Record("Flow_Darcy_MH", "Mixed-Hybrid  solver for STEADY saturated Darcy flow.")
		.derive_from(DarcyFlowInterface::get_input_type())
        .declare_key("gravity", it::Array(it::Double(), 3,3), it::Default("[ 0, 0, -1]"),
                "Vector of the gravity force. Dimensionless.")
		.declare_key("input_fields", it::Array( type_field_descriptor() ), it::Default::obligatory(),
                "Input data for Darcy flow model.")				
        .declare_key("nonlinear_solver", ns_rec, it::Default("{}"),
                "Non-linear solver for MH problem.")
        .declare_key("output_stream", OutputTime::get_input_type(), it::Default("{}"),
                "Parameters of output stream.")

        .declare_key("output", DarcyFlowMHOutput::get_input_type(), IT::Default("{ \"fields\": [ \"pressure_p0\", \"velocity_p0\" ] }"),
                "Parameters of output from MH module.")
        .declare_key("output_specific", DarcyFlowMHOutput::get_input_type_specific(), it::Default::optional(),
                "Parameters of output form MH module.")
        .declare_key("balance", Balance::get_input_type(), it::Default("{}"),
                "Settings for computing mass balance.")
        .declare_key("time", TimeGovernor::get_input_type(), it::Default("{}"),
                "Time governor setting for the unsteady Darcy flow model.")
		.declare_key("n_schurs", it::Integer(0,2), it::Default("2"),
				"Number of Schur complements to perform when solving MH system.")
		.declare_key("mortar_method", get_mh_mortar_selection(), it::Default("\"None\""),
				"Method for coupling Darcy flow between dimensions." )
        .declare_key("use_xfem", xfem_rec, it::Default("false"), "XFEM support.")
		.close();
}


const int DarcyMH::registrar =
		Input::register_class< DarcyMH, Mesh &, const Input::Record >("Flow_Darcy_MH") +
		DarcyMH::get_input_type().size();



DarcyMH::EqData::EqData()
{
    mortar_method_=NoMortar;

    ADD_FIELD(anisotropy, "Anisotropy of the conductivity tensor.", "1.0" );
    	anisotropy.units( UnitSI::dimensionless() );

    ADD_FIELD(cross_section, "Complement dimension parameter (cross section for 1D, thickness for 2D).", "1.0" );
    	cross_section.units( UnitSI().m(3).md() );

    ADD_FIELD(conductivity, "Isotropic conductivity scalar.", "1.0" );
    	conductivity.units( UnitSI().m().s(-1) ).set_limits(0.0);

    ADD_FIELD(sigma, "Transition coefficient between dimensions.", "1.0");
    	sigma.units( UnitSI::dimensionless() );

    ADD_FIELD(water_source_density, "Water source density.", "0.0");
    	water_source_density.units( UnitSI().s(-1) );
    
    ADD_FIELD(bc_type,"Boundary condition type, possible values:", "\"none\"" );
    	// TODO: temporary solution, we should try to get rid of pointer to the selection after having generic types
        bc_type.input_selection( get_bc_type_selection() );
        bc_type.units( UnitSI::dimensionless() );

    ADD_FIELD(bc_pressure,"Prescribed pressure value on the boundary. Used for all values of 'bc_type' except for 'none' and 'seepage'. "
		"See documentation of 'bc_type' for exact meaning of 'bc_pressure' in individual boundary condition types.", "0.0");
    	bc_pressure.disable_where(bc_type, {none, seepage} );
        bc_pressure.units( UnitSI().m() );

    ADD_FIELD(bc_flux,"Incoming water boundary flux. Used for bc_types : 'total_flux', 'seepage', 'river'.", "0.0");
    	bc_flux.disable_where(bc_type, {none, dirichlet} );
        bc_flux.units( UnitSI().m(4).s(-1).md() );

    ADD_FIELD(bc_robin_sigma,"Conductivity coefficient in the 'total_flux' or the 'river' boundary condition type.", "0.0");
    	bc_robin_sigma.disable_where(bc_type, {none, dirichlet, seepage} );
        bc_robin_sigma.units( UnitSI().m(3).s(-1).md() );

    ADD_FIELD(bc_switch_pressure,
            "Critical switch pressure for 'seepage' and 'river' boundary conditions.", "0.0");
    bc_switch_pressure.disable_where(bc_type, {none, dirichlet, total_flux} );
    bc_switch_pressure.units( UnitSI().m() );

    //these are for unsteady
    ADD_FIELD(init_pressure, "Initial condition for pressure", "0.0" );
    	init_pressure.units( UnitSI().m() );

    ADD_FIELD(storativity,"Storativity.", "0.0" );
    	storativity.units( UnitSI().m(-1) );

    //time_term_fields = this->subset({"storativity"});
    //main_matrix_fields = this->subset({"anisotropy", "conductivity", "cross_section", "sigma", "bc_type", "bc_robin_sigma"});
    //rhs_fields = this->subset({"water_source_density", "bc_pressure", "bc_flux"});

}






//=============================================================================
// CREATE AND FILL GLOBAL MH MATRIX OF THE WATER MODEL
// - do it in parallel:
//   - initial distribution of elements, edges
//
/*! @brief CREATE AND FILL GLOBAL MH MATRIX OF THE WATER MODEL
 *
 * Parameters {Solver,NSchurs} number of performed Schur
 * complements (0,1,2) for water flow MH-system
 *
 */
//=============================================================================
DarcyMH::DarcyMH(Mesh &mesh_in, const Input::Record in_rec)
: DarcyFlowInterface(mesh_in, in_rec),
    output_object(nullptr),
    solution(nullptr),
<<<<<<< HEAD
    schur0(nullptr),
    data_changed_(false)
=======
    data_changed_(false),
    schur0(nullptr),
	steady_diagonal(nullptr),
	steady_rhs(nullptr),
	new_diagonal(nullptr),
	previous_solution(nullptr)
>>>>>>> 856696b9
{

    START_TIMER("Darcy constructor");
    {
        auto time_record = input_record_.val<Input::Record>("time");
        //if ( in_rec.opt_val("time", time_record) )
            time_ = new TimeGovernor(time_record);
        //else
        //    time_ = new TimeGovernor();
    }

    data_ = make_shared<EqData>();
    EquationBase::eq_data_ = data_.get();
    
    data_->is_linear=true;

    n_schur_compls = in_rec.val<int>("n_schurs");
    
    data_->mortar_method_= in_rec.val<MortarMethod>("mortar_method");
    Input::Record xfem_rec = input_record_.val<Input::Record>("use_xfem");
    use_xfem = xfem_rec.val<bool>("use_xfem");
    DBGVAR(use_xfem);
    if (data_->mortar_method_ != NoMortar || use_xfem) {
        mesh_->mixed_intersections();
    }
    

    //side_ds->view( std::cout );
    //el_ds->view( std::cout );
    //edge_ds->view( std::cout );
    //rows_ds->view( std::cout );
    
}



void DarcyMH::init_eq_data()
//connecting data fields with mesh
{

    START_TIMER("data init");
    data_->mesh = mesh_;
    data_->mh_dh = &mh_dh;
    data_->set_mesh(*mesh_);

    auto gravity_array = input_record_.val<Input::Array>("gravity");
    std::vector<double> gvec;
    gravity_array.copy_to(gvec);
    gvec.push_back(0.0); // zero pressure shift
    data_->gravity_ =  arma::vec(gvec);
    data_->gravity_vec_ = data_->gravity_.subvec(0,2);

    data_->bc_pressure.add_factory(
        std::make_shared<FieldAddPotential<3, FieldValue<3>::Scalar>::FieldFactory>
        (data_->gravity_, "bc_piezo_head") );
    data_->bc_switch_pressure.add_factory(
            std::make_shared<FieldAddPotential<3, FieldValue<3>::Scalar>::FieldFactory>
            (data_->gravity_, "bc_switch_piezo_head") );
    data_->init_pressure.add_factory(
            std::make_shared<FieldAddPotential<3, FieldValue<3>::Scalar>::FieldFactory>
            (data_->gravity_, "init_piezo_head") );


    data_->set_input_list( this->input_record_.val<Input::Array>("input_fields"), *time_ );
    // Check that the time step was set for the transient simulation.
    if (! zero_time_term(true) && time_->is_default() ) {
        //THROW(ExcAssertMsg());
        //THROW(ExcMissingTimeGovernor() << input_record_.ei_address());
        MessageOut() << "Missing the key 'time', obligatory for the transient problems." << endl;
        ASSERT(false);
    }

    data_->mark_input_times(*time_);
}



void DarcyMH::initialize() {

    init_eq_data();
    
    // Initialize bc_switch_dirichlet to size of global boundary.
    data_->bc_switch_dirichlet.resize(mesh_->n_elements()+mesh_->n_elements(true), 1);


    nonlinear_iteration_=0;
    Input::AbstractRecord rec = this->input_record_
            .val<Input::Record>("nonlinear_solver")
            .val<Input::AbstractRecord>("linear_solver");

    // auxiliary set_time call  since allocation assembly evaluates fields as well
    data_changed_ = data_->set_time(time_->step(), LimitSide::right) || data_changed_;
       
    if(use_xfem){
        Input::Record xfem_rec = input_record_.val<Input::Record>("use_xfem");
        mh_dh.enrich_velocity = xfem_rec.val<bool>("enrich_velocity");
        mh_dh.enrich_pressure = xfem_rec.val<bool>("enrich_pressure");
        mh_dh.continuous_pu = xfem_rec.val<bool>("continuous_pu");
        mh_dh.single_enr = xfem_rec.val<bool>("single");
        mh_dh.xfem_dim = xfem_rec.val<int>("dim");
        mh_dh.enr_radius = xfem_rec.val<double>("enr_radius");
        
        ASSERT(mh_dh.enr_radius > 0.0).error("Invalid enrichment radius set.\n");
        
        DBGVAR(mh_dh.enrich_velocity);
        DBGVAR(mh_dh.enrich_pressure);
        DBGVAR(mh_dh.continuous_pu);
        DBGVAR(mh_dh.single_enr);
        DBGVAR(mh_dh.xfem_dim);
        DBGVAR(mh_dh.enr_radius);
                
        // init dofhandler including enrichments
        mh_dh.reinit(mesh_, data_->cross_section, data_->sigma);
        
//         mh_dh.print_array(mh_dh.side_row_4_id, mesh_->n_sides(), "side dofs-velocity");
//         mh_dh.print_array(mh_dh.row_4_el, mesh_->n_elements(), "ele dofs-pressure");
//         mh_dh.print_array(mh_dh.row_4_edge, mesh_->n_edges(), "edge dofs-pressure lagrange");
        output_object = new DarcyFlowMHOutputXFEM(this);
    }
    else{
        mh_dh.reinit(mesh_);
        output_object = new DarcyFlowMHOutput(this);
    }
    
    output_object->initialize(input_record_);
    size = mh_dh.total_size();
    
    create_linear_system(rec);



    // allocate time term vectors
    VecDuplicate(schur0->get_solution(), &previous_solution);
    VecCreateMPI(PETSC_COMM_WORLD, mh_dh.rows_ds->lsize(),PETSC_DETERMINE,&(steady_diagonal));
    VecDuplicate(steady_diagonal,& new_diagonal);
    VecZeroEntries(new_diagonal);
    VecDuplicate(steady_diagonal, &steady_rhs);


    // initialization of balance object
    balance_ = std::make_shared<Balance>("water", mesh_);
    balance_->init_from_input(input_record_.val<Input::Record>("balance"), time());
    data_->water_balance_idx = balance_->add_quantity("water_volume");
    balance_->allocate(mh_dh.rows_ds->lsize(), 1);
    balance_->units(UnitSI().m(3));


    data_->balance = balance_;
    data_->lin_sys = schur0;


    initialize_specific();
}

void DarcyMH::initialize_specific()
{}

void DarcyMH::zero_time_step()
{

    /* TODO:
     * - Allow solution reconstruction (pressure and velocity) from initial condition on user request.
     * - Steady solution as an intitial condition may be forced by setting inti_time =-1, and set data for the steady solver in that time.
     *   Solver should be able to switch from and to steady case depending on the zero time term.
     */

    data_changed_ = data_->set_time(time_->step(), LimitSide::right) || data_changed_;

    // zero_time_term means steady case
    bool zero_time_term_from_right = zero_time_term();


    if (zero_time_term_from_right) {
        // steady case
        VecZeroEntries(schur0->get_solution());
        //read_initial_condition(); // Possible solution guess for steady case.
        use_steady_assembly_ = true;
        solve_nonlinear(); // with right limit data
    } else {
        VecZeroEntries(schur0->get_solution());
        VecZeroEntries(previous_solution);
        read_initial_condition();
        assembly_linear_system(); // in particular due to balance
//         print_matlab_matrix("matrix_zero");
        // TODO: reconstruction of solution in zero time.
    }
    //solution_output(T,right_limit); // data for time T in any case
    output_data();
}

//=============================================================================
// COMPOSE and SOLVE WATER MH System possibly through Schur complements
//=============================================================================
void DarcyMH::update_solution()
{
    START_TIMER("Solving MH system");

    time_->next_time();

    time_->view("DARCY"); //time governor information output
    data_changed_ = data_->set_time(time_->step(), LimitSide::left) || data_changed_;
    bool zero_time_term_from_left=zero_time_term();

    bool jump_time = data_->storativity.is_jump_time();
    if (! zero_time_term_from_left) {
        // time term not treated as zero
        // Unsteady solution up to the T.

        // this flag is necesssary for switching BC to avoid setting zero neumann on the whole boundary in the steady case
        use_steady_assembly_ = false;
        prepare_new_time_step(); //SWAP

        solve_nonlinear(); // with left limit data
        if (jump_time) {
        	WarningOut() << "Output of solution discontinuous in time not supported yet.\n";
            //solution_output(T, left_limit); // output use time T- delta*dt
            //output_data();
        }
    }

    if (time_->is_end()) {
        // output for unsteady case, end_time should not be the jump time
        // but rether check that
        if (! zero_time_term_from_left && ! jump_time) output_data();
        return;
    }

    data_changed_ = data_->set_time(time_->step(), LimitSide::right) || data_changed_;
    bool zero_time_term_from_right=zero_time_term();
    if (zero_time_term_from_right) {
        // this flag is necesssary for switching BC to avoid setting zero neumann on the whole boundary in the steady case
        use_steady_assembly_ = true;
        solve_nonlinear(); // with right limit data

    } else if (! zero_time_term_from_left && jump_time) {
    	WarningOut() << "Discontinuous time term not supported yet.\n";
        //solution_transfer(); // internally call set_time(T, left) and set_time(T,right) again
        //solve_nonlinear(); // with right limit data
    }
    //solution_output(T,right_limit); // data for time T in any case
    output_data();

}

bool DarcyMH::zero_time_term(bool time_global) {
    if (time_global) {
        return (data_->storativity.input_list_size() == 0);
    } else {
        return data_->storativity.field_result(mesh_->region_db().get_region_set("BULK")) == result_zeros;
    }
}


void DarcyMH::solve_nonlinear()
{

    assembly_linear_system();
    double residual_norm = schur0->compute_residual();
    nonlinear_iteration_ = 0;
    MessageOut().fmt("[nonlinear solver] norm of initial residual: {}\n", residual_norm);

    // Reduce is_linear flag.
    int is_linear_common;
    MPI_Allreduce(&(data_->is_linear), &is_linear_common,1, MPI_INT ,MPI_MIN,PETSC_COMM_WORLD);

    Input::Record nl_solver_rec = input_record_.val<Input::Record>("nonlinear_solver");
    this->tolerance_ = nl_solver_rec.val<double>("tolerance");
    this->max_n_it_  = nl_solver_rec.val<unsigned int>("max_it");
    this->min_n_it_  = nl_solver_rec.val<unsigned int>("min_it");
    if (this->min_n_it_ > this->max_n_it_) this->min_n_it_ = this->max_n_it_;

    if (! is_linear_common) {
        // set tolerances of the linear solver unless they are set by user.
        schur0->set_tolerances(0.1*this->tolerance_, 0.01*this->tolerance_, 100);
    }
    vector<double> convergence_history;

    Vec save_solution;
    VecDuplicate(schur0->get_solution(), &save_solution);
    while (nonlinear_iteration_ < this->min_n_it_ ||
           (residual_norm > this->tolerance_ &&  nonlinear_iteration_ < this->max_n_it_ )) {
    	OLD_ASSERT_EQUAL( convergence_history.size(), nonlinear_iteration_ );
        convergence_history.push_back(residual_norm);

        // stagnation test
        if (convergence_history.size() >= 5 &&
            convergence_history[ convergence_history.size() - 1]/convergence_history[ convergence_history.size() - 2] > 0.9 &&
            convergence_history[ convergence_history.size() - 1]/convergence_history[ convergence_history.size() - 5] > 0.8) {
            // stagnation
            if (input_record_.val<Input::Record>("nonlinear_solver").val<bool>("converge_on_stagnation")) {
            	WarningOut().fmt("Accept solution on stagnation. Its: {} Residual: {}\n", nonlinear_iteration_, residual_norm);
                break;
            } else {
                THROW(ExcSolverDiverge() << EI_Reason("Stagnation."));
            }
        }

        if (! is_linear_common)
            VecCopy( schur0->get_solution(), save_solution);
        LinSys::SolveInfo si = schur0->solve();
        nonlinear_iteration_++;

        // hack to make BDDC work with empty compute_residual
        if (is_linear_common){
            // we want to print this info in linear (and steady) case
            residual_norm = schur0->compute_residual();
            MessageOut().fmt("[nonlinear solver] lin. it: {}, reason: {}, residual: {}\n",
        		si.n_iterations, si.converged_reason, residual_norm);
            break;
        }
        data_changed_=true; // force reassembly for non-linear case

        double alpha = 1; // how much of new solution
        VecAXPBY(schur0->get_solution(), (1-alpha), alpha, save_solution);

        /*
        double * sol;
        unsigned int sol_size;
        get_solution_vector(sol, sol_size);
        if (mh_dh.el_ds->myp() == 0)
            VecView(sol_vec, PETSC_VIEWER_STDOUT_SELF);
        */

        //LogOut().fmt("Linear solver ended with reason: {} \n", si.converged_reason );
        //OLD_ASSERT( si.converged_reason >= 0, "Linear solver failed to converge. Convergence reason %d \n", si.converged_reason );
        assembly_linear_system();

        residual_norm = schur0->compute_residual();
        MessageOut().fmt("[nonlinear solver] it: {} lin. it: {}, reason: {}, residual: {}\n",
        		nonlinear_iteration_, si.n_iterations, si.converged_reason, residual_norm);
    }
    chkerr(VecDestroy(&save_solution));
    this -> postprocess();

    // adapt timestep
    if (! this->zero_time_term()) {
        double mult = 1.0;
        if (nonlinear_iteration_ < 3) mult = 1.6;
        if (nonlinear_iteration_ > 7) mult = 0.7;
        int result = time_->set_upper_constraint(time_->dt() * mult, "Darcy adaptivity.");
        //DebugOut().fmt("time adaptivity, res: {} it: {} m: {} dt: {} edt: {}\n", result, nonlinear_iteration_, mult, time_->dt(), time_->estimate_dt());
    }

    solution_changed_for_scatter=true;
}


void DarcyMH::prepare_new_time_step()
{
    //VecSwap(previous_solution, schur0->get_solution());
}

void DarcyMH::postprocess() 
{
    START_TIMER("postprocess");

    //fix velocity when mortar method is used
    if(data_->mortar_method_ != MortarMethod::NoMortar){
        auto multidim_assembler =  AssemblyBase::create< AssemblyMH >(data_);
        for (unsigned int i_loc = 0; i_loc < mh_dh.el_ds->lsize(); i_loc++) {
            auto ele_ac = mh_dh.accessor(i_loc);
            unsigned int dim = ele_ac.dim();
            multidim_assembler[dim-1]->fix_velocity(ele_ac);
        }
    }
    //ElementAccessor<3> ele;

    // modify side fluxes in parallel
    // for every local edge take time term on digonal and add it to the corresponding flux
    /*
    for (unsigned int i_loc = 0; i_loc < el_ds->lsize(); i_loc++) {
        ele = mesh_->element_accessor(el_4_loc[i_loc]);
        for (unsigned int i=0; i<ele->n_sides(); i++) {
            side_rows[i] = side_row_4_id[ mh_dh.side_dof( ele_ac.side(i) ) ];
            values[i] = -1.0 * ele_ac.measure() *
              data.cross_section.value(ele_ac.centre(), ele_ac.element_accessor()) *
              data.water_source_density.value(ele_ac.centre(), ele_ac.element_accessor()) /
              ele_ac.n_sides();
        }
        VecSetValues(schur0->get_solution(), ele_ac.n_sides(), side_rows, values, ADD_VALUES);
    }
    VecAssemblyBegin(schur0->get_solution());
    VecAssemblyEnd(schur0->get_solution());
    */
}


void DarcyMH::output_data() {
    START_TIMER("Darcy output data");
    //time_->view("DARCY"); //time governor information output
    this->output_object->output();

    if(use_xfem)
        mh_dh.print_array(mh_dh.mh_solution, mh_dh.total_size(), "MH solution");

    START_TIMER("Darcy balance output");
    balance_->calculate_cumulative(data_->water_balance_idx, schur0->get_solution());
    balance_->calculate_instant(data_->water_balance_idx, schur0->get_solution());
    balance_->output();
}


double DarcyMH::solution_precision() const
{
	return schur0->get_solution_precision();
}



void  DarcyMH::get_solution_vector(double * &vec, unsigned int &vec_size)
{
    // TODO: make class for vectors (wrapper for PETSC or other) derived from LazyDependency
    // and use its mechanism to manage dependency between vectors
    if (solution_changed_for_scatter) {

        // scatter solution to all procs
        VecScatterBegin(par_to_all, schur0->get_solution(), sol_vec, INSERT_VALUES, SCATTER_FORWARD);
        VecScatterEnd(  par_to_all, schur0->get_solution(), sol_vec, INSERT_VALUES, SCATTER_FORWARD);
        solution_changed_for_scatter=false;
    }

    vec = solution;
    vec_size = this->size;
    OLD_ASSERT(vec != NULL, "Requested solution is not allocated!\n");
}

void  DarcyMH::get_parallel_solution_vector(Vec &vec)
{
    vec=schur0->get_solution();
    OLD_ASSERT(vec != NULL, "Requested solution is not allocated!\n");
}


// ===========================================================================================
//
//   MATRIX ASSEMBLY - we use abstract assembly routine, where  LS Mat/Vec SetValues
//   are in fact pointers to allocating or filling functions - this is governed by Linsystem roitunes
//
// =======================================================================================
void DarcyMH::assembly_mh_matrix(MultidimAssembly& assembler)
{
    START_TIMER("DarcyFlowMH_Steady::assembly_steady_mh_matrix");

    // set auxiliary flag for switchting Dirichlet like BC
    data_->force_bc_switch = use_steady_assembly_ && (nonlinear_iteration_ == 0);
    data_->n_schur_compls = n_schur_compls;
    

    balance_->start_flux_assembly(data_->water_balance_idx);

    // TODO: try to move this into balance, or have it in the generic assembler class, that should perform the cell loop
    // including various pre- and post-actions
    data_->local_boundary_index=0;
    for (unsigned int i_loc = 0; i_loc < mh_dh.el_ds->lsize(); i_loc++) {
        auto ele_ac = mh_dh.accessor(i_loc);
        unsigned int dim = ele_ac.dim();
        DBGVAR(ele_ac.ele_global_idx());
        assembler[dim-1]->assemble(ele_ac);
    }

    balance_->finish_flux_assembly(data_->water_balance_idx);

}


void DarcyMH::allocate_mh_matrix()
{
    START_TIMER("DarcyFlowMH_Steady::allocate_mh_matrix");

    data_->n_schur_compls = n_schur_compls;
    LinSys *ls = schur0;
   

    const unsigned int loc_size_max = 200;
    int local_dofs[loc_size_max];

    // to make space for second schur complement, max. 10 neighbour edges of one el.
    double zeros[100000];
    for(int i=0; i<100000; i++) zeros[i] = 0.0;

    std::vector<int> tmp_rows;
    tmp_rows.reserve(200);
    
    unsigned int nsides, loc_size;
    int* edge_rows;

    for (unsigned int i_loc = 0; i_loc < mh_dh.el_ds->lsize(); i_loc++) {
        auto ele_ac = mh_dh.accessor(i_loc);
        nsides = ele_ac.n_sides();
        
        loc_size = ele_ac.get_dofs(local_dofs);
        ASSERT_DBG(loc_size < loc_size_max);
        
        nsides = ele_ac.n_sides();
        int ele_row = ele_ac.ele_row();
        edge_rows = ele_ac.edge_rows();
        
        // whole local MH matrix
        ls->mat_set_values(loc_size, local_dofs, loc_size, local_dofs, zeros);
        
        if(ele_ac.is_enriched()){
            XFEMElementDataBase* xd = ele_ac.xfem_data_pointer();
            {
                int w_row, ele1d_row;
                for(int w=0; w < xd->n_enrichments(); w++){
                    if(xd->enrichment_intersects(w)){
                        // singularity edge integrals for p1d
                        w_row = ele_ac.sing_row(w);
                        ele1d_row = mh_dh.row_4_el[xd->intersection_ele_global_idx(w)];
                        ls->mat_set_value(w_row, w_row, 0.0);
                        ls->mat_set_value(w_row, ele1d_row, 0.0);
                        ls->mat_set_value(ele1d_row, w_row, 0.0);
                        ls->mat_set_value(ele1d_row, ele1d_row, 0.0);
                    }
                }
            }
        }
        
        // compatible neighborings rows
        unsigned int n_neighs = ele_ac.element_accessor()->n_neighs_vb();
        for (unsigned int i = 0; i < n_neighs; i++) {
            // every compatible connection adds a 2x2 matrix involving
            // current element pressure  and a connected edge pressure
            Neighbour *ngh = ele_ac.element_accessor()->neigh_vb[i];
            int neigh_edge_row = mh_dh.row_4_edge[ ngh->edge_idx() ];
            tmp_rows.push_back(neigh_edge_row);
            //DebugOut() << "CC" << print_var(tmp_rows[i]);
        }

        
        ls->mat_set_values(1, &ele_row, n_neighs, tmp_rows.data(), zeros); // (edges, ele)  x (neigh edges)
        ls->mat_set_values(n_neighs, tmp_rows.data(), 1, &ele_row, zeros); // (neigh edges) x (edges, ele)
        
        // allocate always also for schur 2
        ls->mat_set_values(nsides+1, edge_rows, n_neighs, tmp_rows.data(), zeros); // (edges, ele)  x (neigh edges)
        ls->mat_set_values(n_neighs, tmp_rows.data(), nsides+1, edge_rows, zeros); // (neigh edges) x (edges, ele)
        ls->mat_set_values(n_neighs, tmp_rows.data(), n_neighs, tmp_rows.data(), zeros);  // (neigh edges) x (neigh edges)

        tmp_rows.clear();

        if (data_->mortar_method_ != NoMortar) {
            auto &isec_list = mesh_->mixed_intersections().element_intersections_[ele_ac.ele_global_idx()];
            for(auto &isec : isec_list ) {
                IntersectionLocalBase *local = isec.second;
                ElementAccessor<3> slave_ele = mesh_->element_accessor( local->bulk_ele_idx() );
                //DebugOut().fmt("Alloc: {} {}", ele_ac.ele_global_idx(), local->bulk_ele_idx());
                for(unsigned int i_side=0; i_side < slave_ele->n_sides(); i_side++) {
                    tmp_rows.push_back( mh_dh.row_4_edge[ slave_ele.side(i_side)->edge_idx() ] );
                    //DebugOut() << "aedge" << print_var(tmp_rows[i_rows-1]);
                }
            }
        }
        /*
        for(unsigned int i_side=0; i_side < ele_ac.element_accessor()->n_sides(); i_side++) {
            DebugOut() << "aedge:" << print_var(edge_rows[i_side]);
        }*/

        ls->mat_set_values(nsides, edge_rows, tmp_rows.size(), tmp_rows.data(), zeros);   // master edges x neigh edges
        ls->mat_set_values(tmp_rows.size(), tmp_rows.data(), nsides, edge_rows, zeros);   // neigh edges  x master edges
        ls->mat_set_values(tmp_rows.size(), tmp_rows.data(), tmp_rows.size(), tmp_rows.data(), zeros);  // neigh edges  x neigh edges

    }
/*
    // alloc edge diagonal entries
    if(rank == 0)
    for( vector<Edge>::iterator edg = mesh_->edges.begin(); edg != mesh_->edges.end(); ++edg) {
        int edg_idx = mh_dh.row_4_edge[edg->side(0)->edge_idx()];
        
//        for( vector<Edge>::iterator edg2 = mesh_->edges.begin(); edg2 != mesh_->edges.end(); ++edg2){
//            int edg_idx2 = mh_dh.row_4_edge[edg2->side(0)->edge_idx()];
//            if(edg_idx == edg_idx2){
//                 DBGCOUT(<< "P[ " << rank << " ] " << "edg alloc: " << edg_idx << "  " << edg_idx2 << "\n");
                ls->mat_set_value(edg_idx, edg_idx, 0.0);
//            }
//        }
    }
  */
    /*
    if (mortar_method_ == MortarP0) {
        P0_CouplingAssembler(*this).assembly(*ls);
    } else if (mortar_method_ == MortarP1) {
        P1_CouplingAssembler(*this).assembly(*ls);
    }*/
}

void DarcyMH::assembly_source_term()
{
    START_TIMER("assembly source term");
   	balance_->start_source_assembly(data_->water_balance_idx);

    for (unsigned int i_loc = 0; i_loc < mh_dh.el_ds->lsize(); i_loc++) {
        auto ele_ac = mh_dh.accessor(i_loc);

        double cs = data_->cross_section.value(ele_ac.centre(), ele_ac.element_accessor());

        // set sources
        double source = ele_ac.measure() * cs *
                data_->water_source_density.value(ele_ac.centre(), ele_ac.element_accessor());
        schur0->rhs_set_value(ele_ac.ele_row(), -1.0 * source );

        balance_->add_source_vec_values(data_->water_balance_idx, ele_ac.region().bulk_idx(), {(LongIdx) ele_ac.ele_row()}, {source});
    }

    balance_->finish_source_assembly(data_->water_balance_idx);
}




/*******************************************************************************
 * COMPOSE WATER MH MATRIX WITHOUT SCHUR COMPLEMENT
 ******************************************************************************/

void DarcyMH::create_linear_system(Input::AbstractRecord in_rec) {
  
    START_TIMER("preallocation");

    if (schur0 == NULL) { // create Linear System for MH matrix
       
    	if (in_rec.type() == LinSys_BDDC::get_input_type()) {
#ifdef FLOW123D_HAVE_BDDCML
    		WarningOut() << "For BDDC no Schur complements are used.";
            mh_dh.prepare_parallel_bddc();
            n_schur_compls = 0;
            LinSys_BDDC *ls = new LinSys_BDDC(mh_dh.global_row_4_sub_row->size(), &(*mh_dh.rows_ds),
                    3,  // 3 == la::BddcmlWrapper::SPD_VIA_SYMMETRICGENERAL
                    1,  // 1 == number of subdomains per process
                    true); // swap signs of matrix and rhs to make the matrix SPD
            ls->set_from_input(in_rec);
            ls->set_solution( NULL );
            // possible initialization particular to BDDC
            START_TIMER("BDDC set mesh data");
            set_mesh_data_for_bddc(ls);
            schur0=ls;
            END_TIMER("BDDC set mesh data");
#else
            xprintf(Err, "Flow123d was not build with BDDCML support.\n");
#endif // FLOW123D_HAVE_BDDCML
        } 
        else if (in_rec.type() == LinSys_PETSC::get_input_type()) {
        // use PETSC for serial case even when user wants BDDC
            if (n_schur_compls > 2) {
            	WarningOut() << "Invalid number of Schur Complements. Using 2.";
                n_schur_compls = 2;
            }

            LinSys_PETSC *schur1, *schur2;

            if (n_schur_compls == 0) {
                LinSys_PETSC *ls = new LinSys_PETSC( &(*mh_dh.rows_ds) );

                // temporary solution; we have to set precision also for sequantial case of BDDC
                // final solution should be probably call of direct solver for oneproc case
                if (in_rec.type() != LinSys_BDDC::get_input_type()) ls->set_from_input(in_rec);
                else {
                    ls->LinSys::set_from_input(in_rec); // get only common options
                }

                ls->set_solution( NULL );
                schur0=ls;
            } else {
                IS is;
                ISCreateStride(PETSC_COMM_WORLD, mh_dh.side_ds->lsize(), mh_dh.rows_ds->begin(), 1, &is);
                //OLD_ASSERT(err == 0,"Error in ISCreateStride.");

                SchurComplement *ls = new SchurComplement(is, &(*mh_dh.rows_ds));

                // make schur1
                Distribution *ds = ls->make_complement_distribution();
                if (n_schur_compls==1) {
                    schur1 = new LinSys_PETSC(ds);
                    schur1->set_positive_definite();
                } else {
                    IS is;
                    ISCreateStride(PETSC_COMM_WORLD, mh_dh.el_ds->lsize(), ls->get_distribution()->begin(), 1, &is);
                    //OLD_ASSERT(err == 0,"Error in ISCreateStride.");
                    SchurComplement *ls1 = new SchurComplement(is, ds); // is is deallocated by SchurComplement
                    ls1->set_negative_definite();

                    // make schur2
                    schur2 = new LinSys_PETSC( ls1->make_complement_distribution() );
                    schur2->set_positive_definite();
                    ls1->set_complement( schur2 );
                    schur1 = ls1;
                }
                ls->set_complement( schur1 );
                ls->set_from_input(in_rec);
                ls->set_solution( NULL );
                schur0=ls;
            }

            START_TIMER("PETSC PREALLOCATION");
            schur0->set_symmetric();
            schur0->start_allocation();
            
            allocate_mh_matrix();
            
    	    VecZeroEntries(schur0->get_solution());
            END_TIMER("PETSC PREALLOCATION");
        }
        else {
            xprintf(Err, "Unknown solver type. Internal error.\n");
        }

        END_TIMER("preallocation");
        make_serial_scatter();

    }

}




void DarcyMH::assembly_linear_system() {
    START_TIMER("DarcyFlowMH_Steady::assembly_linear_system");

    data_->is_linear=true;
    bool is_steady = zero_time_term();
	//DebugOut() << "Assembly linear system\n";
	if (data_changed_) {
	    data_changed_ = false;
	    //DebugOut()  << "Data changed\n";
		// currently we have no optimization for cases when just time term data or RHS data are changed
	    START_TIMER("full assembly");
        if (typeid(*schur0) != typeid(LinSys_BDDC)) {
            schur0->start_add_assembly(); // finish allocation and create matrix
        }

        schur0->mat_zero_entries();
        schur0->rhs_zero_entries();

        assembly_source_term();
        
        // create proper assembler
        AssemblyBase::MultidimAssembly multidim_assembler;
        if(use_xfem)
            multidim_assembler =  AssemblyBase::create< AssemblyMHXFEM >(data_);
        else
            multidim_assembler =  AssemblyBase::create< AssemblyMH >(data_);
        
        assembly_mh_matrix( multidim_assembler );

	    schur0->finish_assembly();
        print_matlab_matrix("matrix");
	    schur0->set_matrix_changed();
            //MatView( *const_cast<Mat*>(schur0->get_matrix()), PETSC_VIEWER_STDOUT_WORLD  );
            //VecView( *const_cast<Vec*>(schur0->get_rhs()),   PETSC_VIEWER_STDOUT_WORLD);

	    if (! is_steady) {
	        START_TIMER("fix time term");
	    	//DebugOut() << "setup time term\n";
	    	// assembly time term and rhs
	    	setup_time_term();
	    	modify_system();
	    }
	    else
	    {
	    	balance_->start_mass_assembly(data_->water_balance_idx);
	    	balance_->finish_mass_assembly(data_->water_balance_idx);
	    }
	    END_TIMER("full assembly");
	} else {
		START_TIMER("modify system");
		if (! is_steady) {
			modify_system();
		} else {
			//xprintf(PrgErr, "Planned computation time for steady solver, but data are not changed.\n");
		}
		END_TIMER("modiffy system");
	}

}


void DarcyMH::print_matlab_matrix(std::string matlab_file)
{
    std::string output_file;
    
    DebugOut() << "Print MH system in matlab format.\n";
    
    if ( typeid(*schur0) == typeid(LinSys_BDDC) ){
//         WarningOut() << "Can output matrix only on a single processor.";
//         output_file = FilePath(matlab_file + "_bddc.m", FilePath::output_file);
//         ofstream os( output_file );
//         auto bddc = static_cast<LinSys_BDDC*>(schur0);
//         bddc->print_matrix(os);
        return;
    }
    else {//if ( typeid(*schur0) == typeid(LinSys_PETSC) ){
        output_file = FilePath(matlab_file + ".m", FilePath::output_file);
        PetscViewer    viewer;
        PetscViewerASCIIOpen(PETSC_COMM_WORLD, output_file.c_str(), &viewer);
        PetscViewerSetFormat(viewer, PETSC_VIEWER_ASCII_MATLAB);
        MatView( *const_cast<Mat*>(schur0->get_matrix()), viewer);
        VecView( *const_cast<Vec*>(schur0->get_rhs()), viewer);
    }
//     else{
//         WarningOut() << "No matrix output available for the current solver.";
//         return;
//     }
    
    // compute h_min for different dimensions
    double d_max = std::numeric_limits<double>::max();
    double h1 = d_max, h2 = d_max, h3 = d_max;
    double he2 = d_max, he3 = d_max;
    for (auto ele : mesh_->bulk_elements_range()) {
        switch(ele->dim()){
            case 1: h1 = std::min(h1,ele.measure()); break;
            case 2: h2 = std::min(h2,ele.measure()); break;
            case 3: h3 = std::min(h3,ele.measure()); break;
        }
        
        for (unsigned int j=0; j<ele->n_sides(); j++) {
            switch(ele->dim()){
                case 2: he2 = std::min(he2, ele.side(j)->measure()); break;
                case 3: he3 = std::min(he3, ele.side(j)->measure()); break;
            }
        }
    }
    if(h1 == d_max) h1 = 0;
    if(h2 == d_max) h2 = 0;
    if(h3 == d_max) h3 = 0;
    if(he2 == d_max) he2 = 0;
    if(he3 == d_max) he3 = 0;
    
    FILE * file;
    file = fopen(output_file.c_str(),"a");
    fprintf(file, "nA = %d;\n", mh_dh.side_ds->size());
    fprintf(file, "nB = %d;\n", mh_dh.el_ds->size());
    fprintf(file, "nBF = %d;\n", mh_dh.edge_ds->size());
    fprintf(file, "h1 = %e;\nh2 = %e;\nh3 = %e;\n", h1, h2, h3);
    fprintf(file, "he2 = %e;\nhe3 = %e;\n", he2, he3);
    fclose(file);
}


void DarcyMH::set_mesh_data_for_bddc(LinSys_BDDC * bddc_ls) {
    START_TIMER("DarcyFlowMH_Steady::set_mesh_data_for_bddc");
    // prepare mesh for BDDCML
    // initialize arrays
    // auxiliary map for creating coordinates of local dofs and global-to-local numbering
    std::map<int,arma::vec3> localDofMap;
    // connectivity for the subdomain, i.e. global dof numbers on element, stored element-by-element
    // Indices of Nodes on Elements
    std::vector<int> inet;
    // number of degrees of freedom on elements - determines elementwise chunks of INET array
    // Number of Nodes on Elements
    std::vector<int> nnet;
    // Indices of Subdomain Elements in Global Numbering - for local elements, their global indices
    std::vector<int> isegn;

    // This array is currently not used in BDDCML, it was used as an interface scaling alternative to scaling
    // by diagonal. It corresponds to the rho-scaling.
    std::vector<double> element_permeability;

    // maximal and minimal dimension of elements
    uint elDimMax = 1;
    uint elDimMin = 3;
    for ( unsigned int i_loc = 0; i_loc < mh_dh.el_ds->lsize(); i_loc++ ) {
        auto ele_ac = mh_dh.accessor(i_loc);
        // for each element, create local numbering of dofs as fluxes (sides), pressure (element centre), Lagrange multipliers (edges), compatible connections

        elDimMax = std::max( elDimMax, ele_ac.dim() );
        elDimMin = std::min( elDimMin, ele_ac.dim() );

        isegn.push_back( ele_ac.ele_global_idx() );
        int nne = 0;

        for (unsigned int si=0; si<ele_ac.element_accessor()->n_sides(); si++) {
            // insert local side dof
            int side_row = ele_ac.side_row(si);
            arma::vec3 coord = ele_ac.side(si)->centre();

            localDofMap.insert( std::make_pair( side_row, coord ) );
            inet.push_back( side_row );
            nne++;
        }

        // insert local pressure dof
        int el_row  = ele_ac.ele_row();
        arma::vec3 coord = ele_ac.centre();
        localDofMap.insert( std::make_pair( el_row, coord ) );
        inet.push_back( el_row );
        nne++;

        for (unsigned int si=0; si<ele_ac.element_accessor()->n_sides(); si++) {
            // insert local edge dof
            int edge_row = ele_ac.edge_row(si);
            arma::vec3 coord = ele_ac.side(si)->centre();

            localDofMap.insert( std::make_pair( edge_row, coord ) );
            inet.push_back( edge_row );
            nne++;
        }

        // insert dofs related to compatible connections
        for ( unsigned int i_neigh = 0; i_neigh < ele_ac.element_accessor()->n_neighs_vb(); i_neigh++) {
            int edge_row = mh_dh.row_4_edge[ ele_ac.element_accessor()->neigh_vb[i_neigh]->edge_idx()  ];
            arma::vec3 coord = ele_ac.element_accessor()->neigh_vb[i_neigh]->edge()->side(0)->centre();

            localDofMap.insert( std::make_pair( edge_row, coord ) );
            inet.push_back( edge_row );
            nne++;
        }

        nnet.push_back( nne );

        // version for rho scaling
        // trace computation
        arma::vec3 centre = ele_ac.centre();
        double conduct = data_->conductivity.value( centre , ele_ac.element_accessor() );
        auto aniso = data_->anisotropy.value( centre, ele_ac.element_accessor() );

        // compute mean on the diagonal
        double coef = 0.;
        for ( int i = 0; i < 3; i++) {
            coef = coef + aniso.at(i,i);
        }
        // Maybe divide by cs
        coef = conduct*coef / 3;

        OLD_ASSERT( coef > 0.,
                "Zero coefficient of hydrodynamic resistance %f . \n ", coef );
        element_permeability.push_back( 1. / coef );
    }
    //convert set of dofs to vectors
    // number of nodes (= dofs) on the subdomain
    int numNodeSub = localDofMap.size();
    OLD_ASSERT_EQUAL( (unsigned int)numNodeSub, mh_dh.global_row_4_sub_row->size() );
    // Indices of Subdomain Nodes in Global Numbering - for local nodes, their global indices
    std::vector<int> isngn( numNodeSub );
    // pseudo-coordinates of local nodes (i.e. dofs)
    // they need not be exact, they are used just for some geometrical considerations in BDDCML, 
    // such as selection of corners maximizing area of a triangle, bounding boxes fro subdomains to 
    // find candidate neighbours etc.
    std::vector<double> xyz( numNodeSub * 3 ) ;
    int ind = 0;
    std::map<int,arma::vec3>::iterator itB = localDofMap.begin();
    for ( ; itB != localDofMap.end(); ++itB ) {
        isngn[ind] = itB -> first;

        arma::vec3 coord = itB -> second;
        for ( int j = 0; j < 3; j++ ) {
            xyz[ j*numNodeSub + ind ] = coord[j];
        }

        ind++;
    }
    localDofMap.clear();

    // Number of Nodal Degrees of Freedom
    // nndf is trivially one - dofs coincide with nodes
    std::vector<int> nndf( numNodeSub, 1 );

    // prepare auxiliary map for renumbering nodes
    typedef std::map<int,int> Global2LocalMap_; //! type for storage of global to local map
    Global2LocalMap_ global2LocalNodeMap;
    for ( unsigned ind = 0; ind < isngn.size(); ++ind ) {
        global2LocalNodeMap.insert( std::make_pair( static_cast<unsigned>( isngn[ind] ), ind ) );
    }

    // renumber nodes in the inet array to locals
    int indInet = 0;
    for ( unsigned int iEle = 0; iEle < isegn.size(); iEle++ ) {
        int nne = nnet[ iEle ];
        for ( int ien = 0; ien < nne; ien++ ) {

            int indGlob = inet[indInet];
            // map it to local node
            Global2LocalMap_::iterator pos = global2LocalNodeMap.find( indGlob );
            OLD_ASSERT( pos != global2LocalNodeMap.end(),
                    "Cannot remap node index %d to local indices. \n ", indGlob );
            int indLoc = static_cast<int> ( pos -> second );

            // store the node
            inet[ indInet++ ] = indLoc;
        }
    }

    int numNodes    = size;
    int numDofsInt  = size;
    int spaceDim    = 3;    // TODO: what is the proper value here?
    int meshDim     = elDimMax;

    bddc_ls -> load_mesh( spaceDim, numNodes, numDofsInt, inet, nnet, nndf, isegn, isngn, isngn, xyz, element_permeability, meshDim );
}




//=============================================================================
// DESTROY WATER MH SYSTEM STRUCTURE
//=============================================================================
DarcyMH::~DarcyMH() {
	if (previous_solution != nullptr) chkerr(VecDestroy(&previous_solution));
	if (steady_diagonal != nullptr) chkerr(VecDestroy(&steady_diagonal));
	if (new_diagonal != nullptr) chkerr(VecDestroy(&new_diagonal));
	if (steady_rhs != nullptr) chkerr(VecDestroy(&steady_rhs));
    
    
    if (schur0 != NULL) {
        delete schur0;
        chkerr(VecScatterDestroy(&par_to_all));
    }

	if (solution != NULL) {
	    chkerr(VecDestroy(&sol_vec));
		delete [] solution;
	}

	if (output_object)	delete output_object;

    if(time_ != nullptr)
        delete time_;
    
}


// ================================================
// PARALLLEL PART
//


void DarcyMH::make_serial_scatter() {
    START_TIMER("prepare scatter");
    DBGCOUT("SCATTER start\n");
    // prepare Scatter form parallel to sequantial in original numbering
    {
            IS is_loc;
            int i, *loc_idx; //, si;

            // create local solution vector
            solution = new double[size];
            VecCreateSeqWithArray(PETSC_COMM_SELF,1, size, solution,
                    &(sol_vec));

            // create seq. IS to scatter par solutin to seq. vec. in original order
            // use essentialy row_4_id arrays
            loc_idx = new int [size];
            i = 0;
<<<<<<< HEAD
            
            
            if(use_xfem){
                for (; i < mh_dh.total_size(); i++) {
                    loc_idx[i] = i;
                }
            }
            else{
                
            //velocity
            FOR_ELEMENTS(mesh_, ele)
                FOR_ELEMENT_SIDES(ele,si)
                    loc_idx[i++] = mh_dh.side_row_4_id[ mh_dh.side_dof( ele->side(si) ) ];
            
//             //enriched velocity
//             if(use_xfem && mh_dh.enrich_velocity){
//                 int dofs[100];
//                 int ndofs;
// //                 DBGCOUT("vel\n");
//                 for (unsigned int i_loc = 0; i_loc < mh_dh.el_ds->lsize(); i_loc++) {
//                     auto ele_ac = mh_dh.accessor(i_loc);
// //                     DBGVAR(ele_ac.ele_global_idx());
//                     if(ele_ac.is_enriched() && ! ele_ac.xfem_data_pointer()->is_complement()){
//                         ndofs = ele_ac.get_dofs_vel(dofs);
//                         for(int j=ele_ac.n_sides(); j < ndofs; j++){
// //                             loc_idx[i++] = dofs[j];
//                             loc_idx[i] = i;
//                             i++;
//                         }
//                     }
//                 }
//             }
            
            //pressure
            FOR_ELEMENTS(mesh_, ele)
                loc_idx[i++] = mh_dh.row_4_el[ele.index()];
                
//             //enriched pressure
//             if(use_xfem && mh_dh.enrich_pressure){
//                 int dofs[100];
//                 int ndofs;
// //                 DBGCOUT("press\n");
//                 for (unsigned int i_loc = 0; i_loc < mh_dh.el_ds->lsize(); i_loc++) {
//                     auto ele_ac = mh_dh.accessor(i_loc);
// //                     DBGVAR(ele_ac.ele_global_idx());
//                     if(ele_ac.is_enriched() && ! ele_ac.xfem_data_pointer()->is_complement()){
//                         ndofs = ele_ac.get_dofs_press(dofs);
//                         for(int j=1; j < ndofs; j++){
// //                             loc_idx[i++] = dofs[j];
//                             loc_idx[i] = i;
//                             i++;
//                         }
//                     }
//                 }
//             }
            
            //pressure lagrange multiplier
=======
            for (auto ele : mesh_->bulk_elements_range()) {
            	for (unsigned int si=0; si<ele->n_sides(); si++) {
                    loc_idx[i++] = mh_dh.side_row_4_id[ mh_dh.side_dof( ele.side(si) ) ];
                }
            }
            for (auto ele : mesh_->bulk_elements_range()) {
                loc_idx[i++] = mh_dh.row_4_el[ ele.idx() ];
            }
>>>>>>> 856696b9
            for(unsigned int i_edg=0; i_edg < mesh_->n_edges(); i_edg++) {
                loc_idx[i++] = mh_dh.row_4_edge[i_edg];
            }
            
//             //singualrity lagrange multiplier
//             if(use_xfem){
//                 for(unsigned int s=0; s < mh_dh.n_enrichments(); s++)
//                     loc_idx[i++] = mh_dh.row_4_sing[s];
//             }
            
//             mh_dh.print_array(loc_idx, size, "loc_idx");
//             DBGVAR(i);
//             DBGVAR(size);
            ASSERT_DBG(i==size).error("Size of array does not match number of fills.\n");
            }
            //DBGPRINT_INT("loc_idx",size,loc_idx);
            ISCreateGeneral(PETSC_COMM_SELF, size, loc_idx, PETSC_COPY_VALUES, &(is_loc));
            delete [] loc_idx;
            VecScatterCreate(schur0->get_solution(), is_loc, sol_vec,
                    PETSC_NULL, &par_to_all);
            chkerr(ISDestroy(&(is_loc)));
    }
    solution_changed_for_scatter=true;

    DBGCOUT("SCATTER end\n");
    END_TIMER("prepare scatter");

}


/*
void mat_count_off_proc_values(Mat m, Vec v) {
    int n, first, last;
    const PetscInt *cols;
    Distribution distr(v);

    int n_off = 0;
    int n_on = 0;
    int n_off_rows = 0;
    MatGetOwnershipRange(m, &first, &last);
    for (int row = first; row < last; row++) {
        MatGetRow(m, row, &n, &cols, PETSC_NULL);
        bool exists_off = false;
        for (int i = 0; i < n; i++)
            if (distr.get_proc(cols[i]) != distr.myp())
                n_off++, exists_off = true;
            else
                n_on++;
        if (exists_off)
            n_off_rows++;
        MatRestoreRow(m, row, &n, &cols, PETSC_NULL);
    }
}
*/












void DarcyMH::read_initial_condition()
{
	double *local_sol = schur0->get_solution_array();

	// cycle over local element rows

	DebugOut().fmt("Setup with dt: {}\n", time_->dt());
	for (unsigned int i_loc_el = 0; i_loc_el < mh_dh.el_ds->lsize(); i_loc_el++) {
		auto ele_ac = mh_dh.accessor(i_loc_el);
		// set initial condition
		local_sol[ele_ac.ele_local_row()] = data_->init_pressure.value(ele_ac.centre(),ele_ac.element_accessor());
	}

	solution_changed_for_scatter=true;

}

void DarcyMH::setup_time_term() {
    // save diagonal of steady matrix
    MatGetDiagonal(*( schur0->get_matrix() ), steady_diagonal);
    // save RHS
    VecCopy(*( schur0->get_rhs()), steady_rhs);


    PetscScalar *local_diagonal;
    VecGetArray(new_diagonal,& local_diagonal);

    DebugOut().fmt("Setup with dt: {}\n", time_->dt());

   	balance_->start_mass_assembly(data_->water_balance_idx);

    //DebugOut().fmt("time_term lsize: {} {}\n", mh_dh.el_ds->myp(), mh_dh.el_ds->lsize());
    for (unsigned int i_loc_el = 0; i_loc_el < mh_dh.el_ds->lsize(); i_loc_el++) {
        auto ele_ac = mh_dh.accessor(i_loc_el);

        // set new diagonal
        double diagonal_coeff = data_->cross_section.value(ele_ac.centre(), ele_ac.element_accessor())
        		* data_->storativity.value(ele_ac.centre(), ele_ac.element_accessor())
				* ele_ac.measure();
        local_diagonal[ele_ac.ele_local_row()]= - diagonal_coeff / time_->dt();

        //DebugOut().fmt("time_term: {} {} {} {} {}\n", mh_dh.el_ds->myp(), ele_ac.ele_global_idx(), i_loc_row, i_loc_el + mh_dh.side_ds->lsize(), diagonal_coeff);
       	balance_->add_mass_matrix_values(data_->water_balance_idx,
       	        ele_ac.region().bulk_idx(), { LongIdx(ele_ac.ele_row()) }, {diagonal_coeff});
    }
    VecRestoreArray(new_diagonal,& local_diagonal);
    MatDiagonalSet(*( schur0->get_matrix() ), new_diagonal, ADD_VALUES);

    solution_changed_for_scatter=true;
    schur0->set_matrix_changed();

    balance_->finish_mass_assembly(data_->water_balance_idx);
}

void DarcyMH::modify_system() {
	START_TIMER("modify system");
	if (time_->is_changed_dt() && time_->step().index()>0) {
        double scale_factor=time_->step(-2).length()/time_->step().length();
        if (scale_factor != 1.0) {
            // if time step has changed and setup_time_term not called
            MatDiagonalSet(*( schur0->get_matrix() ),steady_diagonal, INSERT_VALUES);

            VecScale(new_diagonal, time_->last_dt()/time_->dt());
            MatDiagonalSet(*( schur0->get_matrix() ),new_diagonal, ADD_VALUES);
            schur0->set_matrix_changed();
        }
	}

    // modify RHS - add previous solution
    //VecPointwiseMult(*( schur0->get_rhs()), new_diagonal, previous_solution);
	VecPointwiseMult(*( schur0->get_rhs()), new_diagonal, schur0->get_solution());
    VecAXPY(*( schur0->get_rhs()), 1.0, steady_rhs);
    schur0->set_rhs_changed();

    //VecSwap(previous_solution, schur0->get_solution());
}


//-----------------------------------------------------------------------------
// vim: set cindent:<|MERGE_RESOLUTION|>--- conflicted
+++ resolved
@@ -268,17 +268,12 @@
 : DarcyFlowInterface(mesh_in, in_rec),
     output_object(nullptr),
     solution(nullptr),
-<<<<<<< HEAD
-    schur0(nullptr),
-    data_changed_(false)
-=======
-    data_changed_(false),
     schur0(nullptr),
 	steady_diagonal(nullptr),
 	steady_rhs(nullptr),
 	new_diagonal(nullptr),
-	previous_solution(nullptr)
->>>>>>> 856696b9
+	previous_solution(nullptr),
+	data_changed_(false)
 {
 
     START_TIMER("Darcy constructor");
@@ -1320,7 +1315,6 @@
             // use essentialy row_4_id arrays
             loc_idx = new int [size];
             i = 0;
-<<<<<<< HEAD
             
             
             if(use_xfem){
@@ -1331,9 +1325,9 @@
             else{
                 
             //velocity
-            FOR_ELEMENTS(mesh_, ele)
-                FOR_ELEMENT_SIDES(ele,si)
-                    loc_idx[i++] = mh_dh.side_row_4_id[ mh_dh.side_dof( ele->side(si) ) ];
+            for (auto ele : mesh_->bulk_elements_range())
+            	for (unsigned int si=0; si<ele->n_sides(); si++)
+                    loc_idx[i++] = mh_dh.side_row_4_id[ mh_dh.side_dof( ele.side(si) ) ];
             
 //             //enriched velocity
 //             if(use_xfem && mh_dh.enrich_velocity){
@@ -1355,8 +1349,8 @@
 //             }
             
             //pressure
-            FOR_ELEMENTS(mesh_, ele)
-                loc_idx[i++] = mh_dh.row_4_el[ele.index()];
+            for (auto ele : mesh_->bulk_elements_range())
+                loc_idx[i++] = mh_dh.row_4_el[ ele.idx() ];
                 
 //             //enriched pressure
 //             if(use_xfem && mh_dh.enrich_pressure){
@@ -1378,19 +1372,8 @@
 //             }
             
             //pressure lagrange multiplier
-=======
-            for (auto ele : mesh_->bulk_elements_range()) {
-            	for (unsigned int si=0; si<ele->n_sides(); si++) {
-                    loc_idx[i++] = mh_dh.side_row_4_id[ mh_dh.side_dof( ele.side(si) ) ];
-                }
-            }
-            for (auto ele : mesh_->bulk_elements_range()) {
-                loc_idx[i++] = mh_dh.row_4_el[ ele.idx() ];
-            }
->>>>>>> 856696b9
-            for(unsigned int i_edg=0; i_edg < mesh_->n_edges(); i_edg++) {
+            for(unsigned int i_edg=0; i_edg < mesh_->n_edges(); i_edg++)
                 loc_idx[i++] = mh_dh.row_4_edge[i_edg];
-            }
             
 //             //singualrity lagrange multiplier
 //             if(use_xfem){

/*!
 *
﻿ * Copyright (C) 2015 Technical University of Liberec.  All rights reserved.
 * 
 * This program is free software; you can redistribute it and/or modify it under
 * the terms of the GNU General Public License version 3 as published by the
 * Free Software Foundation. (http://www.gnu.org/licenses/gpl-3.0.en.html)
 * 
 * This program is distributed in the hope that it will be useful, but WITHOUT
 * ANY WARRANTY; without even the implied warranty of MERCHANTABILITY or FITNESS
 * FOR A PARTICULAR PURPOSE.  See the GNU General Public License for more details.
 *
 * 
 * @file    darcy_flow_mh.cc
 * @ingroup flow
 * @brief   Setup and solve linear system of mixed-hybrid discretization of the linear
 *          porous media flow with possible preferential flow in fractures and chanels.
 */

//#include <limits>
#include <vector>
//#include <iostream>
//#include <iterator>
//#include <algorithm>
#include <armadillo>

#include "petscmat.h"
#include "petscviewer.h"
#include "petscerror.h"
#include "mpi.h"

#include "system/system.hh"
#include "system/sys_profiler.hh"
#include "input/factory.hh"

#include "mesh/mesh.h"
#include "mesh/intersection.hh"
#include "mesh/partitioning.hh"
#include "la/distribution.hh"
#include "la/linsys.hh"
#include "la/linsys_PETSC.hh"
#include "la/linsys_BDDC.hh"
#include "la/schur.hh"
//#include "la/sparse_graph.hh"
#include "la/local_to_global_map.hh"

#include "flow/darcy_flow_mh.hh"

#include "flow/darcy_flow_mh_output.hh"

/*
#include "fem/mapping_p1.hh"
#include "fem/fe_p.hh"
#include "fem/fe_values.hh"
#include "fem/fe_rt.hh"
#include "quadrature/quadrature_lib.hh"
*/

#include "tools/time_governor.hh"
#include "fields/field_algo_base.hh"
#include "fields/field.hh"
#include "fields/field_values.hh"
#include "fields/field_add_potential.hh"

#include "coupling/balance.hh"

#include "fields/vec_seq_double.hh"
#include "darcy_flow_assembly.hh"
#include "darcy_flow_assembler.hh"


FLOW123D_FORCE_LINK_IN_CHILD(darcy_flow_mh);




namespace it = Input::Type;

const it::Selection & DarcyMH::get_mh_mortar_selection() {
	return it::Selection("MH_MortarMethod")
		.add_value(NoMortar, "None", "Mortar space: P0 on elements of lower dimension.")
		.add_value(MortarP0, "P0", "Mortar space: P0 on elements of lower dimension.")
		.add_value(MortarP1, "P1", "Mortar space: P1 on intersections, using non-conforming pressures.")
		.close();
}


const it::Selection & DarcyMH::EqData::get_bc_type_selection() {
	return it::Selection("Flow_Darcy_BC_Type")
        .add_value(none, "none",
            "Homogeneous Neumann boundary condition. Zero flux")
        .add_value(dirichlet, "dirichlet",
            "Dirichlet boundary condition. "
            "Specify the pressure head through the ''bc_pressure'' field "
            "or the piezometric head through the ''bc_piezo_head'' field.")
        .add_value(total_flux, "total_flux", "Flux boundary condition (combines Neumann and Robin type). "
            "Water inflow equal to (($q^N + \\sigma (h^R - h)$)). "
            "Specify the water inflow by the 'bc_flux' field, the transition coefficient by 'bc_robin_sigma' "
            "and the reference pressure head or pieozmetric head through ''bc_pressure'' or ''bc_piezo_head'' respectively.")
        .add_value(seepage, "seepage",
            "Seepage face boundary condition. Pressure and inflow bounded from above. Boundary with potential seepage flow "
            "is described by the pair of inequalities: "
            "(($h \\le h_d^D$)) and (($ q \\le q_d^N$)), where the equality holds in at least one of them. "
            "Caution. Setting (($q_d^N$)) strictly negative "
            "may lead to an ill posed problem since a positive outflow is enforced. "
            "Parameters (($h_d^D$)) and (($q_d^N$)) are given by fields ``bc_pressure`` (or ``bc_piezo_head``) and ``bc_flux`` respectively."
            )
        .add_value(river, "river",
            "River boundary condition. For the water level above the bedrock, (($H > H^S$)), the Robin boundary condition is used with the inflow given by: "
            "(( $q^N + \\sigma(H^D - H)$)). For the water level under the bedrock, constant infiltration is used "
            "(( $q^N + \\sigma(H^D - H^S)$)). Parameters: ``bc_pressure``, ``bc_switch_pressure``, "
            " ``bc_sigma, ``bc_flux``."
            )
        .close();
}

const it::Record & DarcyMH::type_field_descriptor() {

        const it::Record &field_descriptor =
        it::Record("Flow_Darcy_MH_Data",FieldCommon::field_descriptor_record_description("Flow_Darcy_MH_Data") )
        .copy_keys( DarcyMH::EqData().make_field_descriptor_type("Flow_Darcy_MH_Data_aux") )
            .declare_key("bc_piezo_head", FieldAlgorithmBase< 3, FieldValue<3>::Scalar >::get_input_type_instance(),
                    "Boundary piezometric head for BC types: dirichlet, robin, and river." )
            .declare_key("bc_switch_piezo_head", FieldAlgorithmBase< 3, FieldValue<3>::Scalar >::get_input_type_instance(),
                    "Boundary switch piezometric head for BC types: seepage, river." )
            .declare_key("init_piezo_head", FieldAlgorithmBase< 3, FieldValue<3>::Scalar >::get_input_type_instance(),
                    "Initial condition for the pressure given as the piezometric head." )
            .close();
        return field_descriptor;
}

const it::Record & DarcyMH::get_input_type() {

    it::Record ns_rec = Input::Type::Record("NonlinearSolver", "Parameters to a non-linear solver.")
        .declare_key("linear_solver", LinSys::get_input_type(), it::Default("{}"),
            "Linear solver for MH problem.")
        .declare_key("tolerance", it::Double(0.0), it::Default("1E-6"),
            "Residual tolerance.")
        .declare_key("min_it", it::Integer(0), it::Default("1"),
            "Minimum number of iterations (linear solves) to use. This is usefull if the convergence criteria "
            "does not characterize your goal well enough so it converges prematurely possibly without the single linear solve."
            "If greater then 'max_it' the value is set to 'max_it'.")
        .declare_key("max_it", it::Integer(0), it::Default("100"),
            "Maximum number of iterations (linear solves) of the non-linear solver.")
        .declare_key("converge_on_stagnation", it::Bool(), it::Default("false"),
            "If a stagnation of the nonlinear solver is detected the solver stops. "
            "A divergence is reported by default forcing the end of the simulation. Setting this flag to 'true', the solver"
            "ends with convergence success on stagnation, but report warning about it.")
        .close();

    return it::Record("Flow_Darcy_MH", "Mixed-Hybrid  solver for STEADY saturated Darcy flow.")
		.derive_from(DarcyFlowInterface::get_input_type())
        .declare_key("gravity", it::Array(it::Double(), 3,3), it::Default("[ 0, 0, -1]"),
                "Vector of the gravity force. Dimensionless.")
		.declare_key("input_fields", it::Array( type_field_descriptor() ), it::Default::obligatory(),
                "Input data for Darcy flow model.")				
        .declare_key("nonlinear_solver", ns_rec, it::Default::obligatory(),
                "Non-linear solver for MH problem.")
        .declare_key("output_stream", OutputTime::get_input_type(), it::Default::obligatory(),
                "Parameters of output stream.")

        .declare_key("output", DarcyFlowMHOutput::get_input_type(), IT::Default("{ \"fields\": [ \"pressure_p0\", \"velocity_p0\" ] }"),
                "Parameters of output from MH module.")
        .declare_key("output_specific", DarcyFlowMHOutput::get_input_type_specific(), it::Default::optional(),
                "Parameters of output form MH module.")
        .declare_key("balance", Balance::get_input_type(), it::Default("{}"),
                "Settings for computing mass balance.")
        .declare_key("time", TimeGovernor::get_input_type(), it::Default("{}"),
                "Time governor setting for the unsteady Darcy flow model.")
		.declare_key("n_schurs", it::Integer(0,2), it::Default("2"),
				"Number of Schur complements to perform when solving MH system.")
		.declare_key("mortar_method", get_mh_mortar_selection(), it::Default("\"None\""),
				"Method for coupling Darcy flow between dimensions." )
		.close();
}


const int DarcyMH::registrar =
		Input::register_class< DarcyMH, Mesh &, const Input::Record >("Flow_Darcy_MH") +
		DarcyMH::get_input_type().size();



DarcyMH::EqData::EqData()
{
    ADD_FIELD(anisotropy, "Anisotropy of the conductivity tensor.", "1.0" );
    	anisotropy.units( UnitSI::dimensionless() );

    ADD_FIELD(cross_section, "Complement dimension parameter (cross section for 1D, thickness for 2D).", "1.0" );
    	cross_section.units( UnitSI().m(3).md() );

    ADD_FIELD(conductivity, "Isotropic conductivity scalar.", "1.0" );
    	conductivity.units( UnitSI().m().s(-1) ).set_limits(0.0);

    ADD_FIELD(sigma, "Transition coefficient between dimensions.", "1.0");
    	sigma.units( UnitSI::dimensionless() );

    ADD_FIELD(water_source_density, "Water source density.", "0.0");
    	water_source_density.units( UnitSI().s(-1) );
    
    ADD_FIELD(bc_type,"Boundary condition type, possible values:", "\"none\"" );
    	// TODO: temporary solution, we should try to get rid of pointer to the selection after having generic types
        bc_type.input_selection( get_bc_type_selection() );
        bc_type.units( UnitSI::dimensionless() );

    ADD_FIELD(bc_pressure,"Prescribed pressure value on the boundary. Used for all values of 'bc_type' save the bc_type='none'."
		"See documentation of 'bc_type' for exact meaning of 'bc_pressure' in individual boundary condition types.", "0.0");
    	bc_pressure.disable_where(bc_type, {none} );
        bc_pressure.units( UnitSI().m() );

    ADD_FIELD(bc_flux,"Incoming water boundary flux. Used for bc_types : 'none', 'total_flux', 'seepage', 'river'.", "0.0");
    	bc_flux.disable_where(bc_type, {none, dirichlet} );
        bc_flux.units( UnitSI().m(4).s(-1).md() );

    ADD_FIELD(bc_robin_sigma,"Conductivity coefficient in the 'total_flux' or the 'river' boundary condition type.", "0.0");
    	bc_robin_sigma.disable_where(bc_type, {none, dirichlet, seepage} );
        bc_robin_sigma.units( UnitSI().m(3).s(-1).md() );

    ADD_FIELD(bc_switch_pressure,
            "Critical switch pressure for 'seepage' and 'river' boundary conditions.", "0.0");
    bc_switch_pressure.disable_where(bc_type, {none, dirichlet, total_flux} );
    bc_switch_pressure.units( UnitSI().m() );

    //these are for unsteady
    ADD_FIELD(init_pressure, "Initial condition as pressure", "0.0" );
    	init_pressure.units( UnitSI().m() );

    ADD_FIELD(storativity,"Storativity.", "0.0" );
    	storativity.units( UnitSI().m(-1) );

    //time_term_fields = this->subset({"storativity"});
    //main_matrix_fields = this->subset({"anisotropy", "conductivity", "cross_section", "sigma", "bc_type", "bc_robin_sigma"});
    //rhs_fields = this->subset({"water_source_density", "bc_pressure", "bc_flux"});

}






//=============================================================================
// CREATE AND FILL GLOBAL MH MATRIX OF THE WATER MODEL
// - do it in parallel:
//   - initial distribution of elements, edges
//
/*! @brief CREATE AND FILL GLOBAL MH MATRIX OF THE WATER MODEL
 *
 * Parameters {Solver,NSchurs} number of performed Schur
 * complements (0,1,2) for water flow MH-system
 *
 */
//=============================================================================
DarcyMH::DarcyMH(Mesh &mesh_in, const Input::Record in_rec)
: DarcyFlowInterface(mesh_in, in_rec),
    solution(nullptr),
    schur0(nullptr),
    data_changed_(false),
    output_object(nullptr)
{

    START_TIMER("Darcy constructor");
    {
        auto time_record = input_record_.val<Input::Record>("time");
        //if ( in_rec.opt_val("time", time_record) )
            time_ = new TimeGovernor(time_record);
        //else
        //    time_ = new TimeGovernor();
    }

    data_ = make_shared<EqData>();
    EquationBase::eq_data_ = data_.get();
    
    data_->is_linear=true;

    size = mesh_->n_elements() + mesh_->n_sides() + mesh_->n_edges();
    n_schur_compls = in_rec.val<int>("n_schurs");
    mortar_method_= in_rec.val<MortarMethod>("mortar_method");
    if (mortar_method_ != NoMortar) {
        mesh_->make_intersec_elements();
    }
    


    //side_ds->view( std::cout );
    //el_ds->view( std::cout );
    //edge_ds->view( std::cout );
    //rows_ds->view( std::cout );
    
}



void DarcyMH::init_eq_data()
//connecting data fields with mesh
{

    START_TIMER("data init");
    data_->mesh = mesh_;
    data_->mh_dh = &mh_dh;
    data_->set_mesh(*mesh_);

    auto gravity_array = input_record_.val<Input::Array>("gravity");
    std::vector<double> gvec;
    gravity_array.copy_to(gvec);
    gvec.push_back(0.0); // zero pressure shift
    data_->gravity_ =  arma::vec(gvec);
    data_->gravity_vec_ = data_->gravity_.subvec(0,2);

    data_->bc_pressure.add_factory(
        std::make_shared<FieldAddPotential<3, FieldValue<3>::Scalar>::FieldFactory>
        (data_->gravity_, "bc_piezo_head") );
    data_->bc_switch_pressure.add_factory(
            std::make_shared<FieldAddPotential<3, FieldValue<3>::Scalar>::FieldFactory>
            (data_->gravity_, "bc_switch_piezo_head") );
    data_->init_pressure.add_factory(
            std::make_shared<FieldAddPotential<3, FieldValue<3>::Scalar>::FieldFactory>
            (data_->gravity_, "init_piezo_head") );


    data_->set_input_list( this->input_record_.val<Input::Array>("input_fields") );
    // Check that the time step was set for the transient simulation.
    if (! zero_time_term(true) && time_->is_default() ) {
        //THROW(ExcAssertMsg());
        //THROW(ExcMissingTimeGovernor() << input_record_.ei_address());
        MessageOut() << "Missing the key 'time', obligatory for the transient problems." << endl;
        ASSERT(false);
    }

    data_->mark_input_times(*time_);
}



void DarcyMH::initialize() {

    init_eq_data();
    output_object = new DarcyFlowMHOutput(this, input_record_);

    mh_dh.reinit(mesh_);
    // Initialize bc_switch_dirichlet to size of global boundary.
    data_->bc_switch_dirichlet.resize(mesh_->bc_elements.size(), 1);


    nonlinear_iteration_=0;
    Input::AbstractRecord rec = this->input_record_
            .val<Input::Record>("nonlinear_solver")
            .val<Input::AbstractRecord>("linear_solver");

    // auxiliary set_time call  since allocation assembly evaluates fields as well
<<<<<<< HEAD
    data_->set_time(time_->step(), LimitSide::right);
=======
    data_changed_ = data_->set_time(time_->step(), LimitSide::right) || data_changed_;
    data_->system_.local_matrix = std::make_shared<arma::mat>();
>>>>>>> 420d5410
    create_linear_system(rec);



    // allocate time term vectors
    VecDuplicate(schur0->get_solution(), &previous_solution);
    VecCreateMPI(PETSC_COMM_WORLD, mh_dh.rows_ds->lsize(),PETSC_DETERMINE,&(steady_diagonal));
    VecDuplicate(steady_diagonal,& new_diagonal);
    VecZeroEntries(new_diagonal);
    VecDuplicate(steady_diagonal, &steady_rhs);


    // initialization of balance object
    balance_ = std::make_shared<Balance>("water", mesh_);
    balance_->init_from_input(input_record_.val<Input::Record>("balance"), time());
    if (balance_)
    {
        data_-> water_balance_idx = water_balance_idx_ = balance_->add_quantity("water_volume");
        balance_->allocate(mh_dh.rows_ds->lsize(), 1);
        balance_->units(UnitSI().m(3));
    }


    data_->balance = balance_;
    data_->lin_sys = schur0;


    initialize_specific();
}

void DarcyMH::initialize_specific()
{}

void DarcyMH::zero_time_step()
{

    /* TODO:
     * - Allow solution reconstruction (pressure and velocity) from initial condition on user request.
     * - Steady solution as an intitial condition may be forced by setting inti_time =-1, and set data for the steady solver in that time.
     *   Solver should be able to switch from and to steady case depending on the zero time term.
     */

    data_changed_ = data_->set_time(time_->step(), LimitSide::right) || data_changed_;

    // zero_time_term means steady case
    bool zero_time_term_from_right = zero_time_term();


    if (zero_time_term_from_right) {
        // steady case
        VecZeroEntries(schur0->get_solution());
        //read_initial_condition(); // Possible solution guess for steady case.
        use_steady_assembly_ = true;
        solve_nonlinear(); // with right limit data
    } else {
        VecZeroEntries(schur0->get_solution());
        VecZeroEntries(previous_solution);
        read_initial_condition();
        assembly_linear_system(); // in particular due to balance
        print_matlab_matrix("matrix_zero");
        // TODO: reconstruction of solution in zero time.
    }
    //solution_output(T,right_limit); // data for time T in any case
    output_data();
}

//=============================================================================
// COMPOSE and SOLVE WATER MH System possibly through Schur complements
//=============================================================================
void DarcyMH::update_solution()
{
    START_TIMER("Solving MH system");

    time_->next_time();

    time_->view("DARCY"); //time governor information output
    data_changed_ = data_->set_time(time_->step(), LimitSide::left) || data_changed_;
    bool zero_time_term_from_left=zero_time_term();

    bool jump_time = data_->storativity.is_jump_time();
    if (! zero_time_term_from_left) {
        // time term not treated as zero
        // Unsteady solution up to the T.

        // this flag is necesssary for switching BC to avoid setting zero neumann on the whole boundary in the steady case
        use_steady_assembly_ = false;
        prepare_new_time_step(); //SWAP

        solve_nonlinear(); // with left limit data
        if (jump_time) {
        	WarningOut() << "Output of solution discontinuous in time not supported yet.\n";
            //solution_output(T, left_limit); // output use time T- delta*dt
            //output_data();
        }
    }

    if (time_->is_end()) {
        // output for unsteady case, end_time should not be the jump time
        // but rether check that
        if (! zero_time_term_from_left && ! jump_time) output_data();
        return;
    }

    data_changed_ = data_->set_time(time_->step(), LimitSide::right) || data_changed_;
    bool zero_time_term_from_right=zero_time_term();
    if (zero_time_term_from_right) {
        // this flag is necesssary for switching BC to avoid setting zero neumann on the whole boundary in the steady case
        use_steady_assembly_ = true;
        solve_nonlinear(); // with right limit data

    } else if (! zero_time_term_from_left && jump_time) {
    	WarningOut() << "Discontinuous time term not supported yet.\n";
        //solution_transfer(); // internally call set_time(T, left) and set_time(T,right) again
        //solve_nonlinear(); // with right limit data
    }
    //solution_output(T,right_limit); // data for time T in any case
    output_data();

}

bool DarcyMH::zero_time_term(bool time_global) {
    if (time_global) {
        return (data_->storativity.input_list_size() == 0);
    } else {
        return data_->storativity.field_result(mesh_->region_db().get_region_set("BULK")) == result_zeros;
    }
}


void DarcyMH::solve_nonlinear()
{

    assembly_linear_system();
    double residual_norm = schur0->compute_residual();
    unsigned int l_it=0;
    nonlinear_iteration_ = 0;
    MessageOut().fmt("[nonlin solver] norm of initial residual: {}\n", residual_norm);

    // Reduce is_linear flag.
    int is_linear_common;
    MPI_Allreduce(&(data_->is_linear), &is_linear_common,1, MPI_INT ,MPI_MIN,PETSC_COMM_WORLD);

    Input::Record nl_solver_rec = input_record_.val<Input::Record>("nonlinear_solver");
    this->tolerance_ = nl_solver_rec.val<double>("tolerance");
    this->max_n_it_  = nl_solver_rec.val<unsigned int>("max_it");
    this->min_n_it_  = nl_solver_rec.val<unsigned int>("min_it");
    if (this->min_n_it_ > this->max_n_it_) this->min_n_it_ = this->max_n_it_;

    if (! is_linear_common) {
        // set tolerances of the linear solver unless they are set by user.
        schur0->set_tolerances(0.1*this->tolerance_, 0.01*this->tolerance_, 100);
    }
    vector<double> convergence_history;

    Vec save_solution;
    VecDuplicate(schur0->get_solution(), &save_solution);
    while (nonlinear_iteration_ < this->min_n_it_ ||
           (residual_norm > this->tolerance_ &&  nonlinear_iteration_ < this->max_n_it_ )) {
    	OLD_ASSERT_EQUAL( convergence_history.size(), nonlinear_iteration_ );
        convergence_history.push_back(residual_norm);

        // stagnation test
        if (convergence_history.size() >= 5 &&
            convergence_history[ convergence_history.size() - 1]/convergence_history[ convergence_history.size() - 2] > 0.9 &&
            convergence_history[ convergence_history.size() - 1]/convergence_history[ convergence_history.size() - 5] > 0.8) {
            // stagnation
            if (input_record_.val<Input::Record>("nonlinear_solver").val<bool>("converge_on_stagnation")) {
            	WarningOut().fmt("Accept solution on stagnation. Its: {} Residual: {}\n", nonlinear_iteration_, residual_norm);
                break;
            } else {
                THROW(ExcSolverDiverge() << EI_Reason("Stagnation."));
            }
        }

        if (! is_linear_common)
            VecCopy( schur0->get_solution(), save_solution);
        int convergedReason = schur0->solve();
        nonlinear_iteration_++;

        // hack to make BDDC work with empty compute_residual
        if (is_linear_common) break;
        data_changed_=true; // force reassembly for non-linear case

        double alpha = 1; // how much of new solution
        VecAXPBY(schur0->get_solution(), (1-alpha), alpha, save_solution);

        /*
        double * sol;
        unsigned int sol_size;
        get_solution_vector(sol, sol_size);
        if (mh_dh.el_ds->myp() == 0)
            VecView(sol_vec, PETSC_VIEWER_STDOUT_SELF);
        */

        //LogOut().fmt("Linear solver ended with reason: {} \n", convergedReason );
        //OLD_ASSERT( convergedReason >= 0, "Linear solver failed to converge. Convergence reason %d \n", convergedReason );
        assembly_linear_system();

        residual_norm = schur0->compute_residual();
        MessageOut().fmt("[nonlinear solver] it: {} lin. it:{} (reason: {}) residual: {}\n",
        		nonlinear_iteration_, l_it, convergedReason, residual_norm);
    }
    this -> postprocess();

    // adapt timestep
    if (! this->zero_time_term()) {
        double mult = 1.0;
        if (nonlinear_iteration_ < 3) mult = 1.6;
        if (nonlinear_iteration_ > 7) mult = 0.7;
        int result = time_->set_upper_constraint(time_->dt() * mult, "Darcy adaptivity.");
        //DebugOut().fmt("time adaptivity, res: {} it: {} m: {} dt: {} edt: {}\n", result, nonlinear_iteration_, mult, time_->dt(), time_->estimate_dt());
    }

    solution_changed_for_scatter=true;

}


void DarcyMH::prepare_new_time_step()
{
    //VecSwap(previous_solution, schur0->get_solution());
}

void DarcyMH::postprocess() 
{
    START_TIMER("postprocess");
    //ElementFullIter ele = ELEMENT_FULL_ITER(mesh_, NULL);

    // modify side fluxes in parallel
    // for every local edge take time term on digonal and add it to the corresponding flux
    /*
    for (unsigned int i_loc = 0; i_loc < el_ds->lsize(); i_loc++) {
        ele = mesh_->element(el_4_loc[i_loc]);
        FOR_ELEMENT_SIDES(ele,i) {
            side_rows[i] = side_row_4_id[ mh_dh.side_dof( ele_ac.side(i) ) ];
            values[i] = -1.0 * ele_ac.measure() *
              data.cross_section.value(ele_ac.centre(), ele_ac.element_accessor()) *
              data.water_source_density.value(ele_ac.centre(), ele_ac.element_accessor()) /
              ele_ac.n_sides();
        }
        VecSetValues(schur0->get_solution(), ele_ac.n_sides(), side_rows, values, ADD_VALUES);
    }
    VecAssemblyBegin(schur0->get_solution());
    VecAssemblyEnd(schur0->get_solution());
    */
}


void DarcyMH::output_data() {
    START_TIMER("Darcy output data");
    //time_->view("DARCY"); //time governor information output
	this->output_object->output();


	if (balance_ != nullptr)
	{
	    START_TIMER("Darcy balance output");
		if (balance_->cumulative() && time_->tlevel() > 0)
		{
			balance_->calculate_cumulative_sources(water_balance_idx_, schur0->get_solution(), time_->dt());
			balance_->calculate_cumulative_fluxes(water_balance_idx_, schur0->get_solution(), time_->dt());
		}

		if ( balance_->is_current( time().step()) )
		{
			balance_->calculate_mass(water_balance_idx_, schur0->get_solution());
			balance_->calculate_source(water_balance_idx_, schur0->get_solution());
			balance_->calculate_flux(water_balance_idx_, schur0->get_solution());
			balance_->output(time_->t());
		}
	}
}


double DarcyMH::solution_precision() const
{
	return schur0->get_solution_precision();
}



void  DarcyMH::get_solution_vector(double * &vec, unsigned int &vec_size)
{
    // TODO: make class for vectors (wrapper for PETSC or other) derived from LazyDependency
    // and use its mechanism to manage dependency between vectors
    if (solution_changed_for_scatter) {

        // scatter solution to all procs
        VecScatterBegin(par_to_all, schur0->get_solution(), sol_vec, INSERT_VALUES, SCATTER_FORWARD);
        VecScatterEnd(  par_to_all, schur0->get_solution(), sol_vec, INSERT_VALUES, SCATTER_FORWARD);
        solution_changed_for_scatter=false;
    }

    vec = solution;
    vec_size = this->size;
    OLD_ASSERT(vec != NULL, "Requested solution is not allocated!\n");
}

void  DarcyMH::get_parallel_solution_vector(Vec &vec)
{
    vec=schur0->get_solution();
    OLD_ASSERT(vec != NULL, "Requested solution is not allocated!\n");
}


// ===========================================================================================
//
//   MATRIX ASSEMBLY - we use abstract assembly routine, where  LS Mat/Vec SetValues
//   are in fact pointers to allocating or filling functions - this is governed by Linsystem roitunes
//
// =======================================================================================
void DarcyMH::assembly_mh_matrix(AssemblerBase& assembler)
{
    START_TIMER("DarcyFlowMH_Steady::assembly_steady_mh_matrix");

    // set auxiliary flag for switchting Dirichlet like BC
    data_->force_bc_switch = use_steady_assembly_ && (nonlinear_iteration_ == 0);
    data_->n_schur_compls = n_schur_compls;
    
    if (balance_ != nullptr)
        balance_->start_flux_assembly(water_balance_idx_);

    for (unsigned int i_loc = 0; i_loc < mh_dh.el_ds->lsize(); i_loc++) {
        auto ele_ac = mh_dh.accessor(i_loc);
        assembler.assemble(ele_ac, true);
    }    
    
    if (balance_ != nullptr)
        balance_->finish_flux_assembly(water_balance_idx_);

    if (mortar_method_ == MortarP0) {
        P0_CouplingAssembler(*this).assembly(*schur0);
    } else if (mortar_method_ == MortarP1) {
        P1_CouplingAssembler(*this).assembly(*schur0);
    }  
}


// void DarcyMH::assembly_mh_matrix(AssemblerBase& assembler)
// {
//     START_TIMER("DarcyFlowMH_Steady::assembly_steady_mh_matrix");
// 
//     // set auxiliary flag for switchting Dirichlet like BC
//     data_->force_bc_switch = use_steady_assembly_ && (nonlinear_iteration_ == 0);
//     data_->n_schur_compls = n_schur_compls;
//     LinSys *ls = schur0;
// 
//     class Boundary *bcd;
//     class Neighbour *ngh;
// 
//     int side_row, edge_row;
//     int tmp_rows[100];
//     double local_vb[4]; // 2x2 matrix
//     int side_rows[4], edge_rows[4];
// 
//     // to make space for second schur complement, max. 10 neighbour edges of one el.
//     double zeros[1000];
//     for(int i=0; i<1000; i++) zeros[i]=0.0;
// 
//     double minus_ones[4] = { -1.0, -1.0, -1.0, -1.0 };
// //     double * loc_side_rhs = data_->system_.loc_side_rhs;
// 
// //     arma::mat &local_matrix = *(data_->system_.local_matrix);
// 
// 
//     if (balance_ != nullptr)
//         balance_->start_flux_assembly(water_balance_idx_);
// 
//     for (unsigned int i_loc = 0; i_loc < mh_dh.el_ds->lsize(); i_loc++) {
//         auto ele_ac = mh_dh.accessor(i_loc);
//         unsigned int nsides = ele_ac.n_sides();
// //         data_->system_.dirichlet_edge.resize(nsides);
// 
//         
// 
//         for (unsigned int i = 0; i < nsides; i++) {
// 
// /*            if (! side_ds->is_local(idx_side)) {
//                 cout << el_ds->myp() << " : iside: " << ele.index() << " [" << el_ds->begin() << ", " << el_ds->end() << "]" << endl;
//                 cout << el_ds->myp() << " : iside: " << idx_side << " [" << side_ds->begin() << ", " << side_ds->end() << "]" << endl;
// 
//             }*/
// 
//             side_rows[i] = side_row = ele_ac.side_row(i);
//             edge_rows[i] = edge_row = ele_ac.edge_row(i);
//             bcd=ele_ac.side(i)->cond();
// 
//             // gravity term on RHS
//             //
// //             loc_side_rhs[i] = 0;
// 
// //             // set block C and C': side-edge, edge-side
// //             double c_val = 1.0;
// //             data_->system_.dirichlet_edge[i] = 0;
// // 
// //             if (bcd) {
// //                 ElementAccessor<3> b_ele = bcd->element_accessor();
// //                 EqData::BC_Type type = (EqData::BC_Type)data_->bc_type.value(b_ele.centre(), b_ele);
// // 
// //                 double cross_section = data_->cross_section.value(ele_ac.centre(), ele_ac.element_accessor());
// // 
// //                 if ( type == EqData::none) {
// //                     // homogeneous neumann
// //                 } else if ( type == EqData::dirichlet ) {
// //                     double bc_pressure = data_->bc_pressure.value(b_ele.centre(), b_ele);
// //                     c_val = 0.0;
// //                     loc_side_rhs[i] -= bc_pressure;
// //                     ls->rhs_set_value(edge_row, -bc_pressure);
// //                     ls->mat_set_value(edge_row, edge_row, -1.0);
// //                     data_->system_.dirichlet_edge[i] = 1;
// // 
// //                 } else if ( type == EqData::total_flux) {
// //                     // internally we work with outward flux
// //                     double bc_flux = -data_->bc_flux.value(b_ele.centre(), b_ele);
// //                     double bc_pressure = data_->bc_pressure.value(b_ele.centre(), b_ele);
// //                             double bc_sigma = data_->bc_robin_sigma.value(b_ele.centre(), b_ele);
// //                             ls->mat_set_value(edge_row, edge_row, -bcd->element()->measure() * bc_sigma * cross_section );
// //                             ls->rhs_set_value(edge_row, (bc_flux - bc_sigma * bc_pressure) * bcd->element()->measure() * cross_section);
// // 
// //                 } else if (type==EqData::seepage) {
// //                     data_->is_linear=false;
// //                     //unsigned int loc_edge_idx = edge_row - rows_ds->begin() - side_ds->lsize() - el_ds->lsize();
// //                     unsigned int loc_edge_idx = bcd->bc_ele_idx_;
// //                     char & switch_dirichlet = data_->bc_switch_dirichlet[loc_edge_idx];
// //                     double bc_pressure = data_->bc_switch_pressure.value(b_ele.centre(), b_ele);
// //                     double bc_flux = -data_->bc_flux.value(b_ele.centre(), b_ele);
// //                     double side_flux=bc_flux * bcd->element()->measure() * cross_section;
// // 
// //                     // ** Update BC type. **
// //                     if (switch_dirichlet) {
// //                         // check and possibly switch to flux BC
// //                         // The switch raise error on the corresponding edge row.
// //                         // Magnitude of the error is abs(solution_flux - side_flux).
// //                         ASSERT_DBG(mh_dh.rows_ds->is_local(side_row))(side_row);
// //                         unsigned int loc_side_row = ele_ac.side_local_row(i);
// //                         double & solution_flux = ls->get_solution_array()[loc_side_row];
// // 
// //                         if ( solution_flux < side_flux) {
// //                             //DebugOut().fmt("x: {}, to neum, p: {} f: {} -> f: {}\n", b_ele.centre()[0], bc_pressure, solution_flux, side_flux);
// //                             solution_flux = side_flux;
// //                             switch_dirichlet=0;
// // 
// //                         }
// //                     } else {
// //                         // check and possibly switch to  pressure BC
// //                         // TODO: What is the appropriate DOF in not local?
// //                         // The switch raise error on the corresponding side row.
// //                         // Magnitude of the error is abs(solution_head - bc_pressure)
// //                         // Since usually K is very large, this error would be much
// //                         // higher then error caused by the inverse switch, this
// //                         // cause that a solution  with the flux violating the
// //                         // flux inequality leading may be accepted, while the error
// //                         // in pressure inequality is always satisfied.
// //                         ASSERT_DBG(mh_dh.rows_ds->is_local(edge_row))(edge_row);
// //                         unsigned int loc_edge_row = ele_ac.edge_local_row(i);
// //                         double & solution_head = ls->get_solution_array()[loc_edge_row];
// // 
// //                         if ( solution_head > bc_pressure) {
// //                             //DebugOut().fmt("x: {}, to dirich, p: {} -> p: {} f: {}\n",b_ele.centre()[0], solution_head, bc_pressure, bc_flux);
// //                             solution_head = bc_pressure;
// //                             switch_dirichlet=1;
// //                         }
// //                     }
// // 
// //                     // ** Apply BCUpdate BC type. **
// //                     // Force Dirichlet type during the first iteration of the unsteady case.
// //                     if (switch_dirichlet || data_->force_bc_switch ) {
// //                         //DebugOut().fmt("x: {}, dirich, bcp: {}\n", b_ele.centre()[0], bc_pressure);
// //                         c_val = 0.0;
// //                         loc_side_rhs[i] -= bc_pressure;
// //                         ls->rhs_set_value(edge_row, -bc_pressure);
// //                         ls->mat_set_value(edge_row, edge_row, -1.0);
// //                         data_->system_.dirichlet_edge[i] = 1;
// //                     } else {
// //                         //DebugOut()("x: {}, neuman, q: {}  bcq: {}\n", b_ele.centre()[0], side_flux, bc_flux);
// //                         ls->rhs_set_value(edge_row, side_flux);
// //                     }
// // 
// //                 } else if (type==EqData::river) {
// //                     data_->is_linear=false;
// //                     //unsigned int loc_edge_idx = edge_row - rows_ds->begin() - side_ds->lsize() - el_ds->lsize();
// //                     //unsigned int loc_edge_idx = bcd->bc_ele_idx_;
// //                     //char & switch_dirichlet = bc_switch_dirichlet[loc_edge_idx];
// // 
// //                     double bc_pressure = data_->bc_pressure.value(b_ele.centre(), b_ele);
// //                     double bc_switch_pressure = data_->bc_switch_pressure.value(b_ele.centre(), b_ele);
// //                     double bc_flux = -data_->bc_flux.value(b_ele.centre(), b_ele);
// //                     double bc_sigma = data_->bc_robin_sigma.value(b_ele.centre(), b_ele);
// //                     ASSERT_DBG(mh_dh.rows_ds->is_local(edge_row))(edge_row);
// //                     unsigned int loc_edge_row = ele_ac.edge_local_row(i);
// //                     double & solution_head = ls->get_solution_array()[loc_edge_row];
// // 
// // 
// //                     // Force Robin type during the first iteration of the unsteady case.
// //                     if (solution_head > bc_switch_pressure  || data_->force_bc_switch) {
// //                         // Robin BC
// //                         //DebugOut().fmt("x: {}, robin, bcp: {}\n", b_ele.centre()[0], bc_pressure);
// //                         ls->rhs_set_value(edge_row, bcd->element()->measure() * cross_section * (bc_flux - bc_sigma * bc_pressure)  );
// //                         ls->mat_set_value(edge_row, edge_row, -bcd->element()->measure() * bc_sigma * cross_section );
// //                     } else {
// //                         // Neumann BC
// //                         //DebugOut().fmt("x: {}, neuman, q: {}  bcq: {}\n", b_ele.centre()[0], bc_switch_pressure, bc_pressure);
// //                         double bc_total_flux = bc_flux + bc_sigma*(bc_switch_pressure - bc_pressure);
// //                         ls->rhs_set_value(edge_row, bc_total_flux * bcd->element()->measure() * cross_section);
// //                     }
// //                 } else {
// //                     xprintf(UsrErr, "BC type not supported.\n");
// //                 }
// //             }
// //             ls->mat_set_value(side_row, edge_row, c_val);
// //             ls->mat_set_value(edge_row, side_row, c_val);
//             
//             
//             
//         }
// 
//         assembler.assemble(ele_ac, true);
// 
// //         ls->rhs_set_values(nsides, side_rows, loc_side_rhs);
//     }    
//     
//     if (balance_ != nullptr)
//         balance_->finish_flux_assembly(water_balance_idx_);
// 
// 
// 
//     if (mortar_method_ == MortarP0) {
//         P0_CouplingAssembler(*this).assembly(*ls);
//     } else if (mortar_method_ == MortarP1) {
//         P1_CouplingAssembler(*this).assembly(*ls);
//     }  
// }

void DarcyMH::allocate_mh_matrix()
{
    START_TIMER("DarcyFlowMH_Steady::allocate_mh_matrix");

    // set auxiliary flag for switchting Dirichlet like BC
    data_->n_schur_compls = n_schur_compls;
    LinSys *ls = schur0;

    int rank;
    int my_rank = 1;
    MPI_Comm_rank(MPI_COMM_WORLD, &rank);
   
    class Boundary *bcd;
    class Neighbour *ngh;

    int side_row, edge_row = 0;
    int tmp_rows[100];
    int side_rows[4], edge_rows[4];

    // to make space for second schur complement, max. 10 neighbour edges of one el.
    double zeros[1000];
    for(int i=0; i<1000; i++) zeros[i] = 0.0;


    for (unsigned int i_loc = 0; i_loc < mh_dh.el_ds->lsize(); i_loc++) {
        auto ele_ac = mh_dh.accessor(i_loc);
        unsigned int nsides = ele_ac.n_sides();
        int ele_row = ele_ac.ele_row();
        
         unsigned int loc_size = 1 + nsides;
//         unsigned int loc_size = 1 + 2*nsides;
        std::vector<int> dofs(loc_size);
        dofs[nsides] = ele_row;
        
        for (unsigned int i = 0; i < nsides; i++) {

            side_rows[i] = side_row = ele_ac.side_row(i);
            edge_rows[i] = edge_row = ele_ac.edge_row(i);
<<<<<<< HEAD
            dofs[i] = side_row;
//             dofs[nsides+1 + i] = edge_row;
            
//             bcd=ele_ac.side(i)->cond();
//             
//             if (bcd) {
//                 ls->mat_set_value(edge_row, edge_row, 0.0);
//             }
//             ls->mat_set_value(side_row, edge_row, 0.0);
//             ls->mat_set_value(edge_row, side_row, 0.0);
=======
            bcd=ele_ac.side(i)->cond();

            // gravity term on RHS
            //
            loc_side_rhs[i] = 0;

            // set block C and C': side-edge, edge-side
            double c_val = 1.0;
            data_->system_.dirichlet_edge[i] = 0;

            if (bcd) {
                ElementAccessor<3> b_ele = bcd->element_accessor();
                EqData::BC_Type type = (EqData::BC_Type)data_->bc_type.value(b_ele.centre(), b_ele);

                double cross_section = data_->cross_section.value(ele_ac.centre(), ele_ac.element_accessor());

                if ( type == EqData::none) {
                    // homogeneous neumann
                } else if ( type == EqData::dirichlet ) {
                    double bc_pressure = data_->bc_pressure.value(b_ele.centre(), b_ele);
                    c_val = 0.0;
                    loc_side_rhs[i] -= bc_pressure;
                    ls->rhs_set_value(edge_row, -bc_pressure);
                    ls->mat_set_value(edge_row, edge_row, -1.0);
                    data_->system_.dirichlet_edge[i] = 1;

                } else if ( type == EqData::total_flux) {

                    // internally we work with outward flux
                    double bc_flux = -data_->bc_flux.value(b_ele.centre(), b_ele);
                    double bc_pressure = data_->bc_pressure.value(b_ele.centre(), b_ele);
                    double bc_sigma = data_->bc_robin_sigma.value(b_ele.centre(), b_ele);
                    DebugOut().fmt("erow: {} flux: {} mesure: {} cs: {}", edge_row, bc_flux, bcd->element()->measure(), cross_section);
                    ls->mat_set_value(edge_row, edge_row, -bcd->element()->measure() * bc_sigma * cross_section );
                    ls->rhs_set_value(edge_row, (bc_flux - bc_sigma * bc_pressure) * bcd->element()->measure() * cross_section);

                } else if (type==EqData::seepage) {
                    is_linear_=false;
                    //unsigned int loc_edge_idx = edge_row - rows_ds->begin() - side_ds->lsize() - el_ds->lsize();
                    unsigned int loc_edge_idx = bcd->bc_ele_idx_;
                    char & switch_dirichlet = bc_switch_dirichlet[loc_edge_idx];
                    double bc_pressure = data_->bc_switch_pressure.value(b_ele.centre(), b_ele);
                    double bc_flux = -data_->bc_flux.value(b_ele.centre(), b_ele);
                    double side_flux=bc_flux * bcd->element()->measure() * cross_section;

                    // ** Update BC type. **
                    if (switch_dirichlet) {
                        // check and possibly switch to flux BC
                        // The switch raise error on the corresponding edge row.
                        // Magnitude of the error is abs(solution_flux - side_flux).
                        ASSERT_DBG(mh_dh.rows_ds->is_local(side_row))(side_row);
                        unsigned int loc_side_row = ele_ac.side_local_row(i);
                        double & solution_flux = ls->get_solution_array()[loc_side_row];

                        if ( solution_flux < side_flux) {
                            //DebugOut().fmt("x: {}, to neum, p: {} f: {} -> f: {}\n", b_ele.centre()[0], bc_pressure, solution_flux, side_flux);
                            solution_flux = side_flux;
                            switch_dirichlet=0;

                        }
                    } else {
                        // check and possibly switch to  pressure BC
                        // TODO: What is the appropriate DOF in not local?
                        // The switch raise error on the corresponding side row.
                        // Magnitude of the error is abs(solution_head - bc_pressure)
                        // Since usually K is very large, this error would be much
                        // higher then error caused by the inverse switch, this
                        // cause that a solution  with the flux violating the
                        // flux inequality leading may be accepted, while the error
                        // in pressure inequality is always satisfied.
                        ASSERT_DBG(mh_dh.rows_ds->is_local(edge_row))(edge_row);
                        unsigned int loc_edge_row = ele_ac.edge_local_row(i);
                        double & solution_head = ls->get_solution_array()[loc_edge_row];

                        if ( solution_head > bc_pressure) {
                            //DebugOut().fmt("x: {}, to dirich, p: {} -> p: {} f: {}\n",b_ele.centre()[0], solution_head, bc_pressure, bc_flux);
                            solution_head = bc_pressure;
                            switch_dirichlet=1;
                        }
                    }

                    // ** Apply BCUpdate BC type. **
                    // Force Dirichlet type during the first iteration of the unsteady case.
                    if (switch_dirichlet || (use_steady_assembly_ && nonlinear_iteration_ == 0) ) {
                        //DebugOut().fmt("x: {}, dirich, bcp: {}\n", b_ele.centre()[0], bc_pressure);
                        c_val = 0.0;
                        loc_side_rhs[i] -= bc_pressure;
                        ls->rhs_set_value(edge_row, -bc_pressure);
                        ls->mat_set_value(edge_row, edge_row, -1.0);
                        data_->system_.dirichlet_edge[i] = 1;
                    } else {
                        //DebugOut()("x: {}, neuman, q: {}  bcq: {}\n", b_ele.centre()[0], side_flux, bc_flux);
                        ls->rhs_set_value(edge_row, side_flux);
                    }

                } else if (type==EqData::river) {
                    is_linear_=false;
                    //unsigned int loc_edge_idx = edge_row - rows_ds->begin() - side_ds->lsize() - el_ds->lsize();
                    //unsigned int loc_edge_idx = bcd->bc_ele_idx_;
                    //char & switch_dirichlet = bc_switch_dirichlet[loc_edge_idx];

                    double bc_pressure = data_->bc_pressure.value(b_ele.centre(), b_ele);
                    double bc_switch_pressure = data_->bc_switch_pressure.value(b_ele.centre(), b_ele);
                    double bc_flux = -data_->bc_flux.value(b_ele.centre(), b_ele);
                    double bc_sigma = data_->bc_robin_sigma.value(b_ele.centre(), b_ele);
                    ASSERT_DBG(mh_dh.rows_ds->is_local(edge_row))(edge_row);
                    unsigned int loc_edge_row = ele_ac.edge_local_row(i);
                    double & solution_head = ls->get_solution_array()[loc_edge_row];


                    // Force Robin type during the first iteration of the unsteady case.
                    if (solution_head > bc_switch_pressure  || (use_steady_assembly_ && nonlinear_iteration_ ==0)) {
                        // Robin BC
                        //DebugOut().fmt("x: {}, robin, bcp: {}\n", b_ele.centre()[0], bc_pressure);
                        ls->rhs_set_value(edge_row, bcd->element()->measure() * cross_section * (bc_flux - bc_sigma * bc_pressure)  );
                        ls->mat_set_value(edge_row, edge_row, -bcd->element()->measure() * bc_sigma * cross_section );
                    } else {
                        // Neumann BC
                        //DebugOut().fmt("x: {}, neuman, q: {}  bcq: {}\n", b_ele.centre()[0], bc_switch_pressure, bc_pressure);
                        double bc_total_flux = bc_flux + bc_sigma*(bc_switch_pressure - bc_pressure);
                        ls->rhs_set_value(edge_row, bc_total_flux * bcd->element()->measure() * cross_section);
                    }
                } else {
                    xprintf(UsrErr, "BC type not supported.\n");
                }

                if (balance_ != nullptr && fill_matrix)
                {
                   /*
                    DebugOut()("add_flux: {} {} {} {}\n",
                            mh_dh.el_ds->myp(),
                            ele_ac.ele_global_idx(),
                            loc_b,
                            side_row);*/
                    balance_->add_flux_matrix_values(water_balance_idx_, loc_b, {side_row}, {1});
                }
                ++loc_b;
            }
            ls->mat_set_value(side_row, edge_row, c_val);
            ls->mat_set_value(edge_row, side_row, c_val);

        }

        if (fill_matrix) {
            assembler[ele_ac.dim()-1]->assembly_local_matrix(ele_ac);

            // assemble matrix for weights in BDDCML
            // approximation to diagonal of 
            // S = -C - B*inv(A)*B'
            // as 
            // diag(S) ~ - diag(C) - 1./diag(A)
            // the weights form a partition of unity to average a discontinuous solution from neighbouring subdomains
            // to a continuous one
            // it is important to scale the effect - if conductivity is low for one subdomain and high for the other,
            // trust more the one with low conductivity - it will be closer to the truth than an arithmetic average
            if ( typeid(*ls) == typeid(LinSys_BDDC) ) {
               for(unsigned int i=0; i < nsides; i++) {
                   double val_side =  local_matrix(i,i);
                   double val_edge =  -1./local_matrix(i,i);

                   static_cast<LinSys_BDDC*>(ls)->diagonal_weights_set_value( side_rows[i], val_side );
                   static_cast<LinSys_BDDC*>(ls)->diagonal_weights_set_value( edge_rows[i], val_edge );
               }
            }
>>>>>>> 420d5410
        }
        
//         if(rank == my_rank){
//             for (unsigned int i = 0; i < loc_size; i++) {
//                 std::cout <<  dofs[i] << " ";
//             }
//             std::cout << endl;
//         }
        
        // sides-sides, sides-ele, ele-sides, ele-ele
        ls->mat_set_values(loc_size, dofs.data(), loc_size, dofs.data(), zeros);
        // ele-edges
        ls->mat_set_values(1, &ele_row, ele_ac.n_sides(), edge_rows, zeros);
        // edges-ele
        ls->mat_set_values(nsides, edge_rows, 1, &ele_row, zeros);
        // sides-edges
        ls->mat_set_values(nsides, side_rows, nsides, edge_rows, zeros);
        // sides-edges
        ls->mat_set_values(nsides, edge_rows, nsides, side_rows, zeros);
        
        for (unsigned int i = 0; i < nsides; i++)
            for (unsigned int j = 0; j < nsides; j++){
                if(i != j)
                    ls->mat_set_value(edge_rows[i], edge_rows[j], 0.0);
            }
            
//         // set block A: side-side on one element - block diagonal matrix
//         ls->mat_set_values(nsides, side_rows, nsides, side_rows, zeros);
//         // set block B, B': element-side, side-element
//         ls->mat_set_values(1, &ele_row, nsides, side_rows, zeros);
//         ls->mat_set_values(nsides, side_rows, 1, &ele_row, zeros);
// 
// 
//         // D block:  diagonal: element-element
//         ls->mat_set_value(ele_row, ele_row, 0.0);         // maybe this should be in virtual block for schur preallocation

        // D, E',E block: compatible connections: element-edge
        
        for (unsigned int i = 0; i < ele_ac.full_iter()->n_neighs_vb; i++) {
            // every compatible connection adds a 2x2 matrix involving
            // current element pressure  and a connected edge pressure
            ngh = ele_ac.full_iter()->neigh_vb[i];
            int neigh_edge_row = mh_dh.row_4_edge[ ngh->edge_idx() ];
            
            tmp_rows[0] = ele_row;
            tmp_rows[1] = neigh_edge_row;
            
//             // be carefull with ele-ele entry
            ls->mat_set_value(ele_row, neigh_edge_row, 0.0);
            ls->mat_set_value(neigh_edge_row, ele_row, 0.0);
            
            if (n_schur_compls == 2) {
                // for 2. Schur: N dim edge is conected with N dim element =>
                // there are nz between N dim edge and N-1 dim edges of the element
                
//                 // be carefull with edge-edge entry
                ls->mat_set_values(nsides, edge_rows, 1, &neigh_edge_row, zeros);
                ls->mat_set_values(1, &neigh_edge_row, nsides, edge_rows, zeros);

                // save all global edge indices to higher positions
                tmp_rows[2+i] = tmp_rows[1];
            }
        }

        // add virtual values for schur complement allocation
        uint n_neigh;
        switch (n_schur_compls) {
        case 2:
            n_neigh = ele_ac.full_iter()->n_neighs_vb;
            // Connections between edges of N+1 dim. elements neighboring with actual N dim element 'ele'
            OLD_ASSERT(n_neigh*n_neigh<1000, "Too many values in E block.");
            ls->mat_set_values(ele_ac.full_iter()->n_neighs_vb, tmp_rows+2,
                    ele_ac.full_iter()->n_neighs_vb, tmp_rows+2, zeros);

            // Here I cannot add values to the same positions, since it uses ADD_VALUE, when counting nnz.
//         case 1: // included also for case 2
//             // -(C')*(A-)*B block and its transpose conect edge with its elements
//             ls->mat_set_values(1, &ele_row, ele_ac.n_sides(), edge_rows, zeros);
//             ls->mat_set_values(ele_ac.n_sides(), edge_rows, 1, &ele_row, zeros);
//             // -(C')*(A-)*C block conect all edges of every element
//             ls->mat_set_values(ele_ac.n_sides(), edge_rows, ele_ac.n_sides(), edge_rows, zeros);
        }
    }

    // alloc edge diagonal entries
    if(rank == 0)
    FOR_EDGES(mesh_, edg){
        int edg_idx = mh_dh.row_4_edge[edg->side(0)->edge_idx()];
        
        FOR_EDGES(mesh_, edg2){
            int edg_idx2 = mh_dh.row_4_edge[edg2->side(0)->edge_idx()];
            if(edg_idx == edg_idx2){
//                 DBGCOUT(<< "P[ " << rank << " ] " << "edg alloc: " << edg_idx << "  " << edg_idx2 << "\n");
                ls->mat_set_value(edg_idx, edg_idx2, 0.0);
            }
        }
    }
    
    if (mortar_method_ == MortarP0) {
        P0_CouplingAssembler(*this).assembly(*ls);
    } else if (mortar_method_ == MortarP1) {
        P1_CouplingAssembler(*this).assembly(*ls);
    }
}

void DarcyMH::assembly_source_term()
{
    START_TIMER("assembly source term");
    if (balance_ != nullptr)
    	balance_->start_source_assembly(water_balance_idx_);

    for (unsigned int i_loc = 0; i_loc < mh_dh.el_ds->lsize(); i_loc++) {
        auto ele_ac = mh_dh.accessor(i_loc);

        double cs = data_->cross_section.value(ele_ac.centre(), ele_ac.element_accessor());

        // set sources
        double source = ele_ac.measure() * cs *
                data_->water_source_density.value(ele_ac.centre(), ele_ac.element_accessor());
        schur0->rhs_set_value(ele_ac.ele_row(), -1.0 * source );

        if (balance_ != nullptr)
        	balance_->add_source_vec_values(water_balance_idx_, ele_ac.region().bulk_idx(), {(int) ele_ac.ele_row()}, {source});
    }

    if (balance_ != nullptr)
    	balance_->finish_source_assembly(water_balance_idx_);
}


void P0_CouplingAssembler::pressure_diff(int i_ele,
		vector<int> &dofs, unsigned int &ele_type, double &delta, arma::vec &dirichlet) {

	const Element *ele;

	if (i_ele == (int)(ml_it_->size()) ) { // master element .. 1D
		ele_type = 0;
		delta = -delta_0;
		ele=master_;
	} else {
		ele_type = 1;
		const Intersection &isect=intersections_[ (*ml_it_)[i_ele] ];
		delta = isect.intersection_true_size();
		ele = isect.slave_iter();
	}

	dofs.resize(ele->n_sides());
        dirichlet.resize(ele->n_sides());
        dirichlet.zeros();

	for(unsigned int i_side=0; i_side < ele->n_sides(); i_side++ ) {
		dofs[i_side]=darcy_.mh_dh.row_4_edge[ele->side(i_side)->edge_idx()];
		Boundary * bcd = ele->side(i_side)->cond();
		if (bcd) {			
			ElementAccessor<3> b_ele = bcd->element_accessor();
			auto type = (DarcyMH::EqData::BC_Type)darcy_.data_->bc_type.value(b_ele.centre(), b_ele);
			//DebugOut().fmt("bcd id: {} sidx: {} type: {}\n", ele->id(), i_side, type);
			if (type == DarcyMH::EqData::dirichlet) {
				//DebugOut().fmt("Dirichlet: {}\n", ele->index());
				dofs[i_side] = -dofs[i_side];
				double bc_pressure = darcy_.data_->bc_pressure.value(b_ele.centre(), b_ele);
				dirichlet[i_side] = bc_pressure;
			}
		} 
	}

}

/**
 * Works well but there is large error next to the boundary.
 */
 void P0_CouplingAssembler::assembly(LinSys &ls) {
	double delta_i, delta_j;
	arma::mat product;
	arma::vec dirichlet_i, dirichlet_j;
	unsigned int ele_type_i, ele_type_j;

	unsigned int i,j;
	vector<int> dofs_i,dofs_j;

	for(ml_it_ = master_list_.begin(); ml_it_ != master_list_.end(); ++ml_it_) {

    	if (ml_it_->size() == 0) continue; // skip empty masters


		// on the intersection element we consider
		// * intersection dofs for master and slave
		//   those are dofs of the space into which we interpolate
		//   base functions from individual master and slave elements
		//   For the master dofs both are usualy eqivalent.
		// * original dofs - for master same as intersection dofs, for slave
		//   all dofs of slave elements

		// form list of intersection dofs, in this case pressures in barycenters
		// but we do not use those form MH system in order to allow second schur somplement. We rather map these
		// dofs to pressure traces, i.e. we use averages of traces as barycentric values.


		master_ = intersections_[ml_it_->front()].master_iter();
		delta_0 = master_->measure();

		double master_sigma=darcy_.data_->sigma.value( master_->centre(), master_->element_accessor());

		// rows
		double check_delta_sum=0;
		for(i = 0; i <= ml_it_->size(); ++i) {
			pressure_diff(i, dofs_i, ele_type_i, delta_i, dirichlet_i);
			check_delta_sum+=delta_i;
			//columns
			for (j = 0; j <= ml_it_->size(); ++j) {
				pressure_diff(j, dofs_j, ele_type_j, delta_j, dirichlet_j);

				double scale =  -master_sigma * delta_i * delta_j / delta_0;
				product = scale * tensor_average[ele_type_i][ele_type_j];

				arma::vec rhs(dofs_i.size());
				rhs.zeros();
				ls.set_values( dofs_i, dofs_j, product, rhs, dirichlet_i, dirichlet_j);
				auto dofs_i_cp=dofs_i;
				auto dofs_j_cp=dofs_j;
				ls.set_values( dofs_i_cp, dofs_j_cp, product, rhs, dirichlet_i, dirichlet_j);
			}
		}
		OLD_ASSERT(check_delta_sum < 1E-5*delta_0, "sum err %f > 0\n", check_delta_sum/delta_0);
    } // loop over master elements
}



 void P1_CouplingAssembler::add_sides(const Element * ele, unsigned int shift, vector<int> &dofs, vector<double> &dirichlet)
 {

		for(unsigned int i_side=0; i_side < ele->n_sides(); i_side++ ) {
			dofs[shift+i_side] =  darcy_.mh_dh.row_4_edge[ele->side(i_side)->edge_idx()];
			Boundary * bcd = ele->side(i_side)->cond();

			if (bcd) {
				ElementAccessor<3> b_ele = bcd->element_accessor();
				auto type = (DarcyMH::EqData::BC_Type)darcy_.data_->bc_type.value(b_ele.centre(), b_ele);
				//DebugOut().fmt("bcd id: {} sidx: {} type: {}\n", ele->id(), i_side, type);
				if (type == DarcyMH::EqData::dirichlet) {
					//DebugOut().fmt("Dirichlet: {}\n", ele->index());
					dofs[shift + i_side] = -dofs[shift + i_side];
					double bc_pressure = darcy_.data_->bc_pressure.value(b_ele.centre(), b_ele);
					dirichlet[shift + i_side] = bc_pressure;
				}
			}
		}
 }


/**
 * P1 connection of different dimensions
 *
 * - 20.11. 2014 - very poor convergence, big error in pressure even at internal part of the fracture
 */

void P1_CouplingAssembler::assembly(LinSys &ls) {

	for (const Intersection &intersec : intersections_) {
    	const Element * master = intersec.master_iter();
       	const Element * slave = intersec.slave_iter();

	add_sides(slave, 0, dofs, dirichlet);
       	add_sides(master, 3, dofs, dirichlet);
       	
		double master_sigma=darcy_.data_->sigma.value( master->centre(), master->element_accessor());

/*
 * Local coordinates on 1D
 *         t0
 * node 0: 0.0
 * node 1: 1.0
 *
 * base fce points
 * t0 = 0.0    on side 0 node 0
 * t0 = 1.0    on side 1 node 1
 *
 * Local coordinates on 2D
 *         t0  t1
 * node 0: 0.0 0.0
 * node 1: 1.0 0.0
 * node 2: 0.0 1.0
 *
 * base fce points
 * t0=0.5, t1=0.0        on side 0 nodes (0,1)
 * t0=0.5, t1=0.5        on side 1 nodes (1,2)
 * t0=0.0, t1=0.5        on side 2 nodes (2,0)
 */



        arma::vec point_Y(1);
        point_Y.fill(1.0);
        arma::vec point_2D_Y(intersec.map_to_slave(point_Y)); // local coordinates of  Y on slave (1, t0, t1)
        arma::vec point_1D_Y(intersec.map_to_master(point_Y)); //  local coordinates of  Y on master (1, t0)

        arma::vec point_X(1);
        point_X.fill(0.0);
        arma::vec point_2D_X(intersec.map_to_slave(point_X)); // local coordinates of  X on slave (1, t0, t1)
        arma::vec point_1D_X(intersec.map_to_master(point_X)); // local coordinates of  X on master (1, t0)

        arma::mat base_2D(3, 3);
        // basis functions are numbered as sides
        // TODO:
        // Use RT finite element to evaluate following matrices.

        // Ravirat - Thomas base functions evaluated in points (0,0), (1,0), (0,1)
        // 2D RT_i(t0, t1) = a0 + a1*t0 + a2*t1
        //         a0     a1      a2
        base_2D << 1.0 << 0.0 << -2.0 << arma::endr // RT for side 0
                << 1.0 << -2.0 << 0.0 << arma::endr // RT for side 1
                << -1.0 << 2.0 << 2.0 << arma::endr;// RT for side 2
                

        arma::mat base_1D(2, 2);
        // Ravirat - Thomas base functions evaluated in points (0,0), (1,0), (0,1)
        // 1D RT_i(t0) =   a0 + a1 * t0
        //          a0     a1
        base_1D << 1.0 << -1.0 << arma::endr // RT for side 0,
                << 0.0 << 1.0 << arma::endr; // RT for side 1,



        // Consider both 2D and 1D value are defined for the test function
        // related to the each of 5 DOFs involved in the intersection.
        // One of these values is always zero.
        // Compute difference of the 2D and 1D value for every DOF.
        // Compute value of this difference in both endpoints X,Y of the intersection.

        arma::vec difference_in_Y(5);
        arma::vec difference_in_X(5);
        // slave sides 0,1,2
        difference_in_Y.subvec(0, 2) = -base_2D * point_2D_Y;
        difference_in_X.subvec(0, 2) = -base_2D * point_2D_X;
        // master sides 3,4
        difference_in_Y.subvec(3, 4) = base_1D * point_1D_Y;
        difference_in_X.subvec(3, 4) = base_1D * point_1D_X;

        // applying the Simpson's rule
        // to the product of two linear functions f, g we get
        // (b-a)/6 * ( 3*f(a)*g(a) + 3*f(b)*g(b) + 2*f(a)*g(b) + 2*f(b)*g(a) )
        arma::mat A(5, 5);
        for (int i = 0; i < 5; ++i) {
            for (int j = 0; j < 5; ++j) {
                A(i, j) = -master_sigma * intersec.intersection_true_size() *
                        ( difference_in_Y[i] * difference_in_Y[j]
                          + difference_in_Y[i] * difference_in_X[j]/2
                          + difference_in_X[i] * difference_in_Y[j]/2
                          + difference_in_X[i] * difference_in_X[j]
                        ) * (1.0 / 3.0);

            }
        }
        auto dofs_cp=dofs;
        ls.set_values( dofs_cp, dofs_cp, A, rhs, dirichlet, dirichlet);

    }
}



/*******************************************************************************
 * COMPOSE WATER MH MATRIX WITHOUT SCHUR COMPLEMENT
 ******************************************************************************/

void DarcyMH::create_linear_system(Input::AbstractRecord in_rec) {
  
    START_TIMER("preallocation");

    if (schur0 == NULL) { // create Linear System for MH matrix
       
    	if (in_rec.type() == LinSys_BDDC::get_input_type()) {
#ifdef FLOW123D_HAVE_BDDCML
    		WarningOut() << "For BDDC no Schur complements are used.";
            mh_dh.prepare_parallel_bddc();
            n_schur_compls = 0;
            LinSys_BDDC *ls = new LinSys_BDDC(mh_dh.global_row_4_sub_row->size(), &(*mh_dh.rows_ds),
                    3,  // 3 == la::BddcmlWrapper::SPD_VIA_SYMMETRICGENERAL
                    1,  // 1 == number of subdomains per process
                    true); // swap signs of matrix and rhs to make the matrix SPD
            ls->set_from_input(in_rec);
            ls->set_solution( NULL );
            // possible initialization particular to BDDC
            START_TIMER("BDDC set mesh data");
            set_mesh_data_for_bddc(ls);
            schur0=ls;
            END_TIMER("BDDC set mesh data");
#else
            xprintf(Err, "Flow123d was not build with BDDCML support.\n");
#endif // FLOW123D_HAVE_BDDCML
        } 
        else if (in_rec.type() == LinSys_PETSC::get_input_type()) {
        // use PETSC for serial case even when user wants BDDC
            if (n_schur_compls > 2) {
            	WarningOut() << "Invalid number of Schur Complements. Using 2.";
                n_schur_compls = 2;
            }

            LinSys_PETSC *schur1, *schur2;

            if (n_schur_compls == 0) {
                LinSys_PETSC *ls = new LinSys_PETSC( &(*mh_dh.rows_ds) );

                // temporary solution; we have to set precision also for sequantial case of BDDC
                // final solution should be probably call of direct solver for oneproc case
                if (in_rec.type() != LinSys_BDDC::get_input_type()) ls->set_from_input(in_rec);
                else {
                    ls->LinSys::set_from_input(in_rec); // get only common options
                }

                ls->set_solution( NULL );
                schur0=ls;
            } else {
                IS is;
                ISCreateStride(PETSC_COMM_WORLD, mh_dh.side_ds->lsize(), mh_dh.rows_ds->begin(), 1, &is);
                //OLD_ASSERT(err == 0,"Error in ISCreateStride.");

                SchurComplement *ls = new SchurComplement(is, &(*mh_dh.rows_ds));

                // make schur1
                Distribution *ds = ls->make_complement_distribution();
                if (n_schur_compls==1) {
                    schur1 = new LinSys_PETSC(ds);
                    schur1->set_positive_definite();
                } else {
                    IS is;
                    ISCreateStride(PETSC_COMM_WORLD, mh_dh.el_ds->lsize(), ls->get_distribution()->begin(), 1, &is);
                    //OLD_ASSERT(err == 0,"Error in ISCreateStride.");
                    SchurComplement *ls1 = new SchurComplement(is, ds); // is is deallocated by SchurComplement
                    ls1->set_negative_definite();

                    // make schur2
                    schur2 = new LinSys_PETSC( ls1->make_complement_distribution() );
                    schur2->set_positive_definite();
                    ls1->set_complement( schur2 );
                    schur1 = ls1;
                }
                ls->set_complement( schur1 );
                ls->set_from_input(in_rec);
                ls->set_solution( NULL );
                schur0=ls;
            }

            START_TIMER("PETSC PREALLOCATION");
            schur0->set_symmetric();
            schur0->start_allocation();
            
            allocate_mh_matrix();
            
    	    VecZeroEntries(schur0->get_solution());
            END_TIMER("PETSC PREALLOCATION");
        }
        else {
            xprintf(Err, "Unknown solver type. Internal error.\n");
        }

        END_TIMER("preallocation");
        make_serial_scatter();

    }

}




void DarcyMH::assembly_linear_system() {
    START_TIMER("DarcyFlowMH_Steady::assembly_linear_system");

    data_->is_linear=true;
    bool is_steady = zero_time_term();
	//DebugOut() << "Assembly linear system\n";
	if (data_changed_) {
	    data_changed_ = false;
	    //DebugOut()  << "Data changed\n";
		// currently we have no optimization for cases when just time term data or RHS data are changed
	    START_TIMER("full assembly");
        if (typeid(*schur0) != typeid(LinSys_BDDC)) {
            schur0->start_add_assembly(); // finish allocation and create matrix
        }

        schur0->mat_zero_entries();
        schur0->rhs_zero_entries();

        assembly_source_term();
        
        auto multidim_assembler = AssemblerMH(data_);
	    assembly_mh_matrix( multidim_assembler ); // fill matrix

	    schur0->finish_assembly();
        print_matlab_matrix("matrix");
	    schur0->set_matrix_changed();
            //MatView( *const_cast<Mat*>(schur0->get_matrix()), PETSC_VIEWER_STDOUT_WORLD  );
            //VecView( *const_cast<Vec*>(schur0->get_rhs()),   PETSC_VIEWER_STDOUT_WORLD);

	    if (! is_steady) {
	        START_TIMER("fix time term");
	    	//DebugOut() << "setup time term\n";
	    	// assembly time term and rhs
	    	setup_time_term();
	    	modify_system();
	    }
	    else if (balance_ != nullptr)
	    {
	    	balance_->start_mass_assembly(water_balance_idx_);
	    	balance_->finish_mass_assembly(water_balance_idx_);
	    }
	    END_TIMER("full assembly");
	} else {
		START_TIMER("modify system");
		if (! is_steady) {
			modify_system();
		} else {
			//xprintf(PrgErr, "Planned computation time for steady solver, but data are not changed.\n");
		}
		END_TIMER("modiffy system");
	}

}


void DarcyMH::print_matlab_matrix(std::string matlab_file)
{
    std::string output_file;
    
    if ( typeid(*schur0) == typeid(LinSys_BDDC) ){
        WarningOut() << "Can output matrix only on a single processor.";
        output_file = FilePath(matlab_file + "_bddc.m", FilePath::output_file);
        ofstream os( output_file );
        auto bddc = static_cast<LinSys_BDDC*>(schur0);
        bddc->print_matrix(os);
    }
    else {//if ( typeid(*schur0) == typeid(LinSys_PETSC) ){
        output_file = FilePath(matlab_file + ".m", FilePath::output_file);
        PetscViewer    viewer;
        PetscViewerASCIIOpen(PETSC_COMM_WORLD, output_file.c_str(), &viewer);
        PetscViewerSetFormat(viewer, PETSC_VIEWER_ASCII_MATLAB);
        MatView( *const_cast<Mat*>(schur0->get_matrix()), viewer);
        VecView( *const_cast<Vec*>(schur0->get_rhs()), viewer);
    }
//     else{
//         WarningOut() << "No matrix output available for the current solver.";
//         return;
//     }
    
    // compute h_min for different dimensions
    double d_max = std::numeric_limits<double>::max();
    double h1 = d_max, h2 = d_max, h3 = d_max;
    double he2 = d_max, he3 = d_max;
    FOR_ELEMENTS(mesh_, ele){
        switch(ele->dim()){
            case 1: h1 = std::min(h1,ele->measure()); break;
            case 2: h2 = std::min(h2,ele->measure()); break;
            case 3: h3 = std::min(h3,ele->measure()); break;
        }
        
        FOR_ELEMENT_SIDES(ele,j){
            switch(ele->dim()){
                case 2: he2 = std::min(he2, ele->side(j)->measure()); break;
                case 3: he3 = std::min(he3, ele->side(j)->measure()); break;
            }
        }
    }
    if(h1 == d_max) h1 = 0;
    if(h2 == d_max) h2 = 0;
    if(h3 == d_max) h3 = 0;
    if(he2 == d_max) he2 = 0;
    if(he3 == d_max) he3 = 0;
    
    FILE * file;
    file = fopen(output_file.c_str(),"a");
    fprintf(file, "nA = %d;\n", mh_dh.side_ds->size());
    fprintf(file, "nB = %d;\n", mh_dh.el_ds->size());
    fprintf(file, "nBF = %d;\n", mh_dh.edge_ds->size());
    fprintf(file, "h1 = %e;\nh2 = %e;\nh3 = %e;\n", h1, h2, h3);
    fprintf(file, "he2 = %e;\nhe3 = %e;\n", he2, he3);
    fclose(file);
}


void DarcyMH::set_mesh_data_for_bddc(LinSys_BDDC * bddc_ls) {
    START_TIMER("DarcyFlowMH_Steady::set_mesh_data_for_bddc");
    // prepare mesh for BDDCML
    // initialize arrays
    // auxiliary map for creating coordinates of local dofs and global-to-local numbering
    std::map<int,arma::vec3> localDofMap;
    // connectivity for the subdomain, i.e. global dof numbers on element, stored element-by-element
    // Indices of Nodes on Elements
    std::vector<int> inet;
    // number of degrees of freedom on elements - determines elementwise chunks of INET array
    // Number of Nodes on Elements
    std::vector<int> nnet;
    // Indices of Subdomain Elements in Global Numbering - for local elements, their global indices
    std::vector<int> isegn;

    // This array is currently not used in BDDCML, it was used as an interface scaling alternative to scaling
    // by diagonal. It corresponds to the rho-scaling.
    std::vector<double> element_permeability;

    // maximal and minimal dimension of elements
    uint elDimMax = 1;
    uint elDimMin = 3;
    for ( unsigned int i_loc = 0; i_loc < mh_dh.el_ds->lsize(); i_loc++ ) {
        auto ele_ac = mh_dh.accessor(i_loc);
        // for each element, create local numbering of dofs as fluxes (sides), pressure (element centre), Lagrange multipliers (edges), compatible connections

        elDimMax = std::max( elDimMax, ele_ac.dim() );
        elDimMin = std::min( elDimMin, ele_ac.dim() );

        isegn.push_back( ele_ac.ele_global_idx() );
        int nne = 0;

        FOR_ELEMENT_SIDES(ele_ac.full_iter(), si) {
            // insert local side dof
            int side_row = ele_ac.side_row(si);
            arma::vec3 coord = ele_ac.side(si)->centre();

            localDofMap.insert( std::make_pair( side_row, coord ) );
            inet.push_back( side_row );
            nne++;
        }

        // insert local pressure dof
        int el_row  = ele_ac.ele_row();
        arma::vec3 coord = ele_ac.centre();
        localDofMap.insert( std::make_pair( el_row, coord ) );
        inet.push_back( el_row );
        nne++;

        FOR_ELEMENT_SIDES(ele_ac.full_iter(), si) {
            // insert local edge dof
            int edge_row = ele_ac.edge_row(si);
            arma::vec3 coord = ele_ac.side(si)->centre();

            localDofMap.insert( std::make_pair( edge_row, coord ) );
            inet.push_back( edge_row );
            nne++;
        }

        // insert dofs related to compatible connections
        for ( unsigned int i_neigh = 0; i_neigh < ele_ac.full_iter()->n_neighs_vb; i_neigh++) {
            int edge_row = mh_dh.row_4_edge[ ele_ac.full_iter()->neigh_vb[i_neigh]->edge_idx()  ];
            arma::vec3 coord = ele_ac.full_iter()->neigh_vb[i_neigh]->edge()->side(0)->centre();

            localDofMap.insert( std::make_pair( edge_row, coord ) );
            inet.push_back( edge_row );
            nne++;
        }

        nnet.push_back( nne );

        // version for rho scaling
        // trace computation
        arma::vec3 centre = ele_ac.centre();
        double conduct = data_->conductivity.value( centre , ele_ac.element_accessor() );
        auto aniso = data_->anisotropy.value( centre, ele_ac.element_accessor() );

        // compute mean on the diagonal
        double coef = 0.;
        for ( int i = 0; i < 3; i++) {
            coef = coef + aniso.at(i,i);
        }
        // Maybe divide by cs
        coef = conduct*coef / 3;

        OLD_ASSERT( coef > 0.,
                "Zero coefficient of hydrodynamic resistance %f . \n ", coef );
        element_permeability.push_back( 1. / coef );
    }
    //convert set of dofs to vectors
    // number of nodes (= dofs) on the subdomain
    int numNodeSub = localDofMap.size();
    OLD_ASSERT_EQUAL( (unsigned int)numNodeSub, mh_dh.global_row_4_sub_row->size() );
    // Indices of Subdomain Nodes in Global Numbering - for local nodes, their global indices
    std::vector<int> isngn( numNodeSub );
    // pseudo-coordinates of local nodes (i.e. dofs)
    // they need not be exact, they are used just for some geometrical considerations in BDDCML, 
    // such as selection of corners maximizing area of a triangle, bounding boxes fro subdomains to 
    // find candidate neighbours etc.
    std::vector<double> xyz( numNodeSub * 3 ) ;
    int ind = 0;
    std::map<int,arma::vec3>::iterator itB = localDofMap.begin();
    for ( ; itB != localDofMap.end(); ++itB ) {
        isngn[ind] = itB -> first;

        arma::vec3 coord = itB -> second;
        for ( int j = 0; j < 3; j++ ) {
            xyz[ j*numNodeSub + ind ] = coord[j];
        }

        ind++;
    }
    localDofMap.clear();

    // Number of Nodal Degrees of Freedom
    // nndf is trivially one - dofs coincide with nodes
    std::vector<int> nndf( numNodeSub, 1 );

    // prepare auxiliary map for renumbering nodes
    typedef std::map<int,int> Global2LocalMap_; //! type for storage of global to local map
    Global2LocalMap_ global2LocalNodeMap;
    for ( unsigned ind = 0; ind < isngn.size(); ++ind ) {
        global2LocalNodeMap.insert( std::make_pair( static_cast<unsigned>( isngn[ind] ), ind ) );
    }

    // renumber nodes in the inet array to locals
    int indInet = 0;
    for ( unsigned int iEle = 0; iEle < isegn.size(); iEle++ ) {
        int nne = nnet[ iEle ];
        for ( int ien = 0; ien < nne; ien++ ) {

            int indGlob = inet[indInet];
            // map it to local node
            Global2LocalMap_::iterator pos = global2LocalNodeMap.find( indGlob );
            OLD_ASSERT( pos != global2LocalNodeMap.end(),
                    "Cannot remap node index %d to local indices. \n ", indGlob );
            int indLoc = static_cast<int> ( pos -> second );

            // store the node
            inet[ indInet++ ] = indLoc;
        }
    }

    int numNodes    = size;
    int numDofsInt  = size;
    int spaceDim    = 3;    // TODO: what is the proper value here?
    int meshDim     = elDimMax;

    bddc_ls -> load_mesh( spaceDim, numNodes, numDofsInt, inet, nnet, nndf, isegn, isngn, isngn, xyz, element_permeability, meshDim );
}




//=============================================================================
// DESTROY WATER MH SYSTEM STRUCTURE
//=============================================================================
DarcyMH::~DarcyMH() {
    if (schur0 != NULL) {
        delete schur0;
        VecScatterDestroy(&par_to_all);
    }

	if (solution != NULL) {
	    chkerr(VecDestroy(&sol_vec));
		delete [] solution;
	}

	if (output_object)	delete output_object;


    
}


// ================================================
// PARALLLEL PART
//


void DarcyMH::make_serial_scatter() {
    START_TIMER("prepare scatter");
    // prepare Scatter form parallel to sequantial in original numbering
    {
            IS is_loc;
            int i, *loc_idx; //, si;

            // create local solution vector
            solution = new double[size];
            VecCreateSeqWithArray(PETSC_COMM_SELF,1, size, solution,
                    &(sol_vec));

            // create seq. IS to scatter par solutin to seq. vec. in original order
            // use essentialy row_4_id arrays
            loc_idx = new int [size];
            i = 0;
            FOR_ELEMENTS(mesh_, ele) {
                FOR_ELEMENT_SIDES(ele,si) {
                    loc_idx[i++] = mh_dh.side_row_4_id[ mh_dh.side_dof( ele->side(si) ) ];
                }
            }
            FOR_ELEMENTS(mesh_, ele) {
                loc_idx[i++] = mh_dh.row_4_el[ele.index()];
            }
            for(unsigned int i_edg=0; i_edg < mesh_->n_edges(); i_edg++) {
                loc_idx[i++] = mh_dh.row_4_edge[i_edg];
            }
            OLD_ASSERT( i==size,"Size of array does not match number of fills.\n");
            //DBGPRINT_INT("loc_idx",size,loc_idx);
            ISCreateGeneral(PETSC_COMM_SELF, size, loc_idx, PETSC_COPY_VALUES, &(is_loc));
            delete [] loc_idx;
            VecScatterCreate(schur0->get_solution(), is_loc, sol_vec,
                    PETSC_NULL, &par_to_all);
            ISDestroy(&(is_loc));
    }
    solution_changed_for_scatter=true;

    END_TIMER("prepare scatter");

}


/*
void mat_count_off_proc_values(Mat m, Vec v) {
    int n, first, last;
    const PetscInt *cols;
    Distribution distr(v);

    int n_off = 0;
    int n_on = 0;
    int n_off_rows = 0;
    MatGetOwnershipRange(m, &first, &last);
    for (int row = first; row < last; row++) {
        MatGetRow(m, row, &n, &cols, PETSC_NULL);
        bool exists_off = false;
        for (int i = 0; i < n; i++)
            if (distr.get_proc(cols[i]) != distr.myp())
                n_off++, exists_off = true;
            else
                n_on++;
        if (exists_off)
            n_off_rows++;
        MatRestoreRow(m, row, &n, &cols, PETSC_NULL);
    }
}
*/












void DarcyMH::read_initial_condition()
{
	double *local_sol = schur0->get_solution_array();

	// cycle over local element rows

	DebugOut().fmt("Setup with dt: {}\n", time_->dt());
	for (unsigned int i_loc_el = 0; i_loc_el < mh_dh.el_ds->lsize(); i_loc_el++) {
		auto ele_ac = mh_dh.accessor(i_loc_el);
		// set initial condition
		local_sol[ele_ac.ele_local_row()] = data_->init_pressure.value(ele_ac.centre(),ele_ac.element_accessor());
	}

	solution_changed_for_scatter=true;

}

void DarcyMH::setup_time_term() {
    // save diagonal of steady matrix
    MatGetDiagonal(*( schur0->get_matrix() ), steady_diagonal);
    // save RHS
    VecCopy(*( schur0->get_rhs()), steady_rhs);


    PetscScalar *local_diagonal;
    VecGetArray(new_diagonal,& local_diagonal);

    DebugOut().fmt("Setup with dt: {}\n", time_->dt());

    if (balance_ != nullptr)
    	balance_->start_mass_assembly(water_balance_idx_);

    //DebugOut().fmt("time_term lsize: {} {}\n", mh_dh.el_ds->myp(), mh_dh.el_ds->lsize());
    for (unsigned int i_loc_el = 0; i_loc_el < mh_dh.el_ds->lsize(); i_loc_el++) {
        auto ele_ac = mh_dh.accessor(i_loc_el);

        // set new diagonal
        double diagonal_coeff = data_->cross_section.value(ele_ac.centre(), ele_ac.element_accessor())
        		* data_->storativity.value(ele_ac.centre(), ele_ac.element_accessor())
				* ele_ac.measure();
        local_diagonal[ele_ac.ele_local_row()]= - diagonal_coeff / time_->dt();

        //DebugOut().fmt("time_term: {} {} {} {} {}\n", mh_dh.el_ds->myp(), ele_ac.ele_global_idx(), i_loc_row, i_loc_el + mh_dh.side_ds->lsize(), diagonal_coeff);
        if (balance_ != nullptr)
        	balance_->add_mass_matrix_values(water_balance_idx_,
        	        ele_ac.region().bulk_idx(), { int(ele_ac.ele_row()) }, {diagonal_coeff});
    }
    VecRestoreArray(new_diagonal,& local_diagonal);
    MatDiagonalSet(*( schur0->get_matrix() ), new_diagonal, ADD_VALUES);

    solution_changed_for_scatter=true;
    schur0->set_matrix_changed();

    if (balance_ != nullptr)
    	balance_->finish_mass_assembly(water_balance_idx_);
}

void DarcyMH::modify_system() {
	START_TIMER("modify system");
	if (time_->is_changed_dt() && time_->step().index()>0) {
        double scale_factor=time_->step(-2).length()/time_->step().length();
        if (scale_factor != 1.0) {
            // if time step has changed and setup_time_term not called
            MatDiagonalSet(*( schur0->get_matrix() ),steady_diagonal, INSERT_VALUES);

            VecScale(new_diagonal, time_->last_dt()/time_->dt());
            MatDiagonalSet(*( schur0->get_matrix() ),new_diagonal, ADD_VALUES);
            schur0->set_matrix_changed();
        }
	}

    // modify RHS - add previous solution
    //VecPointwiseMult(*( schur0->get_rhs()), new_diagonal, previous_solution);
	VecPointwiseMult(*( schur0->get_rhs()), new_diagonal, schur0->get_solution());
    VecAXPY(*( schur0->get_rhs()), 1.0, steady_rhs);
    schur0->set_rhs_changed();

    //VecSwap(previous_solution, schur0->get_solution());
}


//-----------------------------------------------------------------------------
// vim: set cindent:<|MERGE_RESOLUTION|>--- conflicted
+++ resolved
@@ -348,12 +348,13 @@
             .val<Input::AbstractRecord>("linear_solver");
 
     // auxiliary set_time call  since allocation assembly evaluates fields as well
-<<<<<<< HEAD
-    data_->set_time(time_->step(), LimitSide::right);
-=======
+// <<<<<<< HEAD
+//     data_->set_time(time_->step(), LimitSide::right);
+// =======
+//     data_changed_ = data_->set_time(time_->step(), LimitSide::right) || data_changed_;
+//     data_->system_.local_matrix = std::make_shared<arma::mat>();
+// >>>>>>> master
     data_changed_ = data_->set_time(time_->step(), LimitSide::right) || data_changed_;
-    data_->system_.local_matrix = std::make_shared<arma::mat>();
->>>>>>> 420d5410
     create_linear_system(rec);
 
 
@@ -899,7 +900,7 @@
     int my_rank = 1;
     MPI_Comm_rank(MPI_COMM_WORLD, &rank);
    
-    class Boundary *bcd;
+//     class Boundary *bcd;
     class Neighbour *ngh;
 
     int side_row, edge_row = 0;
@@ -916,7 +917,7 @@
         unsigned int nsides = ele_ac.n_sides();
         int ele_row = ele_ac.ele_row();
         
-         unsigned int loc_size = 1 + nsides;
+        unsigned int loc_size = 1 + nsides;
 //         unsigned int loc_size = 1 + 2*nsides;
         std::vector<int> dofs(loc_size);
         dofs[nsides] = ele_row;
@@ -925,7 +926,7 @@
 
             side_rows[i] = side_row = ele_ac.side_row(i);
             edge_rows[i] = edge_row = ele_ac.edge_row(i);
-<<<<<<< HEAD
+// <<<<<<< HEAD
             dofs[i] = side_row;
 //             dofs[nsides+1 + i] = edge_row;
             
@@ -936,172 +937,172 @@
 //             }
 //             ls->mat_set_value(side_row, edge_row, 0.0);
 //             ls->mat_set_value(edge_row, side_row, 0.0);
-=======
-            bcd=ele_ac.side(i)->cond();
-
-            // gravity term on RHS
-            //
-            loc_side_rhs[i] = 0;
-
-            // set block C and C': side-edge, edge-side
-            double c_val = 1.0;
-            data_->system_.dirichlet_edge[i] = 0;
-
-            if (bcd) {
-                ElementAccessor<3> b_ele = bcd->element_accessor();
-                EqData::BC_Type type = (EqData::BC_Type)data_->bc_type.value(b_ele.centre(), b_ele);
-
-                double cross_section = data_->cross_section.value(ele_ac.centre(), ele_ac.element_accessor());
-
-                if ( type == EqData::none) {
-                    // homogeneous neumann
-                } else if ( type == EqData::dirichlet ) {
-                    double bc_pressure = data_->bc_pressure.value(b_ele.centre(), b_ele);
-                    c_val = 0.0;
-                    loc_side_rhs[i] -= bc_pressure;
-                    ls->rhs_set_value(edge_row, -bc_pressure);
-                    ls->mat_set_value(edge_row, edge_row, -1.0);
-                    data_->system_.dirichlet_edge[i] = 1;
-
-                } else if ( type == EqData::total_flux) {
-
-                    // internally we work with outward flux
-                    double bc_flux = -data_->bc_flux.value(b_ele.centre(), b_ele);
-                    double bc_pressure = data_->bc_pressure.value(b_ele.centre(), b_ele);
-                    double bc_sigma = data_->bc_robin_sigma.value(b_ele.centre(), b_ele);
-                    DebugOut().fmt("erow: {} flux: {} mesure: {} cs: {}", edge_row, bc_flux, bcd->element()->measure(), cross_section);
-                    ls->mat_set_value(edge_row, edge_row, -bcd->element()->measure() * bc_sigma * cross_section );
-                    ls->rhs_set_value(edge_row, (bc_flux - bc_sigma * bc_pressure) * bcd->element()->measure() * cross_section);
-
-                } else if (type==EqData::seepage) {
-                    is_linear_=false;
-                    //unsigned int loc_edge_idx = edge_row - rows_ds->begin() - side_ds->lsize() - el_ds->lsize();
-                    unsigned int loc_edge_idx = bcd->bc_ele_idx_;
-                    char & switch_dirichlet = bc_switch_dirichlet[loc_edge_idx];
-                    double bc_pressure = data_->bc_switch_pressure.value(b_ele.centre(), b_ele);
-                    double bc_flux = -data_->bc_flux.value(b_ele.centre(), b_ele);
-                    double side_flux=bc_flux * bcd->element()->measure() * cross_section;
-
-                    // ** Update BC type. **
-                    if (switch_dirichlet) {
-                        // check and possibly switch to flux BC
-                        // The switch raise error on the corresponding edge row.
-                        // Magnitude of the error is abs(solution_flux - side_flux).
-                        ASSERT_DBG(mh_dh.rows_ds->is_local(side_row))(side_row);
-                        unsigned int loc_side_row = ele_ac.side_local_row(i);
-                        double & solution_flux = ls->get_solution_array()[loc_side_row];
-
-                        if ( solution_flux < side_flux) {
-                            //DebugOut().fmt("x: {}, to neum, p: {} f: {} -> f: {}\n", b_ele.centre()[0], bc_pressure, solution_flux, side_flux);
-                            solution_flux = side_flux;
-                            switch_dirichlet=0;
-
-                        }
-                    } else {
-                        // check and possibly switch to  pressure BC
-                        // TODO: What is the appropriate DOF in not local?
-                        // The switch raise error on the corresponding side row.
-                        // Magnitude of the error is abs(solution_head - bc_pressure)
-                        // Since usually K is very large, this error would be much
-                        // higher then error caused by the inverse switch, this
-                        // cause that a solution  with the flux violating the
-                        // flux inequality leading may be accepted, while the error
-                        // in pressure inequality is always satisfied.
-                        ASSERT_DBG(mh_dh.rows_ds->is_local(edge_row))(edge_row);
-                        unsigned int loc_edge_row = ele_ac.edge_local_row(i);
-                        double & solution_head = ls->get_solution_array()[loc_edge_row];
-
-                        if ( solution_head > bc_pressure) {
-                            //DebugOut().fmt("x: {}, to dirich, p: {} -> p: {} f: {}\n",b_ele.centre()[0], solution_head, bc_pressure, bc_flux);
-                            solution_head = bc_pressure;
-                            switch_dirichlet=1;
-                        }
-                    }
-
-                    // ** Apply BCUpdate BC type. **
-                    // Force Dirichlet type during the first iteration of the unsteady case.
-                    if (switch_dirichlet || (use_steady_assembly_ && nonlinear_iteration_ == 0) ) {
-                        //DebugOut().fmt("x: {}, dirich, bcp: {}\n", b_ele.centre()[0], bc_pressure);
-                        c_val = 0.0;
-                        loc_side_rhs[i] -= bc_pressure;
-                        ls->rhs_set_value(edge_row, -bc_pressure);
-                        ls->mat_set_value(edge_row, edge_row, -1.0);
-                        data_->system_.dirichlet_edge[i] = 1;
-                    } else {
-                        //DebugOut()("x: {}, neuman, q: {}  bcq: {}\n", b_ele.centre()[0], side_flux, bc_flux);
-                        ls->rhs_set_value(edge_row, side_flux);
-                    }
-
-                } else if (type==EqData::river) {
-                    is_linear_=false;
-                    //unsigned int loc_edge_idx = edge_row - rows_ds->begin() - side_ds->lsize() - el_ds->lsize();
-                    //unsigned int loc_edge_idx = bcd->bc_ele_idx_;
-                    //char & switch_dirichlet = bc_switch_dirichlet[loc_edge_idx];
-
-                    double bc_pressure = data_->bc_pressure.value(b_ele.centre(), b_ele);
-                    double bc_switch_pressure = data_->bc_switch_pressure.value(b_ele.centre(), b_ele);
-                    double bc_flux = -data_->bc_flux.value(b_ele.centre(), b_ele);
-                    double bc_sigma = data_->bc_robin_sigma.value(b_ele.centre(), b_ele);
-                    ASSERT_DBG(mh_dh.rows_ds->is_local(edge_row))(edge_row);
-                    unsigned int loc_edge_row = ele_ac.edge_local_row(i);
-                    double & solution_head = ls->get_solution_array()[loc_edge_row];
-
-
-                    // Force Robin type during the first iteration of the unsteady case.
-                    if (solution_head > bc_switch_pressure  || (use_steady_assembly_ && nonlinear_iteration_ ==0)) {
-                        // Robin BC
-                        //DebugOut().fmt("x: {}, robin, bcp: {}\n", b_ele.centre()[0], bc_pressure);
-                        ls->rhs_set_value(edge_row, bcd->element()->measure() * cross_section * (bc_flux - bc_sigma * bc_pressure)  );
-                        ls->mat_set_value(edge_row, edge_row, -bcd->element()->measure() * bc_sigma * cross_section );
-                    } else {
-                        // Neumann BC
-                        //DebugOut().fmt("x: {}, neuman, q: {}  bcq: {}\n", b_ele.centre()[0], bc_switch_pressure, bc_pressure);
-                        double bc_total_flux = bc_flux + bc_sigma*(bc_switch_pressure - bc_pressure);
-                        ls->rhs_set_value(edge_row, bc_total_flux * bcd->element()->measure() * cross_section);
-                    }
-                } else {
-                    xprintf(UsrErr, "BC type not supported.\n");
-                }
-
-                if (balance_ != nullptr && fill_matrix)
-                {
-                   /*
-                    DebugOut()("add_flux: {} {} {} {}\n",
-                            mh_dh.el_ds->myp(),
-                            ele_ac.ele_global_idx(),
-                            loc_b,
-                            side_row);*/
-                    balance_->add_flux_matrix_values(water_balance_idx_, loc_b, {side_row}, {1});
-                }
-                ++loc_b;
-            }
-            ls->mat_set_value(side_row, edge_row, c_val);
-            ls->mat_set_value(edge_row, side_row, c_val);
-
-        }
-
-        if (fill_matrix) {
-            assembler[ele_ac.dim()-1]->assembly_local_matrix(ele_ac);
-
-            // assemble matrix for weights in BDDCML
-            // approximation to diagonal of 
-            // S = -C - B*inv(A)*B'
-            // as 
-            // diag(S) ~ - diag(C) - 1./diag(A)
-            // the weights form a partition of unity to average a discontinuous solution from neighbouring subdomains
-            // to a continuous one
-            // it is important to scale the effect - if conductivity is low for one subdomain and high for the other,
-            // trust more the one with low conductivity - it will be closer to the truth than an arithmetic average
-            if ( typeid(*ls) == typeid(LinSys_BDDC) ) {
-               for(unsigned int i=0; i < nsides; i++) {
-                   double val_side =  local_matrix(i,i);
-                   double val_edge =  -1./local_matrix(i,i);
-
-                   static_cast<LinSys_BDDC*>(ls)->diagonal_weights_set_value( side_rows[i], val_side );
-                   static_cast<LinSys_BDDC*>(ls)->diagonal_weights_set_value( edge_rows[i], val_edge );
-               }
-            }
->>>>>>> 420d5410
+// =======
+//             bcd=ele_ac.side(i)->cond();
+// 
+//             // gravity term on RHS
+//             //
+//             loc_side_rhs[i] = 0;
+// 
+//             // set block C and C': side-edge, edge-side
+//             double c_val = 1.0;
+//             data_->system_.dirichlet_edge[i] = 0;
+// 
+//             if (bcd) {
+//                 ElementAccessor<3> b_ele = bcd->element_accessor();
+//                 EqData::BC_Type type = (EqData::BC_Type)data_->bc_type.value(b_ele.centre(), b_ele);
+// 
+//                 double cross_section = data_->cross_section.value(ele_ac.centre(), ele_ac.element_accessor());
+// 
+//                 if ( type == EqData::none) {
+//                     // homogeneous neumann
+//                 } else if ( type == EqData::dirichlet ) {
+//                     double bc_pressure = data_->bc_pressure.value(b_ele.centre(), b_ele);
+//                     c_val = 0.0;
+//                     loc_side_rhs[i] -= bc_pressure;
+//                     ls->rhs_set_value(edge_row, -bc_pressure);
+//                     ls->mat_set_value(edge_row, edge_row, -1.0);
+//                     data_->system_.dirichlet_edge[i] = 1;
+// 
+//                 } else if ( type == EqData::total_flux) {
+// 
+//                     // internally we work with outward flux
+//                     double bc_flux = -data_->bc_flux.value(b_ele.centre(), b_ele);
+//                     double bc_pressure = data_->bc_pressure.value(b_ele.centre(), b_ele);
+//                     double bc_sigma = data_->bc_robin_sigma.value(b_ele.centre(), b_ele);
+//                     DebugOut().fmt("erow: {} flux: {} mesure: {} cs: {}", edge_row, bc_flux, bcd->element()->measure(), cross_section);
+//                     ls->mat_set_value(edge_row, edge_row, -bcd->element()->measure() * bc_sigma * cross_section );
+//                     ls->rhs_set_value(edge_row, (bc_flux - bc_sigma * bc_pressure) * bcd->element()->measure() * cross_section);
+// 
+//                 } else if (type==EqData::seepage) {
+//                     is_linear_=false;
+//                     //unsigned int loc_edge_idx = edge_row - rows_ds->begin() - side_ds->lsize() - el_ds->lsize();
+//                     unsigned int loc_edge_idx = bcd->bc_ele_idx_;
+//                     char & switch_dirichlet = bc_switch_dirichlet[loc_edge_idx];
+//                     double bc_pressure = data_->bc_switch_pressure.value(b_ele.centre(), b_ele);
+//                     double bc_flux = -data_->bc_flux.value(b_ele.centre(), b_ele);
+//                     double side_flux=bc_flux * bcd->element()->measure() * cross_section;
+// 
+//                     // ** Update BC type. **
+//                     if (switch_dirichlet) {
+//                         // check and possibly switch to flux BC
+//                         // The switch raise error on the corresponding edge row.
+//                         // Magnitude of the error is abs(solution_flux - side_flux).
+//                         ASSERT_DBG(mh_dh.rows_ds->is_local(side_row))(side_row);
+//                         unsigned int loc_side_row = ele_ac.side_local_row(i);
+//                         double & solution_flux = ls->get_solution_array()[loc_side_row];
+// 
+//                         if ( solution_flux < side_flux) {
+//                             //DebugOut().fmt("x: {}, to neum, p: {} f: {} -> f: {}\n", b_ele.centre()[0], bc_pressure, solution_flux, side_flux);
+//                             solution_flux = side_flux;
+//                             switch_dirichlet=0;
+// 
+//                         }
+//                     } else {
+//                         // check and possibly switch to  pressure BC
+//                         // TODO: What is the appropriate DOF in not local?
+//                         // The switch raise error on the corresponding side row.
+//                         // Magnitude of the error is abs(solution_head - bc_pressure)
+//                         // Since usually K is very large, this error would be much
+//                         // higher then error caused by the inverse switch, this
+//                         // cause that a solution  with the flux violating the
+//                         // flux inequality leading may be accepted, while the error
+//                         // in pressure inequality is always satisfied.
+//                         ASSERT_DBG(mh_dh.rows_ds->is_local(edge_row))(edge_row);
+//                         unsigned int loc_edge_row = ele_ac.edge_local_row(i);
+//                         double & solution_head = ls->get_solution_array()[loc_edge_row];
+// 
+//                         if ( solution_head > bc_pressure) {
+//                             //DebugOut().fmt("x: {}, to dirich, p: {} -> p: {} f: {}\n",b_ele.centre()[0], solution_head, bc_pressure, bc_flux);
+//                             solution_head = bc_pressure;
+//                             switch_dirichlet=1;
+//                         }
+//                     }
+// 
+//                     // ** Apply BCUpdate BC type. **
+//                     // Force Dirichlet type during the first iteration of the unsteady case.
+//                     if (switch_dirichlet || (use_steady_assembly_ && nonlinear_iteration_ == 0) ) {
+//                         //DebugOut().fmt("x: {}, dirich, bcp: {}\n", b_ele.centre()[0], bc_pressure);
+//                         c_val = 0.0;
+//                         loc_side_rhs[i] -= bc_pressure;
+//                         ls->rhs_set_value(edge_row, -bc_pressure);
+//                         ls->mat_set_value(edge_row, edge_row, -1.0);
+//                         data_->system_.dirichlet_edge[i] = 1;
+//                     } else {
+//                         //DebugOut()("x: {}, neuman, q: {}  bcq: {}\n", b_ele.centre()[0], side_flux, bc_flux);
+//                         ls->rhs_set_value(edge_row, side_flux);
+//                     }
+// 
+//                 } else if (type==EqData::river) {
+//                     is_linear_=false;
+//                     //unsigned int loc_edge_idx = edge_row - rows_ds->begin() - side_ds->lsize() - el_ds->lsize();
+//                     //unsigned int loc_edge_idx = bcd->bc_ele_idx_;
+//                     //char & switch_dirichlet = bc_switch_dirichlet[loc_edge_idx];
+// 
+//                     double bc_pressure = data_->bc_pressure.value(b_ele.centre(), b_ele);
+//                     double bc_switch_pressure = data_->bc_switch_pressure.value(b_ele.centre(), b_ele);
+//                     double bc_flux = -data_->bc_flux.value(b_ele.centre(), b_ele);
+//                     double bc_sigma = data_->bc_robin_sigma.value(b_ele.centre(), b_ele);
+//                     ASSERT_DBG(mh_dh.rows_ds->is_local(edge_row))(edge_row);
+//                     unsigned int loc_edge_row = ele_ac.edge_local_row(i);
+//                     double & solution_head = ls->get_solution_array()[loc_edge_row];
+// 
+// 
+//                     // Force Robin type during the first iteration of the unsteady case.
+//                     if (solution_head > bc_switch_pressure  || (use_steady_assembly_ && nonlinear_iteration_ ==0)) {
+//                         // Robin BC
+//                         //DebugOut().fmt("x: {}, robin, bcp: {}\n", b_ele.centre()[0], bc_pressure);
+//                         ls->rhs_set_value(edge_row, bcd->element()->measure() * cross_section * (bc_flux - bc_sigma * bc_pressure)  );
+//                         ls->mat_set_value(edge_row, edge_row, -bcd->element()->measure() * bc_sigma * cross_section );
+//                     } else {
+//                         // Neumann BC
+//                         //DebugOut().fmt("x: {}, neuman, q: {}  bcq: {}\n", b_ele.centre()[0], bc_switch_pressure, bc_pressure);
+//                         double bc_total_flux = bc_flux + bc_sigma*(bc_switch_pressure - bc_pressure);
+//                         ls->rhs_set_value(edge_row, bc_total_flux * bcd->element()->measure() * cross_section);
+//                     }
+//                 } else {
+//                     xprintf(UsrErr, "BC type not supported.\n");
+//                 }
+// 
+//                 if (balance_ != nullptr && fill_matrix)
+//                 {
+//                    /*
+//                     DebugOut()("add_flux: {} {} {} {}\n",
+//                             mh_dh.el_ds->myp(),
+//                             ele_ac.ele_global_idx(),
+//                             loc_b,
+//                             side_row);*/
+//                     balance_->add_flux_matrix_values(water_balance_idx_, loc_b, {side_row}, {1});
+//                 }
+//                 ++loc_b;
+//             }
+//             ls->mat_set_value(side_row, edge_row, c_val);
+//             ls->mat_set_value(edge_row, side_row, c_val);
+// 
+//         }
+// 
+//         if (fill_matrix) {
+//             assembler[ele_ac.dim()-1]->assembly_local_matrix(ele_ac);
+// 
+//             // assemble matrix for weights in BDDCML
+//             // approximation to diagonal of 
+//             // S = -C - B*inv(A)*B'
+//             // as 
+//             // diag(S) ~ - diag(C) - 1./diag(A)
+//             // the weights form a partition of unity to average a discontinuous solution from neighbouring subdomains
+//             // to a continuous one
+//             // it is important to scale the effect - if conductivity is low for one subdomain and high for the other,
+//             // trust more the one with low conductivity - it will be closer to the truth than an arithmetic average
+//             if ( typeid(*ls) == typeid(LinSys_BDDC) ) {
+//                for(unsigned int i=0; i < nsides; i++) {
+//                    double val_side =  local_matrix(i,i);
+//                    double val_edge =  -1./local_matrix(i,i);
+// 
+//                    static_cast<LinSys_BDDC*>(ls)->diagonal_weights_set_value( side_rows[i], val_side );
+//                    static_cast<LinSys_BDDC*>(ls)->diagonal_weights_set_value( edge_rows[i], val_edge );
+//                }
+//             }
+// >>>>>>> master
         }
         
 //         if(rank == my_rank){

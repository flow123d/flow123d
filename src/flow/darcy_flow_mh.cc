/*!
 *
﻿ * Copyright (C) 2015 Technical University of Liberec.  All rights reserved.
 * 
 * This program is free software; you can redistribute it and/or modify it under
 * the terms of the GNU General Public License version 3 as published by the
 * Free Software Foundation. (http://www.gnu.org/licenses/gpl-3.0.en.html)
 * 
 * This program is distributed in the hope that it will be useful, but WITHOUT
 * ANY WARRANTY; without even the implied warranty of MERCHANTABILITY or FITNESS
 * FOR A PARTICULAR PURPOSE.  See the GNU General Public License for more details.
 *
 * 
 * @file    darcy_flow_mh.cc
 * @ingroup flow
 * @brief   Setup and solve linear system of mixed-hybrid discretization of the linear
 *          porous media flow with possible preferential flow in fractures and chanels.
 */

//#include <limits>
#include <vector>
//#include <iostream>
//#include <iterator>
//#include <algorithm>
#include <armadillo>

#include "petscmat.h"
#include "petscviewer.h"
#include "petscerror.h"
#include "mpi.h"

#include "system/system.hh"
#include "system/sys_profiler.hh"
#include "input/factory.hh"

#include "mesh/side_impl.hh"
#include "mesh/long_idx.hh"
#include "mesh/mesh.h"
#include "mesh/partitioning.hh"
#include "mesh/accessors.hh"
#include "mesh/range_wrapper.hh"
#include "la/distribution.hh"
#include "la/linsys.hh"
#include "la/linsys_PETSC.hh"
#include "la/linsys_BDDC.hh"
#include "la/schur.hh"
//#include "la/sparse_graph.hh"
#include "la/local_to_global_map.hh"
#include "la/vector_mpi.hh"

#include "flow/assembly_mh.hh"
#include "flow/darcy_flow_mh.hh"
#include "flow/darcy_flow_mh_output.hh"

#include "tools/time_governor.hh"
#include "fields/field_algo_base.hh"
#include "fields/field.hh"
#include "fields/field_values.hh"
#include "fields/field_add_potential.hh"
#include "fields/field_fe.hh"
#include "fields/field_divide.hh"

#include "coupling/balance.hh"

#include "intersection/mixed_mesh_intersections.hh"
#include "intersection/intersection_local.hh"

#include "fem/fe_p.hh"


FLOW123D_FORCE_LINK_IN_CHILD(darcy_flow_mh);




namespace it = Input::Type;

const it::Selection & DarcyMH::get_mh_mortar_selection() {
	return it::Selection("MH_MortarMethod")
		.add_value(NoMortar, "None", "No Mortar method is applied.")
		.add_value(MortarP0, "P0", "Mortar space: P0 on elements of lower dimension.")
		.add_value(MortarP1, "P1", "Mortar space: P1 on intersections, using non-conforming pressures.")
		.close();
}


const it::Selection & DarcyMH::EqData::get_bc_type_selection() {
	return it::Selection("Flow_Darcy_BC_Type")
        .add_value(none, "none",
            "Homogeneous Neumann boundary condition\n(zero normal flux over the boundary).")
        .add_value(dirichlet, "dirichlet",
            "Dirichlet boundary condition. "
            "Specify the pressure head through the ``bc_pressure`` field "
            "or the piezometric head through the ``bc_piezo_head`` field.")
        .add_value(total_flux, "total_flux", "Flux boundary condition (combines Neumann and Robin type). "
            "Water inflow equal to (($ \\delta_d(q_d^N + \\sigma_d (h_d^R - h_d) )$)). "
            "Specify the water inflow by the ``bc_flux`` field, the transition coefficient by ``bc_robin_sigma`` "
            "and the reference pressure head or piezometric head through ``bc_pressure`` or ``bc_piezo_head`` respectively.")
        .add_value(seepage, "seepage",
            "Seepage face boundary condition. Pressure and inflow bounded from above. Boundary with potential seepage flow "
            "is described by the pair of inequalities: "
            "(($h_d \\le h_d^D$)) and (($ -\\boldsymbol q_d\\cdot\\boldsymbol n \\le \\delta q_d^N$)), where the equality holds in at least one of them. "
            "Caution: setting (($q_d^N$)) strictly negative "
            "may lead to an ill posed problem since a positive outflow is enforced. "
            "Parameters (($h_d^D$)) and (($q_d^N$)) are given by the fields ``bc_switch_pressure`` (or ``bc_switch_piezo_head``) and ``bc_flux`` respectively."
            )
        .add_value(river, "river",
            "River boundary condition. For the water level above the bedrock, (($H_d > H_d^S$)), the Robin boundary condition is used with the inflow given by: "
            "(( $ \\delta_d(q_d^N + \\sigma_d(H_d^D - H_d) )$)). For the water level under the bedrock, constant infiltration is used: "
            "(( $ \\delta_d(q_d^N + \\sigma_d(H_d^D - H_d^S) )$)). Parameters: ``bc_pressure``, ``bc_switch_pressure``, "
            " ``bc_sigma``, ``bc_flux``."
            )
        .close();
}

const it::Record & DarcyMH::type_field_descriptor() {

        const it::Record &field_descriptor =
        it::Record("Flow_Darcy_MH_Data",FieldCommon::field_descriptor_record_description("Flow_Darcy_MH_Data") )
        .copy_keys( DarcyMH::EqData().make_field_descriptor_type("Flow_Darcy_MH_Data_aux") )
            .declare_key("bc_piezo_head", FieldAlgorithmBase< 3, FieldValue<3>::Scalar >::get_input_type_instance(),
                    "Boundary piezometric head for BC types: dirichlet, robin, and river." )
            .declare_key("bc_switch_piezo_head", FieldAlgorithmBase< 3, FieldValue<3>::Scalar >::get_input_type_instance(),
                    "Boundary switch piezometric head for BC types: seepage, river." )
            .declare_key("init_piezo_head", FieldAlgorithmBase< 3, FieldValue<3>::Scalar >::get_input_type_instance(),
                    "Initial condition for the pressure given as the piezometric head." )
            .close();
        return field_descriptor;
}

const it::Record & DarcyMH::get_input_type() {

    it::Record ns_rec = Input::Type::Record("NonlinearSolver", "Non-linear solver settings.")
        .declare_key("linear_solver", LinSys::get_input_type(), it::Default("{}"),
            "Linear solver for MH problem.")
        .declare_key("tolerance", it::Double(0.0), it::Default("1E-6"),
            "Residual tolerance.")
        .declare_key("min_it", it::Integer(0), it::Default("1"),
            "Minimum number of iterations (linear solutions) to use.\nThis is usefull if the convergence criteria "
            "does not characterize your goal well enough so it converges prematurely, possibly even without a single linear solution."
            "If greater then 'max_it' the value is set to 'max_it'.")
        .declare_key("max_it", it::Integer(0), it::Default("100"),
            "Maximum number of iterations (linear solutions) of the non-linear solver.")
        .declare_key("converge_on_stagnation", it::Bool(), it::Default("false"),
            "If a stagnation of the nonlinear solver is detected the solver stops. "
            "A divergence is reported by default, forcing the end of the simulation. By setting this flag to 'true', the solver "
            "ends with convergence success on stagnation, but it reports warning about it.")
        .close();

    DarcyMH::EqData eq_data;
    
    return it::Record("Flow_Darcy_MH", "Mixed-Hybrid  solver for saturated Darcy flow.")
		.derive_from(DarcyFlowInterface::get_input_type())
        .declare_key("gravity", it::Array(it::Double(), 3,3), it::Default("[ 0, 0, -1]"),
                "Vector of the gravity force. Dimensionless.")
		.declare_key("input_fields", it::Array( type_field_descriptor() ), it::Default::obligatory(),
                "Input data for Darcy flow model.")				
        .declare_key("nonlinear_solver", ns_rec, it::Default("{}"),
                "Non-linear solver for MH problem.")
        .declare_key("output_stream", OutputTime::get_input_type(), it::Default("{}"),
                "Output stream settings.\n Specify file format, precision etc.")

        .declare_key("output", DarcyFlowMHOutput::get_input_type(eq_data, "Flow_Darcy_MH"),
                IT::Default("{ \"fields\": [ \"pressure_p0\", \"velocity_p0\" ] }"),
                "Specification of output fields and output times.")
        .declare_key("output_specific", DarcyFlowMHOutput::get_input_type_specific(), it::Default::optional(),
                "Output settings specific to Darcy flow model.\n"
                "Includes raw output and some experimental functionality.")
        .declare_key("balance", Balance::get_input_type(), it::Default("{}"),
                "Settings for computing mass balance.")
        .declare_key("time", TimeGovernor::get_input_type(), it::Default("{}"),
                "Time governor settings for the unsteady Darcy flow model.")
		.declare_key("n_schurs", it::Integer(0,2), it::Default("2"),
				"Number of Schur complements to perform when solving MH system.")
		.declare_key("mortar_method", get_mh_mortar_selection(), it::Default("\"None\""),
				"Method for coupling Darcy flow between dimensions on incompatible meshes. [Experimental]" )
		.close();
}


const int DarcyMH::registrar =
		Input::register_class< DarcyMH, Mesh &, const Input::Record >("Flow_Darcy_MH") +
		DarcyMH::get_input_type().size();



DarcyMH::EqData::EqData()
{
    mortar_method_=NoMortar;

    *this += field_ele_pressure.name("pressure_p0")
             .units(UnitSI().m())
             .flags(FieldFlag::equation_result)
             .description("Pressure solution - P0 interpolation.");

    *this += field_ele_piezo_head.name("piezo_head_p0")
	         .units(UnitSI().m())
             .flags(FieldFlag::equation_result)
             .description("Piezo head solution - P0 interpolation.");

	*this += field_ele_velocity.name("velocity_p0")
	         .units(UnitSI().m().s(-1))
             .flags(FieldFlag::equation_result)
             .description("Velocity solution - P0 interpolation.");

    *this += anisotropy.name("anisotropy")
            .description("Anisotropy of the conductivity tensor.")
            .input_default("1.0")
            .units( UnitSI::dimensionless() );

    *this += cross_section.name("cross_section")
            .description("Complement dimension parameter (cross section for 1D, thickness for 2D).")
            .input_default("1.0")
            .units( UnitSI().m(3).md() );

    *this += conductivity.name("conductivity")
            .description("Isotropic conductivity scalar.")
            .input_default("1.0")
            .units( UnitSI().m().s(-1) )
            .set_limits(0.0);

    *this += sigma.name("sigma")
            .description("Transition coefficient between dimensions.")
            .input_default("1.0")
            .units( UnitSI::dimensionless() );

    *this += water_source_density.name("water_source_density")
            .description("Water source density.")
            .input_default("0.0")
            .units( UnitSI().s(-1) );

    *this += bc_type.name("bc_type")
            .description("Boundary condition type.")
            .input_selection( get_bc_type_selection() )
            .input_default("\"none\"")
            .units( UnitSI::dimensionless() );
    
    *this += bc_pressure
            .disable_where(bc_type, {none, seepage} )
            .name("bc_pressure")
            .description("Prescribed pressure value on the boundary. Used for all values of ``bc_type`` except ``none`` and ``seepage``. "
                "See documentation of ``bc_type`` for exact meaning of ``bc_pressure`` in individual boundary condition types.")
            .input_default("0.0")
            .units( UnitSI().m() );

    *this += bc_flux
            .disable_where(bc_type, {none, dirichlet} )
            .name("bc_flux")
            .description("Incoming water boundary flux. Used for bc_types : ``total_flux``, ``seepage``, ``river``.")
            .input_default("0.0")
            .units( UnitSI().m().s(-1) );

    *this += bc_robin_sigma
            .disable_where(bc_type, {none, dirichlet, seepage} )
            .name("bc_robin_sigma")
            .description("Conductivity coefficient in the ``total_flux`` or the ``river`` boundary condition type.")
            .input_default("0.0")
            .units( UnitSI().s(-1) );

    *this += bc_switch_pressure
            .disable_where(bc_type, {none, dirichlet, total_flux} )
            .name("bc_switch_pressure")
            .description("Critical switch pressure for ``seepage`` and ``river`` boundary conditions.")
            .input_default("0.0")
            .units( UnitSI().m() );


    //these are for unsteady
    *this += init_pressure.name("init_pressure")
            .description("Initial condition for pressure in time dependent problems.")
            .input_default("0.0")
            .units( UnitSI().m() );

    *this += storativity.name("storativity")
            .description("Storativity (in time dependent problems).")
            .input_default("0.0")
            .units( UnitSI().m(-1) );

    //time_term_fields = this->subset({"storativity"});
    //main_matrix_fields = this->subset({"anisotropy", "conductivity", "cross_section", "sigma", "bc_type", "bc_robin_sigma"});
    //rhs_fields = this->subset({"water_source_density", "bc_pressure", "bc_flux"});
}



//=============================================================================
// CREATE AND FILL GLOBAL MH MATRIX OF THE WATER MODEL
// - do it in parallel:
//   - initial distribution of elements, edges
//
/*! @brief CREATE AND FILL GLOBAL MH MATRIX OF THE WATER MODEL
 *
 * Parameters {Solver,NSchurs} number of performed Schur
 * complements (0,1,2) for water flow MH-system
 *
 */
//=============================================================================
DarcyMH::DarcyMH(Mesh &mesh_in, const Input::Record in_rec)
: DarcyFlowInterface(mesh_in, in_rec),
    output_object(nullptr),
    solution(nullptr),
    data_changed_(false),
    schur0(nullptr),
    par_to_all(nullptr),
	steady_diagonal(nullptr),
	steady_rhs(nullptr),
	new_diagonal(nullptr),
	previous_solution(nullptr)
{

    START_TIMER("Darcy constructor");
    {
        auto time_record = input_record_.val<Input::Record>("time");
        //if ( in_rec.opt_val("time", time_record) )
            time_ = new TimeGovernor(time_record);
        //else
        //    time_ = new TimeGovernor();
    }

    data_ = make_shared<EqData>();
    EquationBase::eq_data_ = data_.get();
    
    data_->is_linear=true;

    size = mesh_->n_elements() + mesh_->n_sides() + mesh_->n_edges();
    n_schur_compls = in_rec.val<int>("n_schurs");
    data_->mortar_method_= in_rec.val<MortarMethod>("mortar_method");
    if (data_->mortar_method_ != NoMortar) {
        mesh_->mixed_intersections();
    }
    


    //side_ds->view( std::cout );
    //el_ds->view( std::cout );
    //edge_ds->view( std::cout );
    //rows_ds->view( std::cout );
    
}



void DarcyMH::init_eq_data()
//connecting data fields with mesh
{

    START_TIMER("data init");
    data_->mesh = mesh_;
    data_->set_mesh(*mesh_);

    auto gravity_array = input_record_.val<Input::Array>("gravity");
    std::vector<double> gvec;
    gravity_array.copy_to(gvec);
    gvec.push_back(0.0); // zero pressure shift
    data_->gravity_ =  arma::vec(gvec);
    data_->gravity_vec_ = data_->gravity_.subvec(0,2);

    data_->bc_pressure.add_factory(
        std::make_shared<FieldAddPotential<3, FieldValue<3>::Scalar>::FieldFactory>
        (data_->gravity_, "bc_piezo_head") );
    data_->bc_switch_pressure.add_factory(
            std::make_shared<FieldAddPotential<3, FieldValue<3>::Scalar>::FieldFactory>
            (data_->gravity_, "bc_switch_piezo_head") );
    data_->init_pressure.add_factory(
            std::make_shared<FieldAddPotential<3, FieldValue<3>::Scalar>::FieldFactory>
            (data_->gravity_, "init_piezo_head") );


    data_->set_input_list( this->input_record_.val<Input::Array>("input_fields"), *time_ );
    // Check that the time step was set for the transient simulation.
    if (! zero_time_term(true) && time_->is_default() ) {
        //THROW(ExcAssertMsg());
        //THROW(ExcMissingTimeGovernor() << input_record_.ei_address());
        MessageOut() << "Missing the key 'time', obligatory for the transient problems." << endl;
        ASSERT(false);
    }

    data_->mark_input_times(*time_);
}



void DarcyMH::initialize() {

    { // init DOF handler for pressure fields
// 		std::shared_ptr< FiniteElement<0> > fe0_rt = std::make_shared<FE_RT0_disc<0>>();
		std::shared_ptr< FiniteElement<1> > fe1_rt = std::make_shared<FE_RT0_disc<1>>();
		std::shared_ptr< FiniteElement<2> > fe2_rt = std::make_shared<FE_RT0_disc<2>>();
		std::shared_ptr< FiniteElement<3> > fe3_rt = std::make_shared<FE_RT0_disc<3>>();
		std::shared_ptr< FiniteElement<0> > fe0_disc = std::make_shared<FE_P_disc<0>>(0);
		std::shared_ptr< FiniteElement<1> > fe1_disc = std::make_shared<FE_P_disc<1>>(0);
		std::shared_ptr< FiniteElement<2> > fe2_disc = std::make_shared<FE_P_disc<2>>(0);
		std::shared_ptr< FiniteElement<3> > fe3_disc = std::make_shared<FE_P_disc<3>>(0);
		std::shared_ptr< FiniteElement<0> > fe0_cr = std::make_shared<FE_CR<0>>();
		std::shared_ptr< FiniteElement<1> > fe1_cr = std::make_shared<FE_CR<1>>();
		std::shared_ptr< FiniteElement<2> > fe2_cr = std::make_shared<FE_CR<2>>();
		std::shared_ptr< FiniteElement<3> > fe3_cr = std::make_shared<FE_CR<3>>();
// 	    static FiniteElement<0> fe0_sys = FE_P_disc<0>(0); //TODO fix and use solution with FESystem<0>( {fe0_rt, fe0_disc, fe0_cr} )
		FESystem<0> fe0_sys( {fe0_disc, fe0_disc, fe0_cr} );
		FESystem<1> fe1_sys( {fe1_rt, fe1_disc, fe1_cr} );
		FESystem<2> fe2_sys( {fe2_rt, fe2_disc, fe2_cr} );
		FESystem<3> fe3_sys( {fe3_rt, fe3_disc, fe3_cr} );
	    MixedPtr<FESystem> fe_sys( std::make_shared<FESystem<0>>(fe0_sys), std::make_shared<FESystem<1>>(fe1_sys),
	                                    std::make_shared<FESystem<2>>(fe2_sys), std::make_shared<FESystem<3>>(fe3_sys) );
		std::shared_ptr<DiscreteSpace> ds = std::make_shared<EqualOrderDiscreteSpace>( mesh_, fe_sys);
		data_->dh_ = std::make_shared<DOFHandlerMultiDim>(*mesh_);
		data_->dh_->distribute_dofs(ds);
    }

    init_eq_data();
    this->data_->multidim_assembler =  AssemblyBase::create< AssemblyMH >(data_);
    output_object = new DarcyFlowMHOutput(this, input_record_);

    mh_dh.reinit(mesh_);

    { // construct pressure, velocity and piezo head fields
		ele_flux_ptr = std::make_shared< FieldFE<3, FieldValue<3>::VectorFixed> >();
		uint rt_component = 0;
		ele_flux_ptr->set_fe_data(data_->dh_, rt_component);
		ele_velocity_ptr = std::make_shared< FieldDivide<3, FieldValue<3>::VectorFixed> >(ele_flux_ptr, data_->cross_section);
		data_->field_ele_velocity.set_field(mesh_->region_db().get_region_set("ALL"), ele_velocity_ptr);
		data_->data_vec_ = ele_flux_ptr->get_data_vec();

		ele_pressure_ptr = std::make_shared< FieldFE<3, FieldValue<3>::Scalar> >();
		uint p_ele_component = 0;
		ele_pressure_ptr->set_fe_data(data_->dh_, p_ele_component, ele_flux_ptr->get_data_vec());
		data_->field_ele_pressure.set_field(mesh_->region_db().get_region_set("ALL"), ele_pressure_ptr);

		arma::vec4 gravity = (-1) * data_->gravity_;
		ele_piezo_head_ptr = std::make_shared< FieldAddPotential<3, FieldValue<3>::Scalar> >(gravity, ele_pressure_ptr);
		data_->field_ele_piezo_head.set_field(mesh_->region_db().get_region_set("ALL"), ele_piezo_head_ptr);
    }

    { // init DOF handlers represents edge DOFs
        uint p_edge_component = 2;
        data_->dh_cr_ = std::make_shared<SubDOFHandlerMultiDim>(data_->dh_,p_edge_component);
    }

    { // init DOF handlers represents side DOFs
		MixedPtr<FE_CR_disc> fe_cr_disc;
		std::shared_ptr<DiscreteSpace> ds_cr_disc = std::make_shared<EqualOrderDiscreteSpace>( mesh_, fe_cr_disc);
		data_->dh_cr_disc_ = std::make_shared<DOFHandlerMultiDim>(*mesh_);
		data_->dh_cr_disc_->distribute_dofs(ds_cr_disc);
    }

    // Initialize bc_switch_dirichlet to size of global boundary.
    data_->bc_switch_dirichlet.resize(mesh_->n_elements()+mesh_->n_elements(true), 1);


    nonlinear_iteration_=0;
    Input::AbstractRecord rec = this->input_record_
            .val<Input::Record>("nonlinear_solver")
            .val<Input::AbstractRecord>("linear_solver");

    // auxiliary set_time call  since allocation assembly evaluates fields as well
    data_changed_ = data_->set_time(time_->step(), LimitSide::right) || data_changed_;
    create_linear_system(rec);



    // allocate time term vectors
    VecDuplicate(schur0->get_solution(), &previous_solution);
    VecCreateMPI(PETSC_COMM_WORLD, data_->dh_->distr()->lsize(),PETSC_DETERMINE,&(steady_diagonal));
    VecDuplicate(steady_diagonal,& new_diagonal);
    VecZeroEntries(new_diagonal);
    VecDuplicate(steady_diagonal, &steady_rhs);


    // initialization of balance object
    balance_ = std::make_shared<Balance>("water", mesh_);
    balance_->init_from_input(input_record_.val<Input::Record>("balance"), time());
    data_->water_balance_idx = balance_->add_quantity("water_volume");
    balance_->allocate(data_->dh_->distr()->lsize(), 1);
    balance_->units(UnitSI().m(3));


    data_->balance = balance_;
    data_->lin_sys = schur0;


    initialize_specific();
}

void DarcyMH::initialize_specific()
{}

void DarcyMH::zero_time_step()
{

    /* TODO:
     * - Allow solution reconstruction (pressure and velocity) from initial condition on user request.
     * - Steady solution as an intitial condition may be forced by setting inti_time =-1, and set data for the steady solver in that time.
     *   Solver should be able to switch from and to steady case depending on the zero time term.
     */

    data_changed_ = data_->set_time(time_->step(), LimitSide::right) || data_changed_;

    // zero_time_term means steady case
    bool zero_time_term_from_right = zero_time_term();


    if (zero_time_term_from_right) {
        // steady case
        VecZeroEntries(schur0->get_solution());
        //read_initial_condition(); // Possible solution guess for steady case.
        use_steady_assembly_ = true;
        solve_nonlinear(); // with right limit data
    } else {
        VecZeroEntries(schur0->get_solution());
        VecZeroEntries(previous_solution);
        read_initial_condition();
        assembly_linear_system(); // in particular due to balance
//         print_matlab_matrix("matrix_zero");
        // TODO: reconstruction of solution in zero time.
    }
    //solution_output(T,right_limit); // data for time T in any case
    output_data();
}

//=============================================================================
// COMPOSE and SOLVE WATER MH System possibly through Schur complements
//=============================================================================
void DarcyMH::update_solution()
{
    START_TIMER("Solving MH system");

    time_->next_time();

    time_->view("DARCY"); //time governor information output
    data_changed_ = data_->set_time(time_->step(), LimitSide::left) || data_changed_;
    bool zero_time_term_from_left=zero_time_term();

    bool jump_time = data_->storativity.is_jump_time();
    if (! zero_time_term_from_left) {
        // time term not treated as zero
        // Unsteady solution up to the T.

        // this flag is necesssary for switching BC to avoid setting zero neumann on the whole boundary in the steady case
        use_steady_assembly_ = false;
        prepare_new_time_step(); //SWAP

        solve_nonlinear(); // with left limit data
        if (jump_time) {
        	WarningOut() << "Output of solution discontinuous in time not supported yet.\n";
            //solution_output(T, left_limit); // output use time T- delta*dt
            //output_data();
        }
    }

    if (time_->is_end()) {
        // output for unsteady case, end_time should not be the jump time
        // but rether check that
        if (! zero_time_term_from_left && ! jump_time) output_data();
        return;
    }

    data_changed_ = data_->set_time(time_->step(), LimitSide::right) || data_changed_;
    bool zero_time_term_from_right=zero_time_term();
    if (zero_time_term_from_right) {
        // this flag is necesssary for switching BC to avoid setting zero neumann on the whole boundary in the steady case
        use_steady_assembly_ = true;
        solve_nonlinear(); // with right limit data

    } else if (! zero_time_term_from_left && jump_time) {
    	WarningOut() << "Discontinuous time term not supported yet.\n";
        //solution_transfer(); // internally call set_time(T, left) and set_time(T,right) again
        //solve_nonlinear(); // with right limit data
    }
    //solution_output(T,right_limit); // data for time T in any case
    output_data();

}

bool DarcyMH::zero_time_term(bool time_global) {
    if (time_global) {
        return (data_->storativity.input_list_size() == 0);
    } else {
        return data_->storativity.field_result(mesh_->region_db().get_region_set("BULK")) == result_zeros;
    }
}


void DarcyMH::solve_nonlinear()
{

    assembly_linear_system();
    double residual_norm = schur0->compute_residual();
    nonlinear_iteration_ = 0;
    MessageOut().fmt("[nonlinear solver] norm of initial residual: {}\n", residual_norm);

    // Reduce is_linear flag.
    int is_linear_common;
    MPI_Allreduce(&(data_->is_linear), &is_linear_common,1, MPI_INT ,MPI_MIN,PETSC_COMM_WORLD);

    Input::Record nl_solver_rec = input_record_.val<Input::Record>("nonlinear_solver");
    this->tolerance_ = nl_solver_rec.val<double>("tolerance");
    this->max_n_it_  = nl_solver_rec.val<unsigned int>("max_it");
    this->min_n_it_  = nl_solver_rec.val<unsigned int>("min_it");
    if (this->min_n_it_ > this->max_n_it_) this->min_n_it_ = this->max_n_it_;

    if (! is_linear_common) {
        // set tolerances of the linear solver unless they are set by user.
        schur0->set_tolerances(0.1*this->tolerance_, 0.01*this->tolerance_, 100);
    }
    vector<double> convergence_history;

    Vec save_solution;
    VecDuplicate(schur0->get_solution(), &save_solution);
    while (nonlinear_iteration_ < this->min_n_it_ ||
           (residual_norm > this->tolerance_ &&  nonlinear_iteration_ < this->max_n_it_ )) {
    	OLD_ASSERT_EQUAL( convergence_history.size(), nonlinear_iteration_ );
        convergence_history.push_back(residual_norm);

        // stagnation test
        if (convergence_history.size() >= 5 &&
            convergence_history[ convergence_history.size() - 1]/convergence_history[ convergence_history.size() - 2] > 0.9 &&
            convergence_history[ convergence_history.size() - 1]/convergence_history[ convergence_history.size() - 5] > 0.8) {
            // stagnation
            if (input_record_.val<Input::Record>("nonlinear_solver").val<bool>("converge_on_stagnation")) {
            	WarningOut().fmt("Accept solution on stagnation. Its: {} Residual: {}\n", nonlinear_iteration_, residual_norm);
                break;
            } else {
                THROW(ExcSolverDiverge() << EI_Reason("Stagnation."));
            }
        }

        if (! is_linear_common)
            VecCopy( schur0->get_solution(), save_solution);
        LinSys::SolveInfo si = schur0->solve();
        nonlinear_iteration_++;

        // hack to make BDDC work with empty compute_residual
        if (is_linear_common){
            // we want to print this info in linear (and steady) case
            residual_norm = schur0->compute_residual();
            MessageOut().fmt("[nonlinear solver] lin. it: {}, reason: {}, residual: {}\n",
        		si.n_iterations, si.converged_reason, residual_norm);
            break;
        }
        data_changed_=true; // force reassembly for non-linear case

        double alpha = 1; // how much of new solution
        VecAXPBY(schur0->get_solution(), (1-alpha), alpha, save_solution);

        //LogOut().fmt("Linear solver ended with reason: {} \n", si.converged_reason );
        //OLD_ASSERT( si.converged_reason >= 0, "Linear solver failed to converge. Convergence reason %d \n", si.converged_reason );
        assembly_linear_system();

        residual_norm = schur0->compute_residual();
        MessageOut().fmt("[nonlinear solver] it: {} lin. it: {}, reason: {}, residual: {}\n",
        		nonlinear_iteration_, si.n_iterations, si.converged_reason, residual_norm);
    }
    chkerr(VecDestroy(&save_solution));
    this -> postprocess();

    // adapt timestep
    if (! this->zero_time_term()) {
        double mult = 1.0;
        if (nonlinear_iteration_ < 3) mult = 1.6;
        if (nonlinear_iteration_ > 7) mult = 0.7;
        int result = time_->set_upper_constraint(time_->dt() * mult, "Darcy adaptivity.");
        //DebugOut().fmt("time adaptivity, res: {} it: {} m: {} dt: {} edt: {}\n", result, nonlinear_iteration_, mult, time_->dt(), time_->estimate_dt());
    }

    solution_changed_for_scatter=true;

}


void DarcyMH::prepare_new_time_step()
{
    //VecSwap(previous_solution, schur0->get_solution());
}

void DarcyMH::postprocess() 
{
    START_TIMER("postprocess");

    //fix velocity when mortar method is used
    if(data_->mortar_method_ != MortarMethod::NoMortar){
        auto multidim_assembler =  AssemblyBase::create< AssemblyMH >(data_);
        for ( DHCellAccessor dh_cell : data_->dh_->own_range() ) {
            LocalElementAccessorBase<3> ele_ac(dh_cell);
            unsigned int dim = ele_ac.dim();
            multidim_assembler[dim-1]->fix_velocity(ele_ac);
        }
    }
    //ElementAccessor<3> ele;

    // modify side fluxes in parallel
    // for every local edge take time term on digonal and add it to the corresponding flux
    /*
    for (unsigned int i_loc = 0; i_loc < el_ds->lsize(); i_loc++) {
        ele = mesh_->element_accessor(el_4_loc[i_loc]);
        for (unsigned int i=0; i<ele->n_sides(); i++) {
            side_rows[i] = side_row_4_id[ mh_dh.side_dof( ele_ac.side(i) ) ];
            values[i] = -1.0 * ele_ac.measure() *
              data.cross_section.value(ele_ac.centre(), ele_ac.element_accessor()) *
              data.water_source_density.value(ele_ac.centre(), ele_ac.element_accessor()) /
              ele_ac.n_sides();
        }
        VecSetValues(schur0->get_solution(), ele_ac.n_sides(), side_rows, values, ADD_VALUES);
    }
    VecAssemblyBegin(schur0->get_solution());
    VecAssemblyEnd(schur0->get_solution());
    */
}


void DarcyMH::output_data() {
    START_TIMER("Darcy output data");
    
    //print_matlab_matrix("matrix_" + std::to_string(time_->step().index()));
    
    //time_->view("DARCY"); //time governor information output
	this->output_object->output();


    START_TIMER("Darcy balance output");
    balance_->calculate_cumulative(data_->water_balance_idx, schur0->get_solution());
    balance_->calculate_instant(data_->water_balance_idx, schur0->get_solution());
    balance_->output();
}


double DarcyMH::solution_precision() const
{
	return schur0->get_solution_precision();
}



void  DarcyMH::get_solution_vector(double * &vec, unsigned int &vec_size)
{
    // TODO: make class for vectors (wrapper for PETSC or other) derived from LazyDependency
    // and use its mechanism to manage dependency between vectors
    if (solution_changed_for_scatter) {

        // scatter solution to all procs
        VecScatterBegin(par_to_all, schur0->get_solution(), sol_vec, INSERT_VALUES, SCATTER_FORWARD);
        VecScatterEnd(  par_to_all, schur0->get_solution(), sol_vec, INSERT_VALUES, SCATTER_FORWARD);
        solution_changed_for_scatter=false;
    }

    vec = solution;
    vec_size = this->size;
    OLD_ASSERT(vec != NULL, "Requested solution is not allocated!\n");
}


// ===========================================================================================
//
//   MATRIX ASSEMBLY - we use abstract assembly routine, where  LS Mat/Vec SetValues
//   are in fact pointers to allocating or filling functions - this is governed by Linsystem roitunes
//
// =======================================================================================
void DarcyMH::assembly_mh_matrix(MultidimAssembly& assembler)
{
    START_TIMER("DarcyFlowMH_Steady::assembly_steady_mh_matrix");

    // set auxiliary flag for switchting Dirichlet like BC
    data_->force_bc_switch = use_steady_assembly_ && (nonlinear_iteration_ == 0);
    data_->n_schur_compls = n_schur_compls;
    

    balance_->start_flux_assembly(data_->water_balance_idx);

    // TODO: try to move this into balance, or have it in the generic assembler class, that should perform the cell loop
    // including various pre- and post-actions
<<<<<<< HEAD
    data_->local_boundary_index=0;
    for ( DHCellAccessor dh_cell : data_->dh_->own_range() ) {
    	LocalElementAccessorBase<3> ele_ac(dh_cell);
=======
    for (unsigned int i_loc = 0; i_loc < mh_dh.el_ds->lsize(); i_loc++) {
        auto ele_ac = mh_dh.accessor(i_loc);
>>>>>>> 9e13a927
        unsigned int dim = ele_ac.dim();
        assembler[dim-1]->assemble(ele_ac);
    }    
    

    balance_->finish_flux_assembly(data_->water_balance_idx);

}


void DarcyMH::allocate_mh_matrix()
{
    START_TIMER("DarcyFlowMH_Steady::allocate_mh_matrix");

    // set auxiliary flag for switchting Dirichlet like BC
    data_->n_schur_compls = n_schur_compls;
    LinSys *ls = schur0;
   


    int local_dofs[10];

    // to make space for second schur complement, max. 10 neighbour edges of one el.
    double zeros[100000];
    for(int i=0; i<100000; i++) zeros[i] = 0.0;

    std::vector<int> tmp_rows;
    tmp_rows.reserve(200);
    
    unsigned int nsides, loc_size;

    for ( DHCellAccessor dh_cell : data_->dh_->own_range() ) {
        LocalElementAccessorBase<3> ele_ac(dh_cell);
        nsides = ele_ac.n_sides();
        
        //allocate at once matrix [sides,ele,edges]x[sides,ele,edges]
        loc_size = 1 + 2*nsides;
        unsigned int i_side = 0;
        
        for (; i_side < nsides; i_side++) {
            local_dofs[i_side] = ele_ac.side_row(i_side);
            local_dofs[i_side+nsides] = ele_ac.edge_row(i_side);
        }
        local_dofs[i_side+nsides] = ele_ac.ele_row();
        int * edge_rows = local_dofs + nsides;
        //int ele_row = local_dofs[0];
        
        // whole local MH matrix
        ls->mat_set_values(loc_size, local_dofs, loc_size, local_dofs, zeros);
        

        // compatible neighborings rows
        unsigned int n_neighs = ele_ac.element_accessor()->n_neighs_vb();
        unsigned int i=0;
        for ( DHCellSide neighb_side : dh_cell.neighb_sides() ) {
        //for (unsigned int i = 0; i < n_neighs; i++) {
            // every compatible connection adds a 2x2 matrix involving
            // current element pressure  and a connected edge pressure
            Neighbour *ngh = ele_ac.element_accessor()->neigh_vb[i];
            DHCellAccessor cell_higher_dim = data_->dh_->cell_accessor_from_element(neighb_side.elem_idx());
            LocalElementAccessorBase<3> acc_higher_dim( cell_higher_dim );
            for (unsigned int j = 0; j < neighb_side.element().dim()+1; j++)
            	if (neighb_side.element()->edge_idx(j) == ngh->edge_idx()) {
            		int neigh_edge_row = acc_higher_dim.edge_row(j);
            		tmp_rows.push_back(neigh_edge_row);
            		break;
            	}
            //DebugOut() << "CC" << print_var(tmp_rows[i]);
            ++i;
        }

        // allocate always also for schur 2
        ls->mat_set_values(nsides+1, edge_rows, n_neighs, tmp_rows.data(), zeros); // (edges, ele)  x (neigh edges)
        ls->mat_set_values(n_neighs, tmp_rows.data(), nsides+1, edge_rows, zeros); // (neigh edges) x (edges, ele)
        ls->mat_set_values(n_neighs, tmp_rows.data(), n_neighs, tmp_rows.data(), zeros);  // (neigh edges) x (neigh edges)

        tmp_rows.clear();

        if (data_->mortar_method_ != NoMortar) {
            auto &isec_list = mesh_->mixed_intersections().element_intersections_[ele_ac.ele_global_idx()];
            for(auto &isec : isec_list ) {
                IntersectionLocalBase *local = isec.second;
                LocalElementAccessorBase<3> slave_acc( data_->dh_->cell_accessor_from_element(local->bulk_ele_idx()) );
                //DebugOut().fmt("Alloc: {} {}", ele_ac.ele_global_idx(), local->bulk_ele_idx());
                for(unsigned int i_side=0; i_side < slave_acc.dim()+1; i_side++) {
                    tmp_rows.push_back( slave_acc.edge_row(i_side) );
                    //DebugOut() << "aedge" << print_var(tmp_rows[tmp_rows.size()-1]);
                }
            }
        }
        /*
        for(unsigned int i_side=0; i_side < ele_ac.element_accessor()->n_sides(); i_side++) {
            DebugOut() << "aedge:" << print_var(edge_rows[i_side]);
        }*/

        ls->mat_set_values(nsides, edge_rows, tmp_rows.size(), tmp_rows.data(), zeros);   // master edges x neigh edges
        ls->mat_set_values(tmp_rows.size(), tmp_rows.data(), nsides, edge_rows, zeros);   // neigh edges  x master edges
        ls->mat_set_values(tmp_rows.size(), tmp_rows.data(), tmp_rows.size(), tmp_rows.data(), zeros);  // neigh edges  x neigh edges

    }
/*
    // alloc edge diagonal entries
    if(rank == 0)
    for( vector<Edge>::iterator edg = mesh_->edges.begin(); edg != mesh_->edges.end(); ++edg) {
        int edg_idx = mh_dh.row_4_edge[edg->side(0)->edge_idx()];
        
//        for( vector<Edge>::iterator edg2 = mesh_->edges.begin(); edg2 != mesh_->edges.end(); ++edg2){
//            int edg_idx2 = mh_dh.row_4_edge[edg2->side(0)->edge_idx()];
//            if(edg_idx == edg_idx2){
//                 DBGCOUT(<< "P[ " << rank << " ] " << "edg alloc: " << edg_idx << "  " << edg_idx2 << "\n");
                ls->mat_set_value(edg_idx, edg_idx, 0.0);
//            }
//        }
    }
  */
    /*
    if (mortar_method_ == MortarP0) {
        P0_CouplingAssembler(*this).assembly(*ls);
    } else if (mortar_method_ == MortarP1) {
        P1_CouplingAssembler(*this).assembly(*ls);
    }*/
}

void DarcyMH::assembly_source_term()
{
    START_TIMER("assembly source term");
   	balance_->start_source_assembly(data_->water_balance_idx);

   	for ( DHCellAccessor dh_cell : data_->dh_->own_range() ) {
        LocalElementAccessorBase<3> ele_ac(dh_cell);

        double cs = data_->cross_section.value(ele_ac.centre(), ele_ac.element_accessor());

        // set sources
        double source = ele_ac.measure() * cs *
                data_->water_source_density.value(ele_ac.centre(), ele_ac.element_accessor());
        schur0->rhs_set_value(ele_ac.ele_row(), -1.0 * source );

        balance_->add_source_values(data_->water_balance_idx, ele_ac.region().bulk_idx(), {(LongIdx) ele_ac.ele_local_row()}, {0}, {source});
    }

    balance_->finish_source_assembly(data_->water_balance_idx);
}




/*******************************************************************************
 * COMPOSE WATER MH MATRIX WITHOUT SCHUR COMPLEMENT
 ******************************************************************************/

void DarcyMH::create_linear_system(Input::AbstractRecord in_rec) {
  
    START_TIMER("preallocation");

    if (schur0 == NULL) { // create Linear System for MH matrix
       
    	if (in_rec.type() == LinSys_BDDC::get_input_type()) {
#ifdef FLOW123D_HAVE_BDDCML
    		WarningOut() << "For BDDC no Schur complements are used.";
            n_schur_compls = 0;
            LinSys_BDDC *ls = new LinSys_BDDC(&(*data_->dh_->distr()),
                    true); // swap signs of matrix and rhs to make the matrix SPD
            ls->set_from_input(in_rec);
            ls->set_solution( ele_flux_ptr->get_data_vec().petsc_vec() );
            // possible initialization particular to BDDC
            START_TIMER("BDDC set mesh data");
            set_mesh_data_for_bddc(ls);
            schur0=ls;
            END_TIMER("BDDC set mesh data");
#else
            Exception
            xprintf(Err, "Flow123d was not build with BDDCML support.\n");
#endif // FLOW123D_HAVE_BDDCML
        } 
        else if (in_rec.type() == LinSys_PETSC::get_input_type()) {
        // use PETSC for serial case even when user wants BDDC
            if (n_schur_compls > 2) {
            	WarningOut() << "Invalid number of Schur Complements. Using 2.";
                n_schur_compls = 2;
            }

            LinSys_PETSC *schur1, *schur2;

            if (n_schur_compls == 0) {
                LinSys_PETSC *ls = new LinSys_PETSC( &(*data_->dh_->distr()) );

                // temporary solution; we have to set precision also for sequantial case of BDDC
                // final solution should be probably call of direct solver for oneproc case
                if (in_rec.type() != LinSys_BDDC::get_input_type()) ls->set_from_input(in_rec);
                else {
                    ls->LinSys::set_from_input(in_rec); // get only common options
                }

                ls->set_solution( ele_flux_ptr->get_data_vec().petsc_vec() );
                schur0=ls;
            } else {
                IS is;
                auto side_dofs_vec = get_component_indices_vec(0);

                ISCreateGeneral(PETSC_COMM_SELF, side_dofs_vec.size(), &(side_dofs_vec[0]), PETSC_COPY_VALUES, &is);
                //ISView(is, PETSC_VIEWER_STDOUT_SELF);
                //OLD_ASSERT(err == 0,"Error in ISCreateStride.");

                SchurComplement *ls = new SchurComplement(&(*data_->dh_->distr()), is);

                // make schur1
                Distribution *ds = ls->make_complement_distribution();
                if (n_schur_compls==1) {
                    schur1 = new LinSys_PETSC(ds);
                    schur1->set_positive_definite();
                } else {
                    IS is;
                    auto elem_dofs_vec = get_component_indices_vec(1);

                    const PetscInt *b_indices;
                    ISGetIndices(ls->IsB, &b_indices);
                    uint b_size = ls->loc_size_B;
                    for(uint i_b=0, i_bb=0; i_b < b_size && i_bb < elem_dofs_vec.size(); i_b++) {
                        if (b_indices[i_b] == elem_dofs_vec[i_bb])
                            elem_dofs_vec[i_bb++] = i_b + ds->begin();
                    }
                    ISRestoreIndices(ls->IsB, &b_indices);


                    ISCreateGeneral(PETSC_COMM_SELF, elem_dofs_vec.size(), &(elem_dofs_vec[0]), PETSC_COPY_VALUES, &is);
                    //ISView(is, PETSC_VIEWER_STDOUT_SELF);
                    //OLD_ASSERT(err == 0,"Error in ISCreateStride.");
                    SchurComplement *ls1 = new SchurComplement(ds, is); // is is deallocated by SchurComplement
                    ls1->set_negative_definite();

                    // make schur2
                    schur2 = new LinSys_PETSC( ls1->make_complement_distribution() );
                    schur2->set_positive_definite();
                    ls1->set_complement( schur2 );
                    schur1 = ls1;
                }
                ls->set_complement( schur1 );
                ls->set_from_input(in_rec);
                ls->set_solution( ele_flux_ptr->get_data_vec().petsc_vec() );
                schur0=ls;
            }

            START_TIMER("PETSC PREALLOCATION");
            schur0->set_symmetric();
            schur0->start_allocation();
            
            allocate_mh_matrix();
            
    	    VecZeroEntries(schur0->get_solution());
            END_TIMER("PETSC PREALLOCATION");
        }
        else {
            xprintf(Err, "Unknown solver type. Internal error.\n");
        }

        END_TIMER("preallocation");
        make_serial_scatter();

    }

}




void DarcyMH::assembly_linear_system() {
    START_TIMER("DarcyFlowMH_Steady::assembly_linear_system");

    data_->is_linear=true;
    bool is_steady = zero_time_term();
	//DebugOut() << "Assembly linear system\n";
	if (data_changed_) {
	    data_changed_ = false;
	    //DebugOut()  << "Data changed\n";
		// currently we have no optimization for cases when just time term data or RHS data are changed
	    START_TIMER("full assembly");
        if (typeid(*schur0) != typeid(LinSys_BDDC)) {
            schur0->start_add_assembly(); // finish allocation and create matrix
        }

        schur0->mat_zero_entries();
        schur0->rhs_zero_entries();

        assembly_source_term();
        

	    assembly_mh_matrix( data_->multidim_assembler ); // fill matrix

	    schur0->finish_assembly();
//         print_matlab_matrix("matrix");
	    schur0->set_matrix_changed();
            //MatView( *const_cast<Mat*>(schur0->get_matrix()), PETSC_VIEWER_STDOUT_WORLD  );
            //VecView( *const_cast<Vec*>(schur0->get_rhs()),   PETSC_VIEWER_STDOUT_WORLD);

	    if (! is_steady) {
	        START_TIMER("fix time term");
	    	//DebugOut() << "setup time term\n";
	    	// assembly time term and rhs
	    	setup_time_term();
	    	modify_system();
	    }
	    else
	    {
	    	balance_->start_mass_assembly(data_->water_balance_idx);
	    	balance_->finish_mass_assembly(data_->water_balance_idx);
	    }
	    END_TIMER("full assembly");
	} else {
		START_TIMER("modify system");
		if (! is_steady) {
			modify_system();
		} else {
			//xprintf(PrgErr, "Planned computation time for steady solver, but data are not changed.\n");
		}
		END_TIMER("modiffy system");
	}

}


void DarcyMH::print_matlab_matrix(std::string matlab_file)
{
    std::string output_file;
    
    if ( typeid(*schur0) == typeid(LinSys_BDDC) ){
//         WarningOut() << "Can output matrix only on a single processor.";
//         output_file = FilePath(matlab_file + "_bddc.m", FilePath::output_file);
//         ofstream os( output_file );
//         auto bddc = static_cast<LinSys_BDDC*>(schur0);
//         bddc->print_matrix(os);
    }
    else {//if ( typeid(*schur0) == typeid(LinSys_PETSC) ){
        output_file = FilePath(matlab_file + ".m", FilePath::output_file);
        PetscViewer    viewer;
        PetscViewerASCIIOpen(PETSC_COMM_WORLD, output_file.c_str(), &viewer);
        PetscViewerSetFormat(viewer, PETSC_VIEWER_ASCII_MATLAB);
        MatView( *const_cast<Mat*>(schur0->get_matrix()), viewer);
        VecView( *const_cast<Vec*>(schur0->get_rhs()), viewer);
        VecView( *const_cast<Vec*>(schur0->get_rhs()), viewer);
        VecView( *const_cast<Vec*>(&(schur0->get_solution())), viewer);
    }
//     else{
//         WarningOut() << "No matrix output available for the current solver.";
//         return;
//     }
    
    // compute h_min for different dimensions
    double d_max = std::numeric_limits<double>::max();
    double h1 = d_max, h2 = d_max, h3 = d_max;
    double he2 = d_max, he3 = d_max;
    for (auto ele : mesh_->elements_range()) {
        switch(ele->dim()){
            case 1: h1 = std::min(h1,ele.measure()); break;
            case 2: h2 = std::min(h2,ele.measure()); break;
            case 3: h3 = std::min(h3,ele.measure()); break;
        }
        
        for (unsigned int j=0; j<ele->n_sides(); j++) {
            switch(ele->dim()){
                case 2: he2 = std::min(he2, ele.side(j)->measure()); break;
                case 3: he3 = std::min(he3, ele.side(j)->measure()); break;
            }
        }
    }
    if(h1 == d_max) h1 = 0;
    if(h2 == d_max) h2 = 0;
    if(h3 == d_max) h3 = 0;
    if(he2 == d_max) he2 = 0;
    if(he3 == d_max) he3 = 0;
    
    FILE * file;
    file = fopen(output_file.c_str(),"a");
    fprintf(file, "nA = %d;\n", data_->dh_cr_disc_->distr()->size());
    fprintf(file, "nB = %d;\n", data_->dh_->mesh()->get_el_ds()->size());
    fprintf(file, "nBF = %d;\n", data_->dh_cr_->distr()->size());
    fprintf(file, "h1 = %e;\nh2 = %e;\nh3 = %e;\n", h1, h2, h3);
    fprintf(file, "he2 = %e;\nhe3 = %e;\n", he2, he3);
    fclose(file);
}


//template <int dim>
//std::vector<arma::vec3> dof_points(DHCellAccessor cell, const Mapping<dim, 3> &mapping) {
//
//
//    vector<arma::vec::fixed<dim+1>> bary_dof_points = cell->fe()->dof_points();
//
//    std::vector<arma::vec3> points(20);
//    points.resize(0);
//
//}
//

void DarcyMH::set_mesh_data_for_bddc(LinSys_BDDC * bddc_ls) {
    START_TIMER("DarcyFlowMH_Steady::set_mesh_data_for_bddc");
    // prepare mesh for BDDCML
    // initialize arrays
    // auxiliary map for creating coordinates of local dofs and global-to-local numbering
    std::map<int, arma::vec3> localDofMap;
    // connectivity for the subdomain, i.e. global dof numbers on element, stored element-by-element
    // Indices of Nodes on Elements
    std::vector<int> inet;
    // number of degrees of freedom on elements - determines elementwise chunks of INET array
    // Number of Nodes on Elements
    std::vector<int> nnet;
    // Indices of Subdomain Elements in Global Numbering - for local elements, their global indices
    std::vector<int> isegn;

    // This array is currently not used in BDDCML, it was used as an interface scaling alternative to scaling
    // by diagonal. It corresponds to the rho-scaling.
    std::vector<double> element_permeability;

    // maximal and minimal dimension of elements
    uint elDimMax = 1;
    uint elDimMin = 3;
    std::vector<LongIdx> cell_dofs_global(10);



    for ( DHCellAccessor dh_cell : data_->dh_->own_range() ) {
        // LocalElementAccessorBase<3> ele_ac(dh_cell);
        // for each element, create local numbering of dofs as fluxes (sides), pressure (element centre), Lagrange multipliers (edges), compatible connections

        dh_cell.get_dof_indices(cell_dofs_global);

        inet.insert(inet.end(), cell_dofs_global.begin(), cell_dofs_global.end());
        uint n_inet = cell_dofs_global.size();


        uint dim = dh_cell.elm().dim();
        elDimMax = std::max( elDimMax, dim );
        elDimMin = std::min( elDimMin, dim );

        // TODO: this is consistent with previous implementation, but may be wrong as it use global element numbering
        // used in sequential mesh, do global numbering of distributed elements.
        isegn.push_back( dh_cell.elm_idx());

        // TODO: use FiniteElement::dof_points
        for (unsigned int si=0; si<dh_cell.elm()->n_sides(); si++) {
            arma::vec3 coord = dh_cell.elm().side(si)->centre();
            // flux dof points
            localDofMap.insert( std::make_pair( cell_dofs_global[si], coord ) );
            // pressure trace dof points
            localDofMap.insert( std::make_pair( cell_dofs_global[si+dim+2], coord ) );
        }
        // pressure dof points
        arma::vec3 elm_centre = dh_cell.elm().centre();
        localDofMap.insert( std::make_pair( cell_dofs_global[dim+1], elm_centre ) );

        // insert dofs related to compatible connections
        //const Element *ele = dh_cell.elm().element();
        for(DHCellSide side : dh_cell.neighb_sides()) {
            uint neigh_dim = side.cell().elm().dim();
            side.cell().get_dof_indices(cell_dofs_global);
            int edge_row = cell_dofs_global[neigh_dim+2+side.side_idx()];
            localDofMap.insert( std::make_pair( edge_row, side.centre() ) );
            inet.push_back( edge_row );
            n_inet++;
        }
        nnet.push_back(n_inet);


        // version for rho scaling
        // trace computation
        double conduct = data_->conductivity.value( elm_centre , dh_cell.elm() );
        auto aniso = data_->anisotropy.value( elm_centre , dh_cell.elm() );

        // compute mean on the diagonal
        double coef = 0.;
        for ( int i = 0; i < 3; i++) {
            coef = coef + aniso.at(i,i);
        }
        // Maybe divide by cs
        coef = conduct*coef / 3;

        OLD_ASSERT( coef > 0.,
                "Zero coefficient of hydrodynamic resistance %f . \n ", coef );
        element_permeability.push_back( 1. / coef );
    }
//    uint i_inet = 0;
//    for(int n_dofs : nnet) {
//        DebugOut() << "nnet: " << n_dofs;
//        for(int j=0; j < n_dofs; j++, i_inet++) {
//            DebugOut() << "inet: " << inet[i_inet];
//        }
//    }

    auto distr = data_->dh_->distr();
//    for(auto pair : localDofMap) {
//        DebugOut().every_proc() << "r: " << distr->myp() << " gi: " << pair.first << "xyz: " << pair.second[0];
//
//    }


    //convert set of dofs to vectors
    // number of nodes (= dofs) on the subdomain
    int numNodeSub = localDofMap.size();
    //ASSERT_EQ( (unsigned int)numNodeSub, data_->dh_->lsize() );
    // Indices of Subdomain Nodes in Global Numbering - for local nodes, their global indices
    std::vector<int> isngn( numNodeSub );
    // pseudo-coordinates of local nodes (i.e. dofs)
    // they need not be exact, they are used just for some geometrical considerations in BDDCML, 
    // such as selection of corners maximizing area of a triangle, bounding boxes fro subdomains to 
    // find candidate neighbours etc.
    std::vector<double> xyz( numNodeSub * 3 ) ;
    int ind = 0;
    std::map<int,arma::vec3>::iterator itB = localDofMap.begin();
    for ( ; itB != localDofMap.end(); ++itB ) {
        isngn[ind] = itB -> first;

        arma::vec3 coord = itB -> second;
        for ( int j = 0; j < 3; j++ ) {
            xyz[ j*numNodeSub + ind ] = coord[j];
        }

        ind++;
    }
    localDofMap.clear();

    // Number of Nodal Degrees of Freedom
    // nndf is trivially one - dofs coincide with nodes
    std::vector<int> nndf( numNodeSub, 1 );

    // prepare auxiliary map for renumbering nodes
    typedef std::map<int,int> Global2LocalMap_; //! type for storage of global to local map
    Global2LocalMap_ global2LocalNodeMap;
    for ( unsigned ind = 0; ind < isngn.size(); ++ind ) {
        global2LocalNodeMap.insert( std::make_pair( static_cast<unsigned>( isngn[ind] ), ind ) );
    }

    // renumber nodes in the inet array to locals
    int indInet = 0;
    for ( unsigned int iEle = 0; iEle < isegn.size(); iEle++ ) {
        int nne = nnet[ iEle ];
        for ( int ien = 0; ien < nne; ien++ ) {

            int indGlob = inet[indInet];
            // map it to local node
            Global2LocalMap_::iterator pos = global2LocalNodeMap.find( indGlob );
            OLD_ASSERT( pos != global2LocalNodeMap.end(),
                    "Cannot remap node index %d to local indices. \n ", indGlob );
            int indLoc = static_cast<int> ( pos -> second );

            // store the node
            inet[ indInet++ ] = indLoc;
        }
    }

    int numNodes    = size;
    int numDofsInt  = size;
    int spaceDim    = 3;    // TODO: what is the proper value here?
    int meshDim     = elDimMax;

    /**
     * We need:
     * - local to global element map (possibly mesh->el_4_loc
     * - inet, nnet - local dof numbers per element, local numbering of only those dofs that are on owned elements
     *   1. collect DH local dof indices  on elements, manage map from DH local indices to BDDC local dof indices
     *   2. map collected DH indices to BDDC indices using the map
     * - local BDDC dofs to global dofs, use DH to BDDC map with DH local to global map
     * - XYZ - permuted, collect in main loop into array of size of all DH local dofs, compress and rearrange latter
     * - element_permeability - in main loop
     */
    bddc_ls -> load_mesh( LinSys_BDDC::BDDCMatrixType::SPD_VIA_SYMMETRICGENERAL, spaceDim, numNodes, numDofsInt, inet, nnet, nndf, isegn, isngn, isngn, xyz, element_permeability, meshDim );
}




//=============================================================================
// DESTROY WATER MH SYSTEM STRUCTURE
//=============================================================================
DarcyMH::~DarcyMH() {
	if (previous_solution != nullptr) chkerr(VecDestroy(&previous_solution));
	if (steady_diagonal != nullptr) chkerr(VecDestroy(&steady_diagonal));
	if (new_diagonal != nullptr) chkerr(VecDestroy(&new_diagonal));
	if (steady_rhs != nullptr) chkerr(VecDestroy(&steady_rhs));
    
    
    if (schur0 != NULL) {
        delete schur0;
    	if (par_to_all != nullptr) chkerr(VecScatterDestroy(&par_to_all));
    }

	if (solution != NULL) {
	    chkerr(VecDestroy(&sol_vec));
		delete [] solution;
	}

	if (output_object)	delete output_object;

    if(time_ != nullptr)
        delete time_;
    
}


// ================================================
// PARALLLEL PART
//


void DarcyMH::make_serial_scatter() {
    START_TIMER("prepare scatter");
    // prepare Scatter form parallel to sequantial in original numbering
    {
            IS is_loc;
            int i, *loc_idx; //, si;

            // create local solution vector
            solution = new double[size];
            VecCreateSeqWithArray(PETSC_COMM_SELF,1, size, solution,
                    &(sol_vec));

            // create seq. IS to scatter par solutin to seq. vec. in original order
            // use essentialy row_4_id arrays
            loc_idx = new int [size];
            i = 0;
            for (auto ele : mesh_->elements_range()) {
            	for (unsigned int si=0; si<ele->n_sides(); si++) {
                    loc_idx[i++] = mh_dh.side_row_4_id[ mh_dh.side_dof( ele.side(si) ) ];
                }
            }
            for (auto ele : mesh_->elements_range()) {
                loc_idx[i++] = mh_dh.row_4_el[ ele.idx() ];
            }
            for(unsigned int i_edg=0; i_edg < mesh_->n_edges(); i_edg++) {
                loc_idx[i++] = mh_dh.row_4_edge[i_edg];
            }
            OLD_ASSERT( i==size,"Size of array does not match number of fills.\n");
            //DBGPRINT_INT("loc_idx",size,loc_idx);
            ISCreateGeneral(PETSC_COMM_SELF, size, loc_idx, PETSC_COPY_VALUES, &(is_loc));
            delete [] loc_idx;
            VecScatterCreate(schur0->get_solution(), is_loc, sol_vec,
                    PETSC_NULL, &par_to_all);
            chkerr(ISDestroy(&(is_loc)));
    }
    solution_changed_for_scatter=true;

    END_TIMER("prepare scatter");

}


/*
void mat_count_off_proc_values(Mat m, Vec v) {
    int n, first, last;
    const PetscInt *cols;
    Distribution distr(v);

    int n_off = 0;
    int n_on = 0;
    int n_off_rows = 0;
    MatGetOwnershipRange(m, &first, &last);
    for (int row = first; row < last; row++) {
        MatGetRow(m, row, &n, &cols, PETSC_NULL);
        bool exists_off = false;
        for (int i = 0; i < n; i++)
            if (distr.get_proc(cols[i]) != distr.myp())
                n_off++, exists_off = true;
            else
                n_on++;
        if (exists_off)
            n_off_rows++;
        MatRestoreRow(m, row, &n, &cols, PETSC_NULL);
    }
}
*/












void DarcyMH::read_initial_condition()
{
	double *local_sol = schur0->get_solution_array();

	// cycle over local element rows

	DebugOut().fmt("Setup with dt: {}\n", time_->dt());
	for ( DHCellAccessor dh_cell : data_->dh_->own_range() ) {
		LocalElementAccessorBase<3> ele_ac(dh_cell);
		// set initial condition
		local_sol[ele_ac.ele_local_row()] = data_->init_pressure.value(ele_ac.centre(),ele_ac.element_accessor());
	}

	solution_changed_for_scatter=true;

}

void DarcyMH::setup_time_term() {
    // save diagonal of steady matrix
    MatGetDiagonal(*( schur0->get_matrix() ), steady_diagonal);
    // save RHS
    VecCopy(*( schur0->get_rhs()), steady_rhs);


    PetscScalar *local_diagonal;
    VecGetArray(new_diagonal,& local_diagonal);

    DebugOut().fmt("Setup with dt: {}\n", time_->dt());

   	balance_->start_mass_assembly(data_->water_balance_idx);

   	for ( DHCellAccessor dh_cell : data_->dh_->own_range() ) {
        LocalElementAccessorBase<3> ele_ac(dh_cell);

        // set new diagonal
        double diagonal_coeff = data_->cross_section.value(ele_ac.centre(), ele_ac.element_accessor())
        		* data_->storativity.value(ele_ac.centre(), ele_ac.element_accessor())
				* ele_ac.measure();
        local_diagonal[ele_ac.ele_local_row()]= - diagonal_coeff / time_->dt();

       	balance_->add_mass_matrix_values(data_->water_balance_idx,
       	        ele_ac.region().bulk_idx(), { LongIdx(ele_ac.ele_row()) }, {diagonal_coeff});
    }
    VecRestoreArray(new_diagonal,& local_diagonal);
    MatDiagonalSet(*( schur0->get_matrix() ), new_diagonal, ADD_VALUES);

    solution_changed_for_scatter=true;
    schur0->set_matrix_changed();

    balance_->finish_mass_assembly(data_->water_balance_idx);
}

void DarcyMH::modify_system() {
	START_TIMER("modify system");
	if (time_->is_changed_dt() && time_->step().index()>0) {
        double scale_factor=time_->step(-2).length()/time_->step().length();
        if (scale_factor != 1.0) {
            // if time step has changed and setup_time_term not called
            MatDiagonalSet(*( schur0->get_matrix() ),steady_diagonal, INSERT_VALUES);

            VecScale(new_diagonal, time_->last_dt()/time_->dt());
            MatDiagonalSet(*( schur0->get_matrix() ),new_diagonal, ADD_VALUES);
            schur0->set_matrix_changed();
        }
	}

    // modify RHS - add previous solution
    //VecPointwiseMult(*( schur0->get_rhs()), new_diagonal, previous_solution);
	VecPointwiseMult(*( schur0->get_rhs()), new_diagonal, schur0->get_solution());
    VecAXPY(*( schur0->get_rhs()), 1.0, steady_rhs);
    schur0->set_rhs_changed();

    //VecSwap(previous_solution, schur0->get_solution());
}


std::shared_ptr< FieldFE<3, FieldValue<3>::VectorFixed> > DarcyMH::get_velocity_field() {
    return ele_flux_ptr;
}


/// Helper method fills range (min and max) of given component
void dofs_range(unsigned int n_dofs, unsigned int &min, unsigned int &max, unsigned int component) {
    if (component==0) {
        min = 0;
        max = n_dofs/2;
    } else if (component==1) {
        min = n_dofs/2;
        max = (n_dofs+1)/2;
    } else {
        min = (n_dofs+1)/2;
        max = n_dofs;
    }
}


std::vector<int> DarcyMH::get_component_indices_vec(unsigned int component) const {
	ASSERT_LT_DBG(component, 3).error("Invalid component!");
	unsigned int i, n_dofs, min, max;
    std::vector<int> dof_vec;
    std::vector<LongIdx> dof_indices(data_->dh_->max_elem_dofs());
	for ( DHCellAccessor dh_cell : data_->dh_->own_range() ) {
        n_dofs = dh_cell.get_dof_indices(dof_indices);
        dofs_range(n_dofs, min, max, component);
        for (i=min; i<max; ++i) dof_vec.push_back(dof_indices[i]);
    }
	return dof_vec;
}


//-----------------------------------------------------------------------------
// vim: set cindent:<|MERGE_RESOLUTION|>--- conflicted
+++ resolved
@@ -767,14 +767,8 @@
 
     // TODO: try to move this into balance, or have it in the generic assembler class, that should perform the cell loop
     // including various pre- and post-actions
-<<<<<<< HEAD
-    data_->local_boundary_index=0;
     for ( DHCellAccessor dh_cell : data_->dh_->own_range() ) {
     	LocalElementAccessorBase<3> ele_ac(dh_cell);
-=======
-    for (unsigned int i_loc = 0; i_loc < mh_dh.el_ds->lsize(); i_loc++) {
-        auto ele_ac = mh_dh.accessor(i_loc);
->>>>>>> 9e13a927
         unsigned int dim = ele_ac.dim();
         assembler[dim-1]->assemble(ele_ac);
     }    

--- conflicted
+++ resolved
@@ -187,11 +187,7 @@
     	bc_pressure.disable_where(bc_type, {none/*, neumann*/} );
         bc_pressure.units( UnitSI().m() );
 
-<<<<<<< HEAD
-    ADD_FIELD(bc_flux,"Water boundary flux. Used for bc_type in {'none', 'total_flux', 'seepage', 'river'}.", "0.0");
-=======
-    ADD_FIELD(bc_flux,"Incoming flux in total flux boundary condition.", "0.0");
->>>>>>> 7940bce5
+    ADD_FIELD(bc_flux,"Incomming water boundary flux. Used for bc_types : 'none', 'total_flux', 'seepage', 'river'.", "0.0");
     	bc_flux.disable_where(bc_type, {none, dirichlet/*, robin*/} );
         bc_flux.units( UnitSI().m(4).s(-1).md() );
 

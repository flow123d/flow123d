/*!
 *
﻿ * Copyright (C) 2015 Technical University of Liberec.  All rights reserved.
 * 
 * This program is free software; you can redistribute it and/or modify it under
 * the terms of the GNU General Public License version 3 as published by the
 * Free Software Foundation. (http://www.gnu.org/licenses/gpl-3.0.en.html)
 * 
 * This program is distributed in the hope that it will be useful, but WITHOUT
 * ANY WARRANTY; without even the implied warranty of MERCHANTABILITY or FITNESS
 * FOR A PARTICULAR PURPOSE.  See the GNU General Public License for more details.
 *
 * 
 * @file    darcy_flow_mh.cc
 * @ingroup flow
 * @brief   Setup and solve linear system of mixed-hybrid discretization of the linear
 *          porous media flow with possible preferential flow in fractures and chanels.
 */

//#include <limits>
#include <vector>
//#include <iostream>
//#include <iterator>
//#include <algorithm>
#include <armadillo>

#include "petscmat.h"
#include "petscviewer.h"
#include "petscerror.h"
#include "mpi.h"

#include "system/system.hh"
#include "system/sys_profiler.hh"
#include "system/index_types.hh"
#include "input/factory.hh"

#include "mesh/mesh.h"
#include "mesh/bc_mesh.hh"
#include "mesh/partitioning.hh"
#include "mesh/accessors.hh"
#include "mesh/range_wrapper.hh"
#include "la/distribution.hh"
#include "la/linsys.hh"
#include "la/linsys_PETSC.hh"
#include "la/linsys_BDDC.hh"
#include "la/schur.hh"
//#include "la/sparse_graph.hh"
#include "la/local_to_global_map.hh"
#include "la/vector_mpi.hh"

#include "flow/assembly_mh_old.hh"
#include "flow/darcy_flow_mh.hh"
#include "flow/darcy_flow_mh_output.hh"
#include "flow/assembly_models.hh"

#include "tools/time_governor.hh"
#include "fields/field_algo_base.hh"
#include "fields/field.hh"
#include "fields/field_values.hh"
#include "fields/field_add_potential.hh"
#include "fields/field_fe.hh"
#include "fields/field_model.hh"
#include "fields/field_constant.hh"

#include "coupling/balance.hh"

#include "intersection/mixed_mesh_intersections.hh"
#include "intersection/intersection_local.hh"

#include "fem/fe_p.hh"


FLOW123D_FORCE_LINK_IN_CHILD(darcy_flow_mh)






namespace it = Input::Type;

const it::Selection & DarcyMH::get_mh_mortar_selection() {
	return it::Selection("MH_MortarMethod")
		.add_value(NoMortar, "None", "No Mortar method is applied.")
		.add_value(MortarP0, "P0", "Mortar space: P0 on elements of lower dimension.")
		.add_value(MortarP1, "P1", "Mortar space: P1 on intersections, using non-conforming pressures.")
		.close();
}


const it::Selection & DarcyMH::EqFields::get_bc_type_selection() {
	return it::Selection("Flow_Darcy_BC_Type")
        .add_value(none, "none",
            "Homogeneous Neumann boundary condition\n(zero normal flux over the boundary).")
        .add_value(dirichlet, "dirichlet",
            "Dirichlet boundary condition. "
            "Specify the pressure head through the ``bc_pressure`` field "
            "or the piezometric head through the ``bc_piezo_head`` field.")
        .add_value(total_flux, "total_flux", "Flux boundary condition (combines Neumann and Robin type). "
            "Water inflow equal to (($ \\delta_d(q_d^N + \\sigma_d (h_d^R - h_d) )$)). "
            "Specify the water inflow by the ``bc_flux`` field, the transition coefficient by ``bc_robin_sigma`` "
            "and the reference pressure head or piezometric head through ``bc_pressure`` or ``bc_piezo_head`` respectively.")
        .add_value(seepage, "seepage",
            "Seepage face boundary condition. Pressure and inflow bounded from above. Boundary with potential seepage flow "
            "is described by the pair of inequalities: "
            "(($h_d \\le h_d^D$)) and (($ -\\boldsymbol q_d\\cdot\\boldsymbol n \\le \\delta q_d^N$)), where the equality holds in at least one of them. "
            "Caution: setting (($q_d^N$)) strictly negative "
            "may lead to an ill posed problem since a positive outflow is enforced. "
            "Parameters (($h_d^D$)) and (($q_d^N$)) are given by the fields ``bc_switch_pressure`` (or ``bc_switch_piezo_head``) and ``bc_flux`` respectively."
            )
        .add_value(river, "river",
            "River boundary condition. For the water level above the bedrock, (($H_d > H_d^S$)), the Robin boundary condition is used with the inflow given by: "
            "(( $ \\delta_d(q_d^N + \\sigma_d(H_d^D - H_d) )$)). For the water level under the bedrock, constant infiltration is used: "
            "(( $ \\delta_d(q_d^N + \\sigma_d(H_d^D - H_d^S) )$)). Parameters: ``bc_pressure``, ``bc_switch_pressure``, "
            " ``bc_sigma``, ``bc_flux``."
            )
        .close();
}

const it::Record & DarcyMH::type_field_descriptor() {

        const it::Record &field_descriptor =
        it::Record("Flow_Darcy_MH_Data",FieldCommon::field_descriptor_record_description("Flow_Darcy_MH_Data") )
        .copy_keys( DarcyMH::EqFields().make_field_descriptor_type("Flow_Darcy_MH_Data_aux") )
            .declare_key("bc_piezo_head", FieldAlgorithmBase< 3, FieldValue<3>::Scalar >::get_input_type_instance(),
                    "Boundary piezometric head for BC types: dirichlet, robin, and river." )
            .declare_key("bc_switch_piezo_head", FieldAlgorithmBase< 3, FieldValue<3>::Scalar >::get_input_type_instance(),
                    "Boundary switch piezometric head for BC types: seepage, river." )
            .declare_key("init_piezo_head", FieldAlgorithmBase< 3, FieldValue<3>::Scalar >::get_input_type_instance(),
                    "Initial condition for the pressure given as the piezometric head." )
            .close();
        return field_descriptor;
}

const it::Record & DarcyMH::get_input_type() {

    it::Record ns_rec = Input::Type::Record("NonlinearSolver", "Non-linear solver settings.")
        .declare_key("linear_solver", LinSys::get_input_type(), it::Default("{}"),
            "Linear solver for MH problem.")
        .declare_key("tolerance", it::Double(0.0), it::Default("1E-6"),
            "Residual tolerance.")
        .declare_key("min_it", it::Integer(0), it::Default("1"),
            "Minimum number of iterations (linear solutions) to use.\nThis is usefull if the convergence criteria "
            "does not characterize your goal well enough so it converges prematurely, possibly even without a single linear solution."
            "If greater then 'max_it' the value is set to 'max_it'.")
        .declare_key("max_it", it::Integer(0), it::Default("100"),
            "Maximum number of iterations (linear solutions) of the non-linear solver.")
        .declare_key("converge_on_stagnation", it::Bool(), it::Default("false"),
            "If a stagnation of the nonlinear solver is detected the solver stops. "
            "A divergence is reported by default, forcing the end of the simulation. By setting this flag to 'true', the solver "
            "ends with convergence success on stagnation, but it reports warning about it.")
        .close();

    DarcyMH::EqFields eq_fields;
    
    return it::Record("Flow_Darcy_MH", "Mixed-Hybrid  solver for saturated Darcy flow.")
		.derive_from(DarcyFlowInterface::get_input_type())
        .copy_keys(EquationBase::record_template())
        .declare_key("gravity", it::Array(it::Double(), 3,3), it::Default("[ 0, 0, -1]"),
                "Vector of the gravity force. Dimensionless.")
		.declare_key("input_fields", it::Array( type_field_descriptor() ), it::Default::obligatory(),
                "Input data for Darcy flow model.")				
        .declare_key("nonlinear_solver", ns_rec, it::Default("{}"),
                "Non-linear solver for MH problem.")
        .declare_key("output_stream", OutputTime::get_input_type(), it::Default("{}"),
                "Output stream settings.\n Specify file format, precision etc.")

        .declare_key("output", DarcyFlowMHOutput::get_input_type(eq_fields, "Flow_Darcy_MH"),
                IT::Default("{ \"fields\": [ \"pressure_p0\", \"velocity_p0\" ] }"),
                "Specification of output fields and output times.")
        .declare_key("output_specific", DarcyFlowMHOutput::get_input_type_specific(), it::Default::optional(),
                "Output settings specific to Darcy flow model.\n"
                "Includes raw output and some experimental functionality.")
        .declare_key("balance", Balance::get_input_type(), it::Default("{}"),
                "Settings for computing mass balance.")
		.declare_key("n_schurs", it::Integer(0,2), it::Default("2"),
				"Number of Schur complements to perform when solving MH system.")
		.declare_key("mortar_method", get_mh_mortar_selection(), it::Default("\"None\""),
				"Method for coupling Darcy flow between dimensions on incompatible meshes. [Experimental]" )
		.close();
}


const int DarcyMH::registrar =
		Input::register_class< DarcyMH, Mesh &, const Input::Record >("Flow_Darcy_MH") +
		DarcyMH::get_input_type().size();



DarcyMH::EqFields::EqFields()
{
    *this += field_ele_pressure.name("pressure_p0")
             .units(UnitSI().m())
             .flags(FieldFlag::equation_result)
             .description("Pressure solution - P0 interpolation.");

    *this += field_edge_pressure.name("pressure_edge")
             .units(UnitSI().m())
             .flags(FieldFlag::input_copy)
             .description("Pressure solution - Crouzeix-Raviart interpolation.");

    *this += field_ele_piezo_head.name("piezo_head_p0")
	         .units(UnitSI().m())
             .flags(FieldFlag::equation_result)
             .description("Piezo head solution - P0 interpolation.");

	*this += field_ele_velocity.name("velocity_p0")
	         .units(UnitSI().m().s(-1))
             .flags(FieldFlag::equation_result)
             .description("Velocity solution - P0 interpolation.");

    *this += flux.name("flux")
	         .units(UnitSI().m().s(-1))
             .flags(FieldFlag::equation_result)
             .description("Darcy flow flux.");

    *this += anisotropy.name("anisotropy")
            .description("Anisotropy of the conductivity tensor.")
            .input_default("1.0")
            .units( UnitSI::dimensionless() );

    *this += cross_section.name("cross_section")
            .description("Complement dimension parameter (cross section for 1D, thickness for 2D).")
            .input_default("1.0")
            .units( UnitSI().m(3).md() );

    *this += conductivity.name("conductivity")
            .description("Isotropic conductivity scalar.")
            .input_default("1.0")
            .units( UnitSI().m().s(-1) )
            .set_limits(0.0);

    *this += sigma.name("sigma")
            .description("Transition coefficient between dimensions.")
            .input_default("1.0")
            .units( UnitSI::dimensionless() );

    *this += water_source_density.name("water_source_density")
            .description("Water source density.")
            .input_default("0.0")
            .units( UnitSI().s(-1) );

    *this += bc_type.name("bc_type")
            .description("Boundary condition type.")
            .input_selection( get_bc_type_selection() )
            .input_default("\"none\"")
            .units( UnitSI::dimensionless() );
    
    *this += bc_pressure
            .disable_where(bc_type, {none, seepage} )
            .name("bc_pressure")
            .description("Prescribed pressure value on the boundary. Used for all values of ``bc_type`` except ``none`` and ``seepage``. "
                "See documentation of ``bc_type`` for exact meaning of ``bc_pressure`` in individual boundary condition types.")
            .input_default("0.0")
            .units( UnitSI().m() );

    *this += bc_flux
            .disable_where(bc_type, {none, dirichlet} )
            .name("bc_flux")
            .description("Incoming water boundary flux. Used for bc_types : ``total_flux``, ``seepage``, ``river``.")
            .input_default("0.0")
            .units( UnitSI().m().s(-1) );

    *this += bc_robin_sigma
            .disable_where(bc_type, {none, dirichlet, seepage} )
            .name("bc_robin_sigma")
            .description("Conductivity coefficient in the ``total_flux`` or the ``river`` boundary condition type.")
            .input_default("0.0")
            .units( UnitSI().s(-1) );

    *this += bc_switch_pressure
            .disable_where(bc_type, {none, dirichlet, total_flux} )
            .name("bc_switch_pressure")
            .description("Critical switch pressure for ``seepage`` and ``river`` boundary conditions.")
            .input_default("0.0")
            .units( UnitSI().m() );


    //these are for unsteady
    *this += init_pressure.name("init_pressure")
            .description("Initial condition for pressure in time dependent problems.")
            .input_default("0.0")
            .units( UnitSI().m() );

    *this += storativity.name("storativity")
            .description("Storativity (in time dependent problems).")
            .input_default("0.0")
            .units( UnitSI().m(-1) );
    
    *this += extra_storativity.name("extra_storativity")
            .description("Storativity added from upstream equation.")
            .units( UnitSI().m(-1) )
            .input_default("0.0")
            .flags( input_copy );
    
    *this += extra_source.name("extra_water_source_density")
            .description("Water source density added from upstream equation.")
            .input_default("0.0")
            .units( UnitSI().s(-1) )
            .flags( input_copy );

    *this += gravity_field.name("gravity")
            .description("Gravity vector.")
            .input_default("0.0")
            .units( UnitSI::dimensionless() );

    *this += bc_gravity.name("bc_gravity")
            .description("Boundary gravity vector.")
            .input_default("0.0")
            .units( UnitSI::dimensionless() );

    *this += init_piezo_head.name("init_piezo_head")
	         .units(UnitSI().m())
             .input_default("0.0")
             .description("Init piezo head.");

    *this += bc_piezo_head.name("bc_piezo_head")
	         .units(UnitSI().m())
             .input_default("0.0")
             .description("Boundary piezo head.");

    *this += bc_switch_piezo_head.name("bc_switch_piezo_head")
	         .units(UnitSI().m())
             .input_default("0.0")
             .description("Boundary switch piezo head.");

    //time_term_fields = this->subset({"storativity"});
    //main_matrix_fields = this->subset({"anisotropy", "conductivity", "cross_section", "sigma", "bc_type", "bc_robin_sigma"});
    //rhs_fields = this->subset({"water_source_density", "bc_pressure", "bc_flux"});
}

DarcyMH::EqData::EqData()
{
    mortar_method_=NoMortar;
}




//=============================================================================
// CREATE AND FILL GLOBAL MH MATRIX OF THE WATER MODEL
// - do it in parallel:
//   - initial distribution of elements, edges
//
/*! @brief CREATE AND FILL GLOBAL MH MATRIX OF THE WATER MODEL
 *
 * Parameters {Solver,NSchurs} number of performed Schur
 * complements (0,1,2) for water flow MH-system
 *
 */
//=============================================================================
DarcyMH::DarcyMH(Mesh &mesh_in, const Input::Record in_rec, TimeGovernor *tm)
: DarcyFlowInterface(mesh_in, in_rec),
    output_object(nullptr),
    data_changed_(false),
    schur0(nullptr),
	steady_diagonal(nullptr),
	steady_rhs(nullptr),
	new_diagonal(nullptr),
	previous_solution(nullptr)
{

    START_TIMER("Darcy constructor");
    {
        auto time_rec = in_rec.val<Input::Record>("time");
        if (tm == nullptr)
        {
            time_ = new TimeGovernor(time_rec);
        }
        else
        {
            TimeGovernor tm_from_rec(time_rec);
            if (!tm_from_rec.is_default()) // is_default() == false when time record is present in input file
            { 
                MessageOut() << "Duplicate key 'time', time in flow equation is already initialized from parent class!";
                ASSERT_PERMANENT(false);
            }
            time_ = tm;
        }
    }

    eq_fields_ = make_shared<EqFields>();
    eq_data_ = make_shared<EqData>();
    this->eq_fieldset_ = eq_fields_.get();
    
    eq_data_->is_linear=true;

    size = mesh_->n_elements() + mesh_->n_sides() + mesh_->n_edges();
    n_schur_compls = in_rec.val<int>("n_schurs");
    eq_data_->mortar_method_= in_rec.val<MortarMethod>("mortar_method");
    if (eq_data_->mortar_method_ != NoMortar) {
        mesh_->mixed_intersections();
    }
    


    //side_ds->view( std::cout );
    //el_ds->view( std::cout );
    //edge_ds->view( std::cout );
    //rows_ds->view( std::cout );
    
}

double DarcyMH::solved_time()
{
    // DebugOut() << "t = " << time_->t() << " step_end " << time_->step().end() << "\n";
    if(use_steady_assembly_)
    {
        // In steady case, the solution is computed with the data present at time t,
        // and the steady state solution is valid until another change in data,
        // which should correspond to time (t+dt).
        // "The data change appears immediatly."
        double next_t = time_->t() + time_->estimate_dt();
        // DebugOut() << "STEADY next_t = " << next_t << "\n";
        return next_t * (1 - 2*std::numeric_limits<double>::epsilon());
    }
    else
    {
        // In unsteady case, the solution is computed with the data present at time t,
        // and the solution is valid at the time t+dt.
        // "The data change does not appear immediatly, it is integrated over time interval dt."
        // DebugOut() << "UNSTEADY\n";
        return time_->t();
    }
}

void DarcyMH::init_eq_data()
//connecting data fields with mesh
{

    START_TIMER("data init");
    eq_data_->mesh = mesh_;
    eq_fields_->set_mesh(*mesh_);

    auto gravity_array = input_record_.val<Input::Array>("gravity");
    std::vector<double> gvec;
    gravity_array.copy_to(gvec);
    gvec.push_back(0.0); // zero pressure shift
    eq_data_->gravity_ =  arma::vec(gvec);
    eq_data_->gravity_vec_ = eq_data_->gravity_.subvec(0,2);

    FieldValue<3>::VectorFixed gvalue(eq_data_->gravity_vec_);
    auto field_algo=std::make_shared<FieldConstant<3, FieldValue<3>::VectorFixed>>();
    field_algo->set_value(gvalue);
    eq_fields_->gravity_field.set(field_algo, 0.0);
    eq_fields_->bc_gravity.set(field_algo, 0.0);

    eq_fields_->bc_pressure.add_factory(
            std::make_shared<AddPotentialFactory<3, FieldValue<3>::Scalar> >
            (eq_fields_->bc_gravity, eq_fields_->X(), eq_fields_->bc_piezo_head) );
    eq_fields_->bc_switch_pressure.add_factory(
            std::make_shared<AddPotentialFactory<3, FieldValue<3>::Scalar> >
            (eq_fields_->bc_gravity, eq_fields_->X(), eq_fields_->bc_switch_piezo_head) );
    eq_fields_->init_pressure.add_factory(
            std::make_shared<AddPotentialFactory<3, FieldValue<3>::Scalar> >
            (eq_fields_->gravity_field, eq_fields_->X(), eq_fields_->init_piezo_head) );


    eq_fields_->set_input_list( this->input_record_.val<Input::Array>("input_fields"), *time_ );
    // Check that the time step was set for the transient simulation.
    if (! zero_time_term(true) && time_->is_default() ) {
        //THROW(ExcAssertMsg());
        //THROW(ExcMissingTimeGovernor() << input_record_.ei_address());
        MessageOut() << "Missing the key 'time', obligatory for the transient problems." << endl;
        ASSERT_PERMANENT(false);
    }

    eq_fields_->mark_input_times(*time_);
}



void DarcyMH::initialize() {

    { // init DOF handler for pressure fields
// 		std::shared_ptr< FiniteElement<0> > fe0_rt = std::make_shared<FE_RT0_disc<0>>();
		std::shared_ptr< FiniteElement<1> > fe1_rt = std::make_shared<FE_RT0_disc<1>>();
		std::shared_ptr< FiniteElement<2> > fe2_rt = std::make_shared<FE_RT0_disc<2>>();
		std::shared_ptr< FiniteElement<3> > fe3_rt = std::make_shared<FE_RT0_disc<3>>();
		std::shared_ptr< FiniteElement<0> > fe0_disc = std::make_shared<FE_P_disc<0>>(0);
		std::shared_ptr< FiniteElement<1> > fe1_disc = std::make_shared<FE_P_disc<1>>(0);
		std::shared_ptr< FiniteElement<2> > fe2_disc = std::make_shared<FE_P_disc<2>>(0);
		std::shared_ptr< FiniteElement<3> > fe3_disc = std::make_shared<FE_P_disc<3>>(0);
		std::shared_ptr< FiniteElement<0> > fe0_cr = std::make_shared<FE_CR<0>>();
		std::shared_ptr< FiniteElement<1> > fe1_cr = std::make_shared<FE_CR<1>>();
		std::shared_ptr< FiniteElement<2> > fe2_cr = std::make_shared<FE_CR<2>>();
		std::shared_ptr< FiniteElement<3> > fe3_cr = std::make_shared<FE_CR<3>>();
// 	    static FiniteElement<0> fe0_sys = FE_P_disc<0>(0); //TODO fix and use solution with FESystem<0>( {fe0_rt, fe0_disc, fe0_cr} )
		FESystem<0> fe0_sys( {fe0_disc, fe0_disc, fe0_cr} );
		FESystem<1> fe1_sys( {fe1_rt, fe1_disc, fe1_cr} );
		FESystem<2> fe2_sys( {fe2_rt, fe2_disc, fe2_cr} );
		FESystem<3> fe3_sys( {fe3_rt, fe3_disc, fe3_cr} );
	    MixedPtr<FESystem> fe_sys( std::make_shared<FESystem<0>>(fe0_sys), std::make_shared<FESystem<1>>(fe1_sys),
	                                    std::make_shared<FESystem<2>>(fe2_sys), std::make_shared<FESystem<3>>(fe3_sys) );
		std::shared_ptr<DiscreteSpace> ds = std::make_shared<EqualOrderDiscreteSpace>( mesh_, fe_sys);
		eq_data_->dh_ = std::make_shared<DOFHandlerMultiDim>(*mesh_);
		eq_data_->dh_->distribute_dofs(ds);
    }

    init_eq_data();
    this->eq_data_->multidim_assembler =  AssemblyFlowBase::create< AssemblyMH >(eq_fields_, eq_data_);
    output_object = new DarcyFlowMHOutput(this, input_record_);

    eq_fields_->add_coords_field();

    { // construct pressure, velocity and piezo head fields
		uint rt_component = 0;
        eq_data_->full_solution = eq_data_->dh_->create_vector();
        auto ele_flux_ptr = create_field_fe<3, FieldValue<3>::VectorFixed>(eq_data_->dh_, &eq_data_->full_solution, rt_component);
        eq_fields_->flux.set(ele_flux_ptr, 0.0);

		eq_fields_->field_ele_velocity.set(Model<3, FieldValue<3>::VectorFixed>::create(fn_mh_velocity(), eq_fields_->flux, eq_fields_->cross_section), 0.0);

		uint p_ele_component = 1;
        auto ele_pressure_ptr = create_field_fe<3, FieldValue<3>::Scalar>(eq_data_->dh_, &eq_data_->full_solution, p_ele_component);
        eq_fields_->field_ele_pressure.set(ele_pressure_ptr, 0.0);

        uint p_edge_component = 2;
        auto edge_pressure_ptr = create_field_fe<3, FieldValue<3>::Scalar>(eq_data_->dh_, &eq_data_->full_solution, p_edge_component);
        eq_fields_->field_edge_pressure.set(edge_pressure_ptr, 0.0);

		eq_fields_->field_ele_piezo_head.set(
		        Model<3, FieldValue<3>::Scalar>::create(fn_mh_piezohead(), eq_fields_->gravity_field, eq_fields_->X(), eq_fields_->field_ele_pressure),
		        0.0
		);
    }

    { // init DOF handlers represents edge DOFs
        uint p_edge_component = 2;
        eq_data_->dh_cr_ = std::make_shared<SubDOFHandlerMultiDim>(eq_data_->dh_,p_edge_component);
    }

    { // init DOF handlers represents side DOFs
		MixedPtr<FE_CR_disc> fe_cr_disc;
		std::shared_ptr<DiscreteSpace> ds_cr_disc = std::make_shared<EqualOrderDiscreteSpace>( mesh_, fe_cr_disc);
		eq_data_->dh_cr_disc_ = std::make_shared<DOFHandlerMultiDim>(*mesh_);
		eq_data_->dh_cr_disc_->distribute_dofs(ds_cr_disc);
    }

    // Initialize bc_switch_dirichlet to size of global boundary.
    eq_data_->bc_switch_dirichlet.resize(mesh_->n_elements()+mesh_->bc_mesh()->n_elements(), 1);


    nonlinear_iteration_=0;
    Input::AbstractRecord rec = this->input_record_
            .val<Input::Record>("nonlinear_solver")
            .val<Input::AbstractRecord>("linear_solver");

    // auxiliary set_time call  since allocation assembly evaluates fields as well
    time_->step().use_fparser_ = true;
    data_changed_ = eq_fields_->set_time(time_->step(), LimitSide::right) || data_changed_;
    create_linear_system(rec);



    // allocate time term vectors
    VecDuplicate(schur0->get_solution(), &previous_solution);
    VecCreateMPI(PETSC_COMM_WORLD, eq_data_->dh_->distr()->lsize(),PETSC_DETERMINE,&(steady_diagonal));
    VecDuplicate(steady_diagonal,& new_diagonal);
    VecZeroEntries(new_diagonal);
    VecDuplicate(steady_diagonal, &steady_rhs);


    // initialization of balance object
    balance_ = std::make_shared<Balance>("water", mesh_);
    balance_->init_from_input(input_record_.val<Input::Record>("balance"), time());
    eq_data_->water_balance_idx = balance_->add_quantity("water_volume");
    balance_->allocate(eq_data_->dh_->distr()->lsize(), 1);
    balance_->units(UnitSI().m(3));


    eq_data_->balance = balance_;
    eq_data_->lin_sys = schur0;


    initialize_specific();
}

void DarcyMH::initialize_specific()
{}

void DarcyMH::zero_time_step()
{

    /* TODO:
     * - Allow solution reconstruction (pressure and velocity) from initial condition on user request.
     * - Steady solution as an intitial condition may be forced by setting inti_time =-1, and set data for the steady solver in that time.
     *   Solver should be able to switch from and to steady case depending on the zero time term.
     */

	time_->step().use_fparser_ = true;
    data_changed_ = eq_fields_->set_time(time_->step(), LimitSide::right) || data_changed_;

    // zero_time_term means steady case
    bool zero_time_term_from_right = zero_time_term();


    if (zero_time_term_from_right) {
        MessageOut() << "Flow zero time step - steady case\n";
        // steady case
        VecZeroEntries(schur0->get_solution());
        //read_initial_condition(); // Possible solution guess for steady case.
        use_steady_assembly_ = true;
        solve_nonlinear(); // with right limit data
        // eq_data_->full_solution.local_to_ghost_begin();
        // eq_data_->full_solution.local_to_ghost_end();
    } else {
        MessageOut() << "Flow zero time step - unsteady case\n";
        VecZeroEntries(schur0->get_solution());
        VecZeroEntries(previous_solution);

        read_initial_condition();
        reconstruct_solution_from_schur(eq_data_->multidim_assembler);

        assembly_linear_system(); // in particular due to balance
//         print_matlab_matrix("matrix_zero");
    }
    //solution_output(T,right_limit); // data for time T in any case

    eq_data_->full_solution.local_to_ghost_begin();
    eq_data_->full_solution.local_to_ghost_end();
    output_data();
}

//=============================================================================
// COMPOSE and SOLVE WATER MH System possibly through Schur complements
//=============================================================================
void DarcyMH::update_solution()
{
    START_TIMER("Solving MH system");

    time_->next_time();

    time_->view("DARCY"); //time governor information output

    solve_time_step();

    eq_data_->full_solution.local_to_ghost_begin();
    eq_data_->full_solution.local_to_ghost_end();
}


void DarcyMH::solve_time_step(bool output)
{
    time_->step().use_fparser_ = true;
    data_changed_ = eq_fields_->set_time(time_->step(), LimitSide::left) || data_changed_;
    
    bool zero_time_term_from_left=zero_time_term();

    bool jump_time = eq_fields_->storativity.is_jump_time();
    if (! zero_time_term_from_left) {
        MessageOut() << "Flow time step - unsteady case\n";
        // time term not treated as zero
        // Unsteady solution up to the T.

        // this flag is necesssary for switching BC to avoid setting zero neumann on the whole boundary in the steady case
        use_steady_assembly_ = false;

        prepare_new_time_step();
        solve_nonlinear(); // with left limit data
        if (jump_time) {
        	WarningOut() << "Output of solution discontinuous in time not supported yet.\n";
            //solution_output(T, left_limit); // output use time T- delta*dt
            //output_data();
        }
    }

    if (time_->is_end()) {
        // output for unsteady case, end_time should not be the jump time
        // but rether check that
        if (! zero_time_term_from_left && ! jump_time && output) output_data();
        return;
    }

    time_->step().use_fparser_ = true;
    data_changed_ = eq_fields_->set_time(time_->step(), LimitSide::right) || data_changed_;
    bool zero_time_term_from_right=zero_time_term();
    if (zero_time_term_from_right) {
        MessageOut() << "Flow time step - steady case\n";
        // this flag is necesssary for switching BC to avoid setting zero neumann on the whole boundary in the steady case
        use_steady_assembly_ = true;
        solve_nonlinear(); // with right limit data

    } else if (! zero_time_term_from_left && jump_time) {
    	WarningOut() << "Discontinuous time term not supported yet.\n";
        //solution_transfer(); // internally call set_time(T, left) and set_time(T,right) again
        //solve_nonlinear(); // with right limit data
    }
    
    //solution_output(T,right_limit); // data for time T in any case
    if (output) output_data();
}


bool DarcyMH::zero_time_term(bool time_global) {
    if (time_global) {
        return (eq_fields_->storativity.input_list_size() == 0);
    } else {
        return eq_fields_->storativity.field_result(mesh_->region_db().get_region_set("BULK")) == result_zeros;
    }
}


void DarcyMH::solve_nonlinear()
{

    assembly_linear_system();
    double residual_norm = schur0->compute_residual();
    nonlinear_iteration_ = 0;
    MessageOut().fmt("[nonlinear solver] norm of initial residual: {}\n", residual_norm);

    // Reduce is_linear flag.
    int is_linear_common;
    MPI_Allreduce(&(eq_data_->is_linear), &is_linear_common,1, MPI_INT ,MPI_MIN,PETSC_COMM_WORLD);

    Input::Record nl_solver_rec = input_record_.val<Input::Record>("nonlinear_solver");
    this->tolerance_ = nl_solver_rec.val<double>("tolerance");
    this->max_n_it_  = nl_solver_rec.val<unsigned int>("max_it");
    this->min_n_it_  = nl_solver_rec.val<unsigned int>("min_it");
    if (this->min_n_it_ > this->max_n_it_) this->min_n_it_ = this->max_n_it_;

    if (! is_linear_common) {
        // set tolerances of the linear solver unless they are set by user.
        schur0->set_tolerances(0.1*this->tolerance_, 0.01*this->tolerance_, 100);
    }
    vector<double> convergence_history;

    Vec save_solution;
    VecDuplicate(schur0->get_solution(), &save_solution);
    while (nonlinear_iteration_ < this->min_n_it_ ||
           (residual_norm > this->tolerance_ &&  nonlinear_iteration_ < this->max_n_it_ )) {
    	ASSERT_EQ( convergence_history.size(), nonlinear_iteration_ );
        convergence_history.push_back(residual_norm);

        // stagnation test
        if (convergence_history.size() >= 5 &&
            convergence_history[ convergence_history.size() - 1]/convergence_history[ convergence_history.size() - 2] > 0.9 &&
            convergence_history[ convergence_history.size() - 1]/convergence_history[ convergence_history.size() - 5] > 0.8) {
            // stagnation
            if (input_record_.val<Input::Record>("nonlinear_solver").val<bool>("converge_on_stagnation")) {
            	WarningOut().fmt("Accept solution on stagnation. Its: {} Residual: {}\n", nonlinear_iteration_, residual_norm);
                break;
            } else {
                THROW(ExcSolverDiverge() << EI_Reason("Stagnation."));
            }
        }

        if (! is_linear_common)
            VecCopy( schur0->get_solution(), save_solution);
        LinSys::SolveInfo si = schur0->solve();
        nonlinear_iteration_++;

        // hack to make BDDC work with empty compute_residual
        if (is_linear_common){
            // we want to print this info in linear (and steady) case
            residual_norm = schur0->compute_residual();
            MessageOut().fmt("[nonlinear solver] lin. it: {}, reason: {}, residual: {}\n",
        		si.n_iterations, si.converged_reason, residual_norm);
            break;
        }
        data_changed_=true; // force reassembly for non-linear case

        double alpha = 1; // how much of new solution
        VecAXPBY(schur0->get_solution(), (1-alpha), alpha, save_solution);

        //LogOut().fmt("Linear solver ended with reason: {} \n", si.converged_reason );
        //ASSERT_PERMANENT_GE( si.converged_reason, 0).error("Linear solver failed to converge. \n");
        assembly_linear_system();

        residual_norm = schur0->compute_residual();
        MessageOut().fmt("[nonlinear solver] it: {} lin. it: {}, reason: {}, residual: {}\n",
        		nonlinear_iteration_, si.n_iterations, si.converged_reason, residual_norm);
    }
    chkerr(VecDestroy(&save_solution));
    this -> postprocess();

    // adapt timestep
    if (! this->zero_time_term()) {
        double mult = 1.0;
        if (nonlinear_iteration_ < 3) mult = 1.6;
        if (nonlinear_iteration_ > 7) mult = 0.7;
        time_->set_upper_constraint(time_->dt() * mult, "Darcy adaptivity.");
        // int result = time_->set_upper_constraint(time_->dt() * mult, "Darcy adaptivity.");
        //DebugOut().fmt("time adaptivity, res: {} it: {} m: {} dt: {} edt: {}\n", result, nonlinear_iteration_, mult, time_->dt(), time_->estimate_dt());
    }
}

void DarcyMH::prepare_new_time_step()
{
    VecSwap(previous_solution, schur0->get_solution());
}

void DarcyMH::postprocess() 
{
    START_TIMER("postprocess");

    //fix velocity when mortar method is used
    if(eq_data_->mortar_method_ != MortarMethod::NoMortar){
        auto multidim_assembler =  AssemblyFlowBase::create< AssemblyMH >(eq_fields_, eq_data_);
        for ( DHCellAccessor dh_cell : eq_data_->dh_->own_range() ) {
            unsigned int dim = dh_cell.dim();
            multidim_assembler[dim-1]->fix_velocity(dh_cell);
        }
    }
    //ElementAccessor<3> ele;

    // modify side fluxes in parallel
    // for every local edge take time term on digonal and add it to the corresponding flux
    /*
    for (unsigned int i_loc = 0; i_loc < el_ds->lsize(); i_loc++) {
        ele = mesh_->element_accessor(el_4_loc[i_loc]);
        for (unsigned int i=0; i<ele->n_sides(); i++) {
            side_rows[i] = side_row_4_id[ mh_dh.side_dof( ele_ac.side(i) ) ];
            values[i] = -1.0 * ele_ac.measure() *
              data.cross_section.value(ele_ac.centre(), ele_ac.element_accessor()) *
              data.water_source_density.value(ele_ac.centre(), ele_ac.element_accessor()) /
              ele_ac.n_sides();
        }
        VecSetValues(schur0->get_solution(), ele_ac.n_sides(), side_rows, values, ADD_VALUES);
    }
    VecAssemblyBegin(schur0->get_solution());
    VecAssemblyEnd(schur0->get_solution());
    */
}


void DarcyMH::output_data() {
    START_TIMER("Darcy output data");
    
    //print_matlab_matrix("matrix_" + std::to_string(time_->step().index()));
    
    //time_->view("DARCY"); //time governor information output
	this->output_object->output();


    START_TIMER("Darcy balance output");
    balance_->calculate_cumulative(eq_data_->water_balance_idx, schur0->get_solution());
    balance_->calculate_instant(eq_data_->water_balance_idx, schur0->get_solution());
    balance_->output();
}


double DarcyMH::solution_precision() const
{
	return schur0->get_solution_precision();
}


// ===========================================================================================
//
//   MATRIX ASSEMBLY - we use abstract assembly routine, where  LS Mat/Vec SetValues
//   are in fact pointers to allocating or filling functions - this is governed by Linsystem roitunes
//
// =======================================================================================
void DarcyMH::assembly_mh_matrix(MultidimAssembly& assembler)
{
    START_TIMER("DarcyFlowMHy::assembly_mh_matrix");

    // set auxiliary flag for switchting Dirichlet like BC
    eq_data_->force_no_neumann_bc = use_steady_assembly_ && (nonlinear_iteration_ == 0);
    eq_data_->n_schur_compls = n_schur_compls;
    

    balance_->start_flux_assembly(eq_data_->water_balance_idx);

    // TODO: try to move this into balance, or have it in the generic assembler class, that should perform the cell loop
    // including various pre- and post-actions
    for ( DHCellAccessor dh_cell : eq_data_->dh_->own_range() ) {
        unsigned int dim = dh_cell.dim();
        assembler[dim-1]->assemble(dh_cell);
    }    
    

    balance_->finish_flux_assembly(eq_data_->water_balance_idx);

}


void DarcyMH::allocate_mh_matrix()
{
    START_TIMER("DarcyFlowMH::allocate_mh_matrix");

    // set auxiliary flag for switchting Dirichlet like BC
    eq_data_->n_schur_compls = n_schur_compls;
    LinSys *ls = schur0;

    // to make space for second schur complement, max. 10 neighbour edges of one el.
    double zeros[100000];
    for(int i=0; i<100000; i++) zeros[i] = 0.0;

    std::vector<LongIdx> tmp_rows;
    tmp_rows.reserve(200);

    std::vector<LongIdx> dofs, dofs_ngh;
    dofs.reserve(eq_data_->dh_->max_elem_dofs());
    dofs_ngh.reserve(eq_data_->dh_->max_elem_dofs());

    for ( DHCellAccessor dh_cell : eq_data_->dh_->own_range() ) {
        ElementAccessor<3> ele = dh_cell.elm();
        
        const uint ndofs = dh_cell.n_dofs();
        dofs.resize(ndofs);
        dh_cell.get_dof_indices(dofs);
        
        // whole local MH matrix
        ls->mat_set_values(ndofs, dofs.data(), ndofs, dofs.data(), zeros);

        tmp_rows.clear();

        // compatible neighborings rows
        unsigned int n_neighs = ele->n_neighs_vb();
        for ( DHCellSide neighb_side : dh_cell.neighb_sides() ) {
            // every compatible connection adds a 2x2 matrix involving
            // current element pressure  and a connected edge pressure

            // read neighbor dofs (dh dofhandler)
            // neighbor cell owning neighb_side
            DHCellAccessor dh_neighb_cell = neighb_side.cell();

            const uint ndofs_ngh = dh_neighb_cell.n_dofs();
            dofs_ngh.resize(ndofs_ngh);
            dh_neighb_cell.get_dof_indices(dofs_ngh);

            // local index of pedge dof on neighboring cell
            // (dim+1) is number of edges of higher dim element
            // TODO: replace with DHCell getter when available for FESystem component
            const unsigned int t = dh_neighb_cell.n_dofs() - (dh_neighb_cell.dim()+1) + neighb_side.side().side_idx();
            tmp_rows.push_back(dofs_ngh[t]);
        }

        const uint nsides = ele->n_sides();
        LongIdx * edge_rows = dofs.data() + nsides; // pointer to start of ele
        // allocate always also for schur 2
        ls->mat_set_values(nsides+1, edge_rows, n_neighs, tmp_rows.data(), zeros); // (edges, ele)  x (neigh edges)
        ls->mat_set_values(n_neighs, tmp_rows.data(), nsides+1, edge_rows, zeros); // (neigh edges) x (edges, ele)
        ls->mat_set_values(n_neighs, tmp_rows.data(), n_neighs, tmp_rows.data(), zeros);  // (neigh edges) x (neigh edges)

        tmp_rows.clear();

        if (eq_data_->mortar_method_ != NoMortar) {
            auto &isec_list = mesh_->mixed_intersections().element_intersections_[ele.idx()];
            for(auto &isec : isec_list ) {
                IntersectionLocalBase *local = isec.second;
                DHCellAccessor dh_cell_slave = eq_data_->dh_->cell_accessor_from_element(local->bulk_ele_idx());

                const uint ndofs_slave = dh_cell_slave.n_dofs();
                dofs_ngh.resize(ndofs_slave);
                dh_cell_slave.get_dof_indices(dofs_ngh);

                //DebugOut().fmt("Alloc: {} {}", ele.idx(), local->bulk_ele_idx());
                for(unsigned int i_side=0; i_side < dh_cell_slave.elm()->n_sides(); i_side++) {
                    // TODO: replace with DHCell getter when available for FESystem component
                    tmp_rows.push_back( dofs_ngh[(ndofs_slave+1)/2+i_side] );
                    //DebugOut() << "aedge" << print_var(tmp_rows[tmp_rows.size()-1]);
                }
            }
        }
        /*
        for(unsigned int i_side=0; i_side < ele->n_sides(); i_side++) {
            DebugOut() << "aedge:" << print_var(edge_rows[i_side]);
        }*/

        edge_rows = dofs.data() + nsides +1; // pointer to start of edges
        ls->mat_set_values(nsides, edge_rows, tmp_rows.size(), tmp_rows.data(), zeros);   // master edges x neigh edges
        ls->mat_set_values(tmp_rows.size(), tmp_rows.data(), nsides, edge_rows, zeros);   // neigh edges  x master edges
        ls->mat_set_values(tmp_rows.size(), tmp_rows.data(), tmp_rows.size(), tmp_rows.data(), zeros);  // neigh edges  x neigh edges

    }
/*
    // alloc edge diagonal entries
    if(rank == 0)
    for( vector<Edge>::iterator edg = mesh_->edges.begin(); edg != mesh_->edges.end(); ++edg) {
        int edg_idx = mh_dh.row_4_edge[edg->side(0)->edge_idx()];
        
//        for( vector<Edge>::iterator edg2 = mesh_->edges.begin(); edg2 != mesh_->edges.end(); ++edg2){
//            int edg_idx2 = mh_dh.row_4_edge[edg2->side(0)->edge_idx()];
//            if(edg_idx == edg_idx2){
//                 DBGCOUT(<< "P[ " << rank << " ] " << "edg alloc: " << edg_idx << "  " << edg_idx2 << "\n");
                ls->mat_set_value(edg_idx, edg_idx, 0.0);
//            }
//        }
    }
  */
    /*
    if (mortar_method_ == MortarP0) {
        P0_CouplingAssembler(*this).assembly(*ls);
    } else if (mortar_method_ == MortarP1) {
        P1_CouplingAssembler(*this).assembly(*ls);
    }*/
}

void DarcyMH::assembly_source_term()
{
    START_TIMER("assembly source term");
   	balance_->start_source_assembly(eq_data_->water_balance_idx);

    std::vector<LongIdx> global_dofs(eq_data_->dh_->max_elem_dofs());

   	for ( DHCellAccessor dh_cell : eq_data_->dh_->own_range() ) {
        ElementAccessor<3> ele = dh_cell.elm();

        const uint ndofs = dh_cell.n_dofs();
        global_dofs.resize(ndofs);
        dh_cell.get_dof_indices(global_dofs);
        
        double cs = eq_fields_->cross_section.value(ele.centre(), ele);

        // set sources
        double source = ele.measure() * cs *
                (eq_fields_->water_source_density.value(ele.centre(), ele)
                +eq_fields_->extra_source.value(ele.centre(), ele));
        // TODO: replace with DHCell getter when available for FESystem component
        schur0->rhs_set_value(global_dofs[ndofs/2], -1.0 * source );

        balance_->add_source_values(eq_data_->water_balance_idx, ele.region().bulk_idx(),
                                    {dh_cell.get_loc_dof_indices()[ndofs/2]}, {0}, {source});
    }

    balance_->finish_source_assembly(eq_data_->water_balance_idx);
}




/*******************************************************************************
 * COMPOSE WATER MH MATRIX WITHOUT SCHUR COMPLEMENT
 ******************************************************************************/

void DarcyMH::create_linear_system(Input::AbstractRecord in_rec) {
  
    START_TIMER("preallocation");

    if (schur0 == NULL) { // create Linear System for MH matrix
       
    	if (in_rec.type() == LinSys_BDDC::get_input_type()) {
#ifdef FLOW123D_HAVE_BDDCML
    		WarningOut() << "For BDDC no Schur complements are used.";
            n_schur_compls = 0;
            LinSys_BDDC *ls = new LinSys_BDDC(&(*eq_data_->dh_->distr()),
                    true); // swap signs of matrix and rhs to make the matrix SPD
            ls->set_from_input(in_rec);
            ls->set_solution( eq_data_->full_solution.petsc_vec() );
            // possible initialization particular to BDDC
            START_TIMER("BDDC set mesh data");
            set_mesh_data_for_bddc(ls);
            schur0=ls;
            END_TIMER("BDDC set mesh data");
#else
            //Exception
            THROW( ExcBddcmlNotSupported() );
#endif // FLOW123D_HAVE_BDDCML
        } 
        else if (in_rec.type() == LinSys_PETSC::get_input_type()) {
        // use PETSC for serial case even when user wants BDDC
            if (n_schur_compls > 2) {
            	WarningOut() << "Invalid number of Schur Complements. Using 2.";
                n_schur_compls = 2;
            }

            LinSys_PETSC *schur1, *schur2;

            if (n_schur_compls == 0) {
                LinSys_PETSC *ls = new LinSys_PETSC( &(*eq_data_->dh_->distr()) );

                // temporary solution; we have to set precision also for sequantial case of BDDC
                // final solution should be probably call of direct solver for oneproc case
                if (in_rec.type() != LinSys_BDDC::get_input_type()) ls->set_from_input(in_rec);
                else {
                    ls->LinSys::set_from_input(in_rec); // get only common options
                }

                ls->set_solution( eq_data_->full_solution.petsc_vec() );
                schur0=ls;
            } else {
                IS is;
                auto side_dofs_vec = get_component_indices_vec(0);

                ISCreateGeneral(PETSC_COMM_SELF, side_dofs_vec.size(), &(side_dofs_vec[0]), PETSC_COPY_VALUES, &is);
                //ISView(is, PETSC_VIEWER_STDOUT_SELF);
                //ASSERT_PERMANENT(err == 0).error("Error in ISCreateStride.");

                SchurComplement *ls = new SchurComplement(&(*eq_data_->dh_->distr()), is);

                // make schur1
                Distribution *ds = ls->make_complement_distribution();
                if (n_schur_compls==1) {
                    schur1 = new LinSys_PETSC(ds);
                    schur1->set_positive_definite();
                } else {
                    IS is;
                    auto elem_dofs_vec = get_component_indices_vec(1);

                    const PetscInt *b_indices;
                    ISGetIndices(ls->IsB, &b_indices);
                    uint b_size = ls->loc_size_B;
                    for(uint i_b=0, i_bb=0; i_b < b_size && i_bb < elem_dofs_vec.size(); i_b++) {
                        if (b_indices[i_b] == elem_dofs_vec[i_bb])
                            elem_dofs_vec[i_bb++] = i_b + ds->begin();
                    }
                    ISRestoreIndices(ls->IsB, &b_indices);


                    ISCreateGeneral(PETSC_COMM_SELF, elem_dofs_vec.size(), &(elem_dofs_vec[0]), PETSC_COPY_VALUES, &is);
                    //ISView(is, PETSC_VIEWER_STDOUT_SELF);
                    //ASSERT_PERMANENT(err == 0).error("Error in ISCreateStride.");
                    SchurComplement *ls1 = new SchurComplement(ds, is); // is is deallocated by SchurComplement
                    ls1->set_negative_definite();

                    // make schur2
                    schur2 = new LinSys_PETSC( ls1->make_complement_distribution() );
                    schur2->set_positive_definite();
                    ls1->set_complement( schur2 );
                    schur1 = ls1;
                }
                ls->set_complement( schur1 );
                ls->set_from_input(in_rec);
                ls->set_solution( eq_data_->full_solution.petsc_vec() );
                schur0=ls;
            }

            START_TIMER("PETSC PREALLOCATION");
            schur0->set_symmetric();
            schur0->start_allocation();
            
            allocate_mh_matrix();
            
    	    VecZeroEntries(schur0->get_solution());
            END_TIMER("PETSC PREALLOCATION");
        }
        else {
            THROW( ExcUnknownSolver() );
        }

        END_TIMER("preallocation");
    }

}




void DarcyMH::assembly_linear_system() {
    START_TIMER("DarcyFlowMH_Steady::assembly_linear_system");

    eq_data_->is_linear=true;
    bool is_steady = zero_time_term();
	//DebugOut() << "Assembly linear system\n";
	if (data_changed_) {
	    data_changed_ = false;
	    //DebugOut()  << "Data changed\n";
		// currently we have no optimization for cases when just time term data or RHS data are changed
	    START_TIMER("full assembly");
        if (typeid(*schur0) != typeid(LinSys_BDDC)) {
            schur0->start_add_assembly(); // finish allocation and create matrix
        }

        schur0->mat_zero_entries();
        schur0->rhs_zero_entries();

        assembly_source_term();
        

	    assembly_mh_matrix( eq_data_->multidim_assembler ); // fill matrix

	    schur0->finish_assembly();
//         print_matlab_matrix("matrix");
	    schur0->set_matrix_changed();
            //MatView( *const_cast<Mat*>(schur0->get_matrix()), PETSC_VIEWER_STDOUT_WORLD  );
            //VecView( *const_cast<Vec*>(schur0->get_rhs()),   PETSC_VIEWER_STDOUT_WORLD);

	    if (! is_steady) {
	        START_TIMER("fix time term");
	    	//DebugOut() << "setup time term\n";
	    	// assembly time term and rhs
	    	setup_time_term();
	    	modify_system();
	    }
	    else
	    {
	    	balance_->start_mass_assembly(eq_data_->water_balance_idx);
	    	balance_->finish_mass_assembly(eq_data_->water_balance_idx);
	    }
	    END_TIMER("full assembly");
	} else {
		START_TIMER("modify system");
		if (! is_steady) {
			modify_system();
		} else {
		    //Should be replaced with exception if error will be switched on.
		    //ASSERT_PERMANENT(false).error("Planned computation time for steady solver, but data are not changed.\n");
		}
		END_TIMER("modiffy system");
	}

}


void DarcyMH::print_matlab_matrix(std::string matlab_file)
{
    std::string output_file;
    
    if ( typeid(*schur0) == typeid(LinSys_BDDC) ){
//         WarningOut() << "Can output matrix only on a single processor.";
//         output_file = FilePath(matlab_file + "_bddc.m", FilePath::output_file);
//         ofstream os( output_file );
//         auto bddc = static_cast<LinSys_BDDC*>(schur0);
//         bddc->print_matrix(os);
    }
    else {//if ( typeid(*schur0) == typeid(LinSys_PETSC) ){
        output_file = FilePath(matlab_file + ".m", FilePath::output_file);
        PetscViewer    viewer;
        PetscViewerASCIIOpen(PETSC_COMM_WORLD, output_file.c_str(), &viewer);
        PetscViewerSetFormat(viewer, PETSC_VIEWER_ASCII_MATLAB);
        MatView( *const_cast<Mat*>(schur0->get_matrix()), viewer);
        VecView( *const_cast<Vec*>(schur0->get_rhs()), viewer);
        VecView( *const_cast<Vec*>(schur0->get_rhs()), viewer);
        VecView( *const_cast<Vec*>(&(schur0->get_solution())), viewer);
    }
//     else{
//         WarningOut() << "No matrix output available for the current solver.";
//         return;
//     }
    
    // compute h_min for different dimensions
    double d_max = std::numeric_limits<double>::max();
    double h1 = d_max, h2 = d_max, h3 = d_max;
    double he2 = d_max, he3 = d_max;
    for (auto ele : mesh_->elements_range()) {
        switch(ele->dim()){
            case 1: h1 = std::min(h1,ele.measure()); break;
            case 2: h2 = std::min(h2,ele.measure()); break;
            case 3: h3 = std::min(h3,ele.measure()); break;
        }
        
        for (unsigned int j=0; j<ele->n_sides(); j++) {
            switch(ele->dim()){
                case 2: he2 = std::min(he2, ele.side(j)->measure()); break;
                case 3: he3 = std::min(he3, ele.side(j)->measure()); break;
            }
        }
    }
    if(h1 == d_max) h1 = 0;
    if(h2 == d_max) h2 = 0;
    if(h3 == d_max) h3 = 0;
    if(he2 == d_max) he2 = 0;
    if(he3 == d_max) he3 = 0;
    
    FILE * file;
    file = fopen(output_file.c_str(),"a");
    fprintf(file, "nA = %d;\n", eq_data_->dh_cr_disc_->distr()->size());
    fprintf(file, "nB = %d;\n", eq_data_->dh_->mesh()->get_el_ds()->size());
    fprintf(file, "nBF = %d;\n", eq_data_->dh_cr_->distr()->size());
    fprintf(file, "h1 = %e;\nh2 = %e;\nh3 = %e;\n", h1, h2, h3);
    fprintf(file, "he2 = %e;\nhe3 = %e;\n", he2, he3);
    fclose(file);
}


//template <int dim>
//std::vector<arma::vec3> dof_points(DHCellAccessor cell, const Mapping<dim, 3> &mapping) {
//
//
//    vector<arma::vec::fixed<dim+1>> bary_dof_points = cell->fe()->dof_points();
//
//    std::vector<arma::vec3> points(20);
//    points.resize(0);
//
//}
//

void DarcyMH::set_mesh_data_for_bddc(LinSys_BDDC * bddc_ls) {
    START_TIMER("DarcyFlowMH_Steady::set_mesh_data_for_bddc");
    // prepare mesh for BDDCML
    // initialize arrays
    // auxiliary map for creating coordinates of local dofs and global-to-local numbering
    std::map<int, arma::vec3> localDofMap;
    // connectivity for the subdomain, i.e. global dof numbers on element, stored element-by-element
    // Indices of Nodes on Elements
    std::vector<int> inet;
    // number of degrees of freedom on elements - determines elementwise chunks of INET array
    // Number of Nodes on Elements
    std::vector<int> nnet;
    // Indices of Subdomain Elements in Global Numbering - for local elements, their global indices
    std::vector<int> isegn;

    // This array is currently not used in BDDCML, it was used as an interface scaling alternative to scaling
    // by diagonal. It corresponds to the rho-scaling.
    std::vector<double> element_permeability;

    // maximal and minimal dimension of elements
    uint elDimMax = 1;
    uint elDimMin = 3;
    std::vector<LongIdx> cell_dofs_global(10);



    for ( DHCellAccessor dh_cell : eq_data_->dh_->own_range() ) {
        // for each element, create local numbering of dofs as fluxes (sides), pressure (element centre), Lagrange multipliers (edges), compatible connections

        dh_cell.get_dof_indices(cell_dofs_global);

        inet.insert(inet.end(), cell_dofs_global.begin(), cell_dofs_global.end());
        uint n_inet = cell_dofs_global.size();


        uint dim = dh_cell.elm().dim();
        elDimMax = std::max( elDimMax, dim );
        elDimMin = std::min( elDimMin, dim );

        // TODO: this is consistent with previous implementation, but may be wrong as it use global element numbering
        // used in sequential mesh, do global numbering of distributed elements.
        isegn.push_back( dh_cell.elm_idx());

        // TODO: use FiniteElement::dof_points
        for (unsigned int si=0; si<dh_cell.elm()->n_sides(); si++) {
            arma::vec3 coord = dh_cell.elm().side(si)->centre();
            // TODO: replace with DHCell getter when available for FESystem component
            // flux dof points
            localDofMap.insert( std::make_pair( cell_dofs_global[si], coord ) );
            // pressure trace dof points
            localDofMap.insert( std::make_pair( cell_dofs_global[si+dim+2], coord ) );
        }
        // pressure dof points
        arma::vec3 elm_centre = dh_cell.elm().centre();
        localDofMap.insert( std::make_pair( cell_dofs_global[dim+1], elm_centre ) );

        // insert dofs related to compatible connections
        //const Element *ele = dh_cell.elm().element();
        for(DHCellSide side : dh_cell.neighb_sides()) {
            uint neigh_dim = side.cell().elm().dim();
            side.cell().get_dof_indices(cell_dofs_global);
            int edge_row = cell_dofs_global[neigh_dim+2+side.side_idx()];
            localDofMap.insert( std::make_pair( edge_row, side.centre() ) );
            inet.push_back( edge_row );
            n_inet++;
        }
        nnet.push_back(n_inet);


        // version for rho scaling
        // trace computation
        double conduct = eq_fields_->conductivity.value( elm_centre , dh_cell.elm() );
        auto aniso = eq_fields_->anisotropy.value( elm_centre , dh_cell.elm() );

        // compute mean on the diagonal
        double coef = 0.;
        for ( int i = 0; i < 3; i++) {
            coef = coef + aniso.at(i,i);
        }
        // Maybe divide by cs
        coef = conduct*coef / 3;

        ASSERT_GT( coef, 0. ).error("Zero coefficient of hydrodynamic resistance. \n");
        element_permeability.push_back( 1. / coef );
    }
//    uint i_inet = 0;
//    for(int n_dofs : nnet) {
//        DebugOut() << "nnet: " << n_dofs;
//        for(int j=0; j < n_dofs; j++, i_inet++) {
//            DebugOut() << "inet: " << inet[i_inet];
//        }
//    }

    auto distr = eq_data_->dh_->distr();
//    for(auto pair : localDofMap) {
//        DebugOut().every_proc() << "r: " << distr->myp() << " gi: " << pair.first << "xyz: " << pair.second[0];
//
//    }


    //convert set of dofs to vectors
    // number of nodes (= dofs) on the subdomain
    int numNodeSub = localDofMap.size();
<<<<<<< HEAD
    //ASSERT_PERMANENT_EQ( (unsigned int)numNodeSub, data_->dh_->lsize() );
=======
    //ASSERT_EQ( (unsigned int)numNodeSub, eq:data_->dh_->lsize() );
>>>>>>> 6dfc51a9
    // Indices of Subdomain Nodes in Global Numbering - for local nodes, their global indices
    std::vector<int> isngn( numNodeSub );
    // pseudo-coordinates of local nodes (i.e. dofs)
    // they need not be exact, they are used just for some geometrical considerations in BDDCML, 
    // such as selection of corners maximizing area of a triangle, bounding boxes fro subdomains to 
    // find candidate neighbours etc.
    std::vector<double> xyz( numNodeSub * 3 ) ;
    int ind = 0;
    std::map<int,arma::vec3>::iterator itB = localDofMap.begin();
    for ( ; itB != localDofMap.end(); ++itB ) {
        isngn[ind] = itB -> first;

        arma::vec3 coord = itB -> second;
        for ( int j = 0; j < 3; j++ ) {
            xyz[ j*numNodeSub + ind ] = coord[j];
        }

        ind++;
    }
    localDofMap.clear();

    // Number of Nodal Degrees of Freedom
    // nndf is trivially one - dofs coincide with nodes
    std::vector<int> nndf( numNodeSub, 1 );

    // prepare auxiliary map for renumbering nodes
    typedef std::map<int,int> Global2LocalMap_; //! type for storage of global to local map
    Global2LocalMap_ global2LocalNodeMap;
    for ( unsigned ind = 0; ind < isngn.size(); ++ind ) {
        global2LocalNodeMap.insert( std::make_pair( static_cast<unsigned>( isngn[ind] ), ind ) );
    }

    // renumber nodes in the inet array to locals
    int indInet = 0;
    for ( unsigned int iEle = 0; iEle < isegn.size(); iEle++ ) {
        int nne = nnet[ iEle ];
        for ( int ien = 0; ien < nne; ien++ ) {

            int indGlob = inet[indInet];
            // map it to local node
            Global2LocalMap_::iterator pos = global2LocalNodeMap.find( indGlob );
            ASSERT( pos != global2LocalNodeMap.end() )(indGlob).error("Cannot remap node global index to local indices.\n");
            int indLoc = static_cast<int> ( pos -> second );

            // store the node
            inet[ indInet++ ] = indLoc;
        }
    }

    int numNodes    = size;
    int numDofsInt  = size;
    int spaceDim    = 3;    // TODO: what is the proper value here?
    int meshDim     = elDimMax;

    /**
     * We need:
     * - local to global element map (possibly mesh->el_4_loc
     * - inet, nnet - local dof numbers per element, local numbering of only those dofs that are on owned elements
     *   1. collect DH local dof indices  on elements, manage map from DH local indices to BDDC local dof indices
     *   2. map collected DH indices to BDDC indices using the map
     * - local BDDC dofs to global dofs, use DH to BDDC map with DH local to global map
     * - XYZ - permuted, collect in main loop into array of size of all DH local dofs, compress and rearrange latter
     * - element_permeability - in main loop
     */
    bddc_ls -> load_mesh( LinSys_BDDC::BDDCMatrixType::SPD_VIA_SYMMETRICGENERAL, spaceDim, numNodes, numDofsInt, inet, nnet, nndf, isegn, isngn, isngn, xyz, element_permeability, meshDim );
}




//=============================================================================
// DESTROY WATER MH SYSTEM STRUCTURE
//=============================================================================
DarcyMH::~DarcyMH() {
	if (previous_solution != nullptr) chkerr(VecDestroy(&previous_solution));
	if (steady_diagonal != nullptr) chkerr(VecDestroy(&steady_diagonal));
	if (new_diagonal != nullptr) chkerr(VecDestroy(&new_diagonal));
	if (steady_rhs != nullptr) chkerr(VecDestroy(&steady_rhs));
    
    
    if (schur0 != NULL) {
        delete schur0;
    }

	if (output_object)	delete output_object;

    if(time_ != nullptr)
        delete time_;
    
}


/*
void mat_count_off_proc_values(Mat m, Vec v) {
    int n, first, last;
    const PetscInt *cols;
    Distribution distr(v);

    int n_off = 0;
    int n_on = 0;
    int n_off_rows = 0;
    MatGetOwnershipRange(m, &first, &last);
    for (int row = first; row < last; row++) {
        MatGetRow(m, row, &n, &cols, PETSC_NULL);
        bool exists_off = false;
        for (int i = 0; i < n; i++)
            if (distr.get_proc(cols[i]) != distr.myp())
                n_off++, exists_off = true;
            else
                n_on++;
        if (exists_off)
            n_off_rows++;
        MatRestoreRow(m, row, &n, &cols, PETSC_NULL);
    }
}
*/












void DarcyMH::read_initial_condition()
{
	DebugOut().fmt("Setup with dt: {}\n", time_->dt());
	for ( DHCellAccessor dh_cell : eq_data_->dh_->own_range() ) {
	    ElementAccessor<3> ele = dh_cell.elm();

        double init_value = eq_fields_->init_pressure.value(ele.centre(),ele);

        LocDofVec loc_dofs = dh_cell.get_loc_dof_indices();
        for (unsigned int i=0; i<ele->n_sides(); i++) {
            uint n_sides_of_edge =  ele.side(i)->edge().n_sides();
            uint edge_dof = ele->n_sides()+1+i;
            // set initial condition
            eq_data_->full_solution.add(loc_dofs[edge_dof], init_value/n_sides_of_edge);
         }
	}

    eq_data_->full_solution.ghost_to_local_begin();
    eq_data_->full_solution.ghost_to_local_end();
    eq_data_->full_solution.local_to_ghost_begin();
    eq_data_->full_solution.local_to_ghost_end();
}


void DarcyMH::reconstruct_solution_from_schur(MultidimAssembly& assembler)
{
    START_TIMER("DarcyFlowMH::reconstruct_solution_from_schur");

    for ( DHCellAccessor dh_cell : eq_data_->dh_->own_range() ) {
        unsigned int dim = dh_cell.dim();
        assembler[dim-1]->assemble_reconstruct(dh_cell);
    }

    eq_data_->full_solution.local_to_ghost_begin();
    eq_data_->full_solution.local_to_ghost_end();
}


void DarcyMH::setup_time_term() {
    // save diagonal of steady matrix
    MatGetDiagonal(*( schur0->get_matrix() ), steady_diagonal);
    // save RHS
    VecCopy(*( schur0->get_rhs()), steady_rhs);


    PetscScalar *local_diagonal;
    VecGetArray(new_diagonal,& local_diagonal);

    DebugOut().fmt("Setup with dt: {}\n", time_->dt());

   	balance_->start_mass_assembly(eq_data_->water_balance_idx);

   	std::vector<LongIdx> dofs;
    dofs.reserve(eq_data_->dh_->max_elem_dofs());

   	for ( DHCellAccessor dh_cell : eq_data_->dh_->own_range() ) {
        ElementAccessor<3> ele = dh_cell.elm();
        dofs.resize(dh_cell.n_dofs());
        dh_cell.get_dof_indices(dofs);

        // TODO: replace with DHCell getter when available for FESystem component
        const uint p_ele_dof = dh_cell.n_dofs() / 2;
        // set new diagonal
        double diagonal_coeff = eq_fields_->cross_section.value(ele.centre(), ele)
            * ( eq_fields_->storativity.value(ele.centre(), ele)
               +eq_fields_->extra_storativity.value(ele.centre(), ele))
            * ele.measure();
        local_diagonal[dh_cell.get_loc_dof_indices()[p_ele_dof]]= - diagonal_coeff / time_->dt();

        balance_->add_mass_values(eq_data_->water_balance_idx, dh_cell,
                                  {dh_cell.get_loc_dof_indices()[p_ele_dof]},
                                  {diagonal_coeff}, 0.0);
    }
    VecRestoreArray(new_diagonal,& local_diagonal);
    MatDiagonalSet(*( schur0->get_matrix() ), new_diagonal, ADD_VALUES);

    schur0->set_matrix_changed();

    balance_->finish_mass_assembly(eq_data_->water_balance_idx);
}

void DarcyMH::modify_system() {
	START_TIMER("modify system");
	if (time_->is_changed_dt() && time_->step().index()>0) {
        double scale_factor=time_->step(-2).length()/time_->step().length();
        if (scale_factor != 1.0) {
            // if time step has changed and setup_time_term not called
            MatDiagonalSet(*( schur0->get_matrix() ),steady_diagonal, INSERT_VALUES);

            VecScale(new_diagonal, time_->last_dt()/time_->dt());
            MatDiagonalSet(*( schur0->get_matrix() ),new_diagonal, ADD_VALUES);
            schur0->set_matrix_changed();
        }
	}

    // modify RHS - add previous solution
    VecPointwiseMult(*( schur0->get_rhs()), new_diagonal, previous_solution);
// 	VecPointwiseMult(*( schur0->get_rhs()), new_diagonal, schur0->get_solution());
    VecAXPY(*( schur0->get_rhs()), 1.0, steady_rhs);
    schur0->set_rhs_changed();

    //VecSwap(previous_solution, schur0->get_solution());
}


/// Helper method fills range (min and max) of given component
void dofs_range(unsigned int n_dofs, unsigned int &min, unsigned int &max, unsigned int component) {
    if (component==0) {
        min = 0;
        max = n_dofs/2;
    } else if (component==1) {
        min = n_dofs/2;
        max = (n_dofs+1)/2;
    } else {
        min = (n_dofs+1)/2;
        max = n_dofs;
    }
}


std::vector<int> DarcyMH::get_component_indices_vec(unsigned int component) const {
	ASSERT_LT(component, 3).error("Invalid component!");
	unsigned int i, n_dofs, min, max;
    std::vector<int> dof_vec;
    std::vector<LongIdx> dof_indices(eq_data_->dh_->max_elem_dofs());
	for ( DHCellAccessor dh_cell : eq_data_->dh_->own_range() ) {
        n_dofs = dh_cell.get_dof_indices(dof_indices);
        dofs_range(n_dofs, min, max, component);
        for (i=min; i<max; ++i) dof_vec.push_back(dof_indices[i]);
    }
	return dof_vec;
}


//-----------------------------------------------------------------------------
// vim: set cindent:<|MERGE_RESOLUTION|>--- conflicted
+++ resolved
@@ -1371,11 +1371,7 @@
     //convert set of dofs to vectors
     // number of nodes (= dofs) on the subdomain
     int numNodeSub = localDofMap.size();
-<<<<<<< HEAD
-    //ASSERT_PERMANENT_EQ( (unsigned int)numNodeSub, data_->dh_->lsize() );
-=======
-    //ASSERT_EQ( (unsigned int)numNodeSub, eq:data_->dh_->lsize() );
->>>>>>> 6dfc51a9
+    //ASSERT_PERMANENT_EQ( (unsigned int)numNodeSub, eq:data_->dh_->lsize() );
     // Indices of Subdomain Nodes in Global Numbering - for local nodes, their global indices
     std::vector<int> isngn( numNodeSub );
     // pseudo-coordinates of local nodes (i.e. dofs)

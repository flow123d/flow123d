/*!
 *
﻿ * Copyright (C) 2015 Technical University of Liberec.  All rights reserved.
 * 
 * This program is free software; you can redistribute it and/or modify it under
 * the terms of the GNU General Public License version 3 as published by the
 * Free Software Foundation. (http://www.gnu.org/licenses/gpl-3.0.en.html)
 * 
 * This program is distributed in the hope that it will be useful, but WITHOUT
 * ANY WARRANTY; without even the implied warranty of MERCHANTABILITY or FITNESS
 * FOR A PARTICULAR PURPOSE.  See the GNU General Public License for more details.
 *
 * 
 * @file    darcy_flow_mh.cc
 * @ingroup flow
 * @brief   Setup and solve linear system of mixed-hybrid discretization of the linear
 *          porous media flow with possible preferential flow in fractures and chanels.
 */

//#include <limits>
#include <vector>
//#include <iostream>
//#include <iterator>
//#include <algorithm>
#include <armadillo>

#include "petscmat.h"
#include "petscviewer.h"
#include "petscerror.h"
#include "mpi.h"

#include "system/system.hh"
#include "system/sys_profiler.hh"
#include "input/factory.hh"

#include "mesh/mesh.h"
#include "mesh/intersection.hh"
#include "mesh/partitioning.hh"
#include "la/distribution.hh"
#include "la/linsys.hh"
#include "la/linsys_PETSC.hh"
#include "la/linsys_BDDC.hh"
#include "la/schur.hh"
#include "la/sparse_graph.hh"
#include "la/local_to_global_map.hh"

#include "flow/darcy_flow_mh.hh"

#include "flow/darcy_flow_mh_output.hh"

#include "fem/mapping_p1.hh"
#include "fem/fe_p.hh"
#include "fem/fe_values.hh"
#include "fem/fe_rt.hh"
#include "quadrature/quadrature_lib.hh"

#include "tools/time_governor.hh"
#include "fields/field_algo_base.hh"
#include "fields/field.hh"
#include "fields/field_values.hh"
#include "fields/field_add_potential.hh"

#include "coupling/balance.hh"

#include "fields/vec_seq_double.hh"


FLOW123D_FORCE_LINK_IN_CHILD(darcy_flow_mh);




namespace it = Input::Type;

const it::Selection & DarcyFlowMH_Steady::get_mh_mortar_selection() {
	return it::Selection("MH_MortarMethod")
		.add_value(NoMortar, "None", "Mortar space: P0 on elements of lower dimension.")
		.add_value(MortarP0, "P0", "Mortar space: P0 on elements of lower dimension.")
		.add_value(MortarP1, "P1", "Mortar space: P1 on intersections, using non-conforming pressures.")
		.close();
}


const it::Selection & DarcyFlowMH_Steady::EqData::get_bc_type_selection() {
	return it::Selection("DarcyFlow_BC_Type")
               .add_value(none, "none", "Homogeneous Neumann boundary condition. Zero flux")
               .add_value(dirichlet, "dirichlet",
                       "Dirichlet boundary condition. "
                       "Specify the pressure head through the 'bc_pressure' field "
                       "or the piezometric head through the 'bc_piezo_head' field.")
               .add_value(neumann, "neumann", "Neumann boundary condition. Prescribe water outflow by the 'bc_flux' field.")
               .add_value(robin, "robin", "Robin boundary condition. Water outflow equal to (($\\sigma (h - h^R)$)). "
                       "Specify the transition coefficient by 'bc_sigma' and the reference pressure head or pieaozmetric head "
                       "through 'bc_pressure' and 'bc_piezo_head' respectively.")
<<<<<<< HEAD
               .add_value(seepage, "seepage",
                       "Seepage face boundary condition. Boundary with potential seepage flow is described by the pair of inequalities:"
                       "(($h \\ge h_d^D$)) and (($q \\ge q_d^N$)), where the equality holds in at least one of them."
                       "Parameters (($h_d^D$)) and (($q_d^N$)) are given by fields ``bc_pressure`` (or ``bc_piezo_head``) and ``bc_flux`` respectively."
                       )
               .add_value(river, "river",
                       "River boundary condtion. For the water level above the bedrock, (($H > H^S$)) the Robin boundary condition is used, "
                       "(( $q = \\sigma^R( H - H^D) + q^N$ )). For the water level under the bedrock, constant infiltration is used "
                       "(( $q = \\sigma^R( H^S - H^D) + q^N$ )). Parameters: ``bc_pressure``, ``bc_switch_pressure``,"
                       " ``bc_sigma, ``bc_flux``."
                       )
=======
               .add_value(total_flux, "total_flux", "Flux boundary condition. Combines Neumann and Robin type.")
>>>>>>> 80d0a585
			   .close();
}


const it::Record & DarcyFlowMH_Steady::get_input_type() {
<<<<<<< HEAD
    it::Record field_descriptor =
        it::Record("DarcyFlowMH_Data",FieldCommon::field_descriptor_record_decsription("DarcyFlowMH_Data") )
        .copy_keys( DarcyFlowMH_Steady::EqData().make_field_descriptor_type("DarcyFlowMH") )
        .declare_key("bc_piezo_head", FieldAlgorithmBase< 3, FieldValue<3>::Scalar >::get_input_type(),
                "Boundary piezometric head for BC types: dirichlet, robin, and river." )
        .declare_key("bc_switch_piezo_head", FieldAlgorithmBase< 3, FieldValue<3>::Scalar >::get_input_type(),
                "Boundary switch piezometric head for BC types: seepage, river." )
        .declare_key("init_piezo_head", FieldAlgorithmBase< 3, FieldValue<3>::Scalar >::get_input_type(), "Initial condition for pressure as piezometric head." )
        .declare_key(OldBcdInput::flow_old_bcd_file_key(), it::FileName::input(), "File with mesh dependent boundary conditions (obsolete).")
        .close();

    it::Record ns_rec = Input::Type::Record("NonlinearSolver", "Parameters to a non-linear solver.")
        .declare_key("tolerance", it::Double(0.0), it::Default("1E-6"), "Residual tolerance.")
        .declare_key("max_it", it::Integer(0), it::Default("100"), "Maximal number of iterations before diverging.")
        .close();

    return it::Record("Steady_MH", "Mixed-Hybrid  solver for STEADY saturated Darcy flow.")
=======
    return it::Record("SteadyDarcy_MH", "Mixed-Hybrid  solver for STEADY saturated Darcy flow.")
>>>>>>> 80d0a585
		.derive_from(DarcyFlowInterface::get_input_type())
        .declare_key("input_fields", it::Array( field_descriptor ), it::Default::obligatory(),
                "Input data for Darcy flow model.")
        .declare_key("solver", LinSys::get_input_type(), it::Default::obligatory(),
                "Linear solver for MH problem.")
        .declare_key("nonlinear_solver", ns_rec, it::Default::optional(),
                "Non-linear solver for MH problem.")

        .declare_key("output", DarcyFlowMHOutput::get_input_type(), it::Default::obligatory(),
                "Parameters of output form MH module.")
        .declare_key("balance", Balance::get_input_type(), it::Default::obligatory(),
                "Settings for computing mass balance.")
        .declare_key("time", TimeGovernor::get_input_type(),
                "Time governor setting for the unsteady Darcy flow model.")
		.declare_key("n_schurs", it::Integer(0,2), it::Default("2"),
				"Number of Schur complements to perform when solving MH system.")
<<<<<<< HEAD
		.declare_key("mortar_method", get_mh_mortar_selection(), it::Default("None"),
				"Method for coupling Darcy flow between dimensions." )
=======
		.declare_key("solver", LinSys::get_input_type(), it::Default::obligatory(),
				"Linear solver for MH problem.")
		.declare_key("output",
		        DarcyFlowMHOutput::get_input_type(),
		        it::Default::obligatory(),
				"Parameters of output form MH module.")
		.declare_key("mortar_method", DarcyFlowMH::get_mh_mortar_selection(), it::Default("\"None\""),
				"Method for coupling Darcy flow between dimensions." )
		.declare_key("balance", Balance::get_input_type(), it::Default::obligatory(),
				"Settings for computing mass balance.")
		.declare_key("bc_piezo_head", FieldAlgorithmBase< 3, FieldValue<3>::Scalar >::get_input_type_instance(),
				"Boundary condition for pressure as piezometric head." )
		.declare_key("init_piezo_head", FieldAlgorithmBase< 3, FieldValue<3>::Scalar >::get_input_type_instance(),
				"Initial condition for pressure as piezometric head." )
		.declare_key("input_fields", it::Array(
					it::Record("DarcyFlowMH_Data", FieldCommon::field_descriptor_record_description("DarcyFlowMH_Data") )
					.copy_keys( DarcyFlowMH_Steady::EqData()
                        .make_field_descriptor_type("DarcyFlowMH_Data_aux") )
					.declare_key("bc_piezo_head", FieldAlgorithmBase< 3, FieldValue<3>::Scalar >::get_input_type_instance(), "Boundary condition for pressure as piezometric head." )
					.declare_key("init_piezo_head", FieldAlgorithmBase< 3, FieldValue<3>::Scalar >::get_input_type_instance(), "Initial condition for pressure as piezometric head." )
					.close()
					), it::Default::obligatory(), ""  )
>>>>>>> 80d0a585
		.close();
}


const int DarcyFlowMH_Steady::registrar =
		Input::register_class< DarcyFlowMH_Steady, Mesh &, const Input::Record >("SteadyDarcy_MH") +
		DarcyFlowMH_Steady::get_input_type().size();


const it::Record & DarcyFlowMH_Unsteady::get_input_type() {
	return it::Record("UnsteadyDarcy_MH", "Mixed-Hybrid solver for unsteady saturated Darcy flow.")
		.derive_from(DarcyFlowInterface::get_input_type())
		.copy_keys(DarcyFlowMH_Steady::get_input_type())
		.close();
}


const int DarcyFlowMH_Unsteady::registrar =
		Input::register_class< DarcyFlowMH_Unsteady, Mesh &, const Input::Record >("UnsteadyDarcy_MH") +
		DarcyFlowMH_Unsteady::get_input_type().size();



DarcyFlowMH_Steady::EqData::EqData()
{
    ADD_FIELD(anisotropy, "Anisotropy of the conductivity tensor.", "1.0" );
    	anisotropy.units( UnitSI::dimensionless() );

    ADD_FIELD(cross_section, "Complement dimension parameter (cross section for 1D, thickness for 2D).", "1.0" );
    	cross_section.units( UnitSI().m(3).md() );

    ADD_FIELD(conductivity, "Isotropic conductivity scalar.", "1.0" );
    	conductivity.units( UnitSI().m().s(-1) );

    ADD_FIELD(sigma, "Transition coefficient between dimensions.", "1.0");
    	sigma.units( UnitSI::dimensionless() );

    ADD_FIELD(water_source_density, "Water source density.", "0.0");
    	water_source_density.units( UnitSI().s(-1) );
    
    ADD_FIELD(bc_type,"Boundary condition type, possible values:", "\"none\"" );
    	// TODO: temporary solution, we should try to get rid of pointer to the selection after having generic types
        bc_type.input_selection( &get_bc_type_selection() );
        bc_type.units( UnitSI::dimensionless() );

    ADD_FIELD(bc_pressure,"Dirichlet BC condition value for pressure.");
    	bc_pressure.disable_where(bc_type, {none, neumann, seepage} );
        bc_pressure.units( UnitSI().m() );

    ADD_FIELD(bc_flux,"Flux in Neumman or Robin boundary condition.", "0.0");
    	bc_flux.disable_where(bc_type, {none, dirichlet, robin} );
        bc_flux.units( UnitSI().m(4).s(-1).md() );

    ADD_FIELD(bc_robin_sigma,"Conductivity coefficient in Robin boundary condition.");
<<<<<<< HEAD
    	bc_robin_sigma.disable_where(bc_type, {none, dirichlet, neumann, seepage} );
    	bc_robin_sigma.add_factory( OldBcdInput::instance()->flow_sigma_factory );
=======
    	bc_robin_sigma.disable_where(bc_type, {none, dirichlet, neumann} );
>>>>>>> 80d0a585
        bc_robin_sigma.units( UnitSI().m(3).s(-1).md() );

    ADD_FIELD(bc_switch_pressure,
            "Critical pressure when switching seepage face and river boundary conditions.", "0.0");
    bc_switch_pressure.disable_where(bc_type, {none, neumann, dirichlet, robin} );
    bc_switch_pressure.units( UnitSI().m() );

    //these are for unsteady
    ADD_FIELD(init_pressure, "Initial condition as pressure", "0.0" );
    	init_pressure.units( UnitSI().m() );

    ADD_FIELD(storativity,"Storativity.", "1.0" );
    	storativity.units( UnitSI().m(-1) );

    //time_term_fields = this->subset({"storativity"});
    //main_matrix_fields = this->subset({"anisotropy", "conductivity", "cross_section", "sigma", "bc_type", "bc_robin_sigma"});
    //rhs_fields = this->subset({"water_source_density", "bc_pressure", "bc_flux"});

}


template<unsigned int dim>
DarcyFlowMH_Steady::Assembly<dim>::Assembly(AssemblyData ad)
: quad_(3),
  fe_values_(map_, quad_, fe_rt_, 
            update_values | update_gradients | update_JxW_values | update_quadrature_points),

  side_quad_(1),
  fe_side_values_(map_, side_quad_, fe_p_disc_, update_normal_vectors),

  velocity_interpolation_quad_(0), // veloctiy values in barycenter
  velocity_interpolation_fv_(map_,velocity_interpolation_quad_, fe_rt_, update_values | update_quadrature_points),

  d(ad)
{
}

template<unsigned int dim>
DarcyFlowMH_Steady::Assembly<dim>::~Assembly()
{
}


//=============================================================================
// CREATE AND FILL GLOBAL MH MATRIX OF THE WATER MODEL
// - do it in parallel:
//   - initial distribution of elements, edges
//
/*! @brief CREATE AND FILL GLOBAL MH MATRIX OF THE WATER MODEL
 *
 * Parameters {Solver,NSchurs} number of performed Schur
 * complements (0,1,2) for water flow MH-system
 *
 */
//=============================================================================
DarcyFlowMH_Steady::DarcyFlowMH_Steady(Mesh &mesh_in, const Input::Record in_rec)
: DarcyFlowInterface(mesh_in, in_rec),
  solution(nullptr),
  schur0(nullptr),
  edge_ds(nullptr),
  el_ds(nullptr),
  side_ds(nullptr),
  el_4_loc(nullptr)

{
    is_linear_=true;
    tolerance_=0.01;
    max_n_it_=100;

    START_TIMER("Darcy constructor");
    {
        Input::Record time_record;
        if ( in_rec.opt_val("time", time_record) )
            time_ = new TimeGovernor(time_record);
        else
            time_ = new TimeGovernor();
        this->eq_data_ = &data_;
    }

    //connecting data fields with mesh
<<<<<<< HEAD
    {
        START_TIMER("data init");
        data_.set_mesh(mesh_in);
        data_.set_input_list( in_rec.val<Input::Array>("input_fields") );
        data_.mark_input_times(this->mark_type());
        data_.set_limit_side(LimitSide::right);
        //data_.gravity_ = arma::vec4( in_rec.val<std::string>("gravity") );
        data_.gravity_ =  arma::vec4(" 0 0 -1 0");
        data_.bc_pressure.add_factory(
                OldBcdInput::instance()->flow_pressure_factory );
        data_.bc_pressure.add_factory(
                std::make_shared<FieldAddPotential<3, FieldValue<3>::Scalar>::FieldFactory>
                (data_.gravity_, "bc_piezo_head") );
        data_.bc_switch_pressure.add_factory(
                std::make_shared<FieldAddPotential<3, FieldValue<3>::Scalar>::FieldFactory>
                (data_.gravity_, "bc_switch_piezo_head") );

        data_.set_time(time_->step());
    }
    output_object = new DarcyFlowMHOutput(this, in_rec.val<Input::Record>("output"));
=======
    START_TIMER("data init");
    data_.set_mesh(mesh_in);
    //data_.gravity_ = arma::vec4( in_rec.val<std::string>("gravity") );
    data_.gravity_ =  arma::vec4(" 0 0 -1 0");
    data_.bc_pressure.add_factory(
    		std::make_shared<FieldAddPotential<3, FieldValue<3>::Scalar>::FieldFactory>
    		(data_.gravity_, "bc_piezo_head") );

    data_.set_input_list( in_rec.val<Input::Array>("input_fields") );


    
    END_TIMER("data init");
>>>>>>> 80d0a585

    
    size = mesh_->n_elements() + mesh_->n_sides() + mesh_->n_edges();
    n_schur_compls = in_rec.val<int>("n_schurs");
<<<<<<< HEAD
=======
    
    solution = NULL;
    schur0   = NULL;

    
>>>>>>> 80d0a585
    mortar_method_= in_rec.val<MortarMethod>("mortar_method");
    if (mortar_method_ != NoMortar) {
        mesh_->make_intersec_elements();
    }
    mh_dh.reinit(mesh_);
    
    AssemblyData assembly_data;
    assembly_data.data = &data_;
    assembly_data.mesh = mesh_;
    assembly_data.mh_dh = &mh_dh;
    assembly_.push_back(new Assembly<1>(assembly_data));
    assembly_.push_back(new Assembly<2>(assembly_data));
    assembly_.push_back(new Assembly<3>(assembly_data));

    // TODO: After simplification of Balance constructor move next line into create_linear_system.
    prepare_parallel();
    //side_ds->view( std::cout );
    //el_ds->view( std::cout );
    //edge_ds->view( std::cout );
    //rows_ds->view( std::cout );
    
    // initialization of balance object
    Input::Iterator<Input::Record> it = in_rec.find<Input::Record>("balance");
    if (it->val<bool>("balance_on"))
    {
        balance_ = boost::make_shared<Balance>("water", mesh_, *it);
        water_balance_idx_ = balance_->add_quantity("water_volume");
        balance_->allocate(rows_ds->lsize(), 1);
        balance_->units(UnitSI().m(3));
    }
}


void DarcyFlowMH_Steady::zero_time_step() {
    create_linear_system();
    read_init_condition(); // Possible solution guess for steady case.
    //assembly_linear_system();

    if (time_->is_steady()) {

        /* TODO:
         * - Allow solution reconstruction (pressure and velocity) from initial condition on user request.
         * - Introduce key, steady initial condition. Which could be used to start from steady initial case
         * as well as indicating steady solver. Problem: initial steady problem need to set limit_side::left, however staedy solver
         * should set limit_side::right. But this is problematic, since it seems that limit_side may not be property of the solver, but could be set by user.
         *
         */
        solve_nonlinear();

        //xprintf(MsgLog, "Linear solver ended with reason: %d \n", convergedReason );
        //ASSERT( convergedReason >= 0, "Linear solver failed to converge. Convergence reason %d \n", convergedReason );

    }
    output_data();
}

//=============================================================================
// COMPOSE and SOLVE WATER MH System possibly through Schur complements
//=============================================================================
void DarcyFlowMH_Steady::update_solution() {
    START_TIMER("Solving MH system");


    if (time_->is_end()) return;
    time_->next_time();
    if (time_->t() == TimeGovernor::inf_time) return; // end time of steady TimeGovernor
    solve_nonlinear();

    output_data();

    //if (time_->is_steady()) time_->next_time();
}

void DarcyFlowMH_Steady::solve_nonlinear()
{
    assembly_linear_system();
<<<<<<< HEAD
    double residual_norm = schur0->compute_residual();
    unsigned int n_it=0, l_it=0;
    xprintf(Msg, "Nonlin iter: %d %d %g\n",n_it, l_it, residual_norm);
    n_it++;

    // Reduce is_linear flag.
    int is_linear_common;
    MPI_Allreduce(&is_linear_, &is_linear_common,1, MPI_INT ,MPI_MIN,PETSC_COMM_WORLD);

    if (! is_linear_common) {
        this->tolerance_ = 1E-6;
        Input::Record rec;
        if (input_record_.opt_val<Input::Record>("nonlinear_solver", rec)) {
            this->tolerance_ = rec.val<double>("tolerance", 1E-6);
        }
    }
=======

    int convergedReason = schur0->solve();
>>>>>>> 80d0a585

    while (residual_norm > this->tolerance_ || n_it > this->max_n_it_) {

        int convergedReason = schur0->solve();
        this -> postprocess();

        // hack to make BDDC work with empty compute_residual
        if (is_linear_common) break;

        //xprintf(MsgLog, "Linear solver ended with reason: %d \n", convergedReason );
        //ASSERT( convergedReason >= 0, "Linear solver failed to converge. Convergence reason %d \n", convergedReason );
        assembly_linear_system();
        residual_norm = schur0->compute_residual();
        xprintf(Msg, "Nonlin iter: %d %d(%d) %g\n",n_it, l_it, convergedReason, residual_norm);

        n_it++;
    }

    solution_changed_for_scatter=true;

}

void DarcyFlowMH_Steady::postprocess() 
{
    START_TIMER("postprocess");
    //ElementFullIter ele = ELEMENT_FULL_ITER(mesh_, NULL);

    // modify side fluxes in parallel
    // for every local edge take time term on digonal and add it to the corresponding flux
    /*
    for (unsigned int i_loc = 0; i_loc < el_ds->lsize(); i_loc++) {
        ele = mesh_->element(el_4_loc[i_loc]);
        FOR_ELEMENT_SIDES(ele,i) {
            side_rows[i] = side_row_4_id[ mh_dh.side_dof( ele->side(i) ) ];
            values[i] = -1.0 * ele->measure() *
              data.cross_section.value(ele->centre(), ele->element_accessor()) *
              data.water_source_density.value(ele->centre(), ele->element_accessor()) /
              ele->n_sides();
        }
        VecSetValues(schur0->get_solution(), ele->n_sides(), side_rows, values, ADD_VALUES);
    }
    VecAssemblyBegin(schur0->get_solution());
    VecAssemblyEnd(schur0->get_solution());
    */
}


void DarcyFlowMH_Steady::output_data() {
    START_TIMER("Darcy output data");
    time_->view("DARCY"); //time governor information output
	this->output_object->output();


	if (balance_ != nullptr)
	{
	    START_TIMER("Darcy balance output");
		if (balance_->cumulative() && time_->tlevel() > 0)
		{
			balance_->calculate_cumulative_sources(water_balance_idx_, schur0->get_solution(), time_->dt());
			balance_->calculate_cumulative_fluxes(water_balance_idx_, schur0->get_solution(), time_->dt());
		}

		if (time_->is_current( TimeGovernor::marks().type_output() ))
		{
			balance_->calculate_mass(water_balance_idx_, schur0->get_solution());
			balance_->calculate_source(water_balance_idx_, schur0->get_solution());
			balance_->calculate_flux(water_balance_idx_, schur0->get_solution());
			balance_->output(time_->t());
		}
	}
}


double DarcyFlowMH_Steady::solution_precision() const
{
	return schur0->get_solution_precision();
}



void  DarcyFlowMH_Steady::get_solution_vector(double * &vec, unsigned int &vec_size)
{
    // TODO: make class for vectors (wrapper for PETSC or other) derived from LazyDependency
    // and use its mechanism to manage dependency between vectors
    if (solution_changed_for_scatter) {

        // scatter solution to all procs
        VecScatterBegin(par_to_all, schur0->get_solution(), sol_vec, INSERT_VALUES, SCATTER_FORWARD);
        VecScatterEnd(  par_to_all, schur0->get_solution(), sol_vec, INSERT_VALUES, SCATTER_FORWARD);
        solution_changed_for_scatter=false;
    }

    vec = solution;
    vec_size = this->size;
    ASSERT(vec != NULL, "Requested solution is not allocated!\n");
}

void  DarcyFlowMH_Steady::get_parallel_solution_vector(Vec &vec)
{
    vec=schur0->get_solution();
    ASSERT(vec != NULL, "Requested solution is not allocated!\n");
}


template<unsigned int dim>
void DarcyFlowMH_Steady::Assembly<dim>::assembly_local_matrix(arma::mat& local_matrix, ElementFullIter ele)
{
    //START_TIMER("Assembly<dim>::assembly_local_matrix");
    fe_values_.reinit(ele);
    const unsigned int ndofs = fe_values_.get_fe()->n_dofs(), qsize = fe_values_.get_quadrature()->size();
    local_matrix.zeros(ndofs, ndofs);

    double scale = 1
                   / d.data->conductivity.value( ele->centre(), ele->element_accessor() )
                   / d.data->cross_section.value( ele->centre(), ele->element_accessor() );
                           
    for (unsigned int k=0; k<qsize; k++)
    {
        for (unsigned int i=0; i<ndofs; i++)
        {
             for (unsigned int j=0; j<ndofs; j++)
                local_matrix[i*ndofs+j] += 
                        scale
                        * arma::dot(fe_values_.shape_vector(i,k),
                                    (d.data->anisotropy.value(ele->centre(), ele->element_accessor() )).i()
                                     * fe_values_.shape_vector(j,k)
                                   ) 
                        * fe_values_.JxW(k);
        }
    }
}

template<unsigned int dim>
void DarcyFlowMH_Steady::Assembly<dim>::assembly_local_vb(double* local_vb, ElementFullIter ele, Neighbour *ngh)
{
    //START_TIMER("Assembly<dim>::assembly_local_vb");
    // compute normal vector to side
    arma::vec3 nv;
    ElementFullIter ele_higher = d.mesh->element.full_iter(ngh->side()->element());
    fe_side_values_.reinit(ele_higher, ngh->side()->el_idx());
    nv = fe_side_values_.normal_vector(0);

    double value = d.data->sigma.value( ele->centre(), ele->element_accessor()) *
                    2*d.data->conductivity.value( ele->centre(), ele->element_accessor()) *
                    arma::dot(d.data->anisotropy.value( ele->centre(), ele->element_accessor())*nv, nv) *
                    d.data->cross_section.value( ngh->side()->centre(), ele_higher->element_accessor() ) * // cross-section of higher dim. (2d)
                    d.data->cross_section.value( ngh->side()->centre(), ele_higher->element_accessor() ) /
                    d.data->cross_section.value( ele->centre(), ele->element_accessor() ) *      // crossection of lower dim.
                    ngh->side()->measure();

    local_vb[0] = -value;   local_vb[1] = value;
    local_vb[2] = value;    local_vb[3] = -value;
}



template<unsigned int dim>
arma::vec3 DarcyFlowMH_Steady::Assembly<dim>::make_element_vector(ElementFullIter ele)
{
    //START_TIMER("Assembly<dim>::make_element_vector");
    arma::vec3 flux_in_center;
    flux_in_center.zeros();
    
    velocity_interpolation_fv_.reinit(ele);
    for (unsigned int li = 0; li < ele->n_sides(); li++) {
        flux_in_center += d.mh_dh->side_flux( *(ele->side( li ) ) )
                  * velocity_interpolation_fv_.shape_vector(li,0);
    }

    flux_in_center /= d.data->cross_section.value(ele->centre(), ele->element_accessor() );
    return flux_in_center;
}


// ===========================================================================================
//
//   MATRIX ASSEMBLY - we use abstract assembly routine, where  LS Mat/Vec SetValues
//   are in fact pointers to allocating or filling functions - this is governed by Linsystem roitunes
//
// =======================================================================================

void DarcyFlowMH_Steady::assembly_steady_mh_matrix()
{
    START_TIMER("DarcyFlowMH_Steady::assembly_steady_mh_matrix");
    
    LinSys *ls = schur0;
    ElementFullIter ele = ELEMENT_FULL_ITER(mesh_, NULL);

    class Boundary *bcd;
    class Neighbour *ngh;

    bool fill_matrix = ls->is_preallocated();
    int el_row, side_row, edge_row, loc_b = 0;
    int tmp_rows[100];
    int side_rows[4], edge_rows[4]; // rows for sides and edges of one element
    double local_vb[4]; // 2x2 matrix

    // to make space for second schur complement, max. 10 neighbour edges of one el.
    double zeros[1000];
    for(int i=0; i<1000; i++) zeros[i]=0.0;

    double minus_ones[4] = { -1.0, -1.0, -1.0, -1.0 };
    double loc_side_rhs[4];

    if (balance_ != nullptr)
        balance_->start_flux_assembly(water_balance_idx_);

    for (unsigned int i_loc = 0; i_loc < el_ds->lsize(); i_loc++) {
        arma::mat local_matrix;
        ele = mesh_->element(el_4_loc[i_loc]);
        el_row = row_4_el[el_4_loc[i_loc]];
        unsigned int nsides = ele->n_sides();
        
        if (fill_matrix) 
            assembly_[ele->dim()-1]->assembly_local_matrix(local_matrix, ele);
        
        double cross_section = data_.cross_section.value(ele->centre(), ele->element_accessor());

        for (unsigned int i = 0; i < nsides; i++) {
            side_row = side_rows[i] = side_row_4_id[ mh_dh.side_dof( ele->side(i) ) ];
            edge_row = edge_rows[i] = row_4_edge[ele->side(i)->edge_idx()];
            bcd=ele->side(i)->cond();

            // gravity term on RHS
            loc_side_rhs[i] = (ele->centre()[ 2 ] - ele->side(i)->centre()[ 2 ]);

            // set block C and C': side-edge, edge-side
            double c_val = 1.0;

            if (bcd) {
                ElementAccessor<3> b_ele = bcd->element_accessor();
                EqData::BC_Type type = (EqData::BC_Type)data_.bc_type.value(b_ele.centre(), b_ele);

                if ( type == EqData::none) {
                    // homogeneous neumann
                } else if ( type == EqData::dirichlet ) {
                    double bc_pressure = data_.bc_pressure.value(b_ele.centre(), b_ele);
                    c_val = 0.0;
                    loc_side_rhs[i] -= bc_pressure;
                    ls->rhs_set_value(edge_row, -bc_pressure);
                    ls->mat_set_value(edge_row, edge_row, -1.0);

                } else if ( type == EqData::neumann) {
                    double bc_flux = data_.bc_flux.value(b_ele.centre(), b_ele);
                    ls->rhs_set_value(edge_row, bc_flux * bcd->element()->measure() * cross_section);

                } else if ( type == EqData::robin) {
                    double bc_pressure = data_.bc_pressure.value(b_ele.centre(), b_ele);
                    double bc_sigma = data_.bc_robin_sigma.value(b_ele.centre(), b_ele);
                    ls->rhs_set_value(edge_row, -bcd->element()->measure() * bc_sigma * bc_pressure * cross_section );
                    ls->mat_set_value(edge_row, edge_row, -bcd->element()->measure() * bc_sigma * cross_section );

<<<<<<< HEAD
                } else if (type==EqData::seepage) {
                    is_linear_=false;
                    //unsigned int loc_edge_idx = edge_row - rows_ds->begin() - side_ds->lsize() - el_ds->lsize();
                    unsigned int loc_edge_idx = bcd->bc_ele_idx_;
                    char & switch_dirichlet = bc_switch_dirichlet[loc_edge_idx];
                    double bc_pressure = data_.bc_switch_pressure.value(b_ele.centre(), b_ele);
                    double bc_flux = data_.bc_flux.value(b_ele.centre(), b_ele);
                    double side_flux=bc_flux * bcd->element()->measure() * cross_section;

                    if (switch_dirichlet) {
                        // check and possibly fix flux
                        double & solution_flux = ls->get_solution_array()[side_row];
                        if ( solution_flux < side_flux) {
                            solution_flux = side_flux;
                            switch_dirichlet=0;
                        }
                    } else {
                        // check and possibly fix pressure value on the side
                        // is it always local? Maybe not.
                        double & solution_head = ls->get_solution_array()[edge_row];
                        if ( solution_head > bc_pressure) {
                            solution_head = bc_pressure;
                            switch_dirichlet=1;
                        }
                    }
                    if (switch_dirichlet) {
                        DBGMSG("x: %g, dirich: 1, p: %g\n",b_ele.centre()[0], bc_pressure);
                        c_val = 0.0;
                        loc_side_rhs[i] -= bc_pressure;
                        ls->rhs_set_value(edge_row, -bc_pressure);
                        ls->mat_set_value(edge_row, edge_row, -1.0);
                    } else {
                        DBGMSG("x: %g, dirich: 0, q: %g  q/dx: %g\n",b_ele.centre()[0], side_flux, bc_flux);
                        ls->rhs_set_value(edge_row, side_flux);
                    }

                } else if (type==EqData::river) {
                    is_linear_=false;
                    //unsigned int loc_edge_idx = edge_row - rows_ds->begin() - side_ds->lsize() - el_ds->lsize();
                    //unsigned int loc_edge_idx = bcd->bc_ele_idx_;
                    //char & switch_dirichlet = bc_switch_dirichlet[loc_edge_idx];

                    double bc_pressure = data_.bc_pressure.value(b_ele.centre(), b_ele);
                    double bc_switch_pressure = data_.bc_switch_pressure.value(b_ele.centre(), b_ele);
                    double bc_sigma = data_.bc_robin_sigma.value(b_ele.centre(), b_ele);
                    double & solution_head = ls->get_solution_array()[edge_row];

                    if (solution_head > bc_switch_pressure) {
                        // Robin BC
                        ls->rhs_set_value(edge_row, -bcd->element()->measure() * bc_sigma * bc_pressure * cross_section );
                        ls->mat_set_value(edge_row, edge_row, -bcd->element()->measure() * bc_sigma * cross_section );
                    } else {
                        // Neumann BC
                        double bc_flux = bc_sigma*(bc_switch_pressure - bc_pressure);
                        ls->rhs_set_value(edge_row, bc_flux * bcd->element()->measure() * cross_section);
                    }
=======
		} else if ( type == EqData::total_flux) {
		    double bc_flux = data_.bc_flux.value(b_ele.centre(), b_ele);
		    double bc_pressure = data_.bc_pressure.value(b_ele.centre(), b_ele);
                    double bc_sigma = data_.bc_robin_sigma.value(b_ele.centre(), b_ele);
                    ls->mat_set_value(edge_row, edge_row, -bcd->element()->measure() * bc_sigma * cross_section );
                    ls->rhs_set_value(edge_row, (bc_flux - bc_sigma * bc_pressure) * bcd->element()->measure() * cross_section);

>>>>>>> 80d0a585
                } else {
                    xprintf(UsrErr, "BC type not supported.\n");
                }

                if (balance_ != nullptr)
                {
                    balance_->add_flux_matrix_values(water_balance_idx_, loc_b, {side_row}, {1});
                }
                ++loc_b;
            }
            ls->mat_set_value(side_row, edge_row, c_val);
            ls->mat_set_value(edge_row, side_row, c_val);

            // assemble matrix for weights in BDDCML
            // approximation to diagonal of 
            // S = -C - B*inv(A)*B'
            // as 
            // diag(S) ~ - diag(C) - 1./diag(A)
            // the weights form a partition of unity to average a discontinuous solution from neighbouring subdomains
            // to a continuous one
            // it is important to scale the effect - if conductivity is low for one subdomain and high for the other,
            // trust more the one with low conductivity - it will be closer to the truth than an arithmetic average
            if ( typeid(*ls) == typeid(LinSys_BDDC) ) {
               double val_side =  local_matrix(i,i);
               double val_edge =  -1./local_matrix(i,i);

               static_cast<LinSys_BDDC*>(ls)->diagonal_weights_set_value( side_row, val_side );
               static_cast<LinSys_BDDC*>(ls)->diagonal_weights_set_value( edge_row, val_edge );
            }
        }

        ls->rhs_set_values(nsides, side_rows, loc_side_rhs);

        
        // set block A: side-side on one element - block diagonal matrix
        ls->mat_set_values(nsides, side_rows, nsides, side_rows, local_matrix.memptr());
        // set block B, B': element-side, side-element
        ls->mat_set_values(1, &el_row, nsides, side_rows, minus_ones);
        ls->mat_set_values(nsides, side_rows, 1, &el_row, minus_ones);


        // D block: non-compatible conections and diagonal: element-element

        ls->mat_set_value(el_row, el_row, 0.0);         // maybe this should be in virtual block for schur preallocation

        if ( typeid(*ls) == typeid(LinSys_BDDC) ) {
           double val_ele =  1.;
           static_cast<LinSys_BDDC*>(ls)->diagonal_weights_set_value( el_row, val_ele );
        }

        // D, E',E block: compatible connections: element-edge
        
        for (unsigned int i = 0; i < ele->n_neighs_vb; i++) {
            // every compatible connection adds a 2x2 matrix involving
            // current element pressure  and a connected edge pressure
            ngh= ele->neigh_vb[i];
            tmp_rows[0]=el_row;
            tmp_rows[1]=row_4_edge[ ngh->edge_idx() ];
            
            assembly_[ngh->side()->dim()]->assembly_local_vb(local_vb, ele, ngh);
            
            ls->mat_set_values(2, tmp_rows, 2, tmp_rows, local_vb);

            // update matrix for weights in BDDCML
            if ( typeid(*ls) == typeid(LinSys_BDDC) ) {
               int ind = tmp_rows[1];
               // there is -value on diagonal in block C!
               double new_val = local_vb[0];
               static_cast<LinSys_BDDC*>(ls)->diagonal_weights_set_value( ind, new_val );
            }

            if (n_schur_compls == 2) {
                // for 2. Schur: N dim edge is conected with N dim element =>
                // there are nz between N dim edge and N-1 dim edges of the element

                ls->mat_set_values(nsides, edge_rows, 1, tmp_rows+1, zeros);
                ls->mat_set_values(1, tmp_rows+1, nsides, edge_rows, zeros);

                // save all global edge indices to higher positions
                tmp_rows[2+i] = tmp_rows[1];
            }
        }


        // add virtual values for schur complement allocation
        switch (n_schur_compls) {
        case 2:
            // Connections between edges of N+1 dim. elements neighboring with actual N dim element 'ele'
            ASSERT(ele->n_neighs_vb*ele->n_neighs_vb<1000, "Too many values in E block.");
            ls->mat_set_values(ele->n_neighs_vb, tmp_rows+2,
                               ele->n_neighs_vb, tmp_rows+2, zeros);

        case 1: // included also for case 2
            // -(C')*(A-)*B block and its transpose conect edge with its elements
            ls->mat_set_values(1, &el_row, nsides, edge_rows, zeros);
            ls->mat_set_values(nsides, edge_rows, 1, &el_row, zeros);
            // -(C')*(A-)*C block conect all edges of every element
            ls->mat_set_values(nsides, edge_rows, nsides, edge_rows, zeros);
        }
    }    
    
    if (balance_ != nullptr)
        balance_->finish_flux_assembly(water_balance_idx_);

    assembly_source_term();


    if (mortar_method_ == MortarP0) {
        P0_CouplingAssembler(*this).assembly(*ls);
    } else if (mortar_method_ == MortarP1) {
        P1_CouplingAssembler(*this).assembly(*ls);
    }  
}


void DarcyFlowMH_Steady::assembly_source_term()
{
    START_TIMER("assembly source term");
    if (balance_ != nullptr)
    	balance_->start_source_assembly(water_balance_idx_);

    for (unsigned int i_loc = 0; i_loc < el_ds->lsize(); i_loc++) {

        ElementFullIter ele = mesh_->element(el_4_loc[i_loc]);
        int el_row = row_4_el[el_4_loc[i_loc]];

        // set sources
        double source = ele->measure() *
                data_.cross_section.value(ele->centre(), ele->element_accessor()) *
                data_.water_source_density.value(ele->centre(), ele->element_accessor());
        schur0->rhs_set_value(el_row, -1.0 * source );

        if (balance_ != nullptr)
        	balance_->add_source_rhs_values(water_balance_idx_, ele->region().bulk_idx(), {el_row}, {source});
    }

    if (balance_ != nullptr)
    	balance_->finish_source_assembly(water_balance_idx_);
}


void P0_CouplingAssembler::pressure_diff(int i_ele,
		vector<int> &dofs, unsigned int &ele_type, double &delta, arma::vec &dirichlet) {

	const Element *ele;

	if (i_ele == (int)(ml_it_->size()) ) { // master element .. 1D
		ele_type = 0;
		delta = -delta_0;
		ele=master_;
	} else {
		ele_type = 1;
		const Intersection &isect=intersections_[ (*ml_it_)[i_ele] ];
		delta = isect.intersection_true_size();
		ele = isect.slave_iter();
	}

	dofs.resize(ele->n_sides());
        dirichlet.resize(ele->n_sides());
        dirichlet.zeros();

	for(unsigned int i_side=0; i_side < ele->n_sides(); i_side++ ) {
		dofs[i_side]=darcy_.row_4_edge[ele->side(i_side)->edge_idx()];
		Boundary * bcd = ele->side(i_side)->cond();
		if (bcd) {			
			ElementAccessor<3> b_ele = bcd->element_accessor();
			auto type = (DarcyFlowMH_Steady::EqData::BC_Type)darcy_.data_.bc_type.value(b_ele.centre(), b_ele);
			//DBGMSG("bcd id: %d sidx: %d type: %d\n", ele->id(), i_side, type);
			if (type == DarcyFlowMH_Steady::EqData::dirichlet) {
				//DBGMSG("Dirichlet: %d\n", ele->index());
				dofs[i_side] = -dofs[i_side];
				double bc_pressure = darcy_.data_.bc_pressure.value(b_ele.centre(), b_ele);
				dirichlet[i_side] = bc_pressure;
			}
		} 
	}

}

/**
 * Works well but there is large error next to the boundary.
 */
 void P0_CouplingAssembler::assembly(LinSys &ls) {
	double delta_i, delta_j;
	arma::mat product;
	arma::vec dirichlet_i, dirichlet_j;
	unsigned int ele_type_i, ele_type_j;

	unsigned int i,j;
	vector<int> dofs_i,dofs_j;

	for(ml_it_ = master_list_.begin(); ml_it_ != master_list_.end(); ++ml_it_) {

    	if (ml_it_->size() == 0) continue; // skip empty masters


		// on the intersection element we consider
		// * intersection dofs for master and slave
		//   those are dofs of the space into which we interpolate
		//   base functions from individual master and slave elements
		//   For the master dofs both are usualy eqivalent.
		// * original dofs - for master same as intersection dofs, for slave
		//   all dofs of slave elements

		// form list of intersection dofs, in this case pressures in barycenters
		// but we do not use those form MH system in order to allow second schur somplement. We rather map these
		// dofs to pressure traces, i.e. we use averages of traces as barycentric values.


		master_ = intersections_[ml_it_->front()].master_iter();
		delta_0 = master_->measure();

		double master_sigma=darcy_.data_.sigma.value( master_->centre(), master_->element_accessor());

		// rows
		double check_delta_sum=0;
		for(i = 0; i <= ml_it_->size(); ++i) {
			pressure_diff(i, dofs_i, ele_type_i, delta_i, dirichlet_i);
			check_delta_sum+=delta_i;
			//columns
			for (j = 0; j <= ml_it_->size(); ++j) {
				pressure_diff(j, dofs_j, ele_type_j, delta_j, dirichlet_j);

				double scale =  -master_sigma * delta_i * delta_j / delta_0;
				product = scale * tensor_average[ele_type_i][ele_type_j];

				arma::vec rhs(dofs_i.size());
				rhs.zeros();
				ls.set_values( dofs_i, dofs_j, product, rhs, dirichlet_i, dirichlet_j);
				auto dofs_i_cp=dofs_i;
				auto dofs_j_cp=dofs_j;
				ls.set_values( dofs_i_cp, dofs_j_cp, product, rhs, dirichlet_i, dirichlet_j);
			}
		}
                ASSERT(check_delta_sum < 1E-5*delta_0, "sum err %f > 0\n", check_delta_sum/delta_0);
    } // loop over master elements
}



 void P1_CouplingAssembler::add_sides(const Element * ele, unsigned int shift, vector<int> &dofs, vector<double> &dirichlet)
 {

		for(unsigned int i_side=0; i_side < ele->n_sides(); i_side++ ) {
			dofs[shift+i_side] =  darcy_.row_4_edge[ele->side(i_side)->edge_idx()];
			Boundary * bcd = ele->side(i_side)->cond();

			if (bcd) {
				ElementAccessor<3> b_ele = bcd->element_accessor();
				auto type = (DarcyFlowMH_Steady::EqData::BC_Type)darcy_.data_.bc_type.value(b_ele.centre(), b_ele);
				//DBGMSG("bcd id: %d sidx: %d type: %d\n", ele->id(), i_side, type);
				if (type == DarcyFlowMH_Steady::EqData::dirichlet) {
					//DBGMSG("Dirichlet: %d\n", ele->index());
					dofs[shift + i_side] = -dofs[shift + i_side];
					double bc_pressure = darcy_.data_.bc_pressure.value(b_ele.centre(), b_ele);
					dirichlet[shift + i_side] = bc_pressure;
				}
			}
		}
 }


/**
 * P1 connection of different dimensions
 *
 * - 20.11. 2014 - very poor convergence, big error in pressure even at internal part of the fracture
 */

void P1_CouplingAssembler::assembly(LinSys &ls) {

	for (const Intersection &intersec : intersections_) {
    	const Element * master = intersec.master_iter();
       	const Element * slave = intersec.slave_iter();

	add_sides(slave, 0, dofs, dirichlet);
       	add_sides(master, 3, dofs, dirichlet);
       	
		double master_sigma=darcy_.data_.sigma.value( master->centre(), master->element_accessor());

/*
 * Local coordinates on 1D
 *         t0
 * node 0: 0.0
 * node 1: 1.0
 *
 * base fce points
 * t0 = 0.0    on side 0 node 0
 * t0 = 1.0    on side 1 node 1
 *
 * Local coordinates on 2D
 *         t0  t1
 * node 0: 0.0 0.0
 * node 1: 1.0 0.0
 * node 2: 0.0 1.0
 *
 * base fce points
 * t0=0.5, t1=0.0        on side 0 nodes (0,1)
 * t0=0.5, t1=0.5        on side 1 nodes (1,2)
 * t0=0.0, t1=0.5        on side 2 nodes (2,0)
 */



        arma::vec point_Y(1);
        point_Y.fill(1.0);
        arma::vec point_2D_Y(intersec.map_to_slave(point_Y)); // local coordinates of  Y on slave (1, t0, t1)
        arma::vec point_1D_Y(intersec.map_to_master(point_Y)); //  local coordinates of  Y on master (1, t0)

        arma::vec point_X(1);
        point_X.fill(0.0);
        arma::vec point_2D_X(intersec.map_to_slave(point_X)); // local coordinates of  X on slave (1, t0, t1)
        arma::vec point_1D_X(intersec.map_to_master(point_X)); // local coordinates of  X on master (1, t0)

        arma::mat base_2D(3, 3);
        // basis functions are numbered as sides
        // TODO:
        // Use RT finite element to evaluate following matrices.

        // Ravirat - Thomas base functions evaluated in points (0,0), (1,0), (0,1)
        // 2D RT_i(t0, t1) = a0 + a1*t0 + a2*t1
        //         a0     a1      a2
        base_2D << 1.0 << 0.0 << -2.0 << arma::endr // RT for side 0
                << 1.0 << -2.0 << 0.0 << arma::endr // RT for side 1
                << -1.0 << 2.0 << 2.0 << arma::endr;// RT for side 2
                

        arma::mat base_1D(2, 2);
        // Ravirat - Thomas base functions evaluated in points (0,0), (1,0), (0,1)
        // 1D RT_i(t0) =   a0 + a1 * t0
        //          a0     a1
        base_1D << 1.0 << -1.0 << arma::endr // RT for side 0,
                << 0.0 << 1.0 << arma::endr; // RT for side 1,



        // Consider both 2D and 1D value are defined for the test function
        // related to the each of 5 DOFs involved in the intersection.
        // One of these values is always zero.
        // Compute difference of the 2D and 1D value for every DOF.
        // Compute value of this difference in both endpoints X,Y of the intersection.

        arma::vec difference_in_Y(5);
        arma::vec difference_in_X(5);
        // slave sides 0,1,2
        difference_in_Y.subvec(0, 2) = -base_2D * point_2D_Y;
        difference_in_X.subvec(0, 2) = -base_2D * point_2D_X;
        // master sides 3,4
        difference_in_Y.subvec(3, 4) = base_1D * point_1D_Y;
        difference_in_X.subvec(3, 4) = base_1D * point_1D_X;

        // applying the Simpson's rule
        // to the product of two linear functions f, g we get
        // (b-a)/6 * ( 3*f(a)*g(a) + 3*f(b)*g(b) + 2*f(a)*g(b) + 2*f(b)*g(a) )
        arma::mat A(5, 5);
        for (int i = 0; i < 5; ++i) {
            for (int j = 0; j < 5; ++j) {
                A(i, j) = -master_sigma * intersec.intersection_true_size() *
                        ( difference_in_Y[i] * difference_in_Y[j]
                          + difference_in_Y[i] * difference_in_X[j]/2
                          + difference_in_X[i] * difference_in_Y[j]/2
                          + difference_in_X[i] * difference_in_X[j]
                        ) * (1.0 / 3.0);

            }
        }
        auto dofs_cp=dofs;
        ls.set_values( dofs_cp, dofs_cp, A, rhs, dirichlet, dirichlet);

    }
}



/*******************************************************************************
 * COMPOSE WATER MH MATRIX WITHOUT SCHUR COMPLEMENT
 ******************************************************************************/

void DarcyFlowMH_Steady::create_linear_system() {
  
    START_TIMER("preallocation");

    auto in_rec = this->input_record_.val<Input::AbstractRecord>("solver");
    if (schur0 == NULL) { // create Linear System for MH matrix
       
    	if (in_rec.type() == LinSys_BDDC::get_input_type()) {
#ifdef FLOW123D_HAVE_BDDCML
            xprintf(Warn, "For BDDC no Schur complements are used.");
            prepare_parallel_bddc();
            n_schur_compls = 0;
            LinSys_BDDC *ls = new LinSys_BDDC(global_row_4_sub_row->size(), &(*rows_ds),
                    3,  // 3 == la::BddcmlWrapper::SPD_VIA_SYMMETRICGENERAL
                    1,  // 1 == number of subdomains per process
                    true); // swap signs of matrix and rhs to make the matrix SPD
            ls->set_from_input(in_rec);
            ls->set_solution( NULL );
            // possible initialization particular to BDDC
            START_TIMER("BDDC set mesh data");
            set_mesh_data_for_bddc(ls);
            schur0=ls;
            END_TIMER("BDDC set mesh data");
#else
            xprintf(Err, "Flow123d was not build with BDDCML support.\n");
#endif // FLOW123D_HAVE_BDDCML
        } 
        else if (in_rec.type() == LinSys_PETSC::get_input_type()) {
        // use PETSC for serial case even when user wants BDDC
            if (n_schur_compls > 2) {
                xprintf(Warn, "Invalid number of Schur Complements. Using 2.");
                n_schur_compls = 2;
            }

            LinSys_PETSC *schur1, *schur2;

            if (n_schur_compls == 0) {
                LinSys_PETSC *ls = new LinSys_PETSC( &(*rows_ds) );

                // temporary solution; we have to set precision also for sequantial case of BDDC
                // final solution should be probably call of direct solver for oneproc case
                if (in_rec.type() != LinSys_BDDC::get_input_type()) ls->set_from_input(in_rec);
                else {
                    ls->LinSys::set_from_input(in_rec); // get only common options
                }

                ls->set_solution( NULL );
                schur0=ls;
            } else {
                IS is;
                ISCreateStride(PETSC_COMM_WORLD, side_ds->lsize(), rows_ds->begin(), 1, &is);
                //ASSERT(err == 0,"Error in ISCreateStride.");

                SchurComplement *ls = new SchurComplement(is, &(*rows_ds));
                ls->set_from_input(in_rec);
                ls->set_solution( NULL );

                // make schur1
                Distribution *ds = ls->make_complement_distribution();
                if (n_schur_compls==1) {
                    schur1 = new LinSys_PETSC(ds);
                    schur1->set_positive_definite();
                } else {
                    IS is;
                    ISCreateStride(PETSC_COMM_WORLD, el_ds->lsize(), ls->get_distribution()->begin(), 1, &is);
                    //ASSERT(err == 0,"Error in ISCreateStride.");
                    SchurComplement *ls1 = new SchurComplement(is, ds); // is is deallocated by SchurComplement
                    ls1->set_negative_definite();

                    // make schur2
                    schur2 = new LinSys_PETSC( ls1->make_complement_distribution() );
                    schur2->set_positive_definite();
                    ls1->set_complement( schur2 );
                    schur1 = ls1;
                }
                ls->set_complement( schur1 );
                schur0=ls;
            }

            START_TIMER("PETSC PREALLOCATION");
            schur0->set_symmetric();
            schur0->start_allocation();
            assembly_steady_mh_matrix(); // preallocation
    	    VecZeroEntries(schur0->get_solution());
            END_TIMER("PETSC PREALLOCATION");
        }
        else {
            xprintf(Err, "Unknown solver type. Internal error.\n");
        }
    }

    END_TIMER("preallocation");

    this->tolerance_ = Input::Record(in_rec).val<double>("r_tol");
    make_serial_scatter();

}




void DarcyFlowMH_Steady::assembly_linear_system() {
    START_TIMER("DarcyFlowMH_Steady::assembly_linear_system");

    {
        data_.set_time(time_->step());
    }
	//DBGMSG("Assembly linear system\n");
	if (data_.changed()) {
		//DBGMSG("  Data changed\n");
		// currently we have no optimization for cases when just time term data or RHS data are changed
	    START_TIMER("full assembly");
        if (typeid(*schur0) != typeid(LinSys_BDDC)) {
            schur0->start_add_assembly(); // finish allocation and create matrix
        }
	    schur0->mat_zero_entries();
	    schur0->rhs_zero_entries();
	    assembly_steady_mh_matrix(); // fill matrix
	    schur0->finish_assembly();
	    schur0->set_matrix_changed();
            //MatView( *const_cast<Mat*>(schur0->get_matrix()), PETSC_VIEWER_STDOUT_WORLD  );
            //VecView( *const_cast<Vec*>(schur0->get_rhs()),   PETSC_VIEWER_STDOUT_WORLD);

	    if (!time_->is_steady()) {
	        START_TIMER("fix time term");
	    	//DBGMSG("    setup time term\n");
	    	// assembly time term and rhs
	    	setup_time_term();
	    	modify_system();
	    }
	    else if (balance_ != nullptr)
	    {
	    	balance_->start_mass_assembly(water_balance_idx_);
	    	balance_->finish_mass_assembly(water_balance_idx_);
	    }
	    END_TIMER("full assembly");
	} else {
		START_TIMER("modify system");
		if (!time_->is_steady()) {
			modify_system();
		} else {
			xprintf(PrgErr, "Planned computation time for steady solver, but data are not changed.\n");
		}
		END_TIMER("modiffy system");
	}

}



void DarcyFlowMH_Steady::set_mesh_data_for_bddc(LinSys_BDDC * bddc_ls) {
    START_TIMER("DarcyFlowMH_Steady::set_mesh_data_for_bddc");
    // prepare mesh for BDDCML
    // initialize arrays
    // auxiliary map for creating coordinates of local dofs and global-to-local numbering
    std::map<int,arma::vec3> localDofMap;
    // connectivity for the subdomain, i.e. global dof numbers on element, stored element-by-element
    // Indices of Nodes on Elements
    std::vector<int> inet;
    // number of degrees of freedom on elements - determines elementwise chunks of INET array
    // Number of Nodes on Elements
    std::vector<int> nnet;
    // Indices of Subdomain Elements in Global Numbering - for local elements, their global indices
    std::vector<int> isegn;

    // This array is currently not used in BDDCML, it was used as an interface scaling alternative to scaling
    // by diagonal. It corresponds to the rho-scaling.
    std::vector<double> element_permeability;

    // maximal and minimal dimension of elements
    int elDimMax = 1;
    int elDimMin = 3;
    for ( unsigned int i_loc = 0; i_loc < el_ds->lsize(); i_loc++ ) {
        // for each element, create local numbering of dofs as fluxes (sides), pressure (element centre), Lagrange multipliers (edges), compatible connections
        ElementFullIter el = mesh_->element(el_4_loc[i_loc]);
        int e_idx = el.index();

        int elDim = el->dim();
        elDimMax = std::max( elDimMax, elDim );
        elDimMin = std::min( elDimMin, elDim );

        isegn.push_back( e_idx );
        int nne = 0;

        FOR_ELEMENT_SIDES(el,si) {
            // insert local side dof
            int side_row = side_row_4_id[ mh_dh.side_dof( el->side(si) ) ];
            arma::vec3 coord = el->side(si)->centre();

            localDofMap.insert( std::make_pair( side_row, coord ) );
            inet.push_back( side_row );
            nne++;
        }

        // insert local pressure dof
        int el_row  = row_4_el[ el_4_loc[i_loc] ];
        arma::vec3 coord = el->centre();
        localDofMap.insert( std::make_pair( el_row, coord ) );
        inet.push_back( el_row );
        nne++;

        FOR_ELEMENT_SIDES(el,si) {
            // insert local edge dof
            int edge_row = row_4_edge[ el->side(si)->edge_idx() ];
            arma::vec3 coord = el->side(si)->centre();

            localDofMap.insert( std::make_pair( edge_row, coord ) );
            inet.push_back( edge_row );
            nne++;
        }

        // insert dofs related to compatible connections
        for ( unsigned int i_neigh = 0; i_neigh < el->n_neighs_vb; i_neigh++) {
            int edge_row = row_4_edge[ el->neigh_vb[i_neigh]->edge_idx()  ];
            arma::vec3 coord = el->neigh_vb[i_neigh]->edge()->side(0)->centre();

            localDofMap.insert( std::make_pair( edge_row, coord ) );
            inet.push_back( edge_row );
            nne++;
        }

        nnet.push_back( nne );

        // version for rho scaling
        // trace computation
        arma::vec3 centre = el->centre();
        double conduct = data_.conductivity.value( centre , el->element_accessor() );
        arma::mat33 aniso = data_.anisotropy.value( centre, el->element_accessor() );

        // compute mean on the diagonal
        double coef = 0.;
        for ( int i = 0; i < 3; i++) {
            coef = coef + aniso.at(i,i);
        }
        // Maybe divide by cs
        coef = conduct*coef / 3;

        ASSERT( coef > 0.,
                "Zero coefficient of hydrodynamic resistance %f . \n ", coef );
        element_permeability.push_back( 1. / coef );
    }
    //convert set of dofs to vectors
    // number of nodes (= dofs) on the subdomain
    int numNodeSub = localDofMap.size();
    ASSERT_EQUAL( (unsigned int)numNodeSub, global_row_4_sub_row->size() );
    // Indices of Subdomain Nodes in Global Numbering - for local nodes, their global indices
    std::vector<int> isngn( numNodeSub );
    // pseudo-coordinates of local nodes (i.e. dofs)
    // they need not be exact, they are used just for some geometrical considerations in BDDCML, 
    // such as selection of corners maximizing area of a triangle, bounding boxes fro subdomains to 
    // find candidate neighbours etc.
    std::vector<double> xyz( numNodeSub * 3 ) ;
    int ind = 0;
    std::map<int,arma::vec3>::iterator itB = localDofMap.begin();
    for ( ; itB != localDofMap.end(); ++itB ) {
        isngn[ind] = itB -> first;

        arma::vec3 coord = itB -> second;
        for ( int j = 0; j < 3; j++ ) {
            xyz[ j*numNodeSub + ind ] = coord[j];
        }

        ind++;
    }
    localDofMap.clear();

    // Number of Nodal Degrees of Freedom
    // nndf is trivially one - dofs coincide with nodes
    std::vector<int> nndf( numNodeSub, 1 );

    // prepare auxiliary map for renumbering nodes
    typedef std::map<int,int> Global2LocalMap_; //! type for storage of global to local map
    Global2LocalMap_ global2LocalNodeMap;
    for ( unsigned ind = 0; ind < isngn.size(); ++ind ) {
        global2LocalNodeMap.insert( std::make_pair( static_cast<unsigned>( isngn[ind] ), ind ) );
    }

    // renumber nodes in the inet array to locals
    int indInet = 0;
    for ( unsigned int iEle = 0; iEle < isegn.size(); iEle++ ) {
        int nne = nnet[ iEle ];
        for ( int ien = 0; ien < nne; ien++ ) {

            int indGlob = inet[indInet];
            // map it to local node
            Global2LocalMap_::iterator pos = global2LocalNodeMap.find( indGlob );
            ASSERT( pos != global2LocalNodeMap.end(),
                    "Cannot remap node index %d to local indices. \n ", indGlob );
            int indLoc = static_cast<int> ( pos -> second );

            // store the node
            inet[ indInet++ ] = indLoc;
        }
    }

    int numNodes    = size;
    int numDofsInt  = size;
    int spaceDim    = 3;    // TODO: what is the proper value here?
    int meshDim     = elDimMax;

    bddc_ls -> load_mesh( spaceDim, numNodes, numDofsInt, inet, nnet, nndf, isegn, isngn, isngn, xyz, element_permeability, meshDim );
}




//=============================================================================
// DESTROY WATER MH SYSTEM STRUCTURE
//=============================================================================
DarcyFlowMH_Steady::~DarcyFlowMH_Steady() {
    if (schur0 != NULL) delete schur0;

	delete edge_ds;
//	delete el_ds;
	delete side_ds;

//	xfree(el_4_loc);
	xfree(row_4_el);
	xfree(side_id_4_loc);
	xfree(side_row_4_id);
	xfree(edge_4_loc);
	xfree(row_4_edge);

	if (solution != NULL) {
		VecDestroy(&sol_vec);
		xfree(solution);
	}

	delete output_object;

	VecScatterDestroy(&par_to_all);
    
}


// ================================================
// PARALLLEL PART
//

// ========================================================================
// to finish row_4_id arrays we have to convert individual numberings of
// sides/els/edges to whole numbering of rows. To this end we count shifts
// for sides/els/edges on each proc and then we apply them on row_4_id
// arrays.
// we employ macros to avoid code redundancy
// =======================================================================
void DarcyFlowMH_Steady::make_row_numberings() {
    int i, shift;
    int np = edge_ds->np();
    int edge_shift[np], el_shift[np], side_shift[np];
    unsigned int rows_starts[np];

    int edge_n_id = mesh_->n_edges(),
            el_n_id = mesh_->element.size(),
            side_n_id = mesh_->n_sides();

    // compute shifts on every proc
    shift = 0; // in this var. we count new starts of arrays chunks
    for (i = 0; i < np; i++) {
        side_shift[i] = shift - (side_ds->begin(i)); // subtract actual start of the chunk
        shift += side_ds->lsize(i);
        el_shift[i] = shift - (el_ds->begin(i));
        shift += el_ds->lsize(i);
        edge_shift[i] = shift - (edge_ds->begin(i));
        shift += edge_ds->lsize(i);
        rows_starts[i] = shift;
    }
    // apply shifts
    for (i = 0; i < side_n_id; i++) {
        int &what = side_row_4_id[i];
        if (what >= 0)
            what += side_shift[side_ds->get_proc(what)];
    }
    for (i = 0; i < el_n_id; i++) {
        int &what = row_4_el[i];
        if (what >= 0)
            what += el_shift[el_ds->get_proc(what)];

    }
    for (i = 0; i < edge_n_id; i++) {
        int &what = row_4_edge[i];
        if (what >= 0)
            what += edge_shift[edge_ds->get_proc(what)];
    }
    // make distribution of rows
    for (i = np - 1; i > 0; i--)
        rows_starts[i] -= rows_starts[i - 1];

    rows_ds = boost::make_shared<Distribution>(&(rows_starts[0]), PETSC_COMM_WORLD);
}

void DarcyFlowMH_Steady::make_serial_scatter() {
    START_TIMER("prepare scatter");
    // prepare Scatter form parallel to sequantial in original numbering
    {
            IS is_loc;
            int i, *loc_idx; //, si;

            // create local solution vector
            solution = (double *) xmalloc(size * sizeof(double));
            VecCreateSeqWithArray(PETSC_COMM_SELF,1, size, solution,
                    &(sol_vec));

            // create seq. IS to scatter par solutin to seq. vec. in original order
            // use essentialy row_4_id arrays
            loc_idx = (int *) xmalloc(size * sizeof(int));
            i = 0;
            FOR_ELEMENTS(mesh_, ele) {
                FOR_ELEMENT_SIDES(ele,si) {
                    loc_idx[i++] = side_row_4_id[ mh_dh.side_dof( ele->side(si) ) ];
                }
            }
            FOR_ELEMENTS(mesh_, ele) {
                loc_idx[i++] = row_4_el[ele.index()];
            }
            for(unsigned int i_edg=0; i_edg < mesh_->n_edges(); i_edg++) {
                loc_idx[i++] = row_4_edge[i_edg];
            }
            ASSERT( i==size,"Size of array does not match number of fills.\n");
            //DBGPRINT_INT("loc_idx",size,loc_idx);
            ISCreateGeneral(PETSC_COMM_SELF, size, loc_idx, PETSC_COPY_VALUES, &(is_loc));
            xfree(loc_idx);
            VecScatterCreate(schur0->get_solution(), is_loc, sol_vec,
                    PETSC_NULL, &par_to_all);
            ISDestroy(&(is_loc));
    }
    solution_changed_for_scatter=true;

    END_TIMER("prepare scatter");

}

// ====================================================================================
// - compute optimal edge partitioning
// - compute appropriate partitioning of elements and sides
// - make arrays: *_id_4_loc and *_row_4_id to allow parallel assembly of the MH matrix
// ====================================================================================
void DarcyFlowMH_Steady::prepare_parallel() {
    
    START_TIMER("prepare parallel");
    
    int *loc_part; // optimal (edge,el) partitioning (local chunk)
    int *id_4_old; // map from old idx to ids (edge,el)
    int loc_i;

    int e_idx;

    
    //ierr = MPI_Barrier(PETSC_COMM_WORLD);
    //ASSERT(ierr == 0, "Error in MPI_Barrier.");

    // row_4_el will be modified so we make a copy of the array from mesh
    row_4_el = new int[mesh_->n_elements()];
    std::copy(mesh_->get_row_4_el(), mesh_->get_row_4_el()+mesh_->n_elements(), row_4_el);
    el_4_loc = mesh_->get_el_4_loc();
    el_ds = mesh_->get_el_ds();

        //optimal element part; loc. els. id-> new el. numbering
        Distribution init_edge_ds(DistributionLocalized(), mesh_->n_edges(), PETSC_COMM_WORLD);
        // partitioning of edges, edge belongs to the proc of his first element
        // this is not optimal but simple
        loc_part = new int[init_edge_ds.lsize()];
        id_4_old = new int[mesh_->n_edges()];
        {
            loc_i = 0;
            FOR_EDGES(mesh_, edg ) {
                unsigned int i_edg = edg - mesh_->edges.begin();
                // partition
                e_idx = mesh_->element.index(edg->side(0)->element());
                if (init_edge_ds.is_local(i_edg)) {
                    // find (new) proc of the first element of the edge
                    loc_part[loc_i++] = el_ds->get_proc(row_4_el[e_idx]);
                }
                // id array
                id_4_old[i_edg] = i_edg;
            }
        }

        Partitioning::id_maps(mesh_->n_edges(), id_4_old, init_edge_ds, loc_part, edge_ds, edge_4_loc, row_4_edge);
        delete[] loc_part;
        delete[] id_4_old;

    //optimal side part; loc. sides; id-> new side numbering
    Distribution init_side_ds(DistributionBlock(), mesh_->n_sides(), PETSC_COMM_WORLD);
    // partitioning of sides follows elements
    loc_part = new int[init_side_ds.lsize()];
    id_4_old = new int[mesh_->n_sides()];
    {
        int is = 0;
        loc_i = 0;
        FOR_SIDES(mesh_, side ) {
            // partition
            if (init_side_ds.is_local(is)) {
                // find (new) proc of the element of the side
                loc_part[loc_i++] = el_ds->get_proc(
                        row_4_el[mesh_->element.index(side->element())]);
            }
            // id array
            id_4_old[is++] = mh_dh.side_dof( side );
        }
    }

    Partitioning::id_maps(mesh_->n_sides(), id_4_old, init_side_ds, loc_part, side_ds,
            side_id_4_loc, side_row_4_id);
    delete [] loc_part;
    delete [] id_4_old;

    // convert row_4_id arrays from separate numberings to global numbering of rows
    make_row_numberings();

    // Initialize bc_switch_dirichlet to size of global boundary.
    bc_switch_dirichlet.resize(mesh_->bc_elements.size(), 1);
}

void DarcyFlowMH_Steady::prepare_parallel_bddc() {
#ifdef FLOW123D_HAVE_BDDCML
    // auxiliary
    Element *el;
    int side_row, edge_row;

    global_row_4_sub_row = boost::make_shared<LocalToGlobalMap>(rows_ds);

    //
    // ordering of dofs
    // for each subdomain:
    // | velocities (at sides) | pressures (at elements) | L. mult. (at edges) |
    for (unsigned int i_loc = 0; i_loc < el_ds->lsize(); i_loc++) {
        el = mesh_->element(el_4_loc[i_loc]);
        int el_row = row_4_el[el_4_loc[i_loc]];

        global_row_4_sub_row->insert( el_row );

        unsigned int nsides = el->n_sides();
        for (unsigned int i = 0; i < nsides; i++) {
            side_row = side_row_4_id[ mh_dh.side_dof( el->side(i) ) ];
            edge_row = row_4_edge[el->side(i)->edge_idx()];

            global_row_4_sub_row->insert( side_row );
            global_row_4_sub_row->insert( edge_row );
        }

        for (unsigned int i_neigh = 0; i_neigh < el->n_neighs_vb; i_neigh++) {
            // mark this edge
            edge_row = row_4_edge[el->neigh_vb[i_neigh]->edge_idx() ];
            global_row_4_sub_row->insert( edge_row );
        }
    }
    global_row_4_sub_row->finalize();
#endif // FLOW123D_HAVE_BDDCML
}


void mat_count_off_proc_values(Mat m, Vec v) {
    int n, first, last;
    const PetscInt *cols;
    Distribution distr(v);

    int n_off = 0;
    int n_on = 0;
    int n_off_rows = 0;
    MatGetOwnershipRange(m, &first, &last);
    for (int row = first; row < last; row++) {
        MatGetRow(m, row, &n, &cols, PETSC_NULL);
        bool exists_off = false;
        for (int i = 0; i < n; i++)
            if (distr.get_proc(cols[i]) != distr.myp())
                n_off++, exists_off = true;
            else
                n_on++;
        if (exists_off)
            n_off_rows++;
        MatRestoreRow(m, row, &n, &cols, PETSC_NULL);
    }
}












// ========================
// unsteady

DarcyFlowMH_Unsteady::DarcyFlowMH_Unsteady(Mesh &mesh_in, const Input::Record in_rec)
    : DarcyFlowMH_Steady(mesh_in, in_rec)
{
    /*
    time_ = new TimeGovernor(in_rec.val<Input::Record>("time"));
	data_.mark_input_times(this->mark_type());
	data_.set_limit_side(LimitSide::right);
	data_.set_time(time_->step());

	output_object = new DarcyFlowMHOutput(this, in_rec.val<Input::Record>("output"));
	//balance_->units(output_object->get_output_fields().field_ele_pressure.units()*data_.cross_section.units()*data_.storativity.units());

	//time_->fix_dt_until_mark();
	create_linear_system();



    assembly_linear_system();
	read_init_condition();

    output_data();
    */
}


void DarcyFlowMH_Unsteady::read_init_condition()
{

    VecDuplicate(schur0->get_solution(), &previous_solution);
    VecCreateMPI(PETSC_COMM_WORLD,rows_ds->lsize(),PETSC_DETERMINE,&(steady_diagonal));
    VecDuplicate(steady_diagonal,& new_diagonal);
    VecZeroEntries(new_diagonal);
    VecDuplicate(*( schur0->get_rhs()), &steady_rhs);

	// read inital condition
	VecZeroEntries(schur0->get_solution());

	double *local_sol = schur0->get_solution_array();

	// cycle over local element rows
	ElementFullIter ele = ELEMENT_FULL_ITER(mesh_, NULL);

	DBGMSG("Setup with dt: %f\n",time_->dt());
	for (unsigned int i_loc_el = 0; i_loc_el < el_ds->lsize(); i_loc_el++) {
		ele = mesh_->element(el_4_loc[i_loc_el]);
		int i_loc_row = i_loc_el + side_ds->lsize();

		// set initial condition
		local_sol[i_loc_row] = data_.init_pressure.value(ele->centre(),ele->element_accessor());
	}

	solution_changed_for_scatter=true;

}

void DarcyFlowMH_Unsteady::setup_time_term() {
    // save diagonal of steady matrix
    MatGetDiagonal(*( schur0->get_matrix() ), steady_diagonal);
    // save RHS
    VecCopy(*( schur0->get_rhs()), steady_rhs);


    PetscScalar *local_diagonal;
    VecGetArray(new_diagonal,& local_diagonal);

    ElementFullIter ele = ELEMENT_FULL_ITER(mesh_, NULL);
    DBGMSG("Setup with dt: %f\n",time_->dt());

    if (balance_ != nullptr)
    	balance_->start_mass_assembly(water_balance_idx_);

    for (unsigned int i_loc_el = 0; i_loc_el < el_ds->lsize(); i_loc_el++) {
        ele = mesh_->element(el_4_loc[i_loc_el]);
        int i_loc_row = i_loc_el + side_ds->lsize();

        // set new diagonal
        double diagonal_coeff = data_.cross_section.value(ele->centre(), ele->element_accessor())
        		* data_.storativity.value(ele->centre(), ele->element_accessor())
				* ele->measure();
        local_diagonal[i_loc_row]= - diagonal_coeff / time_->dt();

        if (balance_ != nullptr)
        	balance_->add_mass_matrix_values(water_balance_idx_, ele->region().bulk_idx(), {i_loc_row}, {diagonal_coeff});
    }
    VecRestoreArray(new_diagonal,& local_diagonal);
    MatDiagonalSet(*( schur0->get_matrix() ), new_diagonal, ADD_VALUES);

    solution_changed_for_scatter=true;
    schur0->set_matrix_changed();

    if (balance_ != nullptr)
    	balance_->finish_mass_assembly(water_balance_idx_);
}

void DarcyFlowMH_Unsteady::modify_system() {
	START_TIMER("modify system");
	if (time_->is_changed_dt() && time_->step().index()>0) {
        double scale_factor=time_->step(-2).length()/time_->step().length();
        if (scale_factor != 1.0) {
            // if time step has changed and setup_time_term not called
            MatDiagonalSet(*( schur0->get_matrix() ),steady_diagonal, INSERT_VALUES);

            VecScale(new_diagonal, time_->last_dt()/time_->dt());
            MatDiagonalSet(*( schur0->get_matrix() ),new_diagonal, ADD_VALUES);
            schur0->set_matrix_changed();
        }
	}

    // modify RHS - add previous solution
    VecPointwiseMult(*( schur0->get_rhs()), new_diagonal, schur0->get_solution());
    VecAXPY(*( schur0->get_rhs()), 1.0, steady_rhs);
    schur0->set_rhs_changed();

    // swap solutions
    VecSwap(previous_solution, schur0->get_solution());
}


//-----------------------------------------------------------------------------
// vim: set cindent:<|MERGE_RESOLUTION|>--- conflicted
+++ resolved
@@ -92,7 +92,7 @@
                .add_value(robin, "robin", "Robin boundary condition. Water outflow equal to (($\\sigma (h - h^R)$)). "
                        "Specify the transition coefficient by 'bc_sigma' and the reference pressure head or pieaozmetric head "
                        "through 'bc_pressure' and 'bc_piezo_head' respectively.")
-<<<<<<< HEAD
+               .add_value(total_flux, "total_flux", "Flux boundary condition. Combines Neumann and Robin type.")
                .add_value(seepage, "seepage",
                        "Seepage face boundary condition. Boundary with potential seepage flow is described by the pair of inequalities:"
                        "(($h \\ge h_d^D$)) and (($q \\ge q_d^N$)), where the equality holds in at least one of them."
@@ -104,15 +104,11 @@
                        "(( $q = \\sigma^R( H^S - H^D) + q^N$ )). Parameters: ``bc_pressure``, ``bc_switch_pressure``,"
                        " ``bc_sigma, ``bc_flux``."
                        )
-=======
-               .add_value(total_flux, "total_flux", "Flux boundary condition. Combines Neumann and Robin type.")
->>>>>>> 80d0a585
 			   .close();
 }
 
 
 const it::Record & DarcyFlowMH_Steady::get_input_type() {
-<<<<<<< HEAD
     it::Record field_descriptor =
         it::Record("DarcyFlowMH_Data",FieldCommon::field_descriptor_record_decsription("DarcyFlowMH_Data") )
         .copy_keys( DarcyFlowMH_Steady::EqData().make_field_descriptor_type("DarcyFlowMH") )
@@ -121,7 +117,6 @@
         .declare_key("bc_switch_piezo_head", FieldAlgorithmBase< 3, FieldValue<3>::Scalar >::get_input_type(),
                 "Boundary switch piezometric head for BC types: seepage, river." )
         .declare_key("init_piezo_head", FieldAlgorithmBase< 3, FieldValue<3>::Scalar >::get_input_type(), "Initial condition for pressure as piezometric head." )
-        .declare_key(OldBcdInput::flow_old_bcd_file_key(), it::FileName::input(), "File with mesh dependent boundary conditions (obsolete).")
         .close();
 
     it::Record ns_rec = Input::Type::Record("NonlinearSolver", "Parameters to a non-linear solver.")
@@ -130,12 +125,9 @@
         .close();
 
     return it::Record("Steady_MH", "Mixed-Hybrid  solver for STEADY saturated Darcy flow.")
-=======
-    return it::Record("SteadyDarcy_MH", "Mixed-Hybrid  solver for STEADY saturated Darcy flow.")
->>>>>>> 80d0a585
 		.derive_from(DarcyFlowInterface::get_input_type())
         .declare_key("input_fields", it::Array( field_descriptor ), it::Default::obligatory(),
-                "Input data for Darcy flow model.")
+                "Input data for Darcy flow model.")				
         .declare_key("solver", LinSys::get_input_type(), it::Default::obligatory(),
                 "Linear solver for MH problem.")
         .declare_key("nonlinear_solver", ns_rec, it::Default::optional(),
@@ -149,33 +141,8 @@
                 "Time governor setting for the unsteady Darcy flow model.")
 		.declare_key("n_schurs", it::Integer(0,2), it::Default("2"),
 				"Number of Schur complements to perform when solving MH system.")
-<<<<<<< HEAD
 		.declare_key("mortar_method", get_mh_mortar_selection(), it::Default("None"),
 				"Method for coupling Darcy flow between dimensions." )
-=======
-		.declare_key("solver", LinSys::get_input_type(), it::Default::obligatory(),
-				"Linear solver for MH problem.")
-		.declare_key("output",
-		        DarcyFlowMHOutput::get_input_type(),
-		        it::Default::obligatory(),
-				"Parameters of output form MH module.")
-		.declare_key("mortar_method", DarcyFlowMH::get_mh_mortar_selection(), it::Default("\"None\""),
-				"Method for coupling Darcy flow between dimensions." )
-		.declare_key("balance", Balance::get_input_type(), it::Default::obligatory(),
-				"Settings for computing mass balance.")
-		.declare_key("bc_piezo_head", FieldAlgorithmBase< 3, FieldValue<3>::Scalar >::get_input_type_instance(),
-				"Boundary condition for pressure as piezometric head." )
-		.declare_key("init_piezo_head", FieldAlgorithmBase< 3, FieldValue<3>::Scalar >::get_input_type_instance(),
-				"Initial condition for pressure as piezometric head." )
-		.declare_key("input_fields", it::Array(
-					it::Record("DarcyFlowMH_Data", FieldCommon::field_descriptor_record_description("DarcyFlowMH_Data") )
-					.copy_keys( DarcyFlowMH_Steady::EqData()
-                        .make_field_descriptor_type("DarcyFlowMH_Data_aux") )
-					.declare_key("bc_piezo_head", FieldAlgorithmBase< 3, FieldValue<3>::Scalar >::get_input_type_instance(), "Boundary condition for pressure as piezometric head." )
-					.declare_key("init_piezo_head", FieldAlgorithmBase< 3, FieldValue<3>::Scalar >::get_input_type_instance(), "Initial condition for pressure as piezometric head." )
-					.close()
-					), it::Default::obligatory(), ""  )
->>>>>>> 80d0a585
 		.close();
 }
 
@@ -230,12 +197,7 @@
         bc_flux.units( UnitSI().m(4).s(-1).md() );
 
     ADD_FIELD(bc_robin_sigma,"Conductivity coefficient in Robin boundary condition.");
-<<<<<<< HEAD
     	bc_robin_sigma.disable_where(bc_type, {none, dirichlet, neumann, seepage} );
-    	bc_robin_sigma.add_factory( OldBcdInput::instance()->flow_sigma_factory );
-=======
-    	bc_robin_sigma.disable_where(bc_type, {none, dirichlet, neumann} );
->>>>>>> 80d0a585
         bc_robin_sigma.units( UnitSI().m(3).s(-1).md() );
 
     ADD_FIELD(bc_switch_pressure,
@@ -316,54 +278,32 @@
     }
 
     //connecting data fields with mesh
-<<<<<<< HEAD
     {
         START_TIMER("data init");
         data_.set_mesh(mesh_in);
-        data_.set_input_list( in_rec.val<Input::Array>("input_fields") );
-        data_.mark_input_times(this->mark_type());
-        data_.set_limit_side(LimitSide::right);
-        //data_.gravity_ = arma::vec4( in_rec.val<std::string>("gravity") );
-        data_.gravity_ =  arma::vec4(" 0 0 -1 0");
-        data_.bc_pressure.add_factory(
-                OldBcdInput::instance()->flow_pressure_factory );
-        data_.bc_pressure.add_factory(
-                std::make_shared<FieldAddPotential<3, FieldValue<3>::Scalar>::FieldFactory>
-                (data_.gravity_, "bc_piezo_head") );
-        data_.bc_switch_pressure.add_factory(
-                std::make_shared<FieldAddPotential<3, FieldValue<3>::Scalar>::FieldFactory>
-                (data_.gravity_, "bc_switch_piezo_head") );
-
-        data_.set_time(time_->step());
-    }
-    output_object = new DarcyFlowMHOutput(this, in_rec.val<Input::Record>("output"));
-=======
-    START_TIMER("data init");
-    data_.set_mesh(mesh_in);
     //data_.gravity_ = arma::vec4( in_rec.val<std::string>("gravity") );
     data_.gravity_ =  arma::vec4(" 0 0 -1 0");
     data_.bc_pressure.add_factory(
     		std::make_shared<FieldAddPotential<3, FieldValue<3>::Scalar>::FieldFactory>
     		(data_.gravity_, "bc_piezo_head") );
 
-    data_.set_input_list( in_rec.val<Input::Array>("input_fields") );
-
-
-    
-    END_TIMER("data init");
->>>>>>> 80d0a585
+        data_.set_input_list( in_rec.val<Input::Array>("input_fields") );
+        data_.mark_input_times(this->mark_type());
+        data_.set_limit_side(LimitSide::right);
+    //data_.gravity_ = arma::vec4( in_rec.val<std::string>("gravity") );
+        data_.bc_pressure.add_factory(
+    data_.bc_pressure.add_factory( OldBcdInput::instance()->flow_pressure_factory );
+        data_.bc_switch_pressure.add_factory(
+                std::make_shared<FieldAddPotential<3, FieldValue<3>::Scalar>::FieldFactory>
+                (data_.gravity_, "bc_switch_piezo_head") );
+
+        data_.set_time(time_->step());
+    }
+    output_object = new DarcyFlowMHOutput(this, in_rec.val<Input::Record>("output"));
 
     
     size = mesh_->n_elements() + mesh_->n_sides() + mesh_->n_edges();
     n_schur_compls = in_rec.val<int>("n_schurs");
-<<<<<<< HEAD
-=======
-    
-    solution = NULL;
-    schur0   = NULL;
-
-    
->>>>>>> 80d0a585
     mortar_method_= in_rec.val<MortarMethod>("mortar_method");
     if (mortar_method_ != NoMortar) {
         mesh_->make_intersec_elements();
@@ -440,7 +380,6 @@
 void DarcyFlowMH_Steady::solve_nonlinear()
 {
     assembly_linear_system();
-<<<<<<< HEAD
     double residual_norm = schur0->compute_residual();
     unsigned int n_it=0, l_it=0;
     xprintf(Msg, "Nonlin iter: %d %d %g\n",n_it, l_it, residual_norm);
@@ -457,10 +396,6 @@
             this->tolerance_ = rec.val<double>("tolerance", 1E-6);
         }
     }
-=======
-
-    int convergedReason = schur0->solve();
->>>>>>> 80d0a585
 
     while (residual_norm > this->tolerance_ || n_it > this->max_n_it_) {
 
@@ -713,7 +648,13 @@
                     ls->rhs_set_value(edge_row, -bcd->element()->measure() * bc_sigma * bc_pressure * cross_section );
                     ls->mat_set_value(edge_row, edge_row, -bcd->element()->measure() * bc_sigma * cross_section );
 
-<<<<<<< HEAD
+		} else if ( type == EqData::total_flux) {
+		    double bc_flux = data_.bc_flux.value(b_ele.centre(), b_ele);
+		    double bc_pressure = data_.bc_pressure.value(b_ele.centre(), b_ele);
+                    double bc_sigma = data_.bc_robin_sigma.value(b_ele.centre(), b_ele);
+                    ls->mat_set_value(edge_row, edge_row, -bcd->element()->measure() * bc_sigma * cross_section );
+                    ls->rhs_set_value(edge_row, (bc_flux - bc_sigma * bc_pressure) * bcd->element()->measure() * cross_section);
+
                 } else if (type==EqData::seepage) {
                     is_linear_=false;
                     //unsigned int loc_edge_idx = edge_row - rows_ds->begin() - side_ds->lsize() - el_ds->lsize();
@@ -770,15 +711,6 @@
                         double bc_flux = bc_sigma*(bc_switch_pressure - bc_pressure);
                         ls->rhs_set_value(edge_row, bc_flux * bcd->element()->measure() * cross_section);
                     }
-=======
-		} else if ( type == EqData::total_flux) {
-		    double bc_flux = data_.bc_flux.value(b_ele.centre(), b_ele);
-		    double bc_pressure = data_.bc_pressure.value(b_ele.centre(), b_ele);
-                    double bc_sigma = data_.bc_robin_sigma.value(b_ele.centre(), b_ele);
-                    ls->mat_set_value(edge_row, edge_row, -bcd->element()->measure() * bc_sigma * cross_section );
-                    ls->rhs_set_value(edge_row, (bc_flux - bc_sigma * bc_pressure) * bcd->element()->measure() * cross_section);
-
->>>>>>> 80d0a585
                 } else {
                     xprintf(UsrErr, "BC type not supported.\n");
                 }

/*!
 *
 * Copyright (C) 2007 Technical University of Liberec.  All rights reserved.
 *
 * Please make a following refer to Flow123d on your project site if you use the program for any purpose,
 * especially for academic research:
 * Flow123d, Research Centre: Advanced Remedial Technologies, Technical University of Liberec, Czech Republic
 *
 * This program is free software; you can redistribute it and/or modify it under the terms
 * of the GNU General Public License version 3 as published by the Free Software Foundation.
 *
 * This program is distributed in the hope that it will be useful, but WITHOUT ANY WARRANTY;
 * without even the implied warranty of MERCHANTABILITY or FITNESS FOR A PARTICULAR PURPOSE.
 * See the GNU General Public License for more details.
 *
 * You should have received a copy of the GNU General Public License along with this program; if not,
 * write to the Free Software Foundation, Inc., 59 Temple Place - Suite 330, Boston, MA 021110-1307, USA.
 *
 *
 * $Id$
 * $Revision$
 * $LastChangedBy$
 * $LastChangedDate$
 *
 *
 * @file
 * @ingroup flow
 * @brief  Setup and solve linear system of mixed-hybrid discretization of the linear
 * porous media flow with possible preferential flow in fractures and chanels.
 *
 */

#include "petscmat.h"
#include "petscviewer.h"
#include "petscerror.h"
#include <armadillo>
#include <boost/foreach.hpp>


#include "system/system.hh"

#include "mesh/mesh.h"
#include "mesh/intersection.hh"
#include "mesh/partitioning.hh"
#include "la/distribution.hh"
#include "la/linsys.hh"
#include "la/linsys_PETSC.hh"
#include "la/linsys_BDDC.hh"
#include "la/solve.h"
#include "la/schur.hh"
#include "la/sparse_graph.hh"
#include "la/local_to_global_map.hh"

#include "system/file_path.hh"
#include "flow/mh_fe_values.hh"
#include "flow/darcy_flow_mh.hh"

#include "flow/darcy_flow_mh_output.hh"

#include <limits>
#include <set>
#include <vector>
#include <iostream>
#include <iterator>
#include <algorithm>

#include "coupling/time_governor.hh"

#include "fields/field_base.hh"
#include "fields/field_values.hh"
#include "system/sys_profiler.hh"




namespace it = Input::Type;

it::Selection DarcyFlowMH::mh_mortar_selection
	= it::Selection("MH_MortarMethod")
	.add_value(NoMortar, "None", "Mortar space: P0 on elements of lower dimension.")
	.add_value(MortarP0, "P0", "Mortar space: P0 on elements of lower dimension.")
	.add_value(MortarP1, "P1", "Mortar space: P1 on intersections, using non-conforming pressures.");


it::Selection DarcyFlowMH::EqData::bc_type_selection =
              it::Selection("EqData_bc_Type")
               .add_value(none, "none", "Homogeneous Neoumann BC.")
               .add_value(dirichlet, "dirichlet")
               .add_value(neumann, "neumann")
               .add_value(robin, "robin")
               .add_value(total_flux, "total_flux");

//new input type with FIELDS
it::AbstractRecord DarcyFlowMH::input_type=
        it::AbstractRecord("DarcyFlowMH", "Mixed-Hybrid  solver for saturated Darcy flow.")
        .declare_key("n_schurs", it::Integer(0,2), it::Default("2"),
                "Number of Schur complements to perform when solving MH sytem.")
        .declare_key("solver", Solver::input_type, it::Default::obligatory(),
                "Linear solver for MH problem.")
        .declare_key("output", DarcyFlowMHOutput::input_type, it::Default::obligatory(),
                "Parameters of output form MH module.")
        .declare_key("mortar_method", mh_mortar_selection, it::Default("None"),
                "Method for coupling Darcy flow between dimensions." );


it::Record DarcyFlowMH_Steady::input_type
    = it::Record("Steady_MH", "Mixed-Hybrid  solver for STEADY saturated Darcy flow.")
    .derive_from(DarcyFlowMH::input_type)
    .declare_key("bc_data", it::Array(
                DarcyFlowMH_Steady::EqData().boundary_input_type()
                .declare_key("bc_piezo_head", FieldBase< 3, FieldValue<3>::Scalar >::get_input_type(), "Boundary condition for pressure as piezometric head." )
                .declare_key("flow_old_bcd_file", it::FileName::input(), "")
                ), it::Default::obligatory(), ""  )
    .declare_key("bulk_data", it::Array(
                DarcyFlowMH_Steady::EqData().bulk_input_type() 
                .declare_key("init_piezo_head", FieldBase< 3, FieldValue<3>::Scalar >::get_input_type(), "Initial condition for pressure as piezometric head." )
                ), it::Default::obligatory(), "");


it::Record DarcyFlowMH_Unsteady::input_type
	= it::Record("Unsteady_MH", "Mixed-Hybrid solver for unsteady saturated Darcy flow.")
	.derive_from(DarcyFlowMH::input_type)
	.declare_key("time", TimeGovernor::input_type, it::Default::obligatory(),
                 "Time governor setting for the unsteady Darcy flow model.")
  .declare_key("bc_data", it::Array(
                DarcyFlowMH_Unsteady::EqData().boundary_input_type()
                .declare_key("bc_piezo_head", FieldBase< 3, FieldValue<3>::Scalar >::get_input_type(), "Boundary condition for piezometric head." )
                .declare_key("flow_old_bcd_file", it::FileName::input(), "")
                ), it::Default::obligatory(), ""  )
  .declare_key("bulk_data", it::Array(
                DarcyFlowMH_Unsteady::EqData().bulk_input_type()
                .declare_key("init_piezo_head", FieldBase< 3, FieldValue<3>::Scalar >::get_input_type(), "Initial piezometric head." )
                ), it::Default::obligatory(), "");


it::Record DarcyFlowLMH_Unsteady::input_type
    = it::Record("Unsteady_LMH", "Lumped Mixed-Hybrid solver for unsteady saturated Darcy flow.")
    .derive_from(DarcyFlowMH::input_type)
    .declare_key("time",         TimeGovernor::input_type, it::Default::obligatory(),
                                "Time governor setting for the unsteady Darcy flow model.")
    .declare_key("bc_data", it::Array(
                DarcyFlowLMH_Unsteady::EqData().boundary_input_type()
                .declare_key("bc_piezo_head", FieldBase< 3, FieldValue<3>::Scalar >::get_input_type(), "Boundary condition for piezometric head." )
                .declare_key("flow_old_bcd_file", it::FileName::input(), "")
                ), it::Default::obligatory(), ""  )
    .declare_key("bulk_data", it::Array(
                DarcyFlowLMH_Unsteady::EqData().bulk_input_type()
                .declare_key("init_piezo_head", FieldBase< 3, FieldValue<3>::Scalar >::get_input_type(), "Initial piezometric head." )
                ), it::Default::obligatory(), "");
    







DarcyFlowMH::EqData::EqData(const std::string &name)
: EqDataBase(name)
{
    gravity_ = arma::vec4("0 0 -1 0"); // gravity vector + constant shift of values

    ADD_FIELD(anisotropy, "Anisotropy of the conductivity tensor.", Input::Type::Default("1.0"));
    ADD_FIELD(cross_section, "Complement dimension parameter (cross section for 1D, thickness for 2D).", Input::Type::Default("1.0") );
    ADD_FIELD(conductivity, "Isotropic conductivity scalar.", Input::Type::Default("1.0") );
    ADD_FIELD(sigma, "Transition coefficient between dimensions.", Input::Type::Default("1.0"));
    ADD_FIELD(water_source_density, "Water source density.", Input::Type::Default("0.0"));
    
    ADD_FIELD(bc_type,"Boundary condition type, possible values:", it::Default("none") );
              bc_type.set_selection(&bc_type_selection);

    ADD_FIELD(bc_pressure,"Dirichlet BC condition value for pressure.");
    std::vector<FieldEnum> list; list.push_back(none); list.push_back(neumann);
    bc_pressure.disable_where(& bc_type, list );

    ADD_FIELD(bc_flux,"Flux in Neumman or Robin boundary condition.");
    list.clear(); list.push_back(none); list.push_back(dirichlet); list.push_back(robin);
    bc_flux.disable_where(& bc_type, list );

    ADD_FIELD(bc_robin_sigma,"Conductivity coefficient in Robin boundary condition.");
    list.clear(); list.push_back(none); list.push_back(dirichlet); list.push_back(neumann);
    bc_robin_sigma.disable_where(& bc_type, list );
    
    //these are for unsteady
    ADD_FIELD(init_pressure, "Initial condition as pressure", it::Default("0.0") );
    ADD_FIELD(storativity,"Storativity.", it::Default("1.0") );
}



RegionSet DarcyFlowMH::EqData::read_boundary_list_item(Input::Record rec) {
    RegionSet domain=EqDataBase::read_boundary_list_item(rec);
    Input::AbstractRecord field_a_rec;
    if (rec.opt_val("bc_piezo_head", field_a_rec))
                bc_pressure.set_field(domain, boost::make_shared< FieldAddPotential<3, FieldValue<3>::Scalar > >( this->gravity_, field_a_rec) );
    FilePath flow_bcd_file;
    if (rec.opt_val("flow_old_bcd_file", flow_bcd_file) ) {
        OldBcdInput::instance()->read_flow(flow_bcd_file, bc_type, bc_pressure, bc_flux, bc_robin_sigma);
    }
    return domain;
}

RegionSet DarcyFlowMH::EqData::read_bulk_list_item(Input::Record rec) {
    RegionSet domain=EqDataBase::read_bulk_list_item(rec);
    Input::AbstractRecord field_a_rec;
    if (rec.opt_val("init_piezo_head", field_a_rec)) {
                init_pressure.set_field(domain, boost::make_shared< FieldAddPotential<3, FieldValue<3>::Scalar > >( this->gravity_, field_a_rec) );
    }
    return domain;
}

/* TODO: this can be applied when Unstedy is no longer descendant from Steady
DarcyFlowMH_Unsteady::EqData::EqData()
  : DarcyFlowMH::EqData("DarcyFlowMH_Unsteady") 
{
    ADD_FIELD(init_pressure, "Initial condition as pressure");
    ADD_FIELD(storativity,"Storativity.");
}

DarcyFlowLMH_Unsteady::EqData::EqData()
  : DarcyFlowMH::EqData("DarcyFlowLMH_Unsteady") 
 {
    ADD_FIELD(init_pressure, "Initial condition as pressure");
    ADD_FIELD(storativity,"Storativity.");
}
//*/













//=============================================================================
// CREATE AND FILL GLOBAL MH MATRIX OF THE WATER MODEL
// - do it in parallel:
//   - initial distribution of elements, edges
//
/*! @brief CREATE AND FILL GLOBAL MH MATRIX OF THE WATER MODEL
 *
 * Parameters {Solver,NSchurs} number of performed Schur
 * complements (0,1,2) for water flow MH-system
 *
 */
//=============================================================================
DarcyFlowMH_Steady::DarcyFlowMH_Steady(Mesh &mesh_in, const Input::Record in_rec)
: DarcyFlowMH(mesh_in, in_rec)

{
    using namespace Input;
    F_ENTRY;
    START_TIMER("Darcy constructor");

    //connecting data fields with mesh
    START_TIMER("data init");
    data.set_mesh(&mesh_in);
    data.init_from_input( in_rec.val<Input::Array>("bulk_data"), in_rec.val<Input::Array>("bc_data") );
        
    // steady time governor
    time_ = new TimeGovernor();
    
    //initializing data fields at the beginning (time = 0)
    data.set_time(*time_);
    END_TIMER("data init");
    
    int ierr;

    size = mesh_->n_elements() + mesh_->n_sides() + mesh_->n_edges();
    n_schur_compls = in_rec.val<int>("n_schurs");
    if ((unsigned int) n_schur_compls > 2) {
        xprintf(Warn,"Invalid number of Schur Complements. Using 2.");
        n_schur_compls = 2;
    }
<<<<<<< HEAD

    //START_TIMER("solver init");
    //solver = new (Solver);
    //solver_init(solver, in_rec.val<AbstractRecord>("solver"));
    //END_TIMER("solver init");
=======
    
    START_TIMER("solver init");
    solver = new (Solver);
    solver_init(solver, in_rec.val<AbstractRecord>("solver"));
    END_TIMER("solver init");
>>>>>>> 77bfdad6
    
    solution = NULL;
    schur0   = NULL;
    schur1   = NULL;
    schur2   = NULL;
    IA1      = NULL;
    IA2      = NULL;
    
    /*
    Iterator<Record> it_bc = in_rec.find<Record>("boundary_conditions");
    if (it_bc) {
        bc_function = FunctionBase<3>::function_factory(it_bc->val<AbstractRecord>("value"));

        // set bcd groups for correct water_balance
        //FOR_BOUNDARIES(mesh_, bcd) bcd->group=0;
        //mesh_->bcd_group_id.add_item(0);

    } else {
        read_boundary(mesh_, in_rec.val<FilePath>("boundary_file", FilePath("NO_BCD_FILE", FilePath::input_file) ) );
        bc_function=NULL;
    }*/
    
    // init paralel structures
    ierr = MPI_Comm_rank(PETSC_COMM_WORLD, &(myp));
    ierr += MPI_Comm_size(PETSC_COMM_WORLD, &(np));
    if (ierr)
        xprintf(Err, "Some error in MPI.\n");


    
    mortar_method_= in_rec.val<MortarMethod>("mortar_method");
    if (mortar_method_ != NoMortar) {
        mesh_->read_intersections();
        mesh_->make_intersec_elements();
        mortar_sigma_ = in_rec.val<double>("mortar_sigma");
    }


    mh_dh.reinit(mesh_);

    prepare_parallel(in_rec.val<AbstractRecord>("solver"));

    //side_ds->view();
    //el_ds->view();
    //edge_ds->view();
    
    make_schur0(in_rec.val<AbstractRecord>("solver"));

    START_TIMER("prepare scatter");
    // prepare Scatter form parallel to sequantial in original numbering
    {
            IS is_loc;
            int i, *loc_idx; //, si;

            // create local solution vector
            solution = (double *) xmalloc(size * sizeof(double));
            VecCreateSeqWithArray(PETSC_COMM_SELF,1, size, solution,
                    &(sol_vec));

            // create seq. IS to scatter par solutin to seq. vec. in original order
            // use essentialy row_4_id arrays
            loc_idx = (int *) xmalloc(size * sizeof(int));
            i = 0;
            FOR_ELEMENTS(mesh_, ele) {
                FOR_ELEMENT_SIDES(ele,si) {
                    loc_idx[i++] = side_row_4_id[ mh_dh.side_dof( ele->side(si) ) ];
                }
            }
            FOR_ELEMENTS(mesh_, ele) {
                loc_idx[i++] = row_4_el[ele.index()];
            }
            for(unsigned int i_edg=0; i_edg < mesh_->n_edges(); i_edg++) {
                loc_idx[i++] = row_4_edge[i_edg];
            }
            ASSERT( i==size,"Size of array does not match number of fills.\n");
            //DBGPRINT_INT("loc_idx",size,loc_idx);
            ISCreateGeneral(PETSC_COMM_SELF, size, loc_idx, PETSC_COPY_VALUES, &(is_loc));
            xfree(loc_idx);
            VecScatterCreate(schur0->get_solution(), is_loc, sol_vec,
                    PETSC_NULL, &par_to_all);
            ISDestroy(&(is_loc));
        }
    solution_changed_for_scatter=true;
    
    END_TIMER("prepare scatter");
}




//=============================================================================
// COMPOSE and SOLVE WATER MH System possibly through Schur complements
//=============================================================================
void DarcyFlowMH_Steady::update_solution() {
    START_TIMER("Solving MH system");
    F_ENTRY;

    if (time_->is_end()) return;

    time_->next_time();
    
    START_TIMER("data reinit");
    //reinitializing data fields after time step
    //TODO: workaround for the steady problem
    //if (time_->t() != TimeGovernor::inf_time) //this test cannot be here due to (mainly implicit) transport - the fields are not neccesary (or cannot) to be read again but the time must be set to infinity
    //the problem of time==infinity shows up in field_elementwise and field_interpolatedP0 where a gmsh file is read and there is no such data at infinity
    //temporarily solved directly in field_elementwise and field_interpolatedP0
    data.set_time(*time_);
    END_TIMER("data reinit");

    xprintf(Msg, "DARCY:  t: %f  dt: %f\n",time_->t(), time_->dt());
    //time_->view("DARCY"); //time governor information output
    
    modify_system(); // hack for unsteady model
    int convergedReason = schur0 -> solve();
    DBGMSG( "Solved linear problem with converged reason %d \n", convergedReason );
    ASSERT( convergedReason >= 0, "Linear solver failed to converge. Convergence reason %d \n", convergedReason );


//    switch (n_schur_compls) {
//    case 0: /* none */
//        solve_system(solver, schur0);
//        break;
//    case 1: /* first schur complement of A block */
//        make_schur1();
//        //solve_system(solver, schur1->get_system());
//        //schur1->resolve();
//        schur1->solve(solver);
//        break;
//    case 2: /* second schur complement of the max. dimension elements in B block */
//        make_schur1();
//        make_schur2();

        //mat_count_off_proc_values(schur2->get_system()->get_matrix(),schur2->get_system()->get_solution());
//        solve_system(solver, schur2->get_system());

<<<<<<< HEAD
//       schur2->resolve();
//        schur1->resolve();
//        break;
//   }

    this -> postprocess();
=======
        schur2->resolve();
        schur1->resolve();
        break;
    }
    //DBGMSG("SOLUTION\n");
    //VecView(schur0->get_solution(),   PETSC_VIEWER_STDOUT_WORLD);
    postprocess();
>>>>>>> 77bfdad6

    //int rank;
    //MPI_Comm_rank( PETSC_COMM_WORLD, &rank );
    //if ( rank == 0 ) {
    //    PetscViewer solViewer;
    //    PetscViewerASCIIOpen( PETSC_COMM_SELF, "sol.m", &solViewer );
    //    PetscViewerSetFormat(solViewer,PETSC_VIEWER_ASCII_MATLAB);
    //    VecView( sol_vec, solViewer );
    //    PetscViewerDestroy(solViewer);
    //}
    solution_changed_for_scatter=true;
    DBGMSG("solution updated\n");
}

void DarcyFlowMH_Steady::postprocess() 
{
    START_TIMER("postprocess");
    int side_rows[4];
    double values[4];
    ElementFullIter ele = ELEMENT_FULL_ITER(mesh_, NULL);


    // modify side fluxes in parallel
    // for every local edge take time term on digonal and add it to the corresponding flux
    /*
    for (unsigned int i_loc = 0; i_loc < el_ds->lsize(); i_loc++) {
        ele = mesh_->element(el_4_loc[i_loc]);
        FOR_ELEMENT_SIDES(ele,i) {
            side_rows[i] = side_row_4_id[ mh_dh.side_dof( ele->side(i) ) ];
            values[i] = -1.0 * ele->measure() *
              data.cross_section.value(ele->centre(), ele->element_accessor()) * 
              data.water_source_density.value(ele->centre(), ele->element_accessor()) /
              ele->n_sides();
        }
        VecSetValues(schur0->get_solution(), ele->n_sides(), side_rows, values, ADD_VALUES);
    }
    VecAssemblyBegin(schur0->get_solution());
    VecAssemblyEnd(schur0->get_solution());
    */
}


double DarcyFlowMH_Steady::solution_precision() const
{
	double precision;
	double bnorm=0.0;

	switch (n_schur_compls) {
	case 0: /* none */
		if (schur0 != NULL) VecNorm(schur0->get_rhs(), NORM_2, &bnorm);
		break;
	case 1: /* first schur complement of A block */
		if (schur1 != NULL) VecNorm(schur1->get_system()->get_rhs(), NORM_2, &bnorm);
		break;
	case 2: /* second schur complement of the max. dimension elements in B block */
		if (schur1 != NULL) VecNorm(schur1->get_system()->get_rhs(), NORM_2, &bnorm);
		break;
	}
	precision = max(schur0->a_tol, schur0->r_tol*bnorm);

	return precision;
}


void  DarcyFlowMH_Steady::get_solution_vector(double * &vec, unsigned int &vec_size)
{
    // TODO: make class for vectors (wrapper for PETSC or other) derived from LazyDependency
    // and use its mechanism to manage dependency between vectors
    //if (solution_changed_for_scatter) {
    //    // scatter solution to all procs
    //    VecScatterBegin(par_to_all, schur0->get_solution(), sol_vec,
    //            INSERT_VALUES, SCATTER_FORWARD);
    //    VecScatterEnd(par_to_all, schur0->get_solution(), sol_vec,
    //            INSERT_VALUES, SCATTER_FORWARD);
    //    solution_changed_for_scatter=false;
    //}

    std::vector<double> sol_disordered(this->size);
    schur0 -> get_whole_solution( sol_disordered );

    // reorder solution to application ordering
    if ( solution_.empty() ) solution_.resize( this->size, 0. );
    for ( int i = 0; i < this->size; i++ ) {
        solution_[i] = sol_disordered[solver_indices_[i]];
    }
    vec=&(solution_[0]);
    vec_size = solution_.size();
    ASSERT(vec != NULL, "Requested solution is not allocated!\n");
}

void  DarcyFlowMH_Steady::get_partitioning_vector(int * &elem_part, unsigned &lelem_part)
{
  
//    elem_part=&(element_part[0]);
//    lelem_part = element_part.size();
//    ASSERT(elem_part != NULL, "Requested vector is not allocated!\n");
}

void  DarcyFlowMH_Steady::get_parallel_solution_vector(Vec &vec)
{
    vec=schur0->get_solution();
    ASSERT(vec != NULL, "Requested solution is not allocated!\n");
}



// ===========================================================================================
//
//   MATRIX ASSEMBLY - we use abstract assembly routine, where  LS Mat/Vec SetValues
//   are in fact pointers to allocating or filling functions - this is governed by Linsystem roitunes
//
// =======================================================================================


// ******************************************
// ABSTRACT ASSEMBLY OF MH matrix
// TODO: matice by se mela sestavovat zvlast pro kazdou dimenzi (objem, pukliny, pruseciky puklin)
//       konekce by se mely sestavovat cyklem pres konekce, konekce by mely byt paralelizovany podle
//       distribuce elementu nizssi dimenze
//       k tomuto je treba nejdriv spojit s JK verzi, aby se vedelo co se deje v transportu a
//       predelat mesh a neigbouring
// *****************************************
void DarcyFlowMH_Steady::assembly_steady_mh_matrix() {
    LinSys *ls = schur0;
    ElementFullIter ele = ELEMENT_FULL_ITER(mesh_, NULL);
    MHFEValues fe_values;

    class Boundary *bcd;
    class Neighbour *ngh;

    bool fill_matrix = schur0->is_preallocated();
    DBGMSG("fill_matrix: %d\n", fill_matrix);
    int el_row, side_row, edge_row;
    int tmp_rows[100];
    //int  nsides;
    int side_rows[4], edge_rows[4]; // rows for sides and edges of one element
    double local_vb[4]; // 2x2 matrix
    double zeros[1000]; // to make space for second schur complement, max. 10 neighbour edges of one el.
    double minus_ones[4] = { -1.0, -1.0, -1.0, -1.0 };
    double loc_side_rhs[4];
    std::map<int,double> subdomain_diagonal_map;
    F_ENTRY;

    //DBGPRINT_INT("side_row_4_id",mesh->max_side_id+1,side_row_4_id);
    //DBGPRINT_INT("el_row_4_id",mesh->max_elm_id+1,el_row_4_id);
    //DBGPRINT_INT("edge_row_4_id",mesh->max_edg_id+1,edge_row_4_id);
    //DBGPRINT_INT("el_id_4_loc",el_ds->lsize(),el_id_4_loc);

    SET_ARRAY_ZERO(zeros,1000);
    for (unsigned int i_loc = 0; i_loc < el_ds->lsize(); i_loc++) {

        ele = mesh_->element(el_4_loc[i_loc]);
        el_row = row_4_el[el_4_loc[i_loc]];
        unsigned int nsides = ele->n_sides();
        if (fill_matrix) fe_values.update(ele, data.anisotropy, data.cross_section, data.conductivity);
        double cross_section = data.cross_section.value(ele->centre(), ele->element_accessor());

        for (unsigned int i = 0; i < nsides; i++) {
            side_row = side_rows[i] = side_row_4_id[ mh_dh.side_dof( ele->side(i) ) ];
            edge_row = edge_rows[i] = row_4_edge[ele->side(i)->edge_idx()];
            bcd=ele->side(i)->cond();

            // gravity term on RHS
            loc_side_rhs[i] = (ele->centre()[ 2 ] - ele->side(i)->centre()[ 2 ]);

            // set block C and C': side-edge, edge-side
            double c_val = 1.0;

            if (bcd) {
                ElementAccessor<3> b_ele = bcd->element_accessor();
                EqData::BC_Type type = (EqData::BC_Type)data.bc_type.value(b_ele.centre(), b_ele);
                if ( type == EqData::none) {
                    // homogeneous neumann
                } else if ( type == EqData::dirichlet ) {
                    c_val = 0.0;
                    double bc_pressure = data.bc_pressure.value(b_ele.centre(), b_ele);
                    loc_side_rhs[i] -= bc_pressure;
                    ls->rhs_set_value(edge_row, -bc_pressure);
                    ls->mat_set_value(edge_row, edge_row, -1.0);

                } else if ( type == EqData::neumann) {
                    double bc_flux = data.bc_flux.value(b_ele.centre(), b_ele);
                    ls->rhs_set_value(edge_row, bc_flux * bcd->element()->measure() * cross_section);
		    //DBGMSG("neumann edge_row, ele_index,el_idx: %d \t %d \t %d\n", edge_row, ele->index(), ele->side(i)->el_idx());

                } else if ( type == EqData::robin) {
                    double bc_pressure = data.bc_pressure.value(b_ele.centre(), b_ele);
                    double bc_sigma = data.bc_robin_sigma.value(b_ele.centre(), b_ele);
                    ls->rhs_set_value(edge_row, -bcd->element()->measure() * bc_sigma * bc_pressure * cross_section );
                    ls->mat_set_value(edge_row, edge_row, -bcd->element()->measure() * bc_sigma * cross_section );

                } else {
                    xprintf(UsrErr, "BC type not supported.\n");
                }
            }
            ls->mat_set_value(side_row, edge_row, c_val);
            ls->mat_set_value(edge_row, side_row, c_val);

            // update matrix for weights in BDDCML
            if ( ls->type == LinSys::BDDC ) {
               double val_side =  (fe_values.local_matrix())[i*nsides+i];
               double val_edge =  -1./ (fe_values.local_matrix())[i*nsides+i];
               subdomain_diagonal_map.insert( std::make_pair( side_row, val_side ) );
               subdomain_diagonal_map.insert( std::make_pair( edge_row, val_edge ) );
            }
        }

        ls->rhs_set_values(nsides, side_rows, loc_side_rhs);


        // set block A: side-side on one element - block diagonal matrix

        //std::cout << "subMat in flow" << std::endl;
        //for ( unsigned i = 0; i < nsides; i++) {
        //    for ( unsigned j = 0; j < nsides; j++) {
        //        std::cout << fe_values.local_matrix()[i*nsides+j]  << " ";
        //    }
        //    std::cout << std::endl;
        //}

        ls->mat_set_values(nsides, side_rows, nsides, side_rows, fe_values.local_matrix() );
        // set block B, B': element-side, side-element
        ls->mat_set_values(1, &el_row, nsides, side_rows, minus_ones);
        ls->mat_set_values(nsides, side_rows, 1, &el_row, minus_ones);


        // set sources
        ls->rhs_set_value(el_row, -1.0 * ele->measure() *
                          data.cross_section.value(ele->centre(), ele->element_accessor()) * 
                          data.water_source_density.value(ele->centre(), ele->element_accessor()) );
        
        
        // D block: non-compatible conections and diagonal: element-element
        //for (i = 0; i < ele->d_row_count; i++)
        //    tmp_rows[i] = row_4_el[ele->d_el[i]];
        ls->mat_set_value(el_row, el_row, 0.0);         // maybe this should be in virtual block for schur preallocation

        // D, E',E block: compatible connections: element-edge
        
        for (unsigned int i = 0; i < ele->n_neighs_vb; i++) {
            // every compatible connection adds a 2x2 matrix involving
            // current element pressure  and a connected edge pressure
            ngh= ele->neigh_vb[i];
            tmp_rows[0]=el_row;
            tmp_rows[1]=row_4_edge[ ngh->edge_idx() ];


            double value = data.sigma.value( ngh->element()->centre(), ngh->element()->element_accessor()) * ngh->side()->measure() *
//                data.cross_section.value( ngh->element()->centre(), ngh->element()->element_accessor() );      // crossection of lower dim (wrong)
                  data.cross_section.value( ngh->side()->centre(), ngh->side()->element()->element_accessor() ); // cross-section of higher dim. (2d)


            local_vb[0] = -value;   local_vb[1] = value;
            local_vb[2] = value;    local_vb[3] = -value;

            ls->mat_set_values(2, tmp_rows, 2, tmp_rows, local_vb);

            // update matrix for weights in BDDCML
            if ( ls->type == LinSys::BDDC ) {
               int ind = tmp_rows[1];
               double new_val = value;
               std::map<int,double>::iterator it = subdomain_diagonal_map.find( ind );
               if ( it != subdomain_diagonal_map.end() ) {
                  new_val = new_val + it->second;
               }
               subdomain_diagonal_map.insert( std::make_pair( ind, new_val ) );
            }

            if (n_schur_compls == 2) {
                // for 2. Schur: N dim edge is conected with N dim element =>
                // there are nz between N dim edge and N-1 dim edges of the element

                ls->mat_set_values(nsides, edge_rows, 1, tmp_rows+1, zeros);
                ls->mat_set_values(1, tmp_rows+1, nsides, edge_rows, zeros);

                // save all global edge indices to higher positions
                tmp_rows[2+i] = tmp_rows[1];
            }
        }




        // add virtual values for schur complement allocation
        switch (n_schur_compls) {
        case 2:
            ASSERT(ele->n_neighs_vb*ele->n_neighs_vb<1000, "Too many values in E block.");
            ls->mat_set_values(ele->n_neighs_vb, tmp_rows+2,
                               ele->n_neighs_vb, tmp_rows+2, zeros);

            // ls->mat_set_values(nsides, edge_rows, ele->e_row_count, tmp_rows, zeros);
            // ls->mat_set_values(ele->e_row_count, tmp_rows, nsides, edge_rows, zeros);
        case 1: // included also for case 2
            // -(C')*(A-)*B block and its transpose conect edge with its elements
            ls->mat_set_values(1, &el_row, nsides, edge_rows, zeros);
            ls->mat_set_values(nsides, edge_rows, 1, &el_row, zeros);
            // -(C')*(A-)*C block conect all edges of every element
            ls->mat_set_values(nsides, edge_rows, nsides, edge_rows, zeros);
        }
    }

    if ( ls->type == LinSys::BDDC ) {
       ls->load_diagonal( subdomain_diagonal_map );
    }

    //if (! mtx->ins_mod == ALLOCATE ) {
    //    MatAssemblyBegin(mtx->A,MAT_FINAL_ASSEMBLY);
    //    MatAssemblyEnd(mtx->A,MAT_FINAL_ASSEMBLY);
    // }
    // set block F - diagonal: edge-edge from Newton BC
    // also Dirichlet BC
    /*
    for (i_loc = 0; i_loc < edge_ds->lsize(); i_loc++) {
        edge_row = row_4_edge[edge_4_loc[i_loc]];
        EdgeFullIter edg = mesh_->edge(edge_4_loc[i_loc]);

        //xprintf(Msg,"F: %d %f\n",old_4_new[edge_row],edg->f_val);
        //ls->mat_set_value(edge_row, edge_row, edg->f_val);
        //ls->rhs_set_value(edge_row, edg->f_rhs);
    }*/


    if (mortar_method_ == MortarP0) {
        coupling_P0_mortar_assembly();
    } else if (mortar_method_ == MortarP1) {
        mh_abstract_assembly_intersection();
    }  
}


/**
 * Works well but there is large error next to the boundary.
 */
 void DarcyFlowMH_Steady::coupling_P0_mortar_assembly() {
    for (vector<vector<unsigned int> >::iterator it_master_list = mesh_->master_elements.begin(); it_master_list
            != mesh_->master_elements.end(); ++it_master_list) {


        if (it_master_list->size() != 0) // skip empty masters
        {
            // on the intersection element we consider
            // * intersection dofs for master and slave
            //   those are dofs of the space into which we interpolate
            //   base functions from individual master and slave elements
            //   For the master dofs both are usualy eqivalent.
            // * original dofs - for master same as intersection dofs, for slave
            //   all dofs of slave elements

            // form list of intersection dofs, in this case pressures in barycenters
            // but we do not use those form MH system in order to allow second schur somplement. We rather map these
            // dofs to pressure traces, i.e. we use averages of traces as barycentric values.
            arma::mat master_map(1,2);
            master_map.fill(1.0 / 2);
            arma::mat slave_map(1,3);
            slave_map.fill(-1.0 / 3);

            vector<int> global_idx;

            ElementFullIter master_iter(mesh_->intersections[it_master_list->front()].master_iter());
            double delta_0 = master_iter->measure();
            double delta_i, delta_j;
            arma::mat left_map, right_map,product;
            int left_idx[3], right_idx[3], l_size, r_size; 
            unsigned int i,j;
            vector<int> l_dirich(3,0);
            vector<int> r_dirich(3,0);


            // rows
            for(i = 0; i <= it_master_list->size(); ++i) {

                if (i == it_master_list->size()) { // master element
                    delta_i = delta_0;
                    left_map = arma::trans(master_map);
                    left_idx[0] = row_4_edge[master_iter->side(0)->edge_idx()];
                    left_idx[1] = row_4_edge[master_iter->side(1)->edge_idx()];
                    // Dirichlet bounndary conditions
                    // if (master_iter->side(0)->cond() != NULL && master_iter->side(0)->cond()->type == DIRICHLET) l_dirich[0]=1; else l_dirich[0]=0;
                    // if (master_iter->side(1)->cond() != NULL && master_iter->side(1)->cond()->type == DIRICHLET) l_dirich[1]=1; else l_dirich[1]=0;
                    l_size = 2;
                } else {
                    l_dirich[0]=0;
                    l_dirich[1]=0;
                    Intersection &isect=mesh_->intersections[(*it_master_list)[i]];
                    delta_i = isect.intersection_true_size();
                    left_map = arma::trans(slave_map);
                    left_idx[0] = row_4_edge[isect.slave_iter()->side(0)->edge_idx()];
                    left_idx[1] = row_4_edge[isect.slave_iter()->side(1)->edge_idx()];
                    left_idx[2] = row_4_edge[isect.slave_iter()->side(2)->edge_idx()];
                    l_size = 3;
                }
                //columns
                for (j = 0; j <=it_master_list->size(); ++j) {
                    if (j == it_master_list->size()) { // master element
                        delta_j = delta_0;
                        right_map = master_map;
                        right_idx[0] = row_4_edge[master_iter->side(0)->edge_idx()];
                        right_idx[1] = row_4_edge[master_iter->side(1)->edge_idx()];
                        // Dirichlet bounndary conditions
                        // if (master_iter->side(0)->cond() != NULL && master_iter->side(0)->cond()->type == DIRICHLET) r_dirich[0]=1; else r_dirich[0]=0;
                        // if (master_iter->side(1)->cond() != NULL && master_iter->side(1)->cond()->type == DIRICHLET) r_dirich[1]=1; else r_dirich[1]=0;
                        r_size = 2;
                    } else {
                        r_dirich[0]=0;
                        r_dirich[1]=0;

                        Intersection &isect=mesh_->intersections[(*it_master_list)[j]];
                        delta_j = isect.intersection_true_size();
                        right_map = slave_map;
                        right_idx[0] = row_4_edge[isect.slave_iter()->side(0)->edge_idx()];
                        right_idx[1] = row_4_edge[isect.slave_iter()->side(1)->edge_idx()];
                        right_idx[2] = row_4_edge[isect.slave_iter()->side(2)->edge_idx()];
                        r_size = 3;
                    }
                    product = -mortar_sigma * left_map * delta_i * delta_j * right_map / delta_0;

                    // Dirichlet modification
                    for(int ii=0;ii<l_size;ii++) if (l_dirich[ii]) {
                        for(int jj=0;jj<r_size;jj++) product(ii,jj)=0.0;
                    }
                    for(int jj=0;jj<r_size;jj++) if (r_dirich[jj])
                        for(int ii=0;ii<l_size;ii++) {
                            //schur0->rhs_set_value(left_idx[ii], -master_iter->side(jj)->cond()->scalar * product(ii,jj));
                            product(ii,jj)=0.0;
                        }

                    //DBGMSG("(i,j): %d %d %f %f %f\n",i,j, delta_i, delta_j, delta_0);
                    //product.print("A:");
                    schur0->mat_set_values(l_size, left_idx, r_size, right_idx, product.memptr());
                }
            }
        }
    }
 }
/**
 * P1 coonection of different dimensions
 * - demonstrated convergence, but still major open questions:
 * ? in all test cases the error on the fracture is less on the left and greater on the right
 *   with incresing trend
 *   tried:
 *   - changed order of 1d elements (no change)
 *   - higher precision of ngh output and linear solver (no change)
 * ? seems that there should be some factor 6.0 in the communication term
 * ? in the case of infinite k2 -> simplest 1d-constant communication, the biggest difference on borders,
 *   numerical solution greater then analytical
 *
 * TODO:
 * * full implementation of Dirichlet BC ( also for 2d sides)
 */
void DarcyFlowMH_Steady::mh_abstract_assembly_intersection() {
    LinSys *ls = schur0;

    // CYKLUS PRES INTERSECTIONS
    for (std::vector<Intersection>::iterator intersec = mesh_->intersections.begin(); intersec != mesh_->intersections.end(); ++intersec) {

/*
 * Local coordinates on 1D
 *         t0
 * node 0: 0.0
 * node 1: 1.0
 *
 * base fce points
 * t0 = 0.0    on side 0 node 0
 * t0 = 1.0    on side 1 node 1
 *
 * Local coordinates on 2D
 *         t0  t1
 * node 0: 0.0 0.0
 * node 1: 1.0 0.0
 * node 2: 0.0 1.0
 *
 * base fce points
 * t0=0.5, t1=0.0        on side 0 nodes (0,1)
 * t0=0.5, t1=0.5        on side 1 nodes (1,2)
 * t0=0.0, t1=0.5        on side 2 nodes (2,0)
 */

        arma::vec point_Y(1);
        point_Y.fill(1.0);
        arma::vec point_2D_Y(intersec->map_to_slave(point_Y)); //lokalni souradnice Y na slave rozsirene o 1
        arma::vec point_1D_Y(intersec->map_to_master(point_Y)); //lokalni souradnice Y na masteru rozsirene o 1

        arma::vec point_X(1);
        point_X.fill(0.0);
        arma::vec point_2D_X(intersec->map_to_slave(point_X)); //lokalni souradnice X na slave rozsirene o 1
        arma::vec point_1D_X(intersec->map_to_master(point_X)); //lokalni souradnice X na masteru rozsirene o 1

        arma::mat base_2D(3, 3);
        // base fce = a0 + a1*t0 + a2*t1
        //         a0     a1      a2
        base_2D << 1.0 << 0.0 << -2.0 << arma::endr //point on side 0
                << -1.0 << 2.0 << 2.0 << arma::endr // point on side 1
                << 1.0 << -2.0 << 0.0 << arma::endr;// point on side 2

        arma::mat base_1D(2, 2);
        //    base fce =   a0 + a1 * t0
        //          a0     a1
        base_1D << 1.0 << -1.0 << arma::endr // point on side 0,
                << 0.0 << 1.0 << arma::endr; // point on side 1,


        //base_1D.print("base_1D: ");
        //base_2D.print("base_2D: ");
        //point_2D_X.print("point_2D_X: ");
        //point_2D_Y.print("point_2D_Y: ");

        arma::vec difference_in_Y(5);
        arma::vec difference_in_X(5);

        // slave sides 0,1,2
        difference_in_Y.subvec(0, 2) = -base_2D * point_2D_Y;
        difference_in_X.subvec(0, 2) = -base_2D * point_2D_X;
        // master sides 3,4
        difference_in_Y.subvec(3, 4) = base_1D * point_1D_Y;
        difference_in_X.subvec(3, 4) = base_1D * point_1D_X;

        //difference_in_X.print("difference_in_X: ");
        //difference_in_Y.print("difference_in_Y: ");

        //prvky matice A[i,j]
        arma::mat A(5, 5);
        for (int i = 0; i < 5; ++i) {
            for (int j = 0; j < 5; ++j) {
                A(i, j) = -mortar_sigma * intersec->intersection_true_size() *
                        ( difference_in_Y[i] * difference_in_Y[j]
                          + difference_in_Y[i] * difference_in_X[j]/2
                          + difference_in_X[i] * difference_in_Y[j]/2
                          + difference_in_X[i] * difference_in_X[j]
                        ) * (1.0 / 3.0);

            }
        }

        //globalni indexy:
        int idx[5];
        vector<int> dirich(5,0);
        SideIter side1, side2;

        idx[0] = row_4_edge[intersec->slave_iter()->side(0)->edge_idx()];
        idx[1] = row_4_edge[intersec->slave_iter()->side(1)->edge_idx()];
        idx[2] = row_4_edge[intersec->slave_iter()->side(2)->edge_idx()];
        idx[3] = row_4_edge[intersec->master_iter()->side(0)->edge_idx()];
        idx[4] = row_4_edge[intersec->master_iter()->side(1)->edge_idx()];

        // Dirichlet bounndary conditions
        side1=intersec->master_iter()->side(0);
        //if (side1->cond() != NULL && side1->cond()->type == DIRICHLET) dirich[3]=1;
        side2=intersec->master_iter()->side(1);
        //if (side2->cond() !=NULL && side2->cond()->type == DIRICHLET) dirich[4]=1;
        if (dirich[3]) {
            //DBGMSG("Boundary %d %f\n",idx[3],side1->cond()->scalar);
            for(int i=0;i<5;i++)  if (! dirich[i]) {
                //ls->rhs_set_value(idx[i], -side1->cond()->scalar * A(i,3));
                A(i,3)=0; A(3,i)=0;
            }
            A(3,3)=0.0;
        }
        if (dirich[4]) {
            //DBGMSG("Boundary %d %f\n",idx[4],side2->cond()->scalar);
            for(int i=0;i<5;i++)  if (! dirich[i]) {
                //ls->rhs_set_value(idx[i], -side2->cond()->scalar * A(i,4));
                A(i,4)=0; A(4,i)=0;
            }
            A(4,4)=0.0;
        }
        //for(int i=0;i<5;i++) DBGMSG("idx %d: %d\n",i, idx[i]);
        //A.print("A:");
        ls->mat_set_values(5, idx, 5, idx, A.memptr());

    }
}



/*******************************************************************************
 * COMPOSE WATER MH MATRIX WITHOUT SCHUR COMPLEMENT
 ******************************************************************************/

void DarcyFlowMH_Steady::make_schur0( const Input::AbstractRecord in_rec) {
  
    START_TIMER("preallocation");
    int i_loc, el_row;
    Element *ele;
    Vec aux;

    xprintf(Msg,"****************** problem statistics \n");
    xprintf(Msg,"edges: %d \n",mesh_->n_edges());
    xprintf(Msg,"sides: %d \n",mesh_->n_sides());
    xprintf(Msg,"elements: %d \n",mesh_->n_elements());
    xprintf(Msg,"************************************* \n");
    xprintf(Msg,"problem size: %d \n",this->size);
    xprintf(Msg,"****************** problem statistics \n");

    if (schur0 == NULL) { // create Linear System for MH matrix

        if (in_rec.type() == LinSys_BDDC::input_type) {
            LinSys_BDDC *ls = new LinSys_BDDC(in_rec, lsize, global_row_4_sub_row->size(), &(*rows_ds), NULL, MPI_COMM_WORLD,
                    3,  // 3 == la::BddcmlWrapper::SPD_VIA_SYMMETRICGENERAL
                    1 ); // 1 == number of subdomains per process
            // possible initialization particular to BDDC
            START_TIMER("BDDC set mesh data");
            set_mesh_data_for_bddc(ls);
            schur0=ls;
            END_TIMER("BDDC set mesh data");
            
        }
        else if (in_rec.type() == LinSys_PETSC::input_type) {
            LinSys_PETSC *ls = new LinSys_PETSC(in_rec, lsize, &(*rows_ds), NULL, PETSC_COMM_WORLD );
            schur0=ls;
            // possible initialization particular to BDDC
            START_TIMER("PETSC PREALLOCATION");
            schur0->set_symmetric();
            schur0->start_allocation();
            assembly_steady_mh_matrix(); // preallocation
            VecZeroEntries(schur0->get_solution());
            schur0->start_add_assembly(); // finish allocation and create matrix
            END_TIMER("PETSC PREALLOCATION");

            VecZeroEntries(schur0->get_solution());
        } else {
            xprintf(Err, "Unknown solver type. Internal error.\n");
        }
    }


    END_TIMER("preallocation");
    
    START_TIMER("assembly");

    assembly_steady_mh_matrix(); // fill matrix
    schur0->finish_assembly();

    END_TIMER("assembly");
    //schur0->view_local_matrix();
    //PetscViewer myViewer;
    //PetscViewerASCIIOpen(PETSC_COMM_WORLD,"matis.m",&myViewer);
    //PetscViewerSetFormat(myViewer,PETSC_VIEWER_ASCII_MATLAB);

    //MatView( schur0->get_matrix(),PETSC_VIEWER_STDOUT_WORLD  );
    //DBGMSG("RHS\n");
    //VecView(schur0->get_rhs(),   PETSC_VIEWER_STDOUT_WORLD);
    //VecView(schur0->get_solution(),   PETSC_VIEWER_STDOUT_WORLD);

    //PetscViewerDestroy(myViewer);


    // add time term

}



void DarcyFlowMH_Steady::set_mesh_data_for_bddc(LinSys_BDDC * bddc_ls) {
    // prepare mesh for BDDCML
    // initialize arrays
    std::map<int,arma::vec3> localDofMap;
    std::vector<int> inet;
    std::vector<int> nnet;
    std::vector<int> isegn;

    std::vector<double> element_permeability;

    // maximal and minimal dimension of elements
    int elDimMax = 1;
    int elDimMin = 3;
    for ( int i_loc = 0; i_loc < el_ds->lsize(); i_loc++ ) {
        // for each element, create local numbering of dofs as fluxes (sides), pressure (element centre), Lagrange multipliers (edges), compatible connections
        ElementFullIter el = mesh_->element(el_4_loc[i_loc]);
        int e_idx = el.index();

        int elDim = el->dim();
        elDimMax = std::max( elDimMax, elDim );
        elDimMin = std::min( elDimMin, elDim );

        isegn.push_back( e_idx );
        int nne = 0;

        FOR_ELEMENT_SIDES(el,si) {
            // insert local side dof
            int side_row = side_row_4_id[ mh_dh.side_dof( el->side(si) ) ];
            arma::vec3 coord = el->side(si)->centre();

            localDofMap.insert( std::make_pair( side_row, coord ) );
            inet.push_back( side_row );
            nne++;
        }

        // insert local pressure dof
        int el_row  = row_4_el[ el_4_loc[i_loc] ];
        arma::vec3 coord = el->centre();
        localDofMap.insert( std::make_pair( el_row, coord ) );
        inet.push_back( el_row );
        nne++;

        FOR_ELEMENT_SIDES(el,si) {
            Edge *edg=el->side(si)->edge();

            // insert local edge dof
            int edge_row = row_4_edge[ el->side(si)->edge_idx() ];
            arma::vec3 coord = el->side(si)->centre();

            localDofMap.insert( std::make_pair( edge_row, coord ) );
            inet.push_back( edge_row );
            nne++;
        }

        // insert dofs related to compatible connections
        for ( int i_neigh = 0; i_neigh < el->n_neighs_vb; i_neigh++) {
            int edge_row = row_4_edge[ el->neigh_vb[i_neigh]->edge_idx()  ];
            arma::vec3 coord = el->neigh_vb[i_neigh]->edge()->side(0)->centre();

            localDofMap.insert( std::make_pair( edge_row, coord ) );
            inet.push_back( edge_row );
            nne++;
        }

        nnet.push_back( nne );

        // version for rho scaling
        // trace computation
        arma::vec3 centre = el->centre();
        double conduct = data.conductivity.value( centre , el->element_accessor() );
        double cs = data.cross_section.value( centre, el->element_accessor() );
        arma::mat33 aniso = data.anisotropy.value( centre, el->element_accessor() );

        // compute mean on the diagonal
        double coef = 0.;
        for ( int i = 0; i < 3; i++) {
            coef = coef + aniso.at(i,i);
        }
        // Maybe divide by cs
        coef = conduct*coef / 3;

        ASSERT( coef > 0.,
                "Zero coefficient of hydrodynamic resistance %f . \n ", coef );
        element_permeability.push_back( 1. / coef );
    }
    //convert set of dofs to vectors
    int numNodeSub = localDofMap.size();
    std::vector<int> isngn( numNodeSub );
    std::vector<double> xyz( numNodeSub * 3 ) ;
    int ind = 0;
    std::map<int,arma::vec3>::iterator itB = localDofMap.begin();
    for ( ; itB != localDofMap.end(); ++itB ) {
        isngn[ind] = itB -> first;

        arma::vec3 coord = itB -> second;
        for ( int j = 0; j < 3; j++ ) {
            xyz[ j*numNodeSub + ind ] = coord[j];
        }

        ind++;
    }
    localDofMap.clear();

    // nndf is trivially one
    std::vector<int> nndf( numNodeSub, 1 );

    // prepare auxiliary map for renumbering nodes
    typedef std::map<int,int> Global2LocalMap_; //! type for storage of global to local map
    Global2LocalMap_ global2LocalNodeMap;
    for ( unsigned ind = 0; ind < isngn.size(); ++ind ) {
        global2LocalNodeMap.insert( std::make_pair( static_cast<unsigned>( isngn[ind] ), ind ) );
    }

    //std::cout << "INET: \n";
    //std::copy( inet.begin(), inet.end(), std::ostream_iterator<int>( std::cout, " " ) );
    //std::cout << std::endl;
    //std::cout << "ISNGN: \n";
    //std::copy( isngn.begin(), isngn.end(), std::ostream_iterator<int>( std::cout, " " ) );
    //std::cout << std::endl << std::flush;
    //std::cout << "ISEGN: \n";
    //std::copy( isegn.begin(), isegn.end(), std::ostream_iterator<int>( std::cout, " " ) );
    //std::cout << std::endl << std::flush;
    //MPI_Barrier( PETSC_COMM_WORLD );

    // renumber nodes in the inet array to locals
    int indInet = 0;
    for ( int iEle = 0; iEle < isegn.size(); iEle++ ) {
        int nne = nnet[ iEle ];
        for ( unsigned ien = 0; ien < nne; ien++ ) {

            int indGlob = inet[indInet];
            // map it to local node
            Global2LocalMap_::iterator pos = global2LocalNodeMap.find( indGlob );
            ASSERT( pos != global2LocalNodeMap.end(),
                    "Cannot remap node index %d to local indices. \n ", indGlob );
            int indLoc = static_cast<int> ( pos -> second );

            // store the node
            inet[ indInet++ ] = indLoc;
        }
    }

    int numNodes    = size;
    int numDofsInt  = size;
    int spaceDim    = 3;    // TODO: what is the proper value here?
    int meshDim     = elDimMax;
    //std::cout << "I have identified following dimensions: max " << elDimMax << ", min " << elDimMin << std::endl;

    bddc_ls -> load_mesh( spaceDim, numNodes, numDofsInt, inet, nnet, nndf, isegn, isngn, isngn, xyz, element_permeability, meshDim );
}




//=============================================================================
// DESTROY WATER MH SYSTEM STRUCTURE
//=============================================================================
DarcyFlowMH_Steady::~DarcyFlowMH_Steady() {
    if (schur2 != NULL) delete schur2;
    // if (schur1 != NULL) delete schur1;   // where shur1 should be deleted ??

    if ( IA1 != NULL ) MatDestroy( &(IA1) );
    if ( IA2 != NULL ) MatDestroy( &(IA2) );

    delete schur0;
}

/*******************************************************************************
 * COMPUTE THE FIRST (A-block) SCHUR COMPLEMENT
 ******************************************************************************/
// paralellni verze musi jeste sestrojit index set bloku A, to jde pres:
// lokalni elementy -> lokalni sides -> jejich id -> jejich radky
// TODO: reuse IA a Schurova doplnku

#if 0
void DarcyFlowMH_Steady::make_schur1() {
    
    START_TIMER("Schur 1");
  
    ElementFullIter ele = ELEMENT_FULL_ITER(mesh_, NULL);
    MHFEValues fe_values;

    unsigned int  nsides, i;
    int side_rows[4];
    PetscErrorCode err;

    F_ENTRY;
    START_TIMER("schur1 - create,inverse");

    // check type of LinSys
    if (schur0->type == LinSys::MAT_IS) {
        // create mapping for PETSc

       err = ISLocalToGlobalMappingCreate(PETSC_COMM_WORLD,
               side_ds->lsize(),
               side_id_4_loc, PETSC_COPY_VALUES, &map_side_local_to_global);
        ASSERT(err == 0,"Error in ISLocalToGlobalMappingCreate.");

       err = MatCreateIS(PETSC_COMM_WORLD, 1, side_ds->lsize(), side_ds->lsize(), side_ds->size(), side_ds->size(), map_side_local_to_global, &IA1);
        ASSERT(err == 0,"Error in MatCreateIS.");

       MatSetOption(IA1, MAT_SYMMETRIC, PETSC_TRUE);

        for (unsigned int i_loc = 0; i_loc < el_ds->lsize(); i_loc++) {
           ele = mesh_->element(el_4_loc[i_loc]);
        
           nsides = ele->n_sides();

           fe_values.update( ele, data.anisotropy, data.cross_section, data.conductivity );

            for (i = 0; i < nsides; i++)
               side_rows[i] = mh_dh.side_dof( ele->side(i) ); // side ID
            // - rows_ds->begin(); // local side number
                           // + side_ds->begin(); // side row in IA1 matrix
           MatSetValues(IA1, nsides, side_rows, nsides, side_rows, fe_values.inv_local_matrix(),
                        INSERT_VALUES);
        }
    } else if (schur0->type == LinSys::MAT_MPIAIJ) {
       if (schur1 == NULL) {
        // create Inverse of the A block
        err = MatCreateAIJ(PETSC_COMM_WORLD, side_ds->lsize(), side_ds->lsize(), PETSC_DETERMINE, PETSC_DETERMINE, 4,
               PETSC_NULL, 0, PETSC_NULL, &(IA1));
         ASSERT(err == 0,"Error in MatCreateMPIAIJ.");

       MatSetOption(IA1, MAT_SYMMETRIC, PETSC_TRUE);
       schur1 = new SchurComplement(schur0, IA1);
       }

        for (unsigned int i_loc = 0; i_loc < el_ds->lsize(); i_loc++) {
           ele = mesh_->element(el_4_loc[i_loc]);

           nsides = ele->n_sides();

           fe_values.update( ele, data.anisotropy, data.cross_section, data.conductivity );

            for (i = 0; i < nsides; i++)
               side_rows[i] = side_row_4_id[ mh_dh.side_dof(ele->side(i)) ] // side row in MH matrix
                        - rows_ds->begin() // local side number
                       + side_ds->begin(); // side row in IA1 matrix
           MatSetValues(IA1, nsides, side_rows, nsides, side_rows, fe_values.inv_local_matrix(),
                   INSERT_VALUES);
        }
    }

    MatAssemblyBegin(IA1, MAT_FINAL_ASSEMBLY);
    MatAssemblyEnd(IA1, MAT_FINAL_ASSEMBLY);
    
    END_TIMER("schur1 - create,inverse");
    
    
    START_TIMER("schur1 - form");
    
    schur1->form_schur();
    schur1->set_spd();
    
    END_TIMER("schur1 - form");
}

/*******************************************************************************
 * COMPUTE THE SECOND (B-block) SCHUR COMPLEMENT
 ******************************************************************************/
void DarcyFlowMH_Steady::make_schur2() {
    PetscScalar *vDiag;
    int loc_el_size;
    PetscErrorCode ierr;
    F_ENTRY;
    START_TIMER("Schur 2");
    // create Inverse of the B block ( of the first complement )

    loc_el_size = el_ds->lsize();

    if (schur2 == NULL) {
      // get subdiagonal of local size == loc num of elements
      VecCreateMPI(PETSC_COMM_WORLD, schur1->get_system()->vec_lsize(),
              PETSC_DETERMINE, &diag_schur1);
      ierr = MatCreateAIJ(PETSC_COMM_WORLD, loc_el_size, loc_el_size,
              PETSC_DETERMINE, PETSC_DETERMINE, 1, PETSC_NULL, 0, PETSC_NULL,
              &(IA2)); // construct matrix
        ASSERT(ierr == 0, "Error in MatCreateMPIAIJ.");
      
      VecGetArray(diag_schur1,&vDiag);
      // define sub vector of B-block diagonal
      VecCreateMPIWithArray(PETSC_COMM_WORLD,1,  loc_el_size, PETSC_DETERMINE,
              vDiag, &diag_schur1_b);
      VecRestoreArray(diag_schur1,&vDiag);
      schur2 = new SchurComplement(schur1->get_system(), IA2);

    }

    MatGetDiagonal(schur1->get_system()->get_matrix(), diag_schur1); // get whole diagonal
    // compute inverse of B-block
    VecReciprocal(diag_schur1_b);
    MatDiagonalSet(IA2, diag_schur1_b, INSERT_VALUES);

    schur2->form_schur();
    schur2->scale(-1.0);
    schur2->set_spd();
}
#endif
// ================================================
// PARALLLEL PART
//

/**
 * Make connectivity graph of the second Schur complement and compute optimal partitioning.
 * This verison assign 1D and 2D edges to one processor, represent them as
 * a weighted vertex, and 2D-3D neghbourings as weighted edges. 3D edges are
 * then distributed over all procesors.
 */
/*
void make_edge_conection_graph(Mesh *mesh, SparseGraph * &graph) {

    Distribution edistr = graph->get_distr();
    //Edge *edg;
    Element *ele;
    int li, eid, , i_edg;
    unsigned int si, i_neigh;
    int e_weight;

    int edge_dim_weights[3] = { 100, 10, 1 };
    F_ENTRY;

    i_edg=0;
    FOR_EDGES(mesh, edg) {

        // skip non-local edges
        if (!edistr.is_local(i_edg))   continue;

        e_weight = edge_dim_weights[edg->side(0)->element()->dim() - 1];
        // for all connected elements
        FOR_EDGE_SIDES( edg, li ) {
            ASSERT( edg->side(li)->valid(),"NULL side of edge.");
            ele = edg->side(li)->element();
            ASSERT(NONULL(ele),"NULL element of side.");

            // for sides of connected element, excluding edge itself
            for(si=0; si<ele->n_sides(); si++) {
                eid = ele->side(si)->edge_idx();
                if (eid != i_edg)
                    graph->set_edge(i_edg, eid, e_weight);
            }

            // include connections from lower dim. edge
            // to the higher dimension
            for (i_neigh = 0; i_neigh < ele->n_neighs_vb; i_neigh++) {
                eid = ele->neigh_vb[i_neigh]->edge_idx();
                graph->set_edge(i_edg, eid, e_weight);
                graph->set_edge(eid, i_edg, e_weight);
            }
        }
        i_edg++;
    }

    graph->finalize();
}
*/
/**
 * Make connectivity graph of elements of mesh - dual graph: elements vertices of graph.
 */
/*
void make_element_connection_graph(Mesh *mesh, SparseGraph * &graph, bool neigh_on) {

    Distribution edistr = graph->get_distr();

    Edge *edg;
    int li, e_idx, i_neigh;
    int i_s, n_s;
    F_ENTRY;

    //int elDimMax = 1;
    //int elDimMin = 3;
    //FOR_ELEMENTS(mesh, ele) {
    //    //xprintf(Msg,"Element id %d , its index %d.\n",ele.id(), i_ele);
    //    int elDim = ele->dim();
    //    elDimMax = std::max( elDimMax, elDim );
    //    elDimMin = std::min( elDimMin, elDim );
    //}
    //std::cout << "max and min element dimensions: " << elDimMax << " " << elDimMin << std::endl;

    FOR_ELEMENTS(mesh, ele) {
        //xprintf(Msg,"Element id %d , its index %d.\n",ele.id(), i_ele);

        // skip non-local elements
        if (!edistr.is_local(ele.index()))
            continue;

        // for all connected elements
        FOR_ELEMENT_SIDES( ele, si ) {
            edg = ele->side(si)->edge();

            FOR_EDGE_SIDES( edg, li ) {
                ASSERT(edg->side(li)->valid(),"NULL side of edge.");
                e_idx = ELEMENT_FULL_ITER(mesh, edg->side(li)->element()).index();

                // for elements of connected elements, excluding element itself
                if (e_idx != ele.index()) {
                    graph->set_edge(ele.index(), e_idx);
                }
            }
        }

        // include connections from lower dim. edge
        // to the higher dimension
        if (neigh_on) {
            for (i_neigh = 0; i_neigh < ele->n_neighs_vb; i_neigh++) {
               n_s = ele->neigh_vb[i_neigh]->edge()->n_sides;
                for (i_s = 0; i_s < n_s; i_s++) {
                   e_idx=ELEMENT_FULL_ITER(mesh, ele->neigh_vb[i_neigh]->edge()->side(i_s)->element()).index();
                    graph->set_edge(ele.index(), e_idx);
                    graph->set_edge(e_idx, ele.index());
                }
            }
        }
    }
    graph->finalize();
}*/


// ========================================================================
// to finish row_4_id arrays we have to convert individual numberings of
// sides/els/edges to whole numbering of rows. To this end we count shifts
// for sides/els/edges on each proc and then we apply them on row_4_id
// arrays.
// we employ macros to avoid code redundancy
// =======================================================================
void DarcyFlowMH_Steady::make_row_numberings() {
    int i, shift;
    int np = edge_ds->np();
    int edge_shift[np], el_shift[np], side_shift[np];
    unsigned int rows_starts[np];

    int edge_n_id = mesh_->n_edges(),
            el_n_id = mesh_->element.size(),
            side_n_id = mesh_->n_sides();

    // compute shifts on every proc
    shift = 0; // in this var. we count new starts of arrays chunks
    for (i = 0; i < np; i++) {
        side_shift[i] = shift - (side_ds->begin(i)); // subtract actual start of the chunk
        shift += side_ds->lsize(i);
        el_shift[i] = shift - (el_ds->begin(i));
        shift += el_ds->lsize(i);
        edge_shift[i] = shift - (edge_ds->begin(i));
        shift += edge_ds->lsize(i);
        rows_starts[i] = shift;
    }
    //DBGPRINT_INT("side_shift",np,side_shift);
    //DBGPRINT_INT("el_shift",np,el_shift);
    //DBGPRINT_INT("edge_shift",np,edge_shift);
    // apply shifts
    for (i = 0; i < side_n_id; i++) {
        int &what = side_row_4_id[i];
        if (what >= 0)
            what += side_shift[side_ds->get_proc(what)];
    }
    for (i = 0; i < el_n_id; i++) {
        int &what = row_4_el[i];
        if (what >= 0)
            what += el_shift[el_ds->get_proc(what)];

    }
    for (i = 0; i < edge_n_id; i++) {
        int &what = row_4_edge[i];
        if (what >= 0)
            what += edge_shift[edge_ds->get_proc(what)];
    }
    // make distribution of rows
    for (i = np - 1; i > 0; i--)
        rows_starts[i] -= rows_starts[i - 1];

    rows_ds = boost::make_shared<Distribution>(&(rows_starts[0]), PETSC_COMM_WORLD);
}

// ====================================================================================
// - compute optimal edge partitioning
// - compute appropriate partitioning of elements and sides
// - make arrays: *_id_4_loc and *_row_4_id to allow parallel assembly of the MH matrix
// ====================================================================================
void DarcyFlowMH_Steady::prepare_parallel( const Input::AbstractRecord in_rec) {
    
    START_TIMER("prepare parallel");
    
    int *loc_part; // optimal (edge,el) partitioning (local chunk)
    int *id_4_old; // map from old idx to ids (edge,el)
    int i, loc_i;

    int e_idx;

    
    F_ENTRY;

    //ierr = MPI_Barrier(PETSC_COMM_WORLD);
    //ASSERT(ierr == 0, "Error in MPI_Barrier.");

        id_4_old = new int[mesh_->n_elements()];
        i = 0;
        FOR_ELEMENTS(mesh_, el) id_4_old[i++] = el.index();

        mesh_->get_part()->id_maps(mesh_->element.size(), id_4_old, el_ds, el_4_loc, row_4_el);
        //DBGPRINT_INT("el_4_loc",el_ds->lsize(),el_4_loc);
        //xprintf(Msg,"Number of elements in subdomain %d \n",el_ds->lsize());
        delete[] id_4_old;

        //el_ds->view();
        //
        //DBGMSG("Compute appropriate edge partitioning ...\n");
        //optimal element part; loc. els. id-> new el. numbering
        Distribution init_edge_ds(DistributionLocalized(), mesh_->n_edges(), PETSC_COMM_WORLD);
        // partitioning of edges, edge belongs to the proc of his first element
        // this is not optimal but simple
        loc_part = new int[init_edge_ds.lsize()];
        id_4_old = new int[mesh_->n_edges()];
        {
            loc_i = 0;
            FOR_EDGES(mesh_, edg ) {
                unsigned int i_edg = edg - mesh_->edges.begin();
                // partition
                e_idx = mesh_->element.index(edg->side(0)->element());
                //xprintf(Msg,"Index of edge: %d first element: %d \n",edgid,e_idx);
                if (init_edge_ds.is_local(i_edg)) {
                    // find (new) proc of the first element of the edge
                    loc_part[loc_i++] = el_ds->get_proc(row_4_el[e_idx]);
                }
                // id array
                id_4_old[i_edg] = i_edg;
            }
        }

        Partitioning::id_maps(mesh_->n_edges(), id_4_old, init_edge_ds, loc_part, edge_ds, edge_4_loc, row_4_edge);
        delete[] loc_part;
        delete[] id_4_old;

    //optimal side part; loc. sides; id-> new side numbering
    Distribution init_side_ds(DistributionBlock(), mesh_->n_sides(), PETSC_COMM_WORLD);
    // partitioning of sides follows elements
    loc_part = new int[init_side_ds.lsize()];
    id_4_old = new int[mesh_->n_sides()];
    {
        int is = 0;
        loc_i = 0;
        FOR_SIDES(mesh_, side ) {
            // partition
            if (init_side_ds.is_local(is)) {
                // find (new) proc of the element of the side
                loc_part[loc_i++] = el_ds->get_proc(
                        row_4_el[mesh_->element.index(side->element())]);
            }
            // id array
            id_4_old[is++] = mh_dh.side_dof( side );
        }
    }

    Partitioning::id_maps(mesh_->n_sides(), id_4_old, init_side_ds, loc_part, side_ds,
            side_id_4_loc, side_row_4_id);
    delete [] loc_part;
    delete [] id_4_old;

    /*
     DBGPRINT_INT("edge_id_4_loc",edge_ds->lsize,edge_id_4_loc);
     DBGPRINT_INT("el_4_loc",el_ds->lsize,el_4_loc);
     DBGPRINT_INT("side_id_4_loc",side_ds->lsize,side_id_4_loc);
     DBGPRINT_INT("edge_row_4_id",mesh_->n_edges,edge_row_4_id);
     DBGPRINT_INT("el_row_4_id",mesh_->max_elm_id+1,el_row_4_id);
     DBGPRINT_INT("side_row_4_id",mesh_->max_side_id+1,side_row_4_id);
     */
    // convert row_4_id arrays from separate numberings to global numbering of rows
    make_row_numberings();
    //DBGPRINT_INT("edge_row_4_id",mesh_->n_edges,edge_row_4_id);
    //DBGPRINT_INT("el_row_4_id",mesh_->max_elm_id+1,el_row_4_id);
    //DBGPRINT_INT("side_row_4_id",mesh_->max_side_id+1,side_row_4_id);

    lsize = side_ds->lsize() + el_ds->lsize() + edge_ds->lsize();


    // prepare global_row_4_sub_row

    if (in_rec.type() ==  LinSys_BDDC::input_type) {
        // auxiliary
        Element *el;
        int side_row, edge_row;

        //xprintf(Msg,"Compute mapping of local subdomain rows to global rows.\n");

        global_row_4_sub_row = boost::make_shared<LocalToGlobalMap>(rows_ds);

        //
        // ordering of dofs
        // for each subdomain:
        // | velocities (at sides) | pressures (at elements) | L. mult. (at edges) |
        for (unsigned int i_loc = 0; i_loc < el_ds->lsize(); i_loc++) {
            el = mesh_->element(el_4_loc[i_loc]);
            int el_row = row_4_el[el_4_loc[i_loc]];

            global_row_4_sub_row->insert( el_row );

            unsigned int nsides = el->n_sides();
            for (unsigned int i = 0; i < nsides; i++) {
                int side_row = side_row_4_id[ mh_dh.side_dof( el->side(i) ) ];
		        int edge_row = row_4_edge[el->side(i)->edge_idx()];

		        global_row_4_sub_row->insert( side_row );
		        global_row_4_sub_row->insert( edge_row );

                // edge neighbouring overlap
                //if (edg->neigh_vb != NULL) {
		//	int neigh_el_row=row_4_el[mesh_->element.index(edg->neigh_vb->element[0])];
                //      localDofSet.insert( neigh_el_row );
                //}
            }

            for (unsigned int i_neigh = 0; i_neigh < el->n_neighs_vb; i_neigh++) {
                // mark this edge
                int edge_row = row_4_edge[el->neigh_vb[i_neigh]->edge_idx() ];
                global_row_4_sub_row->insert( edge_row );
            }
        }
        global_row_4_sub_row->finalize();
    }

    // common to both solvers - create renumbering of unknowns
    solver_indices_.reserve(size);
    FOR_ELEMENTS(mesh_, ele) {
        FOR_ELEMENT_SIDES(ele,si) {
            solver_indices_.push_back( side_row_4_id[ mh_dh.side_dof( ele->side(si) ) ] );
        }
    }
    FOR_ELEMENTS(mesh_, ele) {
        solver_indices_.push_back( row_4_el[ele.index()] );
    }

    unsigned int i_edg=0;
    FOR_EDGES(mesh_, edg) {
        solver_indices_.push_back( row_4_edge[i_edg++] );
    }
    ASSERT( solver_indices_.size() == size, "Size of array does not match number of fills.\n" );
    //std::cout << "Solve rindices:" << std::endl;
    //std::copy( solver_indices_.begin(), solver_indices_.end(), std::ostream_iterator<int>( std::cout, " " ) );
}



void mat_count_off_proc_values(Mat m, Vec v) {
    int n, first, last;
    const PetscInt *cols;
    Distribution distr(v);

    int n_off = 0;
    int n_on = 0;
    int n_off_rows = 0;
    MatGetOwnershipRange(m, &first, &last);
    for (int row = first; row < last; row++) {
        MatGetRow(m, row, &n, &cols, PETSC_NULL);
        bool exists_off = false;
        for (int i = 0; i < n; i++)
            if (distr.get_proc(cols[i]) != distr.myp())
                n_off++, exists_off = true;
            else
                n_on++;
        if (exists_off)
            n_off_rows++;
        MatRestoreRow(m, row, &n, &cols, PETSC_NULL);
    }
    //printf("[%d] rows: %d off_rows: %d on: %d off: %d\n",distr.myp(),last-first,n_off_rows,n_on,n_off);
}












// ========================
// unsteady

DarcyFlowMH_Unsteady::DarcyFlowMH_Unsteady(Mesh &mesh_in, const Input::Record in_rec)
    : DarcyFlowMH_Steady(mesh_in, in_rec)
{
    delete time_; // delete steady TG
 
    time_ = new TimeGovernor(in_rec.val<Input::Record>("time"), equation_mark_type_);
    
    time_->fix_dt_until_mark();
    setup_time_term();
}



void DarcyFlowMH_Unsteady::setup_time_term() {

    // have created full steady linear system
    // save diagonal of steady matrix
    VecCreateMPI(PETSC_COMM_WORLD, rows_ds->lsize(), PETSC_DETERMINE, &(steady_diagonal));
    MatGetDiagonal(schur0->get_matrix(), steady_diagonal);

    // read inital condition
    VecZeroEntries(schur0->get_solution());

    double *local_sol = schur0->get_solution_array();

    PetscScalar *local_diagonal;
    VecDuplicate(steady_diagonal, &new_diagonal);
    VecZeroEntries(new_diagonal);
    VecGetArray(new_diagonal,& local_diagonal);

    // apply initial condition and modify matrix diagonal
    // cycle over local element rows
    ElementFullIter ele = ELEMENT_FULL_ITER(mesh_, NULL);

    DBGMSG("Setup with dt: %f\n",time_->dt());
    for (unsigned int i_loc_el = 0; i_loc_el < el_ds->lsize(); i_loc_el++) {
        ele = mesh_->element(el_4_loc[i_loc_el]);
        int i_loc_row = i_loc_el + side_ds->lsize();

        // set initial condition
        local_sol[i_loc_row] = data.init_pressure.value(ele->centre(),ele->element_accessor());
        // set new diagonal
        local_diagonal[i_loc_row]= - data.storativity.value(ele->centre(), ele->element_accessor()) * 
                                  ele->measure() / time_->dt();
    }
    VecRestoreArray(new_diagonal,& local_diagonal);
    MatDiagonalSet(schur0->get_matrix(), new_diagonal, ADD_VALUES);

    // set previous solution as copy of initial condition
    VecDuplicate(schur0->get_solution(), &previous_solution);
    VecCopy(schur0->get_solution(), previous_solution);

    // save RHS
    VecDuplicate(schur0->get_rhs(), &steady_rhs);
    VecCopy(schur0->get_rhs(), steady_rhs);

    solution_changed_for_scatter=true;
}

void DarcyFlowMH_Unsteady::modify_system() {
  START_TIMER("modify system");
  if (time_->is_changed_dt()) {
      MatDiagonalSet(schur0->get_matrix(),steady_diagonal, INSERT_VALUES);

      VecScale(new_diagonal, time_->last_dt()/time_->dt());
      MatDiagonalSet(schur0->get_matrix(),new_diagonal, ADD_VALUES);
  }

    // modify RHS - add previous solution
    VecPointwiseMult(schur0->get_rhs(), new_diagonal, schur0->get_solution());
    VecAXPY(schur0->get_rhs(), 1.0, steady_rhs);

    // swap solutions
    VecSwap(previous_solution, schur0->get_solution());
}

// ========================
// unsteady

DarcyFlowLMH_Unsteady::DarcyFlowLMH_Unsteady(Mesh &mesh_in, const  Input::Record in_rec)
    : DarcyFlowMH_Steady(mesh_in, in_rec)
{
    delete time_; // delete steady TG
 
    time_ = new TimeGovernor(in_rec.val<Input::Record>("time"), equation_mark_type_);

    time_->fix_dt_until_mark();
    setup_time_term();
}





void DarcyFlowLMH_Unsteady::setup_time_term()
{
    // have created full steady linear system
     // save diagonal of steady matrix
     VecCreateMPI(PETSC_COMM_WORLD,rows_ds->lsize(),PETSC_DETERMINE,&(steady_diagonal));
     MatGetDiagonal(schur0->get_matrix(), steady_diagonal);

     // read inital condition
     VecZeroEntries(schur0->get_solution());

     VecDuplicate(steady_diagonal,& new_diagonal);

     // apply initial condition and modify matrix diagonal
     // cycle over local element rows

     ElementFullIter ele = ELEMENT_FULL_ITER(mesh_, NULL);
     double init_value;

     for (unsigned int i_loc_el = 0; i_loc_el < el_ds->lsize(); i_loc_el++) {
         ele = mesh_->element(el_4_loc[i_loc_el]);

         init_value = data.init_pressure.value(ele->centre(), ele->element_accessor());

         FOR_ELEMENT_SIDES(ele,i) {
             int edge_row = row_4_edge[ele->side(i)->edge_idx()];
             // set new diagonal
             VecSetValue(new_diagonal,edge_row, - ele->measure() *
                          data.storativity.value(ele->centre(), ele->element_accessor()) *
                          data.cross_section.value(ele->centre(), ele->element_accessor()) /
                          time_->dt() / ele->n_sides(),ADD_VALUES);
             // set initial condition
             VecSetValue(schur0->get_solution(),edge_row,init_value/ele->n_sides(),ADD_VALUES);
         }
     }
     VecAssemblyBegin(new_diagonal);
     VecAssemblyBegin(schur0->get_solution());
     VecAssemblyEnd(new_diagonal);
     VecAssemblyEnd(schur0->get_solution());

     MatDiagonalSet(schur0->get_matrix(),new_diagonal, ADD_VALUES);

     // set previous solution as copy of initial condition
     VecDuplicate(schur0->get_solution(), &previous_solution);
     VecCopy(schur0->get_solution(), previous_solution);

     // save RHS
     VecDuplicate(schur0->get_rhs(), &steady_rhs);
     VecCopy(schur0->get_rhs(),steady_rhs);

     // auxiliary vector for time term
     VecDuplicate(schur0->get_rhs(), &time_term);

     solution_changed_for_scatter=true;

}

void DarcyFlowLMH_Unsteady::modify_system() {
    START_TIMER("modify system");
    if (time_->is_changed_dt()) {
        MatDiagonalSet(schur0->get_matrix(),steady_diagonal, INSERT_VALUES);
        VecScale(new_diagonal, time_->last_dt()/time_->dt());
        MatDiagonalSet(schur0->get_matrix(),new_diagonal, ADD_VALUES);
    }

    // modify RHS - add previous solution
    VecPointwiseMult(schur0->get_rhs(), new_diagonal, schur0->get_solution());
    VecAXPY(schur0->get_rhs(), 1.0, steady_rhs);

    // swap solutions
    VecSwap(previous_solution, schur0->get_solution());
}

// TODO: make this operating on parallel solution
// i.e. access from elements to edge values (possibly by constructing specific matrix)

// is it really necessary what is natural value of element pressures ?
// Since
void DarcyFlowLMH_Unsteady::postprocess() {
    int i_loc, side_row, loc_edge_row, i;
    Edge* edg;
    ElementIter ele;
    double new_pressure, old_pressure, time_coef;

    PetscScalar *loc_prev_sol;
    VecGetArray(previous_solution, &loc_prev_sol);

    // modify side fluxes in parallel
    // for every local edge take time term on digonal and add it to the corresponding flux
    for (i_loc = 0; i_loc < edge_ds->lsize(); i_loc++) {

        edg = &( mesh_->edges[ edge_4_loc[i_loc] ] );
        loc_edge_row = side_ds->lsize() + el_ds->lsize() + i_loc;

        new_pressure = (schur0->get_solution_array())[loc_edge_row];
        old_pressure = loc_prev_sol[loc_edge_row];
        FOR_EDGE_SIDES(edg,i) {
          ele = edg->side(i)->element();
          side_row = side_row_4_id[ mh_dh.side_dof( edg->side(i) ) ];
          time_coef = - ele->measure() *
              data.cross_section.value(ele->centre(), ele->element_accessor()) *
              data.storativity.value(ele->centre(), ele->element_accessor()) /
              time_->dt() / ele->n_sides();
            VecSetValue(schur0->get_solution(), side_row, time_coef * (new_pressure - old_pressure), ADD_VALUES);
        }
    }
  VecRestoreArray(previous_solution, &loc_prev_sol);

    VecAssemblyBegin(schur0->get_solution());
    VecAssemblyEnd(schur0->get_solution());

  DarcyFlowMH_Steady::postprocess();
}

//-----------------------------------------------------------------------------
// vim: set cindent:<|MERGE_RESOLUTION|>--- conflicted
+++ resolved
@@ -277,19 +277,11 @@
         xprintf(Warn,"Invalid number of Schur Complements. Using 2.");
         n_schur_compls = 2;
     }
-<<<<<<< HEAD
-
+    
     //START_TIMER("solver init");
     //solver = new (Solver);
     //solver_init(solver, in_rec.val<AbstractRecord>("solver"));
     //END_TIMER("solver init");
-=======
-    
-    START_TIMER("solver init");
-    solver = new (Solver);
-    solver_init(solver, in_rec.val<AbstractRecord>("solver"));
-    END_TIMER("solver init");
->>>>>>> 77bfdad6
     
     solution = NULL;
     schur0   = NULL;
@@ -426,22 +418,12 @@
         //mat_count_off_proc_values(schur2->get_system()->get_matrix(),schur2->get_system()->get_solution());
 //        solve_system(solver, schur2->get_system());
 
-<<<<<<< HEAD
 //       schur2->resolve();
 //        schur1->resolve();
 //        break;
 //   }
 
     this -> postprocess();
-=======
-        schur2->resolve();
-        schur1->resolve();
-        break;
-    }
-    //DBGMSG("SOLUTION\n");
-    //VecView(schur0->get_solution(),   PETSC_VIEWER_STDOUT_WORLD);
-    postprocess();
->>>>>>> 77bfdad6
 
     //int rank;
     //MPI_Comm_rank( PETSC_COMM_WORLD, &rank );

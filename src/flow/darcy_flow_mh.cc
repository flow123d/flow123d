/*!
 *
﻿ * Copyright (C) 2015 Technical University of Liberec.  All rights reserved.
 * 
 * This program is free software; you can redistribute it and/or modify it under
 * the terms of the GNU General Public License version 3 as published by the
 * Free Software Foundation. (http://www.gnu.org/licenses/gpl-3.0.en.html)
 * 
 * This program is distributed in the hope that it will be useful, but WITHOUT
 * ANY WARRANTY; without even the implied warranty of MERCHANTABILITY or FITNESS
 * FOR A PARTICULAR PURPOSE.  See the GNU General Public License for more details.
 *
 * 
 * @file    darcy_flow_mh.cc
 * @ingroup flow
 * @brief   Setup and solve linear system of mixed-hybrid discretization of the linear
 *          porous media flow with possible preferential flow in fractures and chanels.
 */

//#include <limits>
#include <vector>
//#include <iostream>
//#include <iterator>
//#include <algorithm>
#include <armadillo>
#include <cstdlib>
#include <stdio.h>

#include "petscmat.h"
#include "petscviewer.h"
#include "petscerror.h"
#include "mpi.h"

#include "system/system.hh"
#include "system/sys_profiler.hh"
#include "system/index_types.hh"
#include "input/factory.hh"

#include "mesh/mesh.h"
#include "mesh/bc_mesh.hh"
#include "mesh/partitioning.hh"
#include "mesh/accessors.hh"
#include "mesh/range_wrapper.hh"
#include "la/distribution.hh"
#include "la/linsys.hh"
#include "la/linsys_PETSC.hh"
#include "la/linsys_BDDC.hh"
#include "la/schur.hh"
//#include "la/sparse_graph.hh"
#include "la/local_to_global_map.hh"
#include "la/vector_mpi.hh"

#include "flow/assembly_mh.hh"
#include "flow/darcy_flow_mh.hh"
#include "flow/darcy_flow_mh_output.hh"

#include "tools/time_governor.hh"
#include "fields/field_algo_base.hh"
#include "fields/field.hh"
#include "fields/field_values.hh"
#include "fields/field_add_potential.hh"
#include "fields/field_fe.hh"
#include "fields/field_divide.hh"

#include "coupling/balance.hh"

#include "intersection/mixed_mesh_intersections.hh"
#include "intersection/intersection_local.hh"

#include "fem/fe_p.hh"


FLOW123D_FORCE_LINK_IN_CHILD(darcy_flow_mh)




namespace it = Input::Type;

const it::Selection & DarcyMH::get_mh_mortar_selection() {
	return it::Selection("MH_MortarMethod")
		.add_value(NoMortar, "None", "No Mortar method is applied.")
		.add_value(MortarP0, "P0", "Mortar space: P0 on elements of lower dimension.")
		.add_value(MortarP1, "P1", "Mortar space: P1 on intersections, using non-conforming pressures.")
		.close();
}


const it::Selection & DarcyMH::EqData::get_bc_type_selection() {
	return it::Selection("Flow_Darcy_BC_Type")
        .add_value(none, "none",
            "Homogeneous Neumann boundary condition\n(zero normal flux over the boundary).")
        .add_value(dirichlet, "dirichlet",
            "Dirichlet boundary condition. "
            "Specify the pressure head through the ``bc_pressure`` field "
            "or the piezometric head through the ``bc_piezo_head`` field.")
        .add_value(total_flux, "total_flux", "Flux boundary condition (combines Neumann and Robin type). "
            "Water inflow equal to (($ \\delta_d(q_d^N + \\sigma_d (h_d^R - h_d) )$)). "
            "Specify the water inflow by the ``bc_flux`` field, the transition coefficient by ``bc_robin_sigma`` "
            "and the reference pressure head or piezometric head through ``bc_pressure`` or ``bc_piezo_head`` respectively.")
        .add_value(seepage, "seepage",
            "Seepage face boundary condition. Pressure and inflow bounded from above. Boundary with potential seepage flow "
            "is described by the pair of inequalities: "
            "(($h_d \\le h_d^D$)) and (($ -\\boldsymbol q_d\\cdot\\boldsymbol n \\le \\delta q_d^N$)), where the equality holds in at least one of them. "
            "Caution: setting (($q_d^N$)) strictly negative "
            "may lead to an ill posed problem since a positive outflow is enforced. "
            "Parameters (($h_d^D$)) and (($q_d^N$)) are given by the fields ``bc_switch_pressure`` (or ``bc_switch_piezo_head``) and ``bc_flux`` respectively."
            )
        .add_value(river, "river",
            "River boundary condition. For the water level above the bedrock, (($H_d > H_d^S$)), the Robin boundary condition is used with the inflow given by: "
            "(( $ \\delta_d(q_d^N + \\sigma_d(H_d^D - H_d) )$)). For the water level under the bedrock, constant infiltration is used: "
            "(( $ \\delta_d(q_d^N + \\sigma_d(H_d^D - H_d^S) )$)). Parameters: ``bc_pressure``, ``bc_switch_pressure``, "
            " ``bc_sigma``, ``bc_flux``."
            )
        .close();
}

const it::Record & DarcyMH::type_field_descriptor() {

        const it::Record &field_descriptor =
        it::Record("Flow_Darcy_MH_Data",FieldCommon::field_descriptor_record_description("Flow_Darcy_MH_Data") )
        .copy_keys( DarcyMH::EqData().make_field_descriptor_type("Flow_Darcy_MH_Data_aux") )
            .declare_key("bc_piezo_head", FieldAlgorithmBase< 3, FieldValue<3>::Scalar >::get_input_type_instance(),
                    "Boundary piezometric head for BC types: dirichlet, robin, and river." )
            .declare_key("bc_switch_piezo_head", FieldAlgorithmBase< 3, FieldValue<3>::Scalar >::get_input_type_instance(),
                    "Boundary switch piezometric head for BC types: seepage, river." )
            .declare_key("init_piezo_head", FieldAlgorithmBase< 3, FieldValue<3>::Scalar >::get_input_type_instance(),
                    "Initial condition for the pressure given as the piezometric head." )
            .close();
        return field_descriptor;
}

const it::Selection & DarcyMH::EqData::nonlinear_solver_type() {
	return it::Selection("Flow_Darcy_nonlinear_solver_type")
        .add_value(Picard, "Picard",
            "Solving nonlinear term by using Picard's iterations.")
        .add_value(Newton, "Newton",
            "Solving nonlinear term by using Newton's method.")
        .add_value(Lscheme, "Lscheme",
            "Solving nonlinear term by using L-scheme method.")
        .close();
} 

const it::Record & DarcyMH::get_input_type() {

    it::Record ns_rec = Input::Type::Record("NonlinearSolver", "Non-linear solver settings.")
        .declare_key("linear_solver", LinSys::get_input_type(), it::Default("{}"),
            "Linear solver for MH problem.")
        .declare_key("solver_type", DarcyMH::EqData::nonlinear_solver_type(), it::Default("\"Picard\""),
            "Nonlinear solver.") 
        .declare_key("tolerance", it::Double(0.0), it::Default("1E-6"),
            "Residual tolerance.")
        .declare_key("min_it", it::Integer(0), it::Default("1"),
            "Minimum number of iterations (linear solutions) to use.\nThis is usefull if the convergence criteria "
            "does not characterize your goal well enough so it converges prematurely, possibly even without a single linear solution."
            "If greater then 'max_it' the value is set to 'max_it'.")
        .declare_key("max_it", it::Integer(0), it::Default("100"),
            "Maximum number of iterations (linear solutions) of the non-linear solver.")
        .declare_key("converge_on_stagnation", it::Bool(), it::Default("false"),
            "If a stagnation of the nonlinear solver is detected the solver stops. "
            "A divergence is reported by default, forcing the end of the simulation. By setting this flag to 'true', the solver "
            "ends with convergence success on stagnation, but it reports warning about it.")
        .close();

    DarcyMH::EqData eq_data;
    
    return it::Record("Flow_Darcy_MH", "Mixed-Hybrid  solver for saturated Darcy flow.")
		.derive_from(DarcyFlowInterface::get_input_type())
        .copy_keys(EquationBase::record_template())
        .declare_key("gravity", it::Array(it::Double(), 3,3), it::Default("[ 0, 0, -1]"),
                "Vector of the gravity force. Dimensionless.")
		.declare_key("input_fields", it::Array( type_field_descriptor() ), it::Default::obligatory(),
                "Input data for Darcy flow model.")				
        .declare_key("nonlinear_solver", ns_rec, it::Default("{}"),
                "Non-linear solver for MH problem.")
        .declare_key("output_stream", OutputTime::get_input_type(), it::Default("{}"),
                "Output stream settings.\n Specify file format, precision etc.")

        .declare_key("output", DarcyFlowMHOutput::get_input_type(eq_data, "Flow_Darcy_MH"),
                IT::Default("{ \"fields\": [ \"pressure_p0\", \"velocity_p0\" ] }"),
                "Specification of output fields and output times.")
        .declare_key("output_specific", DarcyFlowMHOutput::get_input_type_specific(), it::Default::optional(),
                "Output settings specific to Darcy flow model.\n"
                "Includes raw output and some experimental functionality.")
        .declare_key("balance", Balance::get_input_type(), it::Default("{}"),
                "Settings for computing mass balance.")
		.declare_key("n_schurs", it::Integer(0,2), it::Default("2"),
				"Number of Schur complements to perform when solving MH system.")
		.declare_key("mortar_method", get_mh_mortar_selection(), it::Default("\"None\""),
				"Method for coupling Darcy flow between dimensions on incompatible meshes. [Experimental]" )
		.close();
}


const int DarcyMH::registrar =
		Input::register_class< DarcyMH, Mesh &, const Input::Record >("Flow_Darcy_MH") +
		DarcyMH::get_input_type().size();



DarcyMH::EqData::EqData()
{
    mortar_method_=NoMortar;

    *this += field_ele_pressure.name("pressure_p0")
             .units(UnitSI().m())
             .flags(FieldFlag::equation_result)
             .description("Pressure solution - P0 interpolation.");

    *this += field_edge_pressure.name("pressure_edge")
             .units(UnitSI().m())
             .flags(FieldFlag::input_copy)
             .description("Pressure solution - Crouzeix-Raviart interpolation.");

    *this += field_ele_piezo_head.name("piezo_head_p0")
	         .units(UnitSI().m())
             .flags(FieldFlag::equation_result)
             .description("Piezo head solution - P0 interpolation.");

    *this += field_ele_velocity.name("velocity_p0")
	         .units(UnitSI().m().s(-1))
             .flags(FieldFlag::equation_result)
             .description("Velocity solution - P0 interpolation.");

    *this += flux.name("flux")
	         .units(UnitSI().m().s(-1))
             .flags(FieldFlag::equation_result)
             .description("Darcy flow flux.");

    *this += anisotropy.name("anisotropy")
            .description("Anisotropy of the conductivity tensor.")
            .input_default("1.0")
            .units( UnitSI::dimensionless() );

    *this += cross_section.name("cross_section")
            .description("Complement dimension parameter (cross section for 1D, thickness for 2D).")
            .input_default("1.0")
            .units( UnitSI().m(3).md() );

    *this += conductivity.name("conductivity")
            .description("Isotropic conductivity scalar.")
            .input_default("1.0")
            .units( UnitSI().m().s(-1) )
            .set_limits(0.0);

    *this += sigma.name("sigma")
            .description("Transition coefficient between dimensions.")
            .input_default("1.0")
            .units( UnitSI::dimensionless() );


    *this += water_source_density.name("water_source_density")
            .description("Water source density.")
            .input_default("0.0")
            .units( UnitSI().s(-1) );

    *this += bc_type.name("bc_type")
            .description("Boundary condition type.")
            .input_selection( get_bc_type_selection() )
            .input_default("\"none\"")
            .units( UnitSI::dimensionless() );
    
    *this += bc_pressure
            .disable_where(bc_type, {none, seepage} )
            .name("bc_pressure")
            .description("Prescribed pressure value on the boundary. Used for all values of ``bc_type`` except ``none`` and ``seepage``. "
                "See documentation of ``bc_type`` for exact meaning of ``bc_pressure`` in individual boundary condition types.")
            .input_default("0.0")
            .units( UnitSI().m() );

    *this += bc_flux
            .disable_where(bc_type, {none, dirichlet} )
            .name("bc_flux")
            .description("Incoming water boundary flux. Used for bc_types : ``total_flux``, ``seepage``, ``river``.")
            .input_default("0.0")
            .units( UnitSI().m().s(-1) );

    *this += bc_robin_sigma
            .disable_where(bc_type, {none, dirichlet, seepage} )
            .name("bc_robin_sigma")
            .description("Conductivity coefficient in the ``total_flux`` or the ``river`` boundary condition type.")
            .input_default("0.0")
            .units( UnitSI().s(-1) );

    *this += bc_switch_pressure
            .disable_where(bc_type, {none, dirichlet, total_flux} )
            .name("bc_switch_pressure")
            .description("Critical switch pressure for ``seepage`` and ``river`` boundary conditions.")
            .input_default("0.0")
            .units( UnitSI().m() );


    //these are for unsteady
    *this += init_pressure.name("init_pressure")
            .description("Initial condition for pressure in time dependent problems.")
            .input_default("0.0")
            .units( UnitSI().m() );

    *this += storativity.name("storativity")
            .description("Storativity (in time dependent problems).")
            .input_default("0.0")
            .units( UnitSI().m(-1) );
    
    *this += extra_storativity.name("extra_storativity")
            .description("Storativity added from upstream equation.")
            .units( UnitSI().m(-1) )
            .input_default("0.0")
            .flags( input_copy );
    
    *this += extra_source.name("extra_water_source_density")
            .description("Water source density added from upstream equation.")
            .input_default("0.0")
            .units( UnitSI().s(-1) )
            .flags( input_copy );

    //Darcy-Forchheimer
    *this += beta.name("beta")
            .description("Forchheimer coefficient")
            .input_default("0.0")
            .units( UnitSI::dimensionless() );
    
    *this += L.name("l_param")
            .description("L-scheme coefficient")
            .input_default("0.0")
            .units( UnitSI::dimensionless() );

    //time_term_fields = this->subset({"storativity"});
    //main_matrix_fields = this->subset({"anisotropy", "conductivity", "cross_section", "sigma", "bc_type", "bc_robin_sigma"});
    //rhs_fields = this->subset({"water_source_density", "bc_pressure", "bc_flux"});
}



//=============================================================================
// CREATE AND FILL GLOBAL MH MATRIX OF THE WATER MODEL
// - do it in parallel:
//   - initial distribution of elements, edges
//
/*! @brief CREATE AND FILL GLOBAL MH MATRIX OF THE WATER MODEL
 *
 * Parameters {Solver,NSchurs} number of performed Schur
 * complements (0,1,2) for water flow MH-system
 *
 */
//=============================================================================
DarcyMH::DarcyMH(Mesh &mesh_in, const Input::Record in_rec, TimeGovernor *tm)
: DarcyFlowInterface(mesh_in, in_rec),
    output_object(nullptr),
    data_changed_(false),
    schur0(nullptr),
    schur0_Newton(nullptr),
	steady_diagonal(nullptr),
	steady_rhs(nullptr),
	new_diagonal(nullptr),
	previous_solution(nullptr)
{

    START_TIMER("Darcy constructor");
    {
        auto time_rec = in_rec.val<Input::Record>("time");
        if (tm == nullptr)
        {
            time_ = new TimeGovernor(time_rec);
        }
        else
        {
            TimeGovernor tm_from_rec(time_rec);
            if (!tm_from_rec.is_default()) // is_default() == false when time record is present in input file
            { 
                MessageOut() << "Duplicate key 'time', time in flow equation is already initialized from parent class!";
                ASSERT(false);
            }
            time_ = tm;
        }
    }

    data_ = make_shared<EqData>();
<<<<<<< HEAD
    EquationBase::eq_data_ = data_.get();

    data_->ns_type = input_record_.val<Input::Record>("nonlinear_solver").val<EqData::nonlinear_solver>("solver_type");
=======
    EquationBase::eq_fieldset_ = data_.get();
>>>>>>> 86474636
    
    data_->is_linear=true;


    size = mesh_->n_elements() + mesh_->n_sides() + mesh_->n_edges();
    n_schur_compls = in_rec.val<int>("n_schurs");
    data_->mortar_method_= in_rec.val<MortarMethod>("mortar_method");
    if (data_->mortar_method_ != NoMortar) {
        mesh_->mixed_intersections();
    }
    


    //side_ds->view( std::cout );
    //el_ds->view( std::cout );
    //edge_ds->view( std::cout );
    //rows_ds->view( std::cout );
    
}



void DarcyMH::init_eq_data()
//connecting data fields with mesh
{

    START_TIMER("data init");
    data_->mesh = mesh_;
    data_->set_mesh(*mesh_);

    auto gravity_array = input_record_.val<Input::Array>("gravity");
    std::vector<double> gvec;
    gravity_array.copy_to(gvec);
    gvec.push_back(0.0); // zero pressure shift
    data_->gravity_ =  arma::vec(gvec);
    data_->gravity_vec_ = data_->gravity_.subvec(0,2);

    data_->bc_pressure.add_factory(
        std::make_shared<FieldAddPotential<3, FieldValue<3>::Scalar>::FieldFactory>
        (data_->gravity_, "bc_piezo_head") );
    data_->bc_switch_pressure.add_factory(
            std::make_shared<FieldAddPotential<3, FieldValue<3>::Scalar>::FieldFactory>
            (data_->gravity_, "bc_switch_piezo_head") );
    data_->init_pressure.add_factory(
            std::make_shared<FieldAddPotential<3, FieldValue<3>::Scalar>::FieldFactory>
            (data_->gravity_, "init_piezo_head") );


    data_->set_input_list( this->input_record_.val<Input::Array>("input_fields"), *time_ );
    // Check that the time step was set for the transient simulation.
    if (! zero_time_term(true) && time_->is_default() ) {
        //THROW(ExcAssertMsg());
        //THROW(ExcMissingTimeGovernor() << input_record_.ei_address());
        MessageOut() << "Missing the key 'time', obligatory for the transient problems." << endl;
        ASSERT(false);
    }

    data_->mark_input_times(*time_);
}



void DarcyMH::initialize() {

    { // init DOF handler for pressure fields
// 		std::shared_ptr< FiniteElement<0> > fe0_rt = std::make_shared<FE_RT0_disc<0>>();
		std::shared_ptr< FiniteElement<1> > fe1_rt = std::make_shared<FE_RT0_disc<1>>();
		std::shared_ptr< FiniteElement<2> > fe2_rt = std::make_shared<FE_RT0_disc<2>>();
		std::shared_ptr< FiniteElement<3> > fe3_rt = std::make_shared<FE_RT0_disc<3>>();
		std::shared_ptr< FiniteElement<0> > fe0_disc = std::make_shared<FE_P_disc<0>>(0);
		std::shared_ptr< FiniteElement<1> > fe1_disc = std::make_shared<FE_P_disc<1>>(0);
		std::shared_ptr< FiniteElement<2> > fe2_disc = std::make_shared<FE_P_disc<2>>(0);
		std::shared_ptr< FiniteElement<3> > fe3_disc = std::make_shared<FE_P_disc<3>>(0);
		std::shared_ptr< FiniteElement<0> > fe0_cr = std::make_shared<FE_CR<0>>();
		std::shared_ptr< FiniteElement<1> > fe1_cr = std::make_shared<FE_CR<1>>();
		std::shared_ptr< FiniteElement<2> > fe2_cr = std::make_shared<FE_CR<2>>();
		std::shared_ptr< FiniteElement<3> > fe3_cr = std::make_shared<FE_CR<3>>();
// 	    static FiniteElement<0> fe0_sys = FE_P_disc<0>(0); //TODO fix and use solution with FESystem<0>( {fe0_rt, fe0_disc, fe0_cr} )
		FESystem<0> fe0_sys( {fe0_disc, fe0_disc, fe0_cr} );
		FESystem<1> fe1_sys( {fe1_rt, fe1_disc, fe1_cr} );
		FESystem<2> fe2_sys( {fe2_rt, fe2_disc, fe2_cr} );
		FESystem<3> fe3_sys( {fe3_rt, fe3_disc, fe3_cr} );
	    MixedPtr<FESystem> fe_sys( std::make_shared<FESystem<0>>(fe0_sys), std::make_shared<FESystem<1>>(fe1_sys),
	                                    std::make_shared<FESystem<2>>(fe2_sys), std::make_shared<FESystem<3>>(fe3_sys) );
		std::shared_ptr<DiscreteSpace> ds = std::make_shared<EqualOrderDiscreteSpace>( mesh_, fe_sys);
		data_->dh_ = std::make_shared<DOFHandlerMultiDim>(*mesh_);
		data_->dh_->distribute_dofs(ds);
    }

    init_eq_data();
    //int ns_type = input_record_.val<Input::Record>("nonlinear_solver").val<EqData::nonlinear_solver>("solver_type");
    this->data_->multidim_assembler =  AssemblyBase::create< AssemblyMH >(data_);
    if (data_->ns_type == EqData::nonlinear_solver::Newton) {
        this->data_->multidim_assembler_Newton =  AssemblyBase::create< AssemblyMH_Newton >(data_);
    }
    output_object = new DarcyFlowMHOutput(this, input_record_);

    { // construct pressure, velocity and piezo head fields
		uint rt_component = 0;
        data_->full_solution = data_->dh_->create_vector();
        auto ele_flux_ptr = create_field_fe<3, FieldValue<3>::VectorFixed>(data_->dh_, &data_->full_solution, rt_component);
        data_->flux.set(ele_flux_ptr, 0.0);

		auto ele_velocity_ptr = std::make_shared< FieldDivide<3, FieldValue<3>::VectorFixed> >(ele_flux_ptr, data_->cross_section);
		data_->field_ele_velocity.set(ele_velocity_ptr, 0.0);

		uint p_ele_component = 1;
        auto ele_pressure_ptr = create_field_fe<3, FieldValue<3>::Scalar>(data_->dh_, &data_->full_solution, p_ele_component);
		data_->field_ele_pressure.set(ele_pressure_ptr, 0.0);

        uint p_edge_component = 2;
        auto edge_pressure_ptr = create_field_fe<3, FieldValue<3>::Scalar>(data_->dh_, &data_->full_solution, p_edge_component);
		data_->field_edge_pressure.set(edge_pressure_ptr, 0.0);

		arma::vec4 gravity = (-1) * data_->gravity_;
		auto ele_piezo_head_ptr = std::make_shared< FieldAddPotential<3, FieldValue<3>::Scalar> >(gravity, ele_pressure_ptr);
		data_->field_ele_piezo_head.set(ele_piezo_head_ptr, 0.0);
    }

    { // init DOF handlers represents edge DOFs
        uint p_edge_component = 2;
        data_->dh_cr_ = std::make_shared<SubDOFHandlerMultiDim>(data_->dh_,p_edge_component);
    }

    { // init DOF handlers represents side DOFs
		MixedPtr<FE_CR_disc> fe_cr_disc;
		std::shared_ptr<DiscreteSpace> ds_cr_disc = std::make_shared<EqualOrderDiscreteSpace>( mesh_, fe_cr_disc);
		data_->dh_cr_disc_ = std::make_shared<DOFHandlerMultiDim>(*mesh_);
		data_->dh_cr_disc_->distribute_dofs(ds_cr_disc);
    }

    // Initialize bc_switch_dirichlet to size of global boundary.
    data_->bc_switch_dirichlet.resize(mesh_->n_elements()+mesh_->get_bc_mesh()->n_elements(), 1);


    nonlinear_iteration_=0;
    Input::AbstractRecord rec = this->input_record_
            .val<Input::Record>("nonlinear_solver")
            .val<Input::AbstractRecord>("linear_solver");

    // auxiliary set_time call  since allocation assembly evaluates fields as well
    data_changed_ = data_->set_time(time_->step(), LimitSide::right) || data_changed_;
    create_linear_system(rec, schur0, true);
    if (data_->ns_type == EqData::nonlinear_solver::Newton){
        create_linear_system(rec, schur0_Newton, false);
    }

    // allocate time term vectors
    VecDuplicate(schur0->get_solution(), &previous_solution);
    VecCreateMPI(PETSC_COMM_WORLD, data_->dh_->distr()->lsize(),PETSC_DETERMINE,&(steady_diagonal));
    VecDuplicate(steady_diagonal,& new_diagonal);
    VecZeroEntries(new_diagonal);
    VecDuplicate(steady_diagonal, &steady_rhs);

    // initialization of balance object
    balance_ = std::make_shared<Balance>("water", mesh_);
    balance_->init_from_input(input_record_.val<Input::Record>("balance"), time());
    data_->water_balance_idx = balance_->add_quantity("water_volume");
    balance_->allocate(data_->dh_->distr()->lsize(), 1);
    balance_->units(UnitSI().m(3));

    data_->balance = balance_;
    data_->lin_sys = schur0;
    data_->lin_sys_Newton = schur0_Newton;


    initialize_specific();
}

void DarcyMH::initialize_specific()
{}

void DarcyMH::zero_time_step()
{

    /* TODO:
     * - Allow solution reconstruction (pressure and velocity) from initial condition on user request.
     * - Steady solution as an intitial condition may be forced by setting inti_time =-1, and set data for the steady solver in that time.
     *   Solver should be able to switch from and to steady case depending on the zero time term.
     */

    data_changed_ = data_->set_time(time_->step(), LimitSide::right) || data_changed_;

    // zero_time_term means steady case
    bool zero_time_term_from_right = zero_time_term();


    if (zero_time_term_from_right) {
        // steady case
        VecZeroEntries(schur0->get_solution());
        //read_initial_condition(); // Possible solution guess for steady case.
        use_steady_assembly_ = true;
        solve_nonlinear(); // with right limit data
    } else {
        VecZeroEntries(schur0->get_solution());
        VecZeroEntries(previous_solution);
        read_initial_condition();
        assembly_linear_system(); // in particular due to balance
//         print_matlab_matrix("matrix_zero");
        // TODO: reconstruction of solution in zero time.
    }
    //solution_output(T,right_limit); // data for time T in any case
    output_data();
}

//=============================================================================
// COMPOSE and SOLVE WATER MH System possibly through Schur complements
//=============================================================================
void DarcyMH::update_solution()
{
    START_TIMER("Solving MH system");

    time_->next_time();

    time_->view("DARCY"); //time governor information output

    solve_time_step();

    data_->full_solution.local_to_ghost_begin();
    data_->full_solution.local_to_ghost_end();
}


void DarcyMH::solve_time_step(bool output)
{
    data_changed_ = data_->set_time(time_->step(), LimitSide::left) || data_changed_;
    
    bool zero_time_term_from_left=zero_time_term();

    bool jump_time = data_->storativity.is_jump_time();
    if (! zero_time_term_from_left) {
        // time term not treated as zero
        // Unsteady solution up to the T.

        // this flag is necesssary for switching BC to avoid setting zero neumann on the whole boundary in the steady case
        use_steady_assembly_ = false;

        prepare_new_time_step();
        solve_nonlinear(); // with left limit data
        if (jump_time) {
        	WarningOut() << "Output of solution discontinuous in time not supported yet.\n";
            //solution_output(T, left_limit); // output use time T- delta*dt
            //output_data();
        }
    }

    if (time_->is_end()) {
        // output for unsteady case, end_time should not be the jump time
        // but rether check that
        if (! zero_time_term_from_left && ! jump_time && output) output_data();
        return;
    }

    data_changed_ = data_->set_time(time_->step(), LimitSide::right) || data_changed_;
    bool zero_time_term_from_right=zero_time_term();
    if (zero_time_term_from_right) {
        // this flag is necesssary for switching BC to avoid setting zero neumann on the whole boundary in the steady case
        use_steady_assembly_ = true;
        solve_nonlinear(); // with right limit data

    } else if (! zero_time_term_from_left && jump_time) {
    	WarningOut() << "Discontinuous time term not supported yet.\n";
        //solution_transfer(); // internally call set_time(T, left) and set_time(T,right) again
        //solve_nonlinear(); // with right limit data
    }
    
    //solution_output(T,right_limit); // data for time T in any case
    if (output) output_data();
}


bool DarcyMH::zero_time_term(bool time_global) {
    if (time_global) {
        return (data_->storativity.input_list_size() == 0);
    } else {
        return data_->storativity.field_result(mesh_->region_db().get_region_set("BULK")) == result_zeros;
    }
}

void DarcyMH::compute_full_residual_vec(Vec residual_) //vector residual must be alocated
{
    MatMult(*schur0->get_matrix(), schur0->get_solution(), residual_);
    VecAXPBY(residual_,1.0,-1.0,*schur0->get_rhs());
    //VecAXPY(residual_,1.0, *schur0->get_rhs());
}

void DarcyMH::solve_nonlinear()
{
    assembly_linear_system();
    Vec residual_;
    VecDuplicate(schur0->get_solution(), &residual_);
    double residual_norm;
    compute_full_residual_vec(residual_);
    VecNorm(residual_, NORM_2, &residual_norm);
    nonlinear_iteration_ = 0;
    //int ns_type = input_record_.val<Input::Record>("nonlinear_solver").val<EqData::nonlinear_solver>("solver_type");

    MessageOut().fmt("[nonlinear solver] norm of initial residual: {}\n", residual_norm);

    // Reduce is_linear flag.
    int is_linear_common;
    MPI_Allreduce(&(data_->is_linear), &is_linear_common,1, MPI_INT ,MPI_MIN,PETSC_COMM_WORLD);

    Input::Record nl_solver_rec = input_record_.val<Input::Record>("nonlinear_solver");
    this->tolerance_ = nl_solver_rec.val<double>("tolerance");
    this->max_n_it_  = nl_solver_rec.val<unsigned int>("max_it");
    this->min_n_it_  = nl_solver_rec.val<unsigned int>("min_it");
    if (this->min_n_it_ > this->max_n_it_) this->min_n_it_ = this->max_n_it_;

    if (! is_linear_common) {
        // set tolerances of the linear solver unless they are set by user.
        schur0->set_tolerances(0.1*this->tolerance_, 0.01*this->tolerance_, 100);
    }
    vector<double> convergence_history;

    compute_full_residual_vec(residual_);
    VecNorm(residual_, NORM_2, &residual_norm);
    Vec save_solution;
    VecDuplicate(schur0->get_solution(), &save_solution);
    while (nonlinear_iteration_ < this->min_n_it_ ||
           (residual_norm > this->tolerance_ &&  nonlinear_iteration_ < this->max_n_it_ )) {
    	OLD_ASSERT_EQUAL( convergence_history.size(), nonlinear_iteration_ );
        convergence_history.push_back(residual_norm);

        // stagnation test
        if (convergence_history.size() >= 5 &&
            convergence_history[ convergence_history.size() - 1]/convergence_history[ convergence_history.size() - 2] > 0.9 &&
            convergence_history[ convergence_history.size() - 1]/convergence_history[ convergence_history.size() - 5] > 0.8) {
            // stagnation
            if (input_record_.val<Input::Record>("nonlinear_solver").val<bool>("converge_on_stagnation")) {
            	WarningOut().fmt("Accept solution on stagnation. Its: {} Residual: {}\n", nonlinear_iteration_, residual_norm);
                break;
            } else {
                THROW(ExcSolverDiverge() << EI_Reason("Stagnation."));
            }
        }
        auto si = LinSys::SolveInfo(0,0);
        if (! is_linear_common){
            if (data_->ns_type == EqData::nonlinear_solver::Newton){
                data_changed_=true;
                Vec solution_update;
                VecDuplicate(schur0->get_solution(), &solution_update);
                if ( nonlinear_iteration_ > 0){
                    assembly_linear_system();
                    data_changed_ = true;
                    VecDuplicate(schur0->get_solution(), &residual_);
                    compute_full_residual_vec(residual_);
                }
                assembly_linear_system_Newton(residual_);
                VecCopy( schur0_Newton->get_solution(), save_solution);
                //double residual_rhs;
                //VecNorm(*schur0_Newton->get_rhs(), NORM_2, &residual_rhs);
                //printf("%f \n", residual_rhs);
                si = schur0_Newton->solve();
                //double residual_newt;
                //VecNorm(schur0_Newton->get_solution(), NORM_2, &residual_newt);
                //printf("%f \n", residual_newt);
                VecWAXPY(solution_update,1.0,schur0_Newton->get_solution(),schur0->get_solution());
                VecCopy(solution_update,schur0->get_solution());
               
                //data_changed_=true;
            }else{
            VecCopy( schur0->get_solution(), save_solution);
            si = schur0->solve();
            }
            nonlinear_iteration_++;
        }

        // hack to make BDDC work with empty compute_residual
        if (is_linear_common){
            // we want to print this info in linear (and steady) case
            si = schur0->solve();
            compute_full_residual_vec(residual_);
            VecNorm(residual_, NORM_2, &residual_norm);
            MessageOut().fmt("[nonlinear solver] lin. it: {}, reason: {}, residual: {}\n",
        		si.n_iterations, si.converged_reason, residual_norm);
            break;
        }
        data_changed_=true; // force reassembly for non-linear case

        double alpha = 1; // how much of new solution
        VecAXPBY(schur0->get_solution(), (1-alpha), alpha, save_solution);

        //LogOut().fmt("Linear solver ended with reason: {} \n", si.converged_reason );
        //OLD_ASSERT( si.converged_reason >= 0, "Linear solver failed to converge. Convergence reason %d \n", si.converged_reason );
        assembly_linear_system();

        VecDuplicate(schur0->get_solution(), &residual_);
        compute_full_residual_vec(residual_);
        VecNorm(residual_, NORM_2, &residual_norm);
        MessageOut().fmt("[nonlinear solver] it: {} lin. it: {}, reason: {}, residual: {}\n",
        		nonlinear_iteration_, si.n_iterations, si.converged_reason, residual_norm);
        chkerr(VecDestroy(&residual_));
    }
    chkerr(VecDestroy(&save_solution));
    this -> postprocess();

    // adapt timestep
    if (! this->zero_time_term()) {
        double mult = 1.0;
        if (nonlinear_iteration_ < 3) mult = 1.6;
        if (nonlinear_iteration_ > 7) mult = 0.7;
        time_->set_upper_constraint(time_->dt() * mult, "Darcy adaptivity.");
        // int result = time_->set_upper_constraint(time_->dt() * mult, "Darcy adaptivity.");
        //DebugOut().fmt("time adaptivity, res: {} it: {} m: {} dt: {} edt: {}\n", result, nonlinear_iteration_, mult, time_->dt(), time_->estimate_dt());
    }
}

void DarcyMH::prepare_new_time_step()
{
    VecSwap(previous_solution, schur0->get_solution());
}

void DarcyMH::postprocess() 
{
    START_TIMER("postprocess");

    //fix velocity when mortar method is used
    if(data_->mortar_method_ != MortarMethod::NoMortar){
        auto multidim_assembler =  AssemblyBase::create< AssemblyMH >(data_);
        for ( DHCellAccessor dh_cell : data_->dh_->own_range() ) {
            unsigned int dim = dh_cell.dim();
            multidim_assembler[dim-1]->fix_velocity(dh_cell);
        }
    }
    //ElementAccessor<3> ele;

    // modify side fluxes in parallel
    // for every local edge take time term on digonal and add it to the corresponding flux
    /*
    for (unsigned int i_loc = 0; i_loc < el_ds->lsize(); i_loc++) {
        ele = mesh_->element_accessor(el_4_loc[i_loc]);
        for (unsigned int i=0; i<ele->n_sides(); i++) {
            side_rows[i] = side_row_4_id[ mh_dh.side_dof( ele_ac.side(i) ) ];
            values[i] = -1.0 * ele_ac.measure() *
              data.cross_section.value(ele_ac.centre(), ele_ac.element_accessor()) *
              data.water_source_density.value(ele_ac.centre(), ele_ac.element_accessor()) /
              ele_ac.n_sides();
        }
        VecSetValues(schur0->get_solution(), ele_ac.n_sides(), side_rows, values, ADD_VALUES);
    }
    VecAssemblyBegin(schur0->get_solution());
    VecAssemblyEnd(schur0->get_solution());
    */
}


void DarcyMH::output_data() {
    START_TIMER("Darcy output data");
    
    //print_matlab_matrix("matrix_" + std::to_string(time_->step().index()));
    
    //time_->view("DARCY"); //time governor information output
	this->output_object->output();


    START_TIMER("Darcy balance output");
    balance_->calculate_cumulative(data_->water_balance_idx, schur0->get_solution());
    balance_->calculate_instant(data_->water_balance_idx, schur0->get_solution());
    balance_->output();
}


double DarcyMH::solution_precision() const
{
	return schur0->get_solution_precision();
}


// ===========================================================================================
//
//   MATRIX ASSEMBLY - we use abstract assembly routine, where  LS Mat/Vec SetValues
//   are in fact pointers to allocating or filling functions - this is governed by Linsystem roitunes
//
// =======================================================================================
void DarcyMH::assembly_mh_matrix(MultidimAssembly& assembler)
{
    START_TIMER("DarcyFlowMHy::assembly_mh_matrix");

    // set auxiliary flag for switchting Dirichlet like BC
    data_->force_no_neumann_bc = use_steady_assembly_ && (nonlinear_iteration_ == 0);
    data_->n_schur_compls = n_schur_compls;
    

    balance_->start_flux_assembly(data_->water_balance_idx);

    // TODO: try to move this into balance, or have it in the generic assembler class, that should perform the cell loop
    // including various pre- and post-actions
    for ( DHCellAccessor dh_cell : data_->dh_->own_range() ) {
        unsigned int dim = dh_cell.dim();
        assembler[dim-1]->assemble(dh_cell);
    }    
    

    balance_->finish_flux_assembly(data_->water_balance_idx);

}


void DarcyMH::allocate_mh_matrix(LinSys *ls)
{
    START_TIMER("DarcyFlowMH::allocate_mh_matrix");

    // set auxiliary flag for switchting Dirichlet like BC
    data_->n_schur_compls = n_schur_compls;

    // to make space for second schur complement, max. 10 neighbour edges of one el.
    double zeros[100000];
    for(int i=0; i<100000; i++) zeros[i] = 0.0;

    std::vector<LongIdx> tmp_rows;
    tmp_rows.reserve(200);

    std::vector<LongIdx> dofs, dofs_ngh;
    dofs.reserve(data_->dh_->max_elem_dofs());
    dofs_ngh.reserve(data_->dh_->max_elem_dofs());

    for ( DHCellAccessor dh_cell : data_->dh_->own_range() ) {
        ElementAccessor<3> ele = dh_cell.elm();
        
        const uint ndofs = dh_cell.n_dofs();
        dofs.resize(ndofs);
        dh_cell.get_dof_indices(dofs);
        
        // whole local MH matrix
        ls->mat_set_values(ndofs, dofs.data(), ndofs, dofs.data(), zeros);

        tmp_rows.clear();

        // compatible neighborings rows
        unsigned int n_neighs = ele->n_neighs_vb();
        for ( DHCellSide neighb_side : dh_cell.neighb_sides() ) {
            // every compatible connection adds a 2x2 matrix involving
            // current element pressure  and a connected edge pressure

            // read neighbor dofs (dh dofhandler)
            // neighbor cell owning neighb_side
            DHCellAccessor dh_neighb_cell = neighb_side.cell();

            const uint ndofs_ngh = dh_neighb_cell.n_dofs();
            dofs_ngh.resize(ndofs_ngh);
            dh_neighb_cell.get_dof_indices(dofs_ngh);

            // local index of pedge dof on neighboring cell
            // (dim+1) is number of edges of higher dim element
            // TODO: replace with DHCell getter when available for FESystem component
            const unsigned int t = dh_neighb_cell.n_dofs() - (dh_neighb_cell.dim()+1) + neighb_side.side().side_idx();
            tmp_rows.push_back(dofs_ngh[t]);
        }

        const uint nsides = ele->n_sides();
        LongIdx * edge_rows = dofs.data() + nsides; // pointer to start of ele
        // allocate always also for schur 2
        ls->mat_set_values(nsides+1, edge_rows, n_neighs, tmp_rows.data(), zeros); // (edges, ele)  x (neigh edges)
        ls->mat_set_values(n_neighs, tmp_rows.data(), nsides+1, edge_rows, zeros); // (neigh edges) x (edges, ele)
        ls->mat_set_values(n_neighs, tmp_rows.data(), n_neighs, tmp_rows.data(), zeros);  // (neigh edges) x (neigh edges)

        tmp_rows.clear();

        if (data_->mortar_method_ != NoMortar) {
            auto &isec_list = mesh_->mixed_intersections().element_intersections_[ele.idx()];
            for(auto &isec : isec_list ) {
                IntersectionLocalBase *local = isec.second;
                DHCellAccessor dh_cell_slave = data_->dh_->cell_accessor_from_element(local->bulk_ele_idx());

                const uint ndofs_slave = dh_cell_slave.n_dofs();
                dofs_ngh.resize(ndofs_slave);
                dh_cell_slave.get_dof_indices(dofs_ngh);

                //DebugOut().fmt("Alloc: {} {}", ele.idx(), local->bulk_ele_idx());
                for(unsigned int i_side=0; i_side < dh_cell_slave.elm()->n_sides(); i_side++) {
                    // TODO: replace with DHCell getter when available for FESystem component
                    tmp_rows.push_back( dofs_ngh[(ndofs_slave+1)/2+i_side] );
                    //DebugOut() << "aedge" << print_var(tmp_rows[tmp_rows.size()-1]);
                }
            }
        }
        /*
        for(unsigned int i_side=0; i_side < ele->n_sides(); i_side++) {
            DebugOut() << "aedge:" << print_var(edge_rows[i_side]);
        }*/

        edge_rows = dofs.data() + nsides +1; // pointer to start of edges
        ls->mat_set_values(nsides, edge_rows, tmp_rows.size(), tmp_rows.data(), zeros);   // master edges x neigh edges
        ls->mat_set_values(tmp_rows.size(), tmp_rows.data(), nsides, edge_rows, zeros);   // neigh edges  x master edges
        ls->mat_set_values(tmp_rows.size(), tmp_rows.data(), tmp_rows.size(), tmp_rows.data(), zeros);  // neigh edges  x neigh edges

    }
}
/*
    // alloc edge diagonal entries
    if(rank == 0)
    for( vector<Edge>::iterator edg = mesh_->edges.begin(); edg != mesh_->edges.end(); ++edg) {
        int edg_idx = mh_dh.row_4_edge[edg->side(0)->edge_idx()];
        
//        for( vector<Edge>::iterator edg2 = mesh_->edges.begin(); edg2 != mesh_->edges.end(); ++edg2){
//            int edg_idx2 = mh_dh.row_4_edge[edg2->side(0)->edge_idx()];
//            if(edg_idx == edg_idx2){
//                 DBGCOUT(<< "P[ " << rank << " ] " << "edg alloc: " << edg_idx << "  " << edg_idx2 << "\n");
                ls->mat_set_value(edg_idx, edg_idx, 0.0);
//            }
//        }
    }
  */
    /*
    if (mortar_method_ == MortarP0) {
        P0_CouplingAssembler(*this).assembly(*ls);
    } else if (mortar_method_ == MortarP1) {
        P1_CouplingAssembler(*this).assembly(*ls);
    }*/

void DarcyMH::assembly_source_term()
{
    START_TIMER("assembly source term");
   	balance_->start_source_assembly(data_->water_balance_idx);

    std::vector<LongIdx> global_dofs(data_->dh_->max_elem_dofs());

  	for ( DHCellAccessor dh_cell : data_->dh_->own_range() ) {
        ElementAccessor<3> ele = dh_cell.elm();

        const uint ndofs = dh_cell.n_dofs();
        global_dofs.resize(ndofs);
        dh_cell.get_dof_indices(global_dofs);
        
        double cs = data_->cross_section.value(ele.centre(), ele);

        // set sources
        double source = ele.measure() * cs *
                (data_->water_source_density.value(ele.centre(), ele)
                +data_->extra_source.value(ele.centre(), ele));
        // TODO: replace with DHCell getter when available for FESystem component
        schur0->rhs_set_value(global_dofs[ndofs/2], -1.0 * source );

        balance_->add_source_values(data_->water_balance_idx, ele.region().bulk_idx(),
                                    {dh_cell.get_loc_dof_indices()[ndofs/2]}, {0}, {source});

    }

    balance_->finish_source_assembly(data_->water_balance_idx);
}




/*******************************************************************************
 * COMPOSE WATER MH MATRIX WITHOUT SCHUR COMPLEMENT
 ******************************************************************************/

void DarcyMH::create_linear_system(Input::AbstractRecord in_rec, LinSys *&linsys, bool set_solution) {
  
    START_TIMER("preallocation");

    if (linsys == NULL) { // create Linear System for MH matrix
       
    	if (in_rec.type() == LinSys_BDDC::get_input_type()) {
#ifdef FLOW123D_HAVE_BDDCML
    		WarningOut() << "For BDDC no Schur complements are used.";
            n_schur_compls = 0;
            LinSys_BDDC *ls = new LinSys_BDDC(&(*data_->dh_->distr()),
                    true); // swap signs of matrix and rhs to make the matrix SPD
            ls->set_from_input(in_rec);
<<<<<<< HEAD
            if (set_solution == true){
                    ls->set_solution( ele_flux_ptr->get_data_vec().petsc_vec() );
                }
=======
            ls->set_solution( data_->full_solution.petsc_vec() );
>>>>>>> 86474636
            // possible initialization particular to BDDC
            START_TIMER("BDDC set mesh data");
            set_mesh_data_for_bddc(ls);
            linsys = ls;
            END_TIMER("BDDC set mesh data");
#else
            //Exception
            THROW( ExcBddcmlNotSupported() );
#endif // FLOW123D_HAVE_BDDCML
        } 
        else if (in_rec.type() == LinSys_PETSC::get_input_type()) {
        // use PETSC for serial case even when user wants BDDC
            if (n_schur_compls > 2) {
            	WarningOut() << "Invalid number of Schur Complements. Using 2.";
                n_schur_compls = 2;
            }

            LinSys_PETSC *schur1, *schur2;

            if (n_schur_compls == 0) {
                LinSys_PETSC *ls = new LinSys_PETSC( &(*data_->dh_->distr()) );

                // temporary solution; we have to set precision also for sequantial case of BDDC
                // final solution should be probably call of direct solver for oneproc case
                if (in_rec.type() != LinSys_BDDC::get_input_type()) ls->set_from_input(in_rec);
                else {
                    ls->LinSys::set_from_input(in_rec); // get only common options
                }
<<<<<<< HEAD
                if (set_solution == true){
                    ls->set_solution( ele_flux_ptr->get_data_vec().petsc_vec() );
                }
                linsys=ls;
=======

                ls->set_solution( data_->full_solution.petsc_vec() );
                schur0=ls;
>>>>>>> 86474636
            } else {
                IS is;
                auto side_dofs_vec = get_component_indices_vec(0);

                ISCreateGeneral(PETSC_COMM_SELF, side_dofs_vec.size(), &(side_dofs_vec[0]), PETSC_COPY_VALUES, &is);
                //ISView(is, PETSC_VIEWER_STDOUT_SELF);
                //OLD_ASSERT(err == 0,"Error in ISCreateStride.");

                SchurComplement *ls = new SchurComplement(&(*data_->dh_->distr()), is);

                // make schur1
                Distribution *ds = ls->make_complement_distribution();
                if (n_schur_compls==1) {
                    schur1 = new LinSys_PETSC(ds);
                    schur1->set_positive_definite();
                } else {
                    IS is;
                    auto elem_dofs_vec = get_component_indices_vec(1);

                    const PetscInt *b_indices;
                    ISGetIndices(ls->IsB, &b_indices);
                    uint b_size = ls->loc_size_B;
                    for(uint i_b=0, i_bb=0; i_b < b_size && i_bb < elem_dofs_vec.size(); i_b++) {
                        if (b_indices[i_b] == elem_dofs_vec[i_bb])
                            elem_dofs_vec[i_bb++] = i_b + ds->begin();
                    }
                    ISRestoreIndices(ls->IsB, &b_indices);


                    ISCreateGeneral(PETSC_COMM_SELF, elem_dofs_vec.size(), &(elem_dofs_vec[0]), PETSC_COPY_VALUES, &is);
                    //ISView(is, PETSC_VIEWER_STDOUT_SELF);
                    //OLD_ASSERT(err == 0,"Error in ISCreateStride.");
                    SchurComplement *ls1 = new SchurComplement(ds, is); // is is deallocated by SchurComplement
                    ls1->set_negative_definite();

                    // make schur2
                    schur2 = new LinSys_PETSC( ls1->make_complement_distribution() );
                    schur2->set_positive_definite();
                    ls1->set_complement( schur2 );
                    schur1 = ls1;
                }
                ls->set_complement( schur1 );
                ls->set_from_input(in_rec);
<<<<<<< HEAD
                if (set_solution == true){
                    ls->set_solution( ele_flux_ptr->get_data_vec().petsc_vec() );
                }else{
                    ls->set_solution();
                }
                linsys=ls;
=======
                ls->set_solution( data_->full_solution.petsc_vec() );
                schur0=ls;
>>>>>>> 86474636
            }

            START_TIMER("PETSC PREALLOCATION");
            linsys->set_symmetric();
            linsys->start_allocation();

            allocate_mh_matrix(linsys);
            VecZeroEntries(linsys->get_solution());
            END_TIMER("PETSC PREALLOCATION");
        }
        else {
            THROW( ExcUnknownSolver() );
        }

        END_TIMER("preallocation");
    }

}

void DarcyMH::assembly_linear_system() {
    START_TIMER("DarcyFlowMH_Steady::assembly_linear_system");

    data_-> is_linear = data_->beta.field_result(mesh_->region_db().get_region_set("BULK")) == result_zeros;
    bool is_steady = zero_time_term();
	//DebugOut() << "Assembly linear system\n";
	if (data_changed_) {
	    data_changed_ = false;
	    //DebugOut()  << "Data changed\n";
		// currently we have no optimization for cases when just time term data or RHS data are changed
	    START_TIMER("full assembly");
        if (typeid(*schur0) != typeid(LinSys_BDDC)) {
            schur0->start_add_assembly(); // finish allocation and create matrix
        }

        schur0->mat_zero_entries();
        schur0->rhs_zero_entries();

        assembly_source_term();
        

	    assembly_mh_matrix( data_->multidim_assembler ); // fill matrix

	    schur0->finish_assembly();
//         print_matlab_matrix("matrix");
	    schur0->set_matrix_changed();
            //MatView( *const_cast<Mat*>(schur0->get_matrix()), PETSC_VIEWER_STDOUT_WORLD  );
            //VecView( *const_cast<Vec*>(schur0->get_rhs()),   PETSC_VIEWER_STDOUT_WORLD);

	    if (! is_steady) {
	        START_TIMER("fix time term");
	    	//DebugOut() << "setup time term\n";
	    	// assembly time term and rhs
	    	setup_time_term();
	    	modify_system();
	    }
	    else
	    {
	    	balance_->start_mass_assembly(data_->water_balance_idx);
	    	balance_->finish_mass_assembly(data_->water_balance_idx);
	    }
	    END_TIMER("full assembly");
	} else {
		START_TIMER("modify system");
		if (! is_steady) {
			modify_system();
		} else {
		    //Should be replaced with exception if error will be switched on.
		    //ASSERT(false).error("Planned computation time for steady solver, but data are not changed.\n");
		}
		END_TIMER("modiffy system");
	}

}

void DarcyMH::assembly_linear_system_Newton(Vec &residual_) {
    START_TIMER("DarcyFlowMH_Steady::assembly_linear_system");

    data_-> is_linear = data_->beta.field_result(mesh_->region_db().get_region_set("BULK")) == result_zeros;
    bool is_steady = zero_time_term();
	//DebugOut() << "Assembly linear system\n";
	if (data_changed_) {
	    data_changed_ = false;
	    //DebugOut()  << "Data changed\n";
		// currently we have no optimization for cases when just time term data or RHS data are changed
	    START_TIMER("full assembly");
        if (typeid(*schur0_Newton) != typeid(LinSys_BDDC)) {
            schur0_Newton->start_add_assembly(); // finish allocation and create matrix
        }

        schur0_Newton->mat_zero_entries();
        schur0_Newton->rhs_zero_entries();

        //PetscViewer    viewer;
        //VecView( *const_cast<Vec*>(schur0_Newton->get_rhs()), viewer);

	    assembly_mh_matrix( data_->multidim_assembler_Newton ); // fill matrix

        schur0_Newton->set_rhs(residual_);
        //VecView( *const_cast<Vec*>(schur0_Newton->get_rhs()), viewer);

	    schur0_Newton->finish_assembly();
//         print_matlab_matrix("matrix");
	    schur0_Newton->set_matrix_changed();
            //MatView( *const_cast<Mat*>(schur0->get_matrix()), PETSC_VIEWER_STDOUT_WORLD  );
            //VecView( *const_cast<Vec*>(schur0->get_rhs()),   PETSC_VIEWER_STDOUT_WORLD);

	    /*if (! is_steady) {
	        START_TIMER("fix time term");
	    	//DebugOut() << "setup time term\n";
	    	// assembly time term and rhs
	    	setup_time_term();
	    	modify_system();
	    }
	    else
	    {
	    	balance_->start_mass_assembly(data_->water_balance_idx);
	    	balance_->finish_mass_assembly(data_->water_balance_idx);
	    }*/
	    END_TIMER("full assembly");
	} else {
		START_TIMER("modify system");
		if (! is_steady) {
			modify_system_Newton();
		} else {
			//xprintf(PrgErr, "Planned computation time for steady solver, but data are not changed.\n");
		}
		END_TIMER("modiffy system");
	}

}


void DarcyMH::print_matlab_matrix(std::string matlab_file)
{
    std::string output_file;
    
    if ( typeid(*schur0) == typeid(LinSys_BDDC) ){
//         WarningOut() << "Can output matrix only on a single processor.";
//         output_file = FilePath(matlab_file + "_bddc.m", FilePath::output_file);
//         ofstream os( output_file );
//         auto bddc = static_cast<LinSys_BDDC*>(schur0);
//         bddc->print_matrix(os);
    }
    else {//if ( typeid(*schur0) == typeid(LinSys_PETSC) ){
        output_file = FilePath(matlab_file + ".m", FilePath::output_file);
        PetscViewer    viewer;
        PetscViewerASCIIOpen(PETSC_COMM_WORLD, output_file.c_str(), &viewer);
        PetscViewerSetFormat(viewer, PETSC_VIEWER_ASCII_MATLAB);
        MatView( *const_cast<Mat*>(schur0->get_matrix()), viewer);
        VecView( *const_cast<Vec*>(schur0->get_rhs()), viewer);
        VecView( *const_cast<Vec*>(schur0->get_rhs()), viewer);
        VecView( *const_cast<Vec*>(&(schur0->get_solution())), viewer);
    }
//     else{
//         WarningOut() << "No matrix output available for the current solver.";
//         return;
//     }
    
    // compute h_min for different dimensions
    double d_max = std::numeric_limits<double>::max();
    double h1 = d_max, h2 = d_max, h3 = d_max;
    double he2 = d_max, he3 = d_max;
    for (auto ele : mesh_->elements_range()) {
        switch(ele->dim()){
            case 1: h1 = std::min(h1,ele.measure()); break;
            case 2: h2 = std::min(h2,ele.measure()); break;
            case 3: h3 = std::min(h3,ele.measure()); break;
        }
        
        for (unsigned int j=0; j<ele->n_sides(); j++) {
            switch(ele->dim()){
                case 2: he2 = std::min(he2, ele.side(j)->measure()); break;
                case 3: he3 = std::min(he3, ele.side(j)->measure()); break;
            }
        }
    }
    if(h1 == d_max) h1 = 0;
    if(h2 == d_max) h2 = 0;
    if(h3 == d_max) h3 = 0;
    if(he2 == d_max) he2 = 0;
    if(he3 == d_max) he3 = 0;
    
    FILE * file;
    file = fopen(output_file.c_str(),"a");
    fprintf(file, "nA = %d;\n", data_->dh_cr_disc_->distr()->size());
    fprintf(file, "nB = %d;\n", data_->dh_->mesh()->get_el_ds()->size());
    fprintf(file, "nBF = %d;\n", data_->dh_cr_->distr()->size());
    fprintf(file, "h1 = %e;\nh2 = %e;\nh3 = %e;\n", h1, h2, h3);
    fprintf(file, "he2 = %e;\nhe3 = %e;\n", he2, he3);
    fclose(file);
}


//template <int dim>
//std::vector<arma::vec3> dof_points(DHCellAccessor cell, const Mapping<dim, 3> &mapping) {
//
//
//    vector<arma::vec::fixed<dim+1>> bary_dof_points = cell->fe()->dof_points();
//
//    std::vector<arma::vec3> points(20);
//    points.resize(0);
//
//}
//

void DarcyMH::set_mesh_data_for_bddc(LinSys_BDDC * bddc_ls) {
    START_TIMER("DarcyFlowMH_Steady::set_mesh_data_for_bddc");
    // prepare mesh for BDDCML
    // initialize arrays
    // auxiliary map for creating coordinates of local dofs and global-to-local numbering
    std::map<int, arma::vec3> localDofMap;
    // connectivity for the subdomain, i.e. global dof numbers on element, stored element-by-element
    // Indices of Nodes on Elements
    std::vector<int> inet;
    // number of degrees of freedom on elements - determines elementwise chunks of INET array
    // Number of Nodes on Elements
    std::vector<int> nnet;
    // Indices of Subdomain Elements in Global Numbering - for local elements, their global indices
    std::vector<int> isegn;

    // This array is currently not used in BDDCML, it was used as an interface scaling alternative to scaling
    // by diagonal. It corresponds to the rho-scaling.
    std::vector<double> element_permeability;

    // maximal and minimal dimension of elements
    uint elDimMax = 1;
    uint elDimMin = 3;
    std::vector<LongIdx> cell_dofs_global(10);



    for ( DHCellAccessor dh_cell : data_->dh_->own_range() ) {
        // for each element, create local numbering of dofs as fluxes (sides), pressure (element centre), Lagrange multipliers (edges), compatible connections

        dh_cell.get_dof_indices(cell_dofs_global);

        inet.insert(inet.end(), cell_dofs_global.begin(), cell_dofs_global.end());
        uint n_inet = cell_dofs_global.size();


        uint dim = dh_cell.elm().dim();
        elDimMax = std::max( elDimMax, dim );
        elDimMin = std::min( elDimMin, dim );

        // TODO: this is consistent with previous implementation, but may be wrong as it use global element numbering
        // used in sequential mesh, do global numbering of distributed elements.
        isegn.push_back( dh_cell.elm_idx());

        // TODO: use FiniteElement::dof_points
        for (unsigned int si=0; si<dh_cell.elm()->n_sides(); si++) {
            arma::vec3 coord = dh_cell.elm().side(si)->centre();
            // TODO: replace with DHCell getter when available for FESystem component
            // flux dof points
            localDofMap.insert( std::make_pair( cell_dofs_global[si], coord ) );
            // pressure trace dof points
            localDofMap.insert( std::make_pair( cell_dofs_global[si+dim+2], coord ) );
        }
        // pressure dof points
        arma::vec3 elm_centre = dh_cell.elm().centre();
        localDofMap.insert( std::make_pair( cell_dofs_global[dim+1], elm_centre ) );

        // insert dofs related to compatible connections
        //const Element *ele = dh_cell.elm().element();
        for(DHCellSide side : dh_cell.neighb_sides()) {
            uint neigh_dim = side.cell().elm().dim();
            side.cell().get_dof_indices(cell_dofs_global);
            int edge_row = cell_dofs_global[neigh_dim+2+side.side_idx()];
            localDofMap.insert( std::make_pair( edge_row, side.centre() ) );
            inet.push_back( edge_row );
            n_inet++;
        }
        nnet.push_back(n_inet);


        // version for rho scaling
        // trace computation
        double conduct = data_->conductivity.value( elm_centre , dh_cell.elm() );
        auto aniso = data_->anisotropy.value( elm_centre , dh_cell.elm() );

        // compute mean on the diagonal
        double coef = 0.;
        for ( int i = 0; i < 3; i++) {
            coef = coef + aniso.at(i,i);
        }
        // Maybe divide by cs
        coef = conduct*coef / 3;

        OLD_ASSERT( coef > 0.,
                "Zero coefficient of hydrodynamic resistance %f . \n ", coef );
        element_permeability.push_back( 1. / coef );
    }
//    uint i_inet = 0;
//    for(int n_dofs : nnet) {
//        DebugOut() << "nnet: " << n_dofs;
//        for(int j=0; j < n_dofs; j++, i_inet++) {
//            DebugOut() << "inet: " << inet[i_inet];
//        }
//    }

    auto distr = data_->dh_->distr();
//    for(auto pair : localDofMap) {
//        DebugOut().every_proc() << "r: " << distr->myp() << " gi: " << pair.first << "xyz: " << pair.second[0];
//
//    }


    //convert set of dofs to vectors
    // number of nodes (= dofs) on the subdomain
    int numNodeSub = localDofMap.size();
    //ASSERT_EQ( (unsigned int)numNodeSub, data_->dh_->lsize() );
    // Indices of Subdomain Nodes in Global Numbering - for local nodes, their global indices
    std::vector<int> isngn( numNodeSub );
    // pseudo-coordinates of local nodes (i.e. dofs)
    // they need not be exact, they are used just for some geometrical considerations in BDDCML, 
    // such as selection of corners maximizing area of a triangle, bounding boxes fro subdomains to 
    // find candidate neighbours etc.
    std::vector<double> xyz( numNodeSub * 3 ) ;
    int ind = 0;
    std::map<int,arma::vec3>::iterator itB = localDofMap.begin();
    for ( ; itB != localDofMap.end(); ++itB ) {
        isngn[ind] = itB -> first;

        arma::vec3 coord = itB -> second;
        for ( int j = 0; j < 3; j++ ) {
            xyz[ j*numNodeSub + ind ] = coord[j];
        }

        ind++;
    }
    localDofMap.clear();

    // Number of Nodal Degrees of Freedom
    // nndf is trivially one - dofs coincide with nodes
    std::vector<int> nndf( numNodeSub, 1 );

    // prepare auxiliary map for renumbering nodes
    typedef std::map<int,int> Global2LocalMap_; //! type for storage of global to local map
    Global2LocalMap_ global2LocalNodeMap;
    for ( unsigned ind = 0; ind < isngn.size(); ++ind ) {
        global2LocalNodeMap.insert( std::make_pair( static_cast<unsigned>( isngn[ind] ), ind ) );
    }

    // renumber nodes in the inet array to locals
    int indInet = 0;
    for ( unsigned int iEle = 0; iEle < isegn.size(); iEle++ ) {
        int nne = nnet[ iEle ];
        for ( int ien = 0; ien < nne; ien++ ) {

            int indGlob = inet[indInet];
            // map it to local node
            Global2LocalMap_::iterator pos = global2LocalNodeMap.find( indGlob );
            OLD_ASSERT( pos != global2LocalNodeMap.end(),
                    "Cannot remap node index %d to local indices. \n ", indGlob );
            int indLoc = static_cast<int> ( pos -> second );

            // store the node
            inet[ indInet++ ] = indLoc;
        }
    }

    int numNodes    = size;
    int numDofsInt  = size;
    int spaceDim    = 3;    // TODO: what is the proper value here?
    int meshDim     = elDimMax;

    /**
     * We need:
     * - local to global element map (possibly mesh->el_4_loc
     * - inet, nnet - local dof numbers per element, local numbering of only those dofs that are on owned elements
     *   1. collect DH local dof indices  on elements, manage map from DH local indices to BDDC local dof indices
     *   2. map collected DH indices to BDDC indices using the map
     * - local BDDC dofs to global dofs, use DH to BDDC map with DH local to global map
     * - XYZ - permuted, collect in main loop into array of size of all DH local dofs, compress and rearrange latter
     * - element_permeability - in main loop
     */
    bddc_ls -> load_mesh( LinSys_BDDC::BDDCMatrixType::SPD_VIA_SYMMETRICGENERAL, spaceDim, numNodes, numDofsInt, inet, nnet, nndf, isegn, isngn, isngn, xyz, element_permeability, meshDim );
}




//=============================================================================
// DESTROY WATER MH SYSTEM STRUCTURE
//=============================================================================
DarcyMH::~DarcyMH() {
	if (previous_solution != nullptr) chkerr(VecDestroy(&previous_solution));
	if (steady_diagonal != nullptr) chkerr(VecDestroy(&steady_diagonal));
	if (new_diagonal != nullptr) chkerr(VecDestroy(&new_diagonal));
	if (steady_rhs != nullptr) chkerr(VecDestroy(&steady_rhs));
    
    
    if (schur0 != NULL) {
        delete schur0;
    }

    if (schur0_Newton != NULL) {
        delete schur0_Newton;
    }

	if (output_object)	delete output_object;

    if(time_ != nullptr)
        delete time_;
    
}


/*
void mat_count_off_proc_values(Mat m, Vec v) {
    int n, first, last;
    const PetscInt *cols;
    Distribution distr(v);

    int n_off = 0;
    int n_on = 0;
    int n_off_rows = 0;
    MatGetOwnershipRange(m, &first, &last);
    for (int row = first; row < last; row++) {
        MatGetRow(m, row, &n, &cols, PETSC_NULL);
        bool exists_off = false;
        for (int i = 0; i < n; i++)
            if (distr.get_proc(cols[i]) != distr.myp())
                n_off++, exists_off = true;
            else
                n_on++;
        if (exists_off)
            n_off_rows++;
        MatRestoreRow(m, row, &n, &cols, PETSC_NULL);
    }
}
*/












void DarcyMH::read_initial_condition()
{
	double *local_sol = schur0->get_solution_array();

	// cycle over local element rows

	DebugOut().fmt("Setup with dt: {}\n", time_->dt());
	for ( DHCellAccessor dh_cell : data_->dh_->own_range() ) {
	    ElementAccessor<3> ele = dh_cell.elm();
	    // set initial condition
        // TODO: replace with DHCell getter when available for FESystem component
        const IntIdx p_ele_dof = dh_cell.get_loc_dof_indices()[dh_cell.n_dofs()/2];
	    local_sol[p_ele_dof] = data_->init_pressure.value(ele.centre(),ele);
	}
}

void DarcyMH::setup_time_term() {
    // save diagonal of steady matrix
    MatGetDiagonal(*( schur0->get_matrix() ), steady_diagonal);
    // save RHS
    VecCopy(*( schur0->get_rhs()), steady_rhs);


    PetscScalar *local_diagonal;
    VecGetArray(new_diagonal,& local_diagonal);

    DebugOut().fmt("Setup with dt: {}\n", time_->dt());

   	balance_->start_mass_assembly(data_->water_balance_idx);

   	std::vector<LongIdx> dofs;
    dofs.reserve(data_->dh_->max_elem_dofs());

   	for ( DHCellAccessor dh_cell : data_->dh_->own_range() ) {
        ElementAccessor<3> ele = dh_cell.elm();
        dofs.resize(dh_cell.n_dofs());
        dh_cell.get_dof_indices(dofs);

        // TODO: replace with DHCell getter when available for FESystem component
        const uint p_ele_dof = dh_cell.n_dofs() / 2;
        // set new diagonal
        double diagonal_coeff = data_->cross_section.value(ele.centre(), ele)
            * ( data_->storativity.value(ele.centre(), ele)
               +data_->extra_storativity.value(ele.centre(), ele))
            * ele.measure();
        local_diagonal[dh_cell.get_loc_dof_indices()[p_ele_dof]]= - diagonal_coeff / time_->dt();

        balance_->add_mass_values(data_->water_balance_idx, dh_cell,
                                  {dh_cell.get_loc_dof_indices()[p_ele_dof]},
                                  {diagonal_coeff}, 0.0);
    }
    VecRestoreArray(new_diagonal,& local_diagonal);
    MatDiagonalSet(*( schur0->get_matrix() ), new_diagonal, ADD_VALUES);

    schur0->set_matrix_changed();

    balance_->finish_mass_assembly(data_->water_balance_idx);
}

void DarcyMH::modify_system() {
	START_TIMER("modify system");
	if (time_->is_changed_dt() && time_->step().index()>0) {
        double scale_factor=time_->step(-2).length()/time_->step().length();
        if (scale_factor != 1.0) {
            // if time step has changed and setup_time_term not called
            MatDiagonalSet(*( schur0->get_matrix() ),steady_diagonal, INSERT_VALUES);

            VecScale(new_diagonal, time_->last_dt()/time_->dt());
            MatDiagonalSet(*( schur0->get_matrix() ),new_diagonal, ADD_VALUES);
            schur0->set_matrix_changed();
        }
	}

    // modify RHS - add previous solution
    VecPointwiseMult(*( schur0->get_rhs()), new_diagonal, previous_solution);
// 	VecPointwiseMult(*( schur0->get_rhs()), new_diagonal, schur0->get_solution());
    VecAXPY(*( schur0->get_rhs()), 1.0, steady_rhs);
    schur0->set_rhs_changed();

    //VecSwap(previous_solution, schur0->get_solution());
}

void DarcyMH::modify_system_Newton() {
	START_TIMER("modify system");
	if (time_->is_changed_dt() && time_->step().index()>0) {
        double scale_factor=time_->step(-2).length()/time_->step().length();
        if (scale_factor != 1.0) {
            // if time step has changed and setup_time_term not called
            MatDiagonalSet(*( schur0_Newton->get_matrix() ),steady_diagonal, INSERT_VALUES);

            VecScale(new_diagonal, time_->last_dt()/time_->dt());
            MatDiagonalSet(*( schur0_Newton->get_matrix() ),new_diagonal, ADD_VALUES);
            schur0_Newton->set_matrix_changed();
        }
	}

    // modify RHS - add previous solution
    //VecPointwiseMult(*( schur0->get_rhs()), new_diagonal, previous_solution);
	VecPointwiseMult(*( schur0_Newton->get_rhs()), new_diagonal, schur0_Newton->get_solution());
    VecAXPY(*( schur0_Newton->get_rhs()), 1.0, steady_rhs);
    schur0_Newton->set_rhs_changed();

    //VecSwap(previous_solution, schur0->get_solution());
}


/// Helper method fills range (min and max) of given component
void dofs_range(unsigned int n_dofs, unsigned int &min, unsigned int &max, unsigned int component) {
    if (component==0) {
        min = 0;
        max = n_dofs/2;
    } else if (component==1) {
        min = n_dofs/2;
        max = (n_dofs+1)/2;
    } else {
        min = (n_dofs+1)/2;
        max = n_dofs;
    }
}


std::vector<int> DarcyMH::get_component_indices_vec(unsigned int component) const {
	ASSERT_LT_DBG(component, 3).error("Invalid component!");
	unsigned int i, n_dofs, min, max;
    std::vector<int> dof_vec;
    std::vector<LongIdx> dof_indices(data_->dh_->max_elem_dofs());
	for ( DHCellAccessor dh_cell : data_->dh_->own_range() ) {
        n_dofs = dh_cell.get_dof_indices(dof_indices);
        dofs_range(n_dofs, min, max, component);
        for (i=min; i<max; ++i) dof_vec.push_back(dof_indices[i]);
    }
	return dof_vec;
}


//-----------------------------------------------------------------------------
// vim: set cindent:<|MERGE_RESOLUTION|>--- conflicted
+++ resolved
@@ -300,7 +300,6 @@
             .description("Storativity (in time dependent problems).")
             .input_default("0.0")
             .units( UnitSI().m(-1) );
-    
     *this += extra_storativity.name("extra_storativity")
             .description("Storativity added from upstream equation.")
             .units( UnitSI().m(-1) )
@@ -323,7 +322,6 @@
             .description("L-scheme coefficient")
             .input_default("0.0")
             .units( UnitSI::dimensionless() );
-
     //time_term_fields = this->subset({"storativity"});
     //main_matrix_fields = this->subset({"anisotropy", "conductivity", "cross_section", "sigma", "bc_type", "bc_robin_sigma"});
     //rhs_fields = this->subset({"water_source_density", "bc_pressure", "bc_flux"});
@@ -375,14 +373,8 @@
     }
 
     data_ = make_shared<EqData>();
-<<<<<<< HEAD
-    EquationBase::eq_data_ = data_.get();
-
+    EquationBase::eq_fieldset_ = data_.get();
     data_->ns_type = input_record_.val<Input::Record>("nonlinear_solver").val<EqData::nonlinear_solver>("solver_type");
-=======
-    EquationBase::eq_fieldset_ = data_.get();
->>>>>>> 86474636
-    
     data_->is_linear=true;
 
 
@@ -1044,13 +1036,9 @@
             LinSys_BDDC *ls = new LinSys_BDDC(&(*data_->dh_->distr()),
                     true); // swap signs of matrix and rhs to make the matrix SPD
             ls->set_from_input(in_rec);
-<<<<<<< HEAD
-            if (set_solution == true){
-                    ls->set_solution( ele_flux_ptr->get_data_vec().petsc_vec() );
+	    if (set_solution == true){
+                    ls->set_solution( data_->full_solution.petsc_vec() );
                 }
-=======
-            ls->set_solution( data_->full_solution.petsc_vec() );
->>>>>>> 86474636
             // possible initialization particular to BDDC
             START_TIMER("BDDC set mesh data");
             set_mesh_data_for_bddc(ls);
@@ -1079,16 +1067,10 @@
                 else {
                     ls->LinSys::set_from_input(in_rec); // get only common options
                 }
-<<<<<<< HEAD
-                if (set_solution == true){
-                    ls->set_solution( ele_flux_ptr->get_data_vec().petsc_vec() );
+		if (set_solution == true){
+                    ls->set_solution( data_->full_solution.petsc_vec() );
                 }
                 linsys=ls;
-=======
-
-                ls->set_solution( data_->full_solution.petsc_vec() );
-                schur0=ls;
->>>>>>> 86474636
             } else {
                 IS is;
                 auto side_dofs_vec = get_component_indices_vec(0);
@@ -1132,17 +1114,12 @@
                 }
                 ls->set_complement( schur1 );
                 ls->set_from_input(in_rec);
-<<<<<<< HEAD
-                if (set_solution == true){
-                    ls->set_solution( ele_flux_ptr->get_data_vec().petsc_vec() );
+		if (set_solution == true){
+                    ls->set_solution( data_->full_solution.petsc_vec() );
                 }else{
                     ls->set_solution();
                 }
                 linsys=ls;
-=======
-                ls->set_solution( data_->full_solution.petsc_vec() );
-                schur0=ls;
->>>>>>> 86474636
             }
 
             START_TIMER("PETSC PREALLOCATION");
@@ -1267,7 +1244,8 @@
 		if (! is_steady) {
 			modify_system_Newton();
 		} else {
-			//xprintf(PrgErr, "Planned computation time for steady solver, but data are not changed.\n");
+			//Should be replaced with exception if error will be switched on.
+		    //ASSERT(false).error("Planned computation time for steady solver, but data are not changed.\n");
 		}
 		END_TIMER("modiffy system");
 	}

--- conflicted
+++ resolved
@@ -888,31 +888,6 @@
     }*/
 }
 
-<<<<<<< HEAD
-void DarcyMH::assembly_source_term()
-{
-    START_TIMER("assembly source term");
-   	balance_->start_source_assembly(data_->water_balance_idx);
-
-   	for ( DHCellAccessor dh_cell : data_->dh_->own_range() ) {
-        LocalElementAccessorBase<3> ele_ac(dh_cell);
-
-        double cs = data_->cross_section.value(ele_ac.centre(), ele_ac.element_accessor());
-
-        // set sources
-        double source = ele_ac.measure() * cs *
-                data_->water_source_density.value(ele_ac.centre(), ele_ac.element_accessor());
-        schur0->rhs_set_value(ele_ac.ele_row(), -1.0 * source );
-
-        balance_->add_source_vec_values(data_->water_balance_idx, ele_ac.region().bulk_idx(), {(LongIdx) ele_ac.ele_row()}, {source});
-    }
-
-    balance_->finish_source_assembly(data_->water_balance_idx);
-}
-
-
-=======
->>>>>>> 7fcd45c7
 
 
 /*******************************************************************************

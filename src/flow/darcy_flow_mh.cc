--- conflicted
+++ resolved
@@ -959,12 +959,7 @@
                 else {
                     ls->LinSys::set_from_input(in_rec); // get only common options
                 }
-<<<<<<< HEAD
-                ls->set_solution( NULL );
-=======
-
                 ls->set_solution();
->>>>>>> 65cc372f
                 schur0=ls;
             } else {
                 IS is;

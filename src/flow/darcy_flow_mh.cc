/*!
 *
﻿ * Copyright (C) 2015 Technical University of Liberec.  All rights reserved.
 * 
 * This program is free software; you can redistribute it and/or modify it under
 * the terms of the GNU General Public License version 3 as published by the
 * Free Software Foundation. (http://www.gnu.org/licenses/gpl-3.0.en.html)
 * 
 * This program is distributed in the hope that it will be useful, but WITHOUT
 * ANY WARRANTY; without even the implied warranty of MERCHANTABILITY or FITNESS
 * FOR A PARTICULAR PURPOSE.  See the GNU General Public License for more details.
 *
 * 
 * @file    darcy_flow_mh.cc
 * @ingroup flow
 * @brief   Setup and solve linear system of mixed-hybrid discretization of the linear
 *          porous media flow with possible preferential flow in fractures and chanels.
 */

//#include <limits>
#include <vector>
//#include <iostream>
//#include <iterator>
//#include <algorithm>
#include <armadillo>

#include "petscmat.h"
#include "petscviewer.h"
#include "petscerror.h"
#include "mpi.h"

#include "system/system.hh"
#include "system/sys_profiler.hh"
#include "input/factory.hh"

#include "mesh/side_impl.hh"
#include "mesh/long_idx.hh"
#include "mesh/mesh.h"
#include "mesh/partitioning.hh"
#include "mesh/accessors.hh"
#include "mesh/range_wrapper.hh"
#include "la/distribution.hh"
#include "la/linsys.hh"
#include "la/linsys_PETSC.hh"
#include "la/linsys_BDDC.hh"
#include "la/schur.hh"
//#include "la/sparse_graph.hh"
#include "la/local_to_global_map.hh"

#include "flow/darcy_flow_mh.hh"

#include "flow/darcy_flow_mh_output.hh"


#include "tools/time_governor.hh"
#include "fields/field_algo_base.hh"
#include "fields/field.hh"
#include "fields/field_values.hh"
#include "fields/field_add_potential.hh"
#include "fields/field_fe.hh"
#include "fields/field_divide.hh"

#include "coupling/balance.hh"

#include "la/vector_mpi.hh"

#include "darcy_flow_assembly.hh"

#include "intersection/mixed_mesh_intersections.hh"
#include "intersection/intersection_local.hh"

#include "fem/fe_p.hh"


FLOW123D_FORCE_LINK_IN_CHILD(darcy_flow_mh);




namespace it = Input::Type;

const it::Selection & DarcyMH::get_mh_mortar_selection() {
	return it::Selection("MH_MortarMethod")
		.add_value(NoMortar, "None", "No Mortar method is applied.")
		.add_value(MortarP0, "P0", "Mortar space: P0 on elements of lower dimension.")
		.add_value(MortarP1, "P1", "Mortar space: P1 on intersections, using non-conforming pressures.")
		.close();
}


const it::Selection & DarcyMH::EqData::get_bc_type_selection() {
	return it::Selection("Flow_Darcy_BC_Type")
        .add_value(none, "none",
            "Homogeneous Neumann boundary condition\n(zero normal flux over the boundary).")
        .add_value(dirichlet, "dirichlet",
            "Dirichlet boundary condition. "
            "Specify the pressure head through the ``bc_pressure`` field "
            "or the piezometric head through the ``bc_piezo_head`` field.")
        .add_value(total_flux, "total_flux", "Flux boundary condition (combines Neumann and Robin type). "
            "Water inflow equal to (($ \\delta_d(q_d^N + \\sigma_d (h_d^R - h_d) )$)). "
            "Specify the water inflow by the ``bc_flux`` field, the transition coefficient by ``bc_robin_sigma`` "
            "and the reference pressure head or piezometric head through ``bc_pressure`` or ``bc_piezo_head`` respectively.")
        .add_value(seepage, "seepage",
            "Seepage face boundary condition. Pressure and inflow bounded from above. Boundary with potential seepage flow "
            "is described by the pair of inequalities: "
            "(($h_d \\le h_d^D$)) and (($ -\\boldsymbol q_d\\cdot\\boldsymbol n \\le \\delta q_d^N$)), where the equality holds in at least one of them. "
            "Caution: setting (($q_d^N$)) strictly negative "
            "may lead to an ill posed problem since a positive outflow is enforced. "
            "Parameters (($h_d^D$)) and (($q_d^N$)) are given by the fields ``bc_switch_pressure`` (or ``bc_switch_piezo_head``) and ``bc_flux`` respectively."
            )
        .add_value(river, "river",
            "River boundary condition. For the water level above the bedrock, (($H_d > H_d^S$)), the Robin boundary condition is used with the inflow given by: "
            "(( $ \\delta_d(q_d^N + \\sigma_d(H_d^D - H_d) )$)). For the water level under the bedrock, constant infiltration is used: "
            "(( $ \\delta_d(q_d^N + \\sigma_d(H_d^D - H_d^S) )$)). Parameters: ``bc_pressure``, ``bc_switch_pressure``, "
            " ``bc_sigma``, ``bc_flux``."
            )
        .close();
}

const it::Record & DarcyMH::type_field_descriptor() {

        const it::Record &field_descriptor =
        it::Record("Flow_Darcy_MH_Data",FieldCommon::field_descriptor_record_description("Flow_Darcy_MH_Data") )
        .copy_keys( DarcyMH::EqData().make_field_descriptor_type("Flow_Darcy_MH_Data_aux") )
            .declare_key("bc_piezo_head", FieldAlgorithmBase< 3, FieldValue<3>::Scalar >::get_input_type_instance(),
                    "Boundary piezometric head for BC types: dirichlet, robin, and river." )
            .declare_key("bc_switch_piezo_head", FieldAlgorithmBase< 3, FieldValue<3>::Scalar >::get_input_type_instance(),
                    "Boundary switch piezometric head for BC types: seepage, river." )
            .declare_key("init_piezo_head", FieldAlgorithmBase< 3, FieldValue<3>::Scalar >::get_input_type_instance(),
                    "Initial condition for the pressure given as the piezometric head." )
            .close();
        return field_descriptor;
}

const it::Record & DarcyMH::get_input_type() {

    it::Record ns_rec = Input::Type::Record("NonlinearSolver", "Non-linear solver settings.")
        .declare_key("linear_solver", LinSys::get_input_type(), it::Default("{}"),
            "Linear solver for MH problem.")
        .declare_key("tolerance", it::Double(0.0), it::Default("1E-6"),
            "Residual tolerance.")
        .declare_key("min_it", it::Integer(0), it::Default("1"),
            "Minimum number of iterations (linear solutions) to use.\nThis is usefull if the convergence criteria "
            "does not characterize your goal well enough so it converges prematurely, possibly even without a single linear solution."
            "If greater then 'max_it' the value is set to 'max_it'.")
        .declare_key("max_it", it::Integer(0), it::Default("100"),
            "Maximum number of iterations (linear solutions) of the non-linear solver.")
        .declare_key("converge_on_stagnation", it::Bool(), it::Default("false"),
            "If a stagnation of the nonlinear solver is detected the solver stops. "
            "A divergence is reported by default, forcing the end of the simulation. By setting this flag to 'true', the solver "
            "ends with convergence success on stagnation, but it reports warning about it.")
        .close();

    return it::Record("Flow_Darcy_MH", "Mixed-Hybrid  solver for saturated Darcy flow.")
		.derive_from(DarcyFlowInterface::get_input_type())
        .declare_key("gravity", it::Array(it::Double(), 3,3), it::Default("[ 0, 0, -1]"),
                "Vector of the gravity force. Dimensionless.")
		.declare_key("input_fields", it::Array( type_field_descriptor() ), it::Default::obligatory(),
                "Input data for Darcy flow model.")				
        .declare_key("nonlinear_solver", ns_rec, it::Default("{}"),
                "Non-linear solver for MH problem.")
        .declare_key("output_stream", OutputTime::get_input_type(), it::Default("{}"),
                "Output stream settings.\n Specify file format, precision etc.")

        .declare_key("output", DarcyFlowMHOutput::get_input_type(), IT::Default("{ \"fields\": [ \"pressure_p0\", \"velocity_p0\" ] }"),
                "Specification of output fields and output times.")
        .declare_key("output_specific", DarcyFlowMHOutput::get_input_type_specific(), it::Default::optional(),
                "Output settings specific to Darcy flow model.\n"
                "Includes raw output and some experimental functionality.")
        .declare_key("balance", Balance::get_input_type(), it::Default("{}"),
                "Settings for computing mass balance.")
        .declare_key("time", TimeGovernor::get_input_type(), it::Default("{}"),
                "Time governor settings for the unsteady Darcy flow model.")
		.declare_key("n_schurs", it::Integer(0,2), it::Default("2"),
				"Number of Schur complements to perform when solving MH system.")
		.declare_key("mortar_method", get_mh_mortar_selection(), it::Default("\"None\""),
				"Method for coupling Darcy flow between dimensions on incompatible meshes. [Experimental]" )
		.close();
}


const int DarcyMH::registrar =
		Input::register_class< DarcyMH, Mesh &, const Input::Record >("Flow_Darcy_MH") +
		DarcyMH::get_input_type().size();



DarcyMH::EqData::EqData()
{
    mortar_method_=NoMortar;

    *this += field_ele_pressure.name("pressure_p0")
             .units(UnitSI().m())
             .flags(FieldFlag::equation_result)
             .description("Pressure solution - P0 interpolation.");

    *this += field_ele_piezo_head.name("piezo_head_p0")
	         .units(UnitSI().m())
             .flags(FieldFlag::equation_result)
             .description("Piezo head solution - P0 interpolation.");

	*this += field_ele_velocity.name("velocity_p0")
	         .units(UnitSI().m().s(-1))
             .flags(FieldFlag::equation_result)
             .description("Velocity solution - P0 interpolation.");

    *this += anisotropy.name("anisotropy")
            .description("Anisotropy of the conductivity tensor.")
            .input_default("1.0")
            .units( UnitSI::dimensionless() );

    *this += cross_section.name("cross_section")
            .description("Complement dimension parameter (cross section for 1D, thickness for 2D).")
            .input_default("1.0")
            .units( UnitSI().m(3).md() );

    *this += conductivity.name("conductivity")
            .description("Isotropic conductivity scalar.")
            .input_default("1.0")
            .units( UnitSI().m().s(-1) )
            .set_limits(0.0);

    *this += sigma.name("sigma")
            .description("Transition coefficient between dimensions.")
            .input_default("1.0")
            .units( UnitSI::dimensionless() );

    *this += water_source_density.name("water_source_density")
            .description("Water source density.")
            .input_default("0.0")
            .units( UnitSI().s(-1) );

    *this += bc_type.name("bc_type")
            .description("Boundary condition type.")
            .input_selection( get_bc_type_selection() )
            .input_default("\"none\"")
            .units( UnitSI::dimensionless() );
    
    *this += bc_pressure
            .disable_where(bc_type, {none, seepage} )
            .name("bc_pressure")
            .description("Prescribed pressure value on the boundary. Used for all values of ``bc_type`` except ``none`` and ``seepage``. "
                "See documentation of ``bc_type`` for exact meaning of ``bc_pressure`` in individual boundary condition types.")
            .input_default("0.0")
            .units( UnitSI().m() );

    *this += bc_flux
            .disable_where(bc_type, {none, dirichlet} )
            .name("bc_flux")
            .description("Incoming water boundary flux. Used for bc_types : ``total_flux``, ``seepage``, ``river``.")
            .input_default("0.0")
            .units( UnitSI().m().s(-1) );

    *this += bc_robin_sigma
            .disable_where(bc_type, {none, dirichlet, seepage} )
            .name("bc_robin_sigma")
            .description("Conductivity coefficient in the ``total_flux`` or the ``river`` boundary condition type.")
            .input_default("0.0")
            .units( UnitSI().s(-1) );

    *this += bc_switch_pressure
            .disable_where(bc_type, {none, dirichlet, total_flux} )
            .name("bc_switch_pressure")
            .description("Critical switch pressure for ``seepage`` and ``river`` boundary conditions.")
            .input_default("0.0")
            .units( UnitSI().m() );


    //these are for unsteady
    *this += init_pressure.name("init_pressure")
            .description("Initial condition for pressure in time dependent problems.")
            .input_default("0.0")
            .units( UnitSI().m() );

    *this += storativity.name("storativity")
            .description("Storativity (in time dependent problems).")
            .input_default("0.0")
            .units( UnitSI().m(-1) );

    //time_term_fields = this->subset({"storativity"});
    //main_matrix_fields = this->subset({"anisotropy", "conductivity", "cross_section", "sigma", "bc_type", "bc_robin_sigma"});
    //rhs_fields = this->subset({"water_source_density", "bc_pressure", "bc_flux"});
}






//=============================================================================
// CREATE AND FILL GLOBAL MH MATRIX OF THE WATER MODEL
// - do it in parallel:
//   - initial distribution of elements, edges
//
/*! @brief CREATE AND FILL GLOBAL MH MATRIX OF THE WATER MODEL
 *
 * Parameters {Solver,NSchurs} number of performed Schur
 * complements (0,1,2) for water flow MH-system
 *
 */
//=============================================================================
DarcyMH::DarcyMH(Mesh &mesh_in, const Input::Record in_rec)
: DarcyFlowInterface(mesh_in, in_rec),
    output_object(nullptr),
    solution(nullptr),
    data_changed_(false),
    schur0(nullptr),
    schur_compl(nullptr),
	steady_diagonal(nullptr),
	steady_rhs(nullptr),
	new_diagonal(nullptr),
	previous_solution(nullptr),
	par_to_all(nullptr)
{

    START_TIMER("Darcy constructor");
    {
        auto time_record = input_record_.val<Input::Record>("time");
        //if ( in_rec.opt_val("time", time_record) )
            time_ = new TimeGovernor(time_record);
        //else
        //    time_ = new TimeGovernor();
    }

    data_ = make_shared<EqData>();
    EquationBase::eq_data_ = data_.get();
    
    data_->is_linear=true;

    size = mesh_->n_elements() + mesh_->n_sides() + mesh_->n_edges();
    n_schur_compls = in_rec.val<int>("n_schurs");
    data_->mortar_method_= in_rec.val<MortarMethod>("mortar_method");
    if (data_->mortar_method_ != NoMortar) {
        mesh_->mixed_intersections();
    }
    


    //side_ds->view( std::cout );
    //el_ds->view( std::cout );
    //edge_ds->view( std::cout );
    //rows_ds->view( std::cout );
    
}



void DarcyMH::init_eq_data()
//connecting data fields with mesh
{

    START_TIMER("data init");
    data_->mesh = mesh_;
    data_->mh_dh = &mh_dh;
    data_->set_mesh(*mesh_);

    auto gravity_array = input_record_.val<Input::Array>("gravity");
    std::vector<double> gvec;
    gravity_array.copy_to(gvec);
    gvec.push_back(0.0); // zero pressure shift
    data_->gravity_ =  arma::vec(gvec);
    data_->gravity_vec_ = data_->gravity_.subvec(0,2);

    data_->bc_pressure.add_factory(
        std::make_shared<FieldAddPotential<3, FieldValue<3>::Scalar>::FieldFactory>
        (data_->gravity_, "bc_piezo_head") );
    data_->bc_switch_pressure.add_factory(
            std::make_shared<FieldAddPotential<3, FieldValue<3>::Scalar>::FieldFactory>
            (data_->gravity_, "bc_switch_piezo_head") );
    data_->init_pressure.add_factory(
            std::make_shared<FieldAddPotential<3, FieldValue<3>::Scalar>::FieldFactory>
            (data_->gravity_, "init_piezo_head") );


    data_->set_input_list( this->input_record_.val<Input::Array>("input_fields"), *time_ );
    // Check that the time step was set for the transient simulation.
    if (! zero_time_term(true) && time_->is_default() ) {
        //THROW(ExcAssertMsg());
        //THROW(ExcMissingTimeGovernor() << input_record_.ei_address());
        MessageOut() << "Missing the key 'time', obligatory for the transient problems." << endl;
        ASSERT(false);
    }

    data_->mark_input_times(*time_);
}



void DarcyMH::initialize() {

    init_eq_data();
    data_->multidim_assembler =  AssemblyBase::create< AssemblyMH >(data_);
    output_object = new DarcyFlowMHOutput(this, input_record_);

    mh_dh.reinit(mesh_);

    { // init DOF handler for pressure fields
		//std::shared_ptr< FiniteElement<0> > fe0_rt = std::make_shared<FE_RT0<0>>();
		std::shared_ptr< FiniteElement<1> > fe1_rt = std::make_shared<FE_RT0_disc<1>>();
		std::shared_ptr< FiniteElement<2> > fe2_rt = std::make_shared<FE_RT0_disc<2>>();
		std::shared_ptr< FiniteElement<3> > fe3_rt = std::make_shared<FE_RT0_disc<3>>();
		//std::shared_ptr< FiniteElement<0> > fe0_disc = std::make_shared<FE_P_disc<0>>(0);
		std::shared_ptr< FiniteElement<1> > fe1_disc = std::make_shared<FE_P_disc<1>>(0);
		std::shared_ptr< FiniteElement<2> > fe2_disc = std::make_shared<FE_P_disc<2>>(0);
		std::shared_ptr< FiniteElement<3> > fe3_disc = std::make_shared<FE_P_disc<3>>(0);
		//std::shared_ptr< FiniteElement<0> > fe0_cr = std::make_shared<FE_CR<0>>();
		std::shared_ptr< FiniteElement<1> > fe1_cr = std::make_shared<FE_CR<1>>();
		std::shared_ptr< FiniteElement<2> > fe2_cr = std::make_shared<FE_CR<2>>();
		std::shared_ptr< FiniteElement<3> > fe3_cr = std::make_shared<FE_CR<3>>();
	    static FiniteElement<0> fe0_sys = FE_P_disc<0>(0); //TODO fix and use solution with FESystem<0>( {fe0_rt, fe0_disc, fe0_cr} )
		static FESystem<1> fe1_sys( {fe1_rt, fe1_disc, fe1_cr} );
		static FESystem<2> fe2_sys( {fe2_rt, fe2_disc, fe2_cr} );
		static FESystem<3> fe3_sys( {fe3_rt, fe3_disc, fe3_cr} );
		std::shared_ptr<DiscreteSpace> ds = std::make_shared<EqualOrderDiscreteSpace>( mesh_, &fe0_sys, &fe1_sys, &fe2_sys, &fe3_sys);
		data_->dh_ = std::make_shared<DOFHandlerMultiDim>(*mesh_);
		data_->dh_->distribute_dofs(ds);

		ele_flux_ptr = std::make_shared< FieldFE<3, FieldValue<3>::VectorFixed> >();
		uint rt_component = 0;
		ele_flux_ptr->set_fe_data(data_->dh_, rt_component);
		ele_velocity_ptr = std::make_shared< FieldDivide<3, FieldValue<3>::VectorFixed> >(ele_flux_ptr, data_->cross_section);
		data_->field_ele_velocity.set_field(mesh_->region_db().get_region_set("ALL"), ele_velocity_ptr);
		data_->data_vec_ = ele_flux_ptr->get_data_vec();

		ele_pressure_ptr = std::make_shared< FieldFE<3, FieldValue<3>::Scalar> >();
		uint p_ele_component = 0;
		ele_pressure_ptr->set_fe_data(data_->dh_, p_ele_component, ele_flux_ptr->get_data_vec());
		data_->field_ele_pressure.set_field(mesh_->region_db().get_region_set("ALL"), ele_pressure_ptr);

		arma::vec4 gravity = (-1) * data_->gravity_;
		ele_piezo_head_ptr = std::make_shared< FieldAddPotential<3, FieldValue<3>::Scalar> >(gravity, ele_pressure_ptr);
		data_->field_ele_piezo_head.set_field(mesh_->region_db().get_region_set("ALL"), ele_piezo_head_ptr);
    }

    { // init DOF handlers represents edge DOFs
	    static FE_CR<0> fe0_cr;
		static FE_CR<1> fe1_cr;
		static FE_CR<2> fe2_cr;
		static FE_CR<3> fe3_cr;
		std::shared_ptr<DiscreteSpace> ds_cr = std::make_shared<EqualOrderDiscreteSpace>( mesh_, &fe0_cr, &fe1_cr, &fe2_cr, &fe3_cr);
		data_->dh_cr_ = std::make_shared<DOFHandlerMultiDim>(*mesh_);
		data_->dh_cr_->distribute_dofs(ds_cr);
    }

    { // init DOF handlers represents side DOFs
	    static FE_CR_disc<0> fe0_cr_disc;
		static FE_CR_disc<1> fe1_cr_disc;
		static FE_CR_disc<2> fe2_cr_disc;
		static FE_CR_disc<3> fe3_cr_disc;
		std::shared_ptr<DiscreteSpace> ds_cr_disc = std::make_shared<EqualOrderDiscreteSpace>( mesh_, &fe0_cr_disc, &fe1_cr_disc, &fe2_cr_disc, &fe3_cr_disc);
		data_->dh_cr_disc_ = std::make_shared<DOFHandlerMultiDim>(*mesh_);
		data_->dh_cr_disc_->distribute_dofs(ds_cr_disc);
    }

    // create solution vector for 2. Schur complement linear system
//     schur_solution_ = new VectorMPI(data_->dh_cr_->distr()->lsize());
//     full_solution_ = new VectorMPI(data_->dh_->distr()->lsize());
    // this creates mpi vector from DoFHandler, including ghost values
    schur_solution_ = data_->dh_cr_->create_vector();
    full_solution_ = data_->dh_->create_vector();
    data_->schur_solution_ = &schur_solution_;
    data_->full_solution_ = &full_solution_;
    
    // Initialize bc_switch_dirichlet to size of global boundary.
    data_->bc_switch_dirichlet.resize(mesh_->n_elements()+mesh_->n_elements(true), 1);


    nonlinear_iteration_=0;
    Input::AbstractRecord rec = this->input_record_
            .val<Input::Record>("nonlinear_solver")
            .val<Input::AbstractRecord>("linear_solver");

    // auxiliary set_time call  since allocation assembly evaluates fields as well
    data_changed_ = data_->set_time(time_->step(), LimitSide::right) || data_changed_;
    create_linear_system(rec);



    // allocate time term vectors
    VecDuplicate(schur0->get_solution(), &previous_solution);
    VecCreateMPI(PETSC_COMM_WORLD, data_->dh_->distr()->lsize(),PETSC_DETERMINE,&(steady_diagonal));
    VecDuplicate(steady_diagonal,& new_diagonal);
    VecZeroEntries(new_diagonal);
    VecDuplicate(steady_diagonal, &steady_rhs);


    // initialization of balance object
    balance_ = std::make_shared<Balance>("water", mesh_);
    balance_->init_from_input(input_record_.val<Input::Record>("balance"), time());
    data_->water_balance_idx = balance_->add_quantity("water_volume");
    balance_->allocate(data_->dh_->distr()->lsize(), 1);
    balance_->units(UnitSI().m(3));


    data_->balance = balance_;
    data_->lin_sys = schur0;
    data_->lin_sys_schur = schur_compl;

    initialize_specific();
}

void DarcyMH::initialize_specific()
{}

void DarcyMH::zero_time_step()
{

    /* TODO:
     * - Allow solution reconstruction (pressure and velocity) from initial condition on user request.
     * - Steady solution as an intitial condition may be forced by setting inti_time =-1, and set data for the steady solver in that time.
     *   Solver should be able to switch from and to steady case depending on the zero time term.
     */

    data_changed_ = data_->set_time(time_->step(), LimitSide::right) || data_changed_;

    // zero_time_term means steady case
    bool zero_time_term_from_right = zero_time_term();


    if (zero_time_term_from_right) {
        // steady case
        VecZeroEntries(schur0->get_solution());
        VecZeroEntries(schur_compl->get_solution());
        //read_initial_condition(); // Possible solution guess for steady case.
        use_steady_assembly_ = true;
        solve_nonlinear(); // with right limit data
    } else {
        VecZeroEntries(schur0->get_solution());
        VecZeroEntries(schur_compl->get_solution());
        VecZeroEntries(previous_solution);
        read_initial_condition();
        assembly_linear_system(); // in particular due to balance
//         print_matlab_matrix("matrix_zero");
        // TODO: reconstruction of solution in zero time.
    }
    //solution_output(T,right_limit); // data for time T in any case
    output_data();
}

//=============================================================================
// COMPOSE and SOLVE WATER MH System possibly through Schur complements
//=============================================================================
void DarcyMH::update_solution()
{
    START_TIMER("Solving MH system");

    time_->next_time();

    time_->view("DARCY"); //time governor information output
    data_changed_ = data_->set_time(time_->step(), LimitSide::left) || data_changed_;
    bool zero_time_term_from_left=zero_time_term();

    bool jump_time = data_->storativity.is_jump_time();
    if (! zero_time_term_from_left) {
        // time term not treated as zero
        // Unsteady solution up to the T.

        // this flag is necesssary for switching BC to avoid setting zero neumann on the whole boundary in the steady case
        use_steady_assembly_ = false;
        prepare_new_time_step(); //SWAP

        solve_nonlinear(); // with left limit data
        if (jump_time) {
        	WarningOut() << "Output of solution discontinuous in time not supported yet.\n";
            //solution_output(T, left_limit); // output use time T- delta*dt
            //output_data();
        }
    }

    if (time_->is_end()) {
        // output for unsteady case, end_time should not be the jump time
        // but rether check that
        if (! zero_time_term_from_left && ! jump_time) output_data();
        return;
    }

    data_changed_ = data_->set_time(time_->step(), LimitSide::right) || data_changed_;
    bool zero_time_term_from_right=zero_time_term();
    if (zero_time_term_from_right) {
        // this flag is necesssary for switching BC to avoid setting zero neumann on the whole boundary in the steady case
        use_steady_assembly_ = true;
        solve_nonlinear(); // with right limit data

    } else if (! zero_time_term_from_left && jump_time) {
    	WarningOut() << "Discontinuous time term not supported yet.\n";
        //solution_transfer(); // internally call set_time(T, left) and set_time(T,right) again
        //solve_nonlinear(); // with right limit data
    }
    //solution_output(T,right_limit); // data for time T in any case
    output_data();

}

bool DarcyMH::zero_time_term(bool time_global) {
    if (time_global) {
        return (data_->storativity.input_list_size() == 0);
    } else {
        return data_->storativity.field_result(mesh_->region_db().get_region_set("BULK")) == result_zeros;
    }
}


void DarcyMH::solve_nonlinear()
{

    assembly_linear_system();
    double residual_norm = schur0->compute_residual();
    nonlinear_iteration_ = 0;
    MessageOut().fmt("[nonlinear solver] norm of initial residual: {}\n", residual_norm);

    // Reduce is_linear flag.
    int is_linear_common;
    MPI_Allreduce(&(data_->is_linear), &is_linear_common,1, MPI_INT ,MPI_MIN,PETSC_COMM_WORLD);

    Input::Record nl_solver_rec = input_record_.val<Input::Record>("nonlinear_solver");
    this->tolerance_ = nl_solver_rec.val<double>("tolerance");
    this->max_n_it_  = nl_solver_rec.val<unsigned int>("max_it");
    this->min_n_it_  = nl_solver_rec.val<unsigned int>("min_it");
    if (this->min_n_it_ > this->max_n_it_) this->min_n_it_ = this->max_n_it_;

    if (! is_linear_common) {
        // set tolerances of the linear solver unless they are set by user.
        schur0->set_tolerances(0.1*this->tolerance_, 0.01*this->tolerance_, 100);
        schur_compl->set_tolerances(0.1*this->tolerance_, 0.01*this->tolerance_, 100);
    }
    vector<double> convergence_history;

    Vec save_solution;
    VecDuplicate(schur0->get_solution(), &save_solution);
    while (nonlinear_iteration_ < this->min_n_it_ ||
           (residual_norm > this->tolerance_ &&  nonlinear_iteration_ < this->max_n_it_ )) {
    	OLD_ASSERT_EQUAL( convergence_history.size(), nonlinear_iteration_ );
        convergence_history.push_back(residual_norm);

        // stagnation test
        if (convergence_history.size() >= 5 &&
            convergence_history[ convergence_history.size() - 1]/convergence_history[ convergence_history.size() - 2] > 0.9 &&
            convergence_history[ convergence_history.size() - 1]/convergence_history[ convergence_history.size() - 5] > 0.8) {
            // stagnation
            if (input_record_.val<Input::Record>("nonlinear_solver").val<bool>("converge_on_stagnation")) {
            	WarningOut().fmt("Accept solution on stagnation. Its: {} Residual: {}\n", nonlinear_iteration_, residual_norm);
                break;
            } else {
                THROW(ExcSolverDiverge() << EI_Reason("Stagnation."));
            }
        }

        if (! is_linear_common)
            VecCopy( schur0->get_solution(), save_solution);
        LinSys::SolveInfo si = schur0->solve();

        LinSys::SolveInfo si_schur = schur_compl->solve();        
        MessageOut().fmt("[schur solver] lin. it: {}, reason: {}, residual: {}\n",
        		si_schur.n_iterations, si_schur.converged_reason, schur_compl->compute_residual());
        reconstruct_solution_from_schur(data_->multidim_assembler);
        
        nonlinear_iteration_++;

        // hack to make BDDC work with empty compute_residual
        if (is_linear_common){
            // we want to print this info in linear (and steady) case
            residual_norm = schur0->compute_residual();
            MessageOut().fmt("[nonlinear solver] lin. it: {}, reason: {}, residual: {}\n",
        		si.n_iterations, si.converged_reason, residual_norm);
            break;
        }
        data_changed_=true; // force reassembly for non-linear case

        double alpha = 1; // how much of new solution
        VecAXPBY(schur0->get_solution(), (1-alpha), alpha, save_solution);

        //LogOut().fmt("Linear solver ended with reason: {} \n", si.converged_reason );
        //OLD_ASSERT( si.converged_reason >= 0, "Linear solver failed to converge. Convergence reason %d \n", si.converged_reason );
        assembly_linear_system();

        residual_norm = schur0->compute_residual();
        MessageOut().fmt("[nonlinear solver] it: {} lin. it: {}, reason: {}, residual: {}\n",
        		nonlinear_iteration_, si.n_iterations, si.converged_reason, residual_norm);
    }
    chkerr(VecDestroy(&save_solution));
    this -> postprocess();

    // adapt timestep
    if (! this->zero_time_term()) {
        double mult = 1.0;
        if (nonlinear_iteration_ < 3) mult = 1.6;
        if (nonlinear_iteration_ > 7) mult = 0.7;
        int result = time_->set_upper_constraint(time_->dt() * mult, "Darcy adaptivity.");
        //DebugOut().fmt("time adaptivity, res: {} it: {} m: {} dt: {} edt: {}\n", result, nonlinear_iteration_, mult, time_->dt(), time_->estimate_dt());
    }

    solution_changed_for_scatter=true;

}


void DarcyMH::prepare_new_time_step()
{
    //VecSwap(previous_solution, schur0->get_solution());
}

void DarcyMH::postprocess() 
{
    START_TIMER("postprocess");

    //fix velocity when mortar method is used
    if(data_->mortar_method_ != MortarMethod::NoMortar){
        auto multidim_assembler =  AssemblyBase::create< AssemblyMH >(data_);
        for ( DHCellAccessor dh_cell : data_->dh_->own_range() ) {
            LocalElementAccessorBase<3> ele_ac(dh_cell);
            unsigned int dim = ele_ac.dim();
            multidim_assembler[dim-1]->fix_velocity(ele_ac);
        }
    }
    //ElementAccessor<3> ele;

    // modify side fluxes in parallel
    // for every local edge take time term on digonal and add it to the corresponding flux
    /*
    for (unsigned int i_loc = 0; i_loc < el_ds->lsize(); i_loc++) {
        ele = mesh_->element_accessor(el_4_loc[i_loc]);
        for (unsigned int i=0; i<ele->n_sides(); i++) {
            side_rows[i] = side_row_4_id[ mh_dh.side_dof( ele_ac.side(i) ) ];
            values[i] = -1.0 * ele_ac.measure() *
              data.cross_section.value(ele_ac.centre(), ele_ac.element_accessor()) *
              data.water_source_density.value(ele_ac.centre(), ele_ac.element_accessor()) /
              ele_ac.n_sides();
        }
        VecSetValues(schur0->get_solution(), ele_ac.n_sides(), side_rows, values, ADD_VALUES);
    }
    VecAssemblyBegin(schur0->get_solution());
    VecAssemblyEnd(schur0->get_solution());
    */
}


void DarcyMH::output_data() {
    START_TIMER("Darcy output data");
    
    print_matlab_matrix("matrix");
    
    //time_->view("DARCY"); //time governor information output
	this->output_object->output();


    START_TIMER("Darcy balance output");
    balance_->calculate_cumulative(data_->water_balance_idx, schur0->get_solution());
    balance_->calculate_instant(data_->water_balance_idx, schur0->get_solution());
    balance_->output();
}


double DarcyMH::solution_precision() const
{
	return schur0->get_solution_precision();
}



void  DarcyMH::get_solution_vector(double * &vec, unsigned int &vec_size)
{
    // TODO: make class for vectors (wrapper for PETSC or other) derived from LazyDependency
    // and use its mechanism to manage dependency between vectors
    if (solution_changed_for_scatter) {

        // scatter solution to all procs
        VecScatterBegin(par_to_all, schur0->get_solution(), sol_vec, INSERT_VALUES, SCATTER_FORWARD);
        VecScatterEnd(  par_to_all, schur0->get_solution(), sol_vec, INSERT_VALUES, SCATTER_FORWARD);
        solution_changed_for_scatter=false;
    }

    vec = solution;
    vec_size = this->size;
    OLD_ASSERT(vec != NULL, "Requested solution is not allocated!\n");
}


// ===========================================================================================
//
//   MATRIX ASSEMBLY - we use abstract assembly routine, where  LS Mat/Vec SetValues
//   are in fact pointers to allocating or filling functions - this is governed by Linsystem roitunes
//
// =======================================================================================
void DarcyMH::assembly_mh_matrix(MultidimAssembly& assembler)
{
    START_TIMER("DarcyFlowMH_Steady::assembly_steady_mh_matrix");

    // set auxiliary flag for switchting Dirichlet like BC
    data_->force_bc_switch = use_steady_assembly_ && (nonlinear_iteration_ == 0);
    data_->n_schur_compls = n_schur_compls;
    

    balance_->start_flux_assembly(data_->water_balance_idx);
    balance_->start_source_assembly(data_->water_balance_idx);

    // TODO: try to move this into balance, or have it in the generic assembler class, that should perform the cell loop
    // including various pre- and post-actions
    data_->local_boundary_index=0;
    for ( DHCellAccessor dh_cell : data_->dh_->own_range() ) {
    	LocalElementAccessorBase<3> ele_ac(dh_cell);
        unsigned int dim = ele_ac.dim();
        assembler[dim-1]->assemble(ele_ac);
    }    
    

    balance_->finish_source_assembly(data_->water_balance_idx);
    balance_->finish_flux_assembly(data_->water_balance_idx);

}


void DarcyMH::allocate_mh_matrix()
{
    START_TIMER("DarcyFlowMH_Steady::allocate_mh_matrix");

    // set auxiliary flag for switchting Dirichlet like BC
    data_->n_schur_compls = n_schur_compls;
    LinSys *ls = schur0;
   


    int local_dofs[10];

    // to make space for second schur complement, max. 10 neighbour edges of one el.
    double zeros[100000];
    for(int i=0; i<100000; i++) zeros[i] = 0.0;

    std::vector<int> tmp_rows;
    tmp_rows.reserve(200);
    
    unsigned int nsides, loc_size;

    DebugOut() << "Allocate new schur\n";
    for ( DHCellAccessor dh_cell : data_->dh_cr_->own_range() ) {
        std::vector<int> indices(dh_cell.n_dofs());
        dh_cell.get_dof_indices(indices);

        loc_size = indices.size();
        int* indices_ptr = indices.data();
        schur_compl->mat_set_values(loc_size, indices_ptr, loc_size, indices_ptr, zeros);
        
        
        tmp_rows.clear();
        LocalElementAccessorBase<3> ele_ac(dh_cell);
        // compatible neighborings rows
        unsigned int n_neighs = ele_ac.element_accessor()->n_neighs_vb();
        for (unsigned int i = 0; i < n_neighs; i++) {
            // every compatible connection adds a 2x2 matrix involving
            // current element pressure  and a connected edge pressure
            Neighbour *ngh = ele_ac.element_accessor()->neigh_vb[i];
            DHCellAccessor ngh_cell = data_->dh_cr_->cell_accessor_from_element(ngh->edge()->side(0)->element().idx());
            LocalElementAccessorBase<3> acc_higher_dim( ngh_cell );
            
            std::vector<int> ngh_indices(ngh_cell.n_dofs());
            ngh_cell.get_dof_indices(ngh_indices);
            
            for (unsigned int j = 0; j < ngh->edge()->side(0)->element().dim()+1; j++)
            	if (ngh->edge()->side(0)->element()->edge_idx(j) == ngh->edge_idx()) {
                    tmp_rows.push_back(ngh_indices[j]);
            		break;
            	}
            //DebugOut() << "CC" << print_var(tmp_rows[i]);
        }
        
        schur_compl->mat_set_values(loc_size, indices_ptr, n_neighs, tmp_rows.data(), zeros); // (edges)  x (neigh edges)
        schur_compl->mat_set_values(n_neighs, tmp_rows.data(), loc_size, indices_ptr, zeros); // (neigh edges) x (edges)
        schur_compl->mat_set_values(n_neighs, tmp_rows.data(), n_neighs, tmp_rows.data(), zeros);  // (neigh edges) x (neigh edges)

        tmp_rows.clear();
        if (data_->mortar_method_ != NoMortar) {
            auto &isec_list = mesh_->mixed_intersections().element_intersections_[ele_ac.ele_global_idx()];
            for(auto &isec : isec_list ) {
                IntersectionLocalBase *local = isec.second;
                DHCellAccessor slave_cell = data_->dh_cr_->cell_accessor_from_element(local->bulk_ele_idx());
                LocalElementAccessorBase<3> slave_acc( slave_cell );
                
                std::vector<int> slave_indices(slave_cell.n_dofs());
                slave_cell.get_dof_indices(slave_indices);
            
                //DebugOut().fmt("Alloc: {} {}", ele_ac.ele_global_idx(), local->bulk_ele_idx());
                for(unsigned int i_side=0; i_side < slave_acc.dim()+1; i_side++) {
                    tmp_rows.push_back( slave_indices[i_side] );
                    //DebugOut() << "aedge" << print_var(tmp_rows[tmp_rows.size()-1]);
                }
            }
        }

        schur_compl->mat_set_values(loc_size, indices_ptr, tmp_rows.size(), tmp_rows.data(), zeros);   // master edges x slave edges
        schur_compl->mat_set_values(tmp_rows.size(), tmp_rows.data(), loc_size, indices_ptr, zeros);   // slave edges  x master edges
        schur_compl->mat_set_values(tmp_rows.size(), tmp_rows.data(), tmp_rows.size(), tmp_rows.data(), zeros);  // slave edges  x slave edges
    }
    DebugOut() << "end Allocate new schur\n";
    
    for ( DHCellAccessor dh_cell : data_->dh_->own_range() ) {
        LocalElementAccessorBase<3> ele_ac(dh_cell);
        nsides = ele_ac.n_sides();
        
        //allocate at once matrix [sides,ele,edges]x[sides,ele,edges]
        loc_size = 1 + 2*nsides;
        unsigned int i_side = 0;
        
        for (; i_side < nsides; i_side++) {
            local_dofs[i_side] = ele_ac.side_row(i_side);
            local_dofs[i_side+nsides] = ele_ac.edge_row(i_side);
        }
        local_dofs[i_side+nsides] = ele_ac.ele_row();
        int * edge_rows = local_dofs + nsides;
        //int ele_row = local_dofs[0];
        
        // whole local MH matrix
        ls->mat_set_values(loc_size, local_dofs, loc_size, local_dofs, zeros);
        

        // compatible neighborings rows
        unsigned int n_neighs = ele_ac.element_accessor()->n_neighs_vb();
        for (unsigned int i = 0; i < n_neighs; i++) {
            // every compatible connection adds a 2x2 matrix involving
            // current element pressure  and a connected edge pressure
            Neighbour *ngh = ele_ac.element_accessor()->neigh_vb[i];
            LocalElementAccessorBase<3> acc_higher_dim( data_->dh_->cell_accessor_from_element(ngh->edge()->side(0)->element().idx()) );
            for (unsigned int j = 0; j < ngh->edge()->side(0)->element().dim()+1; j++)
            	if (ngh->edge()->side(0)->element()->edge_idx(j) == ngh->edge_idx()) {
            		int neigh_edge_row = acc_higher_dim.edge_row(j);
            		tmp_rows.push_back(neigh_edge_row);
            		break;
            	}
            //DebugOut() << "CC" << print_var(tmp_rows[i]);
        }

        // allocate always also for schur 2
        ls->mat_set_values(nsides+1, edge_rows, n_neighs, tmp_rows.data(), zeros); // (edges, ele)  x (neigh edges)
        ls->mat_set_values(n_neighs, tmp_rows.data(), nsides+1, edge_rows, zeros); // (neigh edges) x (edges, ele)
        ls->mat_set_values(n_neighs, tmp_rows.data(), n_neighs, tmp_rows.data(), zeros);  // (neigh edges) x (neigh edges)

        tmp_rows.clear();

        if (data_->mortar_method_ != NoMortar) {
            auto &isec_list = mesh_->mixed_intersections().element_intersections_[ele_ac.ele_global_idx()];
            for(auto &isec : isec_list ) {
                IntersectionLocalBase *local = isec.second;
                LocalElementAccessorBase<3> slave_acc( data_->dh_->cell_accessor_from_element(local->bulk_ele_idx()) );
                //DebugOut().fmt("Alloc: {} {}", ele_ac.ele_global_idx(), local->bulk_ele_idx());
                for(unsigned int i_side=0; i_side < slave_acc.dim()+1; i_side++) {
                    tmp_rows.push_back( slave_acc.edge_row(i_side) );
                    //DebugOut() << "aedge" << print_var(tmp_rows[tmp_rows.size()-1]);
                }
            }
        }
        /*
        for(unsigned int i_side=0; i_side < ele_ac.element_accessor()->n_sides(); i_side++) {
            DebugOut() << "aedge:" << print_var(edge_rows[i_side]);
        }*/

        ls->mat_set_values(nsides, edge_rows, tmp_rows.size(), tmp_rows.data(), zeros);   // master edges x neigh edges
        ls->mat_set_values(tmp_rows.size(), tmp_rows.data(), nsides, edge_rows, zeros);   // neigh edges  x master edges
        ls->mat_set_values(tmp_rows.size(), tmp_rows.data(), tmp_rows.size(), tmp_rows.data(), zeros);  // neigh edges  x neigh edges

    }
/*
    // alloc edge diagonal entries
    if(rank == 0)
    for( vector<Edge>::iterator edg = mesh_->edges.begin(); edg != mesh_->edges.end(); ++edg) {
        int edg_idx = mh_dh.row_4_edge[edg->side(0)->edge_idx()];
        
//        for( vector<Edge>::iterator edg2 = mesh_->edges.begin(); edg2 != mesh_->edges.end(); ++edg2){
//            int edg_idx2 = mh_dh.row_4_edge[edg2->side(0)->edge_idx()];
//            if(edg_idx == edg_idx2){
//                 DBGCOUT(<< "P[ " << rank << " ] " << "edg alloc: " << edg_idx << "  " << edg_idx2 << "\n");
                ls->mat_set_value(edg_idx, edg_idx, 0.0);
//            }
//        }
    }
  */
    /*
    if (mortar_method_ == MortarP0) {
        P0_CouplingAssembler(*this).assembly(*ls);
    } else if (mortar_method_ == MortarP1) {
        P1_CouplingAssembler(*this).assembly(*ls);
    }*/
}

<<<<<<< HEAD
=======
void DarcyMH::assembly_source_term()
{
    START_TIMER("assembly source term");
   	balance_->start_source_assembly(data_->water_balance_idx);

    for (unsigned int i_loc = 0; i_loc < mh_dh.el_ds->lsize(); i_loc++) {
        auto ele_ac = mh_dh.accessor(i_loc);

        double cs = data_->cross_section.value(ele_ac.centre(), ele_ac.element_accessor());

        // set sources
        double source = ele_ac.measure() * cs *
                data_->water_source_density.value(ele_ac.centre(), ele_ac.element_accessor());
        schur0->rhs_set_value(ele_ac.ele_row(), -1.0 * source );

        balance_->add_source_values(data_->water_balance_idx, ele_ac.region().bulk_idx(), {(LongIdx) ele_ac.ele_local_row()}, {0}, {source});
    }

    balance_->finish_source_assembly(data_->water_balance_idx);
}


>>>>>>> 19731282


/*******************************************************************************
 * COMPOSE WATER MH MATRIX WITHOUT SCHUR COMPLEMENT
 ******************************************************************************/

void DarcyMH::create_linear_system(Input::AbstractRecord in_rec) {
  
    START_TIMER("preallocation");

    if (schur0 == NULL) { // create Linear System for MH matrix
       
    	if (in_rec.type() == LinSys_BDDC::get_input_type()) {
#ifdef FLOW123D_HAVE_BDDCML
    		WarningOut() << "For BDDC no Schur complements are used.";
            n_schur_compls = 0;
            LinSys_BDDC *ls = new LinSys_BDDC(data_->dh_->lsize(), &(*data_->dh_->distr()),
                    3,  // 3 == la::BddcmlWrapper::SPD_VIA_SYMMETRICGENERAL
                    1,  // 1 == number of subdomains per process
                    true); // swap signs of matrix and rhs to make the matrix SPD
            ls->set_from_input(in_rec);
            ls->set_solution( ele_flux_ptr->get_data_vec().petsc_vec() );
            // possible initialization particular to BDDC
            START_TIMER("BDDC set mesh data");
            set_mesh_data_for_bddc(ls);
            schur0=ls;
            END_TIMER("BDDC set mesh data");
#else
            xprintf(Err, "Flow123d was not build with BDDCML support.\n");
#endif // FLOW123D_HAVE_BDDCML
        } 
        else if (in_rec.type() == LinSys_PETSC::get_input_type()) {
        // use PETSC for serial case even when user wants BDDC
            if (n_schur_compls > 2) {
            	WarningOut() << "Invalid number of Schur Complements. Using 2.";
                n_schur_compls = 2;
            }

            schur_compl = new LinSys_PETSC( &(*data_->dh_cr_->distr()) );
            schur_compl->set_from_input(in_rec);
            schur_compl->set_positive_definite();
            schur_compl->set_solution( schur_solution_.petsc_vec() );
            schur_compl->set_symmetric();
            
            LinSys_PETSC *schur1, *schur2;

            if (n_schur_compls == 0) {
                LinSys_PETSC *ls = new LinSys_PETSC( &(*data_->dh_->distr()) );

                // temporary solution; we have to set precision also for sequantial case of BDDC
                // final solution should be probably call of direct solver for oneproc case
                if (in_rec.type() != LinSys_BDDC::get_input_type()) ls->set_from_input(in_rec);
                else {
                    ls->LinSys::set_from_input(in_rec); // get only common options
                }

                ls->set_solution( ele_flux_ptr->get_data_vec().petsc_vec() );
                schur0=ls;
            } else {
                IS is;
                auto side_dofs_vec = get_component_indices_vec(0);

                ISCreateGeneral(PETSC_COMM_SELF, side_dofs_vec.size(), &(side_dofs_vec[0]), PETSC_COPY_VALUES, &is);
                //ISView(is, PETSC_VIEWER_STDOUT_SELF);
                //OLD_ASSERT(err == 0,"Error in ISCreateStride.");

                SchurComplement *ls = new SchurComplement(&(*data_->dh_->distr()), is);

                // make schur1
                Distribution *ds = ls->make_complement_distribution();
                if (n_schur_compls==1) {
                    schur1 = new LinSys_PETSC(ds);
                    schur1->set_positive_definite();
                } else {
                    IS is;
                    auto elem_dofs_vec = get_component_indices_vec(1);

                    const PetscInt *b_indices;
                    ISGetIndices(ls->IsB, &b_indices);
                    uint b_size = ls->loc_size_B;
                    for(uint i_b=0, i_bb=0; i_b < b_size && i_bb < elem_dofs_vec.size(); i_b++) {
                        if (b_indices[i_b] == elem_dofs_vec[i_bb])
                            elem_dofs_vec[i_bb++] = i_b + ds->begin();
                    }
                    ISRestoreIndices(ls->IsB, &b_indices);


                    ISCreateGeneral(PETSC_COMM_SELF, elem_dofs_vec.size(), &(elem_dofs_vec[0]), PETSC_COPY_VALUES, &is);
                    //ISView(is, PETSC_VIEWER_STDOUT_SELF);
                    //OLD_ASSERT(err == 0,"Error in ISCreateStride.");
                    SchurComplement *ls1 = new SchurComplement(ds, is); // is is deallocated by SchurComplement
                    ls1->set_negative_definite();

                    // make schur2
                    schur2 = new LinSys_PETSC( ls1->make_complement_distribution() );
                    schur2->set_positive_definite();
                    ls1->set_complement( schur2 );
                    schur1 = ls1;
                }
                ls->set_complement( schur1 );
                ls->set_from_input(in_rec);
                ls->set_solution( ele_flux_ptr->get_data_vec().petsc_vec() );
                schur0=ls;
            }

            START_TIMER("PETSC PREALLOCATION");
            schur0->set_symmetric();
            schur0->start_allocation();
            schur_compl->start_allocation();
            
            allocate_mh_matrix();
            
    	    VecZeroEntries(schur0->get_solution());
            VecZeroEntries(schur_compl->get_solution());
            END_TIMER("PETSC PREALLOCATION");
        }
        else {
            xprintf(Err, "Unknown solver type. Internal error.\n");
        }

        END_TIMER("preallocation");
        make_serial_scatter();

    }

}


void DarcyMH::reconstruct_solution_from_schur(MultidimAssembly& assembler)
{
    START_TIMER("DarcyFlowMH::reconstruct_solution_from_schur");

    full_solution_.zero_entries();
    schur_solution_.local_to_ghost_begin();
    schur_solution_.local_to_ghost_end();
    
    for ( DHCellAccessor dh_cell : data_->dh_->own_range() ) {
    	LocalElementAccessorBase<3> ele_ac(dh_cell);
        unsigned int dim = ele_ac.dim();
        assembler[dim-1]->assemble_reconstruct(ele_ac);
    }
    
    // possibly communicate ghost values
    full_solution_.local_to_ghost_begin();
    full_solution_.local_to_ghost_end();
}

void DarcyMH::assembly_linear_system() {
    START_TIMER("DarcyFlowMH_Steady::assembly_linear_system");

    data_->is_linear=true;
    bool is_steady = zero_time_term();
	//DebugOut() << "Assembly linear system\n";
	if (data_changed_) {
	    data_changed_ = false;
	    //DebugOut()  << "Data changed\n";
		// currently we have no optimization for cases when just time term data or RHS data are changed
	    START_TIMER("full assembly");
        if (typeid(*schur0) != typeid(LinSys_BDDC)) {
            schur0->start_add_assembly(); // finish allocation and create matrix
            schur_compl->start_add_assembly();
        }

        schur0->mat_zero_entries();
        schur0->rhs_zero_entries();
        
        schur_compl->mat_zero_entries();
        schur_compl->rhs_zero_entries();
        

	    assembly_mh_matrix( data_->multidim_assembler ); // fill matrix

	    schur0->finish_assembly();
        schur_compl->finish_assembly();
//         print_matlab_matrix("matrix");
	    schur0->set_matrix_changed();
        schur_compl->set_matrix_changed();
            //MatView( *const_cast<Mat*>(schur0->get_matrix()), PETSC_VIEWER_STDOUT_WORLD  );
            //VecView( *const_cast<Vec*>(schur0->get_rhs()),   PETSC_VIEWER_STDOUT_WORLD);

	    if (! is_steady) {
	        START_TIMER("fix time term");
	    	//DebugOut() << "setup time term\n";
	    	// assembly time term and rhs
	    	setup_time_term();
	    	modify_system();
	    }
	    else
	    {
	    	balance_->start_mass_assembly(data_->water_balance_idx);
	    	balance_->finish_mass_assembly(data_->water_balance_idx);
	    }
	    END_TIMER("full assembly");
	} else {
		START_TIMER("modify system");
		if (! is_steady) {
			modify_system();
		} else {
			//xprintf(PrgErr, "Planned computation time for steady solver, but data are not changed.\n");
		}
		END_TIMER("modiffy system");
	}

}


void DarcyMH::print_matlab_matrix(std::string matlab_file)
{
    std::string output_file;
    
    if ( typeid(*schur0) == typeid(LinSys_BDDC) ){
//         WarningOut() << "Can output matrix only on a single processor.";
//         output_file = FilePath(matlab_file + "_bddc.m", FilePath::output_file);
//         ofstream os( output_file );
//         auto bddc = static_cast<LinSys_BDDC*>(schur0);
//         bddc->print_matrix(os);
    }
    else {//if ( typeid(*schur0) == typeid(LinSys_PETSC) ){
        output_file = FilePath(matlab_file + ".m", FilePath::output_file);
        PetscViewer    viewer;
        PetscViewerASCIIOpen(PETSC_COMM_WORLD, output_file.c_str(), &viewer);
        PetscViewerSetFormat(viewer, PETSC_VIEWER_ASCII_MATLAB);
        MatView( *const_cast<Mat*>(schur0->get_matrix()), viewer);
        VecView( *const_cast<Vec*>(schur0->get_rhs()), viewer);
    }
//     else{
//         WarningOut() << "No matrix output available for the current solver.";
//         return;
//     }
    
    // compute h_min for different dimensions
    double d_max = std::numeric_limits<double>::max();
    double h1 = d_max, h2 = d_max, h3 = d_max;
    double he2 = d_max, he3 = d_max;
    for (auto ele : mesh_->elements_range()) {
        switch(ele->dim()){
            case 1: h1 = std::min(h1,ele.measure()); break;
            case 2: h2 = std::min(h2,ele.measure()); break;
            case 3: h3 = std::min(h3,ele.measure()); break;
        }
        
        for (unsigned int j=0; j<ele->n_sides(); j++) {
            switch(ele->dim()){
                case 2: he2 = std::min(he2, ele.side(j)->measure()); break;
                case 3: he3 = std::min(he3, ele.side(j)->measure()); break;
            }
        }
    }
    if(h1 == d_max) h1 = 0;
    if(h2 == d_max) h2 = 0;
    if(h3 == d_max) h3 = 0;
    if(he2 == d_max) he2 = 0;
    if(he3 == d_max) he3 = 0;
    
    FILE * file;
    file = fopen(output_file.c_str(),"a");
    fprintf(file, "nA = %d;\n", data_->dh_cr_disc_->distr()->size());
    fprintf(file, "nB = %d;\n", data_->dh_->mesh()->get_el_ds()->size());
    fprintf(file, "nBF = %d;\n", data_->dh_cr_->distr()->size());
    fprintf(file, "h1 = %e;\nh2 = %e;\nh3 = %e;\n", h1, h2, h3);
    fprintf(file, "he2 = %e;\nhe3 = %e;\n", he2, he3);
    fclose(file);
    
    {//if ( typeid(*schur0) == typeid(LinSys_PETSC) ){
//         schur0->solve();
        SchurComplement* sch1 = static_cast<SchurComplement*>(schur0);
        SchurComplement* sch = static_cast<SchurComplement*>(sch1->get_system());
        output_file = FilePath(matlab_file + "_sch.m", FilePath::output_file);
        PetscViewer    viewer;
        PetscViewerASCIIOpen(PETSC_COMM_WORLD, output_file.c_str(), &viewer);
        PetscViewerSetFormat(viewer, PETSC_VIEWER_ASCII_MATLAB);
        MatView( *const_cast<Mat*>(sch->get_system()->get_matrix()), viewer);
        VecView( *const_cast<Vec*>(sch->get_system()->get_rhs()), viewer);
        VecView( *const_cast<Vec*>(&(sch->get_system()->get_solution())), viewer);
        VecView( *const_cast<Vec*>(&(schur0->get_solution())), viewer);
    }
    {//if ( typeid(*schur0) == typeid(LinSys_PETSC) ){
        output_file = FilePath(matlab_file + "_sch_new.m", FilePath::output_file);
        PetscViewer    viewer;
        PetscViewerASCIIOpen(PETSC_COMM_WORLD, output_file.c_str(), &viewer);
        PetscViewerSetFormat(viewer, PETSC_VIEWER_ASCII_MATLAB);
        MatView( *const_cast<Mat*>(schur_compl->get_matrix()), viewer);
        VecView( *const_cast<Vec*>(schur_compl->get_rhs()), viewer);
        VecView( *const_cast<Vec*>(&(schur_compl->get_solution())), viewer);
        VecView( *const_cast<Vec*>(&(full_solution_.petsc_vec())), viewer);
    }
}


void DarcyMH::set_mesh_data_for_bddc(LinSys_BDDC * bddc_ls) {
    START_TIMER("DarcyFlowMH_Steady::set_mesh_data_for_bddc");
    // prepare mesh for BDDCML
    // initialize arrays
    // auxiliary map for creating coordinates of local dofs and global-to-local numbering
    std::map<int,arma::vec3> localDofMap;
    // connectivity for the subdomain, i.e. global dof numbers on element, stored element-by-element
    // Indices of Nodes on Elements
    std::vector<int> inet;
    // number of degrees of freedom on elements - determines elementwise chunks of INET array
    // Number of Nodes on Elements
    std::vector<int> nnet;
    // Indices of Subdomain Elements in Global Numbering - for local elements, their global indices
    std::vector<int> isegn;

    // This array is currently not used in BDDCML, it was used as an interface scaling alternative to scaling
    // by diagonal. It corresponds to the rho-scaling.
    std::vector<double> element_permeability;

    // maximal and minimal dimension of elements
    uint elDimMax = 1;
    uint elDimMin = 3;
    for ( DHCellAccessor dh_cell : data_->dh_->own_range() ) {
        LocalElementAccessorBase<3> ele_ac(dh_cell);
        // for each element, create local numbering of dofs as fluxes (sides), pressure (element centre), Lagrange multipliers (edges), compatible connections

        elDimMax = std::max( elDimMax, ele_ac.dim() );
        elDimMin = std::min( elDimMin, ele_ac.dim() );

        isegn.push_back( ele_ac.ele_global_idx() );
        int nne = 0;

        for (unsigned int si=0; si<ele_ac.element_accessor()->n_sides(); si++) {
            // insert local side dof
            int side_row = ele_ac.side_row(si);
            arma::vec3 coord = ele_ac.side(si)->centre();

            localDofMap.insert( std::make_pair( side_row, coord ) );
            inet.push_back( side_row );
            nne++;
        }

        // insert local pressure dof
        int el_row  = ele_ac.ele_row();
        arma::vec3 coord = ele_ac.centre();
        localDofMap.insert( std::make_pair( el_row, coord ) );
        inet.push_back( el_row );
        nne++;

        for (unsigned int si=0; si<ele_ac.element_accessor()->n_sides(); si++) {
            // insert local edge dof
            int edge_row = ele_ac.edge_row(si);
            arma::vec3 coord = ele_ac.side(si)->centre();

            localDofMap.insert( std::make_pair( edge_row, coord ) );
            inet.push_back( edge_row );
            nne++;
        }

        // insert dofs related to compatible connections
        for ( unsigned int i_neigh = 0; i_neigh < ele_ac.element_accessor()->n_neighs_vb(); i_neigh++) {
            Neighbour *ngh = ele_ac.element_accessor()->neigh_vb[i_neigh];
            LocalElementAccessorBase<3> acc_higher_dim( ele_ac.dh_cell().dh()->cell_accessor_from_element(ngh->edge()->side(0)->element().idx()) );
            for (unsigned int j = 0; j < ngh->edge()->side(0)->element().dim()+1; j++)
            	if (ngh->edge()->side(0)->element()->edge_idx(j) == ngh->edge_idx()) {
            		int edge_row = acc_higher_dim.edge_row(j);
            		arma::vec3 coord = ngh->edge()->side(0)->centre();
            		localDofMap.insert( std::make_pair( edge_row, coord ) );
            		inet.push_back( edge_row );
            		nne++;
            		break;
            	}
        }

        nnet.push_back( nne );

        // version for rho scaling
        // trace computation
        arma::vec3 centre = ele_ac.centre();
        double conduct = data_->conductivity.value( centre , ele_ac.element_accessor() );
        auto aniso = data_->anisotropy.value( centre, ele_ac.element_accessor() );

        // compute mean on the diagonal
        double coef = 0.;
        for ( int i = 0; i < 3; i++) {
            coef = coef + aniso.at(i,i);
        }
        // Maybe divide by cs
        coef = conduct*coef / 3;

        OLD_ASSERT( coef > 0.,
                "Zero coefficient of hydrodynamic resistance %f . \n ", coef );
        element_permeability.push_back( 1. / coef );
    }
    //convert set of dofs to vectors
    // number of nodes (= dofs) on the subdomain
    int numNodeSub = localDofMap.size();
    ASSERT_EQ( (unsigned int)numNodeSub, data_->dh_->lsize() );
    // Indices of Subdomain Nodes in Global Numbering - for local nodes, their global indices
    std::vector<int> isngn( numNodeSub );
    // pseudo-coordinates of local nodes (i.e. dofs)
    // they need not be exact, they are used just for some geometrical considerations in BDDCML, 
    // such as selection of corners maximizing area of a triangle, bounding boxes fro subdomains to 
    // find candidate neighbours etc.
    std::vector<double> xyz( numNodeSub * 3 ) ;
    int ind = 0;
    std::map<int,arma::vec3>::iterator itB = localDofMap.begin();
    for ( ; itB != localDofMap.end(); ++itB ) {
        isngn[ind] = itB -> first;

        arma::vec3 coord = itB -> second;
        for ( int j = 0; j < 3; j++ ) {
            xyz[ j*numNodeSub + ind ] = coord[j];
        }

        ind++;
    }
    localDofMap.clear();

    // Number of Nodal Degrees of Freedom
    // nndf is trivially one - dofs coincide with nodes
    std::vector<int> nndf( numNodeSub, 1 );

    // prepare auxiliary map for renumbering nodes
    typedef std::map<int,int> Global2LocalMap_; //! type for storage of global to local map
    Global2LocalMap_ global2LocalNodeMap;
    for ( unsigned ind = 0; ind < isngn.size(); ++ind ) {
        global2LocalNodeMap.insert( std::make_pair( static_cast<unsigned>( isngn[ind] ), ind ) );
    }

    // renumber nodes in the inet array to locals
    int indInet = 0;
    for ( unsigned int iEle = 0; iEle < isegn.size(); iEle++ ) {
        int nne = nnet[ iEle ];
        for ( int ien = 0; ien < nne; ien++ ) {

            int indGlob = inet[indInet];
            // map it to local node
            Global2LocalMap_::iterator pos = global2LocalNodeMap.find( indGlob );
            OLD_ASSERT( pos != global2LocalNodeMap.end(),
                    "Cannot remap node index %d to local indices. \n ", indGlob );
            int indLoc = static_cast<int> ( pos -> second );

            // store the node
            inet[ indInet++ ] = indLoc;
        }
    }

    int numNodes    = size;
    int numDofsInt  = size;
    int spaceDim    = 3;    // TODO: what is the proper value here?
    int meshDim     = elDimMax;

    bddc_ls -> load_mesh( spaceDim, numNodes, numDofsInt, inet, nnet, nndf, isegn, isngn, isngn, xyz, element_permeability, meshDim );
}




//=============================================================================
// DESTROY WATER MH SYSTEM STRUCTURE
//=============================================================================
DarcyMH::~DarcyMH() {
	if (previous_solution != nullptr) chkerr(VecDestroy(&previous_solution));
	if (steady_diagonal != nullptr) chkerr(VecDestroy(&steady_diagonal));
	if (new_diagonal != nullptr) chkerr(VecDestroy(&new_diagonal));
	if (steady_rhs != nullptr) chkerr(VecDestroy(&steady_rhs));
    
    
    if (schur0 != NULL) {
        delete schur0;
    	if (par_to_all != nullptr) chkerr(VecScatterDestroy(&par_to_all));
    }

	if (solution != NULL) {
	    chkerr(VecDestroy(&sol_vec));
		delete [] solution;
	}
	
	if (schur_compl != nullptr) {
        delete schur_compl;
    }

	if (output_object)	delete output_object;

    if(time_ != nullptr)
        delete time_;
    
}


// ================================================
// PARALLLEL PART
//


void DarcyMH::make_serial_scatter() {
    START_TIMER("prepare scatter");
    // prepare Scatter form parallel to sequantial in original numbering
    {
            IS is_loc;
            int i, *loc_idx; //, si;

            // create local solution vector
            solution = new double[size];
            VecCreateSeqWithArray(PETSC_COMM_SELF,1, size, solution,
                    &(sol_vec));

            // create seq. IS to scatter par solutin to seq. vec. in original order
            // use essentialy row_4_id arrays
            loc_idx = new int [size];
            i = 0;
            for (auto ele : mesh_->elements_range()) {
            	for (unsigned int si=0; si<ele->n_sides(); si++) {
                    loc_idx[i++] = mh_dh.side_row_4_id[ mh_dh.side_dof( ele.side(si) ) ];
                }
            }
            for (auto ele : mesh_->elements_range()) {
                loc_idx[i++] = mh_dh.row_4_el[ ele.idx() ];
            }
            for(unsigned int i_edg=0; i_edg < mesh_->n_edges(); i_edg++) {
                loc_idx[i++] = mh_dh.row_4_edge[i_edg];
            }
            OLD_ASSERT( i==size,"Size of array does not match number of fills.\n");
            //DBGPRINT_INT("loc_idx",size,loc_idx);
            ISCreateGeneral(PETSC_COMM_SELF, size, loc_idx, PETSC_COPY_VALUES, &(is_loc));
            delete [] loc_idx;
            VecScatterCreate(schur0->get_solution(), is_loc, sol_vec,
                    PETSC_NULL, &par_to_all);
            chkerr(ISDestroy(&(is_loc)));
    }
    solution_changed_for_scatter=true;

    END_TIMER("prepare scatter");

}


/*
void mat_count_off_proc_values(Mat m, Vec v) {
    int n, first, last;
    const PetscInt *cols;
    Distribution distr(v);

    int n_off = 0;
    int n_on = 0;
    int n_off_rows = 0;
    MatGetOwnershipRange(m, &first, &last);
    for (int row = first; row < last; row++) {
        MatGetRow(m, row, &n, &cols, PETSC_NULL);
        bool exists_off = false;
        for (int i = 0; i < n; i++)
            if (distr.get_proc(cols[i]) != distr.myp())
                n_off++, exists_off = true;
            else
                n_on++;
        if (exists_off)
            n_off_rows++;
        MatRestoreRow(m, row, &n, &cols, PETSC_NULL);
    }
}
*/












void DarcyMH::read_initial_condition()
{
	double *local_sol = schur0->get_solution_array();

	// cycle over local element rows

	DebugOut().fmt("Setup with dt: {}\n", time_->dt());
	for ( DHCellAccessor dh_cell : data_->dh_->own_range() ) {
		LocalElementAccessorBase<3> ele_ac(dh_cell);
		// set initial condition
		local_sol[ele_ac.ele_local_row()] = data_->init_pressure.value(ele_ac.centre(),ele_ac.element_accessor());
	}

	solution_changed_for_scatter=true;

}

void DarcyMH::setup_time_term() {
    // save diagonal of steady matrix
    MatGetDiagonal(*( schur0->get_matrix() ), steady_diagonal);
    // save RHS
    VecCopy(*( schur0->get_rhs()), steady_rhs);


    PetscScalar *local_diagonal;
    VecGetArray(new_diagonal,& local_diagonal);

    DebugOut().fmt("Setup with dt: {}\n", time_->dt());

   	balance_->start_mass_assembly(data_->water_balance_idx);

   	for ( DHCellAccessor dh_cell : data_->dh_->own_range() ) {
        LocalElementAccessorBase<3> ele_ac(dh_cell);

        // set new diagonal
        double diagonal_coeff = data_->cross_section.value(ele_ac.centre(), ele_ac.element_accessor())
        		* data_->storativity.value(ele_ac.centre(), ele_ac.element_accessor())
				* ele_ac.measure();
        local_diagonal[ele_ac.ele_local_row()]= - diagonal_coeff / time_->dt();

       	balance_->add_mass_matrix_values(data_->water_balance_idx,
       	        ele_ac.region().bulk_idx(), { LongIdx(ele_ac.ele_row()) }, {diagonal_coeff});
    }
    VecRestoreArray(new_diagonal,& local_diagonal);
    MatDiagonalSet(*( schur0->get_matrix() ), new_diagonal, ADD_VALUES);

    solution_changed_for_scatter=true;
    schur0->set_matrix_changed();

    balance_->finish_mass_assembly(data_->water_balance_idx);
}

void DarcyMH::modify_system() {
	START_TIMER("modify system");
	if (time_->is_changed_dt() && time_->step().index()>0) {
        double scale_factor=time_->step(-2).length()/time_->step().length();
        if (scale_factor != 1.0) {
            // if time step has changed and setup_time_term not called
            MatDiagonalSet(*( schur0->get_matrix() ),steady_diagonal, INSERT_VALUES);

            VecScale(new_diagonal, time_->last_dt()/time_->dt());
            MatDiagonalSet(*( schur0->get_matrix() ),new_diagonal, ADD_VALUES);
            schur0->set_matrix_changed();
        }
	}

    // modify RHS - add previous solution
    //VecPointwiseMult(*( schur0->get_rhs()), new_diagonal, previous_solution);
	VecPointwiseMult(*( schur0->get_rhs()), new_diagonal, schur0->get_solution());
    VecAXPY(*( schur0->get_rhs()), 1.0, steady_rhs);
    schur0->set_rhs_changed();

    //VecSwap(previous_solution, schur0->get_solution());
}


std::shared_ptr< FieldFE<3, FieldValue<3>::VectorFixed> > DarcyMH::get_velocity_field() {
    return ele_flux_ptr;
}


/// Helper method fills range (min and max) of given component
void dofs_range(unsigned int n_dofs, unsigned int &min, unsigned int &max, unsigned int component) {
    if (component==0) {
        min = 0;
        max = n_dofs/2;
    } else if (component==1) {
        min = n_dofs/2;
        max = (n_dofs+1)/2;
    } else {
        min = (n_dofs+1)/2;
        max = n_dofs;
    }
}


std::vector<int> DarcyMH::get_component_indices_vec(unsigned int component) const {
	ASSERT_LT_DBG(component, 3).error("Invalid component!");
	unsigned int i, n_dofs, min, max;
    std::vector<int> dof_vec;
    std::vector<LongIdx> dof_indices(data_->dh_->max_elem_dofs());
	for ( DHCellAccessor dh_cell : data_->dh_->own_range() ) {
        n_dofs = dh_cell.get_dof_indices(dof_indices);
        dofs_range(n_dofs, min, max, component);
        for (i=min; i<max; ++i) dof_vec.push_back(dof_indices[i]);
    }
	return dof_vec;
}


//-----------------------------------------------------------------------------
// vim: set cindent:<|MERGE_RESOLUTION|>--- conflicted
+++ resolved
@@ -979,31 +979,6 @@
     }*/
 }
 
-<<<<<<< HEAD
-=======
-void DarcyMH::assembly_source_term()
-{
-    START_TIMER("assembly source term");
-   	balance_->start_source_assembly(data_->water_balance_idx);
-
-    for (unsigned int i_loc = 0; i_loc < mh_dh.el_ds->lsize(); i_loc++) {
-        auto ele_ac = mh_dh.accessor(i_loc);
-
-        double cs = data_->cross_section.value(ele_ac.centre(), ele_ac.element_accessor());
-
-        // set sources
-        double source = ele_ac.measure() * cs *
-                data_->water_source_density.value(ele_ac.centre(), ele_ac.element_accessor());
-        schur0->rhs_set_value(ele_ac.ele_row(), -1.0 * source );
-
-        balance_->add_source_values(data_->water_balance_idx, ele_ac.region().bulk_idx(), {(LongIdx) ele_ac.ele_local_row()}, {0}, {source});
-    }
-
-    balance_->finish_source_assembly(data_->water_balance_idx);
-}
-
-
->>>>>>> 19731282
 
 
 /*******************************************************************************
@@ -1149,6 +1124,8 @@
     // possibly communicate ghost values
     full_solution_.local_to_ghost_begin();
     full_solution_.local_to_ghost_end();
+//     full_solution_.ghost_to_local_begin();
+//     full_solution_.ghost_to_local_end();
 }
 
 void DarcyMH::assembly_linear_system() {

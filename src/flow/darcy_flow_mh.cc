/*!
 *
 * Copyright (C) 2007 Technical University of Liberec.  All rights reserved.
 *
 * Please make a following refer to Flow123d on your project site if you use the program for any purpose,
 * especially for academic research:
 * Flow123d, Research Centre: Advanced Remedial Technologies, Technical University of Liberec, Czech Republic
 *
 * This program is free software; you can redistribute it and/or modify it under the terms
 * of the GNU General Public License version 3 as published by the Free Software Foundation.
 *
 * This program is distributed in the hope that it will be useful, but WITHOUT ANY WARRANTY;
 * without even the implied warranty of MERCHANTABILITY or FITNESS FOR A PARTICULAR PURPOSE.
 * See the GNU General Public License for more details.
 *
 * You should have received a copy of the GNU General Public License along with this program; if not,
 * write to the Free Software Foundation, Inc., 59 Temple Place - Suite 330, Boston, MA 021110-1307, USA.
 *
 *
 * $Id$
 * $Revision$
 * $LastChangedBy$
 * $LastChangedDate$
 *
 *
 * @file
 * @ingroup flow
 * @brief  Setup and solve linear system of mixed-hybrid discretization of the linear
 * porous media flow with possible preferential flow in fractures and chanels.
 *
 */

#include "petscmat.h"
#include "petscviewer.h"
#include "petscerror.h"
#include <armadillo>
#include <boost/foreach.hpp>


#include "system/system.hh"

#include "mesh/mesh.h"
#include "mesh/intersection.hh"
#include "mesh/partitioning.hh"
#include "la/distribution.hh"
#include "la/linsys.hh"
#include "la/linsys_PETSC.hh"
#include "la/linsys_BDDC.hh"
#include "la/schur.hh"
#include "la/sparse_graph.hh"
#include "la/local_to_global_map.hh"

#include "system/file_path.hh"
#include "flow/mh_fe_values.hh"
#include "flow/darcy_flow_mh.hh"

#include "flow/darcy_flow_mh_output.hh"

#include "fem/mapping_p1.hh"
#include "fem/fe_p.hh"
#include "fem/fe_values.hh"
#include "quadrature/quadrature_lib.hh"

#include <limits>
#include <set>
#include <vector>
#include <iostream>
#include <iterator>
#include <algorithm>

#include "coupling/time_governor.hh"

#include "fields/field_algo_base.hh"
#include "fields/field.hh"
#include "fields/field_values.hh"
#include "system/sys_profiler.hh"

#include "transport/mass_balance.hh"




namespace it = Input::Type;

it::Selection DarcyFlowMH::mh_mortar_selection
	= it::Selection("MH_MortarMethod")
	.add_value(NoMortar, "None", "Mortar space: P0 on elements of lower dimension.")
	.add_value(MortarP0, "P0", "Mortar space: P0 on elements of lower dimension.")
	.add_value(MortarP1, "P1", "Mortar space: P1 on intersections, using non-conforming pressures.");


it::Selection DarcyFlowMH::EqData::bc_type_selection =
              it::Selection("EqData_bc_Type")
               .add_value(none, "none", "Homogeneous Neoumann BC.")
               .add_value(dirichlet, "dirichlet")
               .add_value(neumann, "neumann")
               .add_value(robin, "robin")
               .add_value(total_flux, "total_flux");

//new input type with FIELDS
it::AbstractRecord DarcyFlowMH::input_type=
        it::AbstractRecord("DarcyFlowMH", "Mixed-Hybrid  solver for saturated Darcy flow.")
        .declare_key("n_schurs", it::Integer(0,2), it::Default("2"),
                "Number of Schur complements to perform when solving MH sytem.")
        .declare_key("solver", LinSys::input_type, it::Default::obligatory(),
                "Linear solver for MH problem.")
        .declare_key("output", DarcyFlowMHOutput::input_type, it::Default::obligatory(),
                "Parameters of output form MH module.")
        .declare_key("mortar_method", mh_mortar_selection, it::Default("None"),
                "Method for coupling Darcy flow between dimensions." )
<<<<<<< HEAD
		.declare_key("water_balance", MassBalance::input_type, it::Default::obligatory(),
				"Settings for computing mass balance.");
=======
        .declare_key("gravity", it::String(), it::Default("0 0 -1 0"),
        		"Four-component vector contains potential gradient (positions 0, 1 and 2) and potential constant term (position 3).");
>>>>>>> 449b8747


it::Record DarcyFlowMH_Steady::input_type
    = it::Record("Steady_MH", "Mixed-Hybrid  solver for STEADY saturated Darcy flow.")
    .derive_from(DarcyFlowMH::input_type)
    .declare_key("input_fields", it::Array(
                DarcyFlowMH_Steady::EqData().make_field_descriptor_type("DarcyFlowMH")
                .declare_key("bc_piezo_head", FieldAlgorithmBase< 3, FieldValue<3>::Scalar >::get_input_type(), "Boundary condition for pressure as piezometric head." )
                .declare_key("init_piezo_head", FieldAlgorithmBase< 3, FieldValue<3>::Scalar >::get_input_type(), "Initial condition for pressure as piezometric head." )
                .declare_key(OldBcdInput::flow_old_bcd_file_key(), it::FileName::input(), "File with mesh dependent boundary conditions (obsolete).")
                ), it::Default::obligatory(), ""  );

it::Record DarcyFlowMH_Unsteady::input_type
	= it::Record("Unsteady_MH", "Mixed-Hybrid solver for unsteady saturated Darcy flow.")
	.derive_from(DarcyFlowMH::input_type)
	.declare_key("time", TimeGovernor::input_type, it::Default::obligatory(),
                 "Time governor setting for the unsteady Darcy flow model.")
    .copy_keys(DarcyFlowMH_Steady::input_type);


it::Record DarcyFlowLMH_Unsteady::input_type
    = it::Record("Unsteady_LMH", "Lumped Mixed-Hybrid solver for unsteady saturated Darcy flow.")
    .derive_from(DarcyFlowMH::input_type)
    .declare_key("time",         TimeGovernor::input_type, it::Default::obligatory(),
                                "Time governor setting for the unsteady Darcy flow model.")
    .copy_keys(DarcyFlowMH_Steady::input_type);
    



DarcyFlowMH::EqData::EqData()
{
    ADD_FIELD(anisotropy, "Anisotropy of the conductivity tensor.", "1.0" );
    	anisotropy.units( UnitSI::dimensionless() );

    ADD_FIELD(cross_section, "Complement dimension parameter (cross section for 1D, thickness for 2D).", "1.0" );
    	cross_section.units( UnitSI().m(3).md() );

    ADD_FIELD(conductivity, "Isotropic conductivity scalar.", "1.0" );
    	conductivity.units( UnitSI().m().s(-1) );

    ADD_FIELD(sigma, "Transition coefficient between dimensions.", "1.0");
    	sigma.units( UnitSI::dimensionless() );

    ADD_FIELD(water_source_density, "Water source density.", "0.0");
    	water_source_density.units( UnitSI().s(-1) );
    
    ADD_FIELD(bc_type,"Boundary condition type, possible values:", "\"none\"" );
        bc_type.input_selection(&bc_type_selection);
        bc_type.add_factory( OldBcdInput::instance()->flow_type_factory );
        bc_type.units( UnitSI::dimensionless() );

    ADD_FIELD(bc_pressure,"Dirichlet BC condition value for pressure.");
    	bc_pressure.disable_where(bc_type, {none, neumann} );
        bc_pressure.units( UnitSI().m() );

    ADD_FIELD(bc_flux,"Flux in Neumman or Robin boundary condition.");
    	bc_flux.disable_where(bc_type, {none, dirichlet, robin} );
    	bc_flux.add_factory( OldBcdInput::instance()->flow_flux_factory );
        bc_flux.units( UnitSI().m(4).s(-1).md() );

    ADD_FIELD(bc_robin_sigma,"Conductivity coefficient in Robin boundary condition.");
    	bc_robin_sigma.disable_where(bc_type, {none, dirichlet, neumann} );
    	bc_robin_sigma.add_factory( OldBcdInput::instance()->flow_sigma_factory );
        bc_robin_sigma.units( UnitSI().m(3).s(-1).md() );

    //these are for unsteady
    ADD_FIELD(init_pressure, "Initial condition as pressure", "0.0" );
    	init_pressure.units( UnitSI().m() );

    ADD_FIELD(storativity,"Storativity.", "1.0" );
    	storativity.units( UnitSI().m(-1) );

    time_term_fields = this->subset({"storativity"});
    main_matrix_fields = this->subset({"anisotropy", "conductivity", "cross_section", "sigma", "bc_type", "bc_robin_sigma"});
    rhs_fields = this->subset({"water_source_density", "bc_pressure", "bc_flux"});

}




//=============================================================================
// CREATE AND FILL GLOBAL MH MATRIX OF THE WATER MODEL
// - do it in parallel:
//   - initial distribution of elements, edges
//
/*! @brief CREATE AND FILL GLOBAL MH MATRIX OF THE WATER MODEL
 *
 * Parameters {Solver,NSchurs} number of performed Schur
 * complements (0,1,2) for water flow MH-system
 *
 */
//=============================================================================
DarcyFlowMH_Steady::DarcyFlowMH_Steady(Mesh &mesh_in, const Input::Record in_rec, bool make_tg )
: DarcyFlowMH(mesh_in, in_rec)

{
    using namespace Input;
    START_TIMER("Darcy constructor");

    this->eq_data_ = &data_;

    //connecting data fields with mesh
    START_TIMER("data init");
    data_.set_mesh(mesh_in);
    data_.set_input_list( in_rec.val<Input::Array>("input_fields") );



    
    END_TIMER("data init");

    
    size = mesh_->n_elements() + mesh_->n_sides() + mesh_->n_edges();
    n_schur_compls = in_rec.val<int>("n_schurs");
    data_.gravity_ = arma::vec4( in_rec.val<std::string>("gravity") );
    data_.bc_pressure.add_factory( OldBcdInput::instance()->flow_pressure_factory );
    data_.bc_pressure.add_factory(
    		std::make_shared<FieldAddPotential<3, FieldValue<3>::Scalar>::FieldFactory>
    		(data_.gravity_, "bc_piezo_head") );
    
    solution = NULL;
    schur0   = NULL;

    
    mortar_method_= in_rec.val<MortarMethod>("mortar_method");
    if (mortar_method_ != NoMortar) {
        mesh_->make_intersec_elements();
    }

    mh_dh.reinit(mesh_);

    prepare_parallel(in_rec.val<AbstractRecord>("solver"));

    //side_ds->view( std::cout );
    //el_ds->view( std::cout );
    //edge_ds->view( std::cout );
    //rows_ds->view( std::cout );
    



    if (make_tg) {
    	// steady time governor
    	time_ = new TimeGovernor();
    	data_.mark_input_times(this->mark_type());
    	data_.set_limit_side(LimitSide::right);
    	data_.set_time(*time_);

    	output_object = new DarcyFlowMHOutput(this, in_rec.val<Input::Record>("output"));
    	create_linear_system();
    }


    // initialization of balance object
    Input::Iterator<Input::Record> it = in_rec.find<Input::Record>("water_balance");
    if (it->val<bool>("balance_on"))
    {
    	vector<unsigned int> edg_regions;
        for (unsigned int loc_el = 0; loc_el < el_ds->lsize(); loc_el++) {
            Element *elm = mesh_->element(el_4_loc[loc_el]);
            if (elm->boundary_idx_ != NULL) {
                FOR_ELEMENT_SIDES(elm,si) {
                    Boundary *b = elm->side(si)->cond();
                    if (b != NULL)
                    	edg_regions.push_back(b->region().boundary_idx());
                }
            }
        }

    	balance_ = boost::make_shared<Balance>("water", edg_regions, &mesh_->region_db(), *it);

    	water_balance_idx_ = balance_->add_quantity("water_volume");

	    balance_->allocate(rows_ds->lsize(), 1);
    }

}



//=============================================================================
// COMPOSE and SOLVE WATER MH System possibly through Schur complements
//=============================================================================
void DarcyFlowMH_Steady::update_solution() {
    START_TIMER("Solving MH system");


    if (time_->is_end()) return;

    if (! time_->is_steady()) time_->next_time();
    


    assembly_linear_system();
    int convergedReason = schur0->solve();

    xprintf(MsgLog, "Linear solver ended with reason: %d \n", convergedReason );
    ASSERT( convergedReason >= 0, "Linear solver failed to converge. Convergence reason %d \n", convergedReason );

    this -> postprocess();

    solution_changed_for_scatter=true;

    output_data();

    if (time_->is_steady()) time_->next_time();
}

void DarcyFlowMH_Steady::postprocess() 
{
    START_TIMER("postprocess");
    //ElementFullIter ele = ELEMENT_FULL_ITER(mesh_, NULL);

    // modify side fluxes in parallel
    // for every local edge take time term on digonal and add it to the corresponding flux
    /*
    for (unsigned int i_loc = 0; i_loc < el_ds->lsize(); i_loc++) {
        ele = mesh_->element(el_4_loc[i_loc]);
        FOR_ELEMENT_SIDES(ele,i) {
            side_rows[i] = side_row_4_id[ mh_dh.side_dof( ele->side(i) ) ];
            values[i] = -1.0 * ele->measure() *
              data.cross_section.value(ele->centre(), ele->element_accessor()) *
              data.water_source_density.value(ele->centre(), ele->element_accessor()) /
              ele->n_sides();
        }
        VecSetValues(schur0->get_solution(), ele->n_sides(), side_rows, values, ADD_VALUES);
    }
    VecAssemblyBegin(schur0->get_solution());
    VecAssemblyEnd(schur0->get_solution());
    */
}


void DarcyFlowMH_Steady::output_data() {
    time_->view("DARCY"); //time governor information output
	this->output_object->output();

	if (balance_ != nullptr)
	{
		balance_->calculate_mass(water_balance_idx_, schur0->get_solution());
		balance_->calculate_source(water_balance_idx_, schur0->get_solution());
		balance_->calculate_flux(water_balance_idx_, schur0->get_solution());
		if (balance_->cumulative() && time_->tlevel() > 0)
		{
			balance_->calculate_cumulative_sources(water_balance_idx_, schur0->get_solution(), time_->dt());
			balance_->calculate_cumulative_fluxes(water_balance_idx_, schur0->get_solution(), time_->dt());
		}
		balance_->output(time_->t());
	}
}

double DarcyFlowMH_Steady::solution_precision() const
{
	return schur0->get_solution_precision();
}


void  DarcyFlowMH_Steady::get_solution_vector(double * &vec, unsigned int &vec_size)
{
    // TODO: make class for vectors (wrapper for PETSC or other) derived from LazyDependency
    // and use its mechanism to manage dependency between vectors
    if (solution_changed_for_scatter) {

        // scatter solution to all procs
        VecScatterBegin(par_to_all, schur0->get_solution(), sol_vec, INSERT_VALUES, SCATTER_FORWARD);
        VecScatterEnd(  par_to_all, schur0->get_solution(), sol_vec, INSERT_VALUES, SCATTER_FORWARD);
        solution_changed_for_scatter=false;
    }

    vec = solution;
    vec_size = this->size;
    ASSERT(vec != NULL, "Requested solution is not allocated!\n");
}

void  DarcyFlowMH_Steady::get_parallel_solution_vector(Vec &vec)
{
    vec=schur0->get_solution();
    ASSERT(vec != NULL, "Requested solution is not allocated!\n");
}



// ===========================================================================================
//
//   MATRIX ASSEMBLY - we use abstract assembly routine, where  LS Mat/Vec SetValues
//   are in fact pointers to allocating or filling functions - this is governed by Linsystem roitunes
//
// =======================================================================================


// ******************************************
// ABSTRACT ASSEMBLY OF MH matrix
// TODO: matice by se mela sestavovat zvlast pro kazdou dimenzi (objem, pukliny, pruseciky puklin)
//       konekce by se mely sestavovat cyklem pres konekce, konekce by mely byt paralelizovany podle
//       distribuce elementu nizssi dimenze
//       k tomuto je treba nejdriv spojit s JK verzi, aby se vedelo co se deje v transportu a
//       predelat mesh a neigbouring
// *****************************************
void DarcyFlowMH_Steady::assembly_steady_mh_matrix() {
    LinSys *ls = schur0;
    ElementFullIter ele = ELEMENT_FULL_ITER(mesh_, NULL);
    MHFEValues fe_values;

    // We use FESideValues for calculating normal vectors.
    // For initialization of FESideValues some auxiliary objects are needed.
    MappingP1<1,3> map1;
    MappingP1<2,3> map2;
    MappingP1<3,3> map3;
    QGauss<0> q0(1);
    QGauss<1> q1(1);
    QGauss<2> q2(1);
    FE_P_disc<1,1,3> fe1;
    FE_P_disc<0,2,3> fe2;
    FE_P_disc<0,3,3> fe3;
    FESideValues<1,3> fe_side_values1(map1, q0, fe1, update_normal_vectors);
    FESideValues<2,3> fe_side_values2(map2, q1, fe2, update_normal_vectors);
    FESideValues<3,3> fe_side_values3(map3, q2, fe3, update_normal_vectors);

    class Boundary *bcd;
    class Neighbour *ngh;

    bool fill_matrix = schur0->is_preallocated();
    int el_row, side_row, edge_row, loc_b = 0;
    int tmp_rows[100];
    int side_rows[4], edge_rows[4]; // rows for sides and edges of one element
    double local_vb[4]; // 2x2 matrix

    // to make space for second schur complement, max. 10 neighbour edges of one el.
    double zeros[1000];
    for(int i=0; i<1000; i++) zeros[i]=0.0;

    double minus_ones[4] = { -1.0, -1.0, -1.0, -1.0 };
    double loc_side_rhs[4];

    if (balance_ != nullptr)
    {
    	balance_->start_flux_assembly(water_balance_idx_);
    	balance_->start_source_assembly(water_balance_idx_);
    }

    for (unsigned int i_loc = 0; i_loc < el_ds->lsize(); i_loc++) {

        ele = mesh_->element(el_4_loc[i_loc]);
        el_row = row_4_el[el_4_loc[i_loc]];
        unsigned int nsides = ele->n_sides();
        if (fill_matrix) fe_values.update(ele, data_.anisotropy, data_.cross_section, data_.conductivity);
        double cross_section = data_.cross_section.value(ele->centre(), ele->element_accessor());

        for (unsigned int i = 0; i < nsides; i++) {
            side_row = side_rows[i] = side_row_4_id[ mh_dh.side_dof( ele->side(i) ) ];
            edge_row = edge_rows[i] = row_4_edge[ele->side(i)->edge_idx()];
            bcd=ele->side(i)->cond();

            // gravity term on RHS
            loc_side_rhs[i] = (ele->centre()[ 2 ] - ele->side(i)->centre()[ 2 ]);

            // set block C and C': side-edge, edge-side
            double c_val = 1.0;

            if (bcd) {
                ElementAccessor<3> b_ele = bcd->element_accessor();
                EqData::BC_Type type = (EqData::BC_Type)data_.bc_type.value(b_ele.centre(), b_ele);
                if ( type == EqData::none) {
                    // homogeneous neumann
                } else if ( type == EqData::dirichlet ) {
                    c_val = 0.0;
                    double bc_pressure = data_.bc_pressure.value(b_ele.centre(), b_ele);
                    loc_side_rhs[i] -= bc_pressure;
                    ls->rhs_set_value(edge_row, -bc_pressure);
                    ls->mat_set_value(edge_row, edge_row, -1.0);

                } else if ( type == EqData::neumann) {
                    double bc_flux = data_.bc_flux.value(b_ele.centre(), b_ele);
                    ls->rhs_set_value(edge_row, bc_flux * bcd->element()->measure() * cross_section);

                } else if ( type == EqData::robin) {
                    double bc_pressure = data_.bc_pressure.value(b_ele.centre(), b_ele);
                    double bc_sigma = data_.bc_robin_sigma.value(b_ele.centre(), b_ele);
                    ls->rhs_set_value(edge_row, -bcd->element()->measure() * bc_sigma * bc_pressure * cross_section );
                    ls->mat_set_value(edge_row, edge_row, -bcd->element()->measure() * bc_sigma * cross_section );

                } else {
                    xprintf(UsrErr, "BC type not supported.\n");
                }

                if (balance_ != nullptr)
                {
                	balance_->add_flux_matrix_values(water_balance_idx_, loc_b, {side_row}, {1});
                }
                ++loc_b;
            }
            ls->mat_set_value(side_row, edge_row, c_val);
            ls->mat_set_value(edge_row, side_row, c_val);

            // assemble matrix for weights in BDDCML
            // approximation to diagonal of 
            // S = -C - B*inv(A)*B'
            // as 
            // diag(S) ~ - diag(C) - 1./diag(A)
            // the weights form a partition of unity to average a discontinuous solution from neighbouring subdomains
            // to a continuous one
            // it is important to scale the effect - if conductivity is low for one subdomain and high for the other,
            // trust more the one with low conductivity - it will be closer to the truth than an arithmetic average
            if ( typeid(*ls) == typeid(LinSys_BDDC) ) {
               double val_side =  (fe_values.local_matrix())[i*nsides+i];
               double val_edge =  -1./ (fe_values.local_matrix())[i*nsides+i];

               static_cast<LinSys_BDDC*>(ls)->diagonal_weights_set_value( side_row, val_side );
               static_cast<LinSys_BDDC*>(ls)->diagonal_weights_set_value( edge_row, val_edge );
            }
        }

        ls->rhs_set_values(nsides, side_rows, loc_side_rhs);


        // set block A: side-side on one element - block diagonal matrix
        ls->mat_set_values(nsides, side_rows, nsides, side_rows, fe_values.local_matrix() );
        // set block B, B': element-side, side-element
        ls->mat_set_values(1, &el_row, nsides, side_rows, minus_ones);
        ls->mat_set_values(nsides, side_rows, 1, &el_row, minus_ones);


        // set sources
        double source = ele->measure() *
                data_.cross_section.value(ele->centre(), ele->element_accessor()) *
                data_.water_source_density.value(ele->centre(), ele->element_accessor());
        ls->rhs_set_value(el_row, -1.0 * source );

        if (balance_ != nullptr)
        {
        	balance_->add_source_rhs_values(water_balance_idx_, ele->region().bulk_idx(), {el_row}, {source});
        }
        
        
        // D block: non-compatible conections and diagonal: element-element

        ls->mat_set_value(el_row, el_row, 0.0);         // maybe this should be in virtual block for schur preallocation

        if ( typeid(*ls) == typeid(LinSys_BDDC) ) {
           double val_ele =  1.;
           static_cast<LinSys_BDDC*>(ls)->diagonal_weights_set_value( el_row, val_ele );
        }

        // D, E',E block: compatible connections: element-edge
        
        for (unsigned int i = 0; i < ele->n_neighs_vb; i++) {
            // every compatible connection adds a 2x2 matrix involving
            // current element pressure  and a connected edge pressure
            ngh= ele->neigh_vb[i];
            tmp_rows[0]=el_row;
            tmp_rows[1]=row_4_edge[ ngh->edge_idx() ];

            // compute normal vector to side
            arma::vec3 nv;
            ElementFullIter ele_higher = mesh_->element.full_iter(ngh->side()->element());
            switch (ele_higher->dim()) {
            case 1:
            	fe_side_values1.reinit(ele_higher, ngh->side()->el_idx());
            	nv = fe_side_values1.normal_vector(0);
            	break;
            case 2:
            	fe_side_values2.reinit(ele_higher, ngh->side()->el_idx());
            	nv = fe_side_values2.normal_vector(0);
            	break;
            case 3:
            	fe_side_values3.reinit(ele_higher, ngh->side()->el_idx());
            	nv = fe_side_values3.normal_vector(0);
            	break;
            }

            double value = data_.sigma.value( ele->centre(), ele->element_accessor()) *
            		2*data_.conductivity.value( ele->centre(), ele->element_accessor()) *
            		arma::dot(data_.anisotropy.value( ele->centre(), ele->element_accessor())*nv, nv) *
                    data_.cross_section.value( ngh->side()->centre(), ele_higher->element_accessor() ) * // cross-section of higher dim. (2d)
                    data_.cross_section.value( ngh->side()->centre(), ele_higher->element_accessor() ) /
                    data_.cross_section.value( ele->centre(), ele->element_accessor() ) *      // crossection of lower dim.
                    ngh->side()->measure();


            local_vb[0] = -value;   local_vb[1] = value;
            local_vb[2] = value;    local_vb[3] = -value;

            ls->mat_set_values(2, tmp_rows, 2, tmp_rows, local_vb);

            // update matrix for weights in BDDCML
            if ( typeid(*ls) == typeid(LinSys_BDDC) ) {
               int ind = tmp_rows[1];
               // there is -value on diagonal in block C!
               double new_val = - value;
               static_cast<LinSys_BDDC*>(ls)->diagonal_weights_set_value( ind, new_val );
            }

            if (n_schur_compls == 2) {
                // for 2. Schur: N dim edge is conected with N dim element =>
                // there are nz between N dim edge and N-1 dim edges of the element

                ls->mat_set_values(nsides, edge_rows, 1, tmp_rows+1, zeros);
                ls->mat_set_values(1, tmp_rows+1, nsides, edge_rows, zeros);

                // save all global edge indices to higher positions
                tmp_rows[2+i] = tmp_rows[1];
            }
        }


        // add virtual values for schur complement allocation
        switch (n_schur_compls) {
        case 2:
            // Connections between edges of N+1 dim. elements neighboring with actual N dim element 'ele'
            ASSERT(ele->n_neighs_vb*ele->n_neighs_vb<1000, "Too many values in E block.");
            ls->mat_set_values(ele->n_neighs_vb, tmp_rows+2,
                               ele->n_neighs_vb, tmp_rows+2, zeros);

        case 1: // included also for case 2
            // -(C')*(A-)*B block and its transpose conect edge with its elements
            ls->mat_set_values(1, &el_row, nsides, edge_rows, zeros);
            ls->mat_set_values(nsides, edge_rows, 1, &el_row, zeros);
            // -(C')*(A-)*C block conect all edges of every element
            ls->mat_set_values(nsides, edge_rows, nsides, edge_rows, zeros);
        }
    }

    if (balance_ != nullptr)
    {
    	balance_->finish_flux_assembly(water_balance_idx_);
    	balance_->finish_source_assembly(water_balance_idx_);
    }


    if (mortar_method_ == MortarP0) {
    	P0_CouplingAssembler(*this).assembly(*ls);
    } else if (mortar_method_ == MortarP1) {
        P1_CouplingAssembler(*this).assembly(*ls);
    }  
}

void P0_CouplingAssembler::pressure_diff(int i_ele,
		vector<int> &dofs, unsigned int &ele_type, double &delta, arma::vec &dirichlet) {

	const Element *ele;

	if (i_ele == (int)(ml_it_->size()) ) { // master element .. 1D
		ele_type = 0;
		delta = -delta_0;
		ele=master_;
	} else {
		ele_type = 1;
		const Intersection &isect=intersections_[ (*ml_it_)[i_ele] ];
		delta = isect.intersection_true_size();
		ele = isect.slave_iter();
	}

	dofs.resize(ele->n_sides());
        dirichlet.resize(ele->n_sides());
        dirichlet.zeros();

	for(unsigned int i_side=0; i_side < ele->n_sides(); i_side++ ) {
		dofs[i_side]=darcy_.row_4_edge[ele->side(i_side)->edge_idx()];
		Boundary * bcd = ele->side(i_side)->cond();
		if (bcd) {			
			ElementAccessor<3> b_ele = bcd->element_accessor();
			DarcyFlowMH::EqData::BC_Type type = (DarcyFlowMH::EqData::BC_Type)darcy_.data_.bc_type.value(b_ele.centre(), b_ele);
			//DBGMSG("bcd id: %d sidx: %d type: %d\n", ele->id(), i_side, type);
			if (type == DarcyFlowMH::EqData::dirichlet) {
				//DBGMSG("Dirichlet: %d\n", ele->index());
				dofs[i_side] = -dofs[i_side];
				double bc_pressure = darcy_.data_.bc_pressure.value(b_ele.centre(), b_ele);
				dirichlet[i_side] = bc_pressure;
			}
		} 
	}

}

/**
 * Works well but there is large error next to the boundary.
 */
 void P0_CouplingAssembler::assembly(LinSys &ls) {
	double delta_i, delta_j;
	arma::mat product;
	arma::vec dirichlet_i, dirichlet_j;
	unsigned int ele_type_i, ele_type_j;

	unsigned int i,j;
	vector<int> dofs_i,dofs_j;

	for(ml_it_ = master_list_.begin(); ml_it_ != master_list_.end(); ++ml_it_) {

    	if (ml_it_->size() == 0) continue; // skip empty masters


		// on the intersection element we consider
		// * intersection dofs for master and slave
		//   those are dofs of the space into which we interpolate
		//   base functions from individual master and slave elements
		//   For the master dofs both are usualy eqivalent.
		// * original dofs - for master same as intersection dofs, for slave
		//   all dofs of slave elements

		// form list of intersection dofs, in this case pressures in barycenters
		// but we do not use those form MH system in order to allow second schur somplement. We rather map these
		// dofs to pressure traces, i.e. we use averages of traces as barycentric values.


		master_ = intersections_[ml_it_->front()].master_iter();
		delta_0 = master_->measure();

		double master_sigma=darcy_.data_.sigma.value( master_->centre(), master_->element_accessor());

		// rows
		double check_delta_sum=0;
		for(i = 0; i <= ml_it_->size(); ++i) {
			pressure_diff(i, dofs_i, ele_type_i, delta_i, dirichlet_i);
			check_delta_sum+=delta_i;
			//columns
			for (j = 0; j <= ml_it_->size(); ++j) {
				pressure_diff(j, dofs_j, ele_type_j, delta_j, dirichlet_j);

				double scale =  -master_sigma * delta_i * delta_j / delta_0;
				product = scale * tensor_average[ele_type_i][ele_type_j];

				arma::vec rhs(dofs_i.size());
				rhs.zeros();
				ls.set_values( dofs_i, dofs_j, product, rhs, dirichlet_i, dirichlet_j);
				auto dofs_i_cp=dofs_i;
				auto dofs_j_cp=dofs_j;
				ls.set_values( dofs_i_cp, dofs_j_cp, product, rhs, dirichlet_i, dirichlet_j);
			}
		}
                ASSERT(check_delta_sum < 1E-5*delta_0, "sum err %f > 0\n", check_delta_sum/delta_0);
    } // loop over master elements
}



 void P1_CouplingAssembler::add_sides(const Element * ele, unsigned int shift, vector<int> &dofs, vector<double> &dirichlet)
 {

		for(unsigned int i_side=0; i_side < ele->n_sides(); i_side++ ) {
			dofs[shift+i_side] =  darcy_.row_4_edge[ele->side(i_side)->edge_idx()];
			Boundary * bcd = ele->side(i_side)->cond();

			if (bcd) {
				ElementAccessor<3> b_ele = bcd->element_accessor();
				DarcyFlowMH::EqData::BC_Type type = (DarcyFlowMH::EqData::BC_Type)darcy_.data_.bc_type.value(b_ele.centre(), b_ele);
				//DBGMSG("bcd id: %d sidx: %d type: %d\n", ele->id(), i_side, type);
				if (type == DarcyFlowMH::EqData::dirichlet) {
					//DBGMSG("Dirichlet: %d\n", ele->index());
					dofs[shift + i_side] = -dofs[shift + i_side];
					double bc_pressure = darcy_.data_.bc_pressure.value(b_ele.centre(), b_ele);
					dirichlet[shift + i_side] = bc_pressure;
				}
			}
		}
 }


/**
 * P1 connection of different dimensions
 *
 * - 20.11. 2014 - very poor convergence, big error in pressure even at internal part of the fracture
 */

void P1_CouplingAssembler::assembly(LinSys &ls) {

	for (const Intersection &intersec : intersections_) {
    	const Element * master = intersec.master_iter();
       	const Element * slave = intersec.slave_iter();

	add_sides(slave, 0, dofs, dirichlet);
       	add_sides(master, 3, dofs, dirichlet);
       	
		double master_sigma=darcy_.data_.sigma.value( master->centre(), master->element_accessor());

/*
 * Local coordinates on 1D
 *         t0
 * node 0: 0.0
 * node 1: 1.0
 *
 * base fce points
 * t0 = 0.0    on side 0 node 0
 * t0 = 1.0    on side 1 node 1
 *
 * Local coordinates on 2D
 *         t0  t1
 * node 0: 0.0 0.0
 * node 1: 1.0 0.0
 * node 2: 0.0 1.0
 *
 * base fce points
 * t0=0.5, t1=0.0        on side 0 nodes (0,1)
 * t0=0.5, t1=0.5        on side 1 nodes (1,2)
 * t0=0.0, t1=0.5        on side 2 nodes (2,0)
 */



        arma::vec point_Y(1);
        point_Y.fill(1.0);
        arma::vec point_2D_Y(intersec.map_to_slave(point_Y)); // local coordinates of  Y on slave
        arma::vec point_1D_Y(intersec.map_to_master(point_Y)); //  local coordinates of  Y on master

        arma::vec point_X(1);
        point_X.fill(0.0);
        arma::vec point_2D_X(intersec.map_to_slave(point_X)); // local coordinates of  X on slave
        arma::vec point_1D_X(intersec.map_to_master(point_X)); // local coordinates of  X on master

        arma::mat base_2D(3, 3);
        // base fce = a0 + a1*t0 + a2*t1
        //         a0     a1      a2
        base_2D << 1.0 << 0.0 << -2.0 << arma::endr //point on side 0
                << -1.0 << 2.0 << 2.0 << arma::endr // point on side 1
                << 1.0 << -2.0 << 0.0 << arma::endr;// point on side 2

        arma::mat base_1D(2, 2);
        //    base fce =   a0 + a1 * t0
        //          a0     a1
        base_1D << 1.0 << -1.0 << arma::endr // point on side 0,
                << 0.0 << 1.0 << arma::endr; // point on side 1,


        arma::vec difference_in_Y(5);
        arma::vec difference_in_X(5);

        // slave sides 0,1,2
        difference_in_Y.subvec(0, 2) = -base_2D * point_2D_Y;
        difference_in_X.subvec(0, 2) = -base_2D * point_2D_X;
        // master sides 3,4
        difference_in_Y.subvec(3, 4) = base_1D * point_1D_Y;
        difference_in_X.subvec(3, 4) = base_1D * point_1D_X;

        //prvky matice A[i,j]
        arma::mat A(5, 5);
        for (int i = 0; i < 5; ++i) {
            for (int j = 0; j < 5; ++j) {
                A(i, j) = -master_sigma * intersec.intersection_true_size() *
                        ( difference_in_Y[i] * difference_in_Y[j]
                          + difference_in_Y[i] * difference_in_X[j]/2
                          + difference_in_X[i] * difference_in_Y[j]/2
                          + difference_in_X[i] * difference_in_X[j]
                        ) * (1.0 / 3.0);

            }
        }
        auto dofs_cp=dofs;
        ls.set_values( dofs_cp, dofs_cp, A, rhs, dirichlet, dirichlet);

    }
}



/*******************************************************************************
 * COMPOSE WATER MH MATRIX WITHOUT SCHUR COMPLEMENT
 ******************************************************************************/

void DarcyFlowMH_Steady::create_linear_system() {
  
    START_TIMER("preallocation");

    auto in_rec = this->input_record_.val<Input::AbstractRecord>("solver");

    if (schur0 == NULL) { // create Linear System for MH matrix
       
    	if (in_rec.type() == LinSys_BDDC::input_type) {
#ifdef HAVE_BDDCML
            xprintf(Warn, "For BDDC is using no Schur complements.");
            n_schur_compls = 0;
            LinSys_BDDC *ls = new LinSys_BDDC(global_row_4_sub_row->size(), &(*rows_ds),
                    3,  // 3 == la::BddcmlWrapper::SPD_VIA_SYMMETRICGENERAL
                    1,  // 1 == number of subdomains per process
                    true); // swap signs of matrix and rhs to make the matrix SPD
            ls->set_from_input(in_rec);
            ls->set_solution( NULL );
            // possible initialization particular to BDDC
            START_TIMER("BDDC set mesh data");
            set_mesh_data_for_bddc(ls);
            schur0=ls;
            END_TIMER("BDDC set mesh data");
#else
            xprintf(Err, "Flow123d was not build with BDDCML support.\n");
#endif
        } 
        else if (in_rec.type() == LinSys_PETSC::input_type) {
        // use PETSC for serial case even when user wants BDDC
            if (n_schur_compls > 2) {
                xprintf(Warn, "Invalid number of Schur Complements. Using 2.");
                n_schur_compls = 2;
            }

            LinSys_PETSC *schur1, *schur2;

            if (n_schur_compls == 0) {
                LinSys_PETSC *ls = new LinSys_PETSC( &(*rows_ds) );

                // temporary solution; we have to set precision also for sequantial case of BDDC
                // final solution should be probably call of direct solver for oneproc case
                if (in_rec.type() != LinSys_BDDC::input_type) ls->set_from_input(in_rec);
                else {
                    ls->LinSys::set_from_input(in_rec); // get only common options
                }

                ls->set_solution( NULL );
                schur0=ls;
            } else {
                IS is;
                ISCreateStride(PETSC_COMM_WORLD, side_ds->lsize(), rows_ds->begin(), 1, &is);
                //ASSERT(err == 0,"Error in ISCreateStride.");

                SchurComplement *ls = new SchurComplement(is, &(*rows_ds));
                ls->set_from_input(in_rec);
                ls->set_solution( NULL );
                ls->set_positive_definite();

                // make schur1
                Distribution *ds = ls->make_complement_distribution();
                if (n_schur_compls==1) {
                    schur1 = new LinSys_PETSC(ds);
                } else {
                    IS is;
                    ISCreateStride(PETSC_COMM_WORLD, el_ds->lsize(), ls->get_distribution()->begin(), 1, &is);
                    //ASSERT(err == 0,"Error in ISCreateStride.");
                    SchurComplement *ls1 = new SchurComplement(is, ds); // is is deallocated by SchurComplement
                    ls1->set_negative_definite();

                    // make schur2
                    schur2 = new LinSys_PETSC( ls1->make_complement_distribution() );
                    ls1->set_complement( schur2 );
                    schur1 = ls1;
                }
                ls->set_complement( schur1 );
                schur0=ls;
            }

            START_TIMER("PETSC PREALLOCATION");
            schur0->set_symmetric();
            schur0->start_allocation();
            assembly_steady_mh_matrix(); // preallocation
    	    VecZeroEntries(schur0->get_solution());
            END_TIMER("PETSC PREALLOCATION");
        }
        else {
            xprintf(Err, "Unknown solver type. Internal error.\n");
        }
    }


    END_TIMER("preallocation");

    make_serial_scatter();

}




void DarcyFlowMH_Steady::assembly_linear_system() {

	data_.set_time(*time_);
	DBGMSG("Assembly linear system\n");
	if (data_.changed()) {
		DBGMSG("  Data changed\n");
		// currently we have no optimization for cases when just time term data or RHS data are changed
	    START_TIMER("full assembly");
        if (typeid(*schur0) != typeid(LinSys_BDDC)) {
            schur0->start_add_assembly(); // finish allocation and create matrix
        }
	    schur0->mat_zero_entries();
	    schur0->rhs_zero_entries();
	    assembly_steady_mh_matrix(); // fill matrix
	    schur0->finish_assembly();
	    schur0->set_matrix_changed();
            //MatView( *const_cast<Mat*>(schur0->get_matrix()), PETSC_VIEWER_STDOUT_WORLD  );
            //VecView( *const_cast<Vec*>(schur0->get_rhs()),   PETSC_VIEWER_STDOUT_WORLD);

	    if (!time_->is_steady()) {
	    	DBGMSG("    setup time term\n");
	    	// assembly time term and rhs
	    	setup_time_term();
	    	modify_system();
	    }
	    END_TIMER("full assembly");
	} else {
		START_TIMER("modify system");
		if (!time_->is_steady()) {
			modify_system();
		} else {
			xprintf(PrgErr, "Planned computation time for steady solver, but data are not changed.\n");
		}
		END_TIMER("modiffy system");
	}

}



void DarcyFlowMH_Steady::set_mesh_data_for_bddc(LinSys_BDDC * bddc_ls) {
    // prepare mesh for BDDCML
    // initialize arrays
    // auxiliary map for creating coordinates of local dofs and global-to-local numbering
    std::map<int,arma::vec3> localDofMap;
    // connectivity for the subdomain, i.e. global dof numbers on element, stored element-by-element
    // Indices of Nodes on Elements
    std::vector<int> inet;
    // number of degrees of freedom on elements - determines elementwise chunks of INET array
    // Number of Nodes on Elements
    std::vector<int> nnet;
    // Indices of Subdomain Elements in Global Numbering - for local elements, their global indices
    std::vector<int> isegn;

    // This array is currently not used in BDDCML, it was used as an interface scaling alternative to scaling
    // by diagonal. It corresponds to the rho-scaling.
    std::vector<double> element_permeability;

    // maximal and minimal dimension of elements
    int elDimMax = 1;
    int elDimMin = 3;
    for ( unsigned int i_loc = 0; i_loc < el_ds->lsize(); i_loc++ ) {
        // for each element, create local numbering of dofs as fluxes (sides), pressure (element centre), Lagrange multipliers (edges), compatible connections
        ElementFullIter el = mesh_->element(el_4_loc[i_loc]);
        int e_idx = el.index();

        int elDim = el->dim();
        elDimMax = std::max( elDimMax, elDim );
        elDimMin = std::min( elDimMin, elDim );

        isegn.push_back( e_idx );
        int nne = 0;

        FOR_ELEMENT_SIDES(el,si) {
            // insert local side dof
            int side_row = side_row_4_id[ mh_dh.side_dof( el->side(si) ) ];
            arma::vec3 coord = el->side(si)->centre();

            localDofMap.insert( std::make_pair( side_row, coord ) );
            inet.push_back( side_row );
            nne++;
        }

        // insert local pressure dof
        int el_row  = row_4_el[ el_4_loc[i_loc] ];
        arma::vec3 coord = el->centre();
        localDofMap.insert( std::make_pair( el_row, coord ) );
        inet.push_back( el_row );
        nne++;

        FOR_ELEMENT_SIDES(el,si) {
            // insert local edge dof
            int edge_row = row_4_edge[ el->side(si)->edge_idx() ];
            arma::vec3 coord = el->side(si)->centre();

            localDofMap.insert( std::make_pair( edge_row, coord ) );
            inet.push_back( edge_row );
            nne++;
        }

        // insert dofs related to compatible connections
        for ( unsigned int i_neigh = 0; i_neigh < el->n_neighs_vb; i_neigh++) {
            int edge_row = row_4_edge[ el->neigh_vb[i_neigh]->edge_idx()  ];
            arma::vec3 coord = el->neigh_vb[i_neigh]->edge()->side(0)->centre();

            localDofMap.insert( std::make_pair( edge_row, coord ) );
            inet.push_back( edge_row );
            nne++;
        }

        nnet.push_back( nne );

        // version for rho scaling
        // trace computation
        arma::vec3 centre = el->centre();
        double conduct = data_.conductivity.value( centre , el->element_accessor() );
        arma::mat33 aniso = data_.anisotropy.value( centre, el->element_accessor() );

        // compute mean on the diagonal
        double coef = 0.;
        for ( int i = 0; i < 3; i++) {
            coef = coef + aniso.at(i,i);
        }
        // Maybe divide by cs
        coef = conduct*coef / 3;

        ASSERT( coef > 0.,
                "Zero coefficient of hydrodynamic resistance %f . \n ", coef );
        element_permeability.push_back( 1. / coef );
    }
    //convert set of dofs to vectors
    // number of nodes (= dofs) on the subdomain
    int numNodeSub = localDofMap.size();
    ASSERT_EQUAL( (unsigned int)numNodeSub, global_row_4_sub_row->size() );
    // Indices of Subdomain Nodes in Global Numbering - for local nodes, their global indices
    std::vector<int> isngn( numNodeSub );
    // pseudo-coordinates of local nodes (i.e. dofs)
    // they need not be exact, they are used just for some geometrical considerations in BDDCML, 
    // such as selection of corners maximizing area of a triangle, bounding boxes fro subdomains to 
    // find candidate neighbours etc.
    std::vector<double> xyz( numNodeSub * 3 ) ;
    int ind = 0;
    std::map<int,arma::vec3>::iterator itB = localDofMap.begin();
    for ( ; itB != localDofMap.end(); ++itB ) {
        isngn[ind] = itB -> first;

        arma::vec3 coord = itB -> second;
        for ( int j = 0; j < 3; j++ ) {
            xyz[ j*numNodeSub + ind ] = coord[j];
        }

        ind++;
    }
    localDofMap.clear();

    // Number of Nodal Degrees of Freedom
    // nndf is trivially one - dofs coincide with nodes
    std::vector<int> nndf( numNodeSub, 1 );

    // prepare auxiliary map for renumbering nodes
    typedef std::map<int,int> Global2LocalMap_; //! type for storage of global to local map
    Global2LocalMap_ global2LocalNodeMap;
    for ( unsigned ind = 0; ind < isngn.size(); ++ind ) {
        global2LocalNodeMap.insert( std::make_pair( static_cast<unsigned>( isngn[ind] ), ind ) );
    }

    // renumber nodes in the inet array to locals
    int indInet = 0;
    for ( unsigned int iEle = 0; iEle < isegn.size(); iEle++ ) {
        int nne = nnet[ iEle ];
        for ( int ien = 0; ien < nne; ien++ ) {

            int indGlob = inet[indInet];
            // map it to local node
            Global2LocalMap_::iterator pos = global2LocalNodeMap.find( indGlob );
            ASSERT( pos != global2LocalNodeMap.end(),
                    "Cannot remap node index %d to local indices. \n ", indGlob );
            int indLoc = static_cast<int> ( pos -> second );

            // store the node
            inet[ indInet++ ] = indLoc;
        }
    }

    int numNodes    = size;
    int numDofsInt  = size;
    int spaceDim    = 3;    // TODO: what is the proper value here?
    int meshDim     = elDimMax;

    bddc_ls -> load_mesh( spaceDim, numNodes, numDofsInt, inet, nnet, nndf, isegn, isngn, isngn, xyz, element_permeability, meshDim );
}




//=============================================================================
// DESTROY WATER MH SYSTEM STRUCTURE
//=============================================================================
DarcyFlowMH_Steady::~DarcyFlowMH_Steady() {
    if (schur0 != NULL) delete schur0;

	delete edge_ds;
	delete el_ds;
	delete side_ds;

	xfree(el_4_loc);
	xfree(row_4_el);
	xfree(side_id_4_loc);
	xfree(side_row_4_id);
	xfree(edge_4_loc);
	xfree(row_4_edge);

	if (solution != NULL) {
		VecDestroy(&sol_vec);
		xfree(solution);
	}

	delete output_object;

	VecScatterDestroy(&par_to_all);
}


// ================================================
// PARALLLEL PART
//

// ========================================================================
// to finish row_4_id arrays we have to convert individual numberings of
// sides/els/edges to whole numbering of rows. To this end we count shifts
// for sides/els/edges on each proc and then we apply them on row_4_id
// arrays.
// we employ macros to avoid code redundancy
// =======================================================================
void DarcyFlowMH_Steady::make_row_numberings() {
    int i, shift;
    int np = edge_ds->np();
    int edge_shift[np], el_shift[np], side_shift[np];
    unsigned int rows_starts[np];

    int edge_n_id = mesh_->n_edges(),
            el_n_id = mesh_->element.size(),
            side_n_id = mesh_->n_sides();

    // compute shifts on every proc
    shift = 0; // in this var. we count new starts of arrays chunks
    for (i = 0; i < np; i++) {
        side_shift[i] = shift - (side_ds->begin(i)); // subtract actual start of the chunk
        shift += side_ds->lsize(i);
        el_shift[i] = shift - (el_ds->begin(i));
        shift += el_ds->lsize(i);
        edge_shift[i] = shift - (edge_ds->begin(i));
        shift += edge_ds->lsize(i);
        rows_starts[i] = shift;
    }
    // apply shifts
    for (i = 0; i < side_n_id; i++) {
        int &what = side_row_4_id[i];
        if (what >= 0)
            what += side_shift[side_ds->get_proc(what)];
    }
    for (i = 0; i < el_n_id; i++) {
        int &what = row_4_el[i];
        if (what >= 0)
            what += el_shift[el_ds->get_proc(what)];

    }
    for (i = 0; i < edge_n_id; i++) {
        int &what = row_4_edge[i];
        if (what >= 0)
            what += edge_shift[edge_ds->get_proc(what)];
    }
    // make distribution of rows
    for (i = np - 1; i > 0; i--)
        rows_starts[i] -= rows_starts[i - 1];

    rows_ds = boost::make_shared<Distribution>(&(rows_starts[0]), PETSC_COMM_WORLD);
}

void DarcyFlowMH_Steady::make_serial_scatter() {
    START_TIMER("prepare scatter");
    // prepare Scatter form parallel to sequantial in original numbering
    {
            IS is_loc;
            int i, *loc_idx; //, si;

            // create local solution vector
            solution = (double *) xmalloc(size * sizeof(double));
            VecCreateSeqWithArray(PETSC_COMM_SELF,1, size, solution,
                    &(sol_vec));

            // create seq. IS to scatter par solutin to seq. vec. in original order
            // use essentialy row_4_id arrays
            loc_idx = (int *) xmalloc(size * sizeof(int));
            i = 0;
            FOR_ELEMENTS(mesh_, ele) {
                FOR_ELEMENT_SIDES(ele,si) {
                    loc_idx[i++] = side_row_4_id[ mh_dh.side_dof( ele->side(si) ) ];
                }
            }
            FOR_ELEMENTS(mesh_, ele) {
                loc_idx[i++] = row_4_el[ele.index()];
            }
            for(unsigned int i_edg=0; i_edg < mesh_->n_edges(); i_edg++) {
                loc_idx[i++] = row_4_edge[i_edg];
            }
            ASSERT( i==size,"Size of array does not match number of fills.\n");
            //DBGPRINT_INT("loc_idx",size,loc_idx);
            ISCreateGeneral(PETSC_COMM_SELF, size, loc_idx, PETSC_COPY_VALUES, &(is_loc));
            xfree(loc_idx);
            VecScatterCreate(schur0->get_solution(), is_loc, sol_vec,
                    PETSC_NULL, &par_to_all);
            ISDestroy(&(is_loc));
    }
    solution_changed_for_scatter=true;

    END_TIMER("prepare scatter");

}

// ====================================================================================
// - compute optimal edge partitioning
// - compute appropriate partitioning of elements and sides
// - make arrays: *_id_4_loc and *_row_4_id to allow parallel assembly of the MH matrix
// ====================================================================================
void DarcyFlowMH_Steady::prepare_parallel( const Input::AbstractRecord in_rec) {
    
    START_TIMER("prepare parallel");
    
    int *loc_part; // optimal (edge,el) partitioning (local chunk)
    int *id_4_old; // map from old idx to ids (edge,el)
    int i, loc_i;

    int e_idx;

    
    //ierr = MPI_Barrier(PETSC_COMM_WORLD);
    //ASSERT(ierr == 0, "Error in MPI_Barrier.");

        id_4_old = new int[mesh_->n_elements()];
        i = 0;
        FOR_ELEMENTS(mesh_, el) id_4_old[i++] = el.index();

        mesh_->get_part()->id_maps(mesh_->element.size(), id_4_old, el_ds, el_4_loc, row_4_el);
        delete[] id_4_old;

        //optimal element part; loc. els. id-> new el. numbering
        Distribution init_edge_ds(DistributionLocalized(), mesh_->n_edges(), PETSC_COMM_WORLD);
        // partitioning of edges, edge belongs to the proc of his first element
        // this is not optimal but simple
        loc_part = new int[init_edge_ds.lsize()];
        id_4_old = new int[mesh_->n_edges()];
        {
            loc_i = 0;
            FOR_EDGES(mesh_, edg ) {
                unsigned int i_edg = edg - mesh_->edges.begin();
                // partition
                e_idx = mesh_->element.index(edg->side(0)->element());
                if (init_edge_ds.is_local(i_edg)) {
                    // find (new) proc of the first element of the edge
                    loc_part[loc_i++] = el_ds->get_proc(row_4_el[e_idx]);
                }
                // id array
                id_4_old[i_edg] = i_edg;
            }
        }

        Partitioning::id_maps(mesh_->n_edges(), id_4_old, init_edge_ds, loc_part, edge_ds, edge_4_loc, row_4_edge);
        delete[] loc_part;
        delete[] id_4_old;

    //optimal side part; loc. sides; id-> new side numbering
    Distribution init_side_ds(DistributionBlock(), mesh_->n_sides(), PETSC_COMM_WORLD);
    // partitioning of sides follows elements
    loc_part = new int[init_side_ds.lsize()];
    id_4_old = new int[mesh_->n_sides()];
    {
        int is = 0;
        loc_i = 0;
        FOR_SIDES(mesh_, side ) {
            // partition
            if (init_side_ds.is_local(is)) {
                // find (new) proc of the element of the side
                loc_part[loc_i++] = el_ds->get_proc(
                        row_4_el[mesh_->element.index(side->element())]);
            }
            // id array
            id_4_old[is++] = mh_dh.side_dof( side );
        }
    }

    Partitioning::id_maps(mesh_->n_sides(), id_4_old, init_side_ds, loc_part, side_ds,
            side_id_4_loc, side_row_4_id);
    delete [] loc_part;
    delete [] id_4_old;

    // convert row_4_id arrays from separate numberings to global numbering of rows
    make_row_numberings();

    // prepare global_row_4_sub_row

#ifdef HAVE_BDDCML
    if (in_rec.type() ==  LinSys_BDDC::input_type) {
        // auxiliary
        Element *el;
        int side_row, edge_row;

        global_row_4_sub_row = boost::make_shared<LocalToGlobalMap>(rows_ds);

        //
        // ordering of dofs
        // for each subdomain:
        // | velocities (at sides) | pressures (at elements) | L. mult. (at edges) |
        for (unsigned int i_loc = 0; i_loc < el_ds->lsize(); i_loc++) {
            el = mesh_->element(el_4_loc[i_loc]);
            int el_row = row_4_el[el_4_loc[i_loc]];

            global_row_4_sub_row->insert( el_row );

            unsigned int nsides = el->n_sides();
            for (unsigned int i = 0; i < nsides; i++) {
                side_row = side_row_4_id[ mh_dh.side_dof( el->side(i) ) ];
		        edge_row = row_4_edge[el->side(i)->edge_idx()];

		        global_row_4_sub_row->insert( side_row );
		        global_row_4_sub_row->insert( edge_row );
            }

            for (unsigned int i_neigh = 0; i_neigh < el->n_neighs_vb; i_neigh++) {
                // mark this edge
                edge_row = row_4_edge[el->neigh_vb[i_neigh]->edge_idx() ];
                global_row_4_sub_row->insert( edge_row );
            }
        }
        global_row_4_sub_row->finalize();
    }
#endif // HAVE_BDDCML

}



void mat_count_off_proc_values(Mat m, Vec v) {
    int n, first, last;
    const PetscInt *cols;
    Distribution distr(v);

    int n_off = 0;
    int n_on = 0;
    int n_off_rows = 0;
    MatGetOwnershipRange(m, &first, &last);
    for (int row = first; row < last; row++) {
        MatGetRow(m, row, &n, &cols, PETSC_NULL);
        bool exists_off = false;
        for (int i = 0; i < n; i++)
            if (distr.get_proc(cols[i]) != distr.myp())
                n_off++, exists_off = true;
            else
                n_on++;
        if (exists_off)
            n_off_rows++;
        MatRestoreRow(m, row, &n, &cols, PETSC_NULL);
    }
}












// ========================
// unsteady

DarcyFlowMH_Unsteady::DarcyFlowMH_Unsteady(Mesh &mesh_in, const Input::Record in_rec)
    : DarcyFlowMH_Steady(mesh_in, in_rec, false)
{
    time_ = new TimeGovernor(in_rec.val<Input::Record>("time"));
	data_.mark_input_times(this->mark_type());
	data_.set_limit_side(LimitSide::right);
	data_.set_time(*time_);

	output_object = new DarcyFlowMHOutput(this, in_rec.val<Input::Record>("output"));

	time_->fix_dt_until_mark();
	create_linear_system();

	VecDuplicate(schur0->get_solution(), &previous_solution);
    VecCreateMPI(PETSC_COMM_WORLD,rows_ds->lsize(),PETSC_DETERMINE,&(steady_diagonal));
    VecDuplicate(steady_diagonal,& new_diagonal);
    VecZeroEntries(new_diagonal);
    VecDuplicate(*( schur0->get_rhs()), &steady_rhs);

    assembly_linear_system();
	read_init_condition();

    output_data();
}

void DarcyFlowMH_Unsteady::read_init_condition()
{

	// read inital condition
	VecZeroEntries(schur0->get_solution());

	double *local_sol = schur0->get_solution_array();

	// cycle over local element rows
	ElementFullIter ele = ELEMENT_FULL_ITER(mesh_, NULL);

	DBGMSG("Setup with dt: %f\n",time_->dt());
	for (unsigned int i_loc_el = 0; i_loc_el < el_ds->lsize(); i_loc_el++) {
		ele = mesh_->element(el_4_loc[i_loc_el]);
		int i_loc_row = i_loc_el + side_ds->lsize();

		// set initial condition
		local_sol[i_loc_row] = data_.init_pressure.value(ele->centre(),ele->element_accessor());
	}

	solution_changed_for_scatter=true;

}

void DarcyFlowMH_Unsteady::setup_time_term() {
    // save diagonal of steady matrix
    MatGetDiagonal(*( schur0->get_matrix() ), steady_diagonal);
    // save RHS
    VecCopy(*( schur0->get_rhs()), steady_rhs);


    PetscScalar *local_diagonal;
    VecGetArray(new_diagonal,& local_diagonal);

    ElementFullIter ele = ELEMENT_FULL_ITER(mesh_, NULL);
    DBGMSG("Setup with dt: %f\n",time_->dt());

    if (balance_ != nullptr)
    	balance_->start_mass_assembly(water_balance_idx_);

    for (unsigned int i_loc_el = 0; i_loc_el < el_ds->lsize(); i_loc_el++) {
        ele = mesh_->element(el_4_loc[i_loc_el]);
        int i_loc_row = i_loc_el + side_ds->lsize();

        // set new diagonal
        double diagonal_coeff = data_.cross_section.value(ele->centre(), ele->element_accessor())
        		* data_.storativity.value(ele->centre(), ele->element_accessor())
				* ele->measure();
        local_diagonal[i_loc_row]= - diagonal_coeff / time_->dt();

        if (balance_ != nullptr)
        	balance_->add_mass_matrix_values(water_balance_idx_, ele->region().bulk_idx(), {i_loc_row}, {diagonal_coeff});
    }
    VecRestoreArray(new_diagonal,& local_diagonal);
    MatDiagonalSet(*( schur0->get_matrix() ), new_diagonal, ADD_VALUES);

    solution_changed_for_scatter=true;
    schur0->set_matrix_changed();

    if (balance_ != nullptr)
    	balance_->finish_mass_assembly(water_balance_idx_);
}

void DarcyFlowMH_Unsteady::modify_system() {
	START_TIMER("modify system");
	if (time_->is_changed_dt() && !schur0->is_matrix_changed()) {
		// if time step has changed and setup_time_term not called
		MatDiagonalSet(*( schur0->get_matrix() ),steady_diagonal, INSERT_VALUES);

		VecScale(new_diagonal, time_->last_dt()/time_->dt());
		MatDiagonalSet(*( schur0->get_matrix() ),new_diagonal, ADD_VALUES);
		schur0->set_matrix_changed();
	}

    // modify RHS - add previous solution
    VecPointwiseMult(*( schur0->get_rhs()), new_diagonal, schur0->get_solution());
    VecAXPY(*( schur0->get_rhs()), 1.0, steady_rhs);
    schur0->set_rhs_changed();

    // swap solutions
    VecSwap(previous_solution, schur0->get_solution());
}

// ========================
// unsteady

DarcyFlowLMH_Unsteady::DarcyFlowLMH_Unsteady(Mesh &mesh_in, const  Input::Record in_rec)
    : DarcyFlowMH_Steady(mesh_in, in_rec,false)
{
    time_ = new TimeGovernor(in_rec.val<Input::Record>("time"));
    data_.mark_input_times(this->mark_type());


    data_.set_limit_side(LimitSide::right);
	data_.set_time(*time_);

	output_object = new DarcyFlowMHOutput(this, in_rec.val<Input::Record>("output"));

	time_->fix_dt_until_mark();
	create_linear_system();
	VecDuplicate(schur0->get_solution(), &previous_solution);
    VecCreateMPI(PETSC_COMM_WORLD,rows_ds->lsize(),PETSC_DETERMINE,&(steady_diagonal));
    VecDuplicate(steady_diagonal,& new_diagonal);
    VecDuplicate(*( schur0->get_rhs()), &steady_rhs);

    assembly_linear_system();
	read_init_condition();
    output_data();
}

void DarcyFlowLMH_Unsteady::read_init_condition()
{
    VecZeroEntries(schur0->get_solution());

    // apply initial condition
    // cycle over local element rows

	ElementFullIter ele = ELEMENT_FULL_ITER(mesh_, NULL);
	double init_value;

	for (unsigned int i_loc_el = 0; i_loc_el < el_ds->lsize(); i_loc_el++) {
	 ele = mesh_->element(el_4_loc[i_loc_el]);

	 init_value = data_.init_pressure.value(ele->centre(), ele->element_accessor());

	 FOR_ELEMENT_SIDES(ele,i) {
		 int edge_row = row_4_edge[ele->side(i)->edge_idx()];
		 VecSetValue(schur0->get_solution(),edge_row,init_value/ele->n_sides(),ADD_VALUES);
	 }
	}
	VecAssemblyBegin(schur0->get_solution());
	VecAssemblyEnd(schur0->get_solution());

    solution_changed_for_scatter=true;
}



void DarcyFlowLMH_Unsteady::setup_time_term()
{
    // save diagonal of steady matrix
    MatGetDiagonal(*( schur0->get_matrix() ), steady_diagonal);
    // save RHS
    VecCopy(*( schur0->get_rhs()),steady_rhs);

	VecZeroEntries(new_diagonal);

	// modify matrix diagonal
	// cycle over local element rows
	ElementFullIter ele = ELEMENT_FULL_ITER(mesh_, NULL);

	if (balance_ != nullptr)
		balance_->start_mass_assembly(water_balance_idx_);

	for (unsigned int i_loc_el = 0; i_loc_el < el_ds->lsize(); i_loc_el++) {
		ele = mesh_->element(el_4_loc[i_loc_el]);

		data_.init_pressure.value(ele->centre(), ele->element_accessor());

		FOR_ELEMENT_SIDES(ele,i) {
			int edge_row = row_4_edge[ele->side(i)->edge_idx()];
			// set new diagonal
			double diagonal_coef = ele->measure() *
					  data_.storativity.value(ele->centre(), ele->element_accessor()) *
					  data_.cross_section.value(ele->centre(), ele->element_accessor())
					  / ele->n_sides();
			VecSetValue(new_diagonal, edge_row, -diagonal_coef / time_->dt(), ADD_VALUES);

	        if (balance_ != nullptr)
	        	balance_->add_mass_matrix_values(water_balance_idx_, ele->region().bulk_idx(), {edge_row}, {diagonal_coef});


		}
	}
	VecAssemblyBegin(new_diagonal);
	VecAssemblyEnd(new_diagonal);

	MatDiagonalSet(*( schur0->get_matrix() ),new_diagonal, ADD_VALUES);

	solution_changed_for_scatter=true;
	schur0->set_matrix_changed();

	if (balance_ != nullptr)
		balance_->finish_mass_assembly(water_balance_idx_);
}

void DarcyFlowLMH_Unsteady::modify_system() {
    START_TIMER("modify system");
    if (time_->is_changed_dt() && !schur0->is_matrix_changed()) {
    	// if time step has changed and setup_time_term not called

        MatDiagonalSet(*( schur0->get_matrix() ),steady_diagonal, INSERT_VALUES);
        VecScale(new_diagonal, time_->last_dt()/time_->dt());
        MatDiagonalSet(*( schur0->get_matrix() ),new_diagonal, ADD_VALUES);
        schur0->set_matrix_changed();
    }

    // modify RHS - add previous solution
    VecPointwiseMult(*( schur0->get_rhs()), new_diagonal, schur0->get_solution());
    VecAXPY(*( schur0->get_rhs()), 1.0, steady_rhs);
    schur0->set_rhs_changed();

    // swap solutions
    VecSwap(previous_solution, schur0->get_solution());
}



void DarcyFlowLMH_Unsteady::postprocess() {
    int side_row, loc_edge_row, i;
    Edge* edg;
    ElementIter ele;
    double new_pressure, old_pressure, time_coef;

    PetscScalar *loc_prev_sol;
    VecGetArray(previous_solution, &loc_prev_sol);

    // modify side fluxes in parallel
    // for every local edge take time term on diagonal and add it to the corresponding flux
    for (unsigned int i_loc = 0; i_loc < edge_ds->lsize(); i_loc++) {

        edg = &( mesh_->edges[ edge_4_loc[i_loc] ] );
        loc_edge_row = side_ds->lsize() + el_ds->lsize() + i_loc;

        new_pressure = (schur0->get_solution_array())[loc_edge_row];
        old_pressure = loc_prev_sol[loc_edge_row];
        FOR_EDGE_SIDES(edg,i) {
          ele = edg->side(i)->element();
          side_row = side_row_4_id[ mh_dh.side_dof( edg->side(i) ) ];
          time_coef = - ele->measure() *
              data_.cross_section.value(ele->centre(), ele->element_accessor()) *
              data_.storativity.value(ele->centre(), ele->element_accessor()) /
              time_->dt() / ele->n_sides();
            VecSetValue(schur0->get_solution(), side_row, time_coef * (new_pressure - old_pressure), ADD_VALUES);
        }
    }
  VecRestoreArray(previous_solution, &loc_prev_sol);

    VecAssemblyBegin(schur0->get_solution());
    VecAssemblyEnd(schur0->get_solution());

    int side_rows[4];
    double values[4];

  // modify side fluxes in parallel
  // for every local edge take time term on digonal and add it to the corresponding flux

  for (unsigned int i_loc = 0; i_loc < el_ds->lsize(); i_loc++) {
      ele = mesh_->element(el_4_loc[i_loc]);
      FOR_ELEMENT_SIDES(ele,i) {
          side_rows[i] = side_row_4_id[ mh_dh.side_dof( ele->side(i) ) ];
          values[i] = -1.0 * ele->measure() *
            data_.cross_section.value(ele->centre(), ele->element_accessor()) *
            data_.water_source_density.value(ele->centre(), ele->element_accessor()) /
            ele->n_sides();
      }
      VecSetValues(schur0->get_solution(), ele->n_sides(), side_rows, values, ADD_VALUES);
  }
  VecAssemblyBegin(schur0->get_solution());
  VecAssemblyEnd(schur0->get_solution());
}

//-----------------------------------------------------------------------------
// vim: set cindent:<|MERGE_RESOLUTION|>--- conflicted
+++ resolved
@@ -108,13 +108,10 @@
                 "Parameters of output form MH module.")
         .declare_key("mortar_method", mh_mortar_selection, it::Default("None"),
                 "Method for coupling Darcy flow between dimensions." )
-<<<<<<< HEAD
 		.declare_key("water_balance", MassBalance::input_type, it::Default::obligatory(),
-				"Settings for computing mass balance.");
-=======
+				"Settings for computing mass balance.")
         .declare_key("gravity", it::String(), it::Default("0 0 -1 0"),
         		"Four-component vector contains potential gradient (positions 0, 1 and 2) and potential constant term (position 3).");
->>>>>>> 449b8747
 
 
 it::Record DarcyFlowMH_Steady::input_type

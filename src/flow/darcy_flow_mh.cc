--- conflicted
+++ resolved
@@ -1320,7 +1320,6 @@
             // use essentialy row_4_id arrays
             loc_idx = new int [size];
             i = 0;
-<<<<<<< HEAD
             
             
             if(use_xfem){
@@ -1331,7 +1330,7 @@
             else{
                 
             //velocity
-            for (auto ele : mesh_->bulk_elements_range())
+            for (auto ele : mesh_->elements_range())
             	for (unsigned int si=0; si<ele->n_sides(); si++)
                     loc_idx[i++] = mh_dh.side_row_4_id[ mh_dh.side_dof( ele.side(si) ) ];
             
@@ -1355,15 +1354,7 @@
 //             }
             
             //pressure
-            for (auto ele : mesh_->bulk_elements_range())
-=======
-            for (auto ele : mesh_->elements_range()) {
-            	for (unsigned int si=0; si<ele->n_sides(); si++) {
-                    loc_idx[i++] = mh_dh.side_row_4_id[ mh_dh.side_dof( ele.side(si) ) ];
-                }
-            }
-            for (auto ele : mesh_->elements_range()) {
->>>>>>> 75ff3ea5
+            for (auto ele : mesh_->elements_range())
                 loc_idx[i++] = mh_dh.row_4_el[ ele.idx() ];
                 
 //             //enriched pressure

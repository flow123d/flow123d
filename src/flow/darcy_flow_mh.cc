/*!
 *
﻿ * Copyright (C) 2015 Technical University of Liberec.  All rights reserved.
 * 
 * This program is free software; you can redistribute it and/or modify it under
 * the terms of the GNU General Public License version 3 as published by the
 * Free Software Foundation. (http://www.gnu.org/licenses/gpl-3.0.en.html)
 * 
 * This program is distributed in the hope that it will be useful, but WITHOUT
 * ANY WARRANTY; without even the implied warranty of MERCHANTABILITY or FITNESS
 * FOR A PARTICULAR PURPOSE.  See the GNU General Public License for more details.
 *
 * 
 * @file    darcy_flow_mh.cc
 * @ingroup flow
 * @brief   Setup and solve linear system of mixed-hybrid discretization of the linear
 *          porous media flow with possible preferential flow in fractures and chanels.
 */

//#include <limits>
#include <vector>
//#include <iostream>
//#include <iterator>
//#include <algorithm>
#include <armadillo>

#include "petscmat.h"
#include "petscviewer.h"
#include "petscerror.h"
#include "mpi.h"

#include "system/system.hh"
#include "system/sys_profiler.hh"
#include "system/index_types.hh"
#include "input/factory.hh"

#include "mesh/mesh.h"
#include "mesh/partitioning.hh"
#include "mesh/accessors.hh"
#include "mesh/range_wrapper.hh"
#include "la/distribution.hh"
#include "la/linsys.hh"
#include "la/linsys_PETSC.hh"
#include "la/linsys_BDDC.hh"
#include "la/schur.hh"
//#include "la/sparse_graph.hh"
#include "la/local_to_global_map.hh"
#include "la/vector_mpi.hh"

#include "flow/assembly_mh.hh"
#include "flow/darcy_flow_mh.hh"
#include "flow/darcy_flow_mh_output.hh"

#include "tools/time_governor.hh"
#include "fields/field_algo_base.hh"
#include "fields/field.hh"
#include "fields/field_values.hh"
#include "fields/field_add_potential.hh"
#include "fields/field_fe.hh"
#include "fields/field_divide.hh"

#include "coupling/balance.hh"

#include "intersection/mixed_mesh_intersections.hh"
#include "intersection/intersection_local.hh"

#include "fem/fe_p.hh"


FLOW123D_FORCE_LINK_IN_CHILD(darcy_flow_mh)




namespace it = Input::Type;

const it::Selection & DarcyMH::get_mh_mortar_selection() {
	return it::Selection("MH_MortarMethod")
		.add_value(NoMortar, "None", "No Mortar method is applied.")
		.add_value(MortarP0, "P0", "Mortar space: P0 on elements of lower dimension.")
		.add_value(MortarP1, "P1", "Mortar space: P1 on intersections, using non-conforming pressures.")
		.close();
}


const it::Selection & DarcyMH::EqData::get_bc_type_selection() {
	return it::Selection("Flow_Darcy_BC_Type")
        .add_value(none, "none",
            "Homogeneous Neumann boundary condition\n(zero normal flux over the boundary).")
        .add_value(dirichlet, "dirichlet",
            "Dirichlet boundary condition. "
            "Specify the pressure head through the ``bc_pressure`` field "
            "or the piezometric head through the ``bc_piezo_head`` field.")
        .add_value(total_flux, "total_flux", "Flux boundary condition (combines Neumann and Robin type). "
            "Water inflow equal to (($ \\delta_d(q_d^N + \\sigma_d (h_d^R - h_d) )$)). "
            "Specify the water inflow by the ``bc_flux`` field, the transition coefficient by ``bc_robin_sigma`` "
            "and the reference pressure head or piezometric head through ``bc_pressure`` or ``bc_piezo_head`` respectively.")
        .add_value(seepage, "seepage",
            "Seepage face boundary condition. Pressure and inflow bounded from above. Boundary with potential seepage flow "
            "is described by the pair of inequalities: "
            "(($h_d \\le h_d^D$)) and (($ -\\boldsymbol q_d\\cdot\\boldsymbol n \\le \\delta q_d^N$)), where the equality holds in at least one of them. "
            "Caution: setting (($q_d^N$)) strictly negative "
            "may lead to an ill posed problem since a positive outflow is enforced. "
            "Parameters (($h_d^D$)) and (($q_d^N$)) are given by the fields ``bc_switch_pressure`` (or ``bc_switch_piezo_head``) and ``bc_flux`` respectively."
            )
        .add_value(river, "river",
            "River boundary condition. For the water level above the bedrock, (($H_d > H_d^S$)), the Robin boundary condition is used with the inflow given by: "
            "(( $ \\delta_d(q_d^N + \\sigma_d(H_d^D - H_d) )$)). For the water level under the bedrock, constant infiltration is used: "
            "(( $ \\delta_d(q_d^N + \\sigma_d(H_d^D - H_d^S) )$)). Parameters: ``bc_pressure``, ``bc_switch_pressure``, "
            " ``bc_sigma``, ``bc_flux``."
            )
        .close();
}

const it::Record & DarcyMH::type_field_descriptor() {

        const it::Record &field_descriptor =
        it::Record("Flow_Darcy_MH_Data",FieldCommon::field_descriptor_record_description("Flow_Darcy_MH_Data") )
        .copy_keys( DarcyMH::EqData().make_field_descriptor_type("Flow_Darcy_MH_Data_aux") )
            .declare_key("bc_piezo_head", FieldAlgorithmBase< 3, FieldValue<3>::Scalar >::get_input_type_instance(),
                    "Boundary piezometric head for BC types: dirichlet, robin, and river." )
            .declare_key("bc_switch_piezo_head", FieldAlgorithmBase< 3, FieldValue<3>::Scalar >::get_input_type_instance(),
                    "Boundary switch piezometric head for BC types: seepage, river." )
            .declare_key("init_piezo_head", FieldAlgorithmBase< 3, FieldValue<3>::Scalar >::get_input_type_instance(),
                    "Initial condition for the pressure given as the piezometric head." )
            .close();
        return field_descriptor;
}

const it::Record & DarcyMH::get_input_type() {

    it::Record ns_rec = Input::Type::Record("NonlinearSolver", "Non-linear solver settings.")
        .declare_key("linear_solver", LinSys::get_input_type(), it::Default("{}"),
            "Linear solver for MH problem.")
        .declare_key("tolerance", it::Double(0.0), it::Default("1E-6"),
            "Residual tolerance.")
        .declare_key("min_it", it::Integer(0), it::Default("1"),
            "Minimum number of iterations (linear solutions) to use.\nThis is usefull if the convergence criteria "
            "does not characterize your goal well enough so it converges prematurely, possibly even without a single linear solution."
            "If greater then 'max_it' the value is set to 'max_it'.")
        .declare_key("max_it", it::Integer(0), it::Default("100"),
            "Maximum number of iterations (linear solutions) of the non-linear solver.")
        .declare_key("converge_on_stagnation", it::Bool(), it::Default("false"),
            "If a stagnation of the nonlinear solver is detected the solver stops. "
            "A divergence is reported by default, forcing the end of the simulation. By setting this flag to 'true', the solver "
            "ends with convergence success on stagnation, but it reports warning about it.")
        .close();

    DarcyMH::EqData eq_data;
    
    return it::Record("Flow_Darcy_MH", "Mixed-Hybrid  solver for saturated Darcy flow.")
		.derive_from(DarcyFlowInterface::get_input_type())
        .copy_keys(EquationBase::record_template())
        .declare_key("gravity", it::Array(it::Double(), 3,3), it::Default("[ 0, 0, -1]"),
                "Vector of the gravity force. Dimensionless.")
		.declare_key("input_fields", it::Array( type_field_descriptor() ), it::Default::obligatory(),
                "Input data for Darcy flow model.")				
        .declare_key("nonlinear_solver", ns_rec, it::Default("{}"),
                "Non-linear solver for MH problem.")
        .declare_key("output_stream", OutputTime::get_input_type(), it::Default("{}"),
                "Output stream settings.\n Specify file format, precision etc.")

        .declare_key("output", DarcyFlowMHOutput::get_input_type(eq_data, "Flow_Darcy_MH"),
                IT::Default("{ \"fields\": [ \"pressure_p0\", \"velocity_p0\" ] }"),
                "Specification of output fields and output times.")
        .declare_key("output_specific", DarcyFlowMHOutput::get_input_type_specific(), it::Default::optional(),
                "Output settings specific to Darcy flow model.\n"
                "Includes raw output and some experimental functionality.")
        .declare_key("balance", Balance::get_input_type(), it::Default("{}"),
                "Settings for computing mass balance.")
		.declare_key("n_schurs", it::Integer(0,2), it::Default("2"),
				"Number of Schur complements to perform when solving MH system.")
		.declare_key("mortar_method", get_mh_mortar_selection(), it::Default("\"None\""),
				"Method for coupling Darcy flow between dimensions on incompatible meshes. [Experimental]" )
		.close();
}


const int DarcyMH::registrar =
		Input::register_class< DarcyMH, Mesh &, const Input::Record >("Flow_Darcy_MH") +
		DarcyMH::get_input_type().size();



DarcyMH::EqData::EqData()
{
    mortar_method_=NoMortar;

    *this += field_ele_pressure.name("pressure_p0")
             .units(UnitSI().m())
             .flags(FieldFlag::equation_result)
             .description("Pressure solution - P0 interpolation.");

    *this += field_edge_pressure.name("pressure_edge")
             .units(UnitSI().m())
             .flags(FieldFlag::input_copy)
             .description("Pressure solution - Crouzeix-Raviart interpolation.");

    *this += field_ele_piezo_head.name("piezo_head_p0")
	         .units(UnitSI().m())
             .flags(FieldFlag::equation_result)
             .description("Piezo head solution - P0 interpolation.");

	*this += field_ele_velocity.name("velocity_p0")
	         .units(UnitSI().m().s(-1))
             .flags(FieldFlag::equation_result)
             .description("Velocity solution - P0 interpolation.");

    *this += flux.name("flux")
	         .units(UnitSI().m().s(-1))
             .flags(FieldFlag::equation_result)
             .description("Darcy flow flux.");

    *this += anisotropy.name("anisotropy")
            .description("Anisotropy of the conductivity tensor.")
            .input_default("1.0")
            .units( UnitSI::dimensionless() );

    *this += cross_section.name("cross_section")
            .description("Complement dimension parameter (cross section for 1D, thickness for 2D).")
            .input_default("1.0")
            .units( UnitSI().m(3).md() );

    *this += conductivity.name("conductivity")
            .description("Isotropic conductivity scalar.")
            .input_default("1.0")
            .units( UnitSI().m().s(-1) )
            .set_limits(0.0);

    *this += sigma.name("sigma")
            .description("Transition coefficient between dimensions.")
            .input_default("1.0")
            .units( UnitSI::dimensionless() );

    *this += water_source_density.name("water_source_density")
            .description("Water source density.")
            .input_default("0.0")
            .units( UnitSI().s(-1) );

    *this += bc_type.name("bc_type")
            .description("Boundary condition type.")
            .input_selection( get_bc_type_selection() )
            .input_default("\"none\"")
            .units( UnitSI::dimensionless() );
    
    *this += bc_pressure
            .disable_where(bc_type, {none, seepage} )
            .name("bc_pressure")
            .description("Prescribed pressure value on the boundary. Used for all values of ``bc_type`` except ``none`` and ``seepage``. "
                "See documentation of ``bc_type`` for exact meaning of ``bc_pressure`` in individual boundary condition types.")
            .input_default("0.0")
            .units( UnitSI().m() );

    *this += bc_flux
            .disable_where(bc_type, {none, dirichlet} )
            .name("bc_flux")
            .description("Incoming water boundary flux. Used for bc_types : ``total_flux``, ``seepage``, ``river``.")
            .input_default("0.0")
            .units( UnitSI().m().s(-1) );

    *this += bc_robin_sigma
            .disable_where(bc_type, {none, dirichlet, seepage} )
            .name("bc_robin_sigma")
            .description("Conductivity coefficient in the ``total_flux`` or the ``river`` boundary condition type.")
            .input_default("0.0")
            .units( UnitSI().s(-1) );

    *this += bc_switch_pressure
            .disable_where(bc_type, {none, dirichlet, total_flux} )
            .name("bc_switch_pressure")
            .description("Critical switch pressure for ``seepage`` and ``river`` boundary conditions.")
            .input_default("0.0")
            .units( UnitSI().m() );


    //these are for unsteady
    *this += init_pressure.name("init_pressure")
            .description("Initial condition for pressure in time dependent problems.")
            .input_default("0.0")
            .units( UnitSI().m() );

    *this += storativity.name("storativity")
            .description("Storativity (in time dependent problems).")
            .input_default("0.0")
            .units( UnitSI().m(-1) );
    
    *this += extra_storativity.name("extra_storativity")
            .description("Storativity added from upstream equation.")
            .units( UnitSI().m(-1) )
            .input_default("0.0")
            .flags( input_copy );
    
    *this += extra_source.name("extra_water_source_density")
            .description("Water source density added from upstream equation.")
            .input_default("0.0")
            .units( UnitSI().s(-1) )
            .flags( input_copy );

    //time_term_fields = this->subset({"storativity"});
    //main_matrix_fields = this->subset({"anisotropy", "conductivity", "cross_section", "sigma", "bc_type", "bc_robin_sigma"});
    //rhs_fields = this->subset({"water_source_density", "bc_pressure", "bc_flux"});
}



//=============================================================================
// CREATE AND FILL GLOBAL MH MATRIX OF THE WATER MODEL
// - do it in parallel:
//   - initial distribution of elements, edges
//
/*! @brief CREATE AND FILL GLOBAL MH MATRIX OF THE WATER MODEL
 *
 * Parameters {Solver,NSchurs} number of performed Schur
 * complements (0,1,2) for water flow MH-system
 *
 */
//=============================================================================
DarcyMH::DarcyMH(Mesh &mesh_in, const Input::Record in_rec, TimeGovernor *tm)
: DarcyFlowInterface(mesh_in, in_rec),
    output_object(nullptr),
    data_changed_(false),
    schur0(nullptr),
	steady_diagonal(nullptr),
	steady_rhs(nullptr),
	new_diagonal(nullptr),
	previous_solution(nullptr)
{

    START_TIMER("Darcy constructor");
    {
        auto time_rec = in_rec.val<Input::Record>("time");
        if (tm == nullptr)
        {
            time_ = new TimeGovernor(time_rec);
        }
        else
        {
            TimeGovernor tm_from_rec(time_rec);
            if (!tm_from_rec.is_default()) // is_default() == false when time record is present in input file
            { 
                MessageOut() << "Duplicate key 'time', time in flow equation is already initialized from parent class!";
                ASSERT(false);
            }
            time_ = tm;
        }
    }

    data_ = make_shared<EqData>();
    EquationBase::eq_data_ = data_.get();
    
    data_->is_linear=true;

    size = mesh_->n_elements() + mesh_->n_sides() + mesh_->n_edges();
    n_schur_compls = in_rec.val<int>("n_schurs");
    data_->mortar_method_= in_rec.val<MortarMethod>("mortar_method");
    if (data_->mortar_method_ != NoMortar) {
        mesh_->mixed_intersections();
    }
    


    //side_ds->view( std::cout );
    //el_ds->view( std::cout );
    //edge_ds->view( std::cout );
    //rows_ds->view( std::cout );
    
}



void DarcyMH::init_eq_data()
//connecting data fields with mesh
{

    START_TIMER("data init");
    data_->mesh = mesh_;
    data_->set_mesh(*mesh_);

    auto gravity_array = input_record_.val<Input::Array>("gravity");
    std::vector<double> gvec;
    gravity_array.copy_to(gvec);
    gvec.push_back(0.0); // zero pressure shift
    data_->gravity_ =  arma::vec(gvec);
    data_->gravity_vec_ = data_->gravity_.subvec(0,2);

    data_->bc_pressure.add_factory(
        std::make_shared<FieldAddPotential<3, FieldValue<3>::Scalar>::FieldFactory>
        (data_->gravity_, "bc_piezo_head") );
    data_->bc_switch_pressure.add_factory(
            std::make_shared<FieldAddPotential<3, FieldValue<3>::Scalar>::FieldFactory>
            (data_->gravity_, "bc_switch_piezo_head") );
    data_->init_pressure.add_factory(
            std::make_shared<FieldAddPotential<3, FieldValue<3>::Scalar>::FieldFactory>
            (data_->gravity_, "init_piezo_head") );


    data_->set_input_list( this->input_record_.val<Input::Array>("input_fields"), *time_ );
    // Check that the time step was set for the transient simulation.
    if (! zero_time_term(true) && time_->is_default() ) {
        //THROW(ExcAssertMsg());
        //THROW(ExcMissingTimeGovernor() << input_record_.ei_address());
        MessageOut() << "Missing the key 'time', obligatory for the transient problems." << endl;
        ASSERT(false);
    }

    data_->mark_input_times(*time_);
}



void DarcyMH::initialize() {

    { // init DOF handler for pressure fields
// 		std::shared_ptr< FiniteElement<0> > fe0_rt = std::make_shared<FE_RT0_disc<0>>();
		std::shared_ptr< FiniteElement<1> > fe1_rt = std::make_shared<FE_RT0_disc<1>>();
		std::shared_ptr< FiniteElement<2> > fe2_rt = std::make_shared<FE_RT0_disc<2>>();
		std::shared_ptr< FiniteElement<3> > fe3_rt = std::make_shared<FE_RT0_disc<3>>();
		std::shared_ptr< FiniteElement<0> > fe0_disc = std::make_shared<FE_P_disc<0>>(0);
		std::shared_ptr< FiniteElement<1> > fe1_disc = std::make_shared<FE_P_disc<1>>(0);
		std::shared_ptr< FiniteElement<2> > fe2_disc = std::make_shared<FE_P_disc<2>>(0);
		std::shared_ptr< FiniteElement<3> > fe3_disc = std::make_shared<FE_P_disc<3>>(0);
		std::shared_ptr< FiniteElement<0> > fe0_cr = std::make_shared<FE_CR<0>>();
		std::shared_ptr< FiniteElement<1> > fe1_cr = std::make_shared<FE_CR<1>>();
		std::shared_ptr< FiniteElement<2> > fe2_cr = std::make_shared<FE_CR<2>>();
		std::shared_ptr< FiniteElement<3> > fe3_cr = std::make_shared<FE_CR<3>>();
// 	    static FiniteElement<0> fe0_sys = FE_P_disc<0>(0); //TODO fix and use solution with FESystem<0>( {fe0_rt, fe0_disc, fe0_cr} )
		FESystem<0> fe0_sys( {fe0_disc, fe0_disc, fe0_cr} );
		FESystem<1> fe1_sys( {fe1_rt, fe1_disc, fe1_cr} );
		FESystem<2> fe2_sys( {fe2_rt, fe2_disc, fe2_cr} );
		FESystem<3> fe3_sys( {fe3_rt, fe3_disc, fe3_cr} );
	    MixedPtr<FESystem> fe_sys( std::make_shared<FESystem<0>>(fe0_sys), std::make_shared<FESystem<1>>(fe1_sys),
	                                    std::make_shared<FESystem<2>>(fe2_sys), std::make_shared<FESystem<3>>(fe3_sys) );
		std::shared_ptr<DiscreteSpace> ds = std::make_shared<EqualOrderDiscreteSpace>( mesh_, fe_sys);
		data_->dh_ = std::make_shared<DOFHandlerMultiDim>(*mesh_);
		data_->dh_->distribute_dofs(ds);
    }

    init_eq_data();
    this->data_->multidim_assembler =  AssemblyBase::create< AssemblyMH >(data_);
    output_object = new DarcyFlowMHOutput(this, input_record_);

    { // construct pressure, velocity and piezo head fields
		uint rt_component = 0;
        auto ele_flux_ptr = create_field_fe<3, FieldValue<3>::VectorFixed>(data_->dh_, rt_component);
        data_->full_solution = ele_flux_ptr->get_data_vec();
        data_->flux.set_field(mesh_->region_db().get_region_set("ALL"), ele_flux_ptr);

		auto ele_velocity_ptr = std::make_shared< FieldDivide<3, FieldValue<3>::VectorFixed> >(ele_flux_ptr, data_->cross_section);
<<<<<<< HEAD
		data_->field_ele_velocity.set_field(mesh_->region_db().get_region_set("ALL"), ele_velocity_ptr, 0.0);
		data_->full_solution = ele_flux_ptr->get_data_vec();
=======
		data_->field_ele_velocity.set_field(mesh_->region_db().get_region_set("ALL"), ele_velocity_ptr);
>>>>>>> 93502c2a

		uint p_ele_component = 0;
        auto ele_pressure_ptr = create_field_fe<3, FieldValue<3>::Scalar>(data_->dh_, p_ele_component, &data_->full_solution);
		data_->field_ele_pressure.set_field(mesh_->region_db().get_region_set("ALL"), ele_pressure_ptr, 0.0);

        uint p_edge_component = 1;
        auto edge_pressure_ptr = create_field_fe<3, FieldValue<3>::Scalar>(data_->dh_, p_edge_component, &data_->full_solution);
		data_->field_edge_pressure.set_field(mesh_->region_db().get_region_set("ALL"), edge_pressure_ptr, 0.0);

		arma::vec4 gravity = (-1) * data_->gravity_;
		auto ele_piezo_head_ptr = std::make_shared< FieldAddPotential<3, FieldValue<3>::Scalar> >(gravity, ele_pressure_ptr);
		data_->field_ele_piezo_head.set_field(mesh_->region_db().get_region_set("ALL"), ele_piezo_head_ptr, 0.0);
    }

    { // init DOF handlers represents edge DOFs
        uint p_edge_component = 2;
        data_->dh_cr_ = std::make_shared<SubDOFHandlerMultiDim>(data_->dh_,p_edge_component);
    }

    { // init DOF handlers represents side DOFs
		MixedPtr<FE_CR_disc> fe_cr_disc;
		std::shared_ptr<DiscreteSpace> ds_cr_disc = std::make_shared<EqualOrderDiscreteSpace>( mesh_, fe_cr_disc);
		data_->dh_cr_disc_ = std::make_shared<DOFHandlerMultiDim>(*mesh_);
		data_->dh_cr_disc_->distribute_dofs(ds_cr_disc);
    }

    // Initialize bc_switch_dirichlet to size of global boundary.
    data_->bc_switch_dirichlet.resize(mesh_->n_elements()+mesh_->n_elements(true), 1);


    nonlinear_iteration_=0;
    Input::AbstractRecord rec = this->input_record_
            .val<Input::Record>("nonlinear_solver")
            .val<Input::AbstractRecord>("linear_solver");

    // auxiliary set_time call  since allocation assembly evaluates fields as well
    data_changed_ = data_->set_time(time_->step(), LimitSide::right) || data_changed_;
    create_linear_system(rec);



    // allocate time term vectors
    VecDuplicate(schur0->get_solution(), &previous_solution);
    VecCreateMPI(PETSC_COMM_WORLD, data_->dh_->distr()->lsize(),PETSC_DETERMINE,&(steady_diagonal));
    VecDuplicate(steady_diagonal,& new_diagonal);
    VecZeroEntries(new_diagonal);
    VecDuplicate(steady_diagonal, &steady_rhs);


    // initialization of balance object
    balance_ = std::make_shared<Balance>("water", mesh_);
    balance_->init_from_input(input_record_.val<Input::Record>("balance"), time());
    data_->water_balance_idx = balance_->add_quantity("water_volume");
    balance_->allocate(data_->dh_->distr()->lsize(), 1);
    balance_->units(UnitSI().m(3));


    data_->balance = balance_;
    data_->lin_sys = schur0;


    initialize_specific();
}

void DarcyMH::initialize_specific()
{}

void DarcyMH::zero_time_step()
{

    /* TODO:
     * - Allow solution reconstruction (pressure and velocity) from initial condition on user request.
     * - Steady solution as an intitial condition may be forced by setting inti_time =-1, and set data for the steady solver in that time.
     *   Solver should be able to switch from and to steady case depending on the zero time term.
     */

    data_changed_ = data_->set_time(time_->step(), LimitSide::right) || data_changed_;

    // zero_time_term means steady case
    bool zero_time_term_from_right = zero_time_term();


    if (zero_time_term_from_right) {
        // steady case
        VecZeroEntries(schur0->get_solution());
        //read_initial_condition(); // Possible solution guess for steady case.
        use_steady_assembly_ = true;
        solve_nonlinear(); // with right limit data
    } else {
        VecZeroEntries(schur0->get_solution());
        VecZeroEntries(previous_solution);
        read_initial_condition();
        assembly_linear_system(); // in particular due to balance
//         print_matlab_matrix("matrix_zero");
        // TODO: reconstruction of solution in zero time.
    }
    //solution_output(T,right_limit); // data for time T in any case
    output_data();
}

//=============================================================================
// COMPOSE and SOLVE WATER MH System possibly through Schur complements
//=============================================================================
void DarcyMH::update_solution()
{
    START_TIMER("Solving MH system");

    time_->next_time();

    time_->view("DARCY"); //time governor information output

    solve_time_step();

    data_->full_solution.local_to_ghost_begin();
    data_->full_solution.local_to_ghost_end();
}


void DarcyMH::solve_time_step(bool output)
{
    data_changed_ = data_->set_time(time_->step(), LimitSide::left) || data_changed_;
    
    bool zero_time_term_from_left=zero_time_term();

    bool jump_time = data_->storativity.is_jump_time();
    if (! zero_time_term_from_left) {
        // time term not treated as zero
        // Unsteady solution up to the T.

        // this flag is necesssary for switching BC to avoid setting zero neumann on the whole boundary in the steady case
        use_steady_assembly_ = false;

        prepare_new_time_step();
        solve_nonlinear(); // with left limit data
        if (jump_time) {
        	WarningOut() << "Output of solution discontinuous in time not supported yet.\n";
            //solution_output(T, left_limit); // output use time T- delta*dt
            //output_data();
        }
    }

    if (time_->is_end()) {
        // output for unsteady case, end_time should not be the jump time
        // but rether check that
        if (! zero_time_term_from_left && ! jump_time && output) output_data();
        return;
    }

    data_changed_ = data_->set_time(time_->step(), LimitSide::right) || data_changed_;
    bool zero_time_term_from_right=zero_time_term();
    if (zero_time_term_from_right) {
        // this flag is necesssary for switching BC to avoid setting zero neumann on the whole boundary in the steady case
        use_steady_assembly_ = true;
        solve_nonlinear(); // with right limit data

    } else if (! zero_time_term_from_left && jump_time) {
    	WarningOut() << "Discontinuous time term not supported yet.\n";
        //solution_transfer(); // internally call set_time(T, left) and set_time(T,right) again
        //solve_nonlinear(); // with right limit data
    }
    
    //solution_output(T,right_limit); // data for time T in any case
    if (output) output_data();
}


bool DarcyMH::zero_time_term(bool time_global) {
    if (time_global) {
        return (data_->storativity.input_list_size() == 0);
    } else {
        return data_->storativity.field_result(mesh_->region_db().get_region_set("BULK")) == result_zeros;
    }
}


void DarcyMH::solve_nonlinear()
{

    assembly_linear_system();
    double residual_norm = schur0->compute_residual();
    nonlinear_iteration_ = 0;
    MessageOut().fmt("[nonlinear solver] norm of initial residual: {}\n", residual_norm);

    // Reduce is_linear flag.
    int is_linear_common;
    MPI_Allreduce(&(data_->is_linear), &is_linear_common,1, MPI_INT ,MPI_MIN,PETSC_COMM_WORLD);

    Input::Record nl_solver_rec = input_record_.val<Input::Record>("nonlinear_solver");
    this->tolerance_ = nl_solver_rec.val<double>("tolerance");
    this->max_n_it_  = nl_solver_rec.val<unsigned int>("max_it");
    this->min_n_it_  = nl_solver_rec.val<unsigned int>("min_it");
    if (this->min_n_it_ > this->max_n_it_) this->min_n_it_ = this->max_n_it_;

    if (! is_linear_common) {
        // set tolerances of the linear solver unless they are set by user.
        schur0->set_tolerances(0.1*this->tolerance_, 0.01*this->tolerance_, 100);
    }
    vector<double> convergence_history;

    Vec save_solution;
    VecDuplicate(schur0->get_solution(), &save_solution);
    while (nonlinear_iteration_ < this->min_n_it_ ||
           (residual_norm > this->tolerance_ &&  nonlinear_iteration_ < this->max_n_it_ )) {
    	OLD_ASSERT_EQUAL( convergence_history.size(), nonlinear_iteration_ );
        convergence_history.push_back(residual_norm);

        // stagnation test
        if (convergence_history.size() >= 5 &&
            convergence_history[ convergence_history.size() - 1]/convergence_history[ convergence_history.size() - 2] > 0.9 &&
            convergence_history[ convergence_history.size() - 1]/convergence_history[ convergence_history.size() - 5] > 0.8) {
            // stagnation
            if (input_record_.val<Input::Record>("nonlinear_solver").val<bool>("converge_on_stagnation")) {
            	WarningOut().fmt("Accept solution on stagnation. Its: {} Residual: {}\n", nonlinear_iteration_, residual_norm);
                break;
            } else {
                THROW(ExcSolverDiverge() << EI_Reason("Stagnation."));
            }
        }

        if (! is_linear_common)
            VecCopy( schur0->get_solution(), save_solution);
        LinSys::SolveInfo si = schur0->solve();
        nonlinear_iteration_++;

        // hack to make BDDC work with empty compute_residual
        if (is_linear_common){
            // we want to print this info in linear (and steady) case
            residual_norm = schur0->compute_residual();
            MessageOut().fmt("[nonlinear solver] lin. it: {}, reason: {}, residual: {}\n",
        		si.n_iterations, si.converged_reason, residual_norm);
            break;
        }
        data_changed_=true; // force reassembly for non-linear case

        double alpha = 1; // how much of new solution
        VecAXPBY(schur0->get_solution(), (1-alpha), alpha, save_solution);

        //LogOut().fmt("Linear solver ended with reason: {} \n", si.converged_reason );
        //OLD_ASSERT( si.converged_reason >= 0, "Linear solver failed to converge. Convergence reason %d \n", si.converged_reason );
        assembly_linear_system();

        residual_norm = schur0->compute_residual();
        MessageOut().fmt("[nonlinear solver] it: {} lin. it: {}, reason: {}, residual: {}\n",
        		nonlinear_iteration_, si.n_iterations, si.converged_reason, residual_norm);
    }
    chkerr(VecDestroy(&save_solution));
    this -> postprocess();

    // adapt timestep
    if (! this->zero_time_term()) {
        double mult = 1.0;
        if (nonlinear_iteration_ < 3) mult = 1.6;
        if (nonlinear_iteration_ > 7) mult = 0.7;
        time_->set_upper_constraint(time_->dt() * mult, "Darcy adaptivity.");
        // int result = time_->set_upper_constraint(time_->dt() * mult, "Darcy adaptivity.");
        //DebugOut().fmt("time adaptivity, res: {} it: {} m: {} dt: {} edt: {}\n", result, nonlinear_iteration_, mult, time_->dt(), time_->estimate_dt());
    }
}

void DarcyMH::prepare_new_time_step()
{
    VecSwap(previous_solution, schur0->get_solution());
}

void DarcyMH::postprocess() 
{
    START_TIMER("postprocess");

    //fix velocity when mortar method is used
    if(data_->mortar_method_ != MortarMethod::NoMortar){
        auto multidim_assembler =  AssemblyBase::create< AssemblyMH >(data_);
        for ( DHCellAccessor dh_cell : data_->dh_->own_range() ) {
            unsigned int dim = dh_cell.dim();
            multidim_assembler[dim-1]->fix_velocity(dh_cell);
        }
    }
    //ElementAccessor<3> ele;

    // modify side fluxes in parallel
    // for every local edge take time term on digonal and add it to the corresponding flux
    /*
    for (unsigned int i_loc = 0; i_loc < el_ds->lsize(); i_loc++) {
        ele = mesh_->element_accessor(el_4_loc[i_loc]);
        for (unsigned int i=0; i<ele->n_sides(); i++) {
            side_rows[i] = side_row_4_id[ mh_dh.side_dof( ele_ac.side(i) ) ];
            values[i] = -1.0 * ele_ac.measure() *
              data.cross_section.value(ele_ac.centre(), ele_ac.element_accessor()) *
              data.water_source_density.value(ele_ac.centre(), ele_ac.element_accessor()) /
              ele_ac.n_sides();
        }
        VecSetValues(schur0->get_solution(), ele_ac.n_sides(), side_rows, values, ADD_VALUES);
    }
    VecAssemblyBegin(schur0->get_solution());
    VecAssemblyEnd(schur0->get_solution());
    */
}


void DarcyMH::output_data() {
    START_TIMER("Darcy output data");
    
    //print_matlab_matrix("matrix_" + std::to_string(time_->step().index()));
    
    //time_->view("DARCY"); //time governor information output
	this->output_object->output();


    START_TIMER("Darcy balance output");
    balance_->calculate_cumulative(data_->water_balance_idx, schur0->get_solution());
    balance_->calculate_instant(data_->water_balance_idx, schur0->get_solution());
    balance_->output();
}


double DarcyMH::solution_precision() const
{
	return schur0->get_solution_precision();
}


// ===========================================================================================
//
//   MATRIX ASSEMBLY - we use abstract assembly routine, where  LS Mat/Vec SetValues
//   are in fact pointers to allocating or filling functions - this is governed by Linsystem roitunes
//
// =======================================================================================
void DarcyMH::assembly_mh_matrix(MultidimAssembly& assembler)
{
    START_TIMER("DarcyFlowMHy::assembly_mh_matrix");

    // set auxiliary flag for switchting Dirichlet like BC
    data_->force_no_neumann_bc = use_steady_assembly_ && (nonlinear_iteration_ == 0);
    data_->n_schur_compls = n_schur_compls;
    

    balance_->start_flux_assembly(data_->water_balance_idx);

    // TODO: try to move this into balance, or have it in the generic assembler class, that should perform the cell loop
    // including various pre- and post-actions
    for ( DHCellAccessor dh_cell : data_->dh_->own_range() ) {
        unsigned int dim = dh_cell.dim();
        assembler[dim-1]->assemble(dh_cell);
    }    
    

    balance_->finish_flux_assembly(data_->water_balance_idx);

}


void DarcyMH::allocate_mh_matrix()
{
    START_TIMER("DarcyFlowMH::allocate_mh_matrix");

    // set auxiliary flag for switchting Dirichlet like BC
    data_->n_schur_compls = n_schur_compls;
    LinSys *ls = schur0;

    // to make space for second schur complement, max. 10 neighbour edges of one el.
    double zeros[100000];
    for(int i=0; i<100000; i++) zeros[i] = 0.0;

    std::vector<LongIdx> tmp_rows;
    tmp_rows.reserve(200);

    std::vector<LongIdx> dofs, dofs_ngh;
    dofs.reserve(data_->dh_->max_elem_dofs());
    dofs_ngh.reserve(data_->dh_->max_elem_dofs());

    for ( DHCellAccessor dh_cell : data_->dh_->own_range() ) {
        ElementAccessor<3> ele = dh_cell.elm();
        
        const uint ndofs = dh_cell.n_dofs();
        dofs.resize(ndofs);
        dh_cell.get_dof_indices(dofs);
        
        // whole local MH matrix
        ls->mat_set_values(ndofs, dofs.data(), ndofs, dofs.data(), zeros);

        tmp_rows.clear();

        // compatible neighborings rows
        unsigned int n_neighs = ele->n_neighs_vb();
        for ( DHCellSide neighb_side : dh_cell.neighb_sides() ) {
            // every compatible connection adds a 2x2 matrix involving
            // current element pressure  and a connected edge pressure

            // read neighbor dofs (dh dofhandler)
            // neighbor cell owning neighb_side
            DHCellAccessor dh_neighb_cell = neighb_side.cell();

            const uint ndofs_ngh = dh_neighb_cell.n_dofs();
            dofs_ngh.resize(ndofs_ngh);
            dh_neighb_cell.get_dof_indices(dofs_ngh);

            // local index of pedge dof on neighboring cell
            // (dim+1) is number of edges of higher dim element
            // TODO: replace with DHCell getter when available for FESystem component
            const unsigned int t = dh_neighb_cell.n_dofs() - (dh_neighb_cell.dim()+1) + neighb_side.side().side_idx();
            tmp_rows.push_back(dofs_ngh[t]);
        }

        const uint nsides = ele->n_sides();
        LongIdx * edge_rows = dofs.data() + nsides; // pointer to start of ele
        // allocate always also for schur 2
        ls->mat_set_values(nsides+1, edge_rows, n_neighs, tmp_rows.data(), zeros); // (edges, ele)  x (neigh edges)
        ls->mat_set_values(n_neighs, tmp_rows.data(), nsides+1, edge_rows, zeros); // (neigh edges) x (edges, ele)
        ls->mat_set_values(n_neighs, tmp_rows.data(), n_neighs, tmp_rows.data(), zeros);  // (neigh edges) x (neigh edges)

        tmp_rows.clear();

        if (data_->mortar_method_ != NoMortar) {
            auto &isec_list = mesh_->mixed_intersections().element_intersections_[ele.idx()];
            for(auto &isec : isec_list ) {
                IntersectionLocalBase *local = isec.second;
                DHCellAccessor dh_cell_slave = data_->dh_->cell_accessor_from_element(local->bulk_ele_idx());

                const uint ndofs_slave = dh_cell_slave.n_dofs();
                dofs_ngh.resize(ndofs_slave);
                dh_cell_slave.get_dof_indices(dofs_ngh);

                //DebugOut().fmt("Alloc: {} {}", ele.idx(), local->bulk_ele_idx());
                for(unsigned int i_side=0; i_side < dh_cell_slave.elm()->n_sides(); i_side++) {
                    // TODO: replace with DHCell getter when available for FESystem component
                    tmp_rows.push_back( dofs_ngh[(ndofs_slave+1)/2+i_side] );
                    //DebugOut() << "aedge" << print_var(tmp_rows[tmp_rows.size()-1]);
                }
            }
        }
        /*
        for(unsigned int i_side=0; i_side < ele->n_sides(); i_side++) {
            DebugOut() << "aedge:" << print_var(edge_rows[i_side]);
        }*/

        edge_rows = dofs.data() + nsides +1; // pointer to start of edges
        ls->mat_set_values(nsides, edge_rows, tmp_rows.size(), tmp_rows.data(), zeros);   // master edges x neigh edges
        ls->mat_set_values(tmp_rows.size(), tmp_rows.data(), nsides, edge_rows, zeros);   // neigh edges  x master edges
        ls->mat_set_values(tmp_rows.size(), tmp_rows.data(), tmp_rows.size(), tmp_rows.data(), zeros);  // neigh edges  x neigh edges

    }
/*
    // alloc edge diagonal entries
    if(rank == 0)
    for( vector<Edge>::iterator edg = mesh_->edges.begin(); edg != mesh_->edges.end(); ++edg) {
        int edg_idx = mh_dh.row_4_edge[edg->side(0)->edge_idx()];
        
//        for( vector<Edge>::iterator edg2 = mesh_->edges.begin(); edg2 != mesh_->edges.end(); ++edg2){
//            int edg_idx2 = mh_dh.row_4_edge[edg2->side(0)->edge_idx()];
//            if(edg_idx == edg_idx2){
//                 DBGCOUT(<< "P[ " << rank << " ] " << "edg alloc: " << edg_idx << "  " << edg_idx2 << "\n");
                ls->mat_set_value(edg_idx, edg_idx, 0.0);
//            }
//        }
    }
  */
    /*
    if (mortar_method_ == MortarP0) {
        P0_CouplingAssembler(*this).assembly(*ls);
    } else if (mortar_method_ == MortarP1) {
        P1_CouplingAssembler(*this).assembly(*ls);
    }*/
}

void DarcyMH::assembly_source_term()
{
    START_TIMER("assembly source term");
   	balance_->start_source_assembly(data_->water_balance_idx);

    std::vector<LongIdx> global_dofs(data_->dh_->max_elem_dofs());

   	for ( DHCellAccessor dh_cell : data_->dh_->own_range() ) {
        ElementAccessor<3> ele = dh_cell.elm();

        const uint ndofs = dh_cell.n_dofs();
        global_dofs.resize(ndofs);
        dh_cell.get_dof_indices(global_dofs);
        
        double cs = data_->cross_section.value(ele.centre(), ele);

        // set sources
        double source = ele.measure() * cs *
                (data_->water_source_density.value(ele.centre(), ele)
                +data_->extra_source.value(ele.centre(), ele));
        // TODO: replace with DHCell getter when available for FESystem component
        schur0->rhs_set_value(global_dofs[ndofs/2], -1.0 * source );

        balance_->add_source_values(data_->water_balance_idx, ele.region().bulk_idx(),
                                    {dh_cell.get_loc_dof_indices()[ndofs/2]}, {0}, {source});
    }

    balance_->finish_source_assembly(data_->water_balance_idx);
}




/*******************************************************************************
 * COMPOSE WATER MH MATRIX WITHOUT SCHUR COMPLEMENT
 ******************************************************************************/

void DarcyMH::create_linear_system(Input::AbstractRecord in_rec) {
  
    START_TIMER("preallocation");

    if (schur0 == NULL) { // create Linear System for MH matrix
       
    	if (in_rec.type() == LinSys_BDDC::get_input_type()) {
#ifdef FLOW123D_HAVE_BDDCML
    		WarningOut() << "For BDDC no Schur complements are used.";
            n_schur_compls = 0;
            LinSys_BDDC *ls = new LinSys_BDDC(&(*data_->dh_->distr()),
                    true); // swap signs of matrix and rhs to make the matrix SPD
            ls->set_from_input(in_rec);
            ls->set_solution( data_->full_solution.petsc_vec() );
            // possible initialization particular to BDDC
            START_TIMER("BDDC set mesh data");
            set_mesh_data_for_bddc(ls);
            schur0=ls;
            END_TIMER("BDDC set mesh data");
#else
            Exception
            xprintf(Err, "Flow123d was not build with BDDCML support.\n");
#endif // FLOW123D_HAVE_BDDCML
        } 
        else if (in_rec.type() == LinSys_PETSC::get_input_type()) {
        // use PETSC for serial case even when user wants BDDC
            if (n_schur_compls > 2) {
            	WarningOut() << "Invalid number of Schur Complements. Using 2.";
                n_schur_compls = 2;
            }

            LinSys_PETSC *schur1, *schur2;

            if (n_schur_compls == 0) {
                LinSys_PETSC *ls = new LinSys_PETSC( &(*data_->dh_->distr()) );

                // temporary solution; we have to set precision also for sequantial case of BDDC
                // final solution should be probably call of direct solver for oneproc case
                if (in_rec.type() != LinSys_BDDC::get_input_type()) ls->set_from_input(in_rec);
                else {
                    ls->LinSys::set_from_input(in_rec); // get only common options
                }

                ls->set_solution( data_->full_solution.petsc_vec() );
                schur0=ls;
            } else {
                IS is;
                auto side_dofs_vec = get_component_indices_vec(0);

                ISCreateGeneral(PETSC_COMM_SELF, side_dofs_vec.size(), &(side_dofs_vec[0]), PETSC_COPY_VALUES, &is);
                //ISView(is, PETSC_VIEWER_STDOUT_SELF);
                //OLD_ASSERT(err == 0,"Error in ISCreateStride.");

                SchurComplement *ls = new SchurComplement(&(*data_->dh_->distr()), is);

                // make schur1
                Distribution *ds = ls->make_complement_distribution();
                if (n_schur_compls==1) {
                    schur1 = new LinSys_PETSC(ds);
                    schur1->set_positive_definite();
                } else {
                    IS is;
                    auto elem_dofs_vec = get_component_indices_vec(1);

                    const PetscInt *b_indices;
                    ISGetIndices(ls->IsB, &b_indices);
                    uint b_size = ls->loc_size_B;
                    for(uint i_b=0, i_bb=0; i_b < b_size && i_bb < elem_dofs_vec.size(); i_b++) {
                        if (b_indices[i_b] == elem_dofs_vec[i_bb])
                            elem_dofs_vec[i_bb++] = i_b + ds->begin();
                    }
                    ISRestoreIndices(ls->IsB, &b_indices);


                    ISCreateGeneral(PETSC_COMM_SELF, elem_dofs_vec.size(), &(elem_dofs_vec[0]), PETSC_COPY_VALUES, &is);
                    //ISView(is, PETSC_VIEWER_STDOUT_SELF);
                    //OLD_ASSERT(err == 0,"Error in ISCreateStride.");
                    SchurComplement *ls1 = new SchurComplement(ds, is); // is is deallocated by SchurComplement
                    ls1->set_negative_definite();

                    // make schur2
                    schur2 = new LinSys_PETSC( ls1->make_complement_distribution() );
                    schur2->set_positive_definite();
                    ls1->set_complement( schur2 );
                    schur1 = ls1;
                }
                ls->set_complement( schur1 );
                ls->set_from_input(in_rec);
                ls->set_solution( data_->full_solution.petsc_vec() );
                schur0=ls;
            }

            START_TIMER("PETSC PREALLOCATION");
            schur0->set_symmetric();
            schur0->start_allocation();
            
            allocate_mh_matrix();
            
    	    VecZeroEntries(schur0->get_solution());
            END_TIMER("PETSC PREALLOCATION");
        }
        else {
            xprintf(Err, "Unknown solver type. Internal error.\n");
        }

        END_TIMER("preallocation");
    }

}




void DarcyMH::assembly_linear_system() {
    START_TIMER("DarcyFlowMH_Steady::assembly_linear_system");

    data_->is_linear=true;
    bool is_steady = zero_time_term();
	//DebugOut() << "Assembly linear system\n";
	if (data_changed_) {
	    data_changed_ = false;
	    //DebugOut()  << "Data changed\n";
		// currently we have no optimization for cases when just time term data or RHS data are changed
	    START_TIMER("full assembly");
        if (typeid(*schur0) != typeid(LinSys_BDDC)) {
            schur0->start_add_assembly(); // finish allocation and create matrix
        }

        schur0->mat_zero_entries();
        schur0->rhs_zero_entries();

        assembly_source_term();
        

	    assembly_mh_matrix( data_->multidim_assembler ); // fill matrix

	    schur0->finish_assembly();
//         print_matlab_matrix("matrix");
	    schur0->set_matrix_changed();
            //MatView( *const_cast<Mat*>(schur0->get_matrix()), PETSC_VIEWER_STDOUT_WORLD  );
            //VecView( *const_cast<Vec*>(schur0->get_rhs()),   PETSC_VIEWER_STDOUT_WORLD);

	    if (! is_steady) {
	        START_TIMER("fix time term");
	    	//DebugOut() << "setup time term\n";
	    	// assembly time term and rhs
	    	setup_time_term();
	    	modify_system();
	    }
	    else
	    {
	    	balance_->start_mass_assembly(data_->water_balance_idx);
	    	balance_->finish_mass_assembly(data_->water_balance_idx);
	    }
	    END_TIMER("full assembly");
	} else {
		START_TIMER("modify system");
		if (! is_steady) {
			modify_system();
		} else {
			//xprintf(PrgErr, "Planned computation time for steady solver, but data are not changed.\n");
		}
		END_TIMER("modiffy system");
	}

}


void DarcyMH::print_matlab_matrix(std::string matlab_file)
{
    std::string output_file;
    
    if ( typeid(*schur0) == typeid(LinSys_BDDC) ){
//         WarningOut() << "Can output matrix only on a single processor.";
//         output_file = FilePath(matlab_file + "_bddc.m", FilePath::output_file);
//         ofstream os( output_file );
//         auto bddc = static_cast<LinSys_BDDC*>(schur0);
//         bddc->print_matrix(os);
    }
    else {//if ( typeid(*schur0) == typeid(LinSys_PETSC) ){
        output_file = FilePath(matlab_file + ".m", FilePath::output_file);
        PetscViewer    viewer;
        PetscViewerASCIIOpen(PETSC_COMM_WORLD, output_file.c_str(), &viewer);
        PetscViewerSetFormat(viewer, PETSC_VIEWER_ASCII_MATLAB);
        MatView( *const_cast<Mat*>(schur0->get_matrix()), viewer);
        VecView( *const_cast<Vec*>(schur0->get_rhs()), viewer);
        VecView( *const_cast<Vec*>(schur0->get_rhs()), viewer);
        VecView( *const_cast<Vec*>(&(schur0->get_solution())), viewer);
    }
//     else{
//         WarningOut() << "No matrix output available for the current solver.";
//         return;
//     }
    
    // compute h_min for different dimensions
    double d_max = std::numeric_limits<double>::max();
    double h1 = d_max, h2 = d_max, h3 = d_max;
    double he2 = d_max, he3 = d_max;
    for (auto ele : mesh_->elements_range()) {
        switch(ele->dim()){
            case 1: h1 = std::min(h1,ele.measure()); break;
            case 2: h2 = std::min(h2,ele.measure()); break;
            case 3: h3 = std::min(h3,ele.measure()); break;
        }
        
        for (unsigned int j=0; j<ele->n_sides(); j++) {
            switch(ele->dim()){
                case 2: he2 = std::min(he2, ele.side(j)->measure()); break;
                case 3: he3 = std::min(he3, ele.side(j)->measure()); break;
            }
        }
    }
    if(h1 == d_max) h1 = 0;
    if(h2 == d_max) h2 = 0;
    if(h3 == d_max) h3 = 0;
    if(he2 == d_max) he2 = 0;
    if(he3 == d_max) he3 = 0;
    
    FILE * file;
    file = fopen(output_file.c_str(),"a");
    fprintf(file, "nA = %d;\n", data_->dh_cr_disc_->distr()->size());
    fprintf(file, "nB = %d;\n", data_->dh_->mesh()->get_el_ds()->size());
    fprintf(file, "nBF = %d;\n", data_->dh_cr_->distr()->size());
    fprintf(file, "h1 = %e;\nh2 = %e;\nh3 = %e;\n", h1, h2, h3);
    fprintf(file, "he2 = %e;\nhe3 = %e;\n", he2, he3);
    fclose(file);
}


//template <int dim>
//std::vector<arma::vec3> dof_points(DHCellAccessor cell, const Mapping<dim, 3> &mapping) {
//
//
//    vector<arma::vec::fixed<dim+1>> bary_dof_points = cell->fe()->dof_points();
//
//    std::vector<arma::vec3> points(20);
//    points.resize(0);
//
//}
//

void DarcyMH::set_mesh_data_for_bddc(LinSys_BDDC * bddc_ls) {
    START_TIMER("DarcyFlowMH_Steady::set_mesh_data_for_bddc");
    // prepare mesh for BDDCML
    // initialize arrays
    // auxiliary map for creating coordinates of local dofs and global-to-local numbering
    std::map<int, arma::vec3> localDofMap;
    // connectivity for the subdomain, i.e. global dof numbers on element, stored element-by-element
    // Indices of Nodes on Elements
    std::vector<int> inet;
    // number of degrees of freedom on elements - determines elementwise chunks of INET array
    // Number of Nodes on Elements
    std::vector<int> nnet;
    // Indices of Subdomain Elements in Global Numbering - for local elements, their global indices
    std::vector<int> isegn;

    // This array is currently not used in BDDCML, it was used as an interface scaling alternative to scaling
    // by diagonal. It corresponds to the rho-scaling.
    std::vector<double> element_permeability;

    // maximal and minimal dimension of elements
    uint elDimMax = 1;
    uint elDimMin = 3;
    std::vector<LongIdx> cell_dofs_global(10);



    for ( DHCellAccessor dh_cell : data_->dh_->own_range() ) {
        // for each element, create local numbering of dofs as fluxes (sides), pressure (element centre), Lagrange multipliers (edges), compatible connections

        dh_cell.get_dof_indices(cell_dofs_global);

        inet.insert(inet.end(), cell_dofs_global.begin(), cell_dofs_global.end());
        uint n_inet = cell_dofs_global.size();


        uint dim = dh_cell.elm().dim();
        elDimMax = std::max( elDimMax, dim );
        elDimMin = std::min( elDimMin, dim );

        // TODO: this is consistent with previous implementation, but may be wrong as it use global element numbering
        // used in sequential mesh, do global numbering of distributed elements.
        isegn.push_back( dh_cell.elm_idx());

        // TODO: use FiniteElement::dof_points
        for (unsigned int si=0; si<dh_cell.elm()->n_sides(); si++) {
            arma::vec3 coord = dh_cell.elm().side(si)->centre();
            // TODO: replace with DHCell getter when available for FESystem component
            // flux dof points
            localDofMap.insert( std::make_pair( cell_dofs_global[si], coord ) );
            // pressure trace dof points
            localDofMap.insert( std::make_pair( cell_dofs_global[si+dim+2], coord ) );
        }
        // pressure dof points
        arma::vec3 elm_centre = dh_cell.elm().centre();
        localDofMap.insert( std::make_pair( cell_dofs_global[dim+1], elm_centre ) );

        // insert dofs related to compatible connections
        //const Element *ele = dh_cell.elm().element();
        for(DHCellSide side : dh_cell.neighb_sides()) {
            uint neigh_dim = side.cell().elm().dim();
            side.cell().get_dof_indices(cell_dofs_global);
            int edge_row = cell_dofs_global[neigh_dim+2+side.side_idx()];
            localDofMap.insert( std::make_pair( edge_row, side.centre() ) );
            inet.push_back( edge_row );
            n_inet++;
        }
        nnet.push_back(n_inet);


        // version for rho scaling
        // trace computation
        double conduct = data_->conductivity.value( elm_centre , dh_cell.elm() );
        auto aniso = data_->anisotropy.value( elm_centre , dh_cell.elm() );

        // compute mean on the diagonal
        double coef = 0.;
        for ( int i = 0; i < 3; i++) {
            coef = coef + aniso.at(i,i);
        }
        // Maybe divide by cs
        coef = conduct*coef / 3;

        OLD_ASSERT( coef > 0.,
                "Zero coefficient of hydrodynamic resistance %f . \n ", coef );
        element_permeability.push_back( 1. / coef );
    }
//    uint i_inet = 0;
//    for(int n_dofs : nnet) {
//        DebugOut() << "nnet: " << n_dofs;
//        for(int j=0; j < n_dofs; j++, i_inet++) {
//            DebugOut() << "inet: " << inet[i_inet];
//        }
//    }

    auto distr = data_->dh_->distr();
//    for(auto pair : localDofMap) {
//        DebugOut().every_proc() << "r: " << distr->myp() << " gi: " << pair.first << "xyz: " << pair.second[0];
//
//    }


    //convert set of dofs to vectors
    // number of nodes (= dofs) on the subdomain
    int numNodeSub = localDofMap.size();
    //ASSERT_EQ( (unsigned int)numNodeSub, data_->dh_->lsize() );
    // Indices of Subdomain Nodes in Global Numbering - for local nodes, their global indices
    std::vector<int> isngn( numNodeSub );
    // pseudo-coordinates of local nodes (i.e. dofs)
    // they need not be exact, they are used just for some geometrical considerations in BDDCML, 
    // such as selection of corners maximizing area of a triangle, bounding boxes fro subdomains to 
    // find candidate neighbours etc.
    std::vector<double> xyz( numNodeSub * 3 ) ;
    int ind = 0;
    std::map<int,arma::vec3>::iterator itB = localDofMap.begin();
    for ( ; itB != localDofMap.end(); ++itB ) {
        isngn[ind] = itB -> first;

        arma::vec3 coord = itB -> second;
        for ( int j = 0; j < 3; j++ ) {
            xyz[ j*numNodeSub + ind ] = coord[j];
        }

        ind++;
    }
    localDofMap.clear();

    // Number of Nodal Degrees of Freedom
    // nndf is trivially one - dofs coincide with nodes
    std::vector<int> nndf( numNodeSub, 1 );

    // prepare auxiliary map for renumbering nodes
    typedef std::map<int,int> Global2LocalMap_; //! type for storage of global to local map
    Global2LocalMap_ global2LocalNodeMap;
    for ( unsigned ind = 0; ind < isngn.size(); ++ind ) {
        global2LocalNodeMap.insert( std::make_pair( static_cast<unsigned>( isngn[ind] ), ind ) );
    }

    // renumber nodes in the inet array to locals
    int indInet = 0;
    for ( unsigned int iEle = 0; iEle < isegn.size(); iEle++ ) {
        int nne = nnet[ iEle ];
        for ( int ien = 0; ien < nne; ien++ ) {

            int indGlob = inet[indInet];
            // map it to local node
            Global2LocalMap_::iterator pos = global2LocalNodeMap.find( indGlob );
            OLD_ASSERT( pos != global2LocalNodeMap.end(),
                    "Cannot remap node index %d to local indices. \n ", indGlob );
            int indLoc = static_cast<int> ( pos -> second );

            // store the node
            inet[ indInet++ ] = indLoc;
        }
    }

    int numNodes    = size;
    int numDofsInt  = size;
    int spaceDim    = 3;    // TODO: what is the proper value here?
    int meshDim     = elDimMax;

    /**
     * We need:
     * - local to global element map (possibly mesh->el_4_loc
     * - inet, nnet - local dof numbers per element, local numbering of only those dofs that are on owned elements
     *   1. collect DH local dof indices  on elements, manage map from DH local indices to BDDC local dof indices
     *   2. map collected DH indices to BDDC indices using the map
     * - local BDDC dofs to global dofs, use DH to BDDC map with DH local to global map
     * - XYZ - permuted, collect in main loop into array of size of all DH local dofs, compress and rearrange latter
     * - element_permeability - in main loop
     */
    bddc_ls -> load_mesh( LinSys_BDDC::BDDCMatrixType::SPD_VIA_SYMMETRICGENERAL, spaceDim, numNodes, numDofsInt, inet, nnet, nndf, isegn, isngn, isngn, xyz, element_permeability, meshDim );
}




//=============================================================================
// DESTROY WATER MH SYSTEM STRUCTURE
//=============================================================================
DarcyMH::~DarcyMH() {
	if (previous_solution != nullptr) chkerr(VecDestroy(&previous_solution));
	if (steady_diagonal != nullptr) chkerr(VecDestroy(&steady_diagonal));
	if (new_diagonal != nullptr) chkerr(VecDestroy(&new_diagonal));
	if (steady_rhs != nullptr) chkerr(VecDestroy(&steady_rhs));
    
    
    if (schur0 != NULL) {
        delete schur0;
    }

	if (output_object)	delete output_object;

    if(time_ != nullptr)
        delete time_;
    
}


/*
void mat_count_off_proc_values(Mat m, Vec v) {
    int n, first, last;
    const PetscInt *cols;
    Distribution distr(v);

    int n_off = 0;
    int n_on = 0;
    int n_off_rows = 0;
    MatGetOwnershipRange(m, &first, &last);
    for (int row = first; row < last; row++) {
        MatGetRow(m, row, &n, &cols, PETSC_NULL);
        bool exists_off = false;
        for (int i = 0; i < n; i++)
            if (distr.get_proc(cols[i]) != distr.myp())
                n_off++, exists_off = true;
            else
                n_on++;
        if (exists_off)
            n_off_rows++;
        MatRestoreRow(m, row, &n, &cols, PETSC_NULL);
    }
}
*/












void DarcyMH::read_initial_condition()
{
	double *local_sol = schur0->get_solution_array();

	// cycle over local element rows

	DebugOut().fmt("Setup with dt: {}\n", time_->dt());
	for ( DHCellAccessor dh_cell : data_->dh_->own_range() ) {
	    ElementAccessor<3> ele = dh_cell.elm();
	    // set initial condition
        // TODO: replace with DHCell getter when available for FESystem component
        const IntIdx p_ele_dof = dh_cell.get_loc_dof_indices()[dh_cell.n_dofs()/2];
	    local_sol[p_ele_dof] = data_->init_pressure.value(ele.centre(),ele);
	}
}

void DarcyMH::setup_time_term() {
    // save diagonal of steady matrix
    MatGetDiagonal(*( schur0->get_matrix() ), steady_diagonal);
    // save RHS
    VecCopy(*( schur0->get_rhs()), steady_rhs);


    PetscScalar *local_diagonal;
    VecGetArray(new_diagonal,& local_diagonal);

    DebugOut().fmt("Setup with dt: {}\n", time_->dt());

   	balance_->start_mass_assembly(data_->water_balance_idx);

   	std::vector<LongIdx> dofs;
    dofs.reserve(data_->dh_->max_elem_dofs());

   	for ( DHCellAccessor dh_cell : data_->dh_->own_range() ) {
        ElementAccessor<3> ele = dh_cell.elm();
        dofs.resize(dh_cell.n_dofs());
        dh_cell.get_dof_indices(dofs);

        // TODO: replace with DHCell getter when available for FESystem component
        const uint p_ele_dof = dh_cell.n_dofs() / 2;
        // set new diagonal
        double diagonal_coeff = data_->cross_section.value(ele.centre(), ele)
            * ( data_->storativity.value(ele.centre(), ele)
               +data_->extra_storativity.value(ele.centre(), ele))
            * ele.measure();
        local_diagonal[dh_cell.get_loc_dof_indices()[p_ele_dof]]= - diagonal_coeff / time_->dt();

        balance_->add_mass_values(data_->water_balance_idx, dh_cell,
                                  {dh_cell.get_loc_dof_indices()[p_ele_dof]},
                                  {diagonal_coeff}, 0.0);
    }
    VecRestoreArray(new_diagonal,& local_diagonal);
    MatDiagonalSet(*( schur0->get_matrix() ), new_diagonal, ADD_VALUES);

    schur0->set_matrix_changed();

    balance_->finish_mass_assembly(data_->water_balance_idx);
}

void DarcyMH::modify_system() {
	START_TIMER("modify system");
	if (time_->is_changed_dt() && time_->step().index()>0) {
        double scale_factor=time_->step(-2).length()/time_->step().length();
        if (scale_factor != 1.0) {
            // if time step has changed and setup_time_term not called
            MatDiagonalSet(*( schur0->get_matrix() ),steady_diagonal, INSERT_VALUES);

            VecScale(new_diagonal, time_->last_dt()/time_->dt());
            MatDiagonalSet(*( schur0->get_matrix() ),new_diagonal, ADD_VALUES);
            schur0->set_matrix_changed();
        }
	}

    // modify RHS - add previous solution
    VecPointwiseMult(*( schur0->get_rhs()), new_diagonal, previous_solution);
// 	VecPointwiseMult(*( schur0->get_rhs()), new_diagonal, schur0->get_solution());
    VecAXPY(*( schur0->get_rhs()), 1.0, steady_rhs);
    schur0->set_rhs_changed();

    //VecSwap(previous_solution, schur0->get_solution());
}


/// Helper method fills range (min and max) of given component
void dofs_range(unsigned int n_dofs, unsigned int &min, unsigned int &max, unsigned int component) {
    if (component==0) {
        min = 0;
        max = n_dofs/2;
    } else if (component==1) {
        min = n_dofs/2;
        max = (n_dofs+1)/2;
    } else {
        min = (n_dofs+1)/2;
        max = n_dofs;
    }
}


std::vector<int> DarcyMH::get_component_indices_vec(unsigned int component) const {
	ASSERT_LT_DBG(component, 3).error("Invalid component!");
	unsigned int i, n_dofs, min, max;
    std::vector<int> dof_vec;
    std::vector<LongIdx> dof_indices(data_->dh_->max_elem_dofs());
	for ( DHCellAccessor dh_cell : data_->dh_->own_range() ) {
        n_dofs = dh_cell.get_dof_indices(dof_indices);
        dofs_range(n_dofs, min, max, component);
        for (i=min; i<max; ++i) dof_vec.push_back(dof_indices[i]);
    }
	return dof_vec;
}


//-----------------------------------------------------------------------------
// vim: set cindent:<|MERGE_RESOLUTION|>--- conflicted
+++ resolved
@@ -443,15 +443,10 @@
 		uint rt_component = 0;
         auto ele_flux_ptr = create_field_fe<3, FieldValue<3>::VectorFixed>(data_->dh_, rt_component);
         data_->full_solution = ele_flux_ptr->get_data_vec();
-        data_->flux.set_field(mesh_->region_db().get_region_set("ALL"), ele_flux_ptr);
+        data_->flux.set_field(mesh_->region_db().get_region_set("ALL"), ele_flux_ptr, 0.0);
 
 		auto ele_velocity_ptr = std::make_shared< FieldDivide<3, FieldValue<3>::VectorFixed> >(ele_flux_ptr, data_->cross_section);
-<<<<<<< HEAD
 		data_->field_ele_velocity.set_field(mesh_->region_db().get_region_set("ALL"), ele_velocity_ptr, 0.0);
-		data_->full_solution = ele_flux_ptr->get_data_vec();
-=======
-		data_->field_ele_velocity.set_field(mesh_->region_db().get_region_set("ALL"), ele_velocity_ptr);
->>>>>>> 93502c2a
 
 		uint p_ele_component = 0;
         auto ele_pressure_ptr = create_field_fe<3, FieldValue<3>::Scalar>(data_->dh_, p_ele_component, &data_->full_solution);

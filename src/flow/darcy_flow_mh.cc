/*!
 *
﻿ * Copyright (C) 2015 Technical University of Liberec.  All rights reserved.
 * 
 * This program is free software; you can redistribute it and/or modify it under
 * the terms of the GNU General Public License version 3 as published by the
 * Free Software Foundation. (http://www.gnu.org/licenses/gpl-3.0.en.html)
 * 
 * This program is distributed in the hope that it will be useful, but WITHOUT
 * ANY WARRANTY; without even the implied warranty of MERCHANTABILITY or FITNESS
 * FOR A PARTICULAR PURPOSE.  See the GNU General Public License for more details.
 *
 * 
 * @file    darcy_flow_mh.cc
 * @ingroup flow
 * @brief   Setup and solve linear system of mixed-hybrid discretization of the linear
 *          porous media flow with possible preferential flow in fractures and chanels.
 */

//#include <limits>
#include <vector>
//#include <iostream>
//#include <iterator>
//#include <algorithm>
#include <armadillo>

#include "petscmat.h"
#include "petscviewer.h"
#include "petscerror.h"
#include "mpi.h"

#include "system/system.hh"
#include "system/sys_profiler.hh"
#include "input/factory.hh"

#include "mesh/side_impl.hh"
#include "mesh/long_idx.hh"
#include "mesh/mesh.h"
#include "mesh/partitioning.hh"
#include "mesh/accessors.hh"
#include "mesh/range_wrapper.hh"
#include "la/distribution.hh"
#include "la/linsys.hh"
#include "la/linsys_PETSC.hh"
#include "la/linsys_BDDC.hh"
#include "la/schur.hh"
//#include "la/sparse_graph.hh"
#include "la/local_to_global_map.hh"

#include "flow/darcy_flow_mh.hh"

#include "flow/darcy_flow_mh_output.hh"


#include "tools/time_governor.hh"
#include "fields/field_algo_base.hh"
#include "fields/field.hh"
#include "fields/field_values.hh"
#include "fields/field_add_potential.hh"
#include "fields/field_fe.hh"
#include "fields/field_divide.hh"

#include "coupling/balance.hh"

#include "la/vector_mpi.hh"

#include "darcy_flow_assembly.hh"

#include "intersection/mixed_mesh_intersections.hh"
#include "intersection/intersection_local.hh"

#include "fem/fe_p.hh"


FLOW123D_FORCE_LINK_IN_CHILD(darcy_flow_mh);




namespace it = Input::Type;

const it::Selection & DarcyMH::get_mh_mortar_selection() {
	return it::Selection("MH_MortarMethod")
		.add_value(NoMortar, "None", "No Mortar method is applied.")
		.add_value(MortarP0, "P0", "Mortar space: P0 on elements of lower dimension.")
		.add_value(MortarP1, "P1", "Mortar space: P1 on intersections, using non-conforming pressures.")
		.close();
}


const it::Selection & DarcyMH::EqData::get_bc_type_selection() {
	return it::Selection("Flow_Darcy_BC_Type")
        .add_value(none, "none",
            "Homogeneous Neumann boundary condition\n(zero normal flux over the boundary).")
        .add_value(dirichlet, "dirichlet",
            "Dirichlet boundary condition. "
            "Specify the pressure head through the ``bc_pressure`` field "
            "or the piezometric head through the ``bc_piezo_head`` field.")
        .add_value(total_flux, "total_flux", "Flux boundary condition (combines Neumann and Robin type). "
            "Water inflow equal to (($ \\delta_d(q_d^N + \\sigma_d (h_d^R - h_d) )$)). "
            "Specify the water inflow by the ``bc_flux`` field, the transition coefficient by ``bc_robin_sigma`` "
            "and the reference pressure head or piezometric head through ``bc_pressure`` or ``bc_piezo_head`` respectively.")
        .add_value(seepage, "seepage",
            "Seepage face boundary condition. Pressure and inflow bounded from above. Boundary with potential seepage flow "
            "is described by the pair of inequalities: "
            "(($h_d \\le h_d^D$)) and (($ -\\boldsymbol q_d\\cdot\\boldsymbol n \\le \\delta q_d^N$)), where the equality holds in at least one of them. "
            "Caution: setting (($q_d^N$)) strictly negative "
            "may lead to an ill posed problem since a positive outflow is enforced. "
            "Parameters (($h_d^D$)) and (($q_d^N$)) are given by the fields ``bc_switch_pressure`` (or ``bc_switch_piezo_head``) and ``bc_flux`` respectively."
            )
        .add_value(river, "river",
            "River boundary condition. For the water level above the bedrock, (($H_d > H_d^S$)), the Robin boundary condition is used with the inflow given by: "
            "(( $ \\delta_d(q_d^N + \\sigma_d(H_d^D - H_d) )$)). For the water level under the bedrock, constant infiltration is used: "
            "(( $ \\delta_d(q_d^N + \\sigma_d(H_d^D - H_d^S) )$)). Parameters: ``bc_pressure``, ``bc_switch_pressure``, "
            " ``bc_sigma``, ``bc_flux``."
            )
        .close();
}

const it::Record & DarcyMH::type_field_descriptor() {

        const it::Record &field_descriptor =
        it::Record("Flow_Darcy_MH_Data",FieldCommon::field_descriptor_record_description("Flow_Darcy_MH_Data") )
        .copy_keys( DarcyMH::EqData().make_field_descriptor_type("Flow_Darcy_MH_Data_aux") )
            .declare_key("bc_piezo_head", FieldAlgorithmBase< 3, FieldValue<3>::Scalar >::get_input_type_instance(),
                    "Boundary piezometric head for BC types: dirichlet, robin, and river." )
            .declare_key("bc_switch_piezo_head", FieldAlgorithmBase< 3, FieldValue<3>::Scalar >::get_input_type_instance(),
                    "Boundary switch piezometric head for BC types: seepage, river." )
            .declare_key("init_piezo_head", FieldAlgorithmBase< 3, FieldValue<3>::Scalar >::get_input_type_instance(),
                    "Initial condition for the pressure given as the piezometric head." )
            .close();
        return field_descriptor;
}

const it::Record & DarcyMH::get_input_type() {

    it::Record ns_rec = Input::Type::Record("NonlinearSolver", "Non-linear solver settings.")
        .declare_key("linear_solver", LinSys::get_input_type(), it::Default("{}"),
            "Linear solver for MH problem.")
        .declare_key("tolerance", it::Double(0.0), it::Default("1E-6"),
            "Residual tolerance.")
        .declare_key("min_it", it::Integer(0), it::Default("1"),
            "Minimum number of iterations (linear solutions) to use.\nThis is usefull if the convergence criteria "
            "does not characterize your goal well enough so it converges prematurely, possibly even without a single linear solution."
            "If greater then 'max_it' the value is set to 'max_it'.")
        .declare_key("max_it", it::Integer(0), it::Default("100"),
            "Maximum number of iterations (linear solutions) of the non-linear solver.")
        .declare_key("converge_on_stagnation", it::Bool(), it::Default("false"),
            "If a stagnation of the nonlinear solver is detected the solver stops. "
            "A divergence is reported by default, forcing the end of the simulation. By setting this flag to 'true', the solver "
            "ends with convergence success on stagnation, but it reports warning about it.")
        .close();

    return it::Record("Flow_Darcy_MH", "Mixed-Hybrid  solver for saturated Darcy flow.")
		.derive_from(DarcyFlowInterface::get_input_type())
        .declare_key("gravity", it::Array(it::Double(), 3,3), it::Default("[ 0, 0, -1]"),
                "Vector of the gravity force. Dimensionless.")
		.declare_key("input_fields", it::Array( type_field_descriptor() ), it::Default::obligatory(),
                "Input data for Darcy flow model.")				
        .declare_key("nonlinear_solver", ns_rec, it::Default("{}"),
                "Non-linear solver for MH problem.")
        .declare_key("output_stream", OutputTime::get_input_type(), it::Default("{}"),
                "Output stream settings.\n Specify file format, precision etc.")

        .declare_key("output", DarcyFlowMHOutput::get_input_type(), IT::Default("{ \"fields\": [ \"pressure_p0\", \"velocity_p0\" ] }"),
                "Specification of output fields and output times.")
        .declare_key("output_specific", DarcyFlowMHOutput::get_input_type_specific(), it::Default::optional(),
                "Output settings specific to Darcy flow model.\n"
                "Includes raw output and some experimental functionality.")
        .declare_key("balance", Balance::get_input_type(), it::Default("{}"),
                "Settings for computing mass balance.")
        .declare_key("time", TimeGovernor::get_input_type(), it::Default("{}"),
                "Time governor settings for the unsteady Darcy flow model.")
		.declare_key("n_schurs", it::Integer(0,2), it::Default("2"),
				"Number of Schur complements to perform when solving MH system.")
		.declare_key("mortar_method", get_mh_mortar_selection(), it::Default("\"None\""),
				"Method for coupling Darcy flow between dimensions on incompatible meshes. [Experimental]" )
		.close();
}


const int DarcyMH::registrar =
		Input::register_class< DarcyMH, Mesh &, const Input::Record >("Flow_Darcy_MH") +
		DarcyMH::get_input_type().size();



DarcyMH::EqData::EqData()
{
    mortar_method_=NoMortar;

    *this += field_ele_pressure.name("pressure_p0")
             .units(UnitSI().m())
             .flags(FieldFlag::equation_result)
             .description("Pressure solution - P0 interpolation.");

    *this += field_ele_piezo_head.name("piezo_head_p0")
	         .units(UnitSI().m())
             .flags(FieldFlag::equation_result)
             .description("Piezo head solution - P0 interpolation.");

	*this += field_ele_velocity.name("velocity_p0")
	         .units(UnitSI().m().s(-1))
             .flags(FieldFlag::equation_result)
             .description("Velocity solution - P0 interpolation.");

    *this += anisotropy.name("anisotropy")
            .description("Anisotropy of the conductivity tensor.")
            .input_default("1.0")
            .units( UnitSI::dimensionless() );

    *this += cross_section.name("cross_section")
            .description("Complement dimension parameter (cross section for 1D, thickness for 2D).")
            .input_default("1.0")
            .units( UnitSI().m(3).md() );

    *this += conductivity.name("conductivity")
            .description("Isotropic conductivity scalar.")
            .input_default("1.0")
            .units( UnitSI().m().s(-1) )
            .set_limits(0.0);

    *this += sigma.name("sigma")
            .description("Transition coefficient between dimensions.")
            .input_default("1.0")
            .units( UnitSI::dimensionless() );

    *this += water_source_density.name("water_source_density")
            .description("Water source density.")
            .input_default("0.0")
            .units( UnitSI().s(-1) );

    *this += bc_type.name("bc_type")
            .description("Boundary condition type.")
            .input_selection( get_bc_type_selection() )
            .input_default("\"none\"")
            .units( UnitSI::dimensionless() );
    
    *this += bc_pressure
            .disable_where(bc_type, {none, seepage} )
            .name("bc_pressure")
            .description("Prescribed pressure value on the boundary. Used for all values of ``bc_type`` except ``none`` and ``seepage``. "
                "See documentation of ``bc_type`` for exact meaning of ``bc_pressure`` in individual boundary condition types.")
            .input_default("0.0")
            .units( UnitSI().m() );

    *this += bc_flux
            .disable_where(bc_type, {none, dirichlet} )
            .name("bc_flux")
            .description("Incoming water boundary flux. Used for bc_types : ``total_flux``, ``seepage``, ``river``.")
            .input_default("0.0")
            .units( UnitSI().m().s(-1) );

    *this += bc_robin_sigma
            .disable_where(bc_type, {none, dirichlet, seepage} )
            .name("bc_robin_sigma")
            .description("Conductivity coefficient in the ``total_flux`` or the ``river`` boundary condition type.")
            .input_default("0.0")
            .units( UnitSI().s(-1) );

    *this += bc_switch_pressure
            .disable_where(bc_type, {none, dirichlet, total_flux} )
            .name("bc_switch_pressure")
            .description("Critical switch pressure for ``seepage`` and ``river`` boundary conditions.")
            .input_default("0.0")
            .units( UnitSI().m() );


    //these are for unsteady
    *this += init_pressure.name("init_pressure")
            .description("Initial condition for pressure in time dependent problems.")
            .input_default("0.0")
            .units( UnitSI().m() );

    *this += storativity.name("storativity")
            .description("Storativity (in time dependent problems).")
            .input_default("0.0")
            .units( UnitSI().m(-1) );

    //time_term_fields = this->subset({"storativity"});
    //main_matrix_fields = this->subset({"anisotropy", "conductivity", "cross_section", "sigma", "bc_type", "bc_robin_sigma"});
    //rhs_fields = this->subset({"water_source_density", "bc_pressure", "bc_flux"});
}






//=============================================================================
// CREATE AND FILL GLOBAL MH MATRIX OF THE WATER MODEL
// - do it in parallel:
//   - initial distribution of elements, edges
//
/*! @brief CREATE AND FILL GLOBAL MH MATRIX OF THE WATER MODEL
 *
 * Parameters {Solver,NSchurs} number of performed Schur
 * complements (0,1,2) for water flow MH-system
 *
 */
//=============================================================================
DarcyMH::DarcyMH(Mesh &mesh_in, const Input::Record in_rec)
: DarcyFlowInterface(mesh_in, in_rec),
    output_object(nullptr),
    solution(nullptr),
    data_changed_(false),
    schur0(nullptr),
	par_to_all(nullptr)
{

    START_TIMER("Darcy constructor");
    {
        auto time_record = input_record_.val<Input::Record>("time");
        //if ( in_rec.opt_val("time", time_record) )
            time_ = new TimeGovernor(time_record);
        //else
        //    time_ = new TimeGovernor();
    }

    data_ = make_shared<EqData>();
    EquationBase::eq_data_ = data_.get();
    
    data_->is_linear=true;

    size = mesh_->n_elements() + mesh_->n_sides() + mesh_->n_edges();
    n_schur_compls = in_rec.val<int>("n_schurs");
    data_->mortar_method_= in_rec.val<MortarMethod>("mortar_method");
    if (data_->mortar_method_ != NoMortar) {
        mesh_->mixed_intersections();
    }
    


    //side_ds->view( std::cout );
    //el_ds->view( std::cout );
    //edge_ds->view( std::cout );
    //rows_ds->view( std::cout );
    
}



void DarcyMH::init_eq_data()
//connecting data fields with mesh
{

    START_TIMER("data init");
    data_->mesh = mesh_;
    data_->set_mesh(*mesh_);

    auto gravity_array = input_record_.val<Input::Array>("gravity");
    std::vector<double> gvec;
    gravity_array.copy_to(gvec);
    gvec.push_back(0.0); // zero pressure shift
    data_->gravity_ =  arma::vec(gvec);
    data_->gravity_vec_ = data_->gravity_.subvec(0,2);

    data_->bc_pressure.add_factory(
        std::make_shared<FieldAddPotential<3, FieldValue<3>::Scalar>::FieldFactory>
        (data_->gravity_, "bc_piezo_head") );
    data_->bc_switch_pressure.add_factory(
            std::make_shared<FieldAddPotential<3, FieldValue<3>::Scalar>::FieldFactory>
            (data_->gravity_, "bc_switch_piezo_head") );
    data_->init_pressure.add_factory(
            std::make_shared<FieldAddPotential<3, FieldValue<3>::Scalar>::FieldFactory>
            (data_->gravity_, "init_piezo_head") );


    data_->set_input_list( this->input_record_.val<Input::Array>("input_fields"), *time_ );
    // Check that the time step was set for the transient simulation.
    if (! zero_time_term(true) && time_->is_default() ) {
        //THROW(ExcAssertMsg());
        //THROW(ExcMissingTimeGovernor() << input_record_.ei_address());
        MessageOut() << "Missing the key 'time', obligatory for the transient problems." << endl;
        ASSERT(false);
    }

    data_->mark_input_times(*time_);
}



void DarcyMH::initialize() {

    { // init DOF handler for pressure fields
// 		std::shared_ptr< FiniteElement<0> > fe0_rt = std::make_shared<FE_RT0_disc<0>>();
		std::shared_ptr< FiniteElement<1> > fe1_rt = std::make_shared<FE_RT0_disc<1>>();
		std::shared_ptr< FiniteElement<2> > fe2_rt = std::make_shared<FE_RT0_disc<2>>();
		std::shared_ptr< FiniteElement<3> > fe3_rt = std::make_shared<FE_RT0_disc<3>>();
		std::shared_ptr< FiniteElement<0> > fe0_disc = std::make_shared<FE_P_disc<0>>(0);
		std::shared_ptr< FiniteElement<1> > fe1_disc = std::make_shared<FE_P_disc<1>>(0);
		std::shared_ptr< FiniteElement<2> > fe2_disc = std::make_shared<FE_P_disc<2>>(0);
		std::shared_ptr< FiniteElement<3> > fe3_disc = std::make_shared<FE_P_disc<3>>(0);
		std::shared_ptr< FiniteElement<0> > fe0_cr = std::make_shared<FE_CR<0>>();
		std::shared_ptr< FiniteElement<1> > fe1_cr = std::make_shared<FE_CR<1>>();
		std::shared_ptr< FiniteElement<2> > fe2_cr = std::make_shared<FE_CR<2>>();
		std::shared_ptr< FiniteElement<3> > fe3_cr = std::make_shared<FE_CR<3>>();
// 	    static FiniteElement<0> fe0_sys = FE_P_disc<0>(0); //TODO fix and use solution with FESystem<0>( {fe0_rt, fe0_disc, fe0_cr} )
        static FESystem<0> fe0_sys( {fe0_disc, fe0_disc, fe0_cr} );
		static FESystem<1> fe1_sys( {fe1_rt, fe1_disc, fe1_cr} );
		static FESystem<2> fe2_sys( {fe2_rt, fe2_disc, fe2_cr} );
		static FESystem<3> fe3_sys( {fe3_rt, fe3_disc, fe3_cr} );
		std::shared_ptr<DiscreteSpace> ds = std::make_shared<EqualOrderDiscreteSpace>( mesh_, &fe0_sys, &fe1_sys, &fe2_sys, &fe3_sys);
		data_->dh_ = std::make_shared<DOFHandlerMultiDim>(*mesh_);
		data_->dh_->distribute_dofs(ds);
    }

    init_eq_data();
    data_->multidim_assembler =  AssemblyBase::create< AssemblyMH >(data_);
    output_object = new DarcyFlowMHOutput(this, input_record_);

    mh_dh.reinit(mesh_);
    
    data_->previous_solution = data_->dh_->create_vector();
    previous_solution_nonlinear = data_->dh_->create_vector();
    

    { // construct pressure, velocity and piezo head fields
		ele_flux_ptr = std::make_shared< FieldFE<3, FieldValue<3>::VectorFixed> >();
		uint rt_component = 0;
		ele_flux_ptr->set_fe_data(data_->dh_, rt_component);
		ele_velocity_ptr = std::make_shared< FieldDivide<3, FieldValue<3>::VectorFixed> >(ele_flux_ptr, data_->cross_section);
		data_->field_ele_velocity.set_field(mesh_->region_db().get_region_set("ALL"), ele_velocity_ptr);
		data_->data_vec_ = ele_flux_ptr->get_data_vec();

		ele_pressure_ptr = std::make_shared< FieldFE<3, FieldValue<3>::Scalar> >();
		uint p_ele_component = 0;
		ele_pressure_ptr->set_fe_data(data_->dh_, p_ele_component, ele_flux_ptr->get_data_vec());
		data_->field_ele_pressure.set_field(mesh_->region_db().get_region_set("ALL"), ele_pressure_ptr);

		arma::vec4 gravity = (-1) * data_->gravity_;
		ele_piezo_head_ptr = std::make_shared< FieldAddPotential<3, FieldValue<3>::Scalar> >(gravity, ele_pressure_ptr);
		data_->field_ele_piezo_head.set_field(mesh_->region_db().get_region_set("ALL"), ele_piezo_head_ptr);
    }

    { // init DOF handlers represents element pressure DOFs
        uint p_element_component = 1;
        data_->dh_p_ = std::make_shared<SubDOFHandlerMultiDim>(data_->dh_,p_element_component);
    }
    
    { // init DOF handlers represents edge DOFs
        uint p_edge_component = 2;
        data_->dh_cr_ = std::make_shared<SubDOFHandlerMultiDim>(data_->dh_,p_edge_component);
    }

    { // init DOF handlers represents side DOFs
	    static FE_CR_disc<0> fe0_cr_disc;
		static FE_CR_disc<1> fe1_cr_disc;
		static FE_CR_disc<2> fe2_cr_disc;
		static FE_CR_disc<3> fe3_cr_disc;
		std::shared_ptr<DiscreteSpace> ds_cr_disc = std::make_shared<EqualOrderDiscreteSpace>( mesh_, &fe0_cr_disc, &fe1_cr_disc, &fe2_cr_disc, &fe3_cr_disc);
		data_->dh_cr_disc_ = std::make_shared<DOFHandlerMultiDim>(*mesh_);
		data_->dh_cr_disc_->distribute_dofs(ds_cr_disc);
    }

    // Initialize bc_switch_dirichlet to size of global boundary.
    data_->bc_switch_dirichlet.resize(mesh_->n_elements()+mesh_->n_elements(true), 1);


    nonlinear_iteration_=0;
    Input::AbstractRecord rec = this->input_record_
            .val<Input::Record>("nonlinear_solver")
            .val<Input::AbstractRecord>("linear_solver");

    // auxiliary set_time call  since allocation assembly evaluates fields as well
    data_changed_ = data_->set_time(time_->step(), LimitSide::right) || data_changed_;
    create_linear_system(rec);


    // initialization of balance object
    balance_ = std::make_shared<Balance>("water", mesh_);
    balance_->init_from_input(input_record_.val<Input::Record>("balance"), time());
    data_->water_balance_idx = balance_->add_quantity("water_volume");
    balance_->allocate(data_->dh_->distr()->lsize(), 1);
    balance_->units(UnitSI().m(3));


    data_->balance = balance_;
    data_->lin_sys = schur0;


    initialize_specific();
}

void DarcyMH::initialize_specific()
{}

void DarcyMH::read_initial_condition()
{
	DebugOut().fmt("Read initial condition\n");
    
    std::vector<LongIdx> p_indices(data_->dh_p_->max_elem_dofs()); ASSERT_DBG(p_indices.size() == 1);
    std::vector<LongIdx> l_indices(data_->dh_cr_->max_elem_dofs());
    
	for ( DHCellAccessor dh_cell : data_->dh_->own_range() ) {
        
        dh_cell.cell_with_other_dh(data_->dh_p_.get()).get_loc_dof_indices(p_indices);
        dh_cell.cell_with_other_dh(data_->dh_cr_.get()).get_loc_dof_indices(l_indices);
        ElementAccessor<3> ele = dh_cell.elm();
        
		// set initial condition
        double init_value = data_->init_pressure.value(ele.centre(),ele);
        unsigned int p_idx = data_->dh_p_->parent_indices()[p_indices[0]];
        data_->data_vec_[p_idx] = init_value;
        
        for (unsigned int i=0; i<ele->n_sides(); i++) {
             uint n_sides_of_edge =  ele.side(i)->edge()->n_sides;
             unsigned int l_idx = data_->dh_cr_->parent_indices()[l_indices[i]];
             data_->data_vec_[l_idx] += init_value/n_sides_of_edge;
         }
	}
    
    data_->data_vec_.ghost_to_local_begin();
    data_->data_vec_.ghost_to_local_end();
    
    initial_condition_postprocess();
    
    solution_changed_for_scatter=true;
}

void DarcyMH::initial_condition_postprocess()
{}

void DarcyMH::zero_time_step()
{

    /* TODO:
     * - Allow solution reconstruction (pressure and velocity) from initial condition on user request.
     * - Steady solution as an intitial condition may be forced by setting inti_time =-1, and set data for the steady solver in that time.
     *   Solver should be able to switch from and to steady case depending on the zero time term.
     */

    data_changed_ = data_->set_time(time_->step(), LimitSide::right) || data_changed_;

    // zero_time_term means steady case
    data_->use_steady_assembly_ = zero_time_term();

    data_->data_vec_.zero_entries();
    
    if (data_->use_steady_assembly_) { // steady case
        //read_initial_condition(); // Possible solution guess for steady case.
        solve_nonlinear(); // with right limit data
    } else {
        data_->previous_solution.zero_entries();
        
        read_initial_condition();
        assembly_linear_system(); // in particular due to balance
//         print_matlab_matrix("matrix_zero");
        // TODO: reconstruction of solution in zero time.
    }
    //solution_output(T,right_limit); // data for time T in any case
    output_data();
}

//=============================================================================
// COMPOSE and SOLVE WATER MH System possibly through Schur complements
//=============================================================================
void DarcyMH::update_solution()
{
    START_TIMER("Solving MH system");

    time_->next_time();

    time_->view("DARCY"); //time governor information output
    data_changed_ = data_->set_time(time_->step(), LimitSide::left) || data_changed_;
    bool zero_time_term_from_left=zero_time_term();

    bool jump_time = data_->storativity.is_jump_time();
    if (! zero_time_term_from_left) {
        // time term not treated as zero
        // Unsteady solution up to the T.

        // this flag is necesssary for switching BC to avoid setting zero neumann on the whole boundary in the steady case
        data_->use_steady_assembly_ = false;
        prepare_new_time_step(); //SWAP

        solve_nonlinear(); // with left limit data
        if (jump_time) {
        	WarningOut() << "Output of solution discontinuous in time not supported yet.\n";
            //solution_output(T, left_limit); // output use time T- delta*dt
            //output_data();
        }
    }

    if (time_->is_end()) {
        // output for unsteady case, end_time should not be the jump time
        // but rether check that
        if (! zero_time_term_from_left && ! jump_time) output_data();
        return;
    }

    data_changed_ = data_->set_time(time_->step(), LimitSide::right) || data_changed_;
    bool zero_time_term_from_right=zero_time_term();
    if (zero_time_term_from_right) {
        // this flag is necesssary for switching BC to avoid setting zero neumann on the whole boundary in the steady case
        data_->use_steady_assembly_ = true;
        solve_nonlinear(); // with right limit data

    } else if (! zero_time_term_from_left && jump_time) {
    	WarningOut() << "Discontinuous time term not supported yet.\n";
        //solution_transfer(); // internally call set_time(T, left) and set_time(T,right) again
        //solve_nonlinear(); // with right limit data
    }
    //solution_output(T,right_limit); // data for time T in any case
    output_data();

}

bool DarcyMH::zero_time_term(bool time_global) {
    if (time_global) {
        return (data_->storativity.input_list_size() == 0);
    } else {
        return data_->storativity.field_result(mesh_->region_db().get_region_set("BULK")) == result_zeros;
    }
}


void DarcyMH::solve_nonlinear()
{

    assembly_linear_system();
//     print_matlab_matrix("matrix_" + std::to_string(time_->step().index()));
    double residual_norm = schur0->compute_residual();
    nonlinear_iteration_ = 0;
    MessageOut().fmt("[nonlinear solver] norm of initial residual: {}\n", residual_norm);

    // Reduce is_linear flag.
    int is_linear_common;
    MPI_Allreduce(&(data_->is_linear), &is_linear_common,1, MPI_INT ,MPI_MIN,PETSC_COMM_WORLD);

    Input::Record nl_solver_rec = input_record_.val<Input::Record>("nonlinear_solver");
    this->tolerance_ = nl_solver_rec.val<double>("tolerance");
    this->max_n_it_  = nl_solver_rec.val<unsigned int>("max_it");
    this->min_n_it_  = nl_solver_rec.val<unsigned int>("min_it");
    if (this->min_n_it_ > this->max_n_it_) this->min_n_it_ = this->max_n_it_;

    if (! is_linear_common) {
        // set tolerances of the linear solver unless they are set by user.
        schur0->set_tolerances(0.1*this->tolerance_, 0.01*this->tolerance_, 100);
    }
    vector<double> convergence_history;

    while (nonlinear_iteration_ < this->min_n_it_ ||
           (residual_norm > this->tolerance_ &&  nonlinear_iteration_ < this->max_n_it_ )) {
    	OLD_ASSERT_EQUAL( convergence_history.size(), nonlinear_iteration_ );
        convergence_history.push_back(residual_norm);

        // stagnation test
        if (convergence_history.size() >= 5 &&
            convergence_history[ convergence_history.size() - 1]/convergence_history[ convergence_history.size() - 2] > 0.9 &&
            convergence_history[ convergence_history.size() - 1]/convergence_history[ convergence_history.size() - 5] > 0.8) {
            // stagnation
            if (input_record_.val<Input::Record>("nonlinear_solver").val<bool>("converge_on_stagnation")) {
            	WarningOut().fmt("Accept solution on stagnation. Its: {} Residual: {}\n", nonlinear_iteration_, residual_norm);
                break;
            } else {
                THROW(ExcSolverDiverge() << EI_Reason("Stagnation."));
            }
        }

        if (! is_linear_common)
            previous_solution_nonlinear.copy(data_->data_vec_);
        
        LinSys::SolveInfo si = schur0->solve();
        nonlinear_iteration_++;

        // hack to make BDDC work with empty compute_residual
        if (is_linear_common){
            // we want to print this info in linear (and steady) case
            residual_norm = schur0->compute_residual();
            MessageOut().fmt("[nonlinear solver] lin. it: {}, reason: {}, residual: {}\n",
        		si.n_iterations, si.converged_reason, residual_norm);
            break;
        }
        data_changed_=true; // force reassembly for non-linear case

        double alpha = 1; // how much of new solution
        VecAXPBY(data_->data_vec_.petsc_vec(), (1-alpha), alpha, previous_solution_nonlinear.petsc_vec());

        //LogOut().fmt("Linear solver ended with reason: {} \n", si.converged_reason );
        //OLD_ASSERT( si.converged_reason >= 0, "Linear solver failed to converge. Convergence reason %d \n", si.converged_reason );
        assembly_linear_system();

        residual_norm = schur0->compute_residual();
        MessageOut().fmt("[nonlinear solver] it: {} lin. it: {}, reason: {}, residual: {}\n",
        		nonlinear_iteration_, si.n_iterations, si.converged_reason, residual_norm);
    }
    
    this -> postprocess();

    // adapt timestep
    if (! this->zero_time_term()) {
        double mult = 1.0;
        if (nonlinear_iteration_ < 3) mult = 1.6;
        if (nonlinear_iteration_ > 7) mult = 0.7;
        int result = time_->set_upper_constraint(time_->dt() * mult, "Darcy adaptivity.");
        //DebugOut().fmt("time adaptivity, res: {} it: {} m: {} dt: {} edt: {}\n", result, nonlinear_iteration_, mult, time_->dt(), time_->estimate_dt());
    }

    solution_changed_for_scatter=true;

}


void DarcyMH::prepare_new_time_step()
{
//     DebugOut() << "DarcyMH::prepare_new_time_step\n";
    data_->previous_solution.copy(data_->data_vec_);
}

void DarcyMH::postprocess() 
{
    START_TIMER("postprocess");
    
//     DebugOut() << "DarcyMH::postprocess\n";

    //fix velocity when mortar method is used
    if(data_->mortar_method_ != MortarMethod::NoMortar){
        auto multidim_assembler =  AssemblyBase::create< AssemblyMH >(data_);
        for ( DHCellAccessor dh_cell : data_->dh_->own_range() ) {
            LocalElementAccessorBase<3> ele_ac(dh_cell);
            unsigned int dim = ele_ac.dim();
            multidim_assembler[dim-1]->fix_velocity(ele_ac);
        }
    }

//     std::string output_file = FilePath("before_postprocess_" + std::to_string(time_->step().index()) + ".m", FilePath::output_file);
//     PetscViewer    viewer;
//     PetscViewerASCIIOpen(PETSC_COMM_WORLD, output_file.c_str(), &viewer);
//     PetscViewerSetFormat(viewer, PETSC_VIEWER_ASCII_MATLAB);
//     VecView( schur0->get_solution(), viewer);
//     VecView( data_->previous_solution.petsc_vec(), viewer);

    // after solving, update ghost values
    data_->data_vec_.local_to_ghost_begin();
    data_->data_vec_.local_to_ghost_end();
    
    data_->previous_solution.local_to_ghost_begin();
    data_->previous_solution.local_to_ghost_end();
    
    double ele_scale, source_term;
    double storativity, new_pressure, old_pressure, time_term = 0.0;
    unsigned int edge_local_row;

    // postprocess sources (lumping)
    for ( DHCellAccessor dh_cell : data_->dh_->own_range() ) {
        LocalElementAccessorBase<3> ele_ac(dh_cell);

        ele_scale = ele_ac.measure() / ele_ac.n_sides() *
            data_->cross_section.value(ele_ac.centre(), ele_ac.element_accessor());
        source_term = ele_scale * data_->water_source_density.value(ele_ac.centre(), ele_ac.element_accessor());
      
        storativity = data_->storativity.value(ele_ac.centre(), ele_ac.element_accessor());

        for (unsigned int i=0; i<ele_ac.element_accessor()->n_sides(); i++) {
            
            if( ! data_->use_steady_assembly_)
            {
                edge_local_row = ele_ac.edge_local_row(i);
                new_pressure = data_->data_vec_[edge_local_row];
                old_pressure = data_->previous_solution[edge_local_row];
                time_term = ele_scale * storativity / data_->time_step_ * (new_pressure - old_pressure);
            }
            
            data_->data_vec_[ele_ac.side_local_row(i)] += source_term - time_term;
        }
    }
    
//     output_file = FilePath("postprocess_" + std::to_string(time_->step().index()) + ".m", FilePath::output_file);
// //     PetscViewer    viewer;
//     PetscViewerASCIIOpen(PETSC_COMM_WORLD, output_file.c_str(), &viewer);
//     PetscViewerSetFormat(viewer, PETSC_VIEWER_ASCII_MATLAB);
//     VecView( schur0->get_solution(), viewer);
//     VecView( data_->previous_solution.petsc_vec(), viewer);
}


void DarcyMH::output_data() {
    START_TIMER("Darcy output data");
    
<<<<<<< HEAD
//     print_matlab_matrix("matrix_" + std::to_string(time_->step().index()));
=======
    //print_matlab_matrix("matrix_" + std::to_string(time_->step().index()));
>>>>>>> d26f1ad0
    
    //time_->view("DARCY"); //time governor information output
	this->output_object->output();


    START_TIMER("Darcy balance output");
    balance_->calculate_cumulative(data_->water_balance_idx, data_->data_vec_.petsc_vec());
    balance_->calculate_instant(data_->water_balance_idx, data_->data_vec_.petsc_vec());
    balance_->output();
}


double DarcyMH::solution_precision() const
{
	return schur0->get_solution_precision();
}



void  DarcyMH::get_solution_vector(double * &vec, unsigned int &vec_size)
{
    // TODO: make class for vectors (wrapper for PETSC or other) derived from LazyDependency
    // and use its mechanism to manage dependency between vectors
    if (solution_changed_for_scatter) {

        // scatter solution to all procs
        VecScatterBegin(par_to_all, data_->data_vec_.petsc_vec(), sol_vec, INSERT_VALUES, SCATTER_FORWARD);
        VecScatterEnd(  par_to_all, data_->data_vec_.petsc_vec(), sol_vec, INSERT_VALUES, SCATTER_FORWARD);
        solution_changed_for_scatter=false;
    }

    vec = solution;
    vec_size = this->size;
    OLD_ASSERT(vec != NULL, "Requested solution is not allocated!\n");
}


// ===========================================================================================
//
//   MATRIX ASSEMBLY - we use abstract assembly routine, where  LS Mat/Vec SetValues
//   are in fact pointers to allocating or filling functions - this is governed by Linsystem roitunes
//
// =======================================================================================
void DarcyMH::assembly_mh_matrix(MultidimAssembly& assembler)
{
    START_TIMER("DarcyFlowMH_Steady::assembly_steady_mh_matrix");

    // set auxiliary flag for switchting Dirichlet like BC
    data_->force_bc_switch = data_->use_steady_assembly_ && (nonlinear_iteration_ == 0);
    data_->n_schur_compls = n_schur_compls;
    

    balance_->start_flux_assembly(data_->water_balance_idx);
    balance_->start_source_assembly(data_->water_balance_idx);
    balance_->start_mass_assembly(data_->water_balance_idx);

    // TODO: try to move this into balance, or have it in the generic assembler class, that should perform the cell loop
    // including various pre- and post-actions
    data_->local_boundary_index=0;
    for ( DHCellAccessor dh_cell : data_->dh_->own_range() ) {
    	LocalElementAccessorBase<3> ele_ac(dh_cell);
        unsigned int dim = ele_ac.dim();
        assembler[dim-1]->assemble(ele_ac);
    }    
    

    balance_->finish_mass_assembly(data_->water_balance_idx);
    balance_->finish_source_assembly(data_->water_balance_idx);
    balance_->finish_flux_assembly(data_->water_balance_idx);

}


void DarcyMH::allocate_mh_matrix()
{
    START_TIMER("DarcyFlowMH_Steady::allocate_mh_matrix");

    // set auxiliary flag for switchting Dirichlet like BC
    data_->n_schur_compls = n_schur_compls;
    LinSys *ls = schur0;
   


    int local_dofs[10];

    // to make space for second schur complement, max. 10 neighbour edges of one el.
    double zeros[100000];
    for(int i=0; i<100000; i++) zeros[i] = 0.0;

    std::vector<int> tmp_rows;
    tmp_rows.reserve(200);
    
    unsigned int nsides, loc_size;

    for ( DHCellAccessor dh_cell : data_->dh_->own_range() ) {
        LocalElementAccessorBase<3> ele_ac(dh_cell);
        nsides = ele_ac.n_sides();
        
        //allocate at once matrix [sides,ele,edges]x[sides,ele,edges]
        loc_size = 1 + 2*nsides;
        unsigned int i_side = 0;
        
        for (; i_side < nsides; i_side++) {
            local_dofs[i_side] = ele_ac.side_row(i_side);
            local_dofs[i_side+nsides] = ele_ac.edge_row(i_side);
        }
        local_dofs[i_side+nsides] = ele_ac.ele_row();
        int * edge_rows = local_dofs + nsides;
        //int ele_row = local_dofs[0];
        
        // whole local MH matrix
        ls->mat_set_values(loc_size, local_dofs, loc_size, local_dofs, zeros);
        

        // compatible neighborings rows
        unsigned int n_neighs = ele_ac.element_accessor()->n_neighs_vb();
        unsigned int i=0;
        for ( DHCellSide neighb_side : dh_cell.neighb_sides() ) {
        //for (unsigned int i = 0; i < n_neighs; i++) {
            // every compatible connection adds a 2x2 matrix involving
            // current element pressure  and a connected edge pressure
            Neighbour *ngh = ele_ac.element_accessor()->neigh_vb[i];
            DHCellAccessor cell_higher_dim = data_->dh_->cell_accessor_from_element(neighb_side.side()->elem_idx());
            LocalElementAccessorBase<3> acc_higher_dim( cell_higher_dim );
            for (unsigned int j = 0; j < neighb_side.side()->element().dim()+1; j++)
            	if (neighb_side.side()->element()->edge_idx(j) == ngh->edge_idx()) {
            		int neigh_edge_row = acc_higher_dim.edge_row(j);
            		tmp_rows.push_back(neigh_edge_row);
            		break;
            	}
            //DebugOut() << "CC" << print_var(tmp_rows[i]);
            ++i;
        }

        // allocate always also for schur 2
        ls->mat_set_values(nsides+1, edge_rows, n_neighs, tmp_rows.data(), zeros); // (edges, ele)  x (neigh edges)
        ls->mat_set_values(n_neighs, tmp_rows.data(), nsides+1, edge_rows, zeros); // (neigh edges) x (edges, ele)
        ls->mat_set_values(n_neighs, tmp_rows.data(), n_neighs, tmp_rows.data(), zeros);  // (neigh edges) x (neigh edges)

        tmp_rows.clear();

        if (data_->mortar_method_ != NoMortar) {
            auto &isec_list = mesh_->mixed_intersections().element_intersections_[ele_ac.ele_global_idx()];
            for(auto &isec : isec_list ) {
                IntersectionLocalBase *local = isec.second;
                LocalElementAccessorBase<3> slave_acc( data_->dh_->cell_accessor_from_element(local->bulk_ele_idx()) );
                //DebugOut().fmt("Alloc: {} {}", ele_ac.ele_global_idx(), local->bulk_ele_idx());
                for(unsigned int i_side=0; i_side < slave_acc.dim()+1; i_side++) {
                    tmp_rows.push_back( slave_acc.edge_row(i_side) );
                    //DebugOut() << "aedge" << print_var(tmp_rows[tmp_rows.size()-1]);
                }
            }
        }
        /*
        for(unsigned int i_side=0; i_side < ele_ac.element_accessor()->n_sides(); i_side++) {
            DebugOut() << "aedge:" << print_var(edge_rows[i_side]);
        }*/

        ls->mat_set_values(nsides, edge_rows, tmp_rows.size(), tmp_rows.data(), zeros);   // master edges x neigh edges
        ls->mat_set_values(tmp_rows.size(), tmp_rows.data(), nsides, edge_rows, zeros);   // neigh edges  x master edges
        ls->mat_set_values(tmp_rows.size(), tmp_rows.data(), tmp_rows.size(), tmp_rows.data(), zeros);  // neigh edges  x neigh edges

    }
/*
    // alloc edge diagonal entries
    if(rank == 0)
    for( vector<Edge>::iterator edg = mesh_->edges.begin(); edg != mesh_->edges.end(); ++edg) {
        int edg_idx = mh_dh.row_4_edge[edg->side(0)->edge_idx()];
        
//        for( vector<Edge>::iterator edg2 = mesh_->edges.begin(); edg2 != mesh_->edges.end(); ++edg2){
//            int edg_idx2 = mh_dh.row_4_edge[edg2->side(0)->edge_idx()];
//            if(edg_idx == edg_idx2){
//                 DBGCOUT(<< "P[ " << rank << " ] " << "edg alloc: " << edg_idx << "  " << edg_idx2 << "\n");
                ls->mat_set_value(edg_idx, edg_idx, 0.0);
//            }
//        }
    }
  */
    /*
    if (mortar_method_ == MortarP0) {
        P0_CouplingAssembler(*this).assembly(*ls);
    } else if (mortar_method_ == MortarP1) {
        P1_CouplingAssembler(*this).assembly(*ls);
    }*/
}



/*******************************************************************************
 * COMPOSE WATER MH MATRIX WITHOUT SCHUR COMPLEMENT
 ******************************************************************************/

void DarcyMH::create_linear_system(Input::AbstractRecord in_rec) {
  
    START_TIMER("preallocation");

    if (schur0 == NULL) { // create Linear System for MH matrix
       
    	if (in_rec.type() == LinSys_BDDC::get_input_type()) {
#ifdef FLOW123D_HAVE_BDDCML
    		WarningOut() << "For BDDC no Schur complements are used.";
            n_schur_compls = 0;
            LinSys_BDDC *ls = new LinSys_BDDC(&(*data_->dh_->distr()),
                    true); // swap signs of matrix and rhs to make the matrix SPD
            ls->set_from_input(in_rec);
            ls->set_solution( data_->data_vec_.petsc_vec() );
            // possible initialization particular to BDDC
            START_TIMER("BDDC set mesh data");
            set_mesh_data_for_bddc(ls);
            schur0=ls;
            END_TIMER("BDDC set mesh data");
#else
            Exception
            xprintf(Err, "Flow123d was not build with BDDCML support.\n");
#endif // FLOW123D_HAVE_BDDCML
        } 
        else if (in_rec.type() == LinSys_PETSC::get_input_type()) {
        // use PETSC for serial case even when user wants BDDC
            if (n_schur_compls > 2) {
            	WarningOut() << "Invalid number of Schur Complements. Using 2.";
                n_schur_compls = 2;
            }

            LinSys_PETSC *schur1, *schur2;

            if (n_schur_compls == 0) {
                LinSys_PETSC *ls = new LinSys_PETSC( &(*data_->dh_->distr()) );

                // temporary solution; we have to set precision also for sequantial case of BDDC
                // final solution should be probably call of direct solver for oneproc case
                if (in_rec.type() != LinSys_BDDC::get_input_type()) ls->set_from_input(in_rec);
                else {
                    ls->LinSys::set_from_input(in_rec); // get only common options
                }

                ls->set_solution( data_->data_vec_.petsc_vec() );
                schur0=ls;
            } else {
                IS is;
                auto side_dofs_vec = get_component_indices_vec(0);

                ISCreateGeneral(PETSC_COMM_SELF, side_dofs_vec.size(), &(side_dofs_vec[0]), PETSC_COPY_VALUES, &is);
                //ISView(is, PETSC_VIEWER_STDOUT_SELF);
                //OLD_ASSERT(err == 0,"Error in ISCreateStride.");

                SchurComplement *ls = new SchurComplement(&(*data_->dh_->distr()), is);

                // make schur1
                Distribution *ds = ls->make_complement_distribution();
                if (n_schur_compls==1) {
                    schur1 = new LinSys_PETSC(ds);
                    schur1->set_positive_definite();
                } else {
                    IS is;
                    auto elem_dofs_vec = get_component_indices_vec(1);

                    const PetscInt *b_indices;
                    ISGetIndices(ls->IsB, &b_indices);
                    uint b_size = ls->loc_size_B;
                    for(uint i_b=0, i_bb=0; i_b < b_size && i_bb < elem_dofs_vec.size(); i_b++) {
                        if (b_indices[i_b] == elem_dofs_vec[i_bb])
                            elem_dofs_vec[i_bb++] = i_b + ds->begin();
                    }
                    ISRestoreIndices(ls->IsB, &b_indices);


                    ISCreateGeneral(PETSC_COMM_SELF, elem_dofs_vec.size(), &(elem_dofs_vec[0]), PETSC_COPY_VALUES, &is);
                    //ISView(is, PETSC_VIEWER_STDOUT_SELF);
                    //OLD_ASSERT(err == 0,"Error in ISCreateStride.");
                    SchurComplement *ls1 = new SchurComplement(ds, is); // is is deallocated by SchurComplement
                    ls1->set_negative_definite();

                    // make schur2
                    schur2 = new LinSys_PETSC( ls1->make_complement_distribution() );
                    schur2->set_positive_definite();
                    ls1->set_complement( schur2 );
                    schur1 = ls1;
                }
                ls->set_complement( schur1 );
                ls->set_from_input(in_rec);
                ls->set_solution( data_->data_vec_.petsc_vec() );
                schur0=ls;
            }

            START_TIMER("PETSC PREALLOCATION");
            schur0->set_symmetric();
            schur0->start_allocation();
            
            allocate_mh_matrix();
            
    	    data_->data_vec_.zero_entries();
            END_TIMER("PETSC PREALLOCATION");
        }
        else {
            xprintf(Err, "Unknown solver type. Internal error.\n");
        }

        END_TIMER("preallocation");
        make_serial_scatter();

    }

}




void DarcyMH::assembly_linear_system() {
    START_TIMER("DarcyFlowMH_Steady::assembly_linear_system");

//     DebugOut() << "DarcyMH::assembly_linear_system\n";
    
    data_->previous_solution.local_to_ghost_begin();
    data_->previous_solution.local_to_ghost_end();
    
    data_->is_linear=true;

// 	if (data_changed_) {
// 	    data_changed_ = false;
    {
	    //DebugOut()  << "Data changed\n";
		// currently we have no optimization for cases when just time term data or RHS data are changed
	    START_TIMER("full assembly");
        if (typeid(*schur0) != typeid(LinSys_BDDC)) {
            schur0->start_add_assembly(); // finish allocation and create matrix
        }

        schur0->mat_zero_entries();
        schur0->rhs_zero_entries();
        
        data_->time_step_ = time_->dt();
	    assembly_mh_matrix( data_->multidim_assembler ); // fill matrix

	    schur0->finish_assembly();
	    schur0->set_matrix_changed();
//         print_matlab_matrix("matrix");
            //MatView( *const_cast<Mat*>(schur0->get_matrix()), PETSC_VIEWER_STDOUT_WORLD  );
            //VecView( *const_cast<Vec*>(schur0->get_rhs()),   PETSC_VIEWER_STDOUT_WORLD);

        if (! zero_time_term()) {
            solution_changed_for_scatter=true;
        }
	}
}


void DarcyMH::print_matlab_matrix(std::string matlab_file)
{
    std::string output_file;
    
    if ( typeid(*schur0) == typeid(LinSys_BDDC) ){
//         WarningOut() << "Can output matrix only on a single processor.";
//         output_file = FilePath(matlab_file + "_bddc.m", FilePath::output_file);
//         ofstream os( output_file );
//         auto bddc = static_cast<LinSys_BDDC*>(schur0);
//         bddc->print_matrix(os);
    }
    else {//if ( typeid(*schur0) == typeid(LinSys_PETSC) ){
        output_file = FilePath(matlab_file + ".m", FilePath::output_file);
        PetscViewer    viewer;
        PetscViewerASCIIOpen(PETSC_COMM_WORLD, output_file.c_str(), &viewer);
        PetscViewerSetFormat(viewer, PETSC_VIEWER_ASCII_MATLAB);
        MatView( *const_cast<Mat*>(schur0->get_matrix()), viewer);
        VecView( *const_cast<Vec*>(schur0->get_rhs()), viewer);
        VecView( schur0->get_solution(), viewer);
    }
//     else{
//         WarningOut() << "No matrix output available for the current solver.";
//         return;
//     }
    
    // compute h_min for different dimensions
    double d_max = std::numeric_limits<double>::max();
    double h1 = d_max, h2 = d_max, h3 = d_max;
    double he2 = d_max, he3 = d_max;
    for (auto ele : mesh_->elements_range()) {
        switch(ele->dim()){
            case 1: h1 = std::min(h1,ele.measure()); break;
            case 2: h2 = std::min(h2,ele.measure()); break;
            case 3: h3 = std::min(h3,ele.measure()); break;
        }
        
        for (unsigned int j=0; j<ele->n_sides(); j++) {
            switch(ele->dim()){
                case 2: he2 = std::min(he2, ele.side(j)->measure()); break;
                case 3: he3 = std::min(he3, ele.side(j)->measure()); break;
            }
        }
    }
    if(h1 == d_max) h1 = 0;
    if(h2 == d_max) h2 = 0;
    if(h3 == d_max) h3 = 0;
    if(he2 == d_max) he2 = 0;
    if(he3 == d_max) he3 = 0;
    
    FILE * file;
    file = fopen(output_file.c_str(),"a");
    fprintf(file, "nA = %d;\n", data_->dh_cr_disc_->distr()->size());
    fprintf(file, "nB = %d;\n", data_->dh_->mesh()->get_el_ds()->size());
    fprintf(file, "nBF = %d;\n", data_->dh_cr_->distr()->size());
    fprintf(file, "h1 = %e;\nh2 = %e;\nh3 = %e;\n", h1, h2, h3);
    fprintf(file, "he2 = %e;\nhe3 = %e;\n", he2, he3);
    fclose(file);
}


//template <int dim>
//std::vector<arma::vec3> dof_points(DHCellAccessor cell, const Mapping<dim, 3> &mapping) {
//
//
//    vector<arma::vec::fixed<dim+1>> bary_dof_points = cell->fe()->dof_points();
//
//    std::vector<arma::vec3> points(20);
//    points.resize(0);
//
//}
//

void DarcyMH::set_mesh_data_for_bddc(LinSys_BDDC * bddc_ls) {
    START_TIMER("DarcyFlowMH_Steady::set_mesh_data_for_bddc");
    // prepare mesh for BDDCML
    // initialize arrays
    // auxiliary map for creating coordinates of local dofs and global-to-local numbering
    std::map<int, arma::vec3> localDofMap;
    // connectivity for the subdomain, i.e. global dof numbers on element, stored element-by-element
    // Indices of Nodes on Elements
    std::vector<int> inet;
    // number of degrees of freedom on elements - determines elementwise chunks of INET array
    // Number of Nodes on Elements
    std::vector<int> nnet;
    // Indices of Subdomain Elements in Global Numbering - for local elements, their global indices
    std::vector<int> isegn;

    // This array is currently not used in BDDCML, it was used as an interface scaling alternative to scaling
    // by diagonal. It corresponds to the rho-scaling.
    std::vector<double> element_permeability;

    // maximal and minimal dimension of elements
    uint elDimMax = 1;
    uint elDimMin = 3;
    std::vector<LongIdx> cell_dofs_global(10);



    for ( DHCellAccessor dh_cell : data_->dh_->own_range() ) {
        // LocalElementAccessorBase<3> ele_ac(dh_cell);
        // for each element, create local numbering of dofs as fluxes (sides), pressure (element centre), Lagrange multipliers (edges), compatible connections

        dh_cell.get_dof_indices(cell_dofs_global);

        inet.insert(inet.end(), cell_dofs_global.begin(), cell_dofs_global.end());
        uint n_inet = cell_dofs_global.size();


        uint dim = dh_cell.elm().dim();
        elDimMax = std::max( elDimMax, dim );
        elDimMin = std::min( elDimMin, dim );

        // TODO: this is consistent with previous implementation, but may be wrong as it use global element numbering
        // used in sequential mesh, do global numbering of distributed elements.
        isegn.push_back( dh_cell.elm_idx());

        // TODO: use FiniteElement::dof_points
        for (unsigned int si=0; si<dh_cell.elm()->n_sides(); si++) {
            arma::vec3 coord = dh_cell.elm().side(si)->centre();
            // flux dof points
            localDofMap.insert( std::make_pair( cell_dofs_global[si], coord ) );
            // pressure trace dof points
            localDofMap.insert( std::make_pair( cell_dofs_global[si+dim+2], coord ) );
        }
        // pressure dof points
        arma::vec3 elm_centre = dh_cell.elm().centre();
        localDofMap.insert( std::make_pair( cell_dofs_global[dim+1], elm_centre ) );

        // insert dofs related to compatible connections
        //const Element *ele = dh_cell.elm().element();
        for(DHCellSide side : dh_cell.neighb_sides()) {
            uint neigh_dim = side.cell().elm().dim();
            side.cell().get_dof_indices(cell_dofs_global);
            int edge_row = cell_dofs_global[neigh_dim+2+side.side()->side_idx()];
            localDofMap.insert( std::make_pair( edge_row, side.side()->centre() ) );
            inet.push_back( edge_row );
            n_inet++;
        }
        nnet.push_back(n_inet);


        // version for rho scaling
        // trace computation
        double conduct = data_->conductivity.value( elm_centre , dh_cell.elm() );
        auto aniso = data_->anisotropy.value( elm_centre , dh_cell.elm() );

        // compute mean on the diagonal
        double coef = 0.;
        for ( int i = 0; i < 3; i++) {
            coef = coef + aniso.at(i,i);
        }
        // Maybe divide by cs
        coef = conduct*coef / 3;

        OLD_ASSERT( coef > 0.,
                "Zero coefficient of hydrodynamic resistance %f . \n ", coef );
        element_permeability.push_back( 1. / coef );
    }
//    uint i_inet = 0;
//    for(int n_dofs : nnet) {
//        DebugOut() << "nnet: " << n_dofs;
//        for(int j=0; j < n_dofs; j++, i_inet++) {
//            DebugOut() << "inet: " << inet[i_inet];
//        }
//    }

    auto distr = data_->dh_->distr();
//    for(auto pair : localDofMap) {
//        DebugOut().every_proc() << "r: " << distr->myp() << " gi: " << pair.first << "xyz: " << pair.second[0];
//
//    }


    //convert set of dofs to vectors
    // number of nodes (= dofs) on the subdomain
    int numNodeSub = localDofMap.size();
    //ASSERT_EQ( (unsigned int)numNodeSub, data_->dh_->lsize() );
    // Indices of Subdomain Nodes in Global Numbering - for local nodes, their global indices
    std::vector<int> isngn( numNodeSub );
    // pseudo-coordinates of local nodes (i.e. dofs)
    // they need not be exact, they are used just for some geometrical considerations in BDDCML, 
    // such as selection of corners maximizing area of a triangle, bounding boxes fro subdomains to 
    // find candidate neighbours etc.
    std::vector<double> xyz( numNodeSub * 3 ) ;
    int ind = 0;
    std::map<int,arma::vec3>::iterator itB = localDofMap.begin();
    for ( ; itB != localDofMap.end(); ++itB ) {
        isngn[ind] = itB -> first;

        arma::vec3 coord = itB -> second;
        for ( int j = 0; j < 3; j++ ) {
            xyz[ j*numNodeSub + ind ] = coord[j];
        }

        ind++;
    }
    localDofMap.clear();

    // Number of Nodal Degrees of Freedom
    // nndf is trivially one - dofs coincide with nodes
    std::vector<int> nndf( numNodeSub, 1 );

    // prepare auxiliary map for renumbering nodes
    typedef std::map<int,int> Global2LocalMap_; //! type for storage of global to local map
    Global2LocalMap_ global2LocalNodeMap;
    for ( unsigned ind = 0; ind < isngn.size(); ++ind ) {
        global2LocalNodeMap.insert( std::make_pair( static_cast<unsigned>( isngn[ind] ), ind ) );
    }

    // renumber nodes in the inet array to locals
    int indInet = 0;
    for ( unsigned int iEle = 0; iEle < isegn.size(); iEle++ ) {
        int nne = nnet[ iEle ];
        for ( int ien = 0; ien < nne; ien++ ) {

            int indGlob = inet[indInet];
            // map it to local node
            Global2LocalMap_::iterator pos = global2LocalNodeMap.find( indGlob );
            OLD_ASSERT( pos != global2LocalNodeMap.end(),
                    "Cannot remap node index %d to local indices. \n ", indGlob );
            int indLoc = static_cast<int> ( pos -> second );

            // store the node
            inet[ indInet++ ] = indLoc;
        }
    }

    int numNodes    = size;
    int numDofsInt  = size;
    int spaceDim    = 3;    // TODO: what is the proper value here?
    int meshDim     = elDimMax;

    /**
     * We need:
     * - local to global element map (possibly mesh->el_4_loc
     * - inet, nnet - local dof numbers per element, local numbering of only those dofs that are on owned elements
     *   1. collect DH local dof indices  on elements, manage map from DH local indices to BDDC local dof indices
     *   2. map collected DH indices to BDDC indices using the map
     * - local BDDC dofs to global dofs, use DH to BDDC map with DH local to global map
     * - XYZ - permuted, collect in main loop into array of size of all DH local dofs, compress and rearrange latter
     * - element_permeability - in main loop
     */
    bddc_ls -> load_mesh( LinSys_BDDC::BDDCMatrixType::SPD_VIA_SYMMETRICGENERAL, spaceDim, numNodes, numDofsInt, inet, nnet, nndf, isegn, isngn, isngn, xyz, element_permeability, meshDim );
}




//=============================================================================
// DESTROY WATER MH SYSTEM STRUCTURE
//=============================================================================
DarcyMH::~DarcyMH() {
    
    if (schur0 != NULL) {
        delete schur0;
    	if (par_to_all != nullptr) chkerr(VecScatterDestroy(&par_to_all));
    }

	if (solution != NULL) {
	    chkerr(VecDestroy(&sol_vec));
		delete [] solution;
	}

	if (output_object)	delete output_object;

    if(time_ != nullptr)
        delete time_;
    
}


// ================================================
// PARALLLEL PART
//


void DarcyMH::make_serial_scatter() {
    START_TIMER("prepare scatter");
    // prepare Scatter form parallel to sequantial in original numbering
    {
            IS is_loc;
            int i, *loc_idx; //, si;

            // create local solution vector
            solution = new double[size];
            VecCreateSeqWithArray(PETSC_COMM_SELF,1, size, solution,
                    &(sol_vec));

            // create seq. IS to scatter par solutin to seq. vec. in original order
            // use essentialy row_4_id arrays
            loc_idx = new int [size];
            i = 0;
            for (auto ele : mesh_->elements_range()) {
            	for (unsigned int si=0; si<ele->n_sides(); si++) {
                    loc_idx[i++] = mh_dh.side_row_4_id[ mh_dh.side_dof( ele.side(si) ) ];
                }
            }
            for (auto ele : mesh_->elements_range()) {
                loc_idx[i++] = mh_dh.row_4_el[ ele.idx() ];
            }
            for(unsigned int i_edg=0; i_edg < mesh_->n_edges(); i_edg++) {
                loc_idx[i++] = mh_dh.row_4_edge[i_edg];
            }
            OLD_ASSERT( i==size,"Size of array does not match number of fills.\n");
            //DBGPRINT_INT("loc_idx",size,loc_idx);
            ISCreateGeneral(PETSC_COMM_SELF, size, loc_idx, PETSC_COPY_VALUES, &(is_loc));
            delete [] loc_idx;
            VecScatterCreate(data_->data_vec_.petsc_vec(), is_loc, sol_vec,
                    PETSC_NULL, &par_to_all);
            chkerr(ISDestroy(&(is_loc)));
    }
    solution_changed_for_scatter=true;

    END_TIMER("prepare scatter");

}


/*
void mat_count_off_proc_values(Mat m, Vec v) {
    int n, first, last;
    const PetscInt *cols;
    Distribution distr(v);

    int n_off = 0;
    int n_on = 0;
    int n_off_rows = 0;
    MatGetOwnershipRange(m, &first, &last);
    for (int row = first; row < last; row++) {
        MatGetRow(m, row, &n, &cols, PETSC_NULL);
        bool exists_off = false;
        for (int i = 0; i < n; i++)
            if (distr.get_proc(cols[i]) != distr.myp())
                n_off++, exists_off = true;
            else
                n_on++;
        if (exists_off)
            n_off_rows++;
        MatRestoreRow(m, row, &n, &cols, PETSC_NULL);
    }
}
*/



std::shared_ptr< FieldFE<3, FieldValue<3>::VectorFixed> > DarcyMH::get_velocity_field() {
    return ele_flux_ptr;
}


/// Helper method fills range (min and max) of given component
void dofs_range(unsigned int n_dofs, unsigned int &min, unsigned int &max, unsigned int component) {
    if (component==0) {
        min = 0;
        max = n_dofs/2;
    } else if (component==1) {
        min = n_dofs/2;
        max = (n_dofs+1)/2;
    } else {
        min = (n_dofs+1)/2;
        max = n_dofs;
    }
}


std::vector<int> DarcyMH::get_component_indices_vec(unsigned int component) const {
	ASSERT_LT_DBG(component, 3).error("Invalid component!");
	unsigned int i, n_dofs, min, max;
    std::vector<int> dof_vec;
    std::vector<LongIdx> dof_indices(data_->dh_->max_elem_dofs());
	for ( DHCellAccessor dh_cell : data_->dh_->own_range() ) {
        n_dofs = dh_cell.get_dof_indices(dof_indices);
        dofs_range(n_dofs, min, max, component);
        for (i=min; i<max; ++i) dof_vec.push_back(dof_indices[i]);
    }
	return dof_vec;
}


//-----------------------------------------------------------------------------
// vim: set cindent:<|MERGE_RESOLUTION|>--- conflicted
+++ resolved
@@ -778,11 +778,7 @@
 void DarcyMH::output_data() {
     START_TIMER("Darcy output data");
     
-<<<<<<< HEAD
-//     print_matlab_matrix("matrix_" + std::to_string(time_->step().index()));
-=======
     //print_matlab_matrix("matrix_" + std::to_string(time_->step().index()));
->>>>>>> d26f1ad0
     
     //time_->view("DARCY"); //time governor information output
 	this->output_object->output();

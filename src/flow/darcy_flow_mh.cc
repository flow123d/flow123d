--- conflicted
+++ resolved
@@ -410,11 +410,7 @@
     }
 
     init_eq_data();
-<<<<<<< HEAD
     this->data_->multidim_assembler =  AssemblyBase::create< AssemblyMH >(data_);
-=======
-    data_->multidim_assembler =  AssemblyBase::create< AssemblyMH >(data_);
->>>>>>> 0ef89207
     output_object = new DarcyFlowMHOutput(this, input_record_);
 
     mh_dh.reinit(mesh_);

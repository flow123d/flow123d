--- conflicted
+++ resolved
@@ -130,7 +130,6 @@
 
 const it::Record & DarcyMH::get_input_type() {
 
-<<<<<<< HEAD
     it::Record xfem_rec = Input::Type::Record("XFEM", "Settings of XFEM.")
         .allow_auto_conversion("use_xfem")
         .declare_key("use_xfem", it::Bool(), it::Default::obligatory(), "Use XFEM for 0d-2d.")
@@ -142,10 +141,7 @@
         .declare_key("enr_radius", it::Double(0.0), it::Default("0.0"), "Enrichment radius.")
         .close();
         
-    it::Record ns_rec = Input::Type::Record("NonlinearSolver", "Parameters to a non-linear solver.")
-=======
     it::Record ns_rec = Input::Type::Record("NonlinearSolver", "Non-linear solver settings.")
->>>>>>> 862c9526
         .declare_key("linear_solver", LinSys::get_input_type(), it::Default("{}"),
             "Linear solver for MH problem.")
         .declare_key("tolerance", it::Double(0.0), it::Default("1E-6"),
@@ -185,12 +181,8 @@
 		.declare_key("n_schurs", it::Integer(0,2), it::Default("2"),
 				"Number of Schur complements to perform when solving MH system.")
 		.declare_key("mortar_method", get_mh_mortar_selection(), it::Default("\"None\""),
-<<<<<<< HEAD
-				"Method for coupling Darcy flow between dimensions." )
+				"Method for coupling Darcy flow between dimensions on incompatible meshes. [Experimental]" )
         .declare_key("use_xfem", xfem_rec, it::Default("false"), "XFEM support.")
-=======
-				"Method for coupling Darcy flow between dimensions on incompatible meshes. [Experimental]" )
->>>>>>> 862c9526
 		.close();
 }
 

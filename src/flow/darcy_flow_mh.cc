--- conflicted
+++ resolved
@@ -652,21 +652,14 @@
         //double conductivity_scale;
         //if (fill_matrix) local_assembly_specific( loc_data );
 
-<<<<<<< HEAD
-        LocalElementAccessor acc(ele, i_loc);
-=======
         LocalElementAccessor acc(*mesh_, i_loc);
->>>>>>> fd1a6463
         for (unsigned int i = 0; i < nsides; i++) {
             unsigned int idx_side= mh_dh.side_dof( ele->side(i) );
             unsigned int idx_edge= ele->side(i)->edge_idx();
             side_rows[i] = side_row_4_id[idx_side];
             acc.edge_row [i] = edge_rows[i] = row_4_edge[idx_edge];
             acc.local_edge_idx[i] = loc_edge_idx[i] = edge_new_local_4_mesh_idx_[idx_edge];
-<<<<<<< HEAD
-=======
             acc.local_side_idx[i] = side_rows[i] - rows_ds->begin();
->>>>>>> fd1a6463
         }
         if (fill_matrix) 
             assembler[ele->dim()-1]->assembly_local_matrix(acc);

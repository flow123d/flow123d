/*!
 *
 * Copyright (C) 2007 Technical University of Liberec.  All rights reserved.
 *
 * Please make a following refer to Flow123d on your project site if you use the program for any purpose,
 * especially for academic research:
 * Flow123d, Research Centre: Advanced Remedial Technologies, Technical University of Liberec, Czech Republic
 *
 * This program is free software; you can redistribute it and/or modify it under the terms
 * of the GNU General Public License version 3 as published by the Free Software Foundation.
 *
 * This program is distributed in the hope that it will be useful, but WITHOUT ANY WARRANTY;
 * without even the implied warranty of MERCHANTABILITY or FITNESS FOR A PARTICULAR PURPOSE.
 * See the GNU General Public License for more details.
 *
 * You should have received a copy of the GNU General Public License along with this program; if not,
 * write to the Free Software Foundation, Inc., 59 Temple Place - Suite 330, Boston, MA 021110-1307, USA.
 *
 *
 * $Id$
 * $Revision$
 * $LastChangedBy$
 * $LastChangedDate$
 *
 *
 * @file
 * @ingroup flow
 * @brief  Setup and solve linear system of mixed-hybrid discretization of the linear
 * porous media flow with possible preferential flow in fractures and chanels.
 *
 */

#include "petscmat.h"
#include "petscviewer.h"
#include "petscerror.h"
#include <armadillo>
#include <boost/foreach.hpp>


#include "system/system.hh"

#include "mesh/mesh.h"
#include "mesh/intersection.hh"
#include "mesh/partitioning.hh"
#include "la/distribution.hh"
#include "la/linsys.hh"
#include "la/solve.h"
#include "la/schur.hh"
#include "la/sparse_graph.hh"
#include "la/local_to_global_map.hh"

#include "system/file_path.hh"
#include "flow/mh_fe_values.hh"
#include "flow/darcy_flow_mh.hh"

#include "flow/darcy_flow_mh_output.hh"

#include <limits>
#include <set>
#include <vector>
#include <iostream>
#include <iterator>

#include "coupling/time_governor.hh"

#include "fields/field_base.hh"
#include "fields/field_values.hh"
#include "system/sys_profiler.hh"




namespace it = Input::Type;

it::Selection DarcyFlowMH::mh_mortar_selection
	= it::Selection("MH_MortarMethod")
	.add_value(NoMortar, "None", "Mortar space: P0 on elements of lower dimension.")
	.add_value(MortarP0, "P0", "Mortar space: P0 on elements of lower dimension.")
	.add_value(MortarP1, "P1", "Mortar space: P1 on intersections, using non-conforming pressures.");


it::Selection DarcyFlowMH::EqData::bc_type_selection =
              it::Selection("EqData_bc_Type")
               .add_value(none, "none", "Homogeneous Neoumann BC.")
               .add_value(dirichlet, "dirichlet")
               .add_value(neumann, "neumann")
               .add_value(robin, "robin")
               .add_value(total_flux, "total_flux");

//new input type with FIELDS
it::AbstractRecord DarcyFlowMH::input_type=
        it::AbstractRecord("DarcyFlowMH", "Mixed-Hybrid  solver for saturated Darcy flow.")
        .declare_key("n_schurs", it::Integer(0,2), it::Default("2"),
                "Number of Schur complements to perform when solving MH sytem.")
        .declare_key("solver", Solver::input_type, it::Default::obligatory(),
                "Linear solver for MH problem.")
        .declare_key("output", DarcyFlowMHOutput::input_type, it::Default::obligatory(),
                "Parameters of output form MH module.")
        .declare_key("mortar_method", mh_mortar_selection, it::Default("None"),
                "Method for coupling Darcy flow between dimensions." );


it::Record DarcyFlowMH_Steady::input_type
    = it::Record("Steady_MH", "Mixed-Hybrid  solver for STEADY saturated Darcy flow.")
    .derive_from(DarcyFlowMH::input_type)
    .declare_key("bc_data", it::Array(
                DarcyFlowMH_Steady::EqData().boundary_input_type()
                .declare_key("bc_piezo_head", FieldBase< 3, FieldValue<3>::Scalar >::get_input_type(), "Boundary condition for pressure as piezometric head." )
                .declare_key("flow_old_bcd_file", it::FileName::input(), "")
                ), it::Default::obligatory(), ""  )
    .declare_key("bulk_data", it::Array(
                DarcyFlowMH_Steady::EqData().bulk_input_type() 
                .declare_key("init_piezo_head", FieldBase< 3, FieldValue<3>::Scalar >::get_input_type(), "Initial condition for pressure as piezometric head." )
                ), it::Default::obligatory(), "");


it::Record DarcyFlowMH_Unsteady::input_type
	= it::Record("Unsteady_MH", "Mixed-Hybrid solver for unsteady saturated Darcy flow.")
	.derive_from(DarcyFlowMH::input_type)
	.declare_key("time", TimeGovernor::input_type, it::Default::obligatory(),
                 "Time governor setting for the unsteady Darcy flow model.")
  .declare_key("bc_data", it::Array(
                DarcyFlowMH_Unsteady::EqData().boundary_input_type()
                .declare_key("bc_piezo_head", FieldBase< 3, FieldValue<3>::Scalar >::get_input_type(), "Boundary condition for piezometric head." )
                .declare_key("flow_old_bcd_file", it::FileName::input(), "")
                ), it::Default::obligatory(), ""  )
  .declare_key("bulk_data", it::Array(
                DarcyFlowMH_Unsteady::EqData().bulk_input_type()
                .declare_key("init_piezo_head", FieldBase< 3, FieldValue<3>::Scalar >::get_input_type(), "Initial piezometric head." )
                ), it::Default::obligatory(), "");


it::Record DarcyFlowLMH_Unsteady::input_type
    = it::Record("Unsteady_LMH", "Lumped Mixed-Hybrid solver for unsteady saturated Darcy flow.")
    .derive_from(DarcyFlowMH::input_type)
    .declare_key("time",         TimeGovernor::input_type, it::Default::obligatory(),
                                "Time governor setting for the unsteady Darcy flow model.")
    .declare_key("bc_data", it::Array(
                DarcyFlowLMH_Unsteady::EqData().boundary_input_type()
                .declare_key("bc_piezo_head", FieldBase< 3, FieldValue<3>::Scalar >::get_input_type(), "Boundary condition for piezometric head." )
                .declare_key("flow_old_bcd_file", it::FileName::input(), "")
                ), it::Default::obligatory(), ""  )
    .declare_key("bulk_data", it::Array(
                DarcyFlowLMH_Unsteady::EqData().bulk_input_type()
                .declare_key("init_piezo_head", FieldBase< 3, FieldValue<3>::Scalar >::get_input_type(), "Initial piezometric head." )
                ), it::Default::obligatory(), "");
    







DarcyFlowMH::EqData::EqData(const std::string &name)
: EqDataBase(name)
{
    gravity_ = arma::vec4("0 0 -1 0"); // gravity vector + constant shift of values

    ADD_FIELD(anisotropy, "Anisotropy of the conductivity tensor.", Input::Type::Default("1.0"));
    ADD_FIELD(cross_section, "Complement dimension parameter (cross section for 1D, thickness for 2D).", Input::Type::Default("1.0") );
    ADD_FIELD(conductivity, "Isotropic conductivity scalar.", Input::Type::Default("1.0") );
    ADD_FIELD(sigma, "Transition coefficient between dimensions.", Input::Type::Default("1.0"));
    ADD_FIELD(water_source_density, "Water source density.", Input::Type::Default("0.0"));
    
    ADD_FIELD(bc_type,"Boundary condition type, possible values:", it::Default("none") );
              bc_type.set_selection(&bc_type_selection);

    ADD_FIELD(bc_pressure,"Dirichlet BC condition value for pressure.");
    std::vector<FieldEnum> list; list.push_back(none); list.push_back(neumann);
    bc_pressure.disable_where(& bc_type, list );

    ADD_FIELD(bc_flux,"Flux in Neumman or Robin boundary condition.");
    list.clear(); list.push_back(none); list.push_back(dirichlet); list.push_back(robin);
    bc_flux.disable_where(& bc_type, list );

    ADD_FIELD(bc_robin_sigma,"Conductivity coefficient in Robin boundary condition.");
    list.clear(); list.push_back(none); list.push_back(dirichlet); list.push_back(neumann);
    bc_robin_sigma.disable_where(& bc_type, list );
    
    //these are for unsteady
    ADD_FIELD(init_pressure, "Initial condition as pressure", it::Default("0.0") );
    ADD_FIELD(storativity,"Storativity.", it::Default("1.0") );
}



RegionSet DarcyFlowMH::EqData::read_boundary_list_item(Input::Record rec) {
    RegionSet domain=EqDataBase::read_boundary_list_item(rec);
    Input::AbstractRecord field_a_rec;
    if (rec.opt_val("bc_piezo_head", field_a_rec))
                bc_pressure.set_field(domain, boost::make_shared< FieldAddPotential<3, FieldValue<3>::Scalar > >( this->gravity_, field_a_rec) );
    FilePath flow_bcd_file;
    if (rec.opt_val("flow_old_bcd_file", flow_bcd_file) ) {
        OldBcdInput::instance()->read_flow(flow_bcd_file, bc_type, bc_pressure, bc_flux, bc_robin_sigma);
    }
    return domain;
}

RegionSet DarcyFlowMH::EqData::read_bulk_list_item(Input::Record rec) {
    RegionSet domain=EqDataBase::read_bulk_list_item(rec);
    Input::AbstractRecord field_a_rec;
    if (rec.opt_val("init_piezo_head", field_a_rec)) {
                init_pressure.set_field(domain, boost::make_shared< FieldAddPotential<3, FieldValue<3>::Scalar > >( this->gravity_, field_a_rec) );
    }
    return domain;
}

/* TODO: this can be applied when Unstedy is no longer descendant from Steady
DarcyFlowMH_Unsteady::EqData::EqData()
  : DarcyFlowMH::EqData("DarcyFlowMH_Unsteady") 
{
    ADD_FIELD(init_pressure, "Initial condition as pressure");
    ADD_FIELD(storativity,"Storativity.");
}

DarcyFlowLMH_Unsteady::EqData::EqData()
  : DarcyFlowMH::EqData("DarcyFlowLMH_Unsteady") 
 {
    ADD_FIELD(init_pressure, "Initial condition as pressure");
    ADD_FIELD(storativity,"Storativity.");
}
//*/













//=============================================================================
// CREATE AND FILL GLOBAL MH MATRIX OF THE WATER MODEL
// - do it in parallel:
//   - initial distribution of elements, edges
//
/*! @brief CREATE AND FILL GLOBAL MH MATRIX OF THE WATER MODEL
 *
 * Parameters {Solver,NSchurs} number of performed Schur
 * complements (0,1,2) for water flow MH-system
 *
 */
//=============================================================================
DarcyFlowMH_Steady::DarcyFlowMH_Steady(Mesh &mesh_in, const Input::Record in_rec)
: DarcyFlowMH(mesh_in, in_rec)

{
    using namespace Input;
    F_ENTRY;
    START_TIMER("Darcy constructor");

    //connecting data fields with mesh
    START_TIMER("data init");
    data.set_mesh(&mesh_in);
    data.init_from_input( in_rec.val<Input::Array>("bulk_data"), in_rec.val<Input::Array>("bc_data") );
        
    // steady time governor
    time_ = new TimeGovernor();
    
    //initializing data fields at the beginning (time = 0)
    data.set_time(*time_);
    END_TIMER("data init");
    
    int ierr;

    size = mesh_->n_elements() + mesh_->n_sides() + mesh_->n_edges();
    n_schur_compls = in_rec.val<int>("n_schurs");
    if ((unsigned int) n_schur_compls > 2) {
        xprintf(Warn,"Invalid number of Schur Complements. Using 2.");
        n_schur_compls = 2;
    }
    
    START_TIMER("solver init");
    solver = new (Solver);
    solver_init(solver, in_rec.val<AbstractRecord>("solver"));
    END_TIMER("solver init");
    
    solution = NULL;
    schur0   = NULL;
    schur1   = NULL;
    schur2   = NULL;
    IA1      = NULL;
    IA2      = NULL;
    
    /*
    Iterator<Record> it_bc = in_rec.find<Record>("boundary_conditions");
    if (it_bc) {
        bc_function = FunctionBase<3>::function_factory(it_bc->val<AbstractRecord>("value"));

        // set bcd groups for correct water_balance
        //FOR_BOUNDARIES(mesh_, bcd) bcd->group=0;
        //mesh_->bcd_group_id.add_item(0);

    } else {
        read_boundary(mesh_, in_rec.val<FilePath>("boundary_file", FilePath("NO_BCD_FILE", FilePath::input_file) ) );
        bc_function=NULL;
    }*/
    
    // init paralel structures
    ierr = MPI_Comm_rank(PETSC_COMM_WORLD, &(myp));
    ierr += MPI_Comm_size(PETSC_COMM_WORLD, &(np));
    if (ierr)
        xprintf(Err, "Some error in MPI.\n");


    
    mortar_method_= in_rec.val<MortarMethod>("mortar_method");
    if (mortar_method_ != NoMortar) {
        mesh_->read_intersections();
        mesh_->make_intersec_elements();
        mortar_sigma_ = in_rec.val<double>("mortar_sigma");
    }


    mh_dh.reinit(mesh_);

    prepare_parallel();

    //side_ds->view();
    //el_ds->view();
    //edge_ds->view();
    
    make_schur0();

    START_TIMER("prepare scatter");
    // prepare Scatter form parallel to sequantial in original numbering
    {
            IS is_loc;
            int i, *loc_idx; //, si;

            // create local solution vector
            solution = (double *) xmalloc(size * sizeof(double));
            VecCreateSeqWithArray(PETSC_COMM_SELF,1, size, solution,
                    &(sol_vec));

            // create seq. IS to scatter par solutin to seq. vec. in original order
            // use essentialy row_4_id arrays
            loc_idx = (int *) xmalloc(size * sizeof(int));
            i = 0;
            FOR_ELEMENTS(mesh_, ele) {
                FOR_ELEMENT_SIDES(ele,si) {
                    loc_idx[i++] = side_row_4_id[ mh_dh.side_dof( ele->side(si) ) ];
                }
            }
            FOR_ELEMENTS(mesh_, ele) {
                loc_idx[i++] = row_4_el[ele.index()];
            }
            for(unsigned int i_edg=0; i_edg < mesh_->n_edges(); i_edg++) {
                loc_idx[i++] = row_4_edge[i_edg];
            }
            ASSERT( i==size,"Size of array does not match number of fills.\n");
            //DBGPRINT_INT("loc_idx",size,loc_idx);
            ISCreateGeneral(PETSC_COMM_SELF, size, loc_idx, PETSC_COPY_VALUES, &(is_loc));
            xfree(loc_idx);
            VecScatterCreate(schur0->get_solution(), is_loc, sol_vec,
                    PETSC_NULL, &par_to_all);
            ISDestroy(&(is_loc));
        }
    solution_changed_for_scatter=true;
    
    END_TIMER("prepare scatter");
}




//=============================================================================
// COMPOSE and SOLVE WATER MH System possibly through Schur complements
//=============================================================================
void DarcyFlowMH_Steady::update_solution() {
    START_TIMER("Solving MH system");
    F_ENTRY;

    if (time_->is_end()) return;

    time_->next_time();
    
    START_TIMER("data reinit");
    //reinitializing data fields after time step
    //TODO: workaround for the steady problem
    //if (time_->t() != TimeGovernor::inf_time) //this test cannot be here due to (mainly implicit) transport - the fields are not neccesary (or cannot) to be read again but the time must be set to infinity
    //the problem of time==infinity shows up in field_elementwise and field_interpolatedP0 where a gmsh file is read and there is no such data at infinity
    //temporarily solved directly in field_elementwise and field_interpolatedP0
    data.set_time(*time_);
    END_TIMER("data reinit");

    xprintf(Msg, "DARCY:  t: %f  dt: %f\n",time_->t(), time_->dt());
    //time_->view("DARCY"); //time governor information output
    
    modify_system(); // hack for unsteady model

    switch (n_schur_compls) {
    case 0: /* none */
        solve_system(solver, schur0);
        break;
    case 1: /* first schur complement of A block */
        make_schur1();
        //solve_system(solver, schur1->get_system());
        //schur1->resolve();
        schur1->solve(solver);
        break;
    case 2: /* second schur complement of the max. dimension elements in B block */
        make_schur1();
        make_schur2();

        //mat_count_off_proc_values(schur2->get_system()->get_matrix(),schur2->get_system()->get_solution());
        solve_system(solver, schur2->get_system());

        schur2->resolve();
        schur1->resolve();
        break;
    }
    //DBGMSG("SOLUTION\n");
    //VecView(schur0->get_solution(),   PETSC_VIEWER_STDOUT_WORLD);
    postprocess();

    //int rank;
    //MPI_Comm_rank( PETSC_COMM_WORLD, &rank );
    //if ( rank == 0 ) {
    //    PetscViewer solViewer;
    //    PetscViewerASCIIOpen( PETSC_COMM_SELF, "sol.m", &solViewer );
    //    PetscViewerSetFormat(solViewer,PETSC_VIEWER_ASCII_MATLAB);
    //    VecView( sol_vec, solViewer );
    //    PetscViewerDestroy(solViewer);
    //}
    solution_changed_for_scatter=true;
    DBGMSG("solution updated\n");
}

void DarcyFlowMH_Steady::postprocess() 
{
    START_TIMER("postprocess");
    int side_rows[4];
    double values[4];
    ElementFullIter ele = ELEMENT_FULL_ITER(mesh_, NULL);


    // modify side fluxes in parallel
    // for every local edge take time term on digonal and add it to the corresponding flux
    /*
    for (unsigned int i_loc = 0; i_loc < el_ds->lsize(); i_loc++) {
        ele = mesh_->element(el_4_loc[i_loc]);
        FOR_ELEMENT_SIDES(ele,i) {
            side_rows[i] = side_row_4_id[ mh_dh.side_dof( ele->side(i) ) ];
            values[i] = -1.0 * ele->measure() *
              data.cross_section.value(ele->centre(), ele->element_accessor()) * 
              data.water_source_density.value(ele->centre(), ele->element_accessor()) /
              ele->n_sides();
        }
        VecSetValues(schur0->get_solution(), ele->n_sides(), side_rows, values, ADD_VALUES);
    }
    VecAssemblyBegin(schur0->get_solution());
    VecAssemblyEnd(schur0->get_solution());
    */
}


double DarcyFlowMH_Steady::solution_precision() const
{
	double precision;
	double bnorm;

	switch (n_schur_compls) {
	case 0: /* none */
		if (schur0 != NULL) VecNorm(schur0->get_rhs(), NORM_2, &bnorm);
		break;
	case 1: /* first schur complement of A block */
		if (schur1 != NULL) VecNorm(schur1->get_system()->get_rhs(), NORM_2, &bnorm);
		break;
	case 2: /* second schur complement of the max. dimension elements in B block */
		if (schur1 != NULL) VecNorm(schur1->get_system()->get_rhs(), NORM_2, &bnorm);
		break;
	}
	precision = max(solver->a_tol, solver->r_tol*bnorm);

	return precision;
}


void  DarcyFlowMH_Steady::get_solution_vector(double * &vec, unsigned int &vec_size)
{
    // TODO: make class for vectors (wrapper for PETSC or other) derived from LazyDependency
    // and use its mechanism to manage dependency between vectors
    if (solution_changed_for_scatter) {
        // scatter solution to all procs
        VecScatterBegin(par_to_all, schur0->get_solution(), sol_vec,
                INSERT_VALUES, SCATTER_FORWARD);
        VecScatterEnd(par_to_all, schur0->get_solution(), sol_vec,
                INSERT_VALUES, SCATTER_FORWARD);
        solution_changed_for_scatter=false;
    }
    vec=solution;
    vec_size = size;
    ASSERT(vec != NULL, "Requested solution is not allocated!\n");
}

void  DarcyFlowMH_Steady::get_parallel_solution_vector(Vec &vec) {
    vec=schur0->get_solution();
    ASSERT(vec != NULL, "Requested solution is not allocated!\n");
}



// ===========================================================================================
//
//   MATRIX ASSEMBLY - we use abstract assembly routine, where  LS Mat/Vec SetValues
//   are in fact pointers to allocating or filling functions - this is governed by Linsystem roitunes
//
// =======================================================================================


// ******************************************
// ABSTRACT ASSEMBLY OF MH matrix
// TODO: matice by se mela sestavovat zvlast pro kazdou dimenzi (objem, pukliny, pruseciky puklin)
//       konekce by se mely sestavovat cyklem pres konekce, konekce by mely byt paralelizovany podle
//       distribuce elementu nizssi dimenze
//       k tomuto je treba nejdriv spojit s JK verzi, aby se vedelo co se deje v transportu a
//       predelat mesh a neigbouring
// *****************************************
void DarcyFlowMH_Steady::assembly_steady_mh_matrix() {
    LinSys *ls = schur0;
    ElementFullIter ele = ELEMENT_FULL_ITER(mesh_, NULL);
    MHFEValues fe_values;

    class Boundary *bcd;
    class Neighbour *ngh;

    bool fill_matrix = schur0->is_preallocated();
    DBGMSG("fill_matrix: %d\n", fill_matrix);
    int el_row, side_row, edge_row;
    int tmp_rows[100];
    //int  nsides;
    int side_rows[4], edge_rows[4]; // rows for sides and edges of one element
    double local_vb[4]; // 2x2 matrix
    double zeros[1000]; // to make space for second schur complement, max. 10 neighbour edges of one el.
    double minus_ones[4] = { -1.0, -1.0, -1.0, -1.0 };
    double loc_side_rhs[4];
    F_ENTRY;

    //DBGPRINT_INT("side_row_4_id",mesh->max_side_id+1,side_row_4_id);
    //DBGPRINT_INT("el_row_4_id",mesh->max_elm_id+1,el_row_4_id);
    //DBGPRINT_INT("edge_row_4_id",mesh->max_edg_id+1,edge_row_4_id);
    //DBGPRINT_INT("el_id_4_loc",el_ds->lsize(),el_id_4_loc);

    SET_ARRAY_ZERO(zeros,1000);
    for (unsigned int i_loc = 0; i_loc < el_ds->lsize(); i_loc++) {

        ele = mesh_->element(el_4_loc[i_loc]);
        el_row = row_4_el[el_4_loc[i_loc]];
        unsigned int nsides = ele->n_sides();
        if (fill_matrix) fe_values.update(ele, data.anisotropy, data.cross_section, data.conductivity);
        double cross_section = data.cross_section.value(ele->centre(), ele->element_accessor());

        for (unsigned int i = 0; i < nsides; i++) {
            side_row = side_rows[i] = side_row_4_id[ mh_dh.side_dof( ele->side(i) ) ];
            edge_row = edge_rows[i] = row_4_edge[ele->side(i)->edge_idx()];
            bcd=ele->side(i)->cond();

            // gravity term on RHS
            loc_side_rhs[i] = (ele->centre()[ 2 ] - ele->side(i)->centre()[ 2 ]);

            // set block C and C': side-edge, edge-side
            double c_val = 1.0;

            if (bcd) {
                ElementAccessor<3> b_ele = bcd->element_accessor();
                EqData::BC_Type type = (EqData::BC_Type)data.bc_type.value(b_ele.centre(), b_ele);
                if ( type == EqData::none) {
                    // homogeneous neumann
                } else if ( type == EqData::dirichlet ) {
                    c_val = 0.0;
                    double bc_pressure = data.bc_pressure.value(b_ele.centre(), b_ele);
                    loc_side_rhs[i] -= bc_pressure;
                    ls->rhs_set_value(edge_row, -bc_pressure);
                    ls->mat_set_value(edge_row, edge_row, -1.0);

                } else if ( type == EqData::neumann) {
                    double bc_flux = data.bc_flux.value(b_ele.centre(), b_ele);
                    ls->rhs_set_value(edge_row, bc_flux * bcd->element()->measure() * cross_section);
		    //DBGMSG("neumann edge_row, ele_index,el_idx: %d \t %d \t %d\n", edge_row, ele->index(), ele->side(i)->el_idx());

                } else if ( type == EqData::robin) {
                    double bc_pressure = data.bc_pressure.value(b_ele.centre(), b_ele);
                    double bc_sigma = data.bc_robin_sigma.value(b_ele.centre(), b_ele);
                    ls->rhs_set_value(edge_row, -bcd->element()->measure() * bc_sigma * bc_pressure * cross_section );
                    ls->mat_set_value(edge_row, edge_row, -bcd->element()->measure() * bc_sigma * cross_section );

                } else {
                    xprintf(UsrErr, "BC type not supported.\n");
                }
            }
            ls->mat_set_value(side_row, edge_row, c_val);
            ls->mat_set_value(edge_row, side_row, c_val);
        }

        ls->rhs_set_values(nsides, side_rows, loc_side_rhs);


        // set block A: side-side on one element - block diagonal matrix
        ls->mat_set_values(nsides, side_rows, nsides, side_rows, fe_values.local_matrix() );
        // set block B, B': element-side, side-element
        ls->mat_set_values(1, &el_row, nsides, side_rows, minus_ones);
        ls->mat_set_values(nsides, side_rows, 1, &el_row, minus_ones);


        // set sources
        ls->rhs_set_value(el_row, -1.0 * ele->measure() *
                          data.cross_section.value(ele->centre(), ele->element_accessor()) * 
                          data.water_source_density.value(ele->centre(), ele->element_accessor()) );
        
        
        // D block: non-compatible conections and diagonal: element-element
        //for (i = 0; i < ele->d_row_count; i++)
        //    tmp_rows[i] = row_4_el[ele->d_el[i]];
        ls->mat_set_value(el_row, el_row, 0.0);         // maybe this should be in virtual block for schur preallocation

        // D, E',E block: compatible connections: element-edge
        
        for (unsigned int i = 0; i < ele->n_neighs_vb; i++) {
            // every compatible connection adds a 2x2 matrix involving
            // current element pressure  and a connected edge pressure
            ngh= ele->neigh_vb[i];
            tmp_rows[0]=el_row;
            tmp_rows[1]=row_4_edge[ ngh->edge_idx() ];


            double value = data.sigma.value( ngh->element()->centre(), ngh->element()->element_accessor()) * ngh->side()->measure() *
//                data.cross_section.value( ngh->element()->centre(), ngh->element()->element_accessor() );      // crossection of lower dim (wrong)
                  data.cross_section.value( ngh->side()->centre(), ngh->side()->element()->element_accessor() ); // cross-section of higher dim. (2d)


            local_vb[0] = -value;   local_vb[1] = value;
            local_vb[2] = value;    local_vb[3] = -value;

            ls->mat_set_values(2, tmp_rows, 2, tmp_rows, local_vb);

            if (n_schur_compls == 2) {
                // for 2. Schur: N dim edge is conected with N dim element =>
                // there are nz between N dim edge and N-1 dim edges of the element

                ls->mat_set_values(nsides, edge_rows, 1, tmp_rows+1, zeros);
                ls->mat_set_values(1, tmp_rows+1, nsides, edge_rows, zeros);

                // save all global edge indices to higher positions
                tmp_rows[2+i] = tmp_rows[1];
            }
        }
        
        // add virtual values for schur complement allocation
        switch (n_schur_compls) {
        case 2:
            // Connections between edges of N+1 dim. elements neighboring with actual N dim element 'ele'
            ASSERT(ele->n_neighs_vb*ele->n_neighs_vb<1000, "Too many values in E block.");
            ls->mat_set_values(ele->n_neighs_vb, tmp_rows+2,
                               ele->n_neighs_vb, tmp_rows+2, zeros);

            // ls->mat_set_values(nsides, edge_rows, ele->e_row_count, tmp_rows, zeros);
            // ls->mat_set_values(ele->e_row_count, tmp_rows, nsides, edge_rows, zeros);
        case 1: // included also for case 2
            // -(C')*(A-)*B block and its transpose conect edge with its elements
            ls->mat_set_values(1, &el_row, nsides, edge_rows, zeros);
            ls->mat_set_values(nsides, edge_rows, 1, &el_row, zeros);
            // -(C')*(A-)*C block conect all edges of every element
            ls->mat_set_values(nsides, edge_rows, nsides, edge_rows, zeros);
        }
    }
    //if (! mtx->ins_mod == ALLOCATE ) {
    //    MatAssemblyBegin(mtx->A,MAT_FINAL_ASSEMBLY);
    //    MatAssemblyEnd(mtx->A,MAT_FINAL_ASSEMBLY);
    // }
    // set block F - diagonal: edge-edge from Newton BC
    // also Dirichlet BC
    /*
    for (i_loc = 0; i_loc < edge_ds->lsize(); i_loc++) {
        edge_row = row_4_edge[edge_4_loc[i_loc]];
        EdgeFullIter edg = mesh_->edge(edge_4_loc[i_loc]);

        //xprintf(Msg,"F: %d %f\n",old_4_new[edge_row],edg->f_val);
        //ls->mat_set_value(edge_row, edge_row, edg->f_val);
        //ls->rhs_set_value(edge_row, edg->f_rhs);
    }*/


    if (mortar_method_ == MortarP0) {
        coupling_P0_mortar_assembly();
    } else if (mortar_method_ == MortarP1) {
        mh_abstract_assembly_intersection();
    }  
}


/**
 * Works well but there is large error next to the boundary.
 */
 void DarcyFlowMH_Steady::coupling_P0_mortar_assembly() {
    for (vector<vector<unsigned int> >::iterator it_master_list = mesh_->master_elements.begin(); it_master_list
            != mesh_->master_elements.end(); ++it_master_list) {


        if (it_master_list->size() != 0) // skip empty masters
        {
            // on the intersection element we consider
            // * intersection dofs for master and slave
            //   those are dofs of the space into which we interpolate
            //   base functions from individual master and slave elements
            //   For the master dofs both are usualy eqivalent.
            // * original dofs - for master same as intersection dofs, for slave
            //   all dofs of slave elements

            // form list of intersection dofs, in this case pressures in barycenters
            // but we do not use those form MH system in order to allow second schur somplement. We rather map these
            // dofs to pressure traces, i.e. we use averages of traces as barycentric values.
            arma::mat master_map(1,2);
            master_map.fill(1.0 / 2);
            arma::mat slave_map(1,3);
            slave_map.fill(-1.0 / 3);

            vector<int> global_idx;

            ElementFullIter master_iter(mesh_->intersections[it_master_list->front()].master_iter());
            double delta_0 = master_iter->measure();
            double delta_i, delta_j;
            arma::mat left_map, right_map,product;
            int left_idx[3], right_idx[3], l_size, r_size; 
            unsigned int i,j;
            vector<int> l_dirich(3,0);
            vector<int> r_dirich(3,0);


            // rows
            for(i = 0; i <= it_master_list->size(); ++i) {

                if (i == it_master_list->size()) { // master element
                    delta_i = delta_0;
                    left_map = arma::trans(master_map);
                    left_idx[0] = row_4_edge[master_iter->side(0)->edge_idx()];
                    left_idx[1] = row_4_edge[master_iter->side(1)->edge_idx()];
                    // Dirichlet bounndary conditions
                    // if (master_iter->side(0)->cond() != NULL && master_iter->side(0)->cond()->type == DIRICHLET) l_dirich[0]=1; else l_dirich[0]=0;
                    // if (master_iter->side(1)->cond() != NULL && master_iter->side(1)->cond()->type == DIRICHLET) l_dirich[1]=1; else l_dirich[1]=0;
                    l_size = 2;
                } else {
                    l_dirich[0]=0;
                    l_dirich[1]=0;
                    Intersection &isect=mesh_->intersections[(*it_master_list)[i]];
                    delta_i = isect.intersection_true_size();
                    left_map = arma::trans(slave_map);
                    left_idx[0] = row_4_edge[isect.slave_iter()->side(0)->edge_idx()];
                    left_idx[1] = row_4_edge[isect.slave_iter()->side(1)->edge_idx()];
                    left_idx[2] = row_4_edge[isect.slave_iter()->side(2)->edge_idx()];
                    l_size = 3;
                }
                //columns
                for (j = 0; j <=it_master_list->size(); ++j) {
                    if (j == it_master_list->size()) { // master element
                        delta_j = delta_0;
                        right_map = master_map;
                        right_idx[0] = row_4_edge[master_iter->side(0)->edge_idx()];
                        right_idx[1] = row_4_edge[master_iter->side(1)->edge_idx()];
                        // Dirichlet bounndary conditions
                        // if (master_iter->side(0)->cond() != NULL && master_iter->side(0)->cond()->type == DIRICHLET) r_dirich[0]=1; else r_dirich[0]=0;
                        // if (master_iter->side(1)->cond() != NULL && master_iter->side(1)->cond()->type == DIRICHLET) r_dirich[1]=1; else r_dirich[1]=0;
                        r_size = 2;
                    } else {
                        r_dirich[0]=0;
                        r_dirich[1]=0;

                        Intersection &isect=mesh_->intersections[(*it_master_list)[j]];
                        delta_j = isect.intersection_true_size();
                        right_map = slave_map;
                        right_idx[0] = row_4_edge[isect.slave_iter()->side(0)->edge_idx()];
                        right_idx[1] = row_4_edge[isect.slave_iter()->side(1)->edge_idx()];
                        right_idx[2] = row_4_edge[isect.slave_iter()->side(2)->edge_idx()];
                        r_size = 3;
                    }
                    product = -mortar_sigma * left_map * delta_i * delta_j * right_map / delta_0;

                    // Dirichlet modification
                    for(int ii=0;ii<l_size;ii++) if (l_dirich[ii]) {
                        for(int jj=0;jj<r_size;jj++) product(ii,jj)=0.0;
                    }
                    for(int jj=0;jj<r_size;jj++) if (r_dirich[jj])
                        for(int ii=0;ii<l_size;ii++) {
                            //schur0->rhs_set_value(left_idx[ii], -master_iter->side(jj)->cond()->scalar * product(ii,jj));
                            product(ii,jj)=0.0;
                        }

                    //DBGMSG("(i,j): %d %d %f %f %f\n",i,j, delta_i, delta_j, delta_0);
                    //product.print("A:");
                    schur0->mat_set_values(l_size, left_idx, r_size, right_idx, product.memptr());
                }
            }
        }
    }
 }
/**
 * P1 coonection of different dimensions
 * - demonstrated convergence, but still major open questions:
 * ? in all test cases the error on the fracture is less on the left and greater on the right
 *   with incresing trend
 *   tried:
 *   - changed order of 1d elements (no change)
 *   - higher precision of ngh output and linear solver (no change)
 * ? seems that there should be some factor 6.0 in the communication term
 * ? in the case of infinite k2 -> simplest 1d-constant communication, the biggest difference on borders,
 *   numerical solution greater then analytical
 *
 * TODO:
 * * full implementation of Dirichlet BC ( also for 2d sides)
 */
void DarcyFlowMH_Steady::mh_abstract_assembly_intersection() {
    LinSys *ls = schur0;

    // CYKLUS PRES INTERSECTIONS
    for (std::vector<Intersection>::iterator intersec = mesh_->intersections.begin(); intersec != mesh_->intersections.end(); ++intersec) {

/*
 * Local coordinates on 1D
 *         t0
 * node 0: 0.0
 * node 1: 1.0
 *
 * base fce points
 * t0 = 0.0    on side 0 node 0
 * t0 = 1.0    on side 1 node 1
 *
 * Local coordinates on 2D
 *         t0  t1
 * node 0: 0.0 0.0
 * node 1: 1.0 0.0
 * node 2: 0.0 1.0
 *
 * base fce points
 * t0=0.5, t1=0.0        on side 0 nodes (0,1)
 * t0=0.5, t1=0.5        on side 1 nodes (1,2)
 * t0=0.0, t1=0.5        on side 2 nodes (2,0)
 */

        arma::vec point_Y(1);
        point_Y.fill(1.0);
        arma::vec point_2D_Y(intersec->map_to_slave(point_Y)); //lokalni souradnice Y na slave rozsirene o 1
        arma::vec point_1D_Y(intersec->map_to_master(point_Y)); //lokalni souradnice Y na masteru rozsirene o 1

        arma::vec point_X(1);
        point_X.fill(0.0);
        arma::vec point_2D_X(intersec->map_to_slave(point_X)); //lokalni souradnice X na slave rozsirene o 1
        arma::vec point_1D_X(intersec->map_to_master(point_X)); //lokalni souradnice X na masteru rozsirene o 1

        arma::mat base_2D(3, 3);
        // base fce = a0 + a1*t0 + a2*t1
        //         a0     a1      a2
        base_2D << 1.0 << 0.0 << -2.0 << arma::endr //point on side 0
                << -1.0 << 2.0 << 2.0 << arma::endr // point on side 1
                << 1.0 << -2.0 << 0.0 << arma::endr;// point on side 2

        arma::mat base_1D(2, 2);
        //    base fce =   a0 + a1 * t0
        //          a0     a1
        base_1D << 1.0 << -1.0 << arma::endr // point on side 0,
                << 0.0 << 1.0 << arma::endr; // point on side 1,


        //base_1D.print("base_1D: ");
        //base_2D.print("base_2D: ");
        //point_2D_X.print("point_2D_X: ");
        //point_2D_Y.print("point_2D_Y: ");

        arma::vec difference_in_Y(5);
        arma::vec difference_in_X(5);

        // slave sides 0,1,2
        difference_in_Y.subvec(0, 2) = -base_2D * point_2D_Y;
        difference_in_X.subvec(0, 2) = -base_2D * point_2D_X;
        // master sides 3,4
        difference_in_Y.subvec(3, 4) = base_1D * point_1D_Y;
        difference_in_X.subvec(3, 4) = base_1D * point_1D_X;

        //difference_in_X.print("difference_in_X: ");
        //difference_in_Y.print("difference_in_Y: ");

        //prvky matice A[i,j]
        arma::mat A(5, 5);
        for (int i = 0; i < 5; ++i) {
            for (int j = 0; j < 5; ++j) {
                A(i, j) = -mortar_sigma * intersec->intersection_true_size() *
                        ( difference_in_Y[i] * difference_in_Y[j]
                          + difference_in_Y[i] * difference_in_X[j]/2
                          + difference_in_X[i] * difference_in_Y[j]/2
                          + difference_in_X[i] * difference_in_X[j]
                        ) * (1.0 / 3.0);

            }
        }

        //globalni indexy:
        int idx[5];
        vector<int> dirich(5,0);
        SideIter side1, side2;

        idx[0] = row_4_edge[intersec->slave_iter()->side(0)->edge_idx()];
        idx[1] = row_4_edge[intersec->slave_iter()->side(1)->edge_idx()];
        idx[2] = row_4_edge[intersec->slave_iter()->side(2)->edge_idx()];
        idx[3] = row_4_edge[intersec->master_iter()->side(0)->edge_idx()];
        idx[4] = row_4_edge[intersec->master_iter()->side(1)->edge_idx()];

        // Dirichlet bounndary conditions
        side1=intersec->master_iter()->side(0);
        //if (side1->cond() != NULL && side1->cond()->type == DIRICHLET) dirich[3]=1;
        side2=intersec->master_iter()->side(1);
        //if (side2->cond() !=NULL && side2->cond()->type == DIRICHLET) dirich[4]=1;
        if (dirich[3]) {
            //DBGMSG("Boundary %d %f\n",idx[3],side1->cond()->scalar);
            for(int i=0;i<5;i++)  if (! dirich[i]) {
                //ls->rhs_set_value(idx[i], -side1->cond()->scalar * A(i,3));
                A(i,3)=0; A(3,i)=0;
            }
            A(3,3)=0.0;
        }
        if (dirich[4]) {
            //DBGMSG("Boundary %d %f\n",idx[4],side2->cond()->scalar);
            for(int i=0;i<5;i++)  if (! dirich[i]) {
                //ls->rhs_set_value(idx[i], -side2->cond()->scalar * A(i,4));
                A(i,4)=0; A(4,i)=0;
            }
            A(4,4)=0.0;
        }
        //for(int i=0;i<5;i++) DBGMSG("idx %d: %d\n",i, idx[i]);
        //A.print("A:");
        ls->mat_set_values(5, idx, 5, idx, A.memptr());

    }
}



/*******************************************************************************
 * COMPOSE WATER MH MATRIX WITHOUT SCHUR COMPLEMENT
 ******************************************************************************/

void DarcyFlowMH_Steady::make_schur0() {
  
    START_TIMER("preallocation");

    if (schur0 == NULL) { // create Linear System for MH matrix

        if (solver->type == PETSC_MATIS_SOLVER)
            schur0 = new LinSys_MATIS( global_row_4_sub_row );

        else
            schur0 = new LinSys_MPIAIJ(lsize);
        schur0->set_symmetric();
        schur0->start_allocation();
        assembly_steady_mh_matrix(); // preallocation
        VecZeroEntries(schur0->get_solution());

    }

    END_TIMER("preallocation");
    
    START_TIMER("assembly");

    schur0->start_add_assembly(); // finish allocation and create matrix
    assembly_steady_mh_matrix(); // fill matrix
    schur0->finalize();

    END_TIMER("assembly");
    //schur0->view_local_matrix();
    //PetscViewer myViewer;
    //PetscViewerASCIIOpen(PETSC_COMM_WORLD,"matis.m",&myViewer);
    //PetscViewerSetFormat(myViewer,PETSC_VIEWER_ASCII_MATLAB);

    //MatView( schur0->get_matrix(),PETSC_VIEWER_STDOUT_WORLD  );
    //DBGMSG("RHS\n");
    //VecView(schur0->get_rhs(),   PETSC_VIEWER_STDOUT_WORLD);
    //VecView(schur0->get_solution(),   PETSC_VIEWER_STDOUT_WORLD);

    //PetscViewerDestroy(myViewer);


    // add time term

}

//=============================================================================
// DESTROY WATER MH SYSTEM STRUCTURE
//=============================================================================
DarcyFlowMH_Steady::~DarcyFlowMH_Steady() {
    if (schur2 != NULL)
        delete schur2;

    if ( IA1 != NULL ) MatDestroy( &(IA1) );
    if ( IA2 != NULL ) MatDestroy( &(IA2) );

    delete schur0;
    delete solver;
}

/*******************************************************************************
 * COMPUTE THE FIRST (A-block) SCHUR COMPLEMENT
 ******************************************************************************/
// paralellni verze musi jeste sestrojit index set bloku A, to jde pres:
// lokalni elementy -> lokalni sides -> jejich id -> jejich radky
// TODO: reuse IA a Schurova doplnku
void DarcyFlowMH_Steady::make_schur1() {
    
    START_TIMER("Schur 1");
  
    ElementFullIter ele = ELEMENT_FULL_ITER(mesh_, NULL);
    MHFEValues fe_values;

    unsigned int  nsides, i;
    int side_rows[4];
    PetscErrorCode err;

    F_ENTRY;
    START_TIMER("schur1 - create,inverse");

    // check type of LinSys
    if (schur0->type == LinSys::MAT_IS) {
        // create mapping for PETSc

       err = ISLocalToGlobalMappingCreate(PETSC_COMM_WORLD,
               side_ds->lsize(),
               side_id_4_loc, PETSC_COPY_VALUES, &map_side_local_to_global);
        ASSERT(err == 0,"Error in ISLocalToGlobalMappingCreate.");

       err = MatCreateIS(PETSC_COMM_WORLD, 1, side_ds->lsize(), side_ds->lsize(), side_ds->size(), side_ds->size(), map_side_local_to_global, &IA1);
        ASSERT(err == 0,"Error in MatCreateIS.");

       MatSetOption(IA1, MAT_SYMMETRIC, PETSC_TRUE);

        for (unsigned int i_loc = 0; i_loc < el_ds->lsize(); i_loc++) {
           ele = mesh_->element(el_4_loc[i_loc]);
        
           nsides = ele->n_sides();

           fe_values.update( ele, data.anisotropy, data.cross_section, data.conductivity );

            for (i = 0; i < nsides; i++)
               side_rows[i] = mh_dh.side_dof( ele->side(i) ); // side ID
            // - rows_ds->begin(); // local side number
                           // + side_ds->begin(); // side row in IA1 matrix
           MatSetValues(IA1, nsides, side_rows, nsides, side_rows, fe_values.inv_local_matrix(),
                        INSERT_VALUES);
        }
    } else if (schur0->type == LinSys::MAT_MPIAIJ) {
       if (schur1 == NULL) {
        // create Inverse of the A block
        err = MatCreateAIJ(PETSC_COMM_WORLD, side_ds->lsize(), side_ds->lsize(), PETSC_DETERMINE, PETSC_DETERMINE, 4,
               PETSC_NULL, 0, PETSC_NULL, &(IA1));
         ASSERT(err == 0,"Error in MatCreateMPIAIJ.");

       MatSetOption(IA1, MAT_SYMMETRIC, PETSC_TRUE);
       schur1 = new SchurComplement(schur0, IA1);
       }

        for (unsigned int i_loc = 0; i_loc < el_ds->lsize(); i_loc++) {
           ele = mesh_->element(el_4_loc[i_loc]);

           nsides = ele->n_sides();

           fe_values.update( ele, data.anisotropy, data.cross_section, data.conductivity );

            for (i = 0; i < nsides; i++)
               side_rows[i] = side_row_4_id[ mh_dh.side_dof(ele->side(i)) ] // side row in MH matrix
                        - rows_ds->begin() // local side number
                       + side_ds->begin(); // side row in IA1 matrix
           MatSetValues(IA1, nsides, side_rows, nsides, side_rows, fe_values.inv_local_matrix(),
                   INSERT_VALUES);
        }
    }

    MatAssemblyBegin(IA1, MAT_FINAL_ASSEMBLY);
    MatAssemblyEnd(IA1, MAT_FINAL_ASSEMBLY);
    
    END_TIMER("schur1 - create,inverse");
    
    
    START_TIMER("schur1 - form");
    
    schur1->form_schur();
    schur1->set_spd();
    
    END_TIMER("schur1 - form");
}

/*******************************************************************************
 * COMPUTE THE SECOND (B-block) SCHUR COMPLEMENT
 ******************************************************************************/
void DarcyFlowMH_Steady::make_schur2() {
    PetscScalar *vDiag;
    int loc_el_size;
    PetscErrorCode ierr;
    F_ENTRY;
    START_TIMER("Schur 2");
    // create Inverse of the B block ( of the first complement )

    loc_el_size = el_ds->lsize();

    if (schur2 == NULL) {
      // get subdiagonal of local size == loc num of elements
      VecCreateMPI(PETSC_COMM_WORLD, schur1->get_system()->vec_lsize(),
              PETSC_DETERMINE, &diag_schur1);
      ierr = MatCreateAIJ(PETSC_COMM_WORLD, loc_el_size, loc_el_size,
              PETSC_DETERMINE, PETSC_DETERMINE, 1, PETSC_NULL, 0, PETSC_NULL,
              &(IA2)); // construct matrix
        ASSERT(ierr == 0, "Error in MatCreateMPIAIJ.");
      
      VecGetArray(diag_schur1,&vDiag);
      // define sub vector of B-block diagonal
      VecCreateMPIWithArray(PETSC_COMM_WORLD,1,  loc_el_size, PETSC_DETERMINE,
              vDiag, &diag_schur1_b);
      VecRestoreArray(diag_schur1,&vDiag);
      schur2 = new SchurComplement(schur1->get_system(), IA2);

    }

    MatGetDiagonal(schur1->get_system()->get_matrix(), diag_schur1); // get whole diagonal
    // compute inverse of B-block
    VecReciprocal(diag_schur1_b);
    MatDiagonalSet(IA2, diag_schur1_b, INSERT_VALUES);

    schur2->form_schur();
    schur2->scale(-1.0);
    schur2->set_spd();
}

// ================================================
// PARALLLEL PART
//

/**
 * Make connectivity graph of the second Schur complement and compute optimal partitioning.
 * This verison assign 1D and 2D edges to one processor, represent them as
 * a weighted vertex, and 2D-3D neghbourings as weighted edges. 3D edges are
 * then distributed over all procesors.
 */
/*
void make_edge_conection_graph(Mesh *mesh, SparseGraph * &graph) {

    Distribution edistr = graph->get_distr();
    //Edge *edg;
    Element *ele;
    int li, eid, , i_edg;
    unsigned int si, i_neigh;
    int e_weight;

    int edge_dim_weights[3] = { 100, 10, 1 };
    F_ENTRY;

    i_edg=0;
    FOR_EDGES(mesh, edg) {

        // skip non-local edges
        if (!edistr.is_local(i_edg))   continue;

        e_weight = edge_dim_weights[edg->side(0)->element()->dim() - 1];
        // for all connected elements
        FOR_EDGE_SIDES( edg, li ) {
            ASSERT( edg->side(li)->valid(),"NULL side of edge.");
            ele = edg->side(li)->element();
            ASSERT(NONULL(ele),"NULL element of side.");

            // for sides of connected element, excluding edge itself
            for(si=0; si<ele->n_sides(); si++) {
                eid = ele->side(si)->edge_idx();
                if (eid != i_edg)
                    graph->set_edge(i_edg, eid, e_weight);
            }

            // include connections from lower dim. edge
            // to the higher dimension
            for (i_neigh = 0; i_neigh < ele->n_neighs_vb; i_neigh++) {
                eid = ele->neigh_vb[i_neigh]->edge_idx();
                graph->set_edge(i_edg, eid, e_weight);
                graph->set_edge(eid, i_edg, e_weight);
            }
        }
        i_edg++;
    }

    graph->finalize();
}
*/
/**
 * Make connectivity graph of elements of mesh - dual graph: elements vertices of graph.
 */
/*
void make_element_connection_graph(Mesh *mesh, SparseGraph * &graph, bool neigh_on) {

    Distribution edistr = graph->get_distr();

    Edge *edg;
    int li, e_idx, i_neigh;
    int i_s, n_s;
    F_ENTRY;

    FOR_ELEMENTS(mesh, ele) {
        //xprintf(Msg,"Element id %d , its index %d.\n",ele.id(), i_ele);

        // skip non-local elements
        if (!edistr.is_local(ele.index()))
            continue;

        // for all connected elements
        FOR_ELEMENT_SIDES( ele, si ) {
            edg = ele->side(si)->edge();

            FOR_EDGE_SIDES( edg, li ) {
                ASSERT(edg->side(li)->valid(),"NULL side of edge.");
                e_idx = ELEMENT_FULL_ITER(mesh, edg->side(li)->element()).index();

                // for elements of connected elements, excluding element itself
                if (e_idx != ele.index()) {
                    graph->set_edge(ele.index(), e_idx);
                }
            }
        }

        // include connections from lower dim. edge
        // to the higher dimension
        if (neigh_on) {
            for (i_neigh = 0; i_neigh < ele->n_neighs_vb; i_neigh++) {
               n_s = ele->neigh_vb[i_neigh]->edge()->n_sides;
                for (i_s = 0; i_s < n_s; i_s++) {
                   e_idx=ELEMENT_FULL_ITER(mesh, ele->neigh_vb[i_neigh]->edge()->side(i_s)->element()).index();
                    graph->set_edge(ele.index(), e_idx);
                    graph->set_edge(e_idx, ele.index());
                }
            }
        }
    }
    graph->finalize();
}*/


// ========================================================================
// to finish row_4_id arrays we have to convert individual numberings of
// sides/els/edges to whole numbering of rows. To this end we count shifts
// for sides/els/edges on each proc and then we apply them on row_4_id
// arrays.
// we employ macros to avoid code redundancy
// =======================================================================
void DarcyFlowMH_Steady::make_row_numberings() {
    int i, shift;
    int np = edge_ds->np();
    int edge_shift[np], el_shift[np], side_shift[np];
    unsigned int rows_starts[np];

    int edge_n_id = mesh_->n_edges(),
            el_n_id = mesh_->element.size(),
            side_n_id = mesh_->n_sides();

    // compute shifts on every proc
    shift = 0; // in this var. we count new starts of arrays chunks
    for (i = 0; i < np; i++) {
        side_shift[i] = shift - (side_ds->begin(i)); // subtract actual start of the chunk
        shift += side_ds->lsize(i);
        el_shift[i] = shift - (el_ds->begin(i));
        shift += el_ds->lsize(i);
        edge_shift[i] = shift - (edge_ds->begin(i));
        shift += edge_ds->lsize(i);
        rows_starts[i] = shift;
    }
    //DBGPRINT_INT("side_shift",np,side_shift);
    //DBGPRINT_INT("el_shift",np,el_shift);
    //DBGPRINT_INT("edge_shift",np,edge_shift);
    // apply shifts
    for (i = 0; i < side_n_id; i++) {
        int &what = side_row_4_id[i];
        if (what >= 0)
            what += side_shift[side_ds->get_proc(what)];
    }
    for (i = 0; i < el_n_id; i++) {
        int &what = row_4_el[i];
        if (what >= 0)
            what += el_shift[el_ds->get_proc(what)];

    }
    for (i = 0; i < edge_n_id; i++) {
        int &what = row_4_edge[i];
        if (what >= 0)
            what += edge_shift[edge_ds->get_proc(what)];
    }
    // make distribution of rows
    for (i = np - 1; i > 0; i--)
        rows_starts[i] -= rows_starts[i - 1];

    rows_ds = boost::make_shared<Distribution>(&(rows_starts[0]), PETSC_COMM_WORLD);
}

// ====================================================================================
// - compute optimal edge partitioning
// - compute appropriate partitioning of elements and sides
// - make arrays: *_id_4_loc and *_row_4_id to allow parallel assembly of the MH matrix
// ====================================================================================
void DarcyFlowMH_Steady::prepare_parallel() {
    
    START_TIMER("prepare parallel");
    
    int *loc_part; // optimal (edge,el) partitioning (local chunk)
    int *id_4_old; // map from old idx to ids (edge,el)
    // auxiliary
    //Edge *edg;
<<<<<<< HEAD
    Element *el;
=======
    //Element *el;
>>>>>>> 8dc5f808
    //Side *side;
    int i, loc_i;

    //int i_neigh;
    int e_idx;
    //int i_loc, el_row, side_row, edge_row, nsides;

    
<<<<<<< HEAD
    PetscErrorCode ierr;
    F_ENTRY;
    //ierr = MPI_Barrier(PETSC_COMM_WORLD);
    //ASSERT(ierr == 0, "Error in MPI_Barrier.");
    
    
=======
    //PetscErrorCode ierr;
    F_ENTRY;

    //ierr = MPI_Barrier(PETSC_COMM_WORLD);
    //ASSERT(ierr == 0, "Error in MPI_Barrier.");
    
/*
>>>>>>> 8dc5f808
    if (solver->type == PETSC_MATIS_SOLVER) {
        xprintf(Msg,"Compute optimal partitioning of elements.\n");

        // prepare dual graph
        Distribution init_el_ds(Distribution::Block, mesh_->n_elements());  // initial distr.
        SparseGraph *element_graph = new SparseGraphPETSC(init_el_ds);
        loc_part = new int[init_el_ds.lsize()];                                     // partitionig in initial distribution

        make_element_connection_graph(mesh_, element_graph);

        //element_graph->view();

        WARN_ASSERT(element_graph->is_symmetric(),"Attention graph for partitioning is not symmetric!\n");

        element_graph->partition(loc_part);
        //DBGPRINT_INT("loc_part",init_el_ds.lsize(),loc_part);
*/
        // prepare parallel distribution of dofs linked to elements

        id_4_old = new int[mesh_->n_elements()];
        i = 0;
        FOR_ELEMENTS(mesh_, el) id_4_old[i++] = el.index();

        mesh_->get_part()->id_maps(mesh_->element.size(), id_4_old, el_ds, el_4_loc, row_4_el);
        //DBGPRINT_INT("el_4_loc",el_ds->lsize(),el_4_loc);
        //xprintf(Msg,"Number of elements in subdomain %d \n",el_ds->lsize());
        delete[] id_4_old;

        //el_ds->view();
        //
        //DBGMSG("Compute appropriate edge partitioning ...\n");
        //optimal element part; loc. els. id-> new el. numbering
        Distribution init_edge_ds(DistributionLocalized(), mesh_->n_edges(), PETSC_COMM_WORLD);
        // partitioning of edges, edge belongs to the proc of his first element
        // this is not optimal but simple
        loc_part = new int[init_edge_ds.lsize()];
        id_4_old = new int[mesh_->n_edges()];
        {
            loc_i = 0;
            FOR_EDGES(mesh_, edg ) {
                unsigned int i_edg = edg - mesh_->edges.begin();
                // partition
                e_idx = mesh_->element.index(edg->side(0)->element());
                //xprintf(Msg,"Index of edge: %d first element: %d \n",edgid,e_idx);
                if (init_edge_ds.is_local(i_edg)) {
                    // find (new) proc of the first element of the edge
                    loc_part[loc_i++] = el_ds->get_proc(row_4_el[e_idx]);
                }
                // id array
                id_4_old[i_edg] = i_edg;
            }
        }
        //    // make trivial part
        //    for(loc_i=0;loc_i<init_el_ds->lsize;loc_i++) loc_part[loc_i]=init_el_ds->myp;
        //DBGPRINT_INT("loc_part",init_edge_ds.lsize(),loc_part);

        Partitioning::id_maps(mesh_->n_edges(), id_4_old, init_edge_ds, loc_part, edge_ds, edge_4_loc, row_4_edge);
        delete[] loc_part;
        delete[] id_4_old;
/*
    } else {
        xprintf(Msg,"Compute optimal partitioning of edges.\n");

        SparseGraph *edge_graph = new SparseGraphMETIS(mesh_->n_edges());                     // graph for partitioning
        Distribution init_edge_ds = edge_graph->get_distr(); // initial distr.
        loc_part = new int[init_edge_ds.lsize()];                                     // partitionig in initial distribution

        make_edge_conection_graph(mesh_, edge_graph);
        WARN_ASSERT(edge_graph->is_symmetric(),"Attention graph for partitioning is not symmetric!\n");

        edge_graph->partition(loc_part);

        delete edge_graph;
*/
        // debugging output
        /*
         if (init_edge_ds.myp() == 0) {
         Edge *edg;
         int i_edg = 0;
         int stat[3][init_edge_ds.np()];
         for (int ip = 0; ip < init_edge_ds.np(); ip++) {
         stat[0][ip] = stat[1][ip] = stat[2][ip] = 0;
         }
         for(i_edg=0;i_edg < ;i_edg++) {
         DBGMSG("edg: %d %d %d\n",
                       i_edg,edg->side(0)->element->dim-1,loc_part[i_edg]);
                int dim=edg->side(0)->element->dim - 1;
         int part=loc_part[i_edg];
         (stat[dim][part])++;
         i_edg++;
         }
         for (int ip = 0; ip < init_edge_ds.np(); ip++) {
         DBGMSG("1D: %10d 2d: %10d 3d: %10d\n",
         stat[0][ip],stat[1][ip],stat[2][ip]);
         }
         }
         */
        /*
        id_4_old = new int[mesh_->n_edges()];

        for(unsigned int i_edg=0; i_edg < mesh_->edges.size(); i_edg++)  id_4_old[i_edg] = i_edg;

        id_maps(mesh_->n_edges(), id_4_old, init_edge_ds, (int *) loc_part, edge_ds, edge_4_loc, row_4_edge);
        delete[] loc_part;
        delete[] id_4_old;

        //DBGMSG("Compute appropriate element partitioning ...\n");
        //optimal element part; loc. els. id-> new el. numbering
        Distribution init_el_ds(Distribution::Block, mesh_->n_elements());
        // partitioning of elements, element belongs to the proc of his first edge
        // this is not optimal but simple
        loc_part = new int[init_el_ds.lsize()];
        id_4_old = new int[mesh_->n_elements()];
        {
            int i_edg;
            loc_i = 0;
            FOR_ELEMENTS(mesh_,  el ) {
                // partition
                if (init_el_ds.is_local(el.index())) {
                    // find (new) proc of the first edge of element
                    //DBGMSG("%d %d %d %d\n",iel,loc_i,el->side(0)->edge->id,edge_row_4_id[el->side(0)->edge->id]);
                    i_edg=el->side(0)->edge_idx(); // global index in old numbering
                    loc_part[loc_i++] = edge_ds->get_proc(row_4_edge[i_edg]);

                }
                // id array
                id_4_old[el.index()] = el.index();
            }
        }
        //    // make trivial part
        //    for(loc_i=0;loc_i<init_el_ds->lsize;loc_i++) loc_part[loc_i]=init_el_ds->myp;
        id_maps(mesh_->element.size(), id_4_old, init_el_ds, loc_part, el_ds, el_4_loc, row_4_el);
        delete[] loc_part;
        delete[] id_4_old;
        */
    //}

    //DBGMSG("Compute side partitioning ...\n");
    //optimal side part; loc. sides; id-> new side numbering
    Distribution init_side_ds(DistributionBlock(), mesh_->n_sides(), PETSC_COMM_WORLD);
    // partitioning of sides follows elements
    loc_part = new int[init_side_ds.lsize()];
    id_4_old = new int[mesh_->n_sides()];
    {
        int is = 0;
        loc_i = 0;
        FOR_SIDES(mesh_, side ) {
            // partition
            if (init_side_ds.is_local(is)) {
                // find (new) proc of the element of the side
                loc_part[loc_i++] = el_ds->get_proc(
                        row_4_el[mesh_->element.index(side->element())]);            }
            // id array
            id_4_old[is++] = mh_dh.side_dof( side );
        }
    }
    // make trivial part
    //for(loc_i=0;loc_i<init_side_ds->lsize;loc_i++) loc_part[loc_i]=init_side_ds->myp;

    Partitioning::id_maps(mesh_->n_sides(), id_4_old, init_side_ds, loc_part, side_ds,
            side_id_4_loc, side_row_4_id);
    delete [] loc_part;
    delete [] id_4_old;

    /*
     DBGPRINT_INT("edge_id_4_loc",edge_ds->lsize,edge_id_4_loc);
     DBGPRINT_INT("el_4_loc",el_ds->lsize,el_4_loc);
     DBGPRINT_INT("side_id_4_loc",side_ds->lsize,side_id_4_loc);
     DBGPRINT_INT("edge_row_4_id",mesh_->n_edges,edge_row_4_id);
     DBGPRINT_INT("el_row_4_id",mesh_->max_elm_id+1,el_row_4_id);
     DBGPRINT_INT("side_row_4_id",mesh_->max_side_id+1,side_row_4_id);
     */
    // convert row_4_id arrays from separate numberings to global numbering of rows
    //MPI_Barrier(PETSC_COMM_WORLD);
    //DBGMSG("Finishing row_4_id\n");
    //MPI_Barrier(PETSC_COMM_WORLD);
    make_row_numberings();
    //DBGPRINT_INT("edge_row_4_id",mesh_->n_edges,edge_row_4_id);
    //DBGPRINT_INT("el_row_4_id",mesh_->max_elm_id+1,el_row_4_id);
    //DBGPRINT_INT("side_row_4_id",mesh_->max_side_id+1,side_row_4_id);

    lsize = side_ds->lsize() + el_ds->lsize() + edge_ds->lsize();

    /*
     // make old_4_new
    old_4_new = (int *) malloc((mesh_->n_edges() + mesh_->n_sides
            + mesh_->n_elements()) * sizeof(int));
     i = 0;
     FOR_SIDES( side )
     old_4_new[side_row_4_id[side->id]] = i++;
     FOR_ELEMENTS( el )
     old_4_new[row_4_el[el.index()]] = i++;
     FOR_EDGES(edg)
     old_4_new[edge_row_4_id[edg->id]] = i++;
     */
    // prepare global_row_4_sub_row
    /*
    if (solver->type == PETSC_MATIS_SOLVER) {
        //xprintf(Msg,"Compute mapping of local subdomain rows to global rows.\n");

        global_row_4_sub_row = boost::make_shared<LocalToGlobalMap>(rows_ds);

        //
        // ordering of dofs
        // for each subdomain:
        // | velocities (at sides) | pressures (at elements) | L. mult. (at edges) |
        for (i_loc = 0; i_loc < el_ds->lsize(); i_loc++) {
            el = mesh_->element(el_4_loc[i_loc]);
            el_row = row_4_el[el_4_loc[i_loc]];

            global_row_4_sub_row->insert( el_row );

            nsides = el->n_sides();
            for (i = 0; i < nsides; i++) {
                side_row = side_row_4_id[ mh_dh.side_dof( el->side(i) ) ];
		        edge_row = row_4_edge[el->side(i)->edge_idx()];

		        global_row_4_sub_row->insert( side_row );
		        global_row_4_sub_row->insert( edge_row );

                // edge neighbouring overlap
                //if (edg->neigh_vb != NULL) {
		//	int neigh_el_row=row_4_el[mesh_->element.index(edg->neigh_vb->element[0])];
                //      localDofSet.insert( neigh_el_row );
                //}
            }

            for (i_neigh = 0; i_neigh < el->n_neighs_vb; i_neigh++) {
                // mark this edge
                edge_row = row_4_edge[el->neigh_vb[i_neigh]->edge_idx() ];
                global_row_4_sub_row->insert( edge_row );
            }
        }
        global_row_4_sub_row->finalize();
    }*/
}

void mat_count_off_proc_values(Mat m, Vec v) {
    int n, first, last;
    const PetscInt *cols;
    Distribution distr(v);

    int n_off = 0;
    int n_on = 0;
    int n_off_rows = 0;
    MatGetOwnershipRange(m, &first, &last);
    for (int row = first; row < last; row++) {
        MatGetRow(m, row, &n, &cols, PETSC_NULL);
        bool exists_off = false;
        for (int i = 0; i < n; i++)
            if (distr.get_proc(cols[i]) != distr.myp())
                n_off++, exists_off = true;
            else
                n_on++;
        if (exists_off)
            n_off_rows++;
        MatRestoreRow(m, row, &n, &cols, PETSC_NULL);
    }
    //printf("[%d] rows: %d off_rows: %d on: %d off: %d\n",distr.myp(),last-first,n_off_rows,n_on,n_off);
}












// ========================
// unsteady

DarcyFlowMH_Unsteady::DarcyFlowMH_Unsteady(Mesh &mesh_in, const Input::Record in_rec)
    : DarcyFlowMH_Steady(mesh_in, in_rec)
{
    delete time_; // delete steady TG
 
    time_ = new TimeGovernor(in_rec.val<Input::Record>("time"), equation_mark_type_);
    
    time_->fix_dt_until_mark();
    setup_time_term();
}



void DarcyFlowMH_Unsteady::setup_time_term() {

    // have created full steady linear system
    // save diagonal of steady matrix
    VecCreateMPI(PETSC_COMM_WORLD, rows_ds->lsize(), PETSC_DETERMINE, &(steady_diagonal));
    MatGetDiagonal(schur0->get_matrix(), steady_diagonal);

    // read inital condition
    VecZeroEntries(schur0->get_solution());

    double *local_sol = schur0->get_solution_array();

    PetscScalar *local_diagonal;
    VecDuplicate(steady_diagonal, &new_diagonal);
    VecZeroEntries(new_diagonal);
    VecGetArray(new_diagonal,& local_diagonal);

    // apply initial condition and modify matrix diagonal
    // cycle over local element rows
    ElementFullIter ele = ELEMENT_FULL_ITER(mesh_, NULL);

    DBGMSG("Setup with dt: %f\n",time_->dt());
    for (unsigned int i_loc_el = 0; i_loc_el < el_ds->lsize(); i_loc_el++) {
        ele = mesh_->element(el_4_loc[i_loc_el]);
        int i_loc_row = i_loc_el + side_ds->lsize();

        // set initial condition
        local_sol[i_loc_row] = data.init_pressure.value(ele->centre(),ele->element_accessor());
        // set new diagonal
        local_diagonal[i_loc_row]= - data.storativity.value(ele->centre(), ele->element_accessor()) * 
                                  ele->measure() / time_->dt();
    }
    VecRestoreArray(new_diagonal,& local_diagonal);
    MatDiagonalSet(schur0->get_matrix(), new_diagonal, ADD_VALUES);

    // set previous solution as copy of initial condition
    VecDuplicate(schur0->get_solution(), &previous_solution);
    VecCopy(schur0->get_solution(), previous_solution);

    // save RHS
    VecDuplicate(schur0->get_rhs(), &steady_rhs);
    VecCopy(schur0->get_rhs(), steady_rhs);

    solution_changed_for_scatter=true;
}

void DarcyFlowMH_Unsteady::modify_system() {
  START_TIMER("modify system");
  if (time_->is_changed_dt()) {
      MatDiagonalSet(schur0->get_matrix(),steady_diagonal, INSERT_VALUES);

      VecScale(new_diagonal, time_->last_dt()/time_->dt());
      MatDiagonalSet(schur0->get_matrix(),new_diagonal, ADD_VALUES);
  }

    // modify RHS - add previous solution
    VecPointwiseMult(schur0->get_rhs(), new_diagonal, schur0->get_solution());
    VecAXPY(schur0->get_rhs(), 1.0, steady_rhs);

    // swap solutions
    VecSwap(previous_solution, schur0->get_solution());
}

// ========================
// unsteady

DarcyFlowLMH_Unsteady::DarcyFlowLMH_Unsteady(Mesh &mesh_in, const  Input::Record in_rec)
    : DarcyFlowMH_Steady(mesh_in, in_rec)
{
    delete time_; // delete steady TG
 
    time_ = new TimeGovernor(in_rec.val<Input::Record>("time"), equation_mark_type_);

    time_->fix_dt_until_mark();
    setup_time_term();
}





void DarcyFlowLMH_Unsteady::setup_time_term()
{
    // have created full steady linear system
     // save diagonal of steady matrix
     VecCreateMPI(PETSC_COMM_WORLD,rows_ds->lsize(),PETSC_DETERMINE,&(steady_diagonal));
     MatGetDiagonal(schur0->get_matrix(), steady_diagonal);

     // read inital condition
     VecZeroEntries(schur0->get_solution());

     VecDuplicate(steady_diagonal,& new_diagonal);

     // apply initial condition and modify matrix diagonal
     // cycle over local element rows

     ElementFullIter ele = ELEMENT_FULL_ITER(mesh_, NULL);
     double init_value;

     for (unsigned int i_loc_el = 0; i_loc_el < el_ds->lsize(); i_loc_el++) {
         ele = mesh_->element(el_4_loc[i_loc_el]);

         init_value = data.init_pressure.value(ele->centre(), ele->element_accessor());

         FOR_ELEMENT_SIDES(ele,i) {
             int edge_row = row_4_edge[ele->side(i)->edge_idx()];
             // set new diagonal
             VecSetValue(new_diagonal,edge_row, - ele->measure() *
                          data.storativity.value(ele->centre(), ele->element_accessor()) *
                          data.cross_section.value(ele->centre(), ele->element_accessor()) /
                          time_->dt() / ele->n_sides(),ADD_VALUES);
             // set initial condition
             VecSetValue(schur0->get_solution(),edge_row,init_value/ele->n_sides(),ADD_VALUES);
         }
     }
     VecAssemblyBegin(new_diagonal);
     VecAssemblyBegin(schur0->get_solution());
     VecAssemblyEnd(new_diagonal);
     VecAssemblyEnd(schur0->get_solution());

     MatDiagonalSet(schur0->get_matrix(),new_diagonal, ADD_VALUES);

     // set previous solution as copy of initial condition
     VecDuplicate(schur0->get_solution(), &previous_solution);
     VecCopy(schur0->get_solution(), previous_solution);

     // save RHS
     VecDuplicate(schur0->get_rhs(), &steady_rhs);
     VecCopy(schur0->get_rhs(),steady_rhs);

     // auxiliary vector for time term
     VecDuplicate(schur0->get_rhs(), &time_term);

     solution_changed_for_scatter=true;

}

void DarcyFlowLMH_Unsteady::modify_system() {
    START_TIMER("modify system");
    if (time_->is_changed_dt()) {
        MatDiagonalSet(schur0->get_matrix(),steady_diagonal, INSERT_VALUES);
        VecScale(new_diagonal, time_->last_dt()/time_->dt());
        MatDiagonalSet(schur0->get_matrix(),new_diagonal, ADD_VALUES);
    }

    // modify RHS - add previous solution
    VecPointwiseMult(schur0->get_rhs(), new_diagonal, schur0->get_solution());
    VecAXPY(schur0->get_rhs(), 1.0, steady_rhs);

    // swap solutions
    VecSwap(previous_solution, schur0->get_solution());
}

// TODO: make this operating on parallel solution
// i.e. access from elements to edge values (possibly by constructing specific matrix)

// is it really necessary what is natural value of element pressures ?
// Since
void DarcyFlowLMH_Unsteady::postprocess() {
    int i_loc, side_row, loc_edge_row, i;
    Edge* edg;
    ElementIter ele;
    double new_pressure, old_pressure, time_coef;

    PetscScalar *loc_prev_sol;
    VecGetArray(previous_solution, &loc_prev_sol);

    // modify side fluxes in parallel
    // for every local edge take time term on digonal and add it to the corresponding flux
    for (i_loc = 0; i_loc < edge_ds->lsize(); i_loc++) {

        edg = &( mesh_->edges[ edge_4_loc[i_loc] ] );
        loc_edge_row = side_ds->lsize() + el_ds->lsize() + i_loc;

        new_pressure = (schur0->get_solution_array())[loc_edge_row];
        old_pressure = loc_prev_sol[loc_edge_row];
        FOR_EDGE_SIDES(edg,i) {
          ele = edg->side(i)->element();
          side_row = side_row_4_id[ mh_dh.side_dof( edg->side(i) ) ];
          time_coef = - ele->measure() *
              data.cross_section.value(ele->centre(), ele->element_accessor()) *
              data.storativity.value(ele->centre(), ele->element_accessor()) /
              time_->dt() / ele->n_sides();
            VecSetValue(schur0->get_solution(), side_row, time_coef * (new_pressure - old_pressure), ADD_VALUES);
        }
    }
  VecRestoreArray(previous_solution, &loc_prev_sol);

    VecAssemblyBegin(schur0->get_solution());
    VecAssemblyEnd(schur0->get_solution());

  //DarcyFlowMH_Steady::postprocess();

    int side_rows[4];
    double values[4];
    //ElementFullIter ele = ELEMENT_FULL_ITER(mesh_, NULL);

  // modify side fluxes in parallel
  // for every local edge take time term on digonal and add it to the corresponding flux

  for (unsigned int i_loc = 0; i_loc < el_ds->lsize(); i_loc++) {
      ele = mesh_->element(el_4_loc[i_loc]);
      FOR_ELEMENT_SIDES(ele,i) {
          side_rows[i] = side_row_4_id[ mh_dh.side_dof( ele->side(i) ) ];
          values[i] = -1.0 * ele->measure() *
            data.cross_section.value(ele->centre(), ele->element_accessor()) *
            data.water_source_density.value(ele->centre(), ele->element_accessor()) /
            ele->n_sides();
      }
      VecSetValues(schur0->get_solution(), ele->n_sides(), side_rows, values, ADD_VALUES);
  }
  VecAssemblyBegin(schur0->get_solution());
  VecAssemblyEnd(schur0->get_solution());
}

//-----------------------------------------------------------------------------
// vim: set cindent:<|MERGE_RESOLUTION|>--- conflicted
+++ resolved
@@ -1307,11 +1307,7 @@
     int *id_4_old; // map from old idx to ids (edge,el)
     // auxiliary
     //Edge *edg;
-<<<<<<< HEAD
-    Element *el;
-=======
     //Element *el;
->>>>>>> 8dc5f808
     //Side *side;
     int i, loc_i;
 
@@ -1320,22 +1316,13 @@
     //int i_loc, el_row, side_row, edge_row, nsides;
 
     
-<<<<<<< HEAD
-    PetscErrorCode ierr;
+    //PetscErrorCode ierr;
     F_ENTRY;
+
     //ierr = MPI_Barrier(PETSC_COMM_WORLD);
     //ASSERT(ierr == 0, "Error in MPI_Barrier.");
     
-    
-=======
-    //PetscErrorCode ierr;
-    F_ENTRY;
-
-    //ierr = MPI_Barrier(PETSC_COMM_WORLD);
-    //ASSERT(ierr == 0, "Error in MPI_Barrier.");
-    
 /*
->>>>>>> 8dc5f808
     if (solver->type == PETSC_MATIS_SOLVER) {
         xprintf(Msg,"Compute optimal partitioning of elements.\n");
 

--- conflicted
+++ resolved
@@ -307,13 +307,8 @@
     schur0(nullptr),
 	steady_diagonal(nullptr),
 	steady_rhs(nullptr),
-<<<<<<< HEAD
 	new_diagonal(nullptr),
-	previous_solution(nullptr),
 	par_to_all(nullptr)
-=======
-	new_diagonal(nullptr)
->>>>>>> 9b640bed
 {
 
     START_TIMER("Darcy constructor");
@@ -419,7 +414,10 @@
     output_object = new DarcyFlowMHOutput(this, input_record_);
 
     mh_dh.reinit(mesh_);
-<<<<<<< HEAD
+    
+    data_->previous_solution = data_->dh_->create_vector();
+    previous_solution_nonlinear = data_->dh_->create_vector();
+    
 
     { // construct pressure, velocity and piezo head fields
 		ele_flux_ptr = std::make_shared< FieldFE<3, FieldValue<3>::VectorFixed> >();
@@ -454,13 +452,6 @@
 		data_->dh_cr_disc_->distribute_dofs(ds_cr_disc);
     }
 
-=======
-    data_->previous_solution = VectorMPI(mh_dh.rows_ds->lsize());
-    previous_solution_nonlinear = VectorMPI(mh_dh.rows_ds->lsize());
-//     data_->previous_solution = data_->dh_->create_vector();
-//     previous_solution_nonlinear = data_->dh_->create_vector();
-    
->>>>>>> 9b640bed
     // Initialize bc_switch_dirichlet to size of global boundary.
     data_->bc_switch_dirichlet.resize(mesh_->n_elements()+mesh_->n_elements(true), 1);
 
@@ -477,12 +468,7 @@
 
 
     // allocate time term vectors
-<<<<<<< HEAD
-    VecDuplicate(schur0->get_solution(), &previous_solution);
     VecCreateMPI(PETSC_COMM_WORLD, data_->dh_->distr()->lsize(),PETSC_DETERMINE,&(steady_diagonal));
-=======
-    VecCreateMPI(PETSC_COMM_WORLD, mh_dh.rows_ds->lsize(),PETSC_DETERMINE,&(steady_diagonal));
->>>>>>> 9b640bed
     VecDuplicate(steady_diagonal,& new_diagonal);
     VecZeroEntries(new_diagonal);
     VecDuplicate(steady_diagonal, &steady_rhs);
@@ -916,31 +902,6 @@
     }*/
 }
 
-<<<<<<< HEAD
-void DarcyMH::assembly_source_term()
-{
-    START_TIMER("assembly source term");
-   	balance_->start_source_assembly(data_->water_balance_idx);
-
-   	for ( DHCellAccessor dh_cell : data_->dh_->own_range() ) {
-        LocalElementAccessorBase<3> ele_ac(dh_cell);
-
-        double cs = data_->cross_section.value(ele_ac.centre(), ele_ac.element_accessor());
-
-        // set sources
-        double source = ele_ac.measure() * cs *
-                data_->water_source_density.value(ele_ac.centre(), ele_ac.element_accessor());
-        schur0->rhs_set_value(ele_ac.ele_row(), -1.0 * source );
-
-        balance_->add_source_values(data_->water_balance_idx, ele_ac.region().bulk_idx(), {(LongIdx) ele_ac.ele_local_row()}, {0}, {source});
-    }
-
-    balance_->finish_source_assembly(data_->water_balance_idx);
-}
-
-
-=======
->>>>>>> 9b640bed
 
 
 /*******************************************************************************

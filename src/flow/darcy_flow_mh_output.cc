/*!
 *
﻿ * Copyright (C) 2015 Technical University of Liberec.  All rights reserved.
 * 
 * This program is free software; you can redistribute it and/or modify it under
 * the terms of the GNU General Public License version 3 as published by the
 * Free Software Foundation. (http://www.gnu.org/licenses/gpl-3.0.en.html)
 * 
 * This program is distributed in the hope that it will be useful, but WITHOUT
 * ANY WARRANTY; without even the implied warranty of MERCHANTABILITY or FITNESS
 * FOR A PARTICULAR PURPOSE.  See the GNU General Public License for more details.
 *
 * 
 * @file    darcy_flow_mh_output.cc
 * @ingroup flow
 * @brief   Output class for darcy_flow_mh model.
 * @author  Jan Brezina
 */

#include <vector>
#include <iostream>
#include <sstream>
#include <string>

#include <system/global_defs.h>

#include "flow/darcy_flow_mh.hh"
#include "flow/darcy_flow_assembly.hh"
#include "flow/darcy_flow_mh_output.hh"

#include "io/output_time.hh"
#include "io/observe.hh"
#include "system/system.hh"
#include "system/sys_profiler.hh"

#include "fields/field_set.hh"
#include "fem/dofhandler.hh"
#include "fem/fe_values.hh"
#include "fem/fe_rt.hh"
#include "fem/fe_values_views.hh"
#include "quadrature/quadrature_lib.hh"
#include "fields/field_fe.hh"
#include "fields/fe_value_handler.hh"
#include "fields/generic_field.hh"

#include "mesh/long_idx.hh"
#include "mesh/mesh.h"
#include "mesh/partitioning.hh"
#include "mesh/accessors.hh"
#include "mesh/node_accessor.hh"
#include "mesh/range_wrapper.hh"

// #include "coupling/balance.hh"
#include "intersection/mixed_mesh_intersections.hh"
#include "intersection/intersection_local.hh"

namespace it = Input::Type;


const it::Instance & DarcyFlowMHOutput::get_input_type() {
	OutputFields output_fields;
	DarcyMH::EqData eq_data;
	output_fields += eq_data;
	return output_fields.make_output_type("Flow_Darcy_MH", "");
}


const it::Instance & DarcyFlowMHOutput::get_input_type_specific() {
    
    static it::Record& rec = it::Record("Output_DarcyMHSpecific", "Specific Darcy flow MH output.")
        .copy_keys(OutputSpecificFields::get_input_type())
        .declare_key("compute_errors", it::Bool(), it::Default("false"),
<<<<<<< HEAD
                        "SPECIAL PURPOSE. Computing errors pro non-compatible coupling.")
        .declare_key("python_solution", it::FileName::input(), it::Default::optional(),
                        "SPECIAL PURPOSE. Python script for computing analytical solution.")
=======
                        "SPECIAL PURPOSE. Computes error norms of the solution, particulary suited for non-compatible coupling models.")
>>>>>>> 862c9526
        .declare_key("raw_flow_output", it::FileName::output(), it::Default::optional(),
                        "Output file with raw data from MH module.")
        .declare_key("output_linear_system", it::Bool(), it::Default("false"),
                        "Enables the output of the linear system in matlab format.")
        .close();
    
    OutputSpecificFields output_fields;
    return output_fields.make_output_type_from_record(rec,
                                                        "Flow_Darcy_MH_specific",
                                                        "");
}


DarcyFlowMHOutput::OutputFields::OutputFields()
: EquationOutput()
{

    *this += field_ele_pressure.name("pressure_p0").units(UnitSI().m())
             .flags(FieldFlag::equation_result)
             .description("Pressure solution - P0 interpolation.");
    *this += field_node_pressure.name("pressure_p1").units(UnitSI().m())
             .flags(FieldFlag::equation_result)
             .description("Pressure solution - P1 interpolation.");
	*this += field_ele_piezo_head.name("piezo_head_p0").units(UnitSI().m())
             .flags(FieldFlag::equation_result)
             .description("Piezo head solution - P0 interpolation.");
	*this += field_ele_flux.name("velocity_p0").units(UnitSI().m().s(-1))
             .flags(FieldFlag::equation_result)
             .description("Velocity solution - P0 interpolation.");
	*this += subdomain.name("subdomain")
					  .units( UnitSI::dimensionless() )
					  .flags(FieldFlag::equation_external_output)
                      .description("Subdomain ids of the domain decomposition.");
	*this += region_id.name("region_id")
	        .units( UnitSI::dimensionless())
	        .flags(FieldFlag::equation_external_output)
            .description("Region ids.");
}


DarcyFlowMHOutput::OutputSpecificFields::OutputSpecificFields()
: EquationOutput()
{
<<<<<<< HEAD
    *this += field_ele_flux_enr.name("velocity_enr").units(UnitSI().m().s(-1));
    *this += field_ele_flux_reg.name("velocity_reg").units(UnitSI().m().s(-1));
    *this += pressure_diff.name("pressure_diff").units(UnitSI().m());
    *this += velocity_diff.name("velocity_diff").units(UnitSI().m().s(-1));
    *this += div_diff.name("div_diff").units(UnitSI().s(-1));
    *this += velocity_exact.name("velocity_exact").units(UnitSI().m().s(-1));
=======
    *this += pressure_diff.name("pressure_diff").units(UnitSI().m())
             .flags(FieldFlag::equation_result) 
             .description("Error norm of the pressure solution. [Experimental]");
    *this += velocity_diff.name("velocity_diff").units(UnitSI().m().s(-1))
             .flags(FieldFlag::equation_result)
             .description("Error norm of the velocity solution. [Experimental]");
    *this += div_diff.name("div_diff").units(UnitSI().s(-1))
             .flags(FieldFlag::equation_result)
             .description("Error norm of the divergence of the velocity solution. [Experimental]");
>>>>>>> 862c9526
}

DarcyFlowMHOutput::DarcyFlowMHOutput(DarcyMH *flow)
: darcy_flow(flow),
  mesh_(&darcy_flow->mesh()),
  compute_errors_(false),
  fe0(1),
  is_output_specific_fields(false)
{}

void DarcyFlowMHOutput::initialize(Input::Record main_mh_in_rec)
{
    Input::Record in_rec_output = main_mh_in_rec.val<Input::Record>("output");
    
    output_stream = OutputTime::create_output_stream("flow",
                                                     main_mh_in_rec.val<Input::Record>("output_stream"),
                                                     darcy_flow->time().get_unit_string());
    prepare_output(in_rec_output);

    auto in_rec_specific = main_mh_in_rec.find<Input::Record>("output_specific");
    if (in_rec_specific) {
        in_rec_specific->opt_val("compute_errors", compute_errors_);
        if(compute_errors_){
            in_rec_specific->opt_val("python_solution", python_solution_filename_);
            ASSERT(python_solution_filename_.exists());
        }
        in_rec_specific->opt_val("output_linear_system", output_ls_enabled_);
        
        // raw output
        int rank;
        MPI_Comm_rank(MPI_COMM_WORLD, &rank);
        if (rank == 0) {
            // optionally open raw output file
            FilePath raw_output_file_path;
            if (in_rec_specific->opt_val("raw_flow_output", raw_output_file_path)) {
            	MessageOut() << "Opening raw flow output: " << raw_output_file_path << "\n";
            	try {
            		raw_output_file_path.open_stream(raw_output_file);
            	} INPUT_CATCH(FilePath::ExcFileOpen, FilePath::EI_Address_String, (*in_rec_specific))
            }
        }
        
        auto fields_array = in_rec_specific->val<Input::Array>("fields");
        if(fields_array.size() > 0){
            is_output_specific_fields = true;
            prepare_specific_output(*in_rec_specific);
        }
    }
}

void DarcyFlowMHOutput::prepare_output(Input::Record in_rec)
{
  	// we need to add data from the flow equation at this point, not in constructor of OutputFields
	output_fields += darcy_flow->data();
	output_fields.set_mesh(*mesh_);
        
        all_element_idx_.resize(mesh_->n_elements());
	for(unsigned int i=0; i<all_element_idx_.size(); i++) all_element_idx_[i] = i;

	// create shared pointer to a FieldFE and push this Field to output_field on all regions
	ele_pressure.resize(mesh_->n_elements());
	ele_pressure_ptr=ele_pressure.create_field<3, FieldValue<3>::Scalar>(*mesh_, 1);
	output_fields.field_ele_pressure.set_field(mesh_->region_db().get_region_set("ALL"), ele_pressure_ptr);

	ds = std::make_shared<EqualOrderDiscreteSpace>(mesh_, &fe0, &fe_data_1d.fe_p1, &fe_data_2d.fe_p1, &fe_data_3d.fe_p1);
	dh_ = make_shared<DOFHandlerMultiDim>(*mesh_);
	dh_->distribute_dofs(ds, true);
	corner_pressure.resize(dh_->n_global_dofs());

	auto corner_ptr = make_shared< FieldFE<3, FieldValue<3>::Scalar> >();
	corner_ptr->set_fe_data(dh_, &fe_data_1d.mapp, &fe_data_2d.mapp, &fe_data_3d.mapp, &corner_pressure);

	output_fields.field_node_pressure.set_field(mesh_->region_db().get_region_set("ALL"), corner_ptr);
	output_fields.field_node_pressure.output_type(OutputTime::NODE_DATA);

	ele_piezo_head.resize(mesh_->n_elements());
	ele_piezo_head_ptr=ele_piezo_head.create_field<3, FieldValue<3>::Scalar>(*mesh_, 1);
	output_fields.field_ele_piezo_head.set_field(mesh_->region_db().get_region_set("ALL"), ele_piezo_head_ptr);

	ele_flux.resize(3*mesh_->n_elements());
	ele_flux_ptr=ele_flux.create_field<3, FieldValue<3>::VectorFixed>(*mesh_, 3);
	output_fields.field_ele_flux.set_field(mesh_->region_db().get_region_set("ALL"), ele_flux_ptr);

	output_fields.subdomain = GenericField<3>::subdomain(*mesh_);
	output_fields.region_id = GenericField<3>::region_id(*mesh_);

	//output_stream->add_admissible_field_names(in_rec_output.val<Input::Array>("fields"));
	//output_stream->mark_output_times(darcy_flow->time());
    output_fields.initialize(output_stream, mesh_, in_rec, darcy_flow->time() );
}

void DarcyFlowMHOutput::prepare_specific_output(Input::Record in_rec)
{
    diff_data.darcy = darcy_flow;
    diff_data.data_ = darcy_flow->data_.get();

    // mask 2d elements crossing 1d
    if (diff_data.data_->mortar_method_ != DarcyMH::NoMortar) {
        diff_data.velocity_mask.resize(mesh_->n_elements(),0);
        for(IntersectionLocal<1,2> & isec : mesh_->mixed_intersections().intersection_storage12_) {
            diff_data.velocity_mask[ isec.bulk_ele_idx() ]++;
        }
    }

    diff_data.pressure_diff.resize( mesh_->n_elements() );
    diff_data.velocity_diff.resize( mesh_->n_elements() );
    diff_data.div_diff.resize( mesh_->n_elements() );

    output_specific_fields.set_mesh(*mesh_);

    diff_data.vel_diff_ptr = diff_data.velocity_diff.create_field<3, FieldValue<3>::Scalar>(*mesh_, 1);
    output_specific_fields.velocity_diff.set_field(mesh_->region_db().get_region_set("ALL"), diff_data.vel_diff_ptr, 0);
    diff_data.pressure_diff_ptr = diff_data.pressure_diff.create_field<3, FieldValue<3>::Scalar>(*mesh_, 1);
    output_specific_fields.pressure_diff.set_field(mesh_->region_db().get_region_set("ALL"), diff_data.pressure_diff_ptr, 0);
    diff_data.div_diff_ptr = diff_data.div_diff.create_field<3, FieldValue<3>::Scalar>(*mesh_, 1);
    output_specific_fields.div_diff.set_field(mesh_->region_db().get_region_set("ALL"), diff_data.div_diff_ptr, 0);
    
    /// Create empty fields
    std::shared_ptr<FieldFE<3, FieldValue<3>::VectorFixed> > field_ptr(new FieldFE<3, FieldValue<3>::VectorFixed>(3));
    output_specific_fields.field_ele_flux_enr.set_field(mesh_->region_db().get_region_set("ALL"), field_ptr);
    output_specific_fields.field_ele_flux_reg.set_field(mesh_->region_db().get_region_set("ALL"), field_ptr);
    output_specific_fields.velocity_exact.set_field(mesh_->region_db().get_region_set("ALL"), field_ptr);
    
    output_specific_fields.set_time(darcy_flow->time().step(), LimitSide::right);
    output_specific_fields.initialize(output_stream, mesh_, in_rec, darcy_flow->time() );
}

DarcyFlowMHOutput::~DarcyFlowMHOutput()
{};





//=============================================================================
// CONVERT SOLUTION, CALCULATE BALANCES, ETC...
//=============================================================================


void DarcyFlowMHOutput::output()
{
    START_TIMER("Darcy fields output");

    ElementSetRef observed_elements = output_stream->observe(mesh_)->observed_elements();
    {
        START_TIMER("post-process output fields");

        output_fields.set_time(darcy_flow->time().step(), LimitSide::right);

        if (output_fields.is_field_output_time(output_fields.field_ele_pressure,darcy_flow->time().step()) ||
            output_fields.is_field_output_time(output_fields.field_ele_piezo_head,darcy_flow->time().step()) )
                make_element_scalar(all_element_idx_);
        else
                make_element_scalar(observed_elements);

        if ( output_fields.is_field_output_time(output_fields.field_ele_flux,darcy_flow->time().step()) )
                make_element_vector(all_element_idx_);
        else
                make_element_vector(observed_elements);

        if ( output_fields.is_field_output_time(output_fields.field_node_pressure,darcy_flow->time().step()) )
                make_node_scalar_param(all_element_idx_);
        //else
        //        make_node_scalar_param(observed_elements);

        DebugOut() << "fill output data\n";
        
        ele_pressure.fill_output_data(ele_pressure_ptr);
        DebugOut() << "fill output data\n";
        ele_piezo_head.fill_output_data(ele_piezo_head_ptr);
        DebugOut() << "fill output data\n";
        ele_flux.fill_output_data(ele_flux_ptr);
        DebugOut() << "fill output data\n";

        // Internal output only if both ele_pressure and ele_flux are output.
        if (output_fields.is_field_output_time(output_fields.field_ele_flux,darcy_flow->time().step()) &&
            output_fields.is_field_output_time(output_fields.field_ele_pressure,darcy_flow->time().step()) )
        {
                  output_internal_flow_data();
        }
    }

    {
        START_TIMER("evaluate output fields");
        DebugOut() << "evaluate output fields\n";
        output_fields.output(darcy_flow->time().step());
    }
    
    if (compute_errors_)
    {
        START_TIMER("compute specific output fields");
        compute_l2_difference();
    }
    
    if(is_output_specific_fields)
    {
        START_TIMER("evaluate specific output fields");
        DebugOut() << "evaluate specific output fields\n";
        output_specific_fields.set_time(darcy_flow->time().step(), LimitSide::right);
        diff_data.velocity_diff.fill_output_data(diff_data.vel_diff_ptr);
        diff_data.pressure_diff.fill_output_data(diff_data.pressure_diff_ptr);
        diff_data.div_diff.fill_output_data(diff_data.div_diff_ptr);
        output_specific_fields.output(darcy_flow->time().step());
    }

    {
        START_TIMER("write time frame");
        output_stream->write_time_frame();
    }

    
}


//=============================================================================
// FILL TH "SCALAR" FIELD FOR ALL ELEMENTS IN THE MESH
//=============================================================================

void DarcyFlowMHOutput::make_element_scalar(ElementSetRef element_indices)
{
    START_TIMER("DarcyFlowMHOutput::make_element_scalar");
    // need to call this to create mh solution vector
    darcy_flow->get_mh_dofhandler();
    
    for(unsigned int i_ele : element_indices) {
        ElementAccessor<3> ele = mesh_->element_accessor(i_ele);
        ele_pressure[i_ele] = darcy_flow->mh_dh.element_scalar(ele);
        ele_piezo_head[i_ele] = ele_pressure[i_ele] +
          - (darcy_flow->data_->gravity_[3] + arma::dot(darcy_flow->data_->gravity_vec_,ele.centre()));
    }
}



/****
 * compute Darcian velocity in centre of elements
 *
 */
void DarcyFlowMHOutput::make_element_vector(ElementSetRef element_indices) {
    START_TIMER("DarcyFlowMHOutput::make_element_vector");
    // need to call this to create mh solution vector
    darcy_flow->get_mh_dofhandler();

    auto multidim_assembler = AssemblyBase::create< AssemblyMH >(darcy_flow->data_);
    arma::vec3 flux_in_center;
    for(unsigned int i_ele : element_indices) {
    	ElementAccessor<3> ele = mesh_->element_accessor(i_ele);

        flux_in_center = multidim_assembler[ele->dim() -1]->make_element_vector(ele);

        // place it in the sequential vector
        for(unsigned int j=0; j<3; j++) ele_flux[3*i_ele + j]=flux_in_center[j];
    }
}


void DarcyFlowMHOutput::make_corner_scalar(vector<double> &node_scalar)
{
    START_TIMER("DarcyFlowMHOutput::make_corner_scalar");
	unsigned int ndofs = dh_->max_elem_dofs();
	std::vector<LongIdx> indices(ndofs);
	unsigned int i_node;
	for (auto ele : mesh_->elements_range()) {
		dh_->get_dof_indices(ele, indices);
		for (i_node=0; i_node<ele->n_nodes(); i_node++)
		{
			corner_pressure[indices[i_node]] = node_scalar[ ele.node_accessor(i_node).idx() ];
		}
	}
}


//=============================================================================
// pressure interpolation
//
// some sort of weighted average over elements and sides/edges of an node
//
// TODO:
// questions:
// - explain details of averaging and motivation for this type
// - edge scalars are stronger since thay are computed twice by each side
// - why division by (nod.aux-1)
// - ?implement without TED, TSD global arrays with single loop over elements, sides and one loop over nodes for normalization
//
//=============================================================================

void DarcyFlowMHOutput::make_node_scalar_param(ElementSetRef element_indices) {
    START_TIMER("DarcyFlowMHOutput::make_node_scalar_param");

	vector<double> scalars(mesh_->n_nodes());

    double dist; //!< tmp variable for storing particular distance node --> element, node --> side*/

    /** Accessors */
    NodeAccessor<3> node;

    int n_nodes = mesh_->n_nodes(); //!< number of nodes in the mesh */
    int node_index = 0; //!< index of each node */

    int* sum_elements = new int [n_nodes]; //!< sum elements joined to node */
    int* sum_sides = new int [n_nodes]; //!< sum sides joined to node */
    double* sum_ele_dist = new double [n_nodes]; //!< sum distances to all joined elements */
    double* sum_side_dist = new double [n_nodes]; //!<  Sum distances to all joined sides */

    /** tmp variables, will be replaced by ini keys
     * TODO include them into ini file*/
    bool count_elements = true; //!< scalar is counted via elements*/
    bool count_sides = true; //!< scalar is counted via sides */


    const MH_DofHandler &dh = darcy_flow->get_mh_dofhandler();

    /** init arrays */
    for (int i = 0; i < n_nodes; i++){
        sum_elements[i] = 0;
        sum_sides[i] = 0;
        sum_ele_dist[i] = 0.0;
        sum_side_dist[i] = 0.0;
        scalars[i] = 0.0;
    };

    /**first pass - calculate sums (weights)*/
    if (count_elements){
    	for (auto ele : mesh_->elements_range())
            for (unsigned int li = 0; li < ele->n_nodes(); li++) {
                node = ele.node_accessor(li); //!< get NodeAccessor from element */
                node_index = node.idx(); //!< get nod index from mesh */

                dist = sqrt(
                        ((node->getX() - ele.centre()[ 0 ])*(node->getX() - ele.centre()[ 0 ])) +
                        ((node->getY() - ele.centre()[ 1 ])*(node->getY() - ele.centre()[ 1 ])) +
                        ((node->getZ() - ele.centre()[ 2 ])*(node->getZ() - ele.centre()[ 2 ]))
                );
                sum_ele_dist[node_index] += dist;
                sum_elements[node_index]++;
            }
    }
    if (count_sides){
    	for (auto ele : mesh_->elements_range())
            for(SideIter side = ele.side(0); side->side_idx() < ele->n_sides(); ++side) {
                for (unsigned int li = 0; li < side->n_nodes(); li++) {
                    node = side->node(li);//!< get NodeAccessor from element */
                    node_index = node.idx(); //!< get nod index from mesh */
                    dist = sqrt(
                            ((node->getX() - side->centre()[ 0 ])*(node->getX() - side->centre()[ 0 ])) +
                            ((node->getY() - side->centre()[ 1 ])*(node->getY() - side->centre()[ 1 ])) +
                            ((node->getZ() - side->centre()[ 2 ])*(node->getZ() - side->centre()[ 2 ]))
                    );

                    sum_side_dist[node_index] += dist;
                    sum_sides[node_index]++;
                }
            }
    }

    /**second pass - calculate scalar  */
    if (count_elements){
    	for (auto ele : mesh_->elements_range())
            for (unsigned int li = 0; li < ele->n_nodes(); li++) {
                node = ele.node_accessor(li);//!< get NodeAccessor from element */
                node_index = ele.node_accessor(li).idx(); //!< get nod index from mesh */

                /**TODO - calculate it again or store it in prior pass*/
                dist = sqrt(
                        ((node->getX() - ele.centre()[ 0 ])*(node->getX() - ele.centre()[ 0 ])) +
                        ((node->getY() - ele.centre()[ 1 ])*(node->getY() - ele.centre()[ 1 ])) +
                        ((node->getZ() - ele.centre()[ 2 ])*(node->getZ() - ele.centre()[ 2 ]))
                );
                scalars[node_index] += ele_pressure[ ele.idx() ] *
                        (1 - dist / (sum_ele_dist[node_index] + sum_side_dist[node_index])) /
                        (sum_elements[node_index] + sum_sides[node_index] - 1);
            }
    }
    if (count_sides) {
    	for (auto ele : mesh_->elements_range())
            for(SideIter side = ele.side(0); side->side_idx() < ele->n_sides(); ++side) {
                for (unsigned int li = 0; li < side->n_nodes(); li++) {
                    node = side->node(li);//!< get NodeAccessor from element */
                    node_index = node.idx(); //!< get nod index from mesh */

                    /**TODO - calculate it again or store it in prior pass*/
                    dist = sqrt(
                            ((node->getX() - side->centre()[ 0 ])*(node->getX() - side->centre()[ 0 ])) +
                            ((node->getY() - side->centre()[ 1 ])*(node->getY() - side->centre()[ 1 ])) +
                            ((node->getZ() - side->centre()[ 2 ])*(node->getZ() - side->centre()[ 2 ]))
                    );


                    scalars[node_index] += dh.side_scalar( *side ) *
                            (1 - dist / (sum_ele_dist[node_index] + sum_side_dist[node_index])) /
                            (sum_sides[node_index] + sum_elements[node_index] - 1);
                }
            }
    }

    /** free memory */
    delete [] sum_elements;
    delete [] sum_sides;
    delete [] sum_ele_dist;
    delete [] sum_side_dist;

    make_corner_scalar(scalars);
}


/*
 * Output of internal flow data.
 */
void DarcyFlowMHOutput::output_internal_flow_data()
{
    START_TIMER("DarcyFlowMHOutput::output_internal_flow_data");
    const MH_DofHandler &dh = darcy_flow->get_mh_dofhandler();

    if (! raw_output_file.is_open()) return;
    
    //char dbl_fmt[ 16 ]= "%.8g ";
    // header
    raw_output_file <<  "// fields:\n//ele_id    ele_presure    flux_in_barycenter[3]    n_sides   side_pressures[n]    side_fluxes[n]\n";
    raw_output_file <<  fmt::format("$FlowField\nT={}\n", darcy_flow->time().t());
    raw_output_file <<  fmt::format("{}\n" , mesh_->n_elements() );

    int cit = 0;
    for (auto ele : mesh_->elements_range()) {
    	raw_output_file << fmt::format("{} {} ", ele.index(), ele_pressure[cit]);
        for (unsigned int i = 0; i < 3; i++)
        	raw_output_file << ele_flux[3*cit+i] << " ";

        raw_output_file << ele->n_sides() << " ";

        for (unsigned int i = 0; i < ele->n_sides(); i++) {
            raw_output_file << dh.side_scalar( *(ele.side(i) ) ) << " ";
        }
        for (unsigned int i = 0; i < ele->n_sides(); i++) {
            raw_output_file << dh.side_flux( *(ele.side(i) ) ) << " ";
        }
        
        raw_output_file << endl;
        cit ++;
    }
    raw_output_file << "$EndFlowField\n" << endl;
}


#include "quadrature/quadrature_lib.hh"
#include "fem/fe_p.hh"
#include "fem/fe_values.hh"
#include "fem/mapping_p1.hh"
#include "fields/field_python.hh"
#include "fields/field_values.hh"

typedef FieldPython<3, FieldValue<3>::Vector > ExactSolution;

/*
* Calculate approximation of L2 norm for:
 * 1) difference between regularized pressure and analytical solution (using FunctionPython)
 * 2) difference between RT velocities and analytical solution
 * 3) difference of divergence
 * */

template <int dim>
void DarcyFlowMHOutput::l2_diff_local(ElementAccessor<3> &ele,
                   FEValues<dim,3> &fe_values, FEValues<dim,3> &fv_rt,
                   ExactSolution &anal_sol,  DarcyFlowMHOutput::DiffData &result) {

    fv_rt.reinit(ele);
    fe_values.reinit(ele);
    
    double conductivity = result.data_->conductivity.value(ele.centre(), ele );
    double cross = result.data_->cross_section.value(ele.centre(), ele );


    // get coefficients on the current element
    vector<double> fluxes(dim+1);
//     vector<double> pressure_traces(dim+1);

    for (unsigned int li = 0; li < ele->n_sides(); li++) {
        fluxes[li] = result.dh->side_flux( *(ele.side( li ) ) );
//         pressure_traces[li] = result.dh->side_scalar( *(ele->side( li ) ) );
    }
    double pressure_mean = result.dh->element_scalar(ele);

    arma::vec analytical(5);
    arma::vec3 flux_in_q_point;
    arma::vec3 anal_flux;

    double velocity_diff=0, divergence_diff=0, pressure_diff=0, diff;

    // 1d:  mean_x_squared = 1/6 (v0^2 + v1^2 + v0*v1)
    // 2d:  mean_x_squared = 1/12 (v0^2 + v1^2 +v2^2 + v0*v1 + v0*v2 + v1*v2)
    double mean_x_squared=0;
    for(unsigned int i_node=0; i_node < ele->n_nodes(); i_node++ )
        for(unsigned int j_node=0; j_node < ele->n_nodes(); j_node++ )
        {
            mean_x_squared += (i_node == j_node ? 2.0 : 1.0) / ( 6 * dim )   // multiply by 2 on diagonal
                    * arma::dot( ele.node(i_node)->point(), ele.node(j_node)->point());
        }

    for(unsigned int i_point=0; i_point < fe_values.n_points(); i_point++) {
        arma::vec3 q_point = fe_values.point(i_point);


        analytical = anal_sol.value(q_point, ele );
        for(unsigned int i=0; i< 3; i++) anal_flux[i] = analytical[i+1];

        // compute postprocesed pressure
        diff = 0;
        for(unsigned int i_shape=0; i_shape < ele->n_sides(); i_shape++) {
            unsigned int oposite_node = RefElement<dim>::oposite_node(i_shape);

            diff += fluxes[ i_shape ] *
                               (  arma::dot( q_point, q_point )/ 2
                                - mean_x_squared / 2
                                - arma::dot( q_point, ele.node(oposite_node)->point() )
                                + arma::dot( ele.centre(), ele.node(oposite_node)->point() )
                               );
        }

        diff = - (1.0 / conductivity) * diff / dim / ele.measure() / cross + pressure_mean ;
        diff = ( diff - analytical[0]);
        pressure_diff += diff * diff * fe_values.JxW(i_point);


        // velocity difference
        flux_in_q_point.zeros();
        for(unsigned int i_shape=0; i_shape < ele->n_sides(); i_shape++) {
            flux_in_q_point += fluxes[ i_shape ]
                              * fv_rt.vector_view(0).value(i_shape, i_point)
                              / cross;
        }

        flux_in_q_point -= anal_flux;
        velocity_diff += dot(flux_in_q_point, flux_in_q_point) * fe_values.JxW(i_point);

        // divergence diff
        diff = 0;
        for(unsigned int i_shape=0; i_shape < ele->n_sides(); i_shape++) diff += fluxes[ i_shape ];
        diff = ( diff / ele.measure() / cross - analytical[4]);
        divergence_diff += diff * diff * fe_values.JxW(i_point);

    }


    result.velocity_diff[ ele.idx() ] = sqrt(velocity_diff);
    result.velocity_error[dim-1] += velocity_diff;
    if (dim == 2 && result.velocity_mask.size() != 0 ) {
    	result.mask_vel_error += (result.velocity_mask[ ele.idx() ])? 0 : velocity_diff;
    }

    result.pressure_diff[ ele.idx() ] = sqrt(pressure_diff);
    result.pressure_error[dim-1] += pressure_diff;

    result.div_diff[ ele.idx() ] = sqrt(divergence_diff);
    result.div_error[dim-1] += divergence_diff;

}

template<int dim> DarcyFlowMHOutput::FEData<dim>::FEData()
: fe_p0(0), fe_p1(1), order(4), quad(order),
  fe_values(mapp,quad,fe_p0,update_JxW_values | update_quadrature_points),
  fv_rt(mapp,quad,fe_rt,update_values | update_quadrature_points)
{}




void DarcyFlowMHOutput::compute_l2_difference() {
	DebugOut() << "l2 norm output\n";
    ofstream os( FilePath("solution_error", FilePath::output_file) );

    ASSERT(python_solution_filename_.exists());
    ExactSolution  anal_sol_1d(5);   // components: pressure, flux vector 3d, divergence
    anal_sol_1d.set_python_field_from_file( python_solution_filename_, "all_values_1d");

    ExactSolution anal_sol_2d(5);
    anal_sol_2d.set_python_field_from_file( python_solution_filename_, "all_values_2d");

    ExactSolution anal_sol_3d(5);
    anal_sol_3d.set_python_field_from_file( python_solution_filename_, "all_values_3d");

    diff_data.dh = &( darcy_flow->get_mh_dofhandler());
    diff_data.mask_vel_error=0;
    for(unsigned int j=0; j<3; j++){
        diff_data.pressure_error[j] = 0;
        diff_data.velocity_error[j] = 0;
        diff_data.div_error[j] = 0;
    }

    //diff_data.ele_flux = &( ele_flux );
    
    unsigned int solution_size;
    darcy_flow->get_solution_vector(diff_data.solution, solution_size);


    for (auto ele : mesh_->elements_range()) {

    	switch (ele->dim()) {
        case 1:

            l2_diff_local<1>( ele, fe_data_1d.fe_values, fe_data_1d.fv_rt, anal_sol_1d, diff_data);
            break;
        case 2:
            l2_diff_local<2>( ele, fe_data_2d.fe_values, fe_data_2d.fv_rt, anal_sol_2d, diff_data);
            break;
        case 3:
            l2_diff_local<3>( ele, fe_data_3d.fe_values, fe_data_3d.fv_rt, anal_sol_3d, diff_data);
            break;
        }
    }
    
    // square root for L2 norm
    for(unsigned int j=0; j<3; j++){
        diff_data.pressure_error[j] = sqrt(diff_data.pressure_error[j]);
        diff_data.velocity_error[j] = sqrt(diff_data.velocity_error[j]);
        diff_data.div_error[j] = sqrt(diff_data.div_error[j]);
    }
    diff_data.mask_vel_error = sqrt(diff_data.mask_vel_error);

    os 	<< "l2 norm output\n\n"
    	<< "pressure error 1d: " << diff_data.pressure_error[0] << endl
    	<< "pressure error 2d: " << diff_data.pressure_error[1] << endl
    	<< "pressure error 3d: " << diff_data.pressure_error[2] << endl
    	<< "velocity error 1d: " << diff_data.velocity_error[0] << endl
    	<< "velocity error 2d: " << diff_data.velocity_error[1] << endl
    	<< "velocity error 3d: " << diff_data.velocity_error[2] << endl
    	<< "masked velocity error 2d: " << diff_data.mask_vel_error <<endl
    	<< "div error 1d: " << diff_data.div_error[0] << endl
    	<< "div error 2d: " << diff_data.div_error[1] << endl
        << "div error 3d: " << diff_data.div_error[2];
}

<|MERGE_RESOLUTION|>--- conflicted
+++ resolved
@@ -70,13 +70,9 @@
     static it::Record& rec = it::Record("Output_DarcyMHSpecific", "Specific Darcy flow MH output.")
         .copy_keys(OutputSpecificFields::get_input_type())
         .declare_key("compute_errors", it::Bool(), it::Default("false"),
-<<<<<<< HEAD
-                        "SPECIAL PURPOSE. Computing errors pro non-compatible coupling.")
+                        "SPECIAL PURPOSE. Computes error norms of the solution, particulary suited for non-compatible coupling models.")
         .declare_key("python_solution", it::FileName::input(), it::Default::optional(),
                         "SPECIAL PURPOSE. Python script for computing analytical solution.")
-=======
-                        "SPECIAL PURPOSE. Computes error norms of the solution, particulary suited for non-compatible coupling models.")
->>>>>>> 862c9526
         .declare_key("raw_flow_output", it::FileName::output(), it::Default::optional(),
                         "Output file with raw data from MH module.")
         .declare_key("output_linear_system", it::Bool(), it::Default("false"),
@@ -120,14 +116,6 @@
 DarcyFlowMHOutput::OutputSpecificFields::OutputSpecificFields()
 : EquationOutput()
 {
-<<<<<<< HEAD
-    *this += field_ele_flux_enr.name("velocity_enr").units(UnitSI().m().s(-1));
-    *this += field_ele_flux_reg.name("velocity_reg").units(UnitSI().m().s(-1));
-    *this += pressure_diff.name("pressure_diff").units(UnitSI().m());
-    *this += velocity_diff.name("velocity_diff").units(UnitSI().m().s(-1));
-    *this += div_diff.name("div_diff").units(UnitSI().s(-1));
-    *this += velocity_exact.name("velocity_exact").units(UnitSI().m().s(-1));
-=======
     *this += pressure_diff.name("pressure_diff").units(UnitSI().m())
              .flags(FieldFlag::equation_result) 
              .description("Error norm of the pressure solution. [Experimental]");
@@ -137,7 +125,16 @@
     *this += div_diff.name("div_diff").units(UnitSI().s(-1))
              .flags(FieldFlag::equation_result)
              .description("Error norm of the divergence of the velocity solution. [Experimental]");
->>>>>>> 862c9526
+             
+    *this += field_ele_flux_enr.name("velocity_enr").units(UnitSI().m().s(-1))
+            .flags(FieldFlag::equation_result)
+            .description("Enrichment part of the XFEM solution. [Experimental]");
+    *this += field_ele_flux_reg.name("velocity_reg").units(UnitSI().m().s(-1))
+            .flags(FieldFlag::equation_result)
+            .description("Regular part of the XFEM solution. [Experimental]");
+    *this += velocity_exact.name("velocity_exact").units(UnitSI().m().s(-1))
+            .flags(FieldFlag::equation_result)
+            .description("Analytic solution, if provided. [Experimental]");
 }
 
 DarcyFlowMHOutput::DarcyFlowMHOutput(DarcyMH *flow)

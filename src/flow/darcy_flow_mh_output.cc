--- conflicted
+++ resolved
@@ -481,10 +481,9 @@
 
 }
 
-<<<<<<< HEAD
 DarcyFlowMHOutput::FEData::FEData()
 : order(4),
-  quad(order),
+  quad(QGauss::make_array(order)),
   mapp(),
   fe_p1(0), fe_p0(0),
   fe_rt( )
@@ -493,13 +492,6 @@
     fe_values = mixed_fe_values(mapp, quad, fe_p0, flags);
     fv_rt = mixed_fe_values(mapp, quad, fe_rt, flags);
 }
-=======
-template<int dim> DarcyFlowMHOutput::FEData<dim>::FEData()
-: fe_p0(0), fe_p1(1), order(4), quad(dim, order),
-  fe_values(mapp,quad,fe_p0,update_JxW_values | update_quadrature_points),
-  fv_rt(mapp,quad,fe_rt,update_values | update_quadrature_points)
-{}
->>>>>>> ffc6a5f7
 
 
 void DarcyFlowMHOutput::compute_l2_difference() {

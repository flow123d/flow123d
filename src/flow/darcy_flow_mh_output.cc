--- conflicted
+++ resolved
@@ -248,14 +248,9 @@
 
     for(unsigned int i_ele : element_indices) {
         ElementFullIter ele = mesh_->element(i_ele);
-<<<<<<< HEAD
         ele_pressure[i_ele] = darcy_flow->mh_dh.element_scalar(ele);
-        ele_piezo_head[i_ele] = ele_pressure[i_ele] + ele->centre()[Mesh::z_coord];
-=======
-        ele_pressure[i_ele] = sol[ soi + i_ele];
-        ele_piezo_head[i_ele] = sol[soi + i_ele ]
+        ele_piezo_head[i_ele] = ele_pressure[i_ele] +
           - (darcy_flow->data_->gravity_[3] + arma::dot(darcy_flow->data_->gravity_vec_,ele->centre()));
->>>>>>> 69de789c
     }
 }
 

--- conflicted
+++ resolved
@@ -367,14 +367,8 @@
                    ExactSolution &anal_sol,  DarcyFlowMHOutput::DiffData &result) {
 
     ElementAccessor<3> ele = dh_cell.elm();
-<<<<<<< HEAD
-    LocalElementAccessorBase<3> ele_ac(dh_cell);
     fv_rt.reinit(dh_cell);
     fe_values.reinit(dh_cell);
-=======
-    fv_rt.reinit(ele);
-    fe_values.reinit(ele);
->>>>>>> 84b15555
     
     double conductivity = result.data_->conductivity.value(ele.centre(), ele );
     double cross = result.data_->cross_section.value(ele.centre(), ele );

--- conflicted
+++ resolved
@@ -312,11 +312,7 @@
 
         std::stringstream ss;
         // pressure
-<<<<<<< HEAD
-        raw_output_file << fmt::format("{} {} ", dh_cell.elm().input_id(), data->full_solution.get(indices[ele->n_sides()]));
-=======
-        ss << fmt::format("{} {} ", dh_cell.elm().index(), data->full_solution.get(indices[ele->n_sides()]));
->>>>>>> 7df00d39
+        ss << fmt::format("{} {} ", dh_cell.elm().input_id(), data->full_solution.get(indices[ele->n_sides()]));
         
         // velocity at element center
         flux_in_center = data->field_ele_velocity.value(ele.centre(), ele);

--- conflicted
+++ resolved
@@ -272,11 +272,7 @@
 {
     START_TIMER("DarcyFlowMHOutput::make_corner_scalar");
 	unsigned int ndofs = dh_->max_elem_dofs();
-<<<<<<< HEAD
 	std::vector<IdxInt> indices(ndofs);
-=======
-	std::vector<int> indices(ndofs);
->>>>>>> 644c61cb
 	unsigned int i_node;
 	FOR_ELEMENTS(mesh_, ele)
 	{

--- conflicted
+++ resolved
@@ -102,7 +102,6 @@
 DarcyFlowMHOutput::OutputSpecificFields::OutputSpecificFields()
 : EquationOutput()
 {
-<<<<<<< HEAD
     *this += field_ele_flux_enr.name("velocity_enr").units(UnitSI().m().s(-1));
     *this += field_ele_flux_reg.name("velocity_reg").units(UnitSI().m().s(-1));
     *this += pressure_diff.name("pressure_diff").units(UnitSI().m());
@@ -115,25 +114,10 @@
 : darcy_flow(flow),
   mesh_(&darcy_flow->mesh()),
   compute_errors_(false),
-  is_output_specific_fields(false),
-  fe1(1),
-  fe2(1),
-  fe3(1)
+  is_output_specific_fields(false)
 {}
 
 void DarcyFlowMHOutput::initialize(Input::Record main_mh_in_rec)
-=======
-    *this += pressure_diff.name("pressure_diff").units(UnitSI().m());
-    *this += velocity_diff.name("velocity_diff").units(UnitSI().m().s(-1));
-    *this += div_diff.name("div_diff").units(UnitSI().s(-1));
-}
-
-DarcyFlowMHOutput::DarcyFlowMHOutput(DarcyMH *flow, Input::Record main_mh_in_rec)
-: darcy_flow(flow),
-  mesh_(&darcy_flow->mesh()),
-  compute_errors_(false),
-  is_output_specific_fields(false)
->>>>>>> 134d1fc8
 {
     Input::Record in_rec_output = main_mh_in_rec.val<Input::Record>("output");
     
@@ -141,7 +125,6 @@
                                                      main_mh_in_rec.val<Input::Record>("output_stream"),
                                                      darcy_flow->time().get_unit_string());
     prepare_output(in_rec_output);
-<<<<<<< HEAD
 
     auto in_rec_specific = main_mh_in_rec.find<Input::Record>("output_specific");
     if (in_rec_specific) {
@@ -165,27 +148,6 @@
             }
         }
 
-=======
-
-    auto in_rec_specific = main_mh_in_rec.find<Input::Record>("output_specific");
-    if (in_rec_specific) {
-        in_rec_specific->opt_val("compute_errors", compute_errors_);
-        
-        // raw output
-        int rank;
-        MPI_Comm_rank(MPI_COMM_WORLD, &rank);
-        if (rank == 0) {
-            // optionally open raw output file
-            FilePath raw_output_file_path;
-            if (in_rec_specific->opt_val("raw_flow_output", raw_output_file_path)) {
-            	MessageOut() << "Opening raw flow output: " << raw_output_file_path << "\n";
-            	try {
-            		raw_output_file_path.open_stream(raw_output_file);
-            	} INPUT_CATCH(FilePath::ExcFileOpen, FilePath::EI_Address_String, (*in_rec_specific))
-            }
-        }
-
->>>>>>> 134d1fc8
         // possibly read the names of specific output fields
         auto in_rec_specific_output = in_rec_specific->find<Input::Record>("output");
         if(in_rec_specific_output){
@@ -253,7 +215,6 @@
     diff_data.pressure_diff.resize( mesh_->n_elements() );
     diff_data.velocity_diff.resize( mesh_->n_elements() );
     diff_data.div_diff.resize( mesh_->n_elements() );
-<<<<<<< HEAD
 
     output_specific_fields.set_mesh(*mesh_);
 
@@ -270,18 +231,6 @@
     output_specific_fields.field_ele_flux_reg.set_field(mesh_->region_db().get_region_set("ALL"), field_ptr);
     output_specific_fields.velocity_exact.set_field(mesh_->region_db().get_region_set("ALL"), field_ptr);
     
-=======
-    
-    output_specific_fields.set_mesh(*mesh_);
-
-    auto vel_diff_ptr =	diff_data.velocity_diff.create_field<3, FieldValue<3>::Scalar>(1);
-    output_specific_fields.velocity_diff.set_field(mesh_->region_db().get_region_set("ALL"), vel_diff_ptr, 0);
-    auto pressure_diff_ptr = diff_data.pressure_diff.create_field<3, FieldValue<3>::Scalar>(1);
-    output_specific_fields.pressure_diff.set_field(mesh_->region_db().get_region_set("ALL"), pressure_diff_ptr, 0);
-    auto div_diff_ptr =	diff_data.div_diff.create_field<3, FieldValue<3>::Scalar>(1);
-    output_specific_fields.div_diff.set_field(mesh_->region_db().get_region_set("ALL"), div_diff_ptr, 0);
-
->>>>>>> 134d1fc8
     output_specific_fields.set_time(darcy_flow->time().step(), LimitSide::right);
     output_specific_fields.initialize(output_stream, mesh_, in_rec, darcy_flow->time() );
 }
@@ -701,54 +650,19 @@
 
 }
 
-<<<<<<< HEAD
-template
-void DarcyFlowMHOutput::l2_diff_local<3>(ElementAccessor<3> &ele,
-                   FEValues<3,3> &fe_values, FEValues<3,3> &fv_rt,
-                   ExactSolution &anal_sol,  DarcyFlowMHOutput::DiffData &result);
-
-
-template<int dim>
-struct FEDiffData{
-    FEDiffData()
-    : fe_p0(0), order(4), quad(order),
-      fe_values(mapp,quad,fe_p0,update_JxW_values | update_quadrature_points),
-      fv_rt(mapp,quad,fe_rt,update_values | update_quadrature_points)
-    {}
-    
-    // we create trivial Dofhandler , for P0 elements, to get access to, FEValues on individual elements
-    // this we use to integrate our own functions - difference of postprocessed pressure and analytical solution
-    FE_P_disc<dim> fe_p0;
-
-    const unsigned int order; // order of Gauss quadrature
-    QGauss<dim> quad;
-
-    MappingP1<dim,3> mapp;
-
-    FEValues<dim,3> fe_values;
-    
-    // FEValues for velocity.
-    FE_RT0<dim> fe_rt;
-    FEValues<dim, 3> fv_rt;
-};
-=======
 template<int dim> DarcyFlowMHOutput::FEData<dim>::FEData()
 : fe_p0(0), fe_p1(1), order(4), quad(order),
   fe_values(mapp,quad,fe_p0,update_JxW_values | update_quadrature_points),
   fv_rt(mapp,quad,fe_rt,update_values | update_quadrature_points)
 {}
->>>>>>> 134d1fc8
+
+
 
 
 void DarcyFlowMHOutput::compute_l2_difference() {
 	DebugOut() << "l2 norm output\n";
     ofstream os( FilePath("solution_error", FilePath::output_file) );
 
-<<<<<<< HEAD
-    FEDiffData<1> fe_data_1d;
-    FEDiffData<2> fe_data_2d;
-    FEDiffData<3> fe_data_3d;
-
     ASSERT(python_solution_filename_.exists());
     ExactSolution  anal_sol_1d(5);   // components: pressure, flux vector 3d, divergence
     anal_sol_1d.set_python_field_from_file( python_solution_filename_, "all_values_1d");
@@ -758,17 +672,6 @@
 
     ExactSolution anal_sol_3d(5);
     anal_sol_3d.set_python_field_from_file( python_solution_filename_, "all_values_3d");
-=======
-    FilePath source_file( "analytical_module.py", FilePath::input_file);
-    ExactSolution  anal_sol_1d(5);   // components: pressure, flux vector 3d, divergence
-    anal_sol_1d.set_python_field_from_file( source_file, "all_values_1d");
-
-    ExactSolution anal_sol_2d(5);
-    anal_sol_2d.set_python_field_from_file( source_file, "all_values_2d");
-
-    ExactSolution anal_sol_3d(5);
-    anal_sol_3d.set_python_field_from_file( source_file, "all_values_3d");
->>>>>>> 134d1fc8
 
     diff_data.dh = &( darcy_flow->get_mh_dofhandler());
     diff_data.mask_vel_error=0;

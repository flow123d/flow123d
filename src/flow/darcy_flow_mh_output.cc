/*!
 *
﻿ * Copyright (C) 2015 Technical University of Liberec.  All rights reserved.
 * 
 * This program is free software; you can redistribute it and/or modify it under
 * the terms of the GNU General Public License version 3 as published by the
 * Free Software Foundation. (http://www.gnu.org/licenses/gpl-3.0.en.html)
 * 
 * This program is distributed in the hope that it will be useful, but WITHOUT
 * ANY WARRANTY; without even the implied warranty of MERCHANTABILITY or FITNESS
 * FOR A PARTICULAR PURPOSE.  See the GNU General Public License for more details.
 *
 * 
 * @file    darcy_flow_mh_output.cc
 * @ingroup flow
 * @brief   Output class for darcy_flow_mh model.
 * @author  Jan Brezina
 */

#include <vector>
#include <iostream>
#include <sstream>
#include <string>

#include <system/global_defs.h>

#include "flow/darcy_flow_mh.hh"
#include "flow/darcy_flow_assembly.hh"
#include "flow/darcy_flow_mh_output.hh"

#include "io/output_time.hh"
#include "io/observe.hh"
#include "system/system.hh"
#include "system/sys_profiler.hh"

#include "fields/field_set.hh"
#include "fem/dofhandler.hh"
#include "fem/fe_values.hh"
#include "fem/fe_rt.hh"
#include "fem/fe_values_views.hh"
#include "quadrature/quadrature_lib.hh"
#include "fields/field_fe.hh"
#include "fields/fe_value_handler.hh"
#include "fields/generic_field.hh"

#include "mesh/long_idx.hh"
#include "mesh/mesh.h"
#include "mesh/partitioning.hh"
#include "mesh/accessors.hh"
#include "mesh/node_accessor.hh"
#include "mesh/range_wrapper.hh"

// #include "coupling/balance.hh"
#include "intersection/mixed_mesh_intersections.hh"
#include "intersection/intersection_local.hh"

namespace it = Input::Type;


const it::Instance & DarcyFlowMHOutput::get_input_type() {
	OutputFields output_fields;
	DarcyMH::EqData eq_data;
	output_fields += eq_data;
	return output_fields.make_output_type("Flow_Darcy_MH", "");
}


const it::Instance & DarcyFlowMHOutput::get_input_type_specific() {
    
    static it::Record& rec = it::Record("Output_DarcyMHSpecific", "Specific Darcy flow MH output.")
        .copy_keys(OutputSpecificFields::get_input_type())
        .declare_key("compute_errors", it::Bool(), it::Default("false"),
                        "SPECIAL PURPOSE. Computing errors pro non-compatible coupling.")
        .declare_key("python_solution", it::FileName::input(), it::Default::optional(),
                        "SPECIAL PURPOSE. Python script for computing analytical solution.")
        .declare_key("raw_flow_output", it::FileName::output(), it::Default::optional(),
                        "Output file with raw data from MH module.")
        .declare_key("output_linear_system", it::Bool(), it::Default("false"),
                        "Enables the output of the linear system in matlab format.")
        .close();
    
    OutputSpecificFields output_fields;
    return output_fields.make_output_type_from_record(rec,
                                                        "Flow_Darcy_MH_specific",
                                                        "");
}


DarcyFlowMHOutput::OutputFields::OutputFields()
: EquationOutput()
{

    *this += field_ele_pressure.name("pressure_p0").units(UnitSI().m());
    *this += field_node_pressure.name("pressure_p1").units(UnitSI().m());
	*this += field_ele_piezo_head.name("piezo_head_p0").units(UnitSI().m());
	*this += field_ele_flux.name("velocity_p0").units(UnitSI().m().s(-1));
	*this += subdomain.name("subdomain")
					  .units( UnitSI::dimensionless() )
					  .flags(FieldFlag::equation_external_output);
	*this += region_id.name("region_id")
	        .units( UnitSI::dimensionless())
	        .flags(FieldFlag::equation_external_output);
}


DarcyFlowMHOutput::OutputSpecificFields::OutputSpecificFields()
: EquationOutput()
{
    *this += field_ele_flux_enr.name("velocity_enr").units(UnitSI().m().s(-1));
    *this += field_ele_flux_reg.name("velocity_reg").units(UnitSI().m().s(-1));
    *this += pressure_diff.name("pressure_diff").units(UnitSI().m());
    *this += velocity_diff.name("velocity_diff").units(UnitSI().m().s(-1));
    *this += div_diff.name("div_diff").units(UnitSI().s(-1));
    *this += velocity_exact.name("velocity_exact").units(UnitSI().m().s(-1));
}

DarcyFlowMHOutput::DarcyFlowMHOutput(DarcyMH *flow)
: darcy_flow(flow),
  mesh_(&darcy_flow->mesh()),
  compute_errors_(false),
  fe0(1),
  is_output_specific_fields(false)
{}

void DarcyFlowMHOutput::initialize(Input::Record main_mh_in_rec)
{
    Input::Record in_rec_output = main_mh_in_rec.val<Input::Record>("output");
    
    output_stream = OutputTime::create_output_stream("flow",
                                                     main_mh_in_rec.val<Input::Record>("output_stream"),
                                                     darcy_flow->time().get_unit_string());
    prepare_output(in_rec_output);

    auto in_rec_specific = main_mh_in_rec.find<Input::Record>("output_specific");
    if (in_rec_specific) {
        in_rec_specific->opt_val("compute_errors", compute_errors_);
        if(compute_errors_){
            in_rec_specific->opt_val("python_solution", python_solution_filename_);
            ASSERT(python_solution_filename_.exists());
        }
        in_rec_specific->opt_val("output_linear_system", output_ls_enabled_);
        
        // raw output
        int rank;
        MPI_Comm_rank(MPI_COMM_WORLD, &rank);
        if (rank == 0) {
            // optionally open raw output file
            FilePath raw_output_file_path;
            if (in_rec_specific->opt_val("raw_flow_output", raw_output_file_path)) {
            	MessageOut() << "Opening raw flow output: " << raw_output_file_path << "\n";
            	try {
            		raw_output_file_path.open_stream(raw_output_file);
            	} INPUT_CATCH(FilePath::ExcFileOpen, FilePath::EI_Address_String, (*in_rec_specific))
            }
        }
        
        auto fields_array = in_rec_specific->val<Input::Array>("fields");
        if(fields_array.size() > 0){
            is_output_specific_fields = true;
            prepare_specific_output(*in_rec_specific);
        }
    }
}

void DarcyFlowMHOutput::prepare_output(Input::Record in_rec)
{
  	// we need to add data from the flow equation at this point, not in constructor of OutputFields
	output_fields += darcy_flow->data();
	output_fields.set_mesh(*mesh_);
        
        all_element_idx_.resize(mesh_->n_elements());
	for(unsigned int i=0; i<all_element_idx_.size(); i++) all_element_idx_[i] = i;

	// create shared pointer to a FieldFE and push this Field to output_field on all regions
	ele_pressure.resize(mesh_->n_elements());
	ele_pressure_ptr=ele_pressure.create_field<3, FieldValue<3>::Scalar>(*mesh_, 1);
	output_fields.field_ele_pressure.set_field(mesh_->region_db().get_region_set("ALL"), ele_pressure_ptr);

	ds = std::make_shared<EqualOrderDiscreteSpace>(mesh_, &fe0, &fe_data_1d.fe_p1, &fe_data_2d.fe_p1, &fe_data_3d.fe_p1);
	dh_ = make_shared<DOFHandlerMultiDim>(*mesh_);
	dh_->distribute_dofs(ds, true);
	corner_pressure.resize(dh_->n_global_dofs());

	auto corner_ptr = make_shared< FieldFE<3, FieldValue<3>::Scalar> >();
	corner_ptr->set_fe_data(dh_, &fe_data_1d.mapp, &fe_data_2d.mapp, &fe_data_3d.mapp, &corner_pressure);

	output_fields.field_node_pressure.set_field(mesh_->region_db().get_region_set("ALL"), corner_ptr);
	output_fields.field_node_pressure.output_type(OutputTime::NODE_DATA);

	ele_piezo_head.resize(mesh_->n_elements());
	ele_piezo_head_ptr=ele_piezo_head.create_field<3, FieldValue<3>::Scalar>(*mesh_, 1);
	output_fields.field_ele_piezo_head.set_field(mesh_->region_db().get_region_set("ALL"), ele_piezo_head_ptr);

	ele_flux.resize(3*mesh_->n_elements());
	ele_flux_ptr=ele_flux.create_field<3, FieldValue<3>::VectorFixed>(*mesh_, 3);
	output_fields.field_ele_flux.set_field(mesh_->region_db().get_region_set("ALL"), ele_flux_ptr);

	output_fields.subdomain = GenericField<3>::subdomain(*mesh_);
	output_fields.region_id = GenericField<3>::region_id(*mesh_);

	//output_stream->add_admissible_field_names(in_rec_output.val<Input::Array>("fields"));
	//output_stream->mark_output_times(darcy_flow->time());
    output_fields.initialize(output_stream, mesh_, in_rec, darcy_flow->time() );
}

void DarcyFlowMHOutput::prepare_specific_output(Input::Record in_rec)
{
    diff_data.darcy = darcy_flow;
    diff_data.data_ = darcy_flow->data_.get();

    // mask 2d elements crossing 1d
    if (diff_data.data_->mortar_method_ != DarcyMH::NoMortar) {
        diff_data.velocity_mask.resize(mesh_->n_elements(),0);
        for(IntersectionLocal<1,2> & isec : mesh_->mixed_intersections().intersection_storage12_) {
            diff_data.velocity_mask[ isec.bulk_ele_idx() ]++;
        }
    }

    diff_data.pressure_diff.resize( mesh_->n_elements() );
    diff_data.velocity_diff.resize( mesh_->n_elements() );
    diff_data.div_diff.resize( mesh_->n_elements() );

    output_specific_fields.set_mesh(*mesh_);

<<<<<<< HEAD
    auto vel_diff_ptr =	diff_data.velocity_diff.create_field<3, FieldValue<3>::Scalar>(1);
    output_specific_fields.velocity_diff.set_field(mesh_->region_db().get_region_set("ALL"), vel_diff_ptr, 0);
    auto pressure_diff_ptr = diff_data.pressure_diff.create_field<3, FieldValue<3>::Scalar>(1);
    output_specific_fields.pressure_diff.set_field(mesh_->region_db().get_region_set("ALL"), pressure_diff_ptr, 0);
    auto div_diff_ptr =	diff_data.div_diff.create_field<3, FieldValue<3>::Scalar>(1);
    output_specific_fields.div_diff.set_field(mesh_->region_db().get_region_set("ALL"), div_diff_ptr, 0);
    
    /// Create empty fields
    std::shared_ptr<FieldElementwise<3, FieldValue<3>::VectorFixed> > field_ptr(new FieldElementwise<3, FieldValue<3>::VectorFixed>(3));
    output_specific_fields.field_ele_flux_enr.set_field(mesh_->region_db().get_region_set("ALL"), field_ptr);
    output_specific_fields.field_ele_flux_reg.set_field(mesh_->region_db().get_region_set("ALL"), field_ptr);
    output_specific_fields.velocity_exact.set_field(mesh_->region_db().get_region_set("ALL"), field_ptr);
    
=======
    diff_data.vel_diff_ptr = diff_data.velocity_diff.create_field<3, FieldValue<3>::Scalar>(*mesh_, 1);
    output_specific_fields.velocity_diff.set_field(mesh_->region_db().get_region_set("ALL"), diff_data.vel_diff_ptr, 0);
    diff_data.pressure_diff_ptr = diff_data.pressure_diff.create_field<3, FieldValue<3>::Scalar>(*mesh_, 1);
    output_specific_fields.pressure_diff.set_field(mesh_->region_db().get_region_set("ALL"), diff_data.pressure_diff_ptr, 0);
    diff_data.div_diff_ptr = diff_data.div_diff.create_field<3, FieldValue<3>::Scalar>(*mesh_, 1);
    output_specific_fields.div_diff.set_field(mesh_->region_db().get_region_set("ALL"), diff_data.div_diff_ptr, 0);

>>>>>>> 75ff3ea5
    output_specific_fields.set_time(darcy_flow->time().step(), LimitSide::right);
    output_specific_fields.initialize(output_stream, mesh_, in_rec, darcy_flow->time() );
}

DarcyFlowMHOutput::~DarcyFlowMHOutput()
{};





//=============================================================================
// CONVERT SOLUTION, CALCULATE BALANCES, ETC...
//=============================================================================


void DarcyFlowMHOutput::output()
{
    START_TIMER("Darcy fields output");

    ElementSetRef observed_elements = output_stream->observe(mesh_)->observed_elements();
    {
        START_TIMER("post-process output fields");

        output_fields.set_time(darcy_flow->time().step(), LimitSide::right);

        if (output_fields.is_field_output_time(output_fields.field_ele_pressure,darcy_flow->time().step()) ||
            output_fields.is_field_output_time(output_fields.field_ele_piezo_head,darcy_flow->time().step()) )
                make_element_scalar(all_element_idx_);
        else
                make_element_scalar(observed_elements);

        if ( output_fields.is_field_output_time(output_fields.field_ele_flux,darcy_flow->time().step()) )
                make_element_vector(all_element_idx_);
        else
                make_element_vector(observed_elements);

        if ( output_fields.is_field_output_time(output_fields.field_node_pressure,darcy_flow->time().step()) )
                make_node_scalar_param(all_element_idx_);
        //else
        //        make_node_scalar_param(observed_elements);

        ele_pressure.fill_output_data(ele_pressure_ptr);
        ele_piezo_head.fill_output_data(ele_piezo_head_ptr);
        ele_flux.fill_output_data(ele_flux_ptr);

        // Internal output only if both ele_pressure and ele_flux are output.
        if (output_fields.is_field_output_time(output_fields.field_ele_flux,darcy_flow->time().step()) &&
            output_fields.is_field_output_time(output_fields.field_ele_pressure,darcy_flow->time().step()) )
        {
                  output_internal_flow_data();
        }
    }

    {
        START_TIMER("evaluate output fields");
        output_fields.output(darcy_flow->time().step());
    }
    
    if (compute_errors_)
    {
        START_TIMER("compute specific output fields");
        compute_l2_difference();
    }
    
    if(is_output_specific_fields)
    {
        START_TIMER("evaluate output fields");
        output_specific_fields.set_time(darcy_flow->time().step(), LimitSide::right);
        diff_data.velocity_diff.fill_output_data(diff_data.vel_diff_ptr);
        diff_data.pressure_diff.fill_output_data(diff_data.pressure_diff_ptr);
        diff_data.div_diff.fill_output_data(diff_data.div_diff_ptr);
        output_specific_fields.output(darcy_flow->time().step());
    }

    {
        START_TIMER("write time frame");
        output_stream->write_time_frame();
    }

    
}


//=============================================================================
// FILL TH "SCALAR" FIELD FOR ALL ELEMENTS IN THE MESH
//=============================================================================

void DarcyFlowMHOutput::make_element_scalar(ElementSetRef element_indices)
{
    START_TIMER("DarcyFlowMHOutput::make_element_scalar");
    // need to call this to create mh solution vector
    darcy_flow->get_mh_dofhandler();
    
    for(unsigned int i_ele : element_indices) {
        ElementAccessor<3> ele = mesh_->element_accessor(i_ele);
        ele_pressure[i_ele] = darcy_flow->mh_dh.element_scalar(ele);
        ele_piezo_head[i_ele] = ele_pressure[i_ele] +
          - (darcy_flow->data_->gravity_[3] + arma::dot(darcy_flow->data_->gravity_vec_,ele.centre()));
    }
}



/****
 * compute Darcian velocity in centre of elements
 *
 */
void DarcyFlowMHOutput::make_element_vector(ElementSetRef element_indices) {
    START_TIMER("DarcyFlowMHOutput::make_element_vector");
    // need to call this to create mh solution vector
    darcy_flow->get_mh_dofhandler();

    auto multidim_assembler = AssemblyBase::create< AssemblyMH >(darcy_flow->data_);
    arma::vec3 flux_in_center;
    for(unsigned int i_ele : element_indices) {
    	ElementAccessor<3> ele = mesh_->element_accessor(i_ele);

        flux_in_center = multidim_assembler[ele->dim() -1]->make_element_vector(ele);

        // place it in the sequential vector
        for(unsigned int j=0; j<3; j++) ele_flux[3*i_ele + j]=flux_in_center[j];
    }
}


void DarcyFlowMHOutput::make_corner_scalar(vector<double> &node_scalar)
{
    START_TIMER("DarcyFlowMHOutput::make_corner_scalar");
	unsigned int ndofs = dh_->max_elem_dofs();
	std::vector<LongIdx> indices(ndofs);
	unsigned int i_node;
	for (auto ele : mesh_->elements_range()) {
		dh_->get_dof_indices(ele, indices);
		for (i_node=0; i_node<ele->n_nodes(); i_node++)
		{
			corner_pressure[indices[i_node]] = node_scalar[ ele.node_accessor(i_node).idx() ];
		}
	}
}


//=============================================================================
// pressure interpolation
//
// some sort of weighted average over elements and sides/edges of an node
//
// TODO:
// questions:
// - explain details of averaging and motivation for this type
// - edge scalars are stronger since thay are computed twice by each side
// - why division by (nod.aux-1)
// - ?implement without TED, TSD global arrays with single loop over elements, sides and one loop over nodes for normalization
//
//=============================================================================

void DarcyFlowMHOutput::make_node_scalar_param(ElementSetRef element_indices) {
    START_TIMER("DarcyFlowMHOutput::make_node_scalar_param");

	vector<double> scalars(mesh_->n_nodes());

    double dist; //!< tmp variable for storing particular distance node --> element, node --> side*/

    /** Accessors */
    NodeAccessor<3> node;

    int n_nodes = mesh_->n_nodes(); //!< number of nodes in the mesh */
    int node_index = 0; //!< index of each node */

    int* sum_elements = new int [n_nodes]; //!< sum elements joined to node */
    int* sum_sides = new int [n_nodes]; //!< sum sides joined to node */
    double* sum_ele_dist = new double [n_nodes]; //!< sum distances to all joined elements */
    double* sum_side_dist = new double [n_nodes]; //!<  Sum distances to all joined sides */

    /** tmp variables, will be replaced by ini keys
     * TODO include them into ini file*/
    bool count_elements = true; //!< scalar is counted via elements*/
    bool count_sides = true; //!< scalar is counted via sides */


    const MH_DofHandler &dh = darcy_flow->get_mh_dofhandler();

    /** init arrays */
    for (int i = 0; i < n_nodes; i++){
        sum_elements[i] = 0;
        sum_sides[i] = 0;
        sum_ele_dist[i] = 0.0;
        sum_side_dist[i] = 0.0;
        scalars[i] = 0.0;
    };

    /**first pass - calculate sums (weights)*/
    if (count_elements){
    	for (auto ele : mesh_->elements_range())
            for (unsigned int li = 0; li < ele->n_nodes(); li++) {
                node = ele.node_accessor(li); //!< get NodeAccessor from element */
                node_index = node.idx(); //!< get nod index from mesh */

                dist = sqrt(
                        ((node->getX() - ele.centre()[ 0 ])*(node->getX() - ele.centre()[ 0 ])) +
                        ((node->getY() - ele.centre()[ 1 ])*(node->getY() - ele.centre()[ 1 ])) +
                        ((node->getZ() - ele.centre()[ 2 ])*(node->getZ() - ele.centre()[ 2 ]))
                );
                sum_ele_dist[node_index] += dist;
                sum_elements[node_index]++;
            }
    }
    if (count_sides){
    	for (auto ele : mesh_->elements_range())
            for(SideIter side = ele.side(0); side->side_idx() < ele->n_sides(); ++side) {
                for (unsigned int li = 0; li < side->n_nodes(); li++) {
                    node = side->node(li);//!< get NodeAccessor from element */
                    node_index = node.idx(); //!< get nod index from mesh */
                    dist = sqrt(
                            ((node->getX() - side->centre()[ 0 ])*(node->getX() - side->centre()[ 0 ])) +
                            ((node->getY() - side->centre()[ 1 ])*(node->getY() - side->centre()[ 1 ])) +
                            ((node->getZ() - side->centre()[ 2 ])*(node->getZ() - side->centre()[ 2 ]))
                    );

                    sum_side_dist[node_index] += dist;
                    sum_sides[node_index]++;
                }
            }
    }

    /**second pass - calculate scalar  */
    if (count_elements){
    	for (auto ele : mesh_->elements_range())
            for (unsigned int li = 0; li < ele->n_nodes(); li++) {
                node = ele.node_accessor(li);//!< get NodeAccessor from element */
                node_index = ele.node_accessor(li).idx(); //!< get nod index from mesh */

                /**TODO - calculate it again or store it in prior pass*/
                dist = sqrt(
                        ((node->getX() - ele.centre()[ 0 ])*(node->getX() - ele.centre()[ 0 ])) +
                        ((node->getY() - ele.centre()[ 1 ])*(node->getY() - ele.centre()[ 1 ])) +
                        ((node->getZ() - ele.centre()[ 2 ])*(node->getZ() - ele.centre()[ 2 ]))
                );
                scalars[node_index] += ele_pressure[ ele.idx() ] *
                        (1 - dist / (sum_ele_dist[node_index] + sum_side_dist[node_index])) /
                        (sum_elements[node_index] + sum_sides[node_index] - 1);
            }
    }
    if (count_sides) {
    	for (auto ele : mesh_->elements_range())
            for(SideIter side = ele.side(0); side->side_idx() < ele->n_sides(); ++side) {
                for (unsigned int li = 0; li < side->n_nodes(); li++) {
                    node = side->node(li);//!< get NodeAccessor from element */
                    node_index = node.idx(); //!< get nod index from mesh */

                    /**TODO - calculate it again or store it in prior pass*/
                    dist = sqrt(
                            ((node->getX() - side->centre()[ 0 ])*(node->getX() - side->centre()[ 0 ])) +
                            ((node->getY() - side->centre()[ 1 ])*(node->getY() - side->centre()[ 1 ])) +
                            ((node->getZ() - side->centre()[ 2 ])*(node->getZ() - side->centre()[ 2 ]))
                    );


                    scalars[node_index] += dh.side_scalar( *side ) *
                            (1 - dist / (sum_ele_dist[node_index] + sum_side_dist[node_index])) /
                            (sum_sides[node_index] + sum_elements[node_index] - 1);
                }
            }
    }

    /** free memory */
    delete [] sum_elements;
    delete [] sum_sides;
    delete [] sum_ele_dist;
    delete [] sum_side_dist;

    make_corner_scalar(scalars);
}


/*
 * Output of internal flow data.
 */
void DarcyFlowMHOutput::output_internal_flow_data()
{
    START_TIMER("DarcyFlowMHOutput::output_internal_flow_data");
    const MH_DofHandler &dh = darcy_flow->get_mh_dofhandler();

    if (! raw_output_file.is_open()) return;
    
    //char dbl_fmt[ 16 ]= "%.8g ";
    // header
    raw_output_file <<  "// fields:\n//ele_id    ele_presure    flux_in_barycenter[3]    n_sides   side_pressures[n]    side_fluxes[n]\n";
    raw_output_file <<  fmt::format("$FlowField\nT={}\n", darcy_flow->time().t());
    raw_output_file <<  fmt::format("{}\n" , mesh_->n_elements() );

    int cit = 0;
    for (auto ele : mesh_->elements_range()) {
    	raw_output_file << fmt::format("{} {} ", ele.index(), ele_pressure[cit]);
        for (unsigned int i = 0; i < 3; i++)
        	raw_output_file << ele_flux[3*cit+i] << " ";

        raw_output_file << ele->n_sides() << " ";

        for (unsigned int i = 0; i < ele->n_sides(); i++) {
            raw_output_file << dh.side_scalar( *(ele.side(i) ) ) << " ";
        }
        for (unsigned int i = 0; i < ele->n_sides(); i++) {
            raw_output_file << dh.side_flux( *(ele.side(i) ) ) << " ";
        }
        
        raw_output_file << endl;
        cit ++;
    }
    raw_output_file << "$EndFlowField\n" << endl;
}


#include "quadrature/quadrature_lib.hh"
#include "fem/fe_p.hh"
#include "fem/fe_values.hh"
#include "fem/mapping_p1.hh"
#include "fields/field_python.hh"
#include "fields/field_values.hh"

typedef FieldPython<3, FieldValue<3>::Vector > ExactSolution;

/*
* Calculate approximation of L2 norm for:
 * 1) difference between regularized pressure and analytical solution (using FunctionPython)
 * 2) difference between RT velocities and analytical solution
 * 3) difference of divergence
 * */

template <int dim>
void DarcyFlowMHOutput::l2_diff_local(ElementAccessor<3> &ele,
                   FEValues<dim,3> &fe_values, FEValues<dim,3> &fv_rt,
                   ExactSolution &anal_sol,  DarcyFlowMHOutput::DiffData &result) {

    fv_rt.reinit(ele);
    fe_values.reinit(ele);
    
    double conductivity = result.data_->conductivity.value(ele.centre(), ele );
    double cross = result.data_->cross_section.value(ele.centre(), ele );


    // get coefficients on the current element
    vector<double> fluxes(dim+1);
//     vector<double> pressure_traces(dim+1);

    for (unsigned int li = 0; li < ele->n_sides(); li++) {
        fluxes[li] = result.dh->side_flux( *(ele.side( li ) ) );
//         pressure_traces[li] = result.dh->side_scalar( *(ele->side( li ) ) );
    }
    double pressure_mean = result.dh->element_scalar(ele);

    arma::vec analytical(5);
    arma::vec3 flux_in_q_point;
    arma::vec3 anal_flux;

    double velocity_diff=0, divergence_diff=0, pressure_diff=0, diff;

    // 1d:  mean_x_squared = 1/6 (v0^2 + v1^2 + v0*v1)
    // 2d:  mean_x_squared = 1/12 (v0^2 + v1^2 +v2^2 + v0*v1 + v0*v2 + v1*v2)
    double mean_x_squared=0;
    for(unsigned int i_node=0; i_node < ele->n_nodes(); i_node++ )
        for(unsigned int j_node=0; j_node < ele->n_nodes(); j_node++ )
        {
            mean_x_squared += (i_node == j_node ? 2.0 : 1.0) / ( 6 * dim )   // multiply by 2 on diagonal
                    * arma::dot( ele.node(i_node)->point(), ele.node(j_node)->point());
        }

    for(unsigned int i_point=0; i_point < fe_values.n_points(); i_point++) {
        arma::vec3 q_point = fe_values.point(i_point);


        analytical = anal_sol.value(q_point, ele );
        for(unsigned int i=0; i< 3; i++) anal_flux[i] = analytical[i+1];

        // compute postprocesed pressure
        diff = 0;
        for(unsigned int i_shape=0; i_shape < ele->n_sides(); i_shape++) {
            unsigned int oposite_node = RefElement<dim>::oposite_node(i_shape);

            diff += fluxes[ i_shape ] *
                               (  arma::dot( q_point, q_point )/ 2
                                - mean_x_squared / 2
                                - arma::dot( q_point, ele.node(oposite_node)->point() )
                                + arma::dot( ele.centre(), ele.node(oposite_node)->point() )
                               );
        }

        diff = - (1.0 / conductivity) * diff / dim / ele.measure() / cross + pressure_mean ;
        diff = ( diff - analytical[0]);
        pressure_diff += diff * diff * fe_values.JxW(i_point);


        // velocity difference
        flux_in_q_point.zeros();
        for(unsigned int i_shape=0; i_shape < ele->n_sides(); i_shape++) {
            flux_in_q_point += fluxes[ i_shape ]
                              * fv_rt.vector_view(0).value(i_shape, i_point)
                              / cross;
        }

        flux_in_q_point -= anal_flux;
        velocity_diff += dot(flux_in_q_point, flux_in_q_point) * fe_values.JxW(i_point);

        // divergence diff
        diff = 0;
        for(unsigned int i_shape=0; i_shape < ele->n_sides(); i_shape++) diff += fluxes[ i_shape ];
        diff = ( diff / ele.measure() / cross - analytical[4]);
        divergence_diff += diff * diff * fe_values.JxW(i_point);

    }


    result.velocity_diff[ ele.idx() ] = sqrt(velocity_diff);
    result.velocity_error[dim-1] += velocity_diff;
    if (dim == 2 && result.velocity_mask.size() != 0 ) {
    	result.mask_vel_error += (result.velocity_mask[ ele.idx() ])? 0 : velocity_diff;
    }

    result.pressure_diff[ ele.idx() ] = sqrt(pressure_diff);
    result.pressure_error[dim-1] += pressure_diff;

    result.div_diff[ ele.idx() ] = sqrt(divergence_diff);
    result.div_error[dim-1] += divergence_diff;

}

template<int dim> DarcyFlowMHOutput::FEData<dim>::FEData()
: fe_p0(0), fe_p1(1), order(4), quad(order),
  fe_values(mapp,quad,fe_p0,update_JxW_values | update_quadrature_points),
  fv_rt(mapp,quad,fe_rt,update_values | update_quadrature_points)
{}




void DarcyFlowMHOutput::compute_l2_difference() {
	DebugOut() << "l2 norm output\n";
    ofstream os( FilePath("solution_error", FilePath::output_file) );

    ASSERT(python_solution_filename_.exists());
    ExactSolution  anal_sol_1d(5);   // components: pressure, flux vector 3d, divergence
    anal_sol_1d.set_python_field_from_file( python_solution_filename_, "all_values_1d");

    ExactSolution anal_sol_2d(5);
    anal_sol_2d.set_python_field_from_file( python_solution_filename_, "all_values_2d");

    ExactSolution anal_sol_3d(5);
    anal_sol_3d.set_python_field_from_file( python_solution_filename_, "all_values_3d");

    diff_data.dh = &( darcy_flow->get_mh_dofhandler());
    diff_data.mask_vel_error=0;
    for(unsigned int j=0; j<3; j++){
        diff_data.pressure_error[j] = 0;
        diff_data.velocity_error[j] = 0;
        diff_data.div_error[j] = 0;
    }

    //diff_data.ele_flux = &( ele_flux );
    
    unsigned int solution_size;
    darcy_flow->get_solution_vector(diff_data.solution, solution_size);


    for (auto ele : mesh_->elements_range()) {

    	switch (ele->dim()) {
        case 1:

            l2_diff_local<1>( ele, fe_data_1d.fe_values, fe_data_1d.fv_rt, anal_sol_1d, diff_data);
            break;
        case 2:
            l2_diff_local<2>( ele, fe_data_2d.fe_values, fe_data_2d.fv_rt, anal_sol_2d, diff_data);
            break;
        case 3:
            l2_diff_local<3>( ele, fe_data_3d.fe_values, fe_data_3d.fv_rt, anal_sol_3d, diff_data);
            break;
        }
    }
    
    // square root for L2 norm
    for(unsigned int j=0; j<3; j++){
        diff_data.pressure_error[j] = sqrt(diff_data.pressure_error[j]);
        diff_data.velocity_error[j] = sqrt(diff_data.velocity_error[j]);
        diff_data.div_error[j] = sqrt(diff_data.div_error[j]);
    }
    diff_data.mask_vel_error = sqrt(diff_data.mask_vel_error);

    os 	<< "l2 norm output\n\n"
    	<< "pressure error 1d: " << diff_data.pressure_error[0] << endl
    	<< "pressure error 2d: " << diff_data.pressure_error[1] << endl
    	<< "pressure error 3d: " << diff_data.pressure_error[2] << endl
    	<< "velocity error 1d: " << diff_data.velocity_error[0] << endl
    	<< "velocity error 2d: " << diff_data.velocity_error[1] << endl
    	<< "velocity error 3d: " << diff_data.velocity_error[2] << endl
    	<< "masked velocity error 2d: " << diff_data.mask_vel_error <<endl
    	<< "div error 1d: " << diff_data.div_error[0] << endl
    	<< "div error 2d: " << diff_data.div_error[1] << endl
        << "div error 3d: " << diff_data.div_error[2];
}

<|MERGE_RESOLUTION|>--- conflicted
+++ resolved
@@ -222,29 +222,19 @@
 
     output_specific_fields.set_mesh(*mesh_);
 
-<<<<<<< HEAD
-    auto vel_diff_ptr =	diff_data.velocity_diff.create_field<3, FieldValue<3>::Scalar>(1);
-    output_specific_fields.velocity_diff.set_field(mesh_->region_db().get_region_set("ALL"), vel_diff_ptr, 0);
-    auto pressure_diff_ptr = diff_data.pressure_diff.create_field<3, FieldValue<3>::Scalar>(1);
-    output_specific_fields.pressure_diff.set_field(mesh_->region_db().get_region_set("ALL"), pressure_diff_ptr, 0);
-    auto div_diff_ptr =	diff_data.div_diff.create_field<3, FieldValue<3>::Scalar>(1);
-    output_specific_fields.div_diff.set_field(mesh_->region_db().get_region_set("ALL"), div_diff_ptr, 0);
-    
-    /// Create empty fields
-    std::shared_ptr<FieldElementwise<3, FieldValue<3>::VectorFixed> > field_ptr(new FieldElementwise<3, FieldValue<3>::VectorFixed>(3));
-    output_specific_fields.field_ele_flux_enr.set_field(mesh_->region_db().get_region_set("ALL"), field_ptr);
-    output_specific_fields.field_ele_flux_reg.set_field(mesh_->region_db().get_region_set("ALL"), field_ptr);
-    output_specific_fields.velocity_exact.set_field(mesh_->region_db().get_region_set("ALL"), field_ptr);
-    
-=======
     diff_data.vel_diff_ptr = diff_data.velocity_diff.create_field<3, FieldValue<3>::Scalar>(*mesh_, 1);
     output_specific_fields.velocity_diff.set_field(mesh_->region_db().get_region_set("ALL"), diff_data.vel_diff_ptr, 0);
     diff_data.pressure_diff_ptr = diff_data.pressure_diff.create_field<3, FieldValue<3>::Scalar>(*mesh_, 1);
     output_specific_fields.pressure_diff.set_field(mesh_->region_db().get_region_set("ALL"), diff_data.pressure_diff_ptr, 0);
     diff_data.div_diff_ptr = diff_data.div_diff.create_field<3, FieldValue<3>::Scalar>(*mesh_, 1);
     output_specific_fields.div_diff.set_field(mesh_->region_db().get_region_set("ALL"), diff_data.div_diff_ptr, 0);
-
->>>>>>> 75ff3ea5
+    
+    /// Create empty fields
+    std::shared_ptr<FieldFE<3, FieldValue<3>::VectorFixed> > field_ptr(new FieldFE<3, FieldValue<3>::VectorFixed>(3));
+    output_specific_fields.field_ele_flux_enr.set_field(mesh_->region_db().get_region_set("ALL"), field_ptr);
+    output_specific_fields.field_ele_flux_reg.set_field(mesh_->region_db().get_region_set("ALL"), field_ptr);
+    output_specific_fields.velocity_exact.set_field(mesh_->region_db().get_region_set("ALL"), field_ptr);
+    
     output_specific_fields.set_time(darcy_flow->time().step(), LimitSide::right);
     output_specific_fields.initialize(output_stream, mesh_, in_rec, darcy_flow->time() );
 }
@@ -287,9 +277,14 @@
         //else
         //        make_node_scalar_param(observed_elements);
 
+        DebugOut() << "fill output data\n";
+        
         ele_pressure.fill_output_data(ele_pressure_ptr);
+        DebugOut() << "fill output data\n";
         ele_piezo_head.fill_output_data(ele_piezo_head_ptr);
+        DebugOut() << "fill output data\n";
         ele_flux.fill_output_data(ele_flux_ptr);
+        DebugOut() << "fill output data\n";
 
         // Internal output only if both ele_pressure and ele_flux are output.
         if (output_fields.is_field_output_time(output_fields.field_ele_flux,darcy_flow->time().step()) &&
@@ -301,6 +296,7 @@
 
     {
         START_TIMER("evaluate output fields");
+        DebugOut() << "evaluate output fields\n";
         output_fields.output(darcy_flow->time().step());
     }
     
@@ -312,7 +308,8 @@
     
     if(is_output_specific_fields)
     {
-        START_TIMER("evaluate output fields");
+        START_TIMER("evaluate specific output fields");
+        DebugOut() << "evaluate specific output fields\n";
         output_specific_fields.set_time(darcy_flow->time().step(), LimitSide::right);
         diff_data.velocity_diff.fill_output_data(diff_data.vel_diff_ptr);
         diff_data.pressure_diff.fill_output_data(diff_data.pressure_diff_ptr);

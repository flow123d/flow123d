--- conflicted
+++ resolved
@@ -404,108 +404,6 @@
 }
 
 
-<<<<<<< HEAD
-//=============================================================================
-//
-//=============================================================================
-
-void DarcyFlowMHOutput::water_balance() {
-    const MH_DofHandler &dh = darcy_flow->get_mh_dofhandler();
-    if (balance_output_file == NULL) return;
-
-    //BOUNDARY
-    //struct Boundary *bcd;
-    std::vector<double> bcd_balance( mesh_->region_db().boundary_size(), 0.0 );
-    std::vector<double> bcd_plus_balance( mesh_->region_db().boundary_size(), 0.0 );
-    std::vector<double> bcd_minus_balance( mesh_->region_db().boundary_size(), 0.0 );
-
-    using namespace std;
-    //printing the head of water balance file
-    unsigned int c = 5; //column number without label
-    unsigned int w = 14;  //column width
-    unsigned int wl = 2*(w-5)+7;  //label column width
-    stringstream s; //helpful stringstream
-    string bc_head_format = "# %-*s%-*s%-*s%-*s%-*s%-*s\n",
-           bc_format = "%*s%-*d%-*s  %-*g%-*g%-*g%-*g\n",
-           bc_total_format = "# %-*s%-*g%-*g%-*g\n\n\n";
-    s << setw((w*c+wl-15)/2) << setfill('-') << "-"; //drawing half line
-    fprintf(balance_output_file,"# %s WATER BALANCE %s\n",s.str().c_str(), s.str().c_str());
-    fprintf(balance_output_file,"# Time of computed water balance: %f\n\n\n",darcy_flow->time().t());
-    
-    fprintf(balance_output_file,"# Boundary water balance:\n");
-    fprintf(balance_output_file,bc_head_format.c_str(),w,"[boundary_id]",wl,"[label]",
-                            w,"[total_balance]",w,"[total_outflow]",w,"[total_inflow]",w,"[time]");
-    s.clear();
-    s.str(std::string());
-    s << setw(w*c+wl) << setfill('-') << "-"; 
-    fprintf(balance_output_file,"# %s\n",s.str().c_str());  //drawing long line
-    
-    //computing water balance over boundaries
-    FOR_BOUNDARIES(mesh_, bcd) {
-        // !! there can be more sides per one boundary
-        double flux = dh.side_flux( *(bcd->side()) );
-
-        Region r = bcd->region();
-        if (! r.is_valid()) xprintf(Msg, "Invalid region, ele % d, edg: % d\n", bcd->bc_ele_idx_, bcd->edge_idx_);
-        unsigned int bc_region_idx = r.boundary_idx();
-        bcd_balance[bc_region_idx] += flux;
-
-        if (flux > 0) bcd_plus_balance[bc_region_idx] += flux;
-        else bcd_minus_balance[bc_region_idx] += flux;
-    }
-    //printing water balance over boundaries
-    const RegionSet & b_set = mesh_->region_db().get_region_set("BOUNDARY");
-    double total_balance = 0, // for computing total balance on boundary
-           total_inflow = 0,
-           total_outflow = 0; 
-    for( RegionSet::const_iterator reg = b_set.begin(); reg != b_set.end(); ++reg) {
-        total_balance += bcd_balance[reg->boundary_idx()];
-        total_outflow += bcd_plus_balance[reg->boundary_idx()];
-        total_inflow += bcd_minus_balance[reg->boundary_idx()];
-        fprintf(balance_output_file, bc_format.c_str(),2,"",w,reg->id(),wl,reg->label().c_str(),
-                w, bcd_balance[reg->boundary_idx()], w, bcd_plus_balance[reg->boundary_idx()],
-                w, bcd_minus_balance[reg->boundary_idx()], w, darcy_flow->time().t());
-    }
-    //total boundary balance
-    fprintf(balance_output_file,"# %s\n",s.str().c_str());  // drawing long line
-    fprintf(balance_output_file, bc_total_format.c_str(),w+wl+2,"total boundary balance",
-                w,total_balance, w, total_outflow, w, total_inflow);
-
-    //SOURCES
-    string src_head_format = "# %-*s%-*s%-*s%-*s%-*s\n",
-           src_format = "%*s%-*d%-*s  %-*g%-*s%-*g\n",
-           src_total_format = "# %-*s%-*g\n\n\n";
-    //computing water balance of sources
-    fprintf(balance_output_file,"# Source fluxes over material subdomains:\n");   //head
-    fprintf(balance_output_file,src_head_format.c_str(),w,"[region_id]",wl,"[label]", 
-                            w,"[total_balance]",2*w,"",w,"[time]");
-    fprintf(balance_output_file,"# %s\n",s.str().c_str());  //long line
-    std::vector<double> src_balance( mesh_->region_db().bulk_size(), 0.0 ); // initialize by zero
-    FOR_ELEMENTS(mesh_, elm) {
-      src_balance[elm->element_accessor().region().bulk_idx()] += elm->measure() * 
-            darcy_flow->data_->cross_section.value(elm->centre(), elm->element_accessor()) *
-            darcy_flow->data_->water_source_density.value(elm->centre(), elm->element_accessor());
-    }
-  
-    total_balance = 0;
-    //printing water balance of sources
-    const RegionSet & bulk_set = mesh_->region_db().get_region_set("BULK");
-    for( RegionSet::const_iterator reg = bulk_set.begin(); reg != bulk_set.end(); ++reg)
-      {
-        total_balance += src_balance[reg->bulk_idx()];
-        //"%*s%-*d%-*s  %-*g%-*s%-*g\n";
-        fprintf(balance_output_file, src_format.c_str(), 2,"", w, reg->id(), wl,
-                reg->label().c_str(), w, src_balance[reg->bulk_idx()],2*w,"", w,darcy_flow->time().t());
-      }
-    //total sources balance
-    fprintf(balance_output_file,"# %s\n",s.str().c_str());  //drawing long line
-    fprintf(balance_output_file, src_total_format.c_str(),w+wl+2,"total sources balance",
-                w,total_balance);
-}
-
-
-=======
->>>>>>> fae542fc
 /*
  * Output of internal flow data.
  */

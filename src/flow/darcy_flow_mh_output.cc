/*!
 *
﻿ * Copyright (C) 2015 Technical University of Liberec.  All rights reserved.
 * 
 * This program is free software; you can redistribute it and/or modify it under
 * the terms of the GNU General Public License version 3 as published by the
 * Free Software Foundation. (http://www.gnu.org/licenses/gpl-3.0.en.html)
 * 
 * This program is distributed in the hope that it will be useful, but WITHOUT
 * ANY WARRANTY; without even the implied warranty of MERCHANTABILITY or FITNESS
 * FOR A PARTICULAR PURPOSE.  See the GNU General Public License for more details.
 *
 * 
 * @file    darcy_flow_mh_output.cc
 * @ingroup flow
 * @brief   Output class for darcy_flow_mh model.
 * @author  Jan Brezina
 */

#include <vector>
#include <iostream>
#include <sstream>
#include <string>

#include <system/global_defs.h>

#include "flow/darcy_flow_mh.hh"
#include "flow/darcy_flow_assembly.hh"
#include "flow/darcy_flow_mh_output.hh"

#include "io/output_time.hh"
#include "io/observe.hh"
#include "system/system.hh"
#include "system/sys_profiler.hh"

#include "fields/field_set.hh"
#include "fem/dofhandler.hh"
#include "fem/fe_values.hh"
#include "fem/fe_rt.hh"
#include "fem/fe_values_views.hh"
#include "quadrature/quadrature_lib.hh"
#include "fields/field_fe.hh"
#include "fields/fe_value_handler.hh"
#include "fields/generic_field.hh"

#include "mesh/long_idx.hh"
#include "mesh/mesh.h"
#include "mesh/partitioning.hh"
#include "mesh/accessors.hh"
#include "mesh/node_accessor.hh"
#include "mesh/range_wrapper.hh"

// #include "coupling/balance.hh"
#include "intersection/mixed_mesh_intersections.hh"
#include "intersection/intersection_local.hh"

namespace it = Input::Type;


const it::Instance & DarcyFlowMHOutput::get_input_type() {
	OutputFields output_fields;
	DarcyMH::EqData eq_data;
	output_fields += eq_data;
	return output_fields.make_output_type("Flow_Darcy_MH", "");
}


const it::Instance & DarcyFlowMHOutput::get_input_type_specific() {
    
    static it::Record& rec = it::Record("Output_DarcyMHSpecific", "Specific Darcy flow MH output.")
        .copy_keys(OutputSpecificFields::get_input_type())
        .declare_key("compute_errors", it::Bool(), it::Default("false"),
                        "SPECIAL PURPOSE. Computes error norms of the solution, particulary suited for non-compatible coupling models.")
        .declare_key("raw_flow_output", it::FileName::output(), it::Default::optional(),
                        "Output file with raw data from MH module.")
        .close();
    
    OutputSpecificFields output_fields;
    return output_fields.make_output_type_from_record(rec,
                                                        "Flow_Darcy_MH_specific",
                                                        "");
}


DarcyFlowMHOutput::OutputFields::OutputFields()
: EquationOutput()
{

<<<<<<< HEAD
    *this += field_ele_pressure.name("pressure_p0_old").units(UnitSI().m()) // TODO remove: obsolete field
             .flags(FieldFlag::equation_result)
             .description("Pressure solution - P0 interpolation.");
    *this += field_node_pressure.name("pressure_p1").units(UnitSI().m())
             .flags(FieldFlag::equation_result)
             .description("Pressure solution - P1 interpolation.");
	*this += field_ele_piezo_head.name("piezo_head_p0_old").units(UnitSI().m()) // TODO remove: obsolete field
             .flags(FieldFlag::equation_result)
             .description("Piezo head solution - P0 interpolation.");
	*this += field_ele_flux.name("velocity_p0_old").units(UnitSI().m()) // TODO remove: obsolete field
             .flags(FieldFlag::equation_result)
             .description("Velocity solution - P0 interpolation.");
=======
//     *this += field_ele_pressure.name("pressure_p0_old").units(UnitSI().m()) // TODO remove: obsolete field
//              .flags(FieldFlag::equation_result)
//              .description("Pressure solution - P0 interpolation.");
//     *this += field_node_pressure.name("pressure_p1").units(UnitSI().m())
//              .flags(FieldFlag::equation_result)
//              .description("Pressure solution - P1 interpolation.");
// 	*this += field_ele_piezo_head.name("piezo_head_p0_old").units(UnitSI().m()) // TODO remove: obsolete field
//              .flags(FieldFlag::equation_result)
//              .description("Piezo head solution - P0 interpolation.");
// 	*this += field_ele_flux.name("velocity_p0_old").units(UnitSI().m()) // TODO remove: obsolete field
//              .flags(FieldFlag::equation_result)
//              .description("Velocity solution - P0 interpolation.");
>>>>>>> e092051d
	*this += subdomain.name("subdomain")
					  .units( UnitSI::dimensionless() )
					  .flags(FieldFlag::equation_external_output)
                      .description("Subdomain ids of the domain decomposition.");
	*this += region_id.name("region_id")
	        .units( UnitSI::dimensionless())
	        .flags(FieldFlag::equation_external_output)
            .description("Region ids.");
}


DarcyFlowMHOutput::OutputSpecificFields::OutputSpecificFields()
: EquationOutput()
{
    *this += pressure_diff.name("pressure_diff").units(UnitSI().m())
             .flags(FieldFlag::equation_result) 
             .description("Error norm of the pressure solution. [Experimental]");
    *this += velocity_diff.name("velocity_diff").units(UnitSI().m().s(-1))
             .flags(FieldFlag::equation_result)
             .description("Error norm of the velocity solution. [Experimental]");
    *this += div_diff.name("div_diff").units(UnitSI().s(-1))
             .flags(FieldFlag::equation_result)
             .description("Error norm of the divergence of the velocity solution. [Experimental]");
}

DarcyFlowMHOutput::DarcyFlowMHOutput(DarcyMH *flow, Input::Record main_mh_in_rec)
: darcy_flow(flow),
  mesh_(&darcy_flow->mesh()),
  compute_errors_(false),
  fe0(1),
  is_output_specific_fields(false)
{
    Input::Record in_rec_output = main_mh_in_rec.val<Input::Record>("output");
    
    output_stream = OutputTime::create_output_stream("flow",
                                                     main_mh_in_rec.val<Input::Record>("output_stream"),
                                                     darcy_flow->time().get_unit_string());
    prepare_output(in_rec_output);

    auto in_rec_specific = main_mh_in_rec.find<Input::Record>("output_specific");
    if (in_rec_specific) {
        in_rec_specific->opt_val("compute_errors", compute_errors_);
        
        // raw output
        int rank;
        MPI_Comm_rank(MPI_COMM_WORLD, &rank);
        if (rank == 0) {
            
            // optionally open raw output file
            FilePath raw_output_file_path;
            if (in_rec_specific->opt_val("raw_flow_output", raw_output_file_path))
            {
                int mpi_size;
                MPI_Comm_size(MPI_COMM_WORLD, &mpi_size);
                if(mpi_size > 1)
                {
                    WarningOut() << "Raw output is not available in parallel computation. MPI size: " << mpi_size << "\n";
                }
                else
                {
                    MessageOut() << "Opening raw flow output: " << raw_output_file_path << "\n";
                    try {
                        raw_output_file_path.open_stream(raw_output_file);
                    } INPUT_CATCH(FilePath::ExcFileOpen, FilePath::EI_Address_String, (*in_rec_specific))
                }
            }
        }
        
        auto fields_array = in_rec_specific->val<Input::Array>("fields");
        if(fields_array.size() > 0){
            is_output_specific_fields = true;
            prepare_specific_output(*in_rec_specific);
        }
    }
}

void DarcyFlowMHOutput::prepare_output(Input::Record in_rec)
{
  	// we need to add data from the flow equation at this point, not in constructor of OutputFields
	output_fields += darcy_flow->data();
	output_fields.set_mesh(*mesh_);
        
//         all_element_idx_.resize(mesh_->n_elements());
// 	for(unsigned int i=0; i<all_element_idx_.size(); i++) all_element_idx_[i] = i;

	// create shared pointer to a FieldFE and push this Field to output_field on all regions
// 	ele_pressure.resize(mesh_->n_elements());
// 	ele_pressure_ptr=create_field<3, FieldValue<3>::Scalar>(ele_pressure, *mesh_, 1);
// 	output_fields.field_ele_pressure.set_field(mesh_->region_db().get_region_set("ALL"), ele_pressure_ptr);

// 	ds = std::make_shared<EqualOrderDiscreteSpace>(mesh_, &fe0, &fe_data_1d.fe_p1, &fe_data_2d.fe_p1, &fe_data_3d.fe_p1);
// 	DOFHandlerMultiDim dh_par(*mesh_);
// 	dh_par.distribute_dofs(ds);
//         dh_ = dh_par.sequential();
// 	corner_pressure.resize(dh_->n_global_dofs());
// 
// 	auto corner_ptr = make_shared< FieldFE<3, FieldValue<3>::Scalar> >();
// 	corner_ptr->set_fe_data(dh_, 0, corner_pressure);
// 
// 	output_fields.field_node_pressure.set_field(mesh_->region_db().get_region_set("ALL"), corner_ptr);
// 	output_fields.field_node_pressure.output_type(OutputTime::NODE_DATA);
// 
// 	ele_piezo_head.resize(mesh_->n_elements());
// 	ele_piezo_head_ptr=create_field<3, FieldValue<3>::Scalar>(ele_piezo_head, *mesh_, 1);
// 	output_fields.field_ele_piezo_head.set_field(mesh_->region_db().get_region_set("ALL"), ele_piezo_head_ptr);
// 
// 	ele_flux.resize(3*mesh_->n_elements());
// 	ele_flux_ptr=create_field<3, FieldValue<3>::VectorFixed>(ele_flux, *mesh_, 3);
// 	output_fields.field_ele_flux.set_field(mesh_->region_db().get_region_set("ALL"), ele_flux_ptr);

	output_fields.subdomain = GenericField<3>::subdomain(*mesh_);
	output_fields.region_id = GenericField<3>::region_id(*mesh_);

    output_fields.initialize(output_stream, mesh_, in_rec, darcy_flow->time() );
}

void DarcyFlowMHOutput::prepare_specific_output(Input::Record in_rec)
{
    diff_data.darcy = darcy_flow;
    diff_data.data_ = darcy_flow->data_.get();

    // mask 2d elements crossing 1d
    if (diff_data.data_->mortar_method_ != DarcyMH::NoMortar) {
        diff_data.velocity_mask.resize(mesh_->n_elements(),0);
        for(IntersectionLocal<1,2> & isec : mesh_->mixed_intersections().intersection_storage12_) {
            diff_data.velocity_mask[ isec.bulk_ele_idx() ]++;
        }
    }

    diff_data.pressure_diff.resize( mesh_->n_elements() );
    diff_data.velocity_diff.resize( mesh_->n_elements() );
    diff_data.div_diff.resize( mesh_->n_elements() );
    
    output_specific_fields.set_mesh(*mesh_);

    diff_data.vel_diff_ptr = create_field<3, FieldValue<3>::Scalar>(diff_data.velocity_diff, *mesh_, 1);
    output_specific_fields.velocity_diff.set_field(mesh_->region_db().get_region_set("ALL"), diff_data.vel_diff_ptr, 0);
    diff_data.pressure_diff_ptr = create_field<3, FieldValue<3>::Scalar>(diff_data.pressure_diff, *mesh_, 1);
    output_specific_fields.pressure_diff.set_field(mesh_->region_db().get_region_set("ALL"), diff_data.pressure_diff_ptr, 0);
    diff_data.div_diff_ptr = create_field<3, FieldValue<3>::Scalar>(diff_data.div_diff, *mesh_, 1);
    output_specific_fields.div_diff.set_field(mesh_->region_db().get_region_set("ALL"), diff_data.div_diff_ptr, 0);

    output_specific_fields.set_time(darcy_flow->time().step(), LimitSide::right);
    output_specific_fields.initialize(output_stream, mesh_, in_rec, darcy_flow->time() );
}

DarcyFlowMHOutput::~DarcyFlowMHOutput()
{};





//=============================================================================
// CONVERT SOLUTION, CALCULATE BALANCES, ETC...
//=============================================================================


void DarcyFlowMHOutput::output()
{
    START_TIMER("Darcy fields output");

//     ElementSetRef observed_elements = output_stream->observe(mesh_)->observed_elements();
    {
        START_TIMER("post-process output fields");

//         output_fields.set_time(darcy_flow->time().step(), LimitSide::right);
// 
//         if (output_fields.is_field_output_time(output_fields.field_ele_pressure,darcy_flow->time().step()) ||
//             output_fields.is_field_output_time(output_fields.field_ele_piezo_head,darcy_flow->time().step()) )
//                 make_element_scalar(all_element_idx_);
//         else
//                 make_element_scalar(observed_elements);
// 
//         if ( output_fields.is_field_output_time(output_fields.field_ele_flux,darcy_flow->time().step()) )
//                 make_element_vector(all_element_idx_);
//         else
//                 make_element_vector(observed_elements);
// 
//         if ( output_fields.is_field_output_time(output_fields.field_node_pressure,darcy_flow->time().step()) )
//                 make_node_scalar_param(all_element_idx_);
//         //else
//         //        make_node_scalar_param(observed_elements);
// 
//         fill_output_data(ele_pressure, ele_pressure_ptr);
//         fill_output_data(ele_piezo_head, ele_piezo_head_ptr);
//         fill_output_data(ele_flux, ele_flux_ptr);

        // Internal output only if both ele_pressure and ele_flux are output.
//         if (output_fields.is_field_output_time(output_fields.field_ele_velocity,darcy_flow->time().step()) &&
//             output_fields.is_field_output_time(output_fields.field_ele_pressure,darcy_flow->time().step()) )
        {
                  output_internal_flow_data();
        }
    }

    {
        START_TIMER("evaluate output fields");
        output_fields.set_time(darcy_flow->time().step(), LimitSide::right);
        output_fields.output(darcy_flow->time().step());
    }
    
    if (compute_errors_)
    {
        START_TIMER("compute specific output fields");
        compute_l2_difference();
    }
    
    if(is_output_specific_fields)
    {
        START_TIMER("evaluate output fields");
        output_specific_fields.set_time(darcy_flow->time().step(), LimitSide::right);
        fill_output_data(diff_data.velocity_diff, diff_data.vel_diff_ptr);
        fill_output_data(diff_data.pressure_diff, diff_data.pressure_diff_ptr);
        fill_output_data(diff_data.div_diff, diff_data.div_diff_ptr);
        output_specific_fields.output(darcy_flow->time().step());
    }

    {
        START_TIMER("write time frame");
        output_stream->write_time_frame();
    }

    
}


//=============================================================================
// FILL TH "SCALAR" FIELD FOR ALL ELEMENTS IN THE MESH
//=============================================================================

// void DarcyFlowMHOutput::make_element_scalar(ElementSetRef element_indices)
// {
//     START_TIMER("DarcyFlowMHOutput::make_element_scalar");
//     unsigned int sol_size;
//     double *sol;
// 
//     darcy_flow->get_solution_vector(sol, sol_size);
//     unsigned int soi = mesh_->n_sides();
//     for(unsigned int i_ele : element_indices) {
//         ElementAccessor<3> ele = mesh_->element_accessor(i_ele);
//         ele_pressure[i_ele] = sol[ soi + i_ele];
//         ele_piezo_head[i_ele] = sol[soi + i_ele ]
//           - (darcy_flow->data_->gravity_[3] + arma::dot(darcy_flow->data_->gravity_vec_,ele.centre()));
//     }
// }



/****
 * compute Darcian velocity in centre of elements
 *
 */
<<<<<<< HEAD
void DarcyFlowMHOutput::make_element_vector(ElementSetRef element_indices) {
    START_TIMER("DarcyFlowMHOutput::make_element_vector");
    // need to call this to create mh solution vector
    darcy_flow->get_mh_dofhandler();

    auto multidim_assembler = AssemblyBase::create< AssemblyMH >(darcy_flow->data_);
    arma::vec3 flux_in_center;
    for(unsigned int i_ele : element_indices) {
    	//ElementAccessor<3> ele = mesh_->element_accessor(i_ele);
    	LocalElementAccessorBase<3> ele_ac( darcy_flow->data_->dh_->cell_accessor_from_element(i_ele) );

        flux_in_center = multidim_assembler[ele_ac.dim() -1]->make_element_vector(ele_ac);

        // place it in the sequential vector
        for(unsigned int j=0; j<3; j++) ele_flux[3*i_ele + j]=flux_in_center[j];
    }
}
=======
// void DarcyFlowMHOutput::make_element_vector(ElementSetRef element_indices) {
//     START_TIMER("DarcyFlowMHOutput::make_element_vector");
//     // need to call this to create mh solution vector
//     darcy_flow->get_mh_dofhandler();
// 
//     auto multidim_assembler = AssemblyBase::create< AssemblyMH >(darcy_flow->data_);
//     arma::vec3 flux_in_center;
//     for(unsigned int i_ele : element_indices) {
//     	//ElementAccessor<3> ele = mesh_->element_accessor(i_ele);
//     	LocalElementAccessorBase<3> ele_ac( darcy_flow->data_->dh_->cell_accessor_from_element(i_ele) );
// 
//         flux_in_center = multidim_assembler[ele_ac.dim() -1]->make_element_vector(ele_ac);
// 
//         // place it in the sequential vector
//         for(unsigned int j=0; j<3; j++) ele_flux[3*i_ele + j]=flux_in_center[j];
//     }
// }
>>>>>>> e092051d


void DarcyFlowMHOutput::make_corner_scalar(vector<double> &node_scalar)
{
    START_TIMER("DarcyFlowMHOutput::make_corner_scalar");
	unsigned int ndofs = dh_->max_elem_dofs();
	std::vector<LongIdx> indices(ndofs);
	unsigned int i_node;
	/*for (DHCellAccessor cell : dh_->local_range()) {
		cell.get_dof_indices(indices);
		for (i_node=0; i_node<cell.elm()->n_nodes(); i_node++)
		{
			corner_pressure[indices[i_node]] = node_scalar[ cell.elm().node_accessor(i_node).idx() ];
		}
	}*/
	for (auto ele : mesh_->elements_range()) {
		dh_->cell_accessor_from_element(ele.idx()).get_dof_indices(indices);
		for (i_node=0; i_node<ele->n_nodes(); i_node++)
		{
			corner_pressure[indices[i_node]] = node_scalar[ ele.node_accessor(i_node).idx() ];
		}
	}
}


//=============================================================================
// pressure interpolation
//
// some sort of weighted average over elements and sides/edges of an node
//
// TODO:
// questions:
// - explain details of averaging and motivation for this type
// - edge scalars are stronger since thay are computed twice by each side
// - why division by (nod.aux-1)
// - ?implement without TED, TSD global arrays with single loop over elements, sides and one loop over nodes for normalization
//
//=============================================================================

void DarcyFlowMHOutput::make_node_scalar_param(ElementSetRef element_indices) {
    START_TIMER("DarcyFlowMHOutput::make_node_scalar_param");

	vector<double> scalars(mesh_->n_nodes());

    double dist; //!< tmp variable for storing particular distance node --> element, node --> side*/

    /** Accessors */
    NodeAccessor<3> node;

    int n_nodes = mesh_->n_nodes(); //!< number of nodes in the mesh */
    int node_index = 0; //!< index of each node */

    int* sum_elements = new int [n_nodes]; //!< sum elements joined to node */
    int* sum_sides = new int [n_nodes]; //!< sum sides joined to node */
    double* sum_ele_dist = new double [n_nodes]; //!< sum distances to all joined elements */
    double* sum_side_dist = new double [n_nodes]; //!<  Sum distances to all joined sides */

    /** tmp variables, will be replaced by ini keys
     * TODO include them into ini file*/
    bool count_elements = true; //!< scalar is counted via elements*/
    bool count_sides = true; //!< scalar is counted via sides */


    const MH_DofHandler &dh = darcy_flow->get_mh_dofhandler();

    /** init arrays */
    for (int i = 0; i < n_nodes; i++){
        sum_elements[i] = 0;
        sum_sides[i] = 0;
        sum_ele_dist[i] = 0.0;
        sum_side_dist[i] = 0.0;
        scalars[i] = 0.0;
    };

    /**first pass - calculate sums (weights)*/
    if (count_elements){
    	for (auto ele : mesh_->elements_range())
            for (unsigned int li = 0; li < ele->n_nodes(); li++) {
                node = ele.node_accessor(li); //!< get NodeAccessor from element */
                node_index = node.idx(); //!< get nod index from mesh */

                dist = sqrt(
                        ((node->getX() - ele.centre()[ 0 ])*(node->getX() - ele.centre()[ 0 ])) +
                        ((node->getY() - ele.centre()[ 1 ])*(node->getY() - ele.centre()[ 1 ])) +
                        ((node->getZ() - ele.centre()[ 2 ])*(node->getZ() - ele.centre()[ 2 ]))
                );
                sum_ele_dist[node_index] += dist;
                sum_elements[node_index]++;
            }
    }
    if (count_sides){
    	for (auto ele : mesh_->elements_range())
            for(SideIter side = ele.side(0); side->side_idx() < ele->n_sides(); ++side) {
                for (unsigned int li = 0; li < side->n_nodes(); li++) {
                    node = side->node(li);//!< get NodeAccessor from element */
                    node_index = node.idx(); //!< get nod index from mesh */
                    dist = sqrt(
                            ((node->getX() - side->centre()[ 0 ])*(node->getX() - side->centre()[ 0 ])) +
                            ((node->getY() - side->centre()[ 1 ])*(node->getY() - side->centre()[ 1 ])) +
                            ((node->getZ() - side->centre()[ 2 ])*(node->getZ() - side->centre()[ 2 ]))
                    );

                    sum_side_dist[node_index] += dist;
                    sum_sides[node_index]++;
                }
            }
    }

    /**second pass - calculate scalar  */
    if (count_elements){
    	for (auto ele : mesh_->elements_range())
            for (unsigned int li = 0; li < ele->n_nodes(); li++) {
                node = ele.node_accessor(li);//!< get NodeAccessor from element */
                node_index = ele.node_accessor(li).idx(); //!< get nod index from mesh */

                /**TODO - calculate it again or store it in prior pass*/
                dist = sqrt(
                        ((node->getX() - ele.centre()[ 0 ])*(node->getX() - ele.centre()[ 0 ])) +
                        ((node->getY() - ele.centre()[ 1 ])*(node->getY() - ele.centre()[ 1 ])) +
                        ((node->getZ() - ele.centre()[ 2 ])*(node->getZ() - ele.centre()[ 2 ]))
                );
                scalars[node_index] += ele_pressure[ ele.idx() ] *
                        (1 - dist / (sum_ele_dist[node_index] + sum_side_dist[node_index])) /
                        (sum_elements[node_index] + sum_sides[node_index] - 1);
            }
    }
    if (count_sides) {
    	for (auto ele : mesh_->elements_range())
            for(SideIter side = ele.side(0); side->side_idx() < ele->n_sides(); ++side) {
                for (unsigned int li = 0; li < side->n_nodes(); li++) {
                    node = side->node(li);//!< get NodeAccessor from element */
                    node_index = node.idx(); //!< get nod index from mesh */

                    /**TODO - calculate it again or store it in prior pass*/
                    dist = sqrt(
                            ((node->getX() - side->centre()[ 0 ])*(node->getX() - side->centre()[ 0 ])) +
                            ((node->getY() - side->centre()[ 1 ])*(node->getY() - side->centre()[ 1 ])) +
                            ((node->getZ() - side->centre()[ 2 ])*(node->getZ() - side->centre()[ 2 ]))
                    );


                    scalars[node_index] += dh.side_scalar( *side ) *
                            (1 - dist / (sum_ele_dist[node_index] + sum_side_dist[node_index])) /
                            (sum_sides[node_index] + sum_elements[node_index] - 1);
                }
            }
    }

    /** free memory */
    delete [] sum_elements;
    delete [] sum_sides;
    delete [] sum_ele_dist;
    delete [] sum_side_dist;

    make_corner_scalar(scalars);
}


/*
 * Output of internal flow data.
 */
void DarcyFlowMHOutput::output_internal_flow_data()
{
    START_TIMER("DarcyFlowMHOutput::output_internal_flow_data");

    if (! raw_output_file.is_open()) return;
    
    //char dbl_fmt[ 16 ]= "%.8g ";
    // header
    raw_output_file <<  "// fields:\n//ele_id    ele_presure    flux_in_barycenter[3]    n_sides   side_pressures[n]    side_fluxes[n]\n";
    raw_output_file <<  fmt::format("$FlowField\nT={}\n", darcy_flow->time().t());
    raw_output_file <<  fmt::format("{}\n" , mesh_->n_elements() );

    std::shared_ptr<DarcyMH::EqData> data = darcy_flow->data_;
    auto multidim_assembler = AssemblyBase::create< AssemblyMH >(data);
    arma::vec3 flux_in_center;
    
    int cit = 0;
    for ( DHCellAccessor dh_cell : data->dh_->own_range() ) {
    	LocalElementAccessorBase<3> ele_ac(dh_cell);
        
        ElementAccessor<3> ele = dh_cell.elm();
        std::vector<LongIdx> indices(dh_cell.n_dofs());
        dh_cell.get_loc_dof_indices(indices);

        // pressure
        raw_output_file << fmt::format("{} {} ", dh_cell.elm().index(), data->data_vec_[indices[ele->n_sides()]]);
        
        // velocity at element center
        flux_in_center = multidim_assembler[ele.dim() -1]->make_element_vector(ele_ac);
        for (unsigned int i = 0; i < 3; i++)
        	raw_output_file << flux_in_center[i] << " ";

        // number of sides
        raw_output_file << ele->n_sides() << " ";
        
        // pressure on edges
        unsigned int lid = ele->n_sides() + 1;
        for (unsigned int i = 0; i < ele->n_sides(); i++, lid++) {
            raw_output_file << data->data_vec_[indices[lid]] << " ";
        }
        // fluxes on sides
        for (unsigned int i = 0; i < ele->n_sides(); i++) {
            raw_output_file << data->data_vec_[indices[i]] << " ";
        }
        
        raw_output_file << endl;
        cit ++;
    }    
    
    raw_output_file << "$EndFlowField\n" << endl;
}


#include "quadrature/quadrature_lib.hh"
#include "fem/fe_p.hh"
#include "fem/fe_values.hh"
#include "fem/mapping_p1.hh"
#include "fields/field_python.hh"
#include "fields/field_values.hh"

typedef FieldPython<3, FieldValue<3>::Vector > ExactSolution;

/*
* Calculate approximation of L2 norm for:
 * 1) difference between regularized pressure and analytical solution (using FunctionPython)
 * 2) difference between RT velocities and analytical solution
 * 3) difference of divergence
 * */

template <int dim>
void DarcyFlowMHOutput::l2_diff_local(ElementAccessor<3> &ele,
                   FEValues<dim,3> &fe_values, FEValues<dim,3> &fv_rt,
                   ExactSolution &anal_sol,  DarcyFlowMHOutput::DiffData &result) {

    fv_rt.reinit(ele);
    fe_values.reinit(ele);
    
    double conductivity = result.data_->conductivity.value(ele.centre(), ele );
    double cross = result.data_->cross_section.value(ele.centre(), ele );


    // get coefficients on the current element
    vector<double> fluxes(dim+1);
//     vector<double> pressure_traces(dim+1);

    for (unsigned int li = 0; li < ele->n_sides(); li++) {
        fluxes[li] = result.dh->side_flux( *(ele.side( li ) ) );
//         pressure_traces[li] = result.dh->side_scalar( *(ele->side( li ) ) );
    }
    double pressure_mean = result.dh->element_scalar(ele);

    arma::vec analytical(5);
    arma::vec3 flux_in_q_point;
    arma::vec3 anal_flux;

    double velocity_diff=0, divergence_diff=0, pressure_diff=0, diff;

    // 1d:  mean_x_squared = 1/6 (v0^2 + v1^2 + v0*v1)
    // 2d:  mean_x_squared = 1/12 (v0^2 + v1^2 +v2^2 + v0*v1 + v0*v2 + v1*v2)
    double mean_x_squared=0;
    for(unsigned int i_node=0; i_node < ele->n_nodes(); i_node++ )
        for(unsigned int j_node=0; j_node < ele->n_nodes(); j_node++ )
        {
            mean_x_squared += (i_node == j_node ? 2.0 : 1.0) / ( 6 * dim )   // multiply by 2 on diagonal
                    * arma::dot( ele.node(i_node)->point(), ele.node(j_node)->point());
        }

    for(unsigned int i_point=0; i_point < fe_values.n_points(); i_point++) {
        arma::vec3 q_point = fe_values.point(i_point);


        analytical = anal_sol.value(q_point, ele );
        for(unsigned int i=0; i< 3; i++) anal_flux[i] = analytical[i+1];

        // compute postprocesed pressure
        diff = 0;
        for(unsigned int i_shape=0; i_shape < ele->n_sides(); i_shape++) {
            unsigned int oposite_node = RefElement<dim>::oposite_node(i_shape);

            diff += fluxes[ i_shape ] *
                               (  arma::dot( q_point, q_point )/ 2
                                - mean_x_squared / 2
                                - arma::dot( q_point, ele.node(oposite_node)->point() )
                                + arma::dot( ele.centre(), ele.node(oposite_node)->point() )
                               );
        }

        diff = - (1.0 / conductivity) * diff / dim / ele.measure() / cross + pressure_mean ;
        diff = ( diff - analytical[0]);
        pressure_diff += diff * diff * fe_values.JxW(i_point);


        // velocity difference
        flux_in_q_point.zeros();
        for(unsigned int i_shape=0; i_shape < ele->n_sides(); i_shape++) {
            flux_in_q_point += fluxes[ i_shape ]
                              * fv_rt.vector_view(0).value(i_shape, i_point)
                              / cross;
        }

        flux_in_q_point -= anal_flux;
        velocity_diff += dot(flux_in_q_point, flux_in_q_point) * fe_values.JxW(i_point);

        // divergence diff
        diff = 0;
        for(unsigned int i_shape=0; i_shape < ele->n_sides(); i_shape++) diff += fluxes[ i_shape ];
        diff = ( diff / ele.measure() / cross - analytical[4]);
        divergence_diff += diff * diff * fe_values.JxW(i_point);

    }


    result.velocity_diff[ ele.idx() ] = sqrt(velocity_diff);
    result.velocity_error[dim-1] += velocity_diff;
    if (dim == 2 && result.velocity_mask.size() != 0 ) {
    	result.mask_vel_error += (result.velocity_mask[ ele.idx() ])? 0 : velocity_diff;
    }

    result.pressure_diff[ ele.idx() ] = sqrt(pressure_diff);
    result.pressure_error[dim-1] += pressure_diff;

    result.div_diff[ ele.idx() ] = sqrt(divergence_diff);
    result.div_error[dim-1] += divergence_diff;

}

template<int dim> DarcyFlowMHOutput::FEData<dim>::FEData()
: fe_p0(0), fe_p1(1), order(4), quad(order),
  fe_values(mapp,quad,fe_p0,update_JxW_values | update_quadrature_points),
  fv_rt(mapp,quad,fe_rt,update_values | update_quadrature_points)
{}


void DarcyFlowMHOutput::compute_l2_difference() {
	DebugOut() << "l2 norm output\n";
    ofstream os( FilePath("solution_error", FilePath::output_file) );

    FilePath source_file( "analytical_module.py", FilePath::input_file);
    ExactSolution  anal_sol_1d(5);   // components: pressure, flux vector 3d, divergence
    anal_sol_1d.set_python_field_from_file( source_file, "all_values_1d");

    ExactSolution anal_sol_2d(5);
    anal_sol_2d.set_python_field_from_file( source_file, "all_values_2d");

    ExactSolution anal_sol_3d(5);
    anal_sol_3d.set_python_field_from_file( source_file, "all_values_3d");

    diff_data.dh = &( darcy_flow->get_mh_dofhandler());
    diff_data.mask_vel_error=0;
    for(unsigned int j=0; j<3; j++){
        diff_data.pressure_error[j] = 0;
        diff_data.velocity_error[j] = 0;
        diff_data.div_error[j] = 0;
    }

    //diff_data.ele_flux = &( ele_flux );
    
    unsigned int solution_size;
    darcy_flow->get_solution_vector(diff_data.solution, solution_size);


    for (auto ele : mesh_->elements_range()) {

    	switch (ele->dim()) {
        case 1:

            l2_diff_local<1>( ele, fe_data_1d.fe_values, fe_data_1d.fv_rt, anal_sol_1d, diff_data);
            break;
        case 2:
            l2_diff_local<2>( ele, fe_data_2d.fe_values, fe_data_2d.fv_rt, anal_sol_2d, diff_data);
            break;
        case 3:
            l2_diff_local<3>( ele, fe_data_3d.fe_values, fe_data_3d.fv_rt, anal_sol_3d, diff_data);
            break;
        }
    }
    
    // square root for L2 norm
    for(unsigned int j=0; j<3; j++){
        diff_data.pressure_error[j] = sqrt(diff_data.pressure_error[j]);
        diff_data.velocity_error[j] = sqrt(diff_data.velocity_error[j]);
        diff_data.div_error[j] = sqrt(diff_data.div_error[j]);
    }
    diff_data.mask_vel_error = sqrt(diff_data.mask_vel_error);

    os 	<< "l2 norm output\n\n"
    	<< "pressure error 1d: " << diff_data.pressure_error[0] << endl
    	<< "pressure error 2d: " << diff_data.pressure_error[1] << endl
    	<< "pressure error 3d: " << diff_data.pressure_error[2] << endl
    	<< "velocity error 1d: " << diff_data.velocity_error[0] << endl
    	<< "velocity error 2d: " << diff_data.velocity_error[1] << endl
    	<< "velocity error 3d: " << diff_data.velocity_error[2] << endl
    	<< "masked velocity error 2d: " << diff_data.mask_vel_error <<endl
    	<< "div error 1d: " << diff_data.div_error[0] << endl
    	<< "div error 2d: " << diff_data.div_error[1] << endl
        << "div error 3d: " << diff_data.div_error[2];
}

<|MERGE_RESOLUTION|>--- conflicted
+++ resolved
@@ -86,20 +86,6 @@
 : EquationOutput()
 {
 
-<<<<<<< HEAD
-    *this += field_ele_pressure.name("pressure_p0_old").units(UnitSI().m()) // TODO remove: obsolete field
-             .flags(FieldFlag::equation_result)
-             .description("Pressure solution - P0 interpolation.");
-    *this += field_node_pressure.name("pressure_p1").units(UnitSI().m())
-             .flags(FieldFlag::equation_result)
-             .description("Pressure solution - P1 interpolation.");
-	*this += field_ele_piezo_head.name("piezo_head_p0_old").units(UnitSI().m()) // TODO remove: obsolete field
-             .flags(FieldFlag::equation_result)
-             .description("Piezo head solution - P0 interpolation.");
-	*this += field_ele_flux.name("velocity_p0_old").units(UnitSI().m()) // TODO remove: obsolete field
-             .flags(FieldFlag::equation_result)
-             .description("Velocity solution - P0 interpolation.");
-=======
 //     *this += field_ele_pressure.name("pressure_p0_old").units(UnitSI().m()) // TODO remove: obsolete field
 //              .flags(FieldFlag::equation_result)
 //              .description("Pressure solution - P0 interpolation.");
@@ -112,7 +98,6 @@
 // 	*this += field_ele_flux.name("velocity_p0_old").units(UnitSI().m()) // TODO remove: obsolete field
 //              .flags(FieldFlag::equation_result)
 //              .description("Velocity solution - P0 interpolation.");
->>>>>>> e092051d
 	*this += subdomain.name("subdomain")
 					  .units( UnitSI::dimensionless() )
 					  .flags(FieldFlag::equation_external_output)
@@ -366,25 +351,6 @@
  * compute Darcian velocity in centre of elements
  *
  */
-<<<<<<< HEAD
-void DarcyFlowMHOutput::make_element_vector(ElementSetRef element_indices) {
-    START_TIMER("DarcyFlowMHOutput::make_element_vector");
-    // need to call this to create mh solution vector
-    darcy_flow->get_mh_dofhandler();
-
-    auto multidim_assembler = AssemblyBase::create< AssemblyMH >(darcy_flow->data_);
-    arma::vec3 flux_in_center;
-    for(unsigned int i_ele : element_indices) {
-    	//ElementAccessor<3> ele = mesh_->element_accessor(i_ele);
-    	LocalElementAccessorBase<3> ele_ac( darcy_flow->data_->dh_->cell_accessor_from_element(i_ele) );
-
-        flux_in_center = multidim_assembler[ele_ac.dim() -1]->make_element_vector(ele_ac);
-
-        // place it in the sequential vector
-        for(unsigned int j=0; j<3; j++) ele_flux[3*i_ele + j]=flux_in_center[j];
-    }
-}
-=======
 // void DarcyFlowMHOutput::make_element_vector(ElementSetRef element_indices) {
 //     START_TIMER("DarcyFlowMHOutput::make_element_vector");
 //     // need to call this to create mh solution vector
@@ -402,7 +368,6 @@
 //         for(unsigned int j=0; j<3; j++) ele_flux[3*i_ele + j]=flux_in_center[j];
 //     }
 // }
->>>>>>> e092051d
 
 
 void DarcyFlowMHOutput::make_corner_scalar(vector<double> &node_scalar)

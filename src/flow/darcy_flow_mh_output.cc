/*!
 *
﻿ * Copyright (C) 2015 Technical University of Liberec.  All rights reserved.
 * 
 * This program is free software; you can redistribute it and/or modify it under
 * the terms of the GNU General Public License version 3 as published by the
 * Free Software Foundation. (http://www.gnu.org/licenses/gpl-3.0.en.html)
 * 
 * This program is distributed in the hope that it will be useful, but WITHOUT
 * ANY WARRANTY; without even the implied warranty of MERCHANTABILITY or FITNESS
 * FOR A PARTICULAR PURPOSE.  See the GNU General Public License for more details.
 *
 * 
 * @file    darcy_flow_mh_output.cc
 * @ingroup flow
 * @brief   Output class for darcy_flow_mh model.
 * @author  Jan Brezina
 */

#include <vector>
#include <iostream>
#include <sstream>
#include <string>

#include <system/global_defs.h>

#include "flow/darcy_flow_lmh.hh"
#include "flow/assembly_lmh.hh"
#include "flow/darcy_flow_mh_output.hh"
#include "flow/assembly_flow_output.hh"
#include "coupling/generic_assembly.hh"

#include "io/output_time.hh"
#include "io/observe.hh"
#include "system/system.hh"
#include "system/sys_profiler.hh"
#include "system/index_types.hh"

#include "fields/field_set.hh"
#include "fem/dofhandler.hh"
#include "fields/field_fe.hh"
#include "fields/generic_field.hh"

#include "mesh/mesh.h"
#include "mesh/partitioning.hh"
#include "mesh/accessors.hh"
#include "mesh/node_accessor.hh"
#include "mesh/range_wrapper.hh"
#include "input/reader_to_storage.hh"

// #include "coupling/balance.hh"
#include "intersection/mixed_mesh_intersections.hh"
#include "intersection/intersection_local.hh"

namespace it = Input::Type;


const it::Instance & DarcyFlowMHOutput::get_input_type(FieldSet& eq_data, const std::string &equation_name) {
	OutputFields output_fields;
	output_fields += eq_data;
	return output_fields.make_output_type(equation_name, "");
}


const it::Instance & DarcyFlowMHOutput::get_input_type_specific() {
    
    static it::Record& rec = it::Record("Output_DarcyMHSpecific", "Specific Darcy flow MH output.")
        .copy_keys(OutputSpecificFields::get_input_type())
        .declare_key("compute_errors", it::Bool(), it::Default("false"),
                        "SPECIAL PURPOSE. Computes error norms of the solution, particulary suited for non-compatible coupling models.")
        .declare_key("raw_flow_output", it::FileName::output(), it::Default::optional(),
                        "Output file with raw data from MH module.")
        .close();
    
    OutputSpecificFields output_fields;
    return output_fields.make_output_type_from_record(rec,
                                                        "Flow_Darcy_MH_specific",
                                                        "");
}


DarcyFlowMHOutput::OutputFields::OutputFields()
: EquationOutput()
{

//     *this += field_ele_pressure.name("pressure_p0_old").units(UnitSI().m()) // TODO remove: obsolete field
//              .flags(FieldFlag::equation_result)
//              .description("Pressure solution - P0 interpolation.");
//     *this += field_node_pressure.name("pressure_p1").units(UnitSI().m())
//              .flags(FieldFlag::equation_result)
//              .description("Pressure solution - P1 interpolation.");
// 	*this += field_ele_piezo_head.name("piezo_head_p0_old").units(UnitSI().m()) // TODO remove: obsolete field
//              .flags(FieldFlag::equation_result)
//              .description("Piezo head solution - P0 interpolation.");
// 	*this += field_ele_flux.name("velocity_p0_old").units(UnitSI().m()) // TODO remove: obsolete field
//              .flags(FieldFlag::equation_result)
//              .description("Velocity solution - P0 interpolation.");
	*this += subdomain.name("subdomain")
					  .units( UnitSI::dimensionless() )
					  .flags(FieldFlag::equation_external_output)
                      .description("Subdomain ids of the domain decomposition.");
	*this += region_id.name("region_id")
	        .units( UnitSI::dimensionless())
	        .flags(FieldFlag::equation_external_output)
            .description("Region ids.");
}


DarcyFlowMHOutput::OutputSpecificFields::OutputSpecificFields()
: EquationOutput()
{
    *this += pressure_diff.name("pressure_diff").units(UnitSI().m())
             .flags(FieldFlag::equation_result) 
             .description("Error norm of the pressure solution. [Experimental]");
    *this += velocity_diff.name("velocity_diff").units(UnitSI().m().s(-1))
             .flags(FieldFlag::equation_result)
             .description("Error norm of the velocity solution. [Experimental]");
    *this += div_diff.name("div_diff").units(UnitSI().s(-1))
             .flags(FieldFlag::equation_result)
             .description("Error norm of the divergence of the velocity solution. [Experimental]");
}

DarcyFlowMHOutput::DarcyFlowMHOutput(DarcyLMH *flow, Input::Record main_mh_in_rec)
: darcy_flow(flow),
  mesh_(&darcy_flow->mesh()),
  compute_errors_(false),
  is_output_specific_fields(false),
  l2_difference_assembly_(nullptr),
  output_internal_assembly_(nullptr)
{
    output_stream = OutputTime::create_output_stream("flow",
                                                     main_mh_in_rec.val<Input::Record>("output_stream"),
                                                     darcy_flow->time().get_unit_conversion());
    prepare_output(main_mh_in_rec);

    flow_eq_fields_ = darcy_flow->eq_fields_;
    raw_eq_data_ = std::make_shared<RawOutputEqData>();
    raw_eq_data_->flow_data_ = darcy_flow->eq_data_;
    raw_eq_data_->time_ = &darcy_flow->time();
    ASSERT_PTR(raw_eq_data_->flow_data_);

    auto in_rec_specific = main_mh_in_rec.find<Input::Record>("output_specific");
    if (in_rec_specific) {
        in_rec_specific->opt_val("compute_errors", compute_errors_);
        
        // raw output
        int rank;
        MPI_Comm_rank(MPI_COMM_WORLD, &rank);
        if (rank == 0) {
            
            // optionally open raw output file
            FilePath raw_output_file_path;
            if (in_rec_specific->opt_val("raw_flow_output", raw_output_file_path))
            {
                int mpi_size;
                MPI_Comm_size(MPI_COMM_WORLD, &mpi_size);
                if(mpi_size > 1)
                {
                    WarningOut() << "Raw output is not available in parallel computation. MPI size: " << mpi_size << "\n";
                }
                else
                {
                    MessageOut() << "Opening raw flow output: " << raw_output_file_path << "\n";
                    try {
                        raw_output_file_path.open_stream(raw_eq_data_->raw_output_file);
                    } INPUT_CATCH(FilePath::ExcFileOpen, FilePath::EI_Address_String, (*in_rec_specific))

                    output_internal_assembly_ = new GenericAssembly< OutputInternalFlowAssembly >(flow_eq_fields_.get(), raw_eq_data_.get());
                }
            }
        }
        
        auto fields_array = in_rec_specific->val<Input::Array>("fields");
        if(fields_array.size() > 0){
            is_output_specific_fields = true;
            prepare_specific_output(*in_rec_specific);
        }
    }
}

void DarcyFlowMHOutput::prepare_output(Input::Record main_mh_in_rec)
{
  	// we need to add data from the flow equation at this point, not in constructor of OutputFields
	output_fields += darcy_flow->eq_fieldset();

    // read optional user fields
	// TODO: check of DarcyLMH type is temporary, remove condition at the same time as removal DarcyMH
	if(DarcyLMH* d = dynamic_cast<DarcyLMH*>(darcy_flow)) {
        Input::Array user_fields_arr;
        if (main_mh_in_rec.opt_val("user_fields", user_fields_arr)) {
            d->init_user_fields(user_fields_arr, this->output_fields);
        }
	}

    output_fields.set_mesh(*mesh_);

	output_fields.subdomain = GenericField<3>::subdomain(*mesh_);
	output_fields.region_id = GenericField<3>::region_id(*mesh_);

	Input::Record in_rec_output = main_mh_in_rec.val<Input::Record>("output");
	//output_stream->add_admissible_field_names(in_rec_output.val<Input::Array>("fields"));
	//output_stream->mark_output_times(darcy_flow->time());
    output_fields.initialize(output_stream, mesh_, in_rec_output, darcy_flow->time() );
}

void DarcyFlowMHOutput::prepare_specific_output(Input::Record in_rec)
{
    diff_eq_data_ = std::make_shared<DiffEqData>();
    diff_eq_data_->flow_data_ = darcy_flow->eq_data_;

    { // init DOF handlers represents element DOFs
        uint p_elem_component = 1;
        diff_eq_data_->dh_ = std::make_shared<SubDOFHandlerMultiDim>(diff_eq_data_->flow_data_->dh_, p_elem_component);
    }

    // mask 2d elements crossing 1d
    if (diff_eq_data_->flow_data_->mortar_method_ != DarcyLMH::NoMortar) {
        diff_eq_data_->velocity_mask.resize(mesh_->n_elements(),0);
        for(IntersectionLocal<1,2> & isec : mesh_->mixed_intersections().intersection_storage12_) {
            diff_eq_data_->velocity_mask[ isec.bulk_ele_idx() ]++;
        }
    }

    output_specific_fields.set_mesh(*mesh_);

    diff_eq_data_->vel_diff_ptr = create_field_fe<3, FieldValue<3>::Scalar>(diff_eq_data_->dh_);
    output_specific_fields.velocity_diff.set(diff_eq_data_->vel_diff_ptr, 0);
    diff_eq_data_->pressure_diff_ptr = create_field_fe<3, FieldValue<3>::Scalar>(diff_eq_data_->dh_);
    output_specific_fields.pressure_diff.set(diff_eq_data_->pressure_diff_ptr, 0);
    diff_eq_data_->div_diff_ptr = create_field_fe<3, FieldValue<3>::Scalar>(diff_eq_data_->dh_);
    output_specific_fields.div_diff.set(diff_eq_data_->div_diff_ptr, 0);

<<<<<<< HEAD
    //darcy_flow->time().step().use_fparser_ = true;
=======
>>>>>>> 4582dc93
    output_specific_fields.set_time(darcy_flow->time().step(), LimitSide::right);
    output_specific_fields.initialize(output_stream, mesh_, in_rec, darcy_flow->time() );

    if (compute_errors_) {
        set_specific_output_python_fields();
        l2_difference_assembly_ = new GenericAssembly< L2DifferenceAssembly >(flow_eq_fields_.get(), diff_eq_data_.get());
    }
}

/*
 * Input string of specific output python fields.
 * Array of 3-items for 1D, 2D, 3D
 */
string spec_fields_input = R"YAML(
  - source_file: analytical_module.py
    class: AllValues1D
    used_fields: ["X"]
  - source_file: analytical_module.py
    class: AllValues2D
    used_fields: ["X"]
  - source_file: analytical_module.py
    class: AllValues3D
    used_fields: ["X"]
)YAML";


void DarcyFlowMHOutput::set_specific_output_python_fields()
{
	typedef FieldValue<3>::Scalar ScalarSolution;
	typedef FieldValue<3>::VectorFixed VectorSolution;

    static Input::Type::Array arr = Input::Type::Array( FieldPython<3,ScalarSolution>::get_input_type(), 3, 3 );

    // Create separate vectors of 1D, 2D, 3D regions
    std::vector< std::vector<std::string> > reg_by_dim(3);
    for (unsigned int i=1; i<2*mesh_->region_db().bulk_size(); i+=2) {
        unsigned int dim = mesh_->region_db().get_dim(i);
        ASSERT_GT(dim, 0).error("Bulk region with dim==0!\n");
        reg_by_dim[dim-1].push_back( mesh_->region_db().get_label(i) );
    }

    Input::ReaderToStorage reader( spec_fields_input, arr, Input::FileFormat::format_YAML );
    Input::Array in_arr=reader.get_root_interface<Input::Array>();
    std::vector<Input::Record> in_recs;
    in_arr.copy_to(in_recs);

    // Create instances of FieldPython and set them to Field objects
    std::string source_file = "analytical_module.py";
    for (uint i_dim=0; i_dim<3; ++i_dim) {
        this->set_ref_solution<ScalarSolution>(in_recs[i_dim], flow_eq_fields_->ref_pressure, reg_by_dim[i_dim]);
        this->set_ref_solution<VectorSolution>(in_recs[i_dim], flow_eq_fields_->ref_velocity, reg_by_dim[i_dim]);
        this->set_ref_solution<ScalarSolution>(in_recs[i_dim], flow_eq_fields_->ref_divergence, reg_by_dim[i_dim]);
    }
}


template <class FieldType>
void DarcyFlowMHOutput::set_ref_solution(const Input::Record &in_rec, Field<3, FieldType> &output_field, std::vector<std::string> reg) {
    FieldAlgoBaseInitData init_data(output_field.input_name(), output_field.n_comp(), output_field.units(), output_field.limits(), output_field.flags());

    std::shared_ptr< FieldPython<3, FieldType> > algo = std::make_shared< FieldPython<3, FieldType> >();
    algo->init_from_input( in_rec, init_data );
    output_field.set(algo, darcy_flow->time().t(), reg);
}

#define DARCY_SET_REF_SOLUTION(FTYPE) \
template void DarcyFlowMHOutput::set_ref_solution<FTYPE>(const Input::Record &, Field<3, FTYPE> &, std::vector<std::string>)

DARCY_SET_REF_SOLUTION(FieldValue<3>::Scalar);
DARCY_SET_REF_SOLUTION(FieldValue<3>::VectorFixed);


DarcyFlowMHOutput::~DarcyFlowMHOutput()
{
    if (l2_difference_assembly_ != nullptr) delete l2_difference_assembly_;
    if (output_internal_assembly_ != nullptr) delete output_internal_assembly_;
}





//=============================================================================
// CONVERT SOLUTION, CALCULATE BALANCES, ETC...
//=============================================================================


void DarcyFlowMHOutput::output()
{
    START_TIMER("Darcy fields output");

    {
        START_TIMER("post-process output fields");

        {
            if (raw_eq_data_->raw_output_file.is_open())
                output_internal_assembly_->assemble(raw_eq_data_->flow_data_->dh_);
        }
    }

    {
        START_TIMER("evaluate output fields");
<<<<<<< HEAD
        //darcy_flow->time().step().use_fparser_ = true;
=======
>>>>>>> 4582dc93
        output_fields.set_time(darcy_flow->time().step(), LimitSide::right);
        output_fields.output(darcy_flow->time().step());
    }
    
    if (compute_errors_)
    {
        START_TIMER("compute specific output fields");
        //compute_l2_difference();
        l2_difference_assembly_->assemble(diff_eq_data_->flow_data_->dh_);
    }
    
    if(is_output_specific_fields)
    {
        START_TIMER("evaluate output fields");
<<<<<<< HEAD
        //darcy_flow->time().step().use_fparser_ = true;
=======
>>>>>>> 4582dc93
        output_specific_fields.set_time(darcy_flow->time().step(), LimitSide::right);
        output_specific_fields.output(darcy_flow->time().step());
    }

    
}
<|MERGE_RESOLUTION|>--- conflicted
+++ resolved
@@ -230,10 +230,6 @@
     diff_eq_data_->div_diff_ptr = create_field_fe<3, FieldValue<3>::Scalar>(diff_eq_data_->dh_);
     output_specific_fields.div_diff.set(diff_eq_data_->div_diff_ptr, 0);
 
-<<<<<<< HEAD
-    //darcy_flow->time().step().use_fparser_ = true;
-=======
->>>>>>> 4582dc93
     output_specific_fields.set_time(darcy_flow->time().step(), LimitSide::right);
     output_specific_fields.initialize(output_stream, mesh_, in_rec, darcy_flow->time() );
 
@@ -336,10 +332,6 @@
 
     {
         START_TIMER("evaluate output fields");
-<<<<<<< HEAD
-        //darcy_flow->time().step().use_fparser_ = true;
-=======
->>>>>>> 4582dc93
         output_fields.set_time(darcy_flow->time().step(), LimitSide::right);
         output_fields.output(darcy_flow->time().step());
     }
@@ -354,10 +346,6 @@
     if(is_output_specific_fields)
     {
         START_TIMER("evaluate output fields");
-<<<<<<< HEAD
-        //darcy_flow->time().step().use_fparser_ = true;
-=======
->>>>>>> 4582dc93
         output_specific_fields.set_time(darcy_flow->time().step(), LimitSide::right);
         output_specific_fields.output(darcy_flow->time().step());
     }

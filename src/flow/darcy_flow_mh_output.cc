--- conflicted
+++ resolved
@@ -183,6 +183,8 @@
 	output_fields.subdomain = GenericField<3>::subdomain(*mesh_);
 	output_fields.region_id = GenericField<3>::region_id(*mesh_);
 
+	//output_stream->add_admissible_field_names(in_rec_output.val<Input::Array>("fields"));
+	//output_stream->mark_output_times(darcy_flow->time());
     output_fields.initialize(output_stream, mesh_, in_rec, darcy_flow->time() );
 }
 
@@ -477,25 +479,16 @@
 
 }
 
-<<<<<<< HEAD
-template<int dim> DarcyFlowMHOutput::FEData<dim>::FEData()
-: fe_p0(0), fe_p1(1), order(4), quad(dim, order),
-  fe_values(quad,fe_p0,update_JxW_values | update_quadrature_points),
-  fv_rt(quad,fe_rt,update_values | update_quadrature_points)
-{}
-=======
 DarcyFlowMHOutput::FEData::FEData()
 : order(4),
   quad(QGauss::make_array(order)),
-  mapp(),
   fe_p1(0), fe_p0(0),
   fe_rt( )
 {
     UpdateFlags flags = update_values | update_JxW_values | update_quadrature_points;
-    fe_values = mixed_fe_values(mapp, quad, fe_p0, flags);
-    fv_rt = mixed_fe_values(mapp, quad, fe_rt, flags);
-}
->>>>>>> ce78e59c
+    fe_values = mixed_fe_values(quad, fe_p0, flags);
+    fv_rt = mixed_fe_values(quad, fe_rt, flags);
+}
 
 
 void DarcyFlowMHOutput::compute_l2_difference() {

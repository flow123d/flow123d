--- conflicted
+++ resolved
@@ -160,14 +160,9 @@
 	output_fields.field_ele_pressure.set_field(mesh_->region_db().get_region_set("ALL"), ele_pressure_ptr);
 
         ds = std::make_shared<EqualOrderDiscreteSpace>(mesh_, &fe_data_1d.fe_p1, &fe_data_2d.fe_p1, &fe_data_3d.fe_p1);
-<<<<<<< HEAD
 	DOFHandlerMultiDim dh_par(*mesh_);
 	dh_par.distribute_dofs(ds);
-    dh_ = dh_par.sequential();
-=======
-	dh_ = make_shared<DOFHandlerMultiDim>(*mesh_);
-	dh_->distribute_dofs(ds, true);
->>>>>>> c9223270
+        dh_ = dh_par.sequential();
 	corner_pressure.resize(dh_->n_global_dofs());
 
 	auto corner_ptr = make_shared< FieldFE<3, FieldValue<3>::Scalar> >();

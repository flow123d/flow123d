/*!
 *
﻿ * Copyright (C) 2015 Technical University of Liberec.  All rights reserved.
 * 
 * This program is free software; you can redistribute it and/or modify it under
 * the terms of the GNU General Public License version 3 as published by the
 * Free Software Foundation. (http://www.gnu.org/licenses/gpl-3.0.en.html)
 * 
 * This program is distributed in the hope that it will be useful, but WITHOUT
 * ANY WARRANTY; without even the implied warranty of MERCHANTABILITY or FITNESS
 * FOR A PARTICULAR PURPOSE.  See the GNU General Public License for more details.
 *
 * 
 * @file    darcy_flow_mh_output.cc
 * @ingroup flow
 * @brief   Output class for darcy_flow_mh model.
 * @author  Jan Brezina
 */

#include <vector>
#include <iostream>
#include <sstream>
#include <string>

#include <system/global_defs.h>

#include "flow/darcy_flow_mh.hh"
#include "flow/darcy_flow_assembly.hh"
#include "flow/darcy_flow_mh_output.hh"

#include "io/output_time.hh"
#include "io/observe.hh"
#include "system/system.hh"
#include "system/sys_profiler.hh"

#include "fields/field_set.hh"
#include "fem/dofhandler.hh"
#include "fem/fe_values.hh"
#include "fem/fe_rt.hh"
#include "fem/fe_values_views.hh"
#include "quadrature/quadrature_lib.hh"
#include "fields/field_fe.hh"
#include "fields/fe_value_handler.hh"
#include "fields/generic_field.hh"

#include "mesh/long_idx.hh"
#include "mesh/mesh.h"
#include "mesh/partitioning.hh"
#include "mesh/accessors.hh"
#include "mesh/node_accessor.hh"
#include "mesh/range_wrapper.hh"

// #include "coupling/balance.hh"
#include "intersection/mixed_mesh_intersections.hh"
#include "intersection/intersection_local.hh"

namespace it = Input::Type;


const it::Instance & DarcyFlowMHOutput::get_input_type() {
	OutputFields output_fields;
	DarcyMH::EqData eq_data;
	output_fields += eq_data;
	return output_fields.make_output_type("Flow_Darcy_MH", "");
}


const it::Instance & DarcyFlowMHOutput::get_input_type_specific() {
    
    static it::Record& rec = it::Record("Output_DarcyMHSpecific", "Specific Darcy flow MH output.")
        .copy_keys(OutputSpecificFields::get_input_type())
        .declare_key("compute_errors", it::Bool(), it::Default("false"),
                        "SPECIAL PURPOSE. Computes error norms of the solution, particulary suited for non-compatible coupling models.")
        .declare_key("raw_flow_output", it::FileName::output(), it::Default::optional(),
                        "Output file with raw data from MH module.")
        .close();
    
    OutputSpecificFields output_fields;
    return output_fields.make_output_type_from_record(rec,
                                                        "Flow_Darcy_MH_specific",
                                                        "");
}


DarcyFlowMHOutput::OutputFields::OutputFields()
: EquationOutput()
{

//     *this += field_ele_pressure.name("pressure_p0_old").units(UnitSI().m()) // TODO remove: obsolete field
//              .flags(FieldFlag::equation_result)
//              .description("Pressure solution - P0 interpolation.");
//     *this += field_node_pressure.name("pressure_p1").units(UnitSI().m())
//              .flags(FieldFlag::equation_result)
//              .description("Pressure solution - P1 interpolation.");
// 	*this += field_ele_piezo_head.name("piezo_head_p0_old").units(UnitSI().m()) // TODO remove: obsolete field
//              .flags(FieldFlag::equation_result)
//              .description("Piezo head solution - P0 interpolation.");
// 	*this += field_ele_flux.name("velocity_p0_old").units(UnitSI().m()) // TODO remove: obsolete field
//              .flags(FieldFlag::equation_result)
//              .description("Velocity solution - P0 interpolation.");
	*this += subdomain.name("subdomain")
					  .units( UnitSI::dimensionless() )
					  .flags(FieldFlag::equation_external_output)
                      .description("Subdomain ids of the domain decomposition.");
	*this += region_id.name("region_id")
	        .units( UnitSI::dimensionless())
	        .flags(FieldFlag::equation_external_output)
            .description("Region ids.");
}


DarcyFlowMHOutput::OutputSpecificFields::OutputSpecificFields()
: EquationOutput()
{
    *this += pressure_diff.name("pressure_diff").units(UnitSI().m())
             .flags(FieldFlag::equation_result) 
             .description("Error norm of the pressure solution. [Experimental]");
    *this += velocity_diff.name("velocity_diff").units(UnitSI().m().s(-1))
             .flags(FieldFlag::equation_result)
             .description("Error norm of the velocity solution. [Experimental]");
    *this += div_diff.name("div_diff").units(UnitSI().s(-1))
             .flags(FieldFlag::equation_result)
             .description("Error norm of the divergence of the velocity solution. [Experimental]");
}

DarcyFlowMHOutput::DarcyFlowMHOutput(DarcyMH *flow, Input::Record main_mh_in_rec)
: darcy_flow(flow),
  mesh_(&darcy_flow->mesh()),
  compute_errors_(false),
  is_output_specific_fields(false)
{
    Input::Record in_rec_output = main_mh_in_rec.val<Input::Record>("output");
    
    output_stream = OutputTime::create_output_stream("flow",
                                                     main_mh_in_rec.val<Input::Record>("output_stream"),
                                                     darcy_flow->time().get_unit_string());
    prepare_output(in_rec_output);

    auto in_rec_specific = main_mh_in_rec.find<Input::Record>("output_specific");
    if (in_rec_specific) {
        in_rec_specific->opt_val("compute_errors", compute_errors_);
        
        // raw output
        int rank;
        MPI_Comm_rank(MPI_COMM_WORLD, &rank);
        if (rank == 0) {
            
            // optionally open raw output file
            FilePath raw_output_file_path;
            if (in_rec_specific->opt_val("raw_flow_output", raw_output_file_path))
            {
                int mpi_size;
                MPI_Comm_size(MPI_COMM_WORLD, &mpi_size);
                if(mpi_size > 1)
                {
                    WarningOut() << "Raw output is not available in parallel computation. MPI size: " << mpi_size << "\n";
                }
                else
                {
                    MessageOut() << "Opening raw flow output: " << raw_output_file_path << "\n";
                    try {
                        raw_output_file_path.open_stream(raw_output_file);
                    } INPUT_CATCH(FilePath::ExcFileOpen, FilePath::EI_Address_String, (*in_rec_specific))
                }
            }
        }
        
        auto fields_array = in_rec_specific->val<Input::Array>("fields");
        if(fields_array.size() > 0){
            is_output_specific_fields = true;
            prepare_specific_output(*in_rec_specific);
        }
    }
}

void DarcyFlowMHOutput::prepare_output(Input::Record in_rec)
{
  	// we need to add data from the flow equation at this point, not in constructor of OutputFields
	output_fields += darcy_flow->data();
	output_fields.set_mesh(*mesh_);
<<<<<<< HEAD
        
        all_element_idx_.resize(mesh_->n_elements());
	for(unsigned int i=0; i<all_element_idx_.size(); i++) all_element_idx_[i] = i;

	// create shared pointer to a FieldFE and push this Field to output_field on all regions
	ele_pressure.resize(mesh_->n_elements());
	ele_pressure_ptr=create_field<3, FieldValue<3>::Scalar>(ele_pressure, *mesh_, 1);
	output_fields.field_ele_pressure.set_field(mesh_->region_db().get_region_set("ALL"), ele_pressure_ptr);

	ds = std::make_shared<EqualOrderDiscreteSpace>(mesh_, fe_data.fe_p1);
	DOFHandlerMultiDim dh_par(*mesh_);
	dh_par.distribute_dofs(ds);
        dh_ = dh_par.sequential();
	corner_pressure.resize(dh_->n_global_dofs());

	auto corner_ptr = make_shared< FieldFE<3, FieldValue<3>::Scalar> >();
	corner_ptr->set_fe_data(dh_, 0, corner_pressure);

	output_fields.field_node_pressure.set_field(mesh_->region_db().get_region_set("ALL"), corner_ptr);
	output_fields.field_node_pressure.output_type(OutputTime::NODE_DATA);

	ele_piezo_head.resize(mesh_->n_elements());
	ele_piezo_head_ptr=create_field<3, FieldValue<3>::Scalar>(ele_piezo_head, *mesh_, 1);
	output_fields.field_ele_piezo_head.set_field(mesh_->region_db().get_region_set("ALL"), ele_piezo_head_ptr);

	ele_flux.resize(3*mesh_->n_elements());
	ele_flux_ptr=create_field<3, FieldValue<3>::VectorFixed>(ele_flux, *mesh_, 3);
	output_fields.field_ele_flux.set_field(mesh_->region_db().get_region_set("ALL"), ele_flux_ptr);
=======
>>>>>>> 0ef89207

	output_fields.subdomain = GenericField<3>::subdomain(*mesh_);
	output_fields.region_id = GenericField<3>::region_id(*mesh_);

    output_fields.initialize(output_stream, mesh_, in_rec, darcy_flow->time() );
}

void DarcyFlowMHOutput::prepare_specific_output(Input::Record in_rec)
{
    diff_data.darcy = darcy_flow;
    diff_data.data_ = darcy_flow->data_.get();

    { // init DOF handlers represents element DOFs
        uint p_elem_component = 1;
        diff_data.dh_ = std::make_shared<SubDOFHandlerMultiDim>(darcy_flow->data_->dh_, p_elem_component);
    }

    // mask 2d elements crossing 1d
    if (diff_data.data_->mortar_method_ != DarcyMH::NoMortar) {
        diff_data.velocity_mask.resize(mesh_->n_elements(),0);
        for(IntersectionLocal<1,2> & isec : mesh_->mixed_intersections().intersection_storage12_) {
            diff_data.velocity_mask[ isec.bulk_ele_idx() ]++;
        }
    }

    output_specific_fields.set_mesh(*mesh_);

    diff_data.vel_diff_ptr = std::make_shared< FieldFE<3, FieldValue<3>::Scalar> >();
    diff_data.vel_diff_ptr->set_fe_data(diff_data.dh_);
    output_specific_fields.velocity_diff.set_field(mesh_->region_db().get_region_set("ALL"), diff_data.vel_diff_ptr, 0);
    diff_data.pressure_diff_ptr = std::make_shared< FieldFE<3, FieldValue<3>::Scalar> >();
    diff_data.pressure_diff_ptr->set_fe_data(diff_data.dh_);
    output_specific_fields.pressure_diff.set_field(mesh_->region_db().get_region_set("ALL"), diff_data.pressure_diff_ptr, 0);
    diff_data.div_diff_ptr = std::make_shared< FieldFE<3, FieldValue<3>::Scalar> >();
    diff_data.div_diff_ptr->set_fe_data(diff_data.dh_);
    output_specific_fields.div_diff.set_field(mesh_->region_db().get_region_set("ALL"), diff_data.div_diff_ptr, 0);

    output_specific_fields.set_time(darcy_flow->time().step(), LimitSide::right);
    output_specific_fields.initialize(output_stream, mesh_, in_rec, darcy_flow->time() );
}

DarcyFlowMHOutput::~DarcyFlowMHOutput()
{};





//=============================================================================
// CONVERT SOLUTION, CALCULATE BALANCES, ETC...
//=============================================================================


void DarcyFlowMHOutput::output()
{
    START_TIMER("Darcy fields output");

    {
        START_TIMER("post-process output fields");

        {
                  output_internal_flow_data();
        }
    }

    {
        START_TIMER("evaluate output fields");
        output_fields.set_time(darcy_flow->time().step(), LimitSide::right);
        output_fields.output(darcy_flow->time().step());
    }
    
    if (compute_errors_)
    {
        START_TIMER("compute specific output fields");
        compute_l2_difference();
    }
    
    if(is_output_specific_fields)
    {
        START_TIMER("evaluate output fields");
        output_specific_fields.set_time(darcy_flow->time().step(), LimitSide::right);
        output_specific_fields.output(darcy_flow->time().step());
    }

    {
        START_TIMER("write time frame");
        output_stream->write_time_frame();
    }

    
}



/*
 * Output of internal flow data.
 */
void DarcyFlowMHOutput::output_internal_flow_data()
{
    START_TIMER("DarcyFlowMHOutput::output_internal_flow_data");

    if (! raw_output_file.is_open()) return;
    
    //char dbl_fmt[ 16 ]= "%.8g ";
    // header
    raw_output_file <<  "// fields:\n//ele_id    ele_presure    flux_in_barycenter[3]    n_sides   side_pressures[n]    side_fluxes[n]\n";
    raw_output_file <<  fmt::format("$FlowField\nT={}\n", darcy_flow->time().t());
    raw_output_file <<  fmt::format("{}\n" , mesh_->n_elements() );

    std::shared_ptr<DarcyMH::EqData> data = darcy_flow->data_;
    auto multidim_assembler = AssemblyBase::create< AssemblyMH >(data);
    arma::vec3 flux_in_center;
    
    int cit = 0;
    for ( DHCellAccessor dh_cell : data->dh_->own_range() ) {
    	LocalElementAccessorBase<3> ele_ac(dh_cell);
        
        ElementAccessor<3> ele = dh_cell.elm();
        std::vector<LongIdx> indices(dh_cell.n_dofs());
        dh_cell.get_loc_dof_indices(indices);

        // pressure
        raw_output_file << fmt::format("{} {} ", dh_cell.elm().index(), data->data_vec_[indices[ele->n_sides()]]);
        
        // velocity at element center
        flux_in_center = multidim_assembler[ele.dim() -1]->make_element_vector(ele_ac);
        for (unsigned int i = 0; i < 3; i++)
        	raw_output_file << flux_in_center[i] << " ";

        // number of sides
        raw_output_file << ele->n_sides() << " ";
        
        // pressure on edges
        unsigned int lid = ele->n_sides() + 1;
        for (unsigned int i = 0; i < ele->n_sides(); i++, lid++) {
            raw_output_file << data->data_vec_[indices[lid]] << " ";
        }
        // fluxes on sides
        for (unsigned int i = 0; i < ele->n_sides(); i++) {
            raw_output_file << data->data_vec_[indices[i]] << " ";
        }
        
        raw_output_file << endl;
        cit ++;
    }    
    
    raw_output_file << "$EndFlowField\n" << endl;
}


#include "quadrature/quadrature_lib.hh"
#include "fem/fe_p.hh"
#include "fem/fe_values.hh"
#include "fem/mapping_p1.hh"
#include "fields/field_python.hh"
#include "fields/field_values.hh"

typedef FieldPython<3, FieldValue<3>::Vector > ExactSolution;

/*
* Calculate approximation of L2 norm for:
 * 1) difference between regularized pressure and analytical solution (using FunctionPython)
 * 2) difference between RT velocities and analytical solution
 * 3) difference of divergence
 * */

template <int dim>
void DarcyFlowMHOutput::l2_diff_local(DHCellAccessor dh_cell,
                   FEValues<dim,3> &fe_values, FEValues<dim,3> &fv_rt,
                   ExactSolution &anal_sol,  DarcyFlowMHOutput::DiffData &result) {

    ElementAccessor<3> ele = dh_cell.elm();
    LocalElementAccessorBase<3> ele_ac(dh_cell);
    fv_rt.reinit(ele);
    fe_values.reinit(ele);
    
    double conductivity = result.data_->conductivity.value(ele.centre(), ele );
    double cross = result.data_->cross_section.value(ele.centre(), ele );


    // get coefficients on the current element
    vector<double> fluxes(dim+1);
//     vector<double> pressure_traces(dim+1);

    for (unsigned int li = 0; li < ele->n_sides(); li++) {
        fluxes[li] = diff_data.data_->data_vec_[ ele_ac.side_local_row(li) ];
//         pressure_traces[li] = result.dh->side_scalar( *(ele->side( li ) ) );
    }
    double pressure_mean = diff_data.data_->data_vec_[ ele_ac.ele_local_row() ];

    arma::vec analytical(5);
    arma::vec3 flux_in_q_point;
    arma::vec3 anal_flux;

    double velocity_diff=0, divergence_diff=0, pressure_diff=0, diff;

    // 1d:  mean_x_squared = 1/6 (v0^2 + v1^2 + v0*v1)
    // 2d:  mean_x_squared = 1/12 (v0^2 + v1^2 +v2^2 + v0*v1 + v0*v2 + v1*v2)
    double mean_x_squared=0;
    for(unsigned int i_node=0; i_node < ele->n_nodes(); i_node++ )
        for(unsigned int j_node=0; j_node < ele->n_nodes(); j_node++ )
        {
            mean_x_squared += (i_node == j_node ? 2.0 : 1.0) / ( 6 * dim )   // multiply by 2 on diagonal
                    * arma::dot( ele.node(i_node)->point(), ele.node(j_node)->point());
        }

    for(unsigned int i_point=0; i_point < fe_values.n_points(); i_point++) {
        arma::vec3 q_point = fe_values.point(i_point);


        analytical = anal_sol.value(q_point, ele );
        for(unsigned int i=0; i< 3; i++) anal_flux[i] = analytical[i+1];

        // compute postprocesed pressure
        diff = 0;
        for(unsigned int i_shape=0; i_shape < ele->n_sides(); i_shape++) {
            unsigned int oposite_node = RefElement<dim>::oposite_node(i_shape);

            diff += fluxes[ i_shape ] *
                               (  arma::dot( q_point, q_point )/ 2
                                - mean_x_squared / 2
                                - arma::dot( q_point, ele.node(oposite_node)->point() )
                                + arma::dot( ele.centre(), ele.node(oposite_node)->point() )
                               );
        }

        diff = - (1.0 / conductivity) * diff / dim / ele.measure() / cross + pressure_mean ;
        diff = ( diff - analytical[0]);
        pressure_diff += diff * diff * fe_values.JxW(i_point);


        // velocity difference
        flux_in_q_point.zeros();
        for(unsigned int i_shape=0; i_shape < ele->n_sides(); i_shape++) {
            flux_in_q_point += fluxes[ i_shape ]
                              * fv_rt.vector_view(0).value(i_shape, i_point)
                              / cross;
        }

        flux_in_q_point -= anal_flux;
        velocity_diff += dot(flux_in_q_point, flux_in_q_point) * fe_values.JxW(i_point);

        // divergence diff
        diff = 0;
        for(unsigned int i_shape=0; i_shape < ele->n_sides(); i_shape++) diff += fluxes[ i_shape ];
        diff = ( diff / ele.measure() / cross - analytical[4]);
        divergence_diff += diff * diff * fe_values.JxW(i_point);

    }

    // DHCell constructed with diff fields DH, get DOF indices of actual element
    DHCellAccessor sub_dh_cell = dh_cell.cell_with_other_dh(result.dh_.get());
    unsigned int ndofs = result.dh_->max_elem_dofs();
    std::vector<LongIdx> indices(ndofs);
    sub_dh_cell.get_loc_dof_indices(indices);

    auto velocity_data = result.vel_diff_ptr->get_data_vec();
    velocity_data[ indices[0] ] = sqrt(velocity_diff);
    result.velocity_error[dim-1] += velocity_diff;
    if (dim == 2 && result.velocity_mask.size() != 0 ) {
    	result.mask_vel_error += (result.velocity_mask[ ele.idx() ])? 0 : velocity_diff;
    }

    auto pressure_data = result.pressure_diff_ptr->get_data_vec();
    pressure_data[ indices[0] ] = sqrt(pressure_diff);
    result.pressure_error[dim-1] += pressure_diff;

    auto div_data = result.div_diff_ptr->get_data_vec();
    div_data[ indices[0] ] = sqrt(divergence_diff);
    result.div_error[dim-1] += divergence_diff;

}

DarcyFlowMHOutput::FEData::FEData()
: order(4),
  quad(order),
  mapp(),
  fe_p1(0), fe_p0(0)
{
	Mixed<Quadrature> q_base = Mixed<Quadrature>::cast_to_parent_template<QGauss>(quad);
	Mixed<FiniteElement> p0_base = *(MixedPtr<FiniteElement>(fe_p0));
	Mixed<FiniteElement> rt_base = *(MixedPtr<FiniteElement>(fe_rt));
    fe_values = mixed_fe_values(mapp, q_base, *p0_base, update_JxW_values | update_quadrature_points);
    fv_rt = mixed_fe_values(mapp, q_base, *rt_base, update_JxW_values | update_quadrature_points);
}


void DarcyFlowMHOutput::compute_l2_difference() {
	DebugOut() << "l2 norm output\n";
    ofstream os( FilePath("solution_error", FilePath::output_file) );

    FilePath source_file( "analytical_module.py", FilePath::input_file);
    ExactSolution  anal_sol_1d(5);   // components: pressure, flux vector 3d, divergence
    anal_sol_1d.set_python_field_from_file( source_file, "all_values_1d");

    ExactSolution anal_sol_2d(5);
    anal_sol_2d.set_python_field_from_file( source_file, "all_values_2d");

    ExactSolution anal_sol_3d(5);
    anal_sol_3d.set_python_field_from_file( source_file, "all_values_3d");

    diff_data.mask_vel_error=0;
    for(unsigned int j=0; j<3; j++){
        diff_data.pressure_error[j] = 0;
        diff_data.velocity_error[j] = 0;
        diff_data.div_error[j] = 0;
    }

    //diff_data.ele_flux = &( ele_flux );
    
    unsigned int solution_size;
    darcy_flow->get_solution_vector(diff_data.solution, solution_size);


    for (DHCellAccessor dh_cell : darcy_flow->data_->dh_->own_range()) {

    	switch (dh_cell.dim()) {
        case 1:
<<<<<<< HEAD
            l2_diff_local<1>( ele, fe_data.fe_values.get<1>(), fe_data.fv_rt.get<1>(), anal_sol_1d, diff_data);
            break;
        case 2:
            l2_diff_local<2>( ele, fe_data.fe_values.get<2>(), fe_data.fv_rt.get<2>(), anal_sol_2d, diff_data);
            break;
        case 3:
            l2_diff_local<3>( ele, fe_data.fe_values.get<3>(), fe_data.fv_rt.get<3>(), anal_sol_3d, diff_data);
=======
            l2_diff_local<1>( dh_cell, fe_data_1d.fe_values, fe_data_1d.fv_rt, anal_sol_1d, diff_data);
            break;
        case 2:
            l2_diff_local<2>( dh_cell, fe_data_2d.fe_values, fe_data_2d.fv_rt, anal_sol_2d, diff_data);
            break;
        case 3:
            l2_diff_local<3>( dh_cell, fe_data_3d.fe_values, fe_data_3d.fv_rt, anal_sol_3d, diff_data);
>>>>>>> 0ef89207
            break;
        }
    }
    
    // square root for L2 norm
    for(unsigned int j=0; j<3; j++){
        diff_data.pressure_error[j] = sqrt(diff_data.pressure_error[j]);
        diff_data.velocity_error[j] = sqrt(diff_data.velocity_error[j]);
        diff_data.div_error[j] = sqrt(diff_data.div_error[j]);
    }
    diff_data.mask_vel_error = sqrt(diff_data.mask_vel_error);

    os 	<< "l2 norm output\n\n"
    	<< "pressure error 1d: " << diff_data.pressure_error[0] << endl
    	<< "pressure error 2d: " << diff_data.pressure_error[1] << endl
    	<< "pressure error 3d: " << diff_data.pressure_error[2] << endl
    	<< "velocity error 1d: " << diff_data.velocity_error[0] << endl
    	<< "velocity error 2d: " << diff_data.velocity_error[1] << endl
    	<< "velocity error 3d: " << diff_data.velocity_error[2] << endl
    	<< "masked velocity error 2d: " << diff_data.mask_vel_error <<endl
    	<< "div error 1d: " << diff_data.div_error[0] << endl
    	<< "div error 2d: " << diff_data.div_error[1] << endl
        << "div error 3d: " << diff_data.div_error[2];
}

<|MERGE_RESOLUTION|>--- conflicted
+++ resolved
@@ -178,37 +178,6 @@
   	// we need to add data from the flow equation at this point, not in constructor of OutputFields
 	output_fields += darcy_flow->data();
 	output_fields.set_mesh(*mesh_);
-<<<<<<< HEAD
-        
-        all_element_idx_.resize(mesh_->n_elements());
-	for(unsigned int i=0; i<all_element_idx_.size(); i++) all_element_idx_[i] = i;
-
-	// create shared pointer to a FieldFE and push this Field to output_field on all regions
-	ele_pressure.resize(mesh_->n_elements());
-	ele_pressure_ptr=create_field<3, FieldValue<3>::Scalar>(ele_pressure, *mesh_, 1);
-	output_fields.field_ele_pressure.set_field(mesh_->region_db().get_region_set("ALL"), ele_pressure_ptr);
-
-	ds = std::make_shared<EqualOrderDiscreteSpace>(mesh_, fe_data.fe_p1);
-	DOFHandlerMultiDim dh_par(*mesh_);
-	dh_par.distribute_dofs(ds);
-        dh_ = dh_par.sequential();
-	corner_pressure.resize(dh_->n_global_dofs());
-
-	auto corner_ptr = make_shared< FieldFE<3, FieldValue<3>::Scalar> >();
-	corner_ptr->set_fe_data(dh_, 0, corner_pressure);
-
-	output_fields.field_node_pressure.set_field(mesh_->region_db().get_region_set("ALL"), corner_ptr);
-	output_fields.field_node_pressure.output_type(OutputTime::NODE_DATA);
-
-	ele_piezo_head.resize(mesh_->n_elements());
-	ele_piezo_head_ptr=create_field<3, FieldValue<3>::Scalar>(ele_piezo_head, *mesh_, 1);
-	output_fields.field_ele_piezo_head.set_field(mesh_->region_db().get_region_set("ALL"), ele_piezo_head_ptr);
-
-	ele_flux.resize(3*mesh_->n_elements());
-	ele_flux_ptr=create_field<3, FieldValue<3>::VectorFixed>(ele_flux, *mesh_, 3);
-	output_fields.field_ele_flux.set_field(mesh_->region_db().get_region_set("ALL"), ele_flux_ptr);
-=======
->>>>>>> 0ef89207
 
 	output_fields.subdomain = GenericField<3>::subdomain(*mesh_);
 	output_fields.region_id = GenericField<3>::region_id(*mesh_);
@@ -527,23 +496,13 @@
 
     	switch (dh_cell.dim()) {
         case 1:
-<<<<<<< HEAD
-            l2_diff_local<1>( ele, fe_data.fe_values.get<1>(), fe_data.fv_rt.get<1>(), anal_sol_1d, diff_data);
+            l2_diff_local<1>( dh_cell, fe_data.fe_values.get<1>(), fe_data.fv_rt.get<1>(), anal_sol_1d, diff_data);
             break;
         case 2:
-            l2_diff_local<2>( ele, fe_data.fe_values.get<2>(), fe_data.fv_rt.get<2>(), anal_sol_2d, diff_data);
+            l2_diff_local<2>( dh_cell, fe_data.fe_values.get<2>(), fe_data.fv_rt.get<2>(), anal_sol_2d, diff_data);
             break;
         case 3:
-            l2_diff_local<3>( ele, fe_data.fe_values.get<3>(), fe_data.fv_rt.get<3>(), anal_sol_3d, diff_data);
-=======
-            l2_diff_local<1>( dh_cell, fe_data_1d.fe_values, fe_data_1d.fv_rt, anal_sol_1d, diff_data);
-            break;
-        case 2:
-            l2_diff_local<2>( dh_cell, fe_data_2d.fe_values, fe_data_2d.fv_rt, anal_sol_2d, diff_data);
-            break;
-        case 3:
-            l2_diff_local<3>( dh_cell, fe_data_3d.fe_values, fe_data_3d.fv_rt, anal_sol_3d, diff_data);
->>>>>>> 0ef89207
+            l2_diff_local<3>( dh_cell, fe_data.fe_values.get<3>(), fe_data.fv_rt.get<3>(), anal_sol_3d, diff_data);
             break;
         }
     }

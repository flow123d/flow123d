/*!
 *
﻿ * Copyright (C) 2015 Technical University of Liberec.  All rights reserved.
 * 
 * This program is free software; you can redistribute it and/or modify it under
 * the terms of the GNU General Public License version 3 as published by the
 * Free Software Foundation. (http://www.gnu.org/licenses/gpl-3.0.en.html)
 * 
 * This program is distributed in the hope that it will be useful, but WITHOUT
 * ANY WARRANTY; without even the implied warranty of MERCHANTABILITY or FITNESS
 * FOR A PARTICULAR PURPOSE.  See the GNU General Public License for more details.
 *
 * 
 * @file    darcy_flow_mh_output.cc
 * @ingroup flow
 * @brief   Output class for darcy_flow_mh model.
 * @author  Jan Brezina
 */

#include <vector>
#include <iostream>
#include <sstream>
#include <string>

#include <system/global_defs.h>

#include "flow/darcy_flow_mh.hh"
#include "flow/darcy_flow_assembly.hh"
#include "darcy_flow_assembly_xfem.hh"
#include "flow/darcy_flow_mh_output.hh"
#include "flow/field_velocity.hh"

#include "io/output_time.hh"
#include "io/observe.hh"
#include "system/system.hh"
#include "system/sys_profiler.hh"

#include "fields/field_set.hh"
#include "fem/dofhandler.hh"
#include "fem/fe_values.hh"
#include "fem/fe_rt.hh"
#include "fem/fe_values_views.hh"
#include "quadrature/quadrature_lib.hh"
#include "fields/field_fe.hh"
#include "fields/generic_field.hh"

#include "mesh/long_idx.hh"
#include "mesh/mesh.h"
#include "mesh/partitioning.hh"

// #include "coupling/balance.hh"
#include "intersection/mixed_mesh_intersections.hh"
#include "intersection/intersection_local.hh"

namespace it = Input::Type;


const it::Instance & DarcyFlowMHOutput::get_input_type() {
	OutputFields output_fields;
	DarcyMH::EqData eq_data;
	output_fields += eq_data;
	return output_fields.make_output_type("Flow_Darcy_MH", "");
}

const it::Instance & DarcyFlowMHOutput::get_input_type_specific_fields() {
	OutputSpecificFields output_fields;
	return output_fields.make_output_type("Flow_Darcy_MH_specific", "");
}

const it::Record & DarcyFlowMHOutput::get_input_type_specific() {
    return it::Record("Output_DarcyMHSpecific", "Specific Darcy flow MH output.")
        .declare_key("compute_errors", it::Bool(), it::Default("false"),
                        "SPECIAL PURPOSE. Computing errors pro non-compatible coupling.")
        .declare_key("python_solution", it::FileName::input(), it::Default::optional(),
                        "SPECIAL PURPOSE. Python script for computing analytical solution.")
        .declare_key("raw_flow_output", it::FileName::output(), it::Default::optional(),
                        "Output file with raw data from MH module.")
        .declare_key("output", DarcyFlowMHOutput::get_input_type_specific_fields(), IT::Default("{ \"fields\": [] }"),
                "Specific output fields.")
        .close();
}


DarcyFlowMHOutput::OutputFields::OutputFields()
: EquationOutput()
{

    *this += field_ele_pressure.name("pressure_p0").units(UnitSI().m());
    *this += field_node_pressure.name("pressure_p1").units(UnitSI().m());
	*this += field_ele_piezo_head.name("piezo_head_p0").units(UnitSI().m());
	*this += field_ele_flux.name("velocity_p0").units(UnitSI().m().s(-1));
	*this += subdomain.name("subdomain")
					  .units( UnitSI::dimensionless() )
					  .flags(FieldFlag::equation_external_output);
	*this += region_id.name("region_id")
	        .units( UnitSI::dimensionless())
	        .flags(FieldFlag::equation_external_output);
}

DarcyFlowMHOutput::OutputSpecificFields::OutputSpecificFields()
: EquationOutput()
{
    *this += field_ele_flux_enr.name("velocity_enr").units(UnitSI().m().s(-1));
    *this += field_ele_flux_reg.name("velocity_reg").units(UnitSI().m().s(-1));
    *this += pressure_diff.name("pressure_diff").units(UnitSI().m());
    *this += velocity_diff.name("velocity_diff").units(UnitSI().m().s(-1));
    *this += div_diff.name("div_diff").units(UnitSI().s(-1));
    *this += velocity_exact.name("velocity_exact").units(UnitSI().m().s(-1));
}

DarcyFlowMHOutput::DarcyFlowMHOutput(DarcyMH *flow, Input::Record main_mh_in_rec)
: darcy_flow(flow),
  mesh_(&darcy_flow->mesh()),
  compute_errors_(false),
  fe1(1),
  fe2(1),
  fe3(1)
{
    Input::Record in_rec_output = main_mh_in_rec.val<Input::Record>("output");
    

	// we need to add data from the flow equation at this point, not in constructor of OutputFields
	output_fields += darcy_flow->data();
	output_fields.set_mesh(*mesh_);

	all_element_idx_.resize(mesh_->n_elements());
	for(unsigned int i=0; i<all_element_idx_.size(); i++) all_element_idx_[i] = i;

	// create shared pointer to a FieldElementwise and push this Field to output_field on all regions
	ele_pressure.resize(mesh_->n_elements());
	auto ele_pressure_ptr=ele_pressure.create_field<3, FieldValue<3>::Scalar>(1);
	output_fields.field_ele_pressure.set_field(mesh_->region_db().get_region_set("ALL"), ele_pressure_ptr);

	dh_ = make_shared<DOFHandlerMultiDim>(*mesh_);
	dh_->distribute_dofs(fe1, fe2, fe3);
	corner_pressure.resize(dh_->n_global_dofs());

	auto corner_ptr = make_shared< FieldFE<3, FieldValue<3>::Scalar> >();
	corner_ptr->set_fe_data(dh_, &map1, &map2, &map3, &corner_pressure);

	output_fields.field_node_pressure.set_field(mesh_->region_db().get_region_set("ALL"), corner_ptr);
	output_fields.field_node_pressure.output_type(OutputTime::NODE_DATA);

	ele_piezo_head.resize(mesh_->n_elements());
	auto ele_piezo_head_ptr=ele_piezo_head.create_field<3, FieldValue<3>::Scalar>(1);
	output_fields.field_ele_piezo_head.set_field(mesh_->region_db().get_region_set("ALL"), ele_piezo_head_ptr);

        ele_flux.resize(3*mesh_->n_elements());
        if(darcy_flow->mh_dh.enrich_velocity)
        {
            field_velocity = std::make_shared<FieldVelocity>(&darcy_flow->mh_dh, &darcy_flow->data_->cross_section, 
                                                            darcy_flow->mh_dh.enrich_velocity, true);
            output_fields.field_ele_flux.set_field(mesh_->region_db().get_region_set("ALL"), field_velocity);            
        }
        else{
            auto ele_flux_ptr=ele_flux.create_field<3, FieldValue<3>::VectorFixed>(3);
            output_fields.field_ele_flux.set_field(mesh_->region_db().get_region_set("ALL"), ele_flux_ptr);
        }

	output_fields.subdomain = GenericField<3>::subdomain(*mesh_);
	output_fields.region_id = GenericField<3>::region_id(*mesh_);

	output_stream = OutputTime::create_output_stream("flow", main_mh_in_rec.val<Input::Record>("output_stream"), darcy_flow->time().get_unit_string());
	//output_stream->add_admissible_field_names(in_rec_output.val<Input::Array>("fields"));
	//output_stream->mark_output_times(darcy_flow->time());
    output_fields.initialize(output_stream, mesh_, in_rec_output, darcy_flow->time() );

    int rank;
    MPI_Comm_rank(MPI_COMM_WORLD, &rank);

    auto in_rec_specific = main_mh_in_rec.find<Input::Record>("output_specific");
    if (in_rec_specific) {
        in_rec_specific->opt_val("compute_errors", compute_errors_);
        if(compute_errors_){
            in_rec_specific->opt_val("python_solution", python_solution_filename_);
            ASSERT(python_solution_filename_.exists());
        }
        
        if (rank == 0) {
            // optionally open raw output file
            FilePath raw_output_file_path;
            if (in_rec_specific->opt_val("raw_flow_output", raw_output_file_path)) {
            	MessageOut() << "Opening raw flow output: " << raw_output_file_path << "\n";
            	try {
            		raw_output_file_path.open_stream(raw_output_file);
            	} INPUT_CATCH(FilePath::ExcFileOpen, FilePath::EI_Address_String, (*in_rec_specific))
            }
        }
        
        prepare_specific_output();
        
        // possibly read the names of specific output fields
        auto in_rec_specific_output = in_rec_specific->find<Input::Record>("output");
        if(in_rec_specific_output){
            is_output_specific_fields = true;
            output_specific_fields.initialize(output_stream, mesh_, *in_rec_specific_output, darcy_flow->time() );
        }
        else
            is_output_specific_fields = false;
    }
}

void DarcyFlowMHOutput::prepare_specific_output()
{
    diff_data.darcy = darcy_flow;
    diff_data.data_ = darcy_flow->data_.get();

    // mask 2d elements crossing 1d
    if (diff_data.data_->mortar_method_ != DarcyMH::NoMortar) {
        diff_data.velocity_mask.resize(mesh_->n_elements(),0);
        for(IntersectionLocal<1,2> & isec : mesh_->mixed_intersections().intersection_storage12_) {
            diff_data.velocity_mask[ isec.bulk_ele_idx() ]++;
        }
    }

    diff_data.pressure_diff.resize( mesh_->n_elements() );
    diff_data.velocity_diff.resize( mesh_->n_elements() );
    diff_data.div_diff.resize( mesh_->n_elements() );
    
    output_specific_fields.set_mesh(*mesh_);

    auto vel_diff_ptr =	diff_data.velocity_diff.create_field<3, FieldValue<3>::Scalar>(1);
    output_specific_fields.velocity_diff.set_field(mesh_->region_db().get_region_set("ALL"), vel_diff_ptr, 0);
    auto pressure_diff_ptr = diff_data.pressure_diff.create_field<3, FieldValue<3>::Scalar>(1);
    output_specific_fields.pressure_diff.set_field(mesh_->region_db().get_region_set("ALL"), pressure_diff_ptr, 0);
    auto div_diff_ptr =	diff_data.div_diff.create_field<3, FieldValue<3>::Scalar>(1);
    output_specific_fields.div_diff.set_field(mesh_->region_db().get_region_set("ALL"), div_diff_ptr, 0);

    output_specific_fields.set_time(darcy_flow->time().step(), LimitSide::right);
}

DarcyFlowMHOutput::~DarcyFlowMHOutput()
{};





//=============================================================================
// CONVERT SOLUTION, CALCULATE BALANCES, ETC...
//=============================================================================


void DarcyFlowMHOutput::output()
{
    START_TIMER("Darcy fields output");

    ElementSetRef observed_elements = output_stream->observe(mesh_)->observed_elements();
    // need to call this to create mh solution vector
    darcy_flow->get_mh_dofhandler();
    
    {
        START_TIMER("post-process output fields");

        output_fields.set_time(darcy_flow->time().step(), LimitSide::right);

        if (output_fields.is_field_output_time(output_fields.field_ele_pressure,darcy_flow->time().step()) ||
            output_fields.is_field_output_time(output_fields.field_ele_piezo_head,darcy_flow->time().step()) )
                make_element_scalar(all_element_idx_);
        else
                make_element_scalar(observed_elements);

        if ( output_fields.is_field_output_time(output_fields.field_ele_flux,darcy_flow->time().step()) )
                make_element_vector(all_element_idx_);
        else
                make_element_vector(observed_elements);

        if ( output_fields.is_field_output_time(output_fields.field_node_pressure,darcy_flow->time().step()) )
                make_node_scalar_param(all_element_idx_);
        //else
        //        make_node_scalar_param(observed_elements);

        // Internal output only if both ele_pressure and ele_flux are output.
        if (output_fields.is_field_output_time(output_fields.field_ele_flux,darcy_flow->time().step()) &&
            output_fields.is_field_output_time(output_fields.field_ele_pressure,darcy_flow->time().step()) )
        {
                  output_internal_flow_data();
        }
    }

    {
        START_TIMER("evaluate output fields");
        output_fields.output(darcy_flow->time().step());
    }
    
    if (compute_errors_)
    {
        START_TIMER("compute specific output fields");
        compute_l2_difference();
    }
    
    if(is_output_specific_fields)
    {
        START_TIMER("evaluate output fields");
        output_specific_fields.set_time(darcy_flow->time().step(), LimitSide::right);
        output_specific_fields.output(darcy_flow->time().step());
    }

    {
        START_TIMER("write time frame");
        output_stream->write_time_frame();
    }

    
}


//=============================================================================
// FILL TH "SCALAR" FIELD FOR ALL ELEMENTS IN THE MESH
//=============================================================================

void DarcyFlowMHOutput::make_element_scalar(ElementSetRef element_indices)
{
    START_TIMER("DarcyFlowMHOutput::make_element_scalar");

    for(unsigned int i_ele : element_indices) {
        ElementFullIter ele = mesh_->element(i_ele);
        ele_pressure[i_ele] = darcy_flow->mh_dh.element_scalar(ele);
        ele_piezo_head[i_ele] = ele_pressure[i_ele] +
          - (darcy_flow->data_->gravity_[3] + arma::dot(darcy_flow->data_->gravity_vec_,ele->centre()));
    }
}



/****
 * compute Darcian velocity in centre of elements
 *
 */
void DarcyFlowMHOutput::make_element_vector(ElementSetRef element_indices) {
    START_TIMER("DarcyFlowMHOutput::make_element_vector");

    DBGCOUT("DarcyFlowMHOutput::make_element_vector\n");
    
    // create proper assembler
    AssemblyBase::MultidimAssembly multidim_assembler;
    if(darcy_flow->use_xfem && darcy_flow->mh_dh.enrich_velocity)
        multidim_assembler =  AssemblyBase::create< AssemblyMHXFEM >(darcy_flow->data_);
    else
        multidim_assembler =  AssemblyBase::create< AssemblyMH >(darcy_flow->data_);
    
    arma::vec3 flux_in_center;
    for(unsigned int i_ele : element_indices) {
        ElementFullIter ele = mesh_->element(i_ele);

        unsigned int dim = ele->dim();
        flux_in_center = multidim_assembler[dim-1]->make_element_vector(ele);

        // place it in the sequential vector
        for(unsigned int j=0; j<3; j++) ele_flux[3*i_ele + j]=flux_in_center[j];
    }
}


void DarcyFlowMHOutput::make_corner_scalar(vector<double> &node_scalar)
{
    START_TIMER("DarcyFlowMHOutput::make_corner_scalar");
	unsigned int ndofs = dh_->max_elem_dofs();
	std::vector<LongIdx> indices(ndofs);
	unsigned int i_node;
	FOR_ELEMENTS(mesh_, ele)
	{
		dh_->get_dof_indices(ele, indices);
		FOR_ELEMENT_NODES(ele, i_node)
		{
			corner_pressure[indices[i_node]] = node_scalar[mesh_->node_vector.index(ele->node[i_node])];
		}
	}
}


//=============================================================================
// pressure interpolation
//
// some sort of weighted average over elements and sides/edges of an node
//
// TODO:
// questions:
// - explain details of averaging and motivation for this type
// - edge scalars are stronger since thay are computed twice by each side
// - why division by (nod.aux-1)
// - ?implement without TED, TSD global arrays with single loop over elements, sides and one loop over nodes for normalization
//
//=============================================================================

void DarcyFlowMHOutput::make_node_scalar_param(ElementSetRef element_indices) {
    START_TIMER("DarcyFlowMHOutput::make_node_scalar_param");

	vector<double> scalars(mesh_->n_nodes());

    double dist; //!< tmp variable for storing particular distance node --> element, node --> side*/

    /** Iterators */
    const Node * node;

    int n_nodes = mesh_->node_vector.size(); //!< number of nodes in the mesh */
    int node_index = 0; //!< index of each node */

    int* sum_elements = new int [n_nodes]; //!< sum elements joined to node */
    int* sum_sides = new int [n_nodes]; //!< sum sides joined to node */
    double* sum_ele_dist = new double [n_nodes]; //!< sum distances to all joined elements */
    double* sum_side_dist = new double [n_nodes]; //!<  Sum distances to all joined sides */

    /** tmp variables, will be replaced by ini keys
     * TODO include them into ini file*/
    bool count_elements = true; //!< scalar is counted via elements*/
    bool count_sides = true; //!< scalar is counted via sides */


    const MH_DofHandler &dh = darcy_flow->get_mh_dofhandler();

    /** init arrays */
    for (int i = 0; i < n_nodes; i++){
        sum_elements[i] = 0;
        sum_sides[i] = 0;
        sum_ele_dist[i] = 0.0;
        sum_side_dist[i] = 0.0;
        scalars[i] = 0.0;
    };

    /**first pass - calculate sums (weights)*/
    if (count_elements){
        FOR_ELEMENTS(mesh_, ele)
            for (unsigned int li = 0; li < ele->n_nodes(); li++) {
                node = ele->node[li]; //!< get Node pointer from element */
                node_index = mesh_->node_vector.index(node); //!< get nod index from mesh */

                dist = sqrt(
                        ((node->getX() - ele->centre()[ 0 ])*(node->getX() - ele->centre()[ 0 ])) +
                        ((node->getY() - ele->centre()[ 1 ])*(node->getY() - ele->centre()[ 1 ])) +
                        ((node->getZ() - ele->centre()[ 2 ])*(node->getZ() - ele->centre()[ 2 ]))
                );
                sum_ele_dist[node_index] += dist;
                sum_elements[node_index]++;
            }
    }
    if (count_sides){
        FOR_SIDES(mesh_, side) {
            for (unsigned int li = 0; li < side->n_nodes(); li++) {
                node = side->node(li);//!< get Node pointer from element */
                node_index = mesh_->node_vector.index(node); //!< get nod index from mesh */
                dist = sqrt(
                        ((node->getX() - side->centre()[ 0 ])*(node->getX() - side->centre()[ 0 ])) +
                        ((node->getY() - side->centre()[ 1 ])*(node->getY() - side->centre()[ 1 ])) +
                        ((node->getZ() - side->centre()[ 2 ])*(node->getZ() - side->centre()[ 2 ]))
                );

                sum_side_dist[node_index] += dist;
                sum_sides[node_index]++;
            }
        }
    }

    /**second pass - calculate scalar  */
    if (count_elements){
        FOR_ELEMENTS(mesh_, ele)
            for (unsigned int li = 0; li < ele->n_nodes(); li++) {
                node = ele->node[li];//!< get Node pointer from element */
                node_index = mesh_->node_vector.index(node); //!< get nod index from mesh */

                /**TODO - calculate it again or store it in prior pass*/
                dist = sqrt(
                        ((node->getX() - ele->centre()[ 0 ])*(node->getX() - ele->centre()[ 0 ])) +
                        ((node->getY() - ele->centre()[ 1 ])*(node->getY() - ele->centre()[ 1 ])) +
                        ((node->getZ() - ele->centre()[ 2 ])*(node->getZ() - ele->centre()[ 2 ]))
                );
                scalars[node_index] += ele_pressure[ele.index()] *
                        (1 - dist / (sum_ele_dist[node_index] + sum_side_dist[node_index])) /
                        (sum_elements[node_index] + sum_sides[node_index] - 1);
            }
    }
    if (count_sides) {
        FOR_SIDES(mesh_, side) {
            for (unsigned int li = 0; li < side->n_nodes(); li++) {
                node = side->node(li);//!< get Node pointer from element */
                node_index = mesh_->node_vector.index(node); //!< get nod index from mesh */

                /**TODO - calculate it again or store it in prior pass*/
                dist = sqrt(
                        ((node->getX() - side->centre()[ 0 ])*(node->getX() - side->centre()[ 0 ])) +
                        ((node->getY() - side->centre()[ 1 ])*(node->getY() - side->centre()[ 1 ])) +
                        ((node->getZ() - side->centre()[ 2 ])*(node->getZ() - side->centre()[ 2 ]))
                );


                scalars[node_index] += dh.side_scalar( *side ) *
                        (1 - dist / (sum_ele_dist[node_index] + sum_side_dist[node_index])) /
                        (sum_sides[node_index] + sum_elements[node_index] - 1);
            }
        }
    }

    /** free memory */
    delete [] sum_elements;
    delete [] sum_sides;
    delete [] sum_ele_dist;
    delete [] sum_side_dist;

    make_corner_scalar(scalars);
}


/*
 * Output of internal flow data.
 */
void DarcyFlowMHOutput::output_internal_flow_data()
{
    START_TIMER("DarcyFlowMHOutput::output_internal_flow_data");
    const MH_DofHandler &dh = darcy_flow->get_mh_dofhandler();

    if (! raw_output_file.is_open()) return;
    
    //char dbl_fmt[ 16 ]= "%.8g ";
    // header
    raw_output_file <<  "// fields:\n//ele_id    ele_presure    flux_in_barycenter[3]    n_sides   side_pressures[n]    side_fluxes[n]\n";
    raw_output_file <<  fmt::format("$FlowField\nT={}\n", darcy_flow->time().t());
    raw_output_file <<  fmt::format("{}\n" , mesh_->n_elements() );

    int cit = 0;
    
    FOR_ELEMENTS( mesh_,  ele ) {
        raw_output_file << fmt::format("{} {} ", ele.id(), ele_pressure[cit]);
        for (unsigned int i = 0; i < 3; i++)
            raw_output_file << ele_flux[3*cit+i] << " ";

        raw_output_file << ele->n_sides() << " ";

        for (unsigned int i = 0; i < ele->n_sides(); i++) {
            raw_output_file << dh.side_scalar( *(ele->side(i) ) ) << " ";
        }
        for (unsigned int i = 0; i < ele->n_sides(); i++) {
            raw_output_file << dh.side_flux( *(ele->side(i) ) ) << " ";
        }
        
        raw_output_file << endl;
        cit ++;
    }
    raw_output_file << "$EndFlowField\n" << endl;
}


#include "quadrature/quadrature_lib.hh"
#include "fem/fe_p.hh"
#include "fem/fe_values.hh"
#include "fem/mapping_p1.hh"
#include "fields/field_python.hh"
#include "fields/field_values.hh"

typedef FieldPython<3, FieldValue<3>::Vector > ExactSolution;
typedef FieldPython<3, FieldValue<3>::VectorFixed > ExactVelocity;

/*
* Calculate approximation of L2 norm for:
 * 1) difference between regularized pressure and analytical solution (using FunctionPython)
 * 2) difference between RT velocities and analytical solution
 * 3) difference of divergence
 * */

<<<<<<< HEAD
struct DiffData {
    double pressure_error[3], velocity_error[3], div_error[3];
    double mask_vel_error;
    VectorSeqDouble pressure_diff;
    VectorSeqDouble velocity_diff;
    VectorSeqDouble div_diff;

    std::shared_ptr<ExactSolution> velocity_exact;
    std::shared_ptr<FieldPython<3, FieldValue<3>::Scalar >> pressure_exact;

    double * solution;
    const MH_DofHandler * dh;

    //std::vector< std::vector<double>  > *ele_flux;
    std::vector<int> velocity_mask;
    DarcyMH *darcy;
    DarcyMH::EqData *data_;
};

=======
>>>>>>> 1f0a4a96
template <int dim>
void l2_diff_local(ElementFullIter &ele, 
                   FEValues<dim,3> &fe_values, FEValues<dim,3> &fv_rt, 
                   ExactSolution &anal_sol,  DarcyFlowMHOutput::DiffData &result) {

    fv_rt.reinit(ele);
    fe_values.reinit(ele);
    
    double conductivity = result.data_->conductivity.value(ele->centre(), ele->element_accessor() );
    double cross = result.data_->cross_section.value(ele->centre(), ele->element_accessor() );


    // get coefficients on the current element
    vector<double> fluxes(dim+1);
//     vector<double> pressure_traces(dim+1);

    for (unsigned int li = 0; li < ele->n_sides(); li++) {
        fluxes[li] = result.dh->side_flux( *(ele->side( li ) ) );
//         pressure_traces[li] = result.dh->side_scalar( *(ele->side( li ) ) );
    }
    double pressure_mean = result.dh->element_scalar(ele);

    arma::vec analytical(5);
    arma::vec3 flux_in_q_point;
    arma::vec3 anal_flux;

    double velocity_diff=0, divergence_diff=0, pressure_diff=0, diff;

    // 1d:  mean_x_squared = 1/6 (v0^2 + v1^2 + v0*v1)
    // 2d:  mean_x_squared = 1/12 (v0^2 + v1^2 +v2^2 + v0*v1 + v0*v2 + v1*v2)
    double mean_x_squared=0;
    for(unsigned int i_node=0; i_node < ele->n_nodes(); i_node++ )
        for(unsigned int j_node=0; j_node < ele->n_nodes(); j_node++ )
        {
            mean_x_squared += (i_node == j_node ? 2.0 : 1.0) / ( 6 * dim )   // multiply by 2 on diagonal
                    * arma::dot( ele->node[i_node]->point(), ele->node[j_node]->point());
        }

    for(unsigned int i_point=0; i_point < fe_values.n_points(); i_point++) {
        arma::vec3 q_point = fe_values.point(i_point);


        analytical = anal_sol.value(q_point, ele->element_accessor() );
        for(unsigned int i=0; i< 3; i++) anal_flux[i] = analytical[i+1];

        // compute postprocesed pressure
        diff = 0;
        for(unsigned int i_shape=0; i_shape < ele->n_sides(); i_shape++) {
            unsigned int oposite_node = RefElement<dim>::oposite_node(i_shape);

            diff += fluxes[ i_shape ] *
                               (  arma::dot( q_point, q_point )/ 2
                                - mean_x_squared / 2
                                - arma::dot( q_point, ele->node[oposite_node]->point() )
                                + arma::dot( ele->centre(), ele->node[oposite_node]->point() )
                               );
        }

        diff = - (1.0 / conductivity) * diff / dim / ele->measure() / cross + pressure_mean ;
        diff = ( diff - analytical[0]);
        pressure_diff += diff * diff * fe_values.JxW(i_point);


        // velocity difference
        flux_in_q_point.zeros();
        for(unsigned int i_shape=0; i_shape < ele->n_sides(); i_shape++) {
            flux_in_q_point += fluxes[ i_shape ]
                              * fv_rt.vector_view(0).value(i_shape, i_point)
                              / cross;
        }

        flux_in_q_point -= anal_flux;
        velocity_diff += dot(flux_in_q_point, flux_in_q_point) * fe_values.JxW(i_point);

        // divergence diff
        diff = 0;
        for(unsigned int i_shape=0; i_shape < ele->n_sides(); i_shape++) diff += fluxes[ i_shape ];
        diff = ( diff / ele->measure() / cross - analytical[4]);
        divergence_diff += diff * diff * fe_values.JxW(i_point);

    }


    result.velocity_diff[ele.index()] = velocity_diff;
    result.velocity_error[dim-1] += velocity_diff;
    if (dim == 2 && result.velocity_mask.size() != 0 ) {
    	result.mask_vel_error += (result.velocity_mask[ ele.index() ])? 0 : velocity_diff;
    }

    result.pressure_diff[ele.index()] = pressure_diff;
    result.pressure_error[dim-1] += pressure_diff;

    result.div_diff[ele.index()] = divergence_diff;
    result.div_error[dim-1] += divergence_diff;

}


template <int dim>
void l2_diff_local_xfem(LocalElementAccessorBase<3> &ele_ac,
                   XFEValues<dim,3> &fe_values, XFEValues<dim,3> &fv_rt,
                   ExactSolution &anal_sol,  DiffData &result) {
//     DBGCOUT(<< "local diff\n");
    
    ElementFullIter ele = ele_ac.full_iter();
    
//     double conductivity = result.data_->conductivity.value(ele->centre(), ele->element_accessor() );
    double cross = result.data_->cross_section.value(ele->centre(), ele->element_accessor() );
    
    int dofs_vel[100];
    unsigned int ndofs_vel = ele_ac.get_dofs_vel(dofs_vel);
    
    // get values on the current element
    vector<double> dofs_vel_val(ndofs_vel);
    for (unsigned int i = 0; i < ndofs_vel; i++) {
        dofs_vel_val[i] = result.solution[dofs_vel[i]];
    }

    arma::vec analytical(5);
    arma::vec3 flux_in_q_point;
    arma::vec3 anal_flux;

    double velocity_diff=0, divergence_diff=0, pressure_diff=0, diff;

    double pressure_mean = result.dh->element_scalar(ele);
//     XFEMElementSingularData* xd = nullptr;
//     if(ele_ac.is_enriched())
//         xd = ele_ac.xfem_data_sing();
       
//     // 1d:  mean_x_squared = 1/6 (v0^2 + v1^2 + v0*v1)
//     // 2d:  mean_x_squared = 1/12 (v0^2 + v1^2 +v2^2 + v0*v1 + v0*v2 + v1*v2)
//     double mean_x_squared=0;
//     for(unsigned int i_node=0; i_node < ele->n_nodes(); i_node++ )
//         for(unsigned int j_node=0; j_node < ele->n_nodes(); j_node++ )
//         {
//             mean_x_squared += (i_node == j_node ? 2.0 : 1.0) / ( 6 * dim )   // multiply by 2 on diagonal
//                     * arma::dot( ele->node[i_node]->point(), ele->node[j_node]->point());
//         }

    auto velocity = fv_rt.vector_view(0);
    for(unsigned int i_point=0; i_point < fe_values.n_points(); i_point++) {
        arma::vec3 q_point = fe_values.point(i_point);

        analytical = anal_sol.value(q_point, ele->element_accessor() );
        for(unsigned int i=0; i< 3; i++) anal_flux[i] = analytical[i+1];

        diff = pressure_mean;
//         if(xd){
//             arma::vec tmp_rho({3.33 + 0.03, 3.33, 0});
//             double aw = result.solution[ele_ac.sing_row(0)] / xd->enrichment_func(0)->value(tmp_rho);
//             double sr = xd->enrichment_func(0)->value(q_point);
// //             double srt = xd->enrichment_func(0)->value(ele->centre());
//             diff += aw*sr-;
//         }
        diff = diff - analytical[0];
        pressure_diff += diff * diff * fe_values.JxW(i_point);
//         // compute postprocesed pressure
//         diff = 0;
//         for(unsigned int i_shape=0; i_shape < ele->n_sides(); i_shape++) {
//             unsigned int oposite_node = RefElement<dim>::oposite_node(i_shape);
// 
//             diff += fluxes[ i_shape ] *
//                                (  arma::dot( q_point, q_point )/ 2
//                                 - mean_x_squared / 2
//                                 - arma::dot( q_point, ele->node[oposite_node]->point() )
//                                 + arma::dot( ele->centre(), ele->node[oposite_node]->point() )
//                                );
//         }
// 
//         diff = - (1.0 / conductivity) * diff / dim / ele->measure() / cross + pressure_mean ;
//         diff = ( diff - analytical[0]);
//         pressure_diff += diff * diff * fe_values.JxW(i_point);


        // velocity difference
        flux_in_q_point.zeros();
        for(unsigned int i_shape=0; i_shape < ndofs_vel; i_shape++) {
            flux_in_q_point += dofs_vel_val[ i_shape ] * velocity.value(i_shape,i_point);
        }
        flux_in_q_point = flux_in_q_point / cross;

        flux_in_q_point -= anal_flux;
        velocity_diff += dot(flux_in_q_point, flux_in_q_point) * fe_values.JxW(i_point);
//         velocity_diff += arma::norm(anal_flux,1) * fe_values.JxW(i_point);
        
        // divergence diff - flow over sides (RT dofs)
//         diff = 0;
//         for(unsigned int i_shape=0; i_shape < ele->n_sides(); i_shape++) diff += dofs_vel_val[ i_shape ];
//         diff = ( diff / ele->measure() / cross - analytical[4]);
//         divergence_diff += diff * diff * fe_values.JxW(i_point);

    }


//     DBGVAR(velocity_diff);
    result.velocity_diff[ele.index()] = std::sqrt(velocity_diff);
    result.velocity_error[dim-1] += velocity_diff;
    if (dim == 2 && result.velocity_mask.size() != 0 ) {
        result.mask_vel_error += (result.velocity_mask[ ele.index() ])? 0 : velocity_diff;
    }

    result.pressure_diff[ele.index()] = std::sqrt(pressure_diff);
    result.pressure_error[dim-1] += pressure_diff;

//     result.div_diff[ele.index()] = std::sqrt(divergence_diff);
//     result.div_error[dim-1] += divergence_diff;

}

template<int dim>
struct FEDiffData{
    FEDiffData(bool single_enr)
    : fe_p0(0), order(4), quad(order),
      fe_values(mapp,quad,fe_p0,update_JxW_values | update_quadrature_points),
      fv_rt(mapp,quad,fe_rt,update_values | update_quadrature_points),
      single_enr(single_enr),
      qfactory(13-2*dim)
    {
        if(single_enr)
        {
            fv_rt_xfem = std::make_shared<XFEValues<dim,3>> (mapp, fe_rt, fe_p0, update_values |
                                                            update_JxW_values | update_jacobians |
                                                            update_inverse_jacobians | update_quadrature_points
                                                            | update_divergence);
            fv_p0_xfem = std::make_shared<XFEValues<dim,3>> (mapp, fe_p0, fe_p0,
                                                            update_JxW_values | update_jacobians |
                                                            update_inverse_jacobians | update_quadrature_points);
        }
    };
    // we create trivial Dofhandler , for P0 elements, to get access to, FEValues on individual elements
    // this we use to integrate our own functions - difference of postprocessed pressure and analytical solution
    FE_P_disc<dim> fe_p0;

    const unsigned int order; // order of Gauss quadrature
    QGauss<dim> quad;

    MappingP1<dim,3> mapp;

    FEValues<dim,3> fe_values;
    
    // FEValues for velocity.
    FE_RT0<dim> fe_rt;
    FEValues<dim, 3> fv_rt;

    
    // XFEM stuff ...
    bool single_enr;
    
    QXFEMFactory qfactory;
    shared_ptr<QXFEM<dim,3>> qxfem;
    
    shared_ptr<XFEValues<dim,3>> fv_rt_xfem;
    shared_ptr<FESideValues<dim,3>> fv_side_xfem;
    
    shared_ptr<XFEValues<dim,3>> fv_p0_xfem;
    
    shared_ptr<FEValues<dim,3>> fv_rt_sing;
    // end XFEM stuff ...
    
    void prepare_xfem(LocalElementAccessorBase<3> ele_ac)
    {
        ElementFullIter ele = ele_ac.full_iter();
        XFEMElementSingularData<dim> * xdata = ele_ac.xfem_data_sing<dim>();
        
        qxfem = qfactory.create_singular(xdata->sing_vec(), ele);
        
        fv_rt_xfem->reinit(ele, *xdata, *qxfem);
        fv_p0_xfem->reinit(ele, *xdata, *qxfem);
    }
};
    
void DarcyFlowMHOutput::compute_l2_difference() {
	DebugOut() << "l2 norm output\n";
    ofstream os( FilePath("solution_error", FilePath::output_file) );

    FEDiffData<1> fe_data_1d(darcy_flow->get_mh_dofhandler().single_enr);
    FEDiffData<2> fe_data_2d(darcy_flow->get_mh_dofhandler().single_enr);
    FEDiffData<3> fe_data_3d(darcy_flow->get_mh_dofhandler().single_enr);
    
    ASSERT(python_solution_filename_.exists());
    ExactSolution  anal_sol_1d(5);   // components: pressure, flux vector 3d, divergence
    anal_sol_1d.set_python_field_from_file( python_solution_filename_, "all_values_1d");

    ExactSolution anal_sol_2d(5);
    anal_sol_2d.set_python_field_from_file( python_solution_filename_, "all_values_2d");

    ExactSolution anal_sol_3d(5);
    anal_sol_3d.set_python_field_from_file( python_solution_filename_, "all_values_3d");

<<<<<<< HEAD
    DiffData result;
    result.dh = &( darcy_flow->get_mh_dofhandler());
    result.darcy = darcy_flow;
    result.data_ = darcy_flow->data_.get();

    // mask 2d elements crossing 1d
    if (result.data_->mortar_method_ != DarcyMH::NoMortar) {
        result.velocity_mask.resize(mesh_->n_elements(),0);
        for(IntersectionLocal<1,2> & isec : mesh_->mixed_intersections().intersection_storage12_) {
            result.velocity_mask[ isec.bulk_ele_idx() ]++;
        }
    }

    result.pressure_diff.resize( mesh_->n_elements() );
    result.velocity_diff.resize( mesh_->n_elements() );
    result.div_diff.resize( mesh_->n_elements() );

    for(unsigned int j=0; j<3; j++){
        result.pressure_error[j] = 0;
        result.velocity_error[j] = 0;
        result.div_error[j] = 0;
    }
    result.mask_vel_error=0;

    //result.ele_flux = &( ele_flux );

    output_specific_fields.set_mesh(*mesh_);

    auto vel_diff_ptr =	result.velocity_diff.create_field<3, FieldValue<3>::Scalar>(1);
    output_specific_fields.velocity_diff.set_field(mesh_->region_db().get_region_set("ALL"), vel_diff_ptr, 0);
    auto pressure_diff_ptr = result.pressure_diff.create_field<3, FieldValue<3>::Scalar>(1);
    output_specific_fields.pressure_diff.set_field(mesh_->region_db().get_region_set("ALL"), pressure_diff_ptr, 0);
    auto div_diff_ptr =	result.div_diff.create_field<3, FieldValue<3>::Scalar>(1);
    output_specific_fields.div_diff.set_field(mesh_->region_db().get_region_set("ALL"), div_diff_ptr, 0);

    field_velocity_enr_part = std::make_shared<FieldVelocity>(&darcy_flow->mh_dh, &darcy_flow->data_->cross_section,
                                                                darcy_flow->mh_dh.enrich_velocity, false);
    output_specific_fields.field_ele_flux_enr.set_field(mesh_->region_db().get_region_set("ALL"), field_velocity_enr_part);

    field_velocity_reg_part = std::make_shared<FieldVelocity>(&darcy_flow->mh_dh, &darcy_flow->data_->cross_section, false, true);
    output_specific_fields.field_ele_flux_reg.set_field(mesh_->region_db().get_region_set("ALL"), field_velocity_reg_part);

    std::shared_ptr<ExactVelocity> exact_vel_2d_ptr = std::make_shared<ExactVelocity>(3);
    exact_vel_2d_ptr->set_python_field_from_file( python_solution_filename_, "velocity_2d");
    output_specific_fields.velocity_exact.set_field(mesh_->region_db().get_region_set("ALL"), exact_vel_2d_ptr, 0);

    output_specific_fields.set_time(darcy_flow->time().step(), LimitSide::right);

=======
    diff_data.dh = &( darcy_flow->get_mh_dofhandler());
    diff_data.pressure_error[0] = 0;
    diff_data.velocity_error[0] = 0;
    diff_data.div_error[0] = 0;
    diff_data.pressure_error[1] = 0;
    diff_data.velocity_error[1] = 0;
    diff_data.div_error[1] = 0;
    diff_data.mask_vel_error=0;

    //diff_data.ele_flux = &( ele_flux );
    
>>>>>>> 1f0a4a96
    unsigned int solution_size;
    darcy_flow->get_solution_vector(diff_data.solution, solution_size);


    if(result.darcy->use_xfem){
        for (unsigned int i_loc = 0; i_loc < result.dh->el_ds->lsize(); i_loc++) {
            DBGVAR(i_loc);
            auto ele_ac = const_cast<MH_DofHandler*>(result.dh)->accessor(i_loc);
            ElementFullIter ele = ele_ac.full_iter();
            unsigned int dim = ele_ac.dim();
            
            switch (dim) {
//             case 1:
//                 l2_diff_local<1>( ele, fe_data_1d.fe_values, fe_data_1d.fv_rt, anal_sol_1d, result);
//                 break;
            case 2:
                if(ele_ac.is_enriched()){
                    fe_data_2d.prepare_xfem(ele_ac);
                    l2_diff_local_xfem<2>(ele_ac, *fe_data_2d.fv_p0_xfem, *fe_data_2d.fv_rt_xfem,
                                          anal_sol_2d, result);
                }
                else
                    l2_diff_local<2>(ele, fe_data_2d.fe_values, fe_data_2d.fv_rt,
                                     anal_sol_2d, result);
                break;
            case 3:
                if(ele_ac.is_enriched()){
                    fe_data_3d.prepare_xfem(ele_ac);
                    l2_diff_local_xfem<3>(ele_ac, *fe_data_3d.fv_p0_xfem, *fe_data_3d.fv_rt_xfem,
                                          anal_sol_3d, result);
                }
                else
                    l2_diff_local<3>(ele, fe_data_3d.fe_values, fe_data_3d.fv_rt,
                                     anal_sol_3d, result);
                break;
            }
        }
    }
    else{
    FOR_ELEMENTS( mesh_, ele) {
    	switch (ele->dim()) {
        case 1:
<<<<<<< HEAD
            l2_diff_local<1>( ele, fe_data_1d.fe_values, fe_data_1d.fv_rt, anal_sol_1d, result);
            break;
        case 2:
            l2_diff_local<2>( ele, fe_data_2d.fe_values, fe_data_2d.fv_rt, anal_sol_2d, result);
=======

            l2_diff_local<1>( ele, fe_values_1d, fv_rt1d, anal_sol_1d, diff_data);
            break;
        case 2:
            l2_diff_local<2>( ele, fe_values_2d, fv_rt2d, anal_sol_2d, diff_data);
>>>>>>> 1f0a4a96
            break;
        }
    }
    }

    DebugOut() << "l2 norm output end\n";
    
    os 	<< "l2 norm output\n\n"
<<<<<<< HEAD
    	<< "pressure error 1d: " << sqrt(result.pressure_error[0]) << endl
    	<< "pressure error 2d: " << sqrt(result.pressure_error[1]) << endl
    	<< "pressure error 3d: " << sqrt(result.pressure_error[2]) << endl
    	<< "velocity error 1d: " << sqrt(result.velocity_error[0]) << endl
    	<< "velocity error 2d: " << sqrt(result.velocity_error[1]) << endl
    	<< "velocity error 3d: " << sqrt(result.velocity_error[2]) << endl
    	<< "masked vel error 2d: " << sqrt(result.mask_vel_error) <<endl
    	<< "div error 1d: " << sqrt(result.div_error[0]) << endl
    	<< "div error 2d: " << sqrt(result.div_error[1]) << endl
    	<< "div error 3d: " << sqrt(result.div_error[2]);
    
    if(darcy_flow->use_xfem){
        os << endl
        << "enr vel dof: " << result.dh->mh_solution[mesh_->n_sides_] << endl
        << "sing LP: " << result.dh->mh_solution[result.dh->row_4_sing[0]];
    }
    
    output_specific_fields.output(darcy_flow->time().step());
=======
    	<< "pressure error 1d: " << sqrt(diff_data.pressure_error[0]) << endl
    	<< "pressure error 2d: " << sqrt(diff_data.pressure_error[1]) << endl
    	<< "velocity error 1d: " << sqrt(diff_data.velocity_error[0]) << endl
    	<< "velocity error 2d: " << sqrt(diff_data.velocity_error[1]) << endl
    	<< "masked velocity error 2d: " << sqrt(diff_data.mask_vel_error) <<endl
    	<< "div error 1d: " << sqrt(diff_data.div_error[0]) << endl
    	<< "div error 2d: " << sqrt(diff_data.div_error[1]);
>>>>>>> 1f0a4a96
}

<|MERGE_RESOLUTION|>--- conflicted
+++ resolved
@@ -54,6 +54,9 @@
 
 namespace it = Input::Type;
 
+typedef FieldPython<3, FieldValue<3>::Vector > ExactSolution;
+typedef FieldPython<3, FieldValue<3>::VectorFixed > ExactVelocity;
+
 
 const it::Instance & DarcyFlowMHOutput::get_input_type() {
 	OutputFields output_fields;
@@ -75,7 +78,7 @@
                         "SPECIAL PURPOSE. Python script for computing analytical solution.")
         .declare_key("raw_flow_output", it::FileName::output(), it::Default::optional(),
                         "Output file with raw data from MH module.")
-        .declare_key("output", DarcyFlowMHOutput::get_input_type_specific_fields(), IT::Default("{ \"fields\": [] }"),
+        .declare_key("output", DarcyFlowMHOutput::get_input_type_specific_fields(), it::Default::optional(),
                 "Specific output fields.")
         .close();
 }
@@ -118,7 +121,6 @@
 {
     Input::Record in_rec_output = main_mh_in_rec.val<Input::Record>("output");
     
-
 	// we need to add data from the flow equation at this point, not in constructor of OutputFields
 	output_fields += darcy_flow->data();
 	output_fields.set_mesh(*mesh_);
@@ -175,7 +177,7 @@
             in_rec_specific->opt_val("python_solution", python_solution_filename_);
             ASSERT(python_solution_filename_.exists());
         }
-        
+
         if (rank == 0) {
             // optionally open raw output file
             FilePath raw_output_file_path;
@@ -186,13 +188,12 @@
             	} INPUT_CATCH(FilePath::ExcFileOpen, FilePath::EI_Address_String, (*in_rec_specific))
             }
         }
-        
-        prepare_specific_output();
-        
+
         // possibly read the names of specific output fields
         auto in_rec_specific_output = in_rec_specific->find<Input::Record>("output");
         if(in_rec_specific_output){
             is_output_specific_fields = true;
+            prepare_specific_output();
             output_specific_fields.initialize(output_stream, mesh_, *in_rec_specific_output, darcy_flow->time() );
         }
         else
@@ -226,6 +227,18 @@
     auto div_diff_ptr =	diff_data.div_diff.create_field<3, FieldValue<3>::Scalar>(1);
     output_specific_fields.div_diff.set_field(mesh_->region_db().get_region_set("ALL"), div_diff_ptr, 0);
 
+    field_velocity_enr_part = std::make_shared<FieldVelocity>(&darcy_flow->mh_dh, &darcy_flow->data_->cross_section,
+                                                                darcy_flow->mh_dh.enrich_velocity, false);
+    output_specific_fields.field_ele_flux_enr.set_field(mesh_->region_db().get_region_set("ALL"), field_velocity_enr_part);
+
+    field_velocity_reg_part = std::make_shared<FieldVelocity>(&darcy_flow->mh_dh, &darcy_flow->data_->cross_section, false, true);
+    output_specific_fields.field_ele_flux_reg.set_field(mesh_->region_db().get_region_set("ALL"), field_velocity_reg_part);
+
+    std::shared_ptr<ExactVelocity> exact_vel_2d_ptr = std::make_shared<ExactVelocity>(3);
+    if(python_solution_filename_.exists())
+        exact_vel_2d_ptr->set_python_field_from_file( python_solution_filename_, "velocity_2d");
+    output_specific_fields.velocity_exact.set_field(mesh_->region_db().get_region_set("ALL"), exact_vel_2d_ptr, 0);
+    
     output_specific_fields.set_time(darcy_flow->time().step(), LimitSide::right);
 }
 
@@ -546,9 +559,6 @@
 #include "fields/field_python.hh"
 #include "fields/field_values.hh"
 
-typedef FieldPython<3, FieldValue<3>::Vector > ExactSolution;
-typedef FieldPython<3, FieldValue<3>::VectorFixed > ExactVelocity;
-
 /*
 * Calculate approximation of L2 norm for:
  * 1) difference between regularized pressure and analytical solution (using FunctionPython)
@@ -556,28 +566,6 @@
  * 3) difference of divergence
  * */
 
-<<<<<<< HEAD
-struct DiffData {
-    double pressure_error[3], velocity_error[3], div_error[3];
-    double mask_vel_error;
-    VectorSeqDouble pressure_diff;
-    VectorSeqDouble velocity_diff;
-    VectorSeqDouble div_diff;
-
-    std::shared_ptr<ExactSolution> velocity_exact;
-    std::shared_ptr<FieldPython<3, FieldValue<3>::Scalar >> pressure_exact;
-
-    double * solution;
-    const MH_DofHandler * dh;
-
-    //std::vector< std::vector<double>  > *ele_flux;
-    std::vector<int> velocity_mask;
-    DarcyMH *darcy;
-    DarcyMH::EqData *data_;
-};
-
-=======
->>>>>>> 1f0a4a96
 template <int dim>
 void l2_diff_local(ElementFullIter &ele, 
                    FEValues<dim,3> &fe_values, FEValues<dim,3> &fv_rt, 
@@ -679,7 +667,7 @@
 template <int dim>
 void l2_diff_local_xfem(LocalElementAccessorBase<3> &ele_ac,
                    XFEValues<dim,3> &fe_values, XFEValues<dim,3> &fv_rt,
-                   ExactSolution &anal_sol,  DiffData &result) {
+                   ExactSolution &anal_sol,  DarcyFlowMHOutput::DiffData &result) {
 //     DBGCOUT(<< "local diff\n");
     
     ElementFullIter ele = ele_ac.full_iter();
@@ -867,102 +855,49 @@
     ExactSolution anal_sol_3d(5);
     anal_sol_3d.set_python_field_from_file( python_solution_filename_, "all_values_3d");
 
-<<<<<<< HEAD
-    DiffData result;
-    result.dh = &( darcy_flow->get_mh_dofhandler());
-    result.darcy = darcy_flow;
-    result.data_ = darcy_flow->data_.get();
-
-    // mask 2d elements crossing 1d
-    if (result.data_->mortar_method_ != DarcyMH::NoMortar) {
-        result.velocity_mask.resize(mesh_->n_elements(),0);
-        for(IntersectionLocal<1,2> & isec : mesh_->mixed_intersections().intersection_storage12_) {
-            result.velocity_mask[ isec.bulk_ele_idx() ]++;
-        }
-    }
-
-    result.pressure_diff.resize( mesh_->n_elements() );
-    result.velocity_diff.resize( mesh_->n_elements() );
-    result.div_diff.resize( mesh_->n_elements() );
-
+    diff_data.dh = &( darcy_flow->get_mh_dofhandler());
+    diff_data.mask_vel_error=0;
     for(unsigned int j=0; j<3; j++){
-        result.pressure_error[j] = 0;
-        result.velocity_error[j] = 0;
-        result.div_error[j] = 0;
-    }
-    result.mask_vel_error=0;
-
-    //result.ele_flux = &( ele_flux );
-
-    output_specific_fields.set_mesh(*mesh_);
-
-    auto vel_diff_ptr =	result.velocity_diff.create_field<3, FieldValue<3>::Scalar>(1);
-    output_specific_fields.velocity_diff.set_field(mesh_->region_db().get_region_set("ALL"), vel_diff_ptr, 0);
-    auto pressure_diff_ptr = result.pressure_diff.create_field<3, FieldValue<3>::Scalar>(1);
-    output_specific_fields.pressure_diff.set_field(mesh_->region_db().get_region_set("ALL"), pressure_diff_ptr, 0);
-    auto div_diff_ptr =	result.div_diff.create_field<3, FieldValue<3>::Scalar>(1);
-    output_specific_fields.div_diff.set_field(mesh_->region_db().get_region_set("ALL"), div_diff_ptr, 0);
-
-    field_velocity_enr_part = std::make_shared<FieldVelocity>(&darcy_flow->mh_dh, &darcy_flow->data_->cross_section,
-                                                                darcy_flow->mh_dh.enrich_velocity, false);
-    output_specific_fields.field_ele_flux_enr.set_field(mesh_->region_db().get_region_set("ALL"), field_velocity_enr_part);
-
-    field_velocity_reg_part = std::make_shared<FieldVelocity>(&darcy_flow->mh_dh, &darcy_flow->data_->cross_section, false, true);
-    output_specific_fields.field_ele_flux_reg.set_field(mesh_->region_db().get_region_set("ALL"), field_velocity_reg_part);
-
-    std::shared_ptr<ExactVelocity> exact_vel_2d_ptr = std::make_shared<ExactVelocity>(3);
-    exact_vel_2d_ptr->set_python_field_from_file( python_solution_filename_, "velocity_2d");
-    output_specific_fields.velocity_exact.set_field(mesh_->region_db().get_region_set("ALL"), exact_vel_2d_ptr, 0);
-
-    output_specific_fields.set_time(darcy_flow->time().step(), LimitSide::right);
-
-=======
-    diff_data.dh = &( darcy_flow->get_mh_dofhandler());
-    diff_data.pressure_error[0] = 0;
-    diff_data.velocity_error[0] = 0;
-    diff_data.div_error[0] = 0;
-    diff_data.pressure_error[1] = 0;
-    diff_data.velocity_error[1] = 0;
-    diff_data.div_error[1] = 0;
-    diff_data.mask_vel_error=0;
-
+        diff_data.pressure_error[j] = 0;
+        diff_data.velocity_error[j] = 0;
+        diff_data.div_error[j] = 0;
+    }
     //diff_data.ele_flux = &( ele_flux );
     
->>>>>>> 1f0a4a96
     unsigned int solution_size;
     darcy_flow->get_solution_vector(diff_data.solution, solution_size);
 
 
-    if(result.darcy->use_xfem){
-        for (unsigned int i_loc = 0; i_loc < result.dh->el_ds->lsize(); i_loc++) {
+    if(diff_data.darcy->use_xfem){
+        for (unsigned int i_loc = 0; i_loc < diff_data.dh->el_ds->lsize(); i_loc++) {
             DBGVAR(i_loc);
-            auto ele_ac = const_cast<MH_DofHandler*>(result.dh)->accessor(i_loc);
+            auto ele_ac = const_cast<MH_DofHandler*>(diff_data.dh)->accessor(i_loc);
             ElementFullIter ele = ele_ac.full_iter();
             unsigned int dim = ele_ac.dim();
             
             switch (dim) {
 //             case 1:
-//                 l2_diff_local<1>( ele, fe_data_1d.fe_values, fe_data_1d.fv_rt, anal_sol_1d, result);
+//                 l2_diff_local<1>( ele, fe_data_1d.fe_values, fe_data_1d.fv_rt, anal_sol_1d, diff_data);
 //                 break;
             case 2:
                 if(ele_ac.is_enriched()){
                     fe_data_2d.prepare_xfem(ele_ac);
                     l2_diff_local_xfem<2>(ele_ac, *fe_data_2d.fv_p0_xfem, *fe_data_2d.fv_rt_xfem,
-                                          anal_sol_2d, result);
+                                          anal_sol_2d, diff_data);
                 }
                 else
                     l2_diff_local<2>(ele, fe_data_2d.fe_values, fe_data_2d.fv_rt,
-                                     anal_sol_2d, result);
+                                     anal_sol_2d, diff_data);
                 break;
             case 3:
                 if(ele_ac.is_enriched()){
                     fe_data_3d.prepare_xfem(ele_ac);
                     l2_diff_local_xfem<3>(ele_ac, *fe_data_3d.fv_p0_xfem, *fe_data_3d.fv_rt_xfem,
-                                          anal_sol_3d, result);
+                                          anal_sol_3d, diff_data);
                 }
                 else
                     l2_diff_local<3>(ele, fe_data_3d.fe_values, fe_data_3d.fv_rt,
-                                     anal_sol_3d, result);
+                                     anal_sol_3d, diff_data);
                 break;
             }
         }
@@ -971,19 +906,11 @@
     FOR_ELEMENTS( mesh_, ele) {
     	switch (ele->dim()) {
         case 1:
-<<<<<<< HEAD
-            l2_diff_local<1>( ele, fe_data_1d.fe_values, fe_data_1d.fv_rt, anal_sol_1d, result);
+            l2_diff_local<1>( ele, fe_data_1d.fe_values, fe_data_1d.fv_rt, anal_sol_1d, diff_data);
             break;
         case 2:
-            l2_diff_local<2>( ele, fe_data_2d.fe_values, fe_data_2d.fv_rt, anal_sol_2d, result);
-=======
-
-            l2_diff_local<1>( ele, fe_values_1d, fv_rt1d, anal_sol_1d, diff_data);
+            l2_diff_local<2>( ele, fe_data_2d.fe_values, fe_data_2d.fv_rt, anal_sol_2d, diff_data);
             break;
-        case 2:
-            l2_diff_local<2>( ele, fe_values_2d, fv_rt2d, anal_sol_2d, diff_data);
->>>>>>> 1f0a4a96
-            break;
         }
     }
     }
@@ -991,33 +918,21 @@
     DebugOut() << "l2 norm output end\n";
     
     os 	<< "l2 norm output\n\n"
-<<<<<<< HEAD
-    	<< "pressure error 1d: " << sqrt(result.pressure_error[0]) << endl
-    	<< "pressure error 2d: " << sqrt(result.pressure_error[1]) << endl
-    	<< "pressure error 3d: " << sqrt(result.pressure_error[2]) << endl
-    	<< "velocity error 1d: " << sqrt(result.velocity_error[0]) << endl
-    	<< "velocity error 2d: " << sqrt(result.velocity_error[1]) << endl
-    	<< "velocity error 3d: " << sqrt(result.velocity_error[2]) << endl
-    	<< "masked vel error 2d: " << sqrt(result.mask_vel_error) <<endl
-    	<< "div error 1d: " << sqrt(result.div_error[0]) << endl
-    	<< "div error 2d: " << sqrt(result.div_error[1]) << endl
-    	<< "div error 3d: " << sqrt(result.div_error[2]);
+    	<< "pressure error 1d: " << sqrt(diff_data.pressure_error[0]) << endl
+    	<< "pressure error 2d: " << sqrt(diff_data.pressure_error[1]) << endl
+    	<< "pressure error 3d: " << sqrt(diff_data.pressure_error[2]) << endl
+    	<< "velocity error 1d: " << sqrt(diff_data.velocity_error[0]) << endl
+    	<< "velocity error 2d: " << sqrt(diff_data.velocity_error[1]) << endl
+    	<< "velocity error 3d: " << sqrt(diff_data.velocity_error[2]) << endl
+    	<< "masked vel error 2d: " << sqrt(diff_data.mask_vel_error) <<endl
+    	<< "div error 1d: " << sqrt(diff_data.div_error[0]) << endl
+    	<< "div error 2d: " << sqrt(diff_data.div_error[1]) << endl
+    	<< "div error 3d: " << sqrt(diff_data.div_error[2]);
     
     if(darcy_flow->use_xfem){
         os << endl
-        << "enr vel dof: " << result.dh->mh_solution[mesh_->n_sides_] << endl
-        << "sing LP: " << result.dh->mh_solution[result.dh->row_4_sing[0]];
-    }
-    
-    output_specific_fields.output(darcy_flow->time().step());
-=======
-    	<< "pressure error 1d: " << sqrt(diff_data.pressure_error[0]) << endl
-    	<< "pressure error 2d: " << sqrt(diff_data.pressure_error[1]) << endl
-    	<< "velocity error 1d: " << sqrt(diff_data.velocity_error[0]) << endl
-    	<< "velocity error 2d: " << sqrt(diff_data.velocity_error[1]) << endl
-    	<< "masked velocity error 2d: " << sqrt(diff_data.mask_vel_error) <<endl
-    	<< "div error 1d: " << sqrt(diff_data.div_error[0]) << endl
-    	<< "div error 2d: " << sqrt(diff_data.div_error[1]);
->>>>>>> 1f0a4a96
-}
-
+        << "enr vel dof: " << diff_data.dh->mh_solution[mesh_->n_sides_] << endl
+        << "sing LP: " << diff_data.dh->mh_solution[diff_data.dh->row_4_sing[0]];
+    }
+}
+

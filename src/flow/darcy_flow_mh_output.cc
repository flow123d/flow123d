/*!
 *
﻿ * Copyright (C) 2015 Technical University of Liberec.  All rights reserved.
 * 
 * This program is free software; you can redistribute it and/or modify it under
 * the terms of the GNU General Public License version 3 as published by the
 * Free Software Foundation. (http://www.gnu.org/licenses/gpl-3.0.en.html)
 * 
 * This program is distributed in the hope that it will be useful, but WITHOUT
 * ANY WARRANTY; without even the implied warranty of MERCHANTABILITY or FITNESS
 * FOR A PARTICULAR PURPOSE.  See the GNU General Public License for more details.
 *
 * 
 * @file    darcy_flow_mh_output.cc
 * @ingroup flow
 * @brief   Output class for darcy_flow_mh model.
 * @author  Jan Brezina
 */

#include <vector>
#include <iostream>
#include <sstream>
#include <string>

#include <system/global_defs.h>

#include "flow/darcy_flow_mh.hh"
#include "flow/darcy_flow_lmh.hh"
#include "flow/assembly_mh.hh"
#include "flow/assembly_lmh.hh"
#include "flow/darcy_flow_mh_output.hh"

#include "io/output_time.hh"
#include "io/observe.hh"
#include "system/system.hh"
#include "system/sys_profiler.hh"
#include "system/index_types.hh"

#include "fields/field_set.hh"
#include "fem/dofhandler.hh"
#include "fem/fe_values.hh"
#include "fem/fe_rt.hh"
#include "fem/fe_values_views.hh"
#include "quadrature/quadrature_lib.hh"
#include "fields/field_fe.hh"
#include "fields/fe_value_handler.hh"
#include "fields/generic_field.hh"

#include "mesh/mesh.h"
#include "mesh/partitioning.hh"
#include "mesh/accessors.hh"
#include "mesh/node_accessor.hh"
#include "mesh/range_wrapper.hh"

// #include "coupling/balance.hh"
#include "intersection/mixed_mesh_intersections.hh"
#include "intersection/intersection_local.hh"

namespace it = Input::Type;


const it::Instance & DarcyFlowMHOutput::get_input_type(FieldSet& eq_data, const std::string &equation_name) {
	OutputFields output_fields;
	output_fields += eq_data;
	return output_fields.make_output_type(equation_name, "");
}


const it::Instance & DarcyFlowMHOutput::get_input_type_specific() {
    
    static it::Record& rec = it::Record("Output_DarcyMHSpecific", "Specific Darcy flow MH output.")
        .copy_keys(OutputSpecificFields::get_input_type())
        .declare_key("compute_errors", it::Bool(), it::Default("false"),
                        "SPECIAL PURPOSE. Computes error norms of the solution, particulary suited for non-compatible coupling models.")
        .declare_key("raw_flow_output", it::FileName::output(), it::Default::optional(),
                        "Output file with raw data from MH module.")
        .close();
    
    OutputSpecificFields output_fields;
    return output_fields.make_output_type_from_record(rec,
                                                        "Flow_Darcy_MH_specific",
                                                        "");
}


DarcyFlowMHOutput::OutputFields::OutputFields()
: EquationOutput()
{

//     *this += field_ele_pressure.name("pressure_p0_old").units(UnitSI().m()) // TODO remove: obsolete field
//              .flags(FieldFlag::equation_result)
//              .description("Pressure solution - P0 interpolation.");
//     *this += field_node_pressure.name("pressure_p1").units(UnitSI().m())
//              .flags(FieldFlag::equation_result)
//              .description("Pressure solution - P1 interpolation.");
// 	*this += field_ele_piezo_head.name("piezo_head_p0_old").units(UnitSI().m()) // TODO remove: obsolete field
//              .flags(FieldFlag::equation_result)
//              .description("Piezo head solution - P0 interpolation.");
// 	*this += field_ele_flux.name("velocity_p0_old").units(UnitSI().m()) // TODO remove: obsolete field
//              .flags(FieldFlag::equation_result)
//              .description("Velocity solution - P0 interpolation.");
	*this += subdomain.name("subdomain")
					  .units( UnitSI::dimensionless() )
					  .flags(FieldFlag::equation_external_output)
                      .description("Subdomain ids of the domain decomposition.");
	*this += region_id.name("region_id")
	        .units( UnitSI::dimensionless())
	        .flags(FieldFlag::equation_external_output)
            .description("Region ids.");
}


DarcyFlowMHOutput::OutputSpecificFields::OutputSpecificFields()
: EquationOutput()
{
    *this += pressure_diff.name("pressure_diff").units(UnitSI().m())
             .flags(FieldFlag::equation_result) 
             .description("Error norm of the pressure solution. [Experimental]");
    *this += velocity_diff.name("velocity_diff").units(UnitSI().m().s(-1))
             .flags(FieldFlag::equation_result)
             .description("Error norm of the velocity solution. [Experimental]");
    *this += div_diff.name("div_diff").units(UnitSI().s(-1))
             .flags(FieldFlag::equation_result)
             .description("Error norm of the divergence of the velocity solution. [Experimental]");
}

DarcyFlowMHOutput::DarcyFlowMHOutput(DarcyFlowInterface *flow, Input::Record main_mh_in_rec)
: darcy_flow(flow),
  mesh_(&darcy_flow->mesh()),
  compute_errors_(false),
  is_output_specific_fields(false)
{
    Input::Record in_rec_output = main_mh_in_rec.val<Input::Record>("output");
    
    output_stream = OutputTime::create_output_stream("flow",
                                                     main_mh_in_rec.val<Input::Record>("output_stream"),
                                                     darcy_flow->time().get_unit_string());
    prepare_output(in_rec_output);

    auto in_rec_specific = main_mh_in_rec.find<Input::Record>("output_specific");
    if (in_rec_specific) {
        in_rec_specific->opt_val("compute_errors", compute_errors_);
        
        // raw output
        int rank;
        MPI_Comm_rank(MPI_COMM_WORLD, &rank);
        if (rank == 0) {
            
            // optionally open raw output file
            FilePath raw_output_file_path;
            if (in_rec_specific->opt_val("raw_flow_output", raw_output_file_path))
            {
                int mpi_size;
                MPI_Comm_size(MPI_COMM_WORLD, &mpi_size);
                if(mpi_size > 1)
                {
                    WarningOut() << "Raw output is not available in parallel computation. MPI size: " << mpi_size << "\n";
                }
                else
                {
                    MessageOut() << "Opening raw flow output: " << raw_output_file_path << "\n";
                    try {
                        raw_output_file_path.open_stream(raw_output_file);
                    } INPUT_CATCH(FilePath::ExcFileOpen, FilePath::EI_Address_String, (*in_rec_specific))
                }
            }
        }
        
        auto fields_array = in_rec_specific->val<Input::Array>("fields");
        if(fields_array.size() > 0){
            is_output_specific_fields = true;
            prepare_specific_output(*in_rec_specific);
        }
    }
}

void DarcyFlowMHOutput::prepare_output(Input::Record in_rec)
{
  	// we need to add data from the flow equation at this point, not in constructor of OutputFields
	output_fields += darcy_flow->data();
	output_fields.set_mesh(*mesh_);

	output_fields.subdomain = GenericField<3>::subdomain(*mesh_);
	output_fields.region_id = GenericField<3>::region_id(*mesh_);

	//output_stream->add_admissible_field_names(in_rec_output.val<Input::Array>("fields"));
	//output_stream->mark_output_times(darcy_flow->time());
    output_fields.initialize(output_stream, mesh_, in_rec, darcy_flow->time() );
}

void DarcyFlowMHOutput::prepare_specific_output(Input::Record in_rec)
{
    diff_data.data_ = nullptr;
    if(DarcyMH* d = dynamic_cast<DarcyMH*>(darcy_flow))
    {
        diff_data.data_ = d->data_.get();
    }
    else if(DarcyLMH* d = dynamic_cast<DarcyLMH*>(darcy_flow))
    {
        diff_data.data_ = d->data_.get();
    }
    ASSERT_PTR(diff_data.data_);

    { // init DOF handlers represents element DOFs
        uint p_elem_component = 1;
        diff_data.dh_ = std::make_shared<SubDOFHandlerMultiDim>(diff_data.data_->dh_, p_elem_component);
    }

    // mask 2d elements crossing 1d
    if (diff_data.data_->mortar_method_ != DarcyMH::NoMortar) {
        diff_data.velocity_mask.resize(mesh_->n_elements(),0);
        for(IntersectionLocal<1,2> & isec : mesh_->mixed_intersections().intersection_storage12_) {
            diff_data.velocity_mask[ isec.bulk_ele_idx() ]++;
        }
    }

    output_specific_fields.set_mesh(*mesh_);

    diff_data.vel_diff_ptr = std::make_shared< FieldFE<3, FieldValue<3>::Scalar> >();
    diff_data.vel_diff_ptr->set_fe_data(diff_data.dh_);
    output_specific_fields.velocity_diff.set_field(mesh_->region_db().get_region_set("ALL"), diff_data.vel_diff_ptr, 0);
    diff_data.pressure_diff_ptr = std::make_shared< FieldFE<3, FieldValue<3>::Scalar> >();
    diff_data.pressure_diff_ptr->set_fe_data(diff_data.dh_);
    output_specific_fields.pressure_diff.set_field(mesh_->region_db().get_region_set("ALL"), diff_data.pressure_diff_ptr, 0);
    diff_data.div_diff_ptr = std::make_shared< FieldFE<3, FieldValue<3>::Scalar> >();
    diff_data.div_diff_ptr->set_fe_data(diff_data.dh_);
    output_specific_fields.div_diff.set_field(mesh_->region_db().get_region_set("ALL"), diff_data.div_diff_ptr, 0);

    output_specific_fields.set_time(darcy_flow->time().step(), LimitSide::right);
    output_specific_fields.initialize(output_stream, mesh_, in_rec, darcy_flow->time() );
}

DarcyFlowMHOutput::~DarcyFlowMHOutput()
{}





//=============================================================================
// CONVERT SOLUTION, CALCULATE BALANCES, ETC...
//=============================================================================


void DarcyFlowMHOutput::output()
{
    START_TIMER("Darcy fields output");

    {
        START_TIMER("post-process output fields");

<<<<<<< HEAD
=======
        output_fields.set_time(darcy_flow->time().step(), LimitSide::right);

        if (output_fields.is_field_output_time(output_fields.field_ele_pressure,darcy_flow->time().step()) ||
            output_fields.is_field_output_time(output_fields.field_ele_piezo_head,darcy_flow->time().step()) )
                make_element_scalar(all_element_idx_);
        else
                make_element_scalar(observed_elements);

        if ( output_fields.is_field_output_time(output_fields.field_ele_flux,darcy_flow->time().step()) )
                make_element_vector(all_element_idx_);
        else
                make_element_vector(observed_elements);

        if ( output_fields.is_field_output_time(output_fields.field_node_pressure,darcy_flow->time().step()) )
                make_node_scalar_param();
        //else
        //        make_node_scalar_param(observed_elements);

        fill_output_data(ele_pressure, ele_pressure_ptr);
        fill_output_data(ele_piezo_head, ele_piezo_head_ptr);
        fill_output_data(ele_flux, ele_flux_ptr);

        // Internal output only if both ele_pressure and ele_flux are output.
        if (output_fields.is_field_output_time(output_fields.field_ele_flux,darcy_flow->time().step()) &&
            output_fields.is_field_output_time(output_fields.field_ele_pressure,darcy_flow->time().step()) )
>>>>>>> 45bfb2ac
        {
                  output_internal_flow_data();
        }
    }

    {
        START_TIMER("evaluate output fields");
        output_fields.set_time(darcy_flow->time().step(), LimitSide::right);
        output_fields.output(darcy_flow->time().step());
    }
    
    if (compute_errors_)
    {
        START_TIMER("compute specific output fields");
        compute_l2_difference();
    }
    
    if(is_output_specific_fields)
    {
        START_TIMER("evaluate output fields");
        output_specific_fields.set_time(darcy_flow->time().step(), LimitSide::right);
        output_specific_fields.output(darcy_flow->time().step());
    }

    {
        START_TIMER("write time frame");
        output_stream->write_time_frame();
    }

    
}


<<<<<<< HEAD
=======
//=============================================================================
// FILL TH "SCALAR" FIELD FOR ALL ELEMENTS IN THE MESH
//=============================================================================

void DarcyFlowMHOutput::make_element_scalar(ElementSetRef element_indices)
{
    START_TIMER("DarcyFlowMHOutput::make_element_scalar");
    unsigned int sol_size;
    double *sol;

    darcy_flow->get_solution_vector(sol, sol_size);
    unsigned int soi = mesh_->n_sides();
    for(unsigned int i_ele : element_indices) {
        ElementAccessor<3> ele = mesh_->element_accessor(i_ele);
        ele_pressure[i_ele] = sol[ soi + i_ele];
        ele_piezo_head[i_ele] = sol[soi + i_ele ]
          - (darcy_flow->data_->gravity_[3] + arma::dot(darcy_flow->data_->gravity_vec_,ele.centre()));
    }
}



/****
 * compute Darcian velocity in centre of elements
 *
 */
void DarcyFlowMHOutput::make_element_vector(ElementSetRef element_indices) {
    START_TIMER("DarcyFlowMHOutput::make_element_vector");
    // need to call this to create mh solution vector
    darcy_flow->get_mh_dofhandler();

    auto multidim_assembler = AssemblyBase::create< AssemblyMH >(darcy_flow->data_);
    arma::vec3 flux_in_center;
    for(unsigned int i_ele : element_indices) {
    	ElementAccessor<3> ele = mesh_->element_accessor(i_ele);

        flux_in_center = multidim_assembler[ele->dim() -1]->make_element_vector(ele);

        // place it in the sequential vector
        for(unsigned int j=0; j<3; j++) ele_flux[3*i_ele + j]=flux_in_center[j];
    }
}


void DarcyFlowMHOutput::make_corner_scalar(vector<double> &node_scalar)
{
    START_TIMER("DarcyFlowMHOutput::make_corner_scalar");
	unsigned int ndofs = dh_->max_elem_dofs();
	std::vector<LongIdx> indices(ndofs);
	unsigned int i_node;
	/*for (DHCellAccessor cell : dh_->local_range()) {
		cell.get_dof_indices(indices);
		for (i_node=0; i_node<cell.elm()->n_nodes(); i_node++)
		{
			corner_pressure[indices[i_node]] = node_scalar[ cell.elm().node_accessor(i_node).idx() ];
		}
	}*/
	for (auto ele : mesh_->elements_range()) {
		dh_->cell_accessor_from_element(ele.idx()).get_dof_indices(indices);
		for (i_node=0; i_node<ele->n_nodes(); i_node++)
		{
			corner_pressure[indices[i_node]] = node_scalar[ ele.node_accessor(i_node).idx() ];
		}
	}
}


//=============================================================================
// pressure interpolation
//
// some sort of weighted average over elements and sides/edges of an node
//
// TODO:
// questions:
// - explain details of averaging and motivation for this type
// - edge scalars are stronger since thay are computed twice by each side
// - why division by (nod.aux-1)
// - ?implement without TED, TSD global arrays with single loop over elements, sides and one loop over nodes for normalization
//
//=============================================================================

void DarcyFlowMHOutput::make_node_scalar_param() {
    START_TIMER("DarcyFlowMHOutput::make_node_scalar_param");

	vector<double> scalars(mesh_->n_nodes());

    double dist; //!< tmp variable for storing particular distance node --> element, node --> side*/

    /** Accessors */
    NodeAccessor<3> node;

    int n_nodes = mesh_->n_nodes(); //!< number of nodes in the mesh */
    int node_index = 0; //!< index of each node */

    int* sum_elements = new int [n_nodes]; //!< sum elements joined to node */
    int* sum_sides = new int [n_nodes]; //!< sum sides joined to node */
    double* sum_ele_dist = new double [n_nodes]; //!< sum distances to all joined elements */
    double* sum_side_dist = new double [n_nodes]; //!<  Sum distances to all joined sides */

    /** tmp variables, will be replaced by ini keys
     * TODO include them into ini file*/
    bool count_elements = true; //!< scalar is counted via elements*/
    bool count_sides = true; //!< scalar is counted via sides */


    const MH_DofHandler &dh = darcy_flow->get_mh_dofhandler();

    /** init arrays */
    for (int i = 0; i < n_nodes; i++){
        sum_elements[i] = 0;
        sum_sides[i] = 0;
        sum_ele_dist[i] = 0.0;
        sum_side_dist[i] = 0.0;
        scalars[i] = 0.0;
    };

    /**first pass - calculate sums (weights)*/
    if (count_elements){
    	for (auto ele : mesh_->elements_range())
            for (unsigned int li = 0; li < ele->n_nodes(); li++) {
                node = ele.node_accessor(li); //!< get NodeAccessor from element */
                node_index = node.idx(); //!< get nod index from mesh */

                dist = sqrt(
                        ((node->getX() - ele.centre()[ 0 ])*(node->getX() - ele.centre()[ 0 ])) +
                        ((node->getY() - ele.centre()[ 1 ])*(node->getY() - ele.centre()[ 1 ])) +
                        ((node->getZ() - ele.centre()[ 2 ])*(node->getZ() - ele.centre()[ 2 ]))
                );
                sum_ele_dist[node_index] += dist;
                sum_elements[node_index]++;
            }
    }
    if (count_sides){
    	for (auto ele : mesh_->elements_range())
            for(SideIter side = ele.side(0); side->side_idx() < ele->n_sides(); ++side) {
                for (unsigned int li = 0; li < side->n_nodes(); li++) {
                    node = side->node(li);//!< get NodeAccessor from element */
                    node_index = node.idx(); //!< get nod index from mesh */
                    dist = sqrt(
                            ((node->getX() - side->centre()[ 0 ])*(node->getX() - side->centre()[ 0 ])) +
                            ((node->getY() - side->centre()[ 1 ])*(node->getY() - side->centre()[ 1 ])) +
                            ((node->getZ() - side->centre()[ 2 ])*(node->getZ() - side->centre()[ 2 ]))
                    );

                    sum_side_dist[node_index] += dist;
                    sum_sides[node_index]++;
                }
            }
    }

    /**second pass - calculate scalar  */
    if (count_elements){
    	for (auto ele : mesh_->elements_range())
            for (unsigned int li = 0; li < ele->n_nodes(); li++) {
                node = ele.node_accessor(li);//!< get NodeAccessor from element */
                node_index = ele.node_accessor(li).idx(); //!< get nod index from mesh */

                /**TODO - calculate it again or store it in prior pass*/
                dist = sqrt(
                        ((node->getX() - ele.centre()[ 0 ])*(node->getX() - ele.centre()[ 0 ])) +
                        ((node->getY() - ele.centre()[ 1 ])*(node->getY() - ele.centre()[ 1 ])) +
                        ((node->getZ() - ele.centre()[ 2 ])*(node->getZ() - ele.centre()[ 2 ]))
                );
                scalars[node_index] += ele_pressure[ ele.idx() ] *
                        (1 - dist / (sum_ele_dist[node_index] + sum_side_dist[node_index])) /
                        (sum_elements[node_index] + sum_sides[node_index] - 1);
            }
    }
    if (count_sides) {
    	for (auto ele : mesh_->elements_range())
            for(SideIter side = ele.side(0); side->side_idx() < ele->n_sides(); ++side) {
                for (unsigned int li = 0; li < side->n_nodes(); li++) {
                    node = side->node(li);//!< get NodeAccessor from element */
                    node_index = node.idx(); //!< get nod index from mesh */

                    /**TODO - calculate it again or store it in prior pass*/
                    dist = sqrt(
                            ((node->getX() - side->centre()[ 0 ])*(node->getX() - side->centre()[ 0 ])) +
                            ((node->getY() - side->centre()[ 1 ])*(node->getY() - side->centre()[ 1 ])) +
                            ((node->getZ() - side->centre()[ 2 ])*(node->getZ() - side->centre()[ 2 ]))
                    );


                    scalars[node_index] += dh.side_scalar( *side ) *
                            (1 - dist / (sum_ele_dist[node_index] + sum_side_dist[node_index])) /
                            (sum_sides[node_index] + sum_elements[node_index] - 1);
                }
            }
    }

    /** free memory */
    delete [] sum_elements;
    delete [] sum_sides;
    delete [] sum_ele_dist;
    delete [] sum_side_dist;

    make_corner_scalar(scalars);
}

>>>>>>> 45bfb2ac

/*
 * Output of internal flow data.
 */
void DarcyFlowMHOutput::output_internal_flow_data()
{
    START_TIMER("DarcyFlowMHOutput::output_internal_flow_data");

    if (! raw_output_file.is_open()) return;
    
    //char dbl_fmt[ 16 ]= "%.8g ";
    // header
    raw_output_file <<  "// fields:\n//ele_id    ele_presure    flux_in_barycenter[3]    n_sides   side_pressures[n]    side_fluxes[n]\n";
    raw_output_file <<  fmt::format("$FlowField\nT={}\n", darcy_flow->time().t());
    raw_output_file <<  fmt::format("{}\n" , mesh_->n_elements() );

    
    DarcyMH::EqData* data = nullptr;
    if(DarcyMH* d = dynamic_cast<DarcyMH*>(darcy_flow))
    {
        data = d->data_.get();
    }
    else if(DarcyLMH* d = dynamic_cast<DarcyLMH*>(darcy_flow))
    {
        data = d->data_.get();
    }
    ASSERT_PTR(data);
    
    arma::vec3 flux_in_center;
    
    int cit = 0;
    for ( DHCellAccessor dh_cell : data->dh_->own_range() ) {
        ElementAccessor<3> ele = dh_cell.elm();
        LocDofVec indices = dh_cell.get_loc_dof_indices();

        // pressure
        raw_output_file << fmt::format("{} {} ", dh_cell.elm().index(), data->full_solution[indices[ele->n_sides()]]);
        
        // velocity at element center
        flux_in_center = data->field_ele_velocity.value(ele.centre(), ele);
        for (unsigned int i = 0; i < 3; i++)
        	raw_output_file << flux_in_center[i] << " ";

        // number of sides
        raw_output_file << ele->n_sides() << " ";
        
        // pressure on edges
        unsigned int lid = ele->n_sides() + 1;
        for (unsigned int i = 0; i < ele->n_sides(); i++, lid++) {
            raw_output_file << data->full_solution[indices[lid]] << " ";
        }
        // fluxes on sides
        for (unsigned int i = 0; i < ele->n_sides(); i++) {
            raw_output_file << data->full_solution[indices[i]] << " ";
        }
        
        raw_output_file << endl;
        cit ++;
    }    
    
    raw_output_file << "$EndFlowField\n" << endl;
}


#include "quadrature/quadrature_lib.hh"
#include "fem/fe_p.hh"
#include "fem/fe_values.hh"
#include "fields/field_python.hh"
#include "fields/field_values.hh"

typedef FieldPython<3, FieldValue<3>::Vector > ExactSolution;

/*
* Calculate approximation of L2 norm for:
 * 1) difference between regularized pressure and analytical solution (using FunctionPython)
 * 2) difference between RT velocities and analytical solution
 * 3) difference of divergence
 * */

void DarcyFlowMHOutput::l2_diff_local(DHCellAccessor dh_cell,
                   FEValues<3> &fe_values, FEValues<3> &fv_rt,
                   ExactSolution &anal_sol,  DarcyFlowMHOutput::DiffData &result) {

    ASSERT_DBG( fe_values.dim() == fv_rt.dim());
    unsigned int dim = fe_values.dim();

    ElementAccessor<3> ele = dh_cell.elm();
    fv_rt.reinit(ele);
    fe_values.reinit(ele);
    
    double conductivity = result.data_->conductivity.value(ele.centre(), ele );
    double cross = result.data_->cross_section.value(ele.centre(), ele );


    // get coefficients on the current element
    vector<double> fluxes(dim+1);
//     vector<double> pressure_traces(dim+1);

    for (unsigned int li = 0; li < ele->n_sides(); li++) {
        fluxes[li] = diff_data.data_->full_solution[ dh_cell.get_loc_dof_indices()[li] ];
//         pressure_traces[li] = result.dh->side_scalar( *(ele->side( li ) ) );
    }
    const uint ndofs = dh_cell.n_dofs();
    // TODO: replace with DHCell getter when available for FESystem component
    double pressure_mean = diff_data.data_->full_solution[ dh_cell.get_loc_dof_indices()[ndofs/2] ];

    arma::vec analytical(5);
    arma::vec3 flux_in_q_point;
    arma::vec3 anal_flux;

    double velocity_diff=0, divergence_diff=0, pressure_diff=0, diff;

    // 1d:  mean_x_squared = 1/6 (v0^2 + v1^2 + v0*v1)
    // 2d:  mean_x_squared = 1/12 (v0^2 + v1^2 +v2^2 + v0*v1 + v0*v2 + v1*v2)
    double mean_x_squared=0;
    for(unsigned int i_node=0; i_node < ele->n_nodes(); i_node++ )
        for(unsigned int j_node=0; j_node < ele->n_nodes(); j_node++ )
        {
            mean_x_squared += (i_node == j_node ? 2.0 : 1.0) / ( 6 * dim )   // multiply by 2 on diagonal
                    * arma::dot( *ele.node(i_node), *ele.node(j_node));
        }

    for(unsigned int i_point=0; i_point < fe_values.n_points(); i_point++) {
        arma::vec3 q_point = fe_values.point(i_point);


        analytical = anal_sol.value(q_point, ele );
        for(unsigned int i=0; i< 3; i++) anal_flux[i] = analytical[i+1];

        // compute postprocesed pressure
        diff = 0;
        for(unsigned int i_shape=0; i_shape < ele->n_sides(); i_shape++) {
            unsigned int oposite_node;
            switch (dim) {
                case 1: oposite_node =  RefElement<1>::oposite_node(i_shape); break;
                case 2: oposite_node =  RefElement<2>::oposite_node(i_shape); break;
                case 3: oposite_node =  RefElement<3>::oposite_node(i_shape); break;
                default: ASSERT(false)(dim).error("Unsupported FE dimension."); break;
            }

            diff += fluxes[ i_shape ] *
                               (  arma::dot( q_point, q_point )/ 2
                                - mean_x_squared / 2
                                - arma::dot( q_point, *ele.node(oposite_node) )
                                + arma::dot( ele.centre(), *ele.node(oposite_node) )
                               );
        }

        diff = - (1.0 / conductivity) * diff / dim / ele.measure() / cross + pressure_mean ;
        diff = ( diff - analytical[0]);
        pressure_diff += diff * diff * fe_values.JxW(i_point);


        // velocity difference
        flux_in_q_point.zeros();
        for(unsigned int i_shape=0; i_shape < ele->n_sides(); i_shape++) {
            flux_in_q_point += fluxes[ i_shape ]
                              * fv_rt.vector_view(0).value(i_shape, i_point)
                              / cross;
        }

        flux_in_q_point -= anal_flux;
        velocity_diff += dot(flux_in_q_point, flux_in_q_point) * fe_values.JxW(i_point);

        // divergence diff
        diff = 0;
        for(unsigned int i_shape=0; i_shape < ele->n_sides(); i_shape++) diff += fluxes[ i_shape ];
        diff = ( diff / ele.measure() / cross - analytical[4]);
        divergence_diff += diff * diff * fe_values.JxW(i_point);

    }

    // DHCell constructed with diff fields DH, get DOF indices of actual element
    DHCellAccessor sub_dh_cell = dh_cell.cell_with_other_dh(result.dh_.get());
    Idx idx = sub_dh_cell.get_loc_dof_indices()[0];

    auto velocity_data = result.vel_diff_ptr->get_data_vec();
    velocity_data[ idx ] = sqrt(velocity_diff);
    result.velocity_error[dim-1] += velocity_diff;
    if (dim == 2 && result.velocity_mask.size() != 0 ) {
    	result.mask_vel_error += (result.velocity_mask[ ele.idx() ])? 0 : velocity_diff;
    }

    auto pressure_data = result.pressure_diff_ptr->get_data_vec();
    pressure_data[ idx ] = sqrt(pressure_diff);
    result.pressure_error[dim-1] += pressure_diff;

    auto div_data = result.div_diff_ptr->get_data_vec();
    div_data[ idx ] = sqrt(divergence_diff);
    result.div_error[dim-1] += divergence_diff;

}

DarcyFlowMHOutput::FEData::FEData()
: order(4),
  quad(QGauss::make_array(order)),
  fe_p1(0), fe_p0(0),
  fe_rt( )
{
    UpdateFlags flags = update_values | update_JxW_values | update_quadrature_points;
    fe_values = mixed_fe_values(quad, fe_p0, flags);
    fv_rt = mixed_fe_values(quad, fe_rt, flags);
}


void DarcyFlowMHOutput::compute_l2_difference() {
	DebugOut() << "l2 norm output\n";
    ofstream os( FilePath("solution_error", FilePath::output_file) );

    FilePath source_file( "analytical_module.py", FilePath::input_file);
    ExactSolution  anal_sol_1d(5);   // components: pressure, flux vector 3d, divergence
    anal_sol_1d.set_python_field_from_file( source_file, "all_values_1d");

    ExactSolution anal_sol_2d(5);
    anal_sol_2d.set_python_field_from_file( source_file, "all_values_2d");

    ExactSolution anal_sol_3d(5);
    anal_sol_3d.set_python_field_from_file( source_file, "all_values_3d");

    diff_data.mask_vel_error=0;
    for(unsigned int j=0; j<3; j++){
        diff_data.pressure_error[j] = 0;
        diff_data.velocity_error[j] = 0;
        diff_data.div_error[j] = 0;
    }

    //diff_data.ele_flux = &( ele_flux );

    for (DHCellAccessor dh_cell : diff_data.data_->dh_->own_range()) {

    	switch (dh_cell.dim()) {
        case 1:
            l2_diff_local( dh_cell, fe_data.fe_values[1], fe_data.fv_rt[1], anal_sol_1d, diff_data);
            break;
        case 2:
            l2_diff_local( dh_cell, fe_data.fe_values[2], fe_data.fv_rt[2], anal_sol_2d, diff_data);
            break;
        case 3:
            l2_diff_local( dh_cell, fe_data.fe_values[3], fe_data.fv_rt[3], anal_sol_3d, diff_data);
            break;
        }
    }
    
    // square root for L2 norm
    for(unsigned int j=0; j<3; j++){
        diff_data.pressure_error[j] = sqrt(diff_data.pressure_error[j]);
        diff_data.velocity_error[j] = sqrt(diff_data.velocity_error[j]);
        diff_data.div_error[j] = sqrt(diff_data.div_error[j]);
    }
    diff_data.mask_vel_error = sqrt(diff_data.mask_vel_error);

    os 	<< "l2 norm output\n\n"
    	<< "pressure error 1d: " << diff_data.pressure_error[0] << endl
    	<< "pressure error 2d: " << diff_data.pressure_error[1] << endl
    	<< "pressure error 3d: " << diff_data.pressure_error[2] << endl
    	<< "velocity error 1d: " << diff_data.velocity_error[0] << endl
    	<< "velocity error 2d: " << diff_data.velocity_error[1] << endl
    	<< "velocity error 3d: " << diff_data.velocity_error[2] << endl
    	<< "masked velocity error 2d: " << diff_data.mask_vel_error <<endl
    	<< "div error 1d: " << diff_data.div_error[0] << endl
    	<< "div error 2d: " << diff_data.div_error[1] << endl
        << "div error 3d: " << diff_data.div_error[2];
}

<|MERGE_RESOLUTION|>--- conflicted
+++ resolved
@@ -249,34 +249,6 @@
     {
         START_TIMER("post-process output fields");
 
-<<<<<<< HEAD
-=======
-        output_fields.set_time(darcy_flow->time().step(), LimitSide::right);
-
-        if (output_fields.is_field_output_time(output_fields.field_ele_pressure,darcy_flow->time().step()) ||
-            output_fields.is_field_output_time(output_fields.field_ele_piezo_head,darcy_flow->time().step()) )
-                make_element_scalar(all_element_idx_);
-        else
-                make_element_scalar(observed_elements);
-
-        if ( output_fields.is_field_output_time(output_fields.field_ele_flux,darcy_flow->time().step()) )
-                make_element_vector(all_element_idx_);
-        else
-                make_element_vector(observed_elements);
-
-        if ( output_fields.is_field_output_time(output_fields.field_node_pressure,darcy_flow->time().step()) )
-                make_node_scalar_param();
-        //else
-        //        make_node_scalar_param(observed_elements);
-
-        fill_output_data(ele_pressure, ele_pressure_ptr);
-        fill_output_data(ele_piezo_head, ele_piezo_head_ptr);
-        fill_output_data(ele_flux, ele_flux_ptr);
-
-        // Internal output only if both ele_pressure and ele_flux are output.
-        if (output_fields.is_field_output_time(output_fields.field_ele_flux,darcy_flow->time().step()) &&
-            output_fields.is_field_output_time(output_fields.field_ele_pressure,darcy_flow->time().step()) )
->>>>>>> 45bfb2ac
         {
                   output_internal_flow_data();
         }
@@ -310,208 +282,6 @@
 }
 
 
-<<<<<<< HEAD
-=======
-//=============================================================================
-// FILL TH "SCALAR" FIELD FOR ALL ELEMENTS IN THE MESH
-//=============================================================================
-
-void DarcyFlowMHOutput::make_element_scalar(ElementSetRef element_indices)
-{
-    START_TIMER("DarcyFlowMHOutput::make_element_scalar");
-    unsigned int sol_size;
-    double *sol;
-
-    darcy_flow->get_solution_vector(sol, sol_size);
-    unsigned int soi = mesh_->n_sides();
-    for(unsigned int i_ele : element_indices) {
-        ElementAccessor<3> ele = mesh_->element_accessor(i_ele);
-        ele_pressure[i_ele] = sol[ soi + i_ele];
-        ele_piezo_head[i_ele] = sol[soi + i_ele ]
-          - (darcy_flow->data_->gravity_[3] + arma::dot(darcy_flow->data_->gravity_vec_,ele.centre()));
-    }
-}
-
-
-
-/****
- * compute Darcian velocity in centre of elements
- *
- */
-void DarcyFlowMHOutput::make_element_vector(ElementSetRef element_indices) {
-    START_TIMER("DarcyFlowMHOutput::make_element_vector");
-    // need to call this to create mh solution vector
-    darcy_flow->get_mh_dofhandler();
-
-    auto multidim_assembler = AssemblyBase::create< AssemblyMH >(darcy_flow->data_);
-    arma::vec3 flux_in_center;
-    for(unsigned int i_ele : element_indices) {
-    	ElementAccessor<3> ele = mesh_->element_accessor(i_ele);
-
-        flux_in_center = multidim_assembler[ele->dim() -1]->make_element_vector(ele);
-
-        // place it in the sequential vector
-        for(unsigned int j=0; j<3; j++) ele_flux[3*i_ele + j]=flux_in_center[j];
-    }
-}
-
-
-void DarcyFlowMHOutput::make_corner_scalar(vector<double> &node_scalar)
-{
-    START_TIMER("DarcyFlowMHOutput::make_corner_scalar");
-	unsigned int ndofs = dh_->max_elem_dofs();
-	std::vector<LongIdx> indices(ndofs);
-	unsigned int i_node;
-	/*for (DHCellAccessor cell : dh_->local_range()) {
-		cell.get_dof_indices(indices);
-		for (i_node=0; i_node<cell.elm()->n_nodes(); i_node++)
-		{
-			corner_pressure[indices[i_node]] = node_scalar[ cell.elm().node_accessor(i_node).idx() ];
-		}
-	}*/
-	for (auto ele : mesh_->elements_range()) {
-		dh_->cell_accessor_from_element(ele.idx()).get_dof_indices(indices);
-		for (i_node=0; i_node<ele->n_nodes(); i_node++)
-		{
-			corner_pressure[indices[i_node]] = node_scalar[ ele.node_accessor(i_node).idx() ];
-		}
-	}
-}
-
-
-//=============================================================================
-// pressure interpolation
-//
-// some sort of weighted average over elements and sides/edges of an node
-//
-// TODO:
-// questions:
-// - explain details of averaging and motivation for this type
-// - edge scalars are stronger since thay are computed twice by each side
-// - why division by (nod.aux-1)
-// - ?implement without TED, TSD global arrays with single loop over elements, sides and one loop over nodes for normalization
-//
-//=============================================================================
-
-void DarcyFlowMHOutput::make_node_scalar_param() {
-    START_TIMER("DarcyFlowMHOutput::make_node_scalar_param");
-
-	vector<double> scalars(mesh_->n_nodes());
-
-    double dist; //!< tmp variable for storing particular distance node --> element, node --> side*/
-
-    /** Accessors */
-    NodeAccessor<3> node;
-
-    int n_nodes = mesh_->n_nodes(); //!< number of nodes in the mesh */
-    int node_index = 0; //!< index of each node */
-
-    int* sum_elements = new int [n_nodes]; //!< sum elements joined to node */
-    int* sum_sides = new int [n_nodes]; //!< sum sides joined to node */
-    double* sum_ele_dist = new double [n_nodes]; //!< sum distances to all joined elements */
-    double* sum_side_dist = new double [n_nodes]; //!<  Sum distances to all joined sides */
-
-    /** tmp variables, will be replaced by ini keys
-     * TODO include them into ini file*/
-    bool count_elements = true; //!< scalar is counted via elements*/
-    bool count_sides = true; //!< scalar is counted via sides */
-
-
-    const MH_DofHandler &dh = darcy_flow->get_mh_dofhandler();
-
-    /** init arrays */
-    for (int i = 0; i < n_nodes; i++){
-        sum_elements[i] = 0;
-        sum_sides[i] = 0;
-        sum_ele_dist[i] = 0.0;
-        sum_side_dist[i] = 0.0;
-        scalars[i] = 0.0;
-    };
-
-    /**first pass - calculate sums (weights)*/
-    if (count_elements){
-    	for (auto ele : mesh_->elements_range())
-            for (unsigned int li = 0; li < ele->n_nodes(); li++) {
-                node = ele.node_accessor(li); //!< get NodeAccessor from element */
-                node_index = node.idx(); //!< get nod index from mesh */
-
-                dist = sqrt(
-                        ((node->getX() - ele.centre()[ 0 ])*(node->getX() - ele.centre()[ 0 ])) +
-                        ((node->getY() - ele.centre()[ 1 ])*(node->getY() - ele.centre()[ 1 ])) +
-                        ((node->getZ() - ele.centre()[ 2 ])*(node->getZ() - ele.centre()[ 2 ]))
-                );
-                sum_ele_dist[node_index] += dist;
-                sum_elements[node_index]++;
-            }
-    }
-    if (count_sides){
-    	for (auto ele : mesh_->elements_range())
-            for(SideIter side = ele.side(0); side->side_idx() < ele->n_sides(); ++side) {
-                for (unsigned int li = 0; li < side->n_nodes(); li++) {
-                    node = side->node(li);//!< get NodeAccessor from element */
-                    node_index = node.idx(); //!< get nod index from mesh */
-                    dist = sqrt(
-                            ((node->getX() - side->centre()[ 0 ])*(node->getX() - side->centre()[ 0 ])) +
-                            ((node->getY() - side->centre()[ 1 ])*(node->getY() - side->centre()[ 1 ])) +
-                            ((node->getZ() - side->centre()[ 2 ])*(node->getZ() - side->centre()[ 2 ]))
-                    );
-
-                    sum_side_dist[node_index] += dist;
-                    sum_sides[node_index]++;
-                }
-            }
-    }
-
-    /**second pass - calculate scalar  */
-    if (count_elements){
-    	for (auto ele : mesh_->elements_range())
-            for (unsigned int li = 0; li < ele->n_nodes(); li++) {
-                node = ele.node_accessor(li);//!< get NodeAccessor from element */
-                node_index = ele.node_accessor(li).idx(); //!< get nod index from mesh */
-
-                /**TODO - calculate it again or store it in prior pass*/
-                dist = sqrt(
-                        ((node->getX() - ele.centre()[ 0 ])*(node->getX() - ele.centre()[ 0 ])) +
-                        ((node->getY() - ele.centre()[ 1 ])*(node->getY() - ele.centre()[ 1 ])) +
-                        ((node->getZ() - ele.centre()[ 2 ])*(node->getZ() - ele.centre()[ 2 ]))
-                );
-                scalars[node_index] += ele_pressure[ ele.idx() ] *
-                        (1 - dist / (sum_ele_dist[node_index] + sum_side_dist[node_index])) /
-                        (sum_elements[node_index] + sum_sides[node_index] - 1);
-            }
-    }
-    if (count_sides) {
-    	for (auto ele : mesh_->elements_range())
-            for(SideIter side = ele.side(0); side->side_idx() < ele->n_sides(); ++side) {
-                for (unsigned int li = 0; li < side->n_nodes(); li++) {
-                    node = side->node(li);//!< get NodeAccessor from element */
-                    node_index = node.idx(); //!< get nod index from mesh */
-
-                    /**TODO - calculate it again or store it in prior pass*/
-                    dist = sqrt(
-                            ((node->getX() - side->centre()[ 0 ])*(node->getX() - side->centre()[ 0 ])) +
-                            ((node->getY() - side->centre()[ 1 ])*(node->getY() - side->centre()[ 1 ])) +
-                            ((node->getZ() - side->centre()[ 2 ])*(node->getZ() - side->centre()[ 2 ]))
-                    );
-
-
-                    scalars[node_index] += dh.side_scalar( *side ) *
-                            (1 - dist / (sum_ele_dist[node_index] + sum_side_dist[node_index])) /
-                            (sum_sides[node_index] + sum_elements[node_index] - 1);
-                }
-            }
-    }
-
-    /** free memory */
-    delete [] sum_elements;
-    delete [] sum_sides;
-    delete [] sum_ele_dist;
-    delete [] sum_side_dist;
-
-    make_corner_scalar(scalars);
-}
-
->>>>>>> 45bfb2ac
 
 /*
  * Output of internal flow data.

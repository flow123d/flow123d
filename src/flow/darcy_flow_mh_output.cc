/*!
 *
﻿ * Copyright (C) 2015 Technical University of Liberec.  All rights reserved.
 * 
 * This program is free software; you can redistribute it and/or modify it under
 * the terms of the GNU General Public License version 3 as published by the
 * Free Software Foundation. (http://www.gnu.org/licenses/gpl-3.0.en.html)
 * 
 * This program is distributed in the hope that it will be useful, but WITHOUT
 * ANY WARRANTY; without even the implied warranty of MERCHANTABILITY or FITNESS
 * FOR A PARTICULAR PURPOSE.  See the GNU General Public License for more details.
 *
 * 
 * @file    darcy_flow_mh_output.cc
 * @ingroup flow
 * @brief   Output class for darcy_flow_mh model.
 * @author  Jan Brezina
 */

#include <vector>
#include <iostream>
#include <sstream>
#include <string>

#include <system/global_defs.h>

#include "flow/darcy_flow_mh.hh"
#include "flow/darcy_flow_lmh.hh"
#include "flow/assembly_mh_old.hh"
#include "flow/assembly_lmh_old.hh"
#include "flow/darcy_flow_mh_output.hh"

#include "io/output_time.hh"
#include "io/observe.hh"
#include "system/system.hh"
#include "system/sys_profiler.hh"
#include "system/index_types.hh"

#include "fields/field_set.hh"
#include "fem/dofhandler.hh"
#include "fem/fe_values.hh"
#include "fem/fe_rt.hh"
#include "fem/fe_values_views.hh"
#include "quadrature/quadrature_lib.hh"
#include "fields/field_fe.hh"
#include "fields/fe_value_handler.hh"
#include "fields/generic_field.hh"

#include "mesh/mesh.h"
#include "mesh/partitioning.hh"
#include "mesh/accessors.hh"
#include "mesh/node_accessor.hh"
#include "mesh/range_wrapper.hh"

// #include "coupling/balance.hh"
#include "intersection/mixed_mesh_intersections.hh"
#include "intersection/intersection_local.hh"

namespace it = Input::Type;


const it::Instance & DarcyFlowMHOutput::get_input_type(FieldSet& eq_data, const std::string &equation_name) {
	OutputFields output_fields;
	output_fields += eq_data;
	return output_fields.make_output_type(equation_name, "");
}


const it::Instance & DarcyFlowMHOutput::get_input_type_specific() {
    
    static it::Record& rec = it::Record("Output_DarcyMHSpecific", "Specific Darcy flow MH output.")
        .copy_keys(OutputSpecificFields::get_input_type())
        .declare_key("compute_errors", it::Bool(), it::Default("false"),
                        "SPECIAL PURPOSE. Computes error norms of the solution, particulary suited for non-compatible coupling models.")
        .declare_key("raw_flow_output", it::FileName::output(), it::Default::optional(),
                        "Output file with raw data from MH module.")
        .close();
    
    OutputSpecificFields output_fields;
    return output_fields.make_output_type_from_record(rec,
                                                        "Flow_Darcy_MH_specific",
                                                        "");
}


DarcyFlowMHOutput::OutputFields::OutputFields()
: EquationOutput()
{

//     *this += field_ele_pressure.name("pressure_p0_old").units(UnitSI().m()) // TODO remove: obsolete field
//              .flags(FieldFlag::equation_result)
//              .description("Pressure solution - P0 interpolation.");
//     *this += field_node_pressure.name("pressure_p1").units(UnitSI().m())
//              .flags(FieldFlag::equation_result)
//              .description("Pressure solution - P1 interpolation.");
// 	*this += field_ele_piezo_head.name("piezo_head_p0_old").units(UnitSI().m()) // TODO remove: obsolete field
//              .flags(FieldFlag::equation_result)
//              .description("Piezo head solution - P0 interpolation.");
// 	*this += field_ele_flux.name("velocity_p0_old").units(UnitSI().m()) // TODO remove: obsolete field
//              .flags(FieldFlag::equation_result)
//              .description("Velocity solution - P0 interpolation.");
	*this += subdomain.name("subdomain")
					  .units( UnitSI::dimensionless() )
					  .flags(FieldFlag::equation_external_output)
                      .description("Subdomain ids of the domain decomposition.");
	*this += region_id.name("region_id")
	        .units( UnitSI::dimensionless())
	        .flags(FieldFlag::equation_external_output)
            .description("Region ids.");
}


DarcyFlowMHOutput::OutputSpecificFields::OutputSpecificFields()
: EquationOutput()
{
    *this += pressure_diff.name("pressure_diff").units(UnitSI().m())
             .flags(FieldFlag::equation_result) 
             .description("Error norm of the pressure solution. [Experimental]");
    *this += velocity_diff.name("velocity_diff").units(UnitSI().m().s(-1))
             .flags(FieldFlag::equation_result)
             .description("Error norm of the velocity solution. [Experimental]");
    *this += div_diff.name("div_diff").units(UnitSI().s(-1))
             .flags(FieldFlag::equation_result)
             .description("Error norm of the divergence of the velocity solution. [Experimental]");
}

DarcyFlowMHOutput::DarcyFlowMHOutput(DarcyFlowInterface *flow, Input::Record main_mh_in_rec)
: darcy_flow(flow),
  mesh_(&darcy_flow->mesh()),
  compute_errors_(false),
  is_output_specific_fields(false)
{
    Input::Record in_rec_output = main_mh_in_rec.val<Input::Record>("output");
    
    output_stream = OutputTime::create_output_stream("flow",
                                                     main_mh_in_rec.val<Input::Record>("output_stream"),
                                                     darcy_flow->time().get_unit_conversion());
    prepare_output(in_rec_output);

    auto in_rec_specific = main_mh_in_rec.find<Input::Record>("output_specific");
    if (in_rec_specific) {
        in_rec_specific->opt_val("compute_errors", compute_errors_);
        
        // raw output
        int rank;
        MPI_Comm_rank(MPI_COMM_WORLD, &rank);
        if (rank == 0) {
            
            // optionally open raw output file
            FilePath raw_output_file_path;
            if (in_rec_specific->opt_val("raw_flow_output", raw_output_file_path))
            {
                int mpi_size;
                MPI_Comm_size(MPI_COMM_WORLD, &mpi_size);
                if(mpi_size > 1)
                {
                    WarningOut() << "Raw output is not available in parallel computation. MPI size: " << mpi_size << "\n";
                }
                else
                {
                    MessageOut() << "Opening raw flow output: " << raw_output_file_path << "\n";
                    try {
                        raw_output_file_path.open_stream(raw_output_file);
                    } INPUT_CATCH(FilePath::ExcFileOpen, FilePath::EI_Address_String, (*in_rec_specific))
                }
            }
        }
        
        auto fields_array = in_rec_specific->val<Input::Array>("fields");
        if(fields_array.size() > 0){
            is_output_specific_fields = true;
            prepare_specific_output(*in_rec_specific);
        }
    }
}

void DarcyFlowMHOutput::prepare_output(Input::Record in_rec)
{
  	// we need to add data from the flow equation at this point, not in constructor of OutputFields
	output_fields += darcy_flow->eq_fieldset();
	output_fields.set_mesh(*mesh_);

	output_fields.subdomain = GenericField<3>::subdomain(*mesh_);
	output_fields.region_id = GenericField<3>::region_id(*mesh_);

	//output_stream->add_admissible_field_names(in_rec_output.val<Input::Array>("fields"));
	//output_stream->mark_output_times(darcy_flow->time());
    output_fields.initialize(output_stream, mesh_, in_rec, darcy_flow->time() );
}

void DarcyFlowMHOutput::prepare_specific_output(Input::Record in_rec)
{
    diff_data.eq_fields_ = nullptr;
    diff_data.eq_data_ = nullptr;
    if(DarcyMH* d = dynamic_cast<DarcyMH*>(darcy_flow))
    {
        diff_data.eq_fields_ = d->eq_fields_.get();
        diff_data.eq_data_ = d->eq_data_.get();
    }
    else if(DarcyLMH* d = dynamic_cast<DarcyLMH*>(darcy_flow))
    {
        diff_data.eq_fields_ = d->eq_fields_.get();
        diff_data.eq_data_ = d->eq_data_.get();
    }
    ASSERT_PTR(diff_data.eq_data_);

    { // init DOF handlers represents element DOFs
        uint p_elem_component = 1;
        diff_data.dh_ = std::make_shared<SubDOFHandlerMultiDim>(diff_data.eq_data_->dh_, p_elem_component);
    }

    // mask 2d elements crossing 1d
    if (diff_data.eq_data_->mortar_method_ != DarcyMH::NoMortar) {
        diff_data.velocity_mask.resize(mesh_->n_elements(),0);
        for(IntersectionLocal<1,2> & isec : mesh_->mixed_intersections().intersection_storage12_) {
            diff_data.velocity_mask[ isec.bulk_ele_idx() ]++;
        }
    }

    output_specific_fields.set_mesh(*mesh_);

    diff_data.vel_diff_ptr = create_field_fe<3, FieldValue<3>::Scalar>(diff_data.dh_);
    output_specific_fields.velocity_diff.set(diff_data.vel_diff_ptr, 0);
    diff_data.pressure_diff_ptr = create_field_fe<3, FieldValue<3>::Scalar>(diff_data.dh_);
    output_specific_fields.pressure_diff.set(diff_data.pressure_diff_ptr, 0);
    diff_data.div_diff_ptr = create_field_fe<3, FieldValue<3>::Scalar>(diff_data.dh_);
    output_specific_fields.div_diff.set(diff_data.div_diff_ptr, 0);

    output_specific_fields.set_time(darcy_flow->time().step(), LimitSide::right);
    output_specific_fields.initialize(output_stream, mesh_, in_rec, darcy_flow->time() );
}

DarcyFlowMHOutput::~DarcyFlowMHOutput()
{}





//=============================================================================
// CONVERT SOLUTION, CALCULATE BALANCES, ETC...
//=============================================================================


void DarcyFlowMHOutput::output()
{
    START_TIMER("Darcy fields output");

    {
        START_TIMER("post-process output fields");

        {
                  output_internal_flow_data();
        }
    }

    {
        START_TIMER("evaluate output fields");
        output_fields.set_time(darcy_flow->time().step(), LimitSide::right);
        output_fields.output(darcy_flow->time().step());
    }
    
    if (compute_errors_)
    {
        START_TIMER("compute specific output fields");
        compute_l2_difference();
    }
    
    if(is_output_specific_fields)
    {
        START_TIMER("evaluate output fields");
        output_specific_fields.set_time(darcy_flow->time().step(), LimitSide::right);
        output_specific_fields.output(darcy_flow->time().step());
    }

    
}



/*
 * Output of internal flow data.
 */
void DarcyFlowMHOutput::output_internal_flow_data()
{
    START_TIMER("DarcyFlowMHOutput::output_internal_flow_data");

    if (! raw_output_file.is_open()) return;
    
    //char dbl_fmt[ 16 ]= "%.8g ";
    // header
    raw_output_file <<  "// fields:\n//ele_id    ele_presure    flux_in_barycenter[3]    n_sides   side_pressures[n]    side_fluxes[n]\n";
    raw_output_file <<  fmt::format("$FlowField\nT={}\n", darcy_flow->time().t());
    raw_output_file <<  fmt::format("{}\n" , mesh_->n_elements() );

    
    DarcyMH::EqFields* eq_fields = nullptr;
    DarcyMH::EqData* eq_data = nullptr;
    if(DarcyMH* d = dynamic_cast<DarcyMH*>(darcy_flow))
    {
        eq_fields = d->eq_fields_.get();
        eq_data = d->eq_data_.get();
    }
    else if(DarcyLMH* d = dynamic_cast<DarcyLMH*>(darcy_flow))
    {
        eq_fields = d->eq_fields_.get();
        eq_data = d->eq_data_.get();
    }
    ASSERT_PTR(eq_data);
    
    arma::vec3 flux_in_center;
    
    auto permutation_vec = eq_data->dh_->mesh()->element_permutations();
    for (unsigned int i_elem=0; i_elem<eq_data->dh_->n_own_cells(); ++i_elem) {
        ElementAccessor<3> ele(eq_data->dh_->mesh(), permutation_vec[i_elem]);
        DHCellAccessor dh_cell = eq_data->dh_->cell_accessor_from_element( ele.idx() );
        LocDofVec indices = dh_cell.get_loc_dof_indices();

        std::stringstream ss;
        // pressure
<<<<<<< HEAD
        raw_output_file << fmt::format("{} {} ", dh_cell.elm().index(), eq_data->full_solution.get(indices[ele->n_sides()]));
=======
        ss << fmt::format("{} {} ", dh_cell.elm().input_id(), data->full_solution.get(indices[ele->n_sides()]));
>>>>>>> b77afd72
        
        // velocity at element center
        flux_in_center = eq_fields->field_ele_velocity.value(ele.centre(), ele);
        for (unsigned int i = 0; i < 3; i++)
        	ss << flux_in_center[i] << " ";

        // number of sides
        ss << ele->n_sides() << " ";

        // use node permutation to permute sides
        auto &new_to_old_node = ele.orig_nodes_order();
        std::vector<uint> old_to_new_side(ele->n_sides());
        for (unsigned int i = 0; i < ele->n_sides(); i++) {
            // According to RefElement<dim>::opposite_node()
            uint new_opp_node = ele->n_sides() - i - 1;
            uint old_opp_node = new_to_old_node[new_opp_node];
            uint old_iside = ele->n_sides() - old_opp_node - 1;
            old_to_new_side[old_iside] = i;
        }
        
        // pressure on edges
<<<<<<< HEAD
        unsigned int lid = ele->n_sides() + 1;
        for (unsigned int i = 0; i < ele->n_sides(); i++, lid++) {
            raw_output_file << eq_data->full_solution.get(indices[lid]) << " ";
        }
        // fluxes on sides
        for (unsigned int i = 0; i < ele->n_sides(); i++) {
            raw_output_file << eq_data->full_solution.get(indices[i]) << " ";
=======
        // unsigned int lid = ele->n_sides() + 1;
        for (unsigned int i = 0; i < ele->n_sides(); i++) {
            uint new_lid = ele->n_sides() + 1 + old_to_new_side[i];
            ss << data->full_solution.get(indices[new_lid]) << " ";
        }
        // fluxes on sides
        for (unsigned int i = 0; i < ele->n_sides(); i++) {
            uint new_iside = old_to_new_side[i];
            ss << data->full_solution.get(indices[new_iside]) << " ";
>>>>>>> b77afd72
        }
        
        // remove last white space
        string line = ss.str();
        raw_output_file << line.substr(0, line.size()-1) << endl;
    }    
    
    raw_output_file << "$EndFlowField\n" << endl;
}


#include "quadrature/quadrature_lib.hh"
#include "fem/fe_p.hh"
#include "fem/fe_values.hh"
#include "fields/field_python.hh"
#include "fields/field_values.hh"

typedef FieldPython<3, FieldValue<3>::Vector > ExactSolution;

/*
* Calculate approximation of L2 norm for:
 * 1) difference between regularized pressure and analytical solution (using FunctionPython)
 * 2) difference between RT velocities and analytical solution
 * 3) difference of divergence
 * */

void DarcyFlowMHOutput::l2_diff_local(DHCellAccessor dh_cell,
                   FEValues<3> &fe_values, FEValues<3> &fv_rt,
                   ExactSolution &anal_sol,  DarcyFlowMHOutput::DiffData &result) {

    ASSERT_DBG( fe_values.dim() == fv_rt.dim());
    unsigned int dim = fe_values.dim();

    ElementAccessor<3> ele = dh_cell.elm();
    fv_rt.reinit(ele);
    fe_values.reinit(ele);
    
    double conductivity = result.eq_fields_->conductivity.value(ele.centre(), ele );
    double cross = result.eq_fields_->cross_section.value(ele.centre(), ele );


    // get coefficients on the current element
    vector<double> fluxes(dim+1);
//     vector<double> pressure_traces(dim+1);

    for (unsigned int li = 0; li < ele->n_sides(); li++) {
        fluxes[li] = diff_data.eq_data_->full_solution.get( dh_cell.get_loc_dof_indices()[li] );
//         pressure_traces[li] = result.dh->side_scalar( *(ele->side( li ) ) );
    }
    const uint ndofs = dh_cell.n_dofs();
    // TODO: replace with DHCell getter when available for FESystem component
    double pressure_mean = diff_data.eq_data_->full_solution.get( dh_cell.get_loc_dof_indices()[ndofs/2] );

    arma::vec analytical(5);
    arma::vec3 flux_in_q_point;
    arma::vec3 anal_flux;

    double velocity_diff=0, divergence_diff=0, pressure_diff=0, diff;

    // 1d:  mean_x_squared = 1/6 (v0^2 + v1^2 + v0*v1)
    // 2d:  mean_x_squared = 1/12 (v0^2 + v1^2 +v2^2 + v0*v1 + v0*v2 + v1*v2)
    double mean_x_squared=0;
    for(unsigned int i_node=0; i_node < ele->n_nodes(); i_node++ )
        for(unsigned int j_node=0; j_node < ele->n_nodes(); j_node++ )
        {
            mean_x_squared += (i_node == j_node ? 2.0 : 1.0) / ( 6 * dim )   // multiply by 2 on diagonal
                    * arma::dot( *ele.node(i_node), *ele.node(j_node));
        }

    for(unsigned int i_point=0; i_point < fe_values.n_points(); i_point++) {
        arma::vec3 q_point = fe_values.point(i_point);


        analytical = anal_sol.value(q_point, ele );
        for(unsigned int i=0; i< 3; i++) anal_flux[i] = analytical[i+1];

        // compute postprocesed pressure
        diff = 0;
        for(unsigned int i_shape=0; i_shape < ele->n_sides(); i_shape++) {
            unsigned int oposite_node = 0;
            switch (dim) {
                case 1: oposite_node =  RefElement<1>::oposite_node(i_shape); break;
                case 2: oposite_node =  RefElement<2>::oposite_node(i_shape); break;
                case 3: oposite_node =  RefElement<3>::oposite_node(i_shape); break;
                default: ASSERT(false)(dim).error("Unsupported FE dimension."); break;
            }

            diff += fluxes[ i_shape ] *
                               (  arma::dot( q_point, q_point )/ 2
                                - mean_x_squared / 2
                                - arma::dot( q_point, *ele.node(oposite_node) )
                                + arma::dot( ele.centre(), *ele.node(oposite_node) )
                               );
        }

        diff = - (1.0 / conductivity) * diff / dim / ele.measure() / cross + pressure_mean ;
        diff = ( diff - analytical[0]);
        pressure_diff += diff * diff * fe_values.JxW(i_point);


        // velocity difference
        flux_in_q_point.zeros();
        for(unsigned int i_shape=0; i_shape < ele->n_sides(); i_shape++) {
            flux_in_q_point += fluxes[ i_shape ]
                              * fv_rt.vector_view(0).value(i_shape, i_point)
                              / cross;
        }

        flux_in_q_point -= anal_flux;
        velocity_diff += dot(flux_in_q_point, flux_in_q_point) * fe_values.JxW(i_point);

        // divergence diff
        diff = 0;
        for(unsigned int i_shape=0; i_shape < ele->n_sides(); i_shape++) diff += fluxes[ i_shape ];
        diff = ( diff / ele.measure() / cross - analytical[4]);
        divergence_diff += diff * diff * fe_values.JxW(i_point);

    }

    // DHCell constructed with diff fields DH, get DOF indices of actual element
    DHCellAccessor sub_dh_cell = dh_cell.cell_with_other_dh(result.dh_.get());
    IntIdx idx = sub_dh_cell.get_loc_dof_indices()[0];

    auto velocity_data = result.vel_diff_ptr->vec();
    velocity_data.set( idx, sqrt(velocity_diff) );
    result.velocity_error[dim-1] += velocity_diff;
    if (dim == 2 && result.velocity_mask.size() != 0 ) {
    	result.mask_vel_error += (result.velocity_mask[ ele.idx() ])? 0 : velocity_diff;
    }

    auto pressure_data = result.pressure_diff_ptr->vec();
    pressure_data.set( idx, sqrt(pressure_diff) );
    result.pressure_error[dim-1] += pressure_diff;

    auto div_data = result.div_diff_ptr->vec();
    div_data.set( idx, sqrt(divergence_diff) );
    result.div_error[dim-1] += divergence_diff;

}

DarcyFlowMHOutput::FEData::FEData()
: order(4),
  quad(QGauss::make_array(order)),
  fe_p1(0), fe_p0(0),
  fe_rt( )
{
    UpdateFlags flags = update_values | update_JxW_values | update_quadrature_points;
    fe_values = mixed_fe_values(quad, fe_p0, flags);
    fv_rt = mixed_fe_values(quad, fe_rt, flags);
}


void DarcyFlowMHOutput::compute_l2_difference() {
	DebugOut() << "l2 norm output\n";
    ofstream os( FilePath("solution_error", FilePath::output_file) );

    FilePath source_file( "analytical_module.py", FilePath::input_file);
    ExactSolution  anal_sol_1d(5);   // components: pressure, flux vector 3d, divergence
    anal_sol_1d.set_python_field_from_file( source_file, "all_values_1d");

    ExactSolution anal_sol_2d(5);
    anal_sol_2d.set_python_field_from_file( source_file, "all_values_2d");

    ExactSolution anal_sol_3d(5);
    anal_sol_3d.set_python_field_from_file( source_file, "all_values_3d");

    diff_data.mask_vel_error=0;
    for(unsigned int j=0; j<3; j++){
        diff_data.pressure_error[j] = 0;
        diff_data.velocity_error[j] = 0;
        diff_data.div_error[j] = 0;
    }

    //diff_data.ele_flux = &( ele_flux );

    for (DHCellAccessor dh_cell : diff_data.eq_data_->dh_->own_range()) {

    	switch (dh_cell.dim()) {
        case 1:
            l2_diff_local( dh_cell, fe_data.fe_values[1], fe_data.fv_rt[1], anal_sol_1d, diff_data);
            break;
        case 2:
            l2_diff_local( dh_cell, fe_data.fe_values[2], fe_data.fv_rt[2], anal_sol_2d, diff_data);
            break;
        case 3:
            l2_diff_local( dh_cell, fe_data.fe_values[3], fe_data.fv_rt[3], anal_sol_3d, diff_data);
            break;
        }
    }
    
    // square root for L2 norm
    for(unsigned int j=0; j<3; j++){
        diff_data.pressure_error[j] = sqrt(diff_data.pressure_error[j]);
        diff_data.velocity_error[j] = sqrt(diff_data.velocity_error[j]);
        diff_data.div_error[j] = sqrt(diff_data.div_error[j]);
    }
    diff_data.mask_vel_error = sqrt(diff_data.mask_vel_error);

    os 	<< "l2 norm output\n\n"
    	<< "pressure error 1d: " << diff_data.pressure_error[0] << endl
    	<< "pressure error 2d: " << diff_data.pressure_error[1] << endl
    	<< "pressure error 3d: " << diff_data.pressure_error[2] << endl
    	<< "velocity error 1d: " << diff_data.velocity_error[0] << endl
    	<< "velocity error 2d: " << diff_data.velocity_error[1] << endl
    	<< "velocity error 3d: " << diff_data.velocity_error[2] << endl
    	<< "masked velocity error 2d: " << diff_data.mask_vel_error <<endl
    	<< "div error 1d: " << diff_data.div_error[0] << endl
    	<< "div error 2d: " << diff_data.div_error[1] << endl
        << "div error 3d: " << diff_data.div_error[2];
}

<|MERGE_RESOLUTION|>--- conflicted
+++ resolved
@@ -318,11 +318,7 @@
 
         std::stringstream ss;
         // pressure
-<<<<<<< HEAD
-        raw_output_file << fmt::format("{} {} ", dh_cell.elm().index(), eq_data->full_solution.get(indices[ele->n_sides()]));
-=======
-        ss << fmt::format("{} {} ", dh_cell.elm().input_id(), data->full_solution.get(indices[ele->n_sides()]));
->>>>>>> b77afd72
+        ss << fmt::format("{} {} ", dh_cell.elm().input_id(), eq_data->full_solution.get(indices[ele->n_sides()]));
         
         // velocity at element center
         flux_in_center = eq_fields->field_ele_velocity.value(ele.centre(), ele);
@@ -344,25 +340,15 @@
         }
         
         // pressure on edges
-<<<<<<< HEAD
-        unsigned int lid = ele->n_sides() + 1;
-        for (unsigned int i = 0; i < ele->n_sides(); i++, lid++) {
-            raw_output_file << eq_data->full_solution.get(indices[lid]) << " ";
-        }
-        // fluxes on sides
-        for (unsigned int i = 0; i < ele->n_sides(); i++) {
-            raw_output_file << eq_data->full_solution.get(indices[i]) << " ";
-=======
         // unsigned int lid = ele->n_sides() + 1;
         for (unsigned int i = 0; i < ele->n_sides(); i++) {
             uint new_lid = ele->n_sides() + 1 + old_to_new_side[i];
-            ss << data->full_solution.get(indices[new_lid]) << " ";
+            ss << eq_data->full_solution.get(indices[new_lid]) << " ";
         }
         // fluxes on sides
         for (unsigned int i = 0; i < ele->n_sides(); i++) {
             uint new_iside = old_to_new_side[i];
-            ss << data->full_solution.get(indices[new_iside]) << " ";
->>>>>>> b77afd72
+            ss << eq_data->full_solution.get(indices[new_iside]) << " ";
         }
         
         // remove last white space

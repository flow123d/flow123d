/*!
 *
﻿ * Copyright (C) 2015 Technical University of Liberec.  All rights reserved.
 * 
 * This program is free software; you can redistribute it and/or modify it under
 * the terms of the GNU General Public License version 3 as published by the
 * Free Software Foundation. (http://www.gnu.org/licenses/gpl-3.0.en.html)
 * 
 * This program is distributed in the hope that it will be useful, but WITHOUT
 * ANY WARRANTY; without even the implied warranty of MERCHANTABILITY or FITNESS
 * FOR A PARTICULAR PURPOSE.  See the GNU General Public License for more details.
 *
 * 
 * @file    darcy_flow_mh_output.cc
 * @ingroup flow
 * @brief   Output class for darcy_flow_mh model.
 * @author  Jan Brezina
 */

#include <vector>
#include <iostream>
#include <sstream>
#include <string>

#include <system/global_defs.h>

#include "flow/darcy_flow_mh.hh"
#include "flow/darcy_flow_assembly.hh"
#include "flow/darcy_flow_mh_output.hh"

#include "io/output_time.hh"
#include "io/observe.hh"
#include "system/system.hh"
#include "system/sys_profiler.hh"

#include "fields/field_set.hh"
#include "fem/dofhandler.hh"
#include "fem/fe_values.hh"
#include "fem/fe_rt.hh"
#include "fem/fe_values_views.hh"
#include "quadrature/quadrature_lib.hh"
#include "fields/field_fe.hh"
#include "fields/generic_field.hh"

#include "mesh/mesh.h"
#include "mesh/partitioning.hh"

// #include "coupling/balance.hh"
#include "intersection/mixed_mesh_intersections.hh"
#include "intersection/intersection_local.hh"

namespace it = Input::Type;


const it::Instance & DarcyFlowMHOutput::get_input_type() {
	OutputFields output_fields;
	DarcyMH::EqData eq_data;
	output_fields += eq_data;
	output_fields += output_fields.error_fields_for_output;
	return output_fields.make_output_type("Flow_Darcy_MH", "");
}

const it::Record & DarcyFlowMHOutput::get_input_type_specific() {
    return it::Record("Output_DarcyMHSpecific", "Specific Darcy flow MH output.")
        .declare_key("compute_errors", it::Bool(), it::Default("false"),
                        "SPECIAL PURPOSE. Computing errors pro non-compatible coupling.")
        .declare_key("raw_flow_output", it::FileName::output(), it::Default::optional(),
<<<<<<< HEAD
                        "Output file with raw data form MH module. This is done only for output times "
                        "containing both velocity and pressure output.")
=======
                        "Output file with raw data from MH module.")
>>>>>>> b791f60c
        .close();
}


DarcyFlowMHOutput::OutputFields::OutputFields()
: EquationOutput()
{

    *this += field_ele_pressure.name("pressure_p0").units(UnitSI().m());
    *this += field_node_pressure.name("pressure_p1").units(UnitSI().m());
	*this += field_ele_piezo_head.name("piezo_head_p0").units(UnitSI().m());
	*this += field_ele_flux.name("velocity_p0").units(UnitSI().m().s(-1));
	*this += field_ele_source.name("source_p0").units(UnitSI().m(3).s(-1));

	*this += subdomain.name("subdomain")
					  .units( UnitSI::dimensionless() )
					  .flags(FieldFlag::equation_external_output);
	*this += region_id.name("region_id")
	        .units( UnitSI::dimensionless())
	        .flags(FieldFlag::equation_external_output);

	error_fields_for_output += pressure_diff.name("pressure_diff").units(UnitSI().m());
	error_fields_for_output += velocity_diff.name("velocity_diff").units(UnitSI().m().s(-1));
	error_fields_for_output += div_diff.name("div_diff").units(UnitSI().s(-1));

}


DarcyFlowMHOutput::DarcyFlowMHOutput(DarcyMH *flow, Input::Record main_mh_in_rec)
: darcy_flow(flow),
  mesh_(&darcy_flow->mesh()),
  compute_errors_(false),
  fe1(1),
  fe2(1),
  fe3(1)
{
    Input::Record in_rec_output = main_mh_in_rec.val<Input::Record>("output");
    

	// we need to add data from the flow equation at this point, not in constructor of OutputFields
	output_fields += darcy_flow->data();
	output_fields.set_mesh(*mesh_);

	all_element_idx_.resize(mesh_->n_elements());
	for(unsigned int i=0; i<all_element_idx_.size(); i++) all_element_idx_[i] = i;

	// create shared pointer to a FieldElementwise and push this Field to output_field on all regions
	ele_pressure.resize(mesh_->n_elements());
	auto ele_pressure_ptr=ele_pressure.create_field<3, FieldValue<3>::Scalar>(1);
	output_fields.field_ele_pressure.set_field(mesh_->region_db().get_region_set("ALL"), ele_pressure_ptr);

	dh_ = make_shared<DOFHandlerMultiDim>(*mesh_);
	dh_->distribute_dofs(fe1, fe2, fe3);
	corner_pressure.resize(dh_->n_global_dofs());

	auto corner_ptr = make_shared< FieldFE<3, FieldValue<3>::Scalar> >();
	corner_ptr->set_fe_data(dh_, &map1, &map2, &map3, &corner_pressure);

	output_fields.field_node_pressure.set_field(mesh_->region_db().get_region_set("ALL"), corner_ptr);
	output_fields.field_node_pressure.output_type(OutputTime::NODE_DATA);

	ele_piezo_head.resize(mesh_->n_elements());
	auto ele_piezo_head_ptr=ele_piezo_head.create_field<3, FieldValue<3>::Scalar>(1);
	output_fields.field_ele_piezo_head.set_field(mesh_->region_db().get_region_set("ALL"), ele_piezo_head_ptr);

	ele_flux.resize(3*mesh_->n_elements());
	auto ele_flux_ptr=ele_flux.create_field<3, FieldValue<3>::VectorFixed>(3);
	output_fields.field_ele_flux.set_field(mesh_->region_db().get_region_set("ALL"), ele_flux_ptr);

    ele_source.resize(mesh_->n_elements());
    auto ele_source_ptr=ele_source.create_field<3, FieldValue<3>::Scalar>(1);
    output_fields.field_ele_source.set_field(mesh_->region_db().get_region_set("ALL"), ele_source_ptr);

	output_fields.subdomain = GenericField<3>::subdomain(*mesh_);
	output_fields.region_id = GenericField<3>::region_id(*mesh_);

	output_stream = OutputTime::create_output_stream("flow", main_mh_in_rec.val<Input::Record>("output_stream"), darcy_flow->time().get_unit_string());
	//output_stream->add_admissible_field_names(in_rec_output.val<Input::Array>("fields"));
	//output_stream->mark_output_times(darcy_flow->time());
    output_fields.initialize(output_stream, mesh_, in_rec_output, darcy_flow->time() );

    int rank;
    MPI_Comm_rank(MPI_COMM_WORLD, &rank);

    auto in_rec_specific = main_mh_in_rec.find<Input::Record>("output_specific");
    if (in_rec_specific) {
        in_rec_specific->opt_val("compute_errors", compute_errors_);
        if (rank == 0) {
            // optionally open raw output file
            FilePath raw_output_file_path;
            if (in_rec_specific->opt_val("raw_flow_output", raw_output_file_path)) {
            	MessageOut() << "Opening raw flow output: " << raw_output_file_path << "\n";
            	try {
            		raw_output_file_path.open_stream(raw_output_file);
            	} INPUT_CATCH(FilePath::ExcFileOpen, FilePath::EI_Address_String, (*in_rec_specific))
            }
        }
    }
}



DarcyFlowMHOutput::~DarcyFlowMHOutput()
{};





//=============================================================================
// CONVERT SOLUTION, CALCULATE BALANCES, ETC...
//=============================================================================


void DarcyFlowMHOutput::output()
{
    START_TIMER("Darcy fields output");

    ElementSetRef observed_elements = output_stream->observe(mesh_)->observed_elements();
    {
        START_TIMER("post-process output fields");

        output_fields.set_time(darcy_flow->time().step(), LimitSide::right);

        if (output_fields.is_field_output_time(output_fields.field_ele_pressure,darcy_flow->time().step()) ||
            output_fields.is_field_output_time(output_fields.field_ele_piezo_head,darcy_flow->time().step()) )
                make_element_scalar(all_element_idx_);
        else
                make_element_scalar(observed_elements);

        if ( output_fields.is_field_output_time(output_fields.field_ele_flux,darcy_flow->time().step()) )
                make_element_vector(all_element_idx_);
        else
                make_element_vector(observed_elements);

        if ( output_fields.is_field_output_time(output_fields.field_node_pressure,darcy_flow->time().step()) )
                make_node_scalar_param(all_element_idx_);
        //else
        //        make_node_scalar_param(observed_elements);

        if ( output_fields.is_field_output_time(output_fields.field_ele_source,darcy_flow->time().step()) )
                make_element_vector(all_element_idx_);
        //else
        //        make_element_vector(observed_elements);


        // Internal output only if both ele_pressure and ele_flux are output.
        if (output_fields.is_field_output_time(output_fields.field_ele_flux,darcy_flow->time().step()) &&
            output_fields.is_field_output_time(output_fields.field_ele_pressure,darcy_flow->time().step()) )
        {
                  output_internal_flow_data();
        }

        if (compute_errors_) compute_l2_difference();
    }

    {
        START_TIMER("evaluate output fields");
        output_fields.output(darcy_flow->time().step());
    }

    {
        START_TIMER("write time frame");
        output_stream->write_time_frame();
    }

    
}


//=============================================================================
// FILL TH "SCALAR" FIELD FOR ALL ELEMENTS IN THE MESH
//=============================================================================

void DarcyFlowMHOutput::make_element_scalar(ElementSetRef element_indices)
{
    START_TIMER("DarcyFlowMHOutput::make_element_scalar");
    unsigned int sol_size;
    double *sol;

    darcy_flow->get_solution_vector(sol, sol_size);
    unsigned int soi = mesh_->n_sides();
    for(unsigned int i_ele : element_indices) {
        ElementFullIter ele = mesh_->element(i_ele);
        ele_pressure[i_ele] = sol[ soi + i_ele];
        ele_piezo_head[i_ele] = sol[soi + i_ele ]
          - (darcy_flow->data_->gravity_[3] + arma::dot(darcy_flow->data_->gravity_vec_,ele->centre()));
    }
}



/****
 * compute Darcian velocity in centre of elements
 *
 */
void DarcyFlowMHOutput::make_element_vector(ElementSetRef element_indices) {
    START_TIMER("DarcyFlowMHOutput::make_element_vector");
    // need to call this to create mh solution vector
    darcy_flow->get_mh_dofhandler();

    auto multidim_assembler = AssemblyBase::create< AssemblyMH >(darcy_flow->data_);
    arma::vec3 flux_in_center;
    for(unsigned int i_ele : element_indices) {
        ElementFullIter ele = mesh_->element(i_ele);

        double source;
        flux_in_center = multidim_assembler[ele->dim() -1]->make_element_vector(ele, source);

        // place it in the sequential vector
        for(unsigned int j=0; j<3; j++) ele_flux[3*i_ele + j]=flux_in_center[j];
        ele_source[i_ele] = source;
    }
}


void DarcyFlowMHOutput::make_corner_scalar(vector<double> &node_scalar)
{
    START_TIMER("DarcyFlowMHOutput::make_corner_scalar");
	unsigned int ndofs = dh_->max_elem_dofs();
	std::vector<IdxInt> indices(ndofs);
	unsigned int i_node;
	FOR_ELEMENTS(mesh_, ele)
	{
		dh_->get_dof_indices(ele, indices);
		FOR_ELEMENT_NODES(ele, i_node)
		{
			corner_pressure[indices[i_node]] = node_scalar[mesh_->node_vector.index(ele->node[i_node])];
		}
	}
}


//=============================================================================
// pressure interpolation
//
// some sort of weighted average over elements and sides/edges of an node
//
// TODO:
// questions:
// - explain details of averaging and motivation for this type
// - edge scalars are stronger since thay are computed twice by each side
// - why division by (nod.aux-1)
// - ?implement without TED, TSD global arrays with single loop over elements, sides and one loop over nodes for normalization
//
//=============================================================================

void DarcyFlowMHOutput::make_node_scalar_param(ElementSetRef element_indices) {
    START_TIMER("DarcyFlowMHOutput::make_node_scalar_param");

	vector<double> scalars(mesh_->n_nodes());

    double dist; //!< tmp variable for storing particular distance node --> element, node --> side*/

    /** Iterators */
    const Node * node;

    int n_nodes = mesh_->node_vector.size(); //!< number of nodes in the mesh */
    int node_index = 0; //!< index of each node */

    int* sum_elements = new int [n_nodes]; //!< sum elements joined to node */
    int* sum_sides = new int [n_nodes]; //!< sum sides joined to node */
    double* sum_ele_dist = new double [n_nodes]; //!< sum distances to all joined elements */
    double* sum_side_dist = new double [n_nodes]; //!<  Sum distances to all joined sides */

    /** tmp variables, will be replaced by ini keys
     * TODO include them into ini file*/
    bool count_elements = true; //!< scalar is counted via elements*/
    bool count_sides = true; //!< scalar is counted via sides */


    const MH_DofHandler &dh = darcy_flow->get_mh_dofhandler();

    /** init arrays */
    for (int i = 0; i < n_nodes; i++){
        sum_elements[i] = 0;
        sum_sides[i] = 0;
        sum_ele_dist[i] = 0.0;
        sum_side_dist[i] = 0.0;
        scalars[i] = 0.0;
    };

    /**first pass - calculate sums (weights)*/
    if (count_elements){
        FOR_ELEMENTS(mesh_, ele)
            for (unsigned int li = 0; li < ele->n_nodes(); li++) {
                node = ele->node[li]; //!< get Node pointer from element */
                node_index = mesh_->node_vector.index(node); //!< get nod index from mesh */

                dist = sqrt(
                        ((node->getX() - ele->centre()[ 0 ])*(node->getX() - ele->centre()[ 0 ])) +
                        ((node->getY() - ele->centre()[ 1 ])*(node->getY() - ele->centre()[ 1 ])) +
                        ((node->getZ() - ele->centre()[ 2 ])*(node->getZ() - ele->centre()[ 2 ]))
                );
                sum_ele_dist[node_index] += dist;
                sum_elements[node_index]++;
            }
    }
    if (count_sides){
        FOR_SIDES(mesh_, side) {
            for (unsigned int li = 0; li < side->n_nodes(); li++) {
                node = side->node(li);//!< get Node pointer from element */
                node_index = mesh_->node_vector.index(node); //!< get nod index from mesh */
                dist = sqrt(
                        ((node->getX() - side->centre()[ 0 ])*(node->getX() - side->centre()[ 0 ])) +
                        ((node->getY() - side->centre()[ 1 ])*(node->getY() - side->centre()[ 1 ])) +
                        ((node->getZ() - side->centre()[ 2 ])*(node->getZ() - side->centre()[ 2 ]))
                );

                sum_side_dist[node_index] += dist;
                sum_sides[node_index]++;
            }
        }
    }

    /**second pass - calculate scalar  */
    if (count_elements){
        FOR_ELEMENTS(mesh_, ele)
            for (unsigned int li = 0; li < ele->n_nodes(); li++) {
                node = ele->node[li];//!< get Node pointer from element */
                node_index = mesh_->node_vector.index(node); //!< get nod index from mesh */

                /**TODO - calculate it again or store it in prior pass*/
                dist = sqrt(
                        ((node->getX() - ele->centre()[ 0 ])*(node->getX() - ele->centre()[ 0 ])) +
                        ((node->getY() - ele->centre()[ 1 ])*(node->getY() - ele->centre()[ 1 ])) +
                        ((node->getZ() - ele->centre()[ 2 ])*(node->getZ() - ele->centre()[ 2 ]))
                );
                scalars[node_index] += ele_pressure[ele.index()] *
                        (1 - dist / (sum_ele_dist[node_index] + sum_side_dist[node_index])) /
                        (sum_elements[node_index] + sum_sides[node_index] - 1);
            }
    }
    if (count_sides) {
        FOR_SIDES(mesh_, side) {
            for (unsigned int li = 0; li < side->n_nodes(); li++) {
                node = side->node(li);//!< get Node pointer from element */
                node_index = mesh_->node_vector.index(node); //!< get nod index from mesh */

                /**TODO - calculate it again or store it in prior pass*/
                dist = sqrt(
                        ((node->getX() - side->centre()[ 0 ])*(node->getX() - side->centre()[ 0 ])) +
                        ((node->getY() - side->centre()[ 1 ])*(node->getY() - side->centre()[ 1 ])) +
                        ((node->getZ() - side->centre()[ 2 ])*(node->getZ() - side->centre()[ 2 ]))
                );


                scalars[node_index] += dh.side_scalar( *side ) *
                        (1 - dist / (sum_ele_dist[node_index] + sum_side_dist[node_index])) /
                        (sum_sides[node_index] + sum_elements[node_index] - 1);
            }
        }
    }

    /** free memory */
    delete [] sum_elements;
    delete [] sum_sides;
    delete [] sum_ele_dist;
    delete [] sum_side_dist;

    make_corner_scalar(scalars);
}


/*
 * Output of internal flow data.
 */
void DarcyFlowMHOutput::output_internal_flow_data()
{
    START_TIMER("DarcyFlowMHOutput::output_internal_flow_data");
    const MH_DofHandler &dh = darcy_flow->get_mh_dofhandler();

    if (! raw_output_file.is_open()) return;
    
    //char dbl_fmt[ 16 ]= "%.8g ";
    // header
    raw_output_file <<  "// fields:\n//ele_id    ele_presure    flux_in_barycenter[3]    n_sides   side_pressures[n]    side_fluxes[n]\n";
    raw_output_file <<  fmt::format("$FlowField\nT={}\n", darcy_flow->time().t());
    raw_output_file <<  fmt::format("{}\n" , mesh_->n_elements() );

    int cit = 0;
    
    FOR_ELEMENTS( mesh_,  ele ) {
        raw_output_file << fmt::format("{} {} ", ele.id(), ele_pressure[cit]);
        for (unsigned int i = 0; i < 3; i++)
            raw_output_file << ele_flux[3*cit+i] << " ";

        raw_output_file << ele->n_sides() << " ";

        for (unsigned int i = 0; i < ele->n_sides(); i++) {
            raw_output_file << dh.side_scalar( *(ele->side(i) ) ) << " ";
        }
        for (unsigned int i = 0; i < ele->n_sides(); i++) {
            raw_output_file << dh.side_flux( *(ele->side(i) ) ) << " ";
        }
        
        raw_output_file << endl;
        cit ++;
    }
    raw_output_file << "$EndFlowField\n" << endl;
}


#include "quadrature/quadrature_lib.hh"
#include "fem/fe_p.hh"
#include "fem/fe_values.hh"
#include "fem/mapping_p1.hh"
#include "fields/field_python.hh"
#include "fields/field_values.hh"

typedef FieldPython<3, FieldValue<3>::Vector > ExactSolution;

/*
* Calculate approximation of L2 norm for:
 * 1) difference between regularized pressure and analytical solution (using FunctionPython)
 * 2) difference between RT velocities and analytical solution
 * 3) difference of divergence
 * */

struct DiffData {
    double pressure_error[2], velocity_error[2], div_error[2];
    double mask_vel_error;
    VectorSeqDouble pressure_diff;
    VectorSeqDouble velocity_diff;
    VectorSeqDouble div_diff;


    double * solution;
    const MH_DofHandler * dh;

    //std::vector< std::vector<double>  > *ele_flux;
    std::vector<int> velocity_mask;
    DarcyMH *darcy;
    DarcyMH::EqData *data_;
};

template <int dim>
void l2_diff_local(ElementFullIter &ele, 
                   FEValues<dim,3> &fe_values, FEValues<dim,3> &fv_rt, 
                   ExactSolution &anal_sol,  DiffData &result) {

    fv_rt.reinit(ele);
    fe_values.reinit(ele);
    
    double conductivity = result.data_->conductivity.value(ele->centre(), ele->element_accessor() );
    double cross = result.data_->cross_section.value(ele->centre(), ele->element_accessor() );


    // get coefficients on the current element
    vector<double> fluxes(dim+1);
//     vector<double> pressure_traces(dim+1);

    for (unsigned int li = 0; li < ele->n_sides(); li++) {
        fluxes[li] = result.dh->side_flux( *(ele->side( li ) ) );
//         pressure_traces[li] = result.dh->side_scalar( *(ele->side( li ) ) );
    }
    double pressure_mean = result.dh->element_scalar(ele);

    arma::vec analytical(5);
    arma::vec3 flux_in_q_point;
    arma::vec3 anal_flux;

    double velocity_diff=0, divergence_diff=0, pressure_diff=0, diff;

    // 1d:  mean_x_squared = 1/6 (v0^2 + v1^2 + v0*v1)
    // 2d:  mean_x_squared = 1/12 (v0^2 + v1^2 +v2^2 + v0*v1 + v0*v2 + v1*v2)
    double mean_x_squared=0;
    for(unsigned int i_node=0; i_node < ele->n_nodes(); i_node++ )
        for(unsigned int j_node=0; j_node < ele->n_nodes(); j_node++ )
        {
            mean_x_squared += (i_node == j_node ? 2.0 : 1.0) / ( 6 * dim )   // multiply by 2 on diagonal
                    * arma::dot( ele->node[i_node]->point(), ele->node[j_node]->point());
        }

    for(unsigned int i_point=0; i_point < fe_values.n_points(); i_point++) {
        arma::vec3 q_point = fe_values.point(i_point);


        analytical = anal_sol.value(q_point, ele->element_accessor() );
        for(unsigned int i=0; i< 3; i++) anal_flux[i] = analytical[i+1];

        // compute postprocesed pressure
        diff = 0;
        for(unsigned int i_shape=0; i_shape < ele->n_sides(); i_shape++) {
            unsigned int oposite_node = RefElement<dim>::oposite_node(i_shape);

            diff += fluxes[ i_shape ] *
                               (  arma::dot( q_point, q_point )/ 2
                                - mean_x_squared / 2
                                - arma::dot( q_point, ele->node[oposite_node]->point() )
                                + arma::dot( ele->centre(), ele->node[oposite_node]->point() )
                               );
        }

        diff = - (1.0 / conductivity) * diff / dim / ele->measure() / cross + pressure_mean ;
        diff = ( diff - analytical[0]);
        pressure_diff += diff * diff * fe_values.JxW(i_point);


        // velocity difference
        flux_in_q_point.zeros();
        for(unsigned int i_shape=0; i_shape < ele->n_sides(); i_shape++) {
            flux_in_q_point += fluxes[ i_shape ]
                              * fv_rt.vector_view(0).value(i_shape, i_point)
                              / cross;
        }

        flux_in_q_point -= anal_flux;
        velocity_diff += dot(flux_in_q_point, flux_in_q_point) * fe_values.JxW(i_point);

        // divergence diff
        diff = 0;
        for(unsigned int i_shape=0; i_shape < ele->n_sides(); i_shape++) diff += fluxes[ i_shape ];
        diff = ( diff / ele->measure() / cross - analytical[4]);
        divergence_diff += diff * diff * fe_values.JxW(i_point);

    }


    result.velocity_diff[ele.index()] = velocity_diff;
    result.velocity_error[dim-1] += velocity_diff;
    if (dim == 2 && result.velocity_mask.size() != 0 ) {
    	result.mask_vel_error += (result.velocity_mask[ ele.index() ])? 0 : velocity_diff;
    }

    result.pressure_diff[ele.index()] = pressure_diff;
    result.pressure_error[dim-1] += pressure_diff;

    result.div_diff[ele.index()] = divergence_diff;
    result.div_error[dim-1] += divergence_diff;

}






void DarcyFlowMHOutput::compute_l2_difference() {
	DebugOut() << "l2 norm output\n";
    ofstream os( FilePath("solution_error", FilePath::output_file) );

    const unsigned int order = 4; // order of Gauss quadrature

    // we create trivial Dofhandler , for P0 elements, to get access to, FEValues on individual elements
    // this we use to integrate our own functions - difference of postprocessed pressure and analytical solution
    FE_P_disc<1> fe_1d(0);
    FE_P_disc<2> fe_2d(0);

    QGauss<1> quad_1d( order );
    QGauss<2> quad_2d( order );

    MappingP1<1,3> mapp_1d;
    MappingP1<2,3> mapp_2d;

    FEValues<1,3> fe_values_1d(mapp_1d, quad_1d,   fe_1d, update_JxW_values | update_quadrature_points);
    FEValues<2,3> fe_values_2d(mapp_2d, quad_2d,   fe_2d, update_JxW_values | update_quadrature_points);
    
    // FEValues for velocity.
    FE_RT0<1> fe_rt1d;
    FE_RT0<2> fe_rt2d;
    FEValues<1,3> fv_rt1d(mapp_1d,quad_1d, fe_rt1d, update_values | update_quadrature_points);
    FEValues<2,3> fv_rt2d(mapp_2d,quad_2d, fe_rt2d, update_values | update_quadrature_points);

    FilePath source_file( "analytical_module.py", FilePath::input_file);
    ExactSolution  anal_sol_1d(5);   // components: pressure, flux vector 3d, divergence
    anal_sol_1d.set_python_field_from_file( source_file, "all_values_1d");

    ExactSolution anal_sol_2d(5);
    anal_sol_2d.set_python_field_from_file( source_file, "all_values_2d");


    DiffData result;
    result.dh = &( darcy_flow->get_mh_dofhandler());
    result.darcy = darcy_flow;
    result.data_ = darcy_flow->data_.get();

    // mask 2d elements crossing 1d
    if (result.data_->mortar_method_ != DarcyMH::NoMortar) {
        result.velocity_mask.resize(mesh_->n_elements(),0);
        for(IntersectionLocal<1,2> & isec : mesh_->mixed_intersections().intersection_storage12_) {
            result.velocity_mask[ isec.bulk_ele_idx() ]++;
        }
    }

    result.pressure_diff.resize( mesh_->n_elements() );
    result.velocity_diff.resize( mesh_->n_elements() );
    result.div_diff.resize( mesh_->n_elements() );

    result.pressure_error[0] = 0;
    result.velocity_error[0] = 0;
    result.div_error[0] = 0;
    result.pressure_error[1] = 0;
    result.velocity_error[1] = 0;
    result.div_error[1] = 0;
    result.mask_vel_error=0;

    //result.ele_flux = &( ele_flux );

    output_fields.error_fields_for_output.set_mesh(*mesh_);

    auto vel_diff_ptr =	result.velocity_diff.create_field<3, FieldValue<3>::Scalar>(1);
    output_fields.velocity_diff.set_field(mesh_->region_db().get_region_set("ALL"), vel_diff_ptr, 0);
    auto pressure_diff_ptr = result.pressure_diff.create_field<3, FieldValue<3>::Scalar>(1);
    output_fields.pressure_diff.set_field(mesh_->region_db().get_region_set("ALL"), pressure_diff_ptr, 0);
    auto div_diff_ptr =	result.div_diff.create_field<3, FieldValue<3>::Scalar>(1);
    output_fields.div_diff.set_field(mesh_->region_db().get_region_set("ALL"), div_diff_ptr, 0);

    output_fields.error_fields_for_output.set_time(darcy_flow->time().step(), LimitSide::right);
    output_fields += output_fields.error_fields_for_output;


    unsigned int solution_size;
    darcy_flow->get_solution_vector(result.solution, solution_size);


    FOR_ELEMENTS( mesh_, ele) {

    	switch (ele->dim()) {
        case 1:

            l2_diff_local<1>( ele, fe_values_1d, fv_rt1d, anal_sol_1d, result);
            break;
        case 2:
            l2_diff_local<2>( ele, fe_values_2d, fv_rt2d, anal_sol_2d, result);
            break;
        }
    }

    os 	<< "l2 norm output\n\n"
    	<< "pressure error 1d: " << sqrt(result.pressure_error[0]) << endl
    	<< "pressure error 2d: " << sqrt(result.pressure_error[1]) << endl
    	<< "velocity error 1d: " << sqrt(result.velocity_error[0]) << endl
    	<< "velocity error 2d: " << sqrt(result.velocity_error[1]) << endl
    	<< "masked velocity error 2d: " << sqrt(result.mask_vel_error) <<endl
    	<< "div error 1d: " << sqrt(result.div_error[0]) << endl
    	<< "div error 2d: " << sqrt(result.div_error[1]);
}

<|MERGE_RESOLUTION|>--- conflicted
+++ resolved
@@ -65,12 +65,8 @@
         .declare_key("compute_errors", it::Bool(), it::Default("false"),
                         "SPECIAL PURPOSE. Computing errors pro non-compatible coupling.")
         .declare_key("raw_flow_output", it::FileName::output(), it::Default::optional(),
-<<<<<<< HEAD
                         "Output file with raw data form MH module. This is done only for output times "
                         "containing both velocity and pressure output.")
-=======
-                        "Output file with raw data from MH module.")
->>>>>>> b791f60c
         .close();
 }
 

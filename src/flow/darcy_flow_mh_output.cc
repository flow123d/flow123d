--- conflicted
+++ resolved
@@ -43,10 +43,7 @@
 #include <sstream>
 #include <string>
 #include "mesh/partitioning.hh"
-<<<<<<< HEAD
-
-=======
->>>>>>> 9711cf7c
+
 namespace it = Input::Type;
 
 it::Record DarcyFlowMHOutput::input_type
@@ -88,10 +85,10 @@
 
     //local iterator it
     Iterator<string> it = in_rec.find<string>("piezo_head_p0");
-    output_piezo_head = bool(it);
+    output_piezo_head=bool(it);
     DBGMSG("piezo set: %d \n", output_piezo_head);
       
-    if(output_piezo_head) ele_piezo_head.resize(mesh_->n_elements());
+    if (output_piezo_head) ele_piezo_head.resize(mesh_->n_elements());
 
     // set output time marks
     TimeMarks &marks = darcy_flow->time().marks();
@@ -111,7 +108,6 @@
     ierr = MPI_Comm_rank(MPI_COMM_WORLD, &rank); 
     ASSERT(ierr == 0, "Error in MPI test of rank.");
     
-<<<<<<< HEAD
     // Output only for the first process
     if(rank == 0)
     {
@@ -135,31 +131,15 @@
         output_time = OutputTime::register_elem_data
             (mesh_, "velocity_p0", "L/T", in_rec, ele_flux, -1.0);
         if(output_time) this->output_streams[&ele_flux] = output_time;
-#endif
-=======
-
-	result = OutputTime::register_node_data
-			(mesh_, "pressure_nodes", "L", in_rec.val<Input::Record>("output_stream"), node_pressure);
-
-	result = OutputTime::register_elem_data
-			(mesh_, "pressure_elements", "L", in_rec.val<Input::Record>("output_stream"), ele_pressure);
-
-	if (output_piezo_head) {
-		result = OutputTime::register_elem_data
-				(mesh_, "piezo_head_elements", "L", in_rec.val<Input::Record>("output_stream"), ele_piezo_head);
-	}
-
-	result = OutputTime::register_elem_data
-			(mesh_, "velocity_elements", "L/T", in_rec.val<Input::Record>("output_stream"), ele_flux);
+
 
 	it = in_rec.find<string>("subdomains");
 	if (bool(it)) {
 		result = OutputTime::register_elem_data
 				(mesh_, "subdomains", "", in_rec.val<Input::Record>("output_stream"), mesh_->get_part()->seq_output_partition() );
 	}
->>>>>>> 9711cf7c
-
-	if (rank == 0) {
+#endif
+
         // temporary solution for balance output
         balance_output_file = xfopen( in_rec.val<FilePath>("balance_output"), "wt");
 
@@ -170,16 +150,15 @@
             xprintf(Msg, "Opening raw output: %s\n", string(*it).c_str());
             raw_output_file = xfopen(*it, "wt");
         }
-<<<<<<< HEAD
-
-=======
->>>>>>> 9711cf7c
+
     }
 }
 
 
 
 DarcyFlowMHOutput::~DarcyFlowMHOutput(){
+    //if (output_writer != NULL) delete output_writer;
+
     if (balance_output_file != NULL) xfclose(balance_output_file);
     if (raw_output_file != NULL) xfclose(raw_output_file);
 };
@@ -219,37 +198,25 @@
     std::string eleVectorName = "velocity_elements";
     std::string eleVectorUnit = "L/T";
 
+    //cout << "DMHO_output: rank: " << rank << "\t output_writer: " << output_writer << endl;
+    
     // skip initial output for steady solver
     if (darcy_flow->time().is_steady() && darcy_flow->time().tlevel() ==0) return;
 
     if (darcy_flow->time().is_current(output_mark_type)) {
 
-        make_element_vector();
-        //make_sides_scalar();
-
-        make_node_scalar_param(node_pressure);
-
-        //make_neighbour_flux();
-
-        DBGMSG("water_balance()\n");
-        water_balance();
-
-        //compute_l2_difference();
-
-<<<<<<< HEAD
-        //double time  = min(darcy_flow->solved_time(), 1.0E200);
-        double time  = darcy_flow->solved_time();
-
-        // Workaround for infinity time returned by steady solvers. Should be designed better. Maybe
-        // consider begining of the interval of actual result as the output time. Or use
-        // particular TimeMark. This can allow also interpolation and perform output even inside of time step interval.
-        if (time == TimeGovernor::inf_time) time = 0.0;
-
-        output_internal_flow_data();
-
-        //for synchronization when measuring time by Profiler
-        MPI_Barrier(MPI_COMM_WORLD);
-=======
+      make_element_vector();
+      //make_sides_scalar();
+
+      make_node_scalar_param(node_pressure);
+
+      //make_neighbour_flux();
+
+      DBGMSG("water_balance()\n");
+      water_balance();
+
+      //compute_l2_difference();
+
       double time  = darcy_flow->solved_time();
 
       // Workaround for infinity time returned by steady solvers. Should be designed better. Maybe
@@ -263,7 +230,6 @@
       
       //for synchronization when measuring time by Profiler
       MPI_Barrier(MPI_COMM_WORLD);
->>>>>>> 9711cf7c
     }
     
 }

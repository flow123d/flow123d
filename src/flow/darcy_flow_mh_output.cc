--- conflicted
+++ resolved
@@ -47,19 +47,14 @@
 namespace it = Input::Type;
 
 const it::Selection & DarcyFlowMHOutput::OutputFields::get_output_selection() {
-<<<<<<< HEAD
-	return DarcyFlowMH_Steady::EqData().make_output_field_selection("DarcyMHOutput_Selection", "Selection of fields available for output.")
-		.copy_values(OutputFields().make_output_field_selection("").close())
-=======
     // Since result output fields are in the separate fieldset OutputFields,
     // we have to merge two selections.
-	return DarcyFlowMH::EqData().make_output_field_selection(
+	return DarcyFlowMH_Steady::EqData().make_output_field_selection(
 	        "DarcyFlowMH_output_fields",
 	        "Selection of output fields for Darcy Flow MH model.")
 		.copy_values(OutputFields().make_output_field_selection(
 		        "DarcyMFOutput_output_fields",
 		        "Auxiliary selection.").close())
->>>>>>> 80d0a585
 		.close();
 }
 

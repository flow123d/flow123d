/*!
 *
 * Copyright (C) 2007 Technical University of Liberec.  All rights reserved.
 *
 * Please make a following refer to Flow123d on your project site if you use the program for any purpose,
 * especially for academic research:
 * Flow123d, Research Centre: Advanced Remedial Technologies, Technical University of Liberec, Czech Republic
 *
 * This program is free software; you can redistribute it and/or modify it under the terms
 * of the GNU General Public License version 3 as published by the Free Software Foundation.
 *
 * This program is distributed in the hope that it will be useful, but WITHOUT ANY WARRANTY;
 * without even the implied warranty of MERCHANTABILITY or FITNESS FOR A PARTICULAR PURPOSE.
 * See the GNU General Public License for more details.
 *
 * You should have received a copy of the GNU General Public License along with this program; if not,
 * write to the Free Software Foundation, Inc., 59 Temple Place - Suite 330, Boston, MA 021110-1307, USA.
 *
 *
 * $Id$
 * $Revision$
 * $LastChangedBy$
 * $LastChangedDate$
 *
 * @file
 * @brief mixed-hybrid model of linear Darcy flow, possibly unsteady.
 *
 * Main object for mixed-hybrid discretization of the linear elliptic PDE (Laplace)
 * on  a multidimensional domain. Discretization of saturated Darcy flow using
 * RT0 approximation for the velocity
 *
 *
 *
 *  @author Jan Brezina
 *
 */

/*
 * list of files dependent on this one:
 *
 * posprocess.cc
 * problem.cc
 * main.hh
 * transport.cc
 */


#ifndef DARCY_FLOW_MH_HH
#define DARCY_FLOW_MH_HH

#include "input/input_type.hh"

#include <petscmat.h>
#include "system/sys_vector.hh"
#include "coupling/equation.hh"
#include "flow/mh_dofhandler.hh"
#include "input/input_type.hh"

#include "fields/field_base.hh"
#include "fields/field_values.hh"
#include "fields/field_add_potential.hh"
#include "flow/old_bcd.hh"


/// external types:
class LinSys;
struct Solver;
class Mesh;
class SchurComplement;
class Distribution;
class SparseGraph;
class LocalToGlobalMap;


/**
 * @brief Mixed-hybrid model of linear Darcy flow, possibly unsteady.
 *
 * Abstract class for various implementations of Darcy flow. In future there should be
 * one further level of abstraction for general time dependent problem.
 *
 * maybe TODO:
 * split compute_one_step to :
 * 1) prepare_next_timestep
 * 2) actualize_solution - this is for iterative nonlinear solvers
 *
 */

class DarcyFlowMH : public EquationBase {
public:
    enum MortarMethod {
        NoMortar = 0,
        MortarP0 = 1,
        MortarP1 = 2
    };
    
    /** @brief Data for Darcy flow equation.
     *  
     */
    class EqData : public EqDataBase {
    public:

        /**
         * For compatibility with old BCD file we have to assign integer codes starting from 1.
         */
        enum BC_Type {
            none=0,
            dirichlet=1,
            neumann=2,
            robin=3,
            total_flux=4
        };
        static Input::Type::Selection bc_type_selection;

        /// Collect all fields
        EqData(const std::string &name=0);

        /**
         * Overrides EqDataBase::read_boundary_list_item, implements reading of
         * - bc_piezo_head key
         * - flow_old_bcd_file
         */
        RegionSet read_boundary_list_item(Input::Record rec);
        
        /**
         * Overrides EqDataBase::read_bulk_list_item, implements reading of
         * - init_piezo_head key
         */
        RegionSet read_bulk_list_item(Input::Record rec);
       
        Field<3, FieldValue<3>::TensorFixed > cond_anisothropy;
        Field<3, FieldValue<3>::Scalar > conductivity;
        Field<3, FieldValue<3>::Scalar > cross_section;
        Field<3, FieldValue<3>::Scalar > water_source_density;

        BCField<3, FieldValue<3>::Enum > bc_type; // Discrete need Selection for initialization
        BCField<3, FieldValue<3>::Scalar > bc_pressure; 
        BCField<3, FieldValue<3>::Scalar > bc_flux;
        BCField<3, FieldValue<3>::Scalar > bc_robin_sigma;
        
        //TODO: these belong to Unsteady flow classes
        //as long as Unsteady is descendant from Steady, these cannot be transfered..
        Field<3, FieldValue<3>::Scalar > init_pressure;
        Field<3, FieldValue<3>::Scalar > storativity;

        arma::vec4 gravity_;
    };


    DarcyFlowMH(Mesh &mesh, const Input::Record in_rec)
    : EquationBase(mesh, in_rec)
    {}

    static Input::Type::Selection mh_mortar_selection;
    static Input::Type::AbstractRecord input_type;
    static Input::Type::Record bc_segment_rec;
    static Input::Type::AbstractRecord bc_input_type;
    static std::vector<Input::Type::Record> bc_input_types;

    void get_velocity_seq_vector(Vec &velocity_vec)
        { velocity_vec = velocity_vector; }

    const MH_DofHandler &get_mh_dofhandler() {
        double *array;
        unsigned int size;
        get_solution_vector(array, size);

        mh_dh.set_solution(array);
       return mh_dh;
    }
    
    //returns reference to equation data
    virtual EqData &get_data() = 0;

    virtual void get_partitioning_vector(int * &elem_part, unsigned &lelem_part){};

protected:
    void setup_velocity_vector() {
        double *velocity_array;
        unsigned int size;

        get_solution_vector(velocity_array, size);
        VecCreateSeqWithArray(PETSC_COMM_SELF, mesh_->n_sides(), velocity_array, &velocity_vector);

    }

    virtual void postprocess() =0;

    //virtual void balance();
    //virtual void integrate_sources();

protected:  
    
    bool solution_changed_for_scatter;
    Vec velocity_vector;
    MH_DofHandler mh_dh;    // provides access to seq. solution fluxes and pressures on sides

    MortarMethod mortar_method_;
    // value of sigma used in mortar couplings (TODO: make space depenedent and unify with compatible sigma, both given on lower dim domain)
    double mortar_sigma_;
};


/**
 * @brief Mixed-hybrid of steady Darcy flow with sources and variable density.
 *
 * solve equations:
 * @f[
 *      q= -{\mathbf{K}} \nabla h -{\mathbf{K}} R \nabla z
 * @f]
 * @f[
 *      \mathrm{div} q = f
 * @f]
 *
 * where
 * - @f$ q @f$ is flux @f$[ms^{-1}]@f$ for 3d, @f$[m^2s^{-1}]@f$ for 2d and @f$[m^3s^{-1}]@f$ for 1d.
 * - @f$ \mathbf{K} @f$ is hydraulic tensor ( its orientation for 2d, 1d case is questionable )
 * - @f$ h = \frac{\pi}{\rho_0 g}+z @f$ is pressure head, @f$ \pi, \rho_0, g @f$ are the pressure, water density, and acceleration of gravity , respectively.
 *   Assumes gravity force acts counter to the direction of the @f$ z @f$ axis.
 * - @f$ R @f$ is destity or gravity variability coefficient. For density driven flow it should be
 * @f[
 *    R = \frac{\rho}{\rho_0} -1 = \rho_0^{-1}\sum_{i=1}^s c_i
 * @f]
 *   where @f$ c_i @f$ is concentration in @f$ kg m^{-3} @f$.
 *
 *
 *   TODO:
 *   - consider create auxiliary classes for creation of inverse of block A
 */
class DarcyFlowMH_Steady : public DarcyFlowMH
{
public:
  
    class EqData : public DarcyFlowMH::EqData {
    public:
      
      EqData() : DarcyFlowMH::EqData("DarcyFlowMH_Steady")
      {}
    };
    
    DarcyFlowMH_Steady(Mesh &mesh, const Input::Record in_rec);

    static Input::Type::Record input_type;

    virtual void update_solution();
    virtual void get_solution_vector(double * &vec, unsigned int &vec_size);
    virtual void get_parallel_solution_vector(Vec &vector);
<<<<<<< HEAD
    
    //returns reference to equation data
    virtual DarcyFlowMH::EqData &get_data()
    {return data;}
=======
    void get_partitioning_vector(int * &elem_part, unsigned &lelem_part);
>>>>>>> 3f04c2e8

    /// postprocess velocity field (add sources)
    virtual void postprocess();
    ~DarcyFlowMH_Steady();


protected:
    virtual void modify_system() {};
    void set_R() {};
    void prepare_parallel();
    void make_row_numberings();
    void preallocate_mh_matrix();
    void assembly_steady_mh_matrix();
    void coupling_P0_mortar_assembly();
    void mh_abstract_assembly_intersection();
    //void coupling_P1_submortar(Intersection &intersec,arma::Mat &local_mat);
    void make_schur0();
//    void make_schur1();
//    void make_schur2();

	int size;				// global size of MH matrix
	int  n_schur_compls;  	// number of shur complements to make
	double  *solution; 			// sequantial scattered solution vector

	struct Solver *solver;

	LinSys *schur0;  		//< whole MH Linear System
	SchurComplement *schur1;  	//< first schur compl.
	SchurComplement *schur2;	//< second ..


	// parallel
	int np;                         //< number of procs
	int myp;                        //< my proc number
	int	 lsize;	                //< local size of whole MH matrix
	Distribution *edge_ds;          //< optimal distribution of edges
	Distribution *el_ds;            //< optimal distribution of elements
	Distribution *side_ds;          //< optimal distribution of elements
	boost::shared_ptr<Distribution> rows_ds;          //< final distribution of rows of MH matrix

	int *el_4_loc;		        //< array of idexes of local elements (in ordering matching the optimal global)
	int *row_4_el;		        //< element index to matrix row
	int *side_id_4_loc;		//< array of ids of local sides
	int	*side_row_4_id;		//< side id to matrix row
	int *edge_4_loc;		//< array of indexes of local edges
	int	*row_4_edge;		//< edge index to matrix row
	//int *old_4_new;               //< aux. array should be only part of parallel LinSys

        std::vector<int> element_part;  //< for aech element, index of subdomain

	// MATIS related arrays
<<<<<<< HEAD
    boost::shared_ptr<LocalToGlobalMap> global_row_4_sub_row;           //< global dof index for subdomain index
	ISLocalToGlobalMapping map_side_local_to_global; //< PETSC mapping form local SIDE indices of subdomain to global indices
=======
        std::vector<double>   solution_;                 //< sequantial scattered solution vector
        std::vector<unsigned> solver_indices_;           //< renumbering of unknowns in the global vector
        std::vector<int>      global_row_4_sub_row;      //< global dof index for subdomain index
>>>>>>> 3f04c2e8

	// gather of the solution
	Vec sol_vec;			                 //< vector over solution array
	VecScatter par_to_all;

        Mat IA1;                                         //< inverse of matrix IA1
        Mat IA2;                                         //< inverse of matrix IA2

        Vec diag_schur1, diag_schur1_b;               //< auxiliary vectors for IA2 construction
        
        double mortar_sigma;
        
  EqData data;
};


void make_element_connection_graph(Mesh *mesh, SparseGraph * &graph,bool neigh_on = false);
void id_maps(int n_ids, int *id_4_old, const Distribution &old_ds,
        int *loc_part, Distribution * &new_ds, int * &id_4_loc, int * &new_4_id);
void mat_count_off_proc_values(Mat m, Vec v);



/**
 * @brief Mixed-hybrid solution of unsteady Darcy flow.
 *
 * Standard discretization with time term and sources picewise constant
 * on the element. This leads to violation of the discrete maximum principle for
 * non-acute meshes or to too small timesteps. For simplicial meshes this can be solved by lumping to the edges. See DarcyFlowLMH_Unsteady.
 */

class DarcyFlowMH_Unsteady : public DarcyFlowMH_Steady
{
public:
  
    /* TODO: this can be applied when Unstedy is no longer descendant from Steady
    class EqData : public DarcyFlowMH::EqData{
    public:
      EqData();
        
      Field<3, FieldValue<3>::Scalar > init_pressure;
      Field<3, FieldValue<3>::Scalar > storativity;
    };
    //*/
    
    DarcyFlowMH_Unsteady(Mesh &mesh, const Input::Record in_rec);
    DarcyFlowMH_Unsteady();

    //returns reference to equation data
    //virtual DarcyFlowMH::DarcyFlowMH::EqData &get_data()
    //{return data;}
    
    static Input::Type::Record input_type;
protected:
    virtual void modify_system();
    void setup_time_term();
    
private:
    Vec steady_diagonal;
    Vec steady_rhs;
    Vec new_diagonal;
    Vec previous_solution;

};

/**
 * @brief Edge lumped mixed-hybrid solution of unsteady Darcy flow.
 *
 * The time term and sources are evenly distributed form an element to its edges.
 * This applies directly to the second Schur complement. After this system for pressure traces is solved we reconstruct pressures and side flows as follows:
 *
 * -# Element pressure is  average of edge pressure. This is in fact same as the MH for steady case so we let SchurComplement class do its job.
 *
 * -# We let SchurComplement to reconstruct fluxes and then account time term and sources which are evenly distributed from an element to its sides.
 *    It can be proved, that this keeps continuity of the fluxes over the edges.
 *
 * This lumping technique preserves discrete maximum principle for any time step provided one use acute mesh. But in practice even worse meshes are tractable.
 */
class DarcyFlowLMH_Unsteady : public DarcyFlowMH_Steady
{
public:
  
    /* TODO: this can be applied when Unstedy is no longer descendant from Steady
    class EqData : public DarcyFlowMH::EqData{
    public:
      
      EqData();
        
      Field<3, FieldValue<3>::Scalar > init_pressure;
      Field<3, FieldValue<3>::Scalar > storativity;
    };
    //*/
    
    DarcyFlowLMH_Unsteady(Mesh &mesh, const Input::Record in_rec);
    DarcyFlowLMH_Unsteady();

    //returns reference to equation data
    //virtual DarcyFlowMH::EqData &get_data()
    //{return data;}
    
    static Input::Type::Record input_type;
protected:
    virtual void modify_system();
    void setup_time_term();
    virtual void postprocess();
private:
    Vec steady_diagonal;
    Vec steady_rhs;
    Vec new_diagonal;
    Vec previous_solution;
    Vec time_term;
};

#endif  //DARCY_FLOW_MH_HH
//-----------------------------------------------------------------------------
// vim: set cindent:<|MERGE_RESOLUTION|>--- conflicted
+++ resolved
@@ -170,8 +170,10 @@
     
     //returns reference to equation data
     virtual EqData &get_data() = 0;
-
+    
+    
     virtual void get_partitioning_vector(int * &elem_part, unsigned &lelem_part){};
+
 
 protected:
     void setup_velocity_vector() {
@@ -244,14 +246,11 @@
     virtual void update_solution();
     virtual void get_solution_vector(double * &vec, unsigned int &vec_size);
     virtual void get_parallel_solution_vector(Vec &vector);
-<<<<<<< HEAD
+    void get_partitioning_vector(int * &elem_part, unsigned &lelem_part);
     
     //returns reference to equation data
     virtual DarcyFlowMH::EqData &get_data()
     {return data;}
-=======
-    void get_partitioning_vector(int * &elem_part, unsigned &lelem_part);
->>>>>>> 3f04c2e8
 
     /// postprocess velocity field (add sources)
     virtual void postprocess();
@@ -303,14 +302,9 @@
         std::vector<int> element_part;  //< for aech element, index of subdomain
 
 	// MATIS related arrays
-<<<<<<< HEAD
-    boost::shared_ptr<LocalToGlobalMap> global_row_4_sub_row;           //< global dof index for subdomain index
-	ISLocalToGlobalMapping map_side_local_to_global; //< PETSC mapping form local SIDE indices of subdomain to global indices
-=======
         std::vector<double>   solution_;                 //< sequantial scattered solution vector
         std::vector<unsigned> solver_indices_;           //< renumbering of unknowns in the global vector
         std::vector<int>      global_row_4_sub_row;      //< global dof index for subdomain index
->>>>>>> 3f04c2e8
 
 	// gather of the solution
 	Vec sol_vec;			                 //< vector over solution array

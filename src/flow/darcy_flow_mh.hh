/*!
 *
﻿ * Copyright (C) 2015 Technical University of Liberec.  All rights reserved.
 * 
 * This program is free software; you can redistribute it and/or modify it under
 * the terms of the GNU General Public License version 3 as published by the
 * Free Software Foundation. (http://www.gnu.org/licenses/gpl-3.0.en.html)
 * 
 * This program is distributed in the hope that it will be useful, but WITHOUT
 * ANY WARRANTY; without even the implied warranty of MERCHANTABILITY or FITNESS
 * FOR A PARTICULAR PURPOSE.  See the GNU General Public License for more details.
 *
 * 
 * @file    darcy_flow_mh.hh
 * @brief   mixed-hybrid model of linear Darcy flow, possibly unsteady.
 * @author  Jan Brezina
 *
 * Main object for mixed-hybrid discretization of the linear elliptic PDE (Laplace)
 * on  a multidimensional domain. Discretization of saturated Darcy flow using
 * RT0 approximation for the velocity
 */

/*
 * list of files dependent on this one:
 *
 * posprocess.cc
 * problem.cc
 * main.hh
 * transport.cc
 */


#ifndef DARCY_FLOW_MH_HH
#define DARCY_FLOW_MH_HH

#include <memory>
#include "input/input_type_forward.hh"

#include <petscmat.h>
#include "system/sys_vector.hh"
#include "coupling/equation.hh"
#include "flow/mh_dofhandler.hh"
#include "la/linsys_BDDC.hh"
#include "la/linsys_PETSC.hh"

#include "fields/bc_field.hh"
#include "fields/field.hh"
#include "fields/field_set.hh"
#include "flow/darcy_flow_interface.hh"


/// external types:
class LinSys;
class Mesh;
class SchurComplement;
class Distribution;
class SparseGraph;
class LocalToGlobalMap;
class DarcyFlowMHOutput;
class Balance;
class VectorSeqDouble;
class AssemblyBase;

template<unsigned int dim, unsigned int spacedim> class FE_RT0;
template<unsigned int degree, unsigned int dim, unsigned int spacedim> class FE_P_disc;
template<unsigned int dim, unsigned int spacedim> class MappingP1;
template<unsigned int dim, unsigned int spacedim> class FEValues;
template<unsigned int dim, unsigned int spacedim> class FESideValues;
template<unsigned int dim> class QGauss;

/**
 * @brief Mixed-hybrid model of linear Darcy flow, possibly unsteady.
 *
 * Abstract class for various implementations of Darcy flow. In future there should be
 * one further level of abstraction for general time dependent problem.
 *
 * maybe TODO:
 * split compute_one_step to :
 * 1) prepare_next_timestep
 * 2) actualize_solution - this is for iterative nonlinear solvers
 *
 */


/**
 * This should contain target large algebra object to be assembled.
 * Since this should be passed only once per the whole assembly and may be equation specific
 * this structure is passed with the data
 */
class RichardsSystem {
public:
    std::shared_ptr<arma::mat> local_matrix;
    std::shared_ptr<Balance> balance;
    LinSys *lin_sys;
};


/**
 * @brief Mixed-hybrid of steady Darcy flow with sources and variable density.
 *
 * solve equations:
 * @f[
 *      q= -{\mathbf{K}} \nabla h -{\mathbf{K}} R \nabla z
 * @f]
 * @f[
 *      \mathrm{div} q = f
 * @f]
 *
 * where
 * - @f$ q @f$ is flux @f$[ms^{-1}]@f$ for 3d, @f$[m^2s^{-1}]@f$ for 2d and @f$[m^3s^{-1}]@f$ for 1d.
 * - @f$ \mathbf{K} @f$ is hydraulic tensor ( its orientation for 2d, 1d case is questionable )
 * - @f$ h = \frac{\pi}{\rho_0 g}+z @f$ is pressure head, @f$ \pi, \rho_0, g @f$ are the pressure, water density, and acceleration of gravity , respectively.
 *   Assumes gravity force acts counter to the direction of the @f$ z @f$ axis.
 * - @f$ R @f$ is destity or gravity variability coefficient. For density driven flow it should be
 * @f[
 *    R = \frac{\rho}{\rho_0} -1 = \rho_0^{-1}\sum_{i=1}^s c_i
 * @f]
 *   where @f$ c_i @f$ is concentration in @f$ kg m^{-3} @f$.
 *
 * The time key is optional, when not specified the equation is forced to steady regime. Using Steady TimeGovernor which have no dt constraints.
 *
 *
 * TODO:
 * Make solution regular field (need FeSeystem and parallel DofHandler for edge pressures), then remove get_solution_vector from
 * Equation interface.
 */
/**
 * Model for transition coefficients due to Martin, Jaffre, Roberts (see manual for full reference)
 *
 * TODO:
 * - how we can reuse field values computed during assembly
 *
 */

class DarcyMH : public DarcyFlowInterface
{
public:
    TYPEDEF_ERR_INFO( EI_Reason, string);
    DECLARE_EXCEPTION(ExcSolverDiverge,
            << "Diverged nonlinear solver. Reason: " << EI_Reason::val
             );

    typedef std::vector<std::shared_ptr<AssemblyBase> > MultidimAssembler;

    /// Class with all fields used in the equation DarcyFlow.
    /// This is common to all implementations since this provides interface
    /// to this equation for possible coupling.
    class EqData : public FieldSet {
    public:

        /**
         * For compatibility with old BCD file we have to assign integer codes starting from 1.
         */
        enum BC_Type {
            none=0,
            dirichlet=1,
            total_flux=4,
            seepage=5,
            river=6
        };

        /// Return a Selection corresponding to enum BC_Type.
        static const Input::Type::Selection & get_bc_type_selection();

        /// Creation of all fields.
        EqData();


        Field<3, FieldValue<3>::TensorFixed > anisotropy;
        Field<3, FieldValue<3>::Scalar > conductivity;
        Field<3, FieldValue<3>::Scalar > cross_section;
        Field<3, FieldValue<3>::Scalar > water_source_density;
        Field<3, FieldValue<3>::Scalar > sigma;

        BCField<3, FieldValue<3>::Enum > bc_type; // Discrete need Selection for initialization
        BCField<3, FieldValue<3>::Scalar > bc_pressure; 
        BCField<3, FieldValue<3>::Scalar > bc_flux;
        BCField<3, FieldValue<3>::Scalar > bc_robin_sigma;
        BCField<3, FieldValue<3>::Scalar > bc_switch_pressure;
        
        Field<3, FieldValue<3>::Scalar > init_pressure;
        Field<3, FieldValue<3>::Scalar > storativity;

        /**
         * Gravity vector and constant shift of pressure potential. Used to convert piezometric head
         * to pressure head and vice versa.
         */
        arma::vec4 gravity_;

        Mesh *mesh;
        MH_DofHandler *mh_dh;

        RichardsSystem system_;
        uint water_balance_idx_;
        //FieldSet  time_term_fields;
        //FieldSet  main_matrix_fields;
        //FieldSet  rhs_fields;
    };

    /// Type of experimental Mortar-like method for non-compatible 1d-2d interaction.
    enum MortarMethod {
        NoMortar = 0,
        MortarP0 = 1,
        MortarP1 = 2
    };
    /// Selection for enum MortarMethod.
    static const Input::Type::Selection & get_mh_mortar_selection();





    DarcyMH(Mesh &mesh, const Input::Record in_rec);

    static const Input::Type::Record & type_field_descriptor();
    static const Input::Type::Record & get_input_type();

    const MH_DofHandler &get_mh_dofhandler() {
        double *array;
        unsigned int size;
        get_solution_vector(array, size);

        // here assume that velocity field is extended as constant
        // to the previous time, so here we set left bound of the interval where the velocity
        // has current value; this may not be good for every transport !!
        // we can resolve this when we use FieldFE to store computed velocities in few last steps and
        // let every equation set time according to nature of the time scheme

        // in particular this setting is necessary to prevent ConvectinTransport to recreate the transport matrix
        // every timestep ( this may happen for unsteady flow if we would use time->t() here since it returns infinity.
        mh_dh.set_solution(time_->last_t(), array, solution_precision());
       return mh_dh;
    }

    void init_eq_data();
    void initialize() override;
    virtual void initialize_specific();
    void zero_time_step() override;
    void update_solution() override;

    void get_solution_vector(double * &vec, unsigned int &vec_size) override;
    void get_parallel_solution_vector(Vec &vector) override;
    
    /// postprocess velocity field (add sources)
    virtual void prepare_new_time_step();
    virtual void postprocess();
    virtual void output_data() override;

    ~DarcyMH();


protected:

    virtual bool zero_time_term();


    /// Solve method common to zero_time_step and update solution.
    void solve_nonlinear();
    void make_serial_scatter();
    void modify_system();
    virtual void setup_time_term();


    //void prepare_parallel();
    void make_row_numberings();
    /// Initialize global_row_4_sub_row.
    //void prepare_parallel_bddc();

    /**
     * Create and preallocate MH linear system (including matrix, rhs and solution vectors)
     */
    void create_linear_system(Input::AbstractRecord rec);

    /**
     * Read initial condition into solution vector.
     * Must be called after create_linear_system.
     *
     * For the LMH scheme we have to be able to save edge pressures in order to
     * restart simulation or use results of one simulation as initial condition for other one.
     */
    virtual void read_initial_condition();

    /**
     * Part of per element assembly that is specific for MH and LMH respectively.
     *
     * This implemnets MH case:
     * - compute conductivity scaling
     * - assembly source term
     * - no time term, managed by diagonal extraction etc.
     */
    //virtual void local_assembly_specific(AssemblyData &local_data);

    /**
     * Abstract assembly method used for both assembly and preallocation.
     * Assembly only steady part of the equation.
     * TODO:
     * - use general preallocation methods in DofHandler
     * - include time term
     * - add support for Robin type sources
     * - support for nonlinear solvers - assembly either residual vector, matrix, or both (using FADBAD++)
     */
    void assembly_mh_matrix( MultidimAssembler ma);
    

    /// Source term is implemented differently in LMH version.
    virtual void assembly_source_term();

    /**
     * Assembly or update whole linear system.
     */
    virtual void assembly_linear_system();

    void set_mesh_data_for_bddc(LinSys_BDDC * bddc_ls);
    /**
     * Return a norm of residual vector.
     * TODO: Introduce Equation::compute_residual() updating
     * residual field, standard part of EqData.
     */
    virtual double solution_precision() const;

    bool solution_changed_for_scatter;
    //Vec velocity_vector;
    MH_DofHandler mh_dh;    // provides access to seq. solution fluxes and pressures on sides

    MortarMethod mortar_method_;

<<<<<<< HEAD
    /// object for calculation and writing the water balance to file.
    std::shared_ptr<Balance> balance_;
=======
>>>>>>> fae542fc
    /// index of water balance within the Balance object.
    unsigned int water_balance_idx_;

    DarcyFlowMHOutput *output_object;

	int size;				    // global size of MH matrix
	int  n_schur_compls;  	    // number of shur complements to make
	double  *solution; 			// sequantial scattered solution vector
	int is_linear_;             // Hack fo BDDC solver.

	// Propagate test for the time term to the assembly.
	// This flag is necessary for switching BC to avoid setting zero neumann on the whole boundary in the steady case.
	bool use_steady_assembly_;

	// Setting of the nonlinear solver. TODO: Move to the solver class later on.
	double tolerance_;
	unsigned int max_n_it_;
	unsigned int nonlinear_iteration_; //< Actual number of completed nonlinear iterations, need to pass this information into assembly.


	LinSys *schur0;  		//< whole MH Linear System


	


	/// Idicator of dirichlet or neumann type of switch boundary conditions.
	std::vector<char> bc_switch_dirichlet;


	// gather of the solution
	Vec sol_vec;			                 //< vector over solution array
	VecScatter par_to_all;

	Vec steady_diagonal;
    Vec steady_rhs;
    Vec new_diagonal;
    Vec previous_solution;

	std::shared_ptr<EqData> data_;

    friend class DarcyFlowMHOutput;
    friend class P0_CouplingAssembler;
    friend class P1_CouplingAssembler;

private:
  /// Registrar of class to factory
  static const int registrar;
};


class P0_CouplingAssembler {
public:
	P0_CouplingAssembler(const DarcyMH &darcy)
	: darcy_(darcy),
	  master_list_(darcy.mesh_->master_elements),
	  intersections_(darcy.mesh_->intersections),
	  master_(nullptr),
	  tensor_average(2)
	{
		arma::mat master_map(1,2), slave_map(1,3);
		master_map.fill(1.0 / 2);
		slave_map.fill(1.0 / 3);

		tensor_average[0].push_back( trans( master_map ) * master_map );
		tensor_average[0].push_back( trans( master_map ) * slave_map );
		tensor_average[1].push_back( trans( slave_map ) * master_map );
		tensor_average[1].push_back( trans( slave_map ) * slave_map );
	}

	void assembly(LinSys &ls);
	void pressure_diff(int i_ele,
			vector<int> &dofs,
			unsigned int &ele_type,
			double &delta,
			arma::vec &dirichlet);
private:
	typedef vector<unsigned int> IsecList;

	const DarcyMH &darcy_;

	const vector<IsecList> &master_list_;
	const vector<Intersection> &intersections_;

	vector<IsecList>::const_iterator ml_it_;
	const Element *master_;

	/// Row matrices to compute element pressure as average of boundary pressures
	vector< vector< arma::mat > > tensor_average;
	/// measure of master element, should be sum of intersection measures
	double delta_0;
};



class P1_CouplingAssembler {
public:
	P1_CouplingAssembler(const DarcyMH &darcy)
	: darcy_(darcy),
	  intersections_(darcy.mesh_->intersections),
	  rhs(5),
	  dofs(5),
	  dirichlet(5)
	{
		rhs.zeros();
	}

	void assembly(LinSys &ls);
	void add_sides(const Element * ele, unsigned int shift, vector<int> &dofs, vector<double> &dirichlet);
private:

	const DarcyMH &darcy_;
	const vector<Intersection> &intersections_;

	arma::vec rhs;
	vector<int> dofs;
	vector<double> dirichlet;
};



void mat_count_off_proc_values(Mat m, Vec v);



/**
 * @brief Mixed-hybrid solution of unsteady Darcy flow.
 *
 * Standard discretization with time term and sources picewise constant
 * on the element. This leads to violation of the discrete maximum principle for
 * non-acute meshes or to too small timesteps. For simplicial meshes this can be solved by lumping to the edges. See DarcyFlowLMH_Unsteady.
 */
/*
class DarcyFlowMH_Unsteady : public DarcyFlowMH_Steady
{
public:

    DarcyFlowMH_Unsteady(Mesh &mesh, const Input::Record in_rec);
    //DarcyFlowMH_Unsteady();

    static const Input::Type::Record & get_input_type();
protected:
    void read_initial_condition() override;
    void modify_system() override;
    void setup_time_term();
    
private:
    /// Registrar of class to factory
    static const int registrar;


};
*/

#endif  //DARCY_FLOW_MH_HH
//-----------------------------------------------------------------------------
// vim: set cindent:
<|MERGE_RESOLUTION|>--- conflicted
+++ resolved
@@ -324,11 +324,7 @@
 
     MortarMethod mortar_method_;
 
-<<<<<<< HEAD
-    /// object for calculation and writing the water balance to file.
     std::shared_ptr<Balance> balance_;
-=======
->>>>>>> fae542fc
     /// index of water balance within the Balance object.
     unsigned int water_balance_idx_;
 

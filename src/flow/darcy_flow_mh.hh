/*!
 *
﻿ * Copyright (C) 2015 Technical University of Liberec.  All rights reserved.
 * 
 * This program is free software; you can redistribute it and/or modify it under
 * the terms of the GNU General Public License version 3 as published by the
 * Free Software Foundation. (http://www.gnu.org/licenses/gpl-3.0.en.html)
 * 
 * This program is distributed in the hope that it will be useful, but WITHOUT
 * ANY WARRANTY; without even the implied warranty of MERCHANTABILITY or FITNESS
 * FOR A PARTICULAR PURPOSE.  See the GNU General Public License for more details.
 *
 * 
 * @file    darcy_flow_mh.hh
 * @brief   mixed-hybrid model of linear Darcy flow, possibly unsteady.
 * @author  Jan Brezina
 *
 * Main object for mixed-hybrid discretization of the linear elliptic PDE (Laplace)
 * on  a multidimensional domain. Discretization of saturated Darcy flow using
 * RT0 approximation for the velocity
 */

/*
 * list of files dependent on this one:
 *
 * posprocess.cc
 * problem.cc
 * main.hh
 * transport.cc
 */


#ifndef DARCY_FLOW_MH_HH
#define DARCY_FLOW_MH_HH

#include <petscmat.h>                           // for Mat
#include <string.h>                             // for memcpy
#include <algorithm>                            // for swap
#include <boost/exception/info.hpp>             // for operator<<, error_inf...
#include <memory>                               // for shared_ptr, allocator...
#include <new>                                  // for operator new[]
#include <string>                               // for string, operator<<
#include <vector>                               // for vector, vector<>::con...
#include <armadillo>
#include "fields/bc_field.hh"                   // for BCField
#include "fields/field.hh"                      // for Field
#include "fields/field_set.hh"                  // for FieldSet
#include "fields/field_values.hh"               // for FieldValue<>::Scalar
#include "flow/darcy_flow_interface.hh"         // for DarcyFlowInterface
#include "flow/mh_dofhandler.hh"                // for MH_DofHandler, uint
#include "input/input_exception.hh"             // for DECLARE_INPUT_EXCEPTION
#include "input/type_base.hh"                   // for Array
#include "input/type_generic.hh"                // for Instance
#include "mesh/mesh.h"                          // for Mesh
#include "petscvec.h"                           // for Vec, _p_Vec, VecScatter
#include "system/exceptions.hh"                 // for ExcStream, operator<<
#include "tools/time_governor.hh"               // for TimeGovernor
#include "la/vector_mpi.hh"                     // for VectorMPI

class AssemblyBase;
class Balance;
class DarcyFlowMHOutput;
class Element;
class Intersection;
class LinSys;
class LinSys_BDDC;
namespace Input {
	class AbstractRecord;
	class Record;
	namespace Type {
		class Record;
		class Selection;
	}
}
template<int spacedim, class Value> class FieldAddPotential;
template<int spacedim, class Value> class FieldDivide;

/**
 * @brief Mixed-hybrid model of linear Darcy flow, possibly unsteady.
 *
 * Abstract class for various implementations of Darcy flow. In future there should be
 * one further level of abstraction for general time dependent problem.
 *
 * maybe TODO:
 * split compute_one_step to :
 * 1) prepare_next_timestep
 * 2) actualize_solution - this is for iterative nonlinear solvers
 *
 */


/**
 * @brief Mixed-hybrid of steady Darcy flow with sources and variable density.
 *
 * solve equations:
 * @f[
 *      q= -{\mathbf{K}} \nabla h -{\mathbf{K}} R \nabla z
 * @f]
 * @f[
 *      \mathrm{div} q = f
 * @f]
 *
 * where
 * - @f$ q @f$ is flux @f$[ms^{-1}]@f$ for 3d, @f$[m^2s^{-1}]@f$ for 2d and @f$[m^3s^{-1}]@f$ for 1d.
 * - @f$ \mathbf{K} @f$ is hydraulic tensor ( its orientation for 2d, 1d case is questionable )
 * - @f$ h = \frac{\pi}{\rho_0 g}+z @f$ is pressure head, @f$ \pi, \rho_0, g @f$ are the pressure, water density, and acceleration of gravity , respectively.
 *   Assumes gravity force acts counter to the direction of the @f$ z @f$ axis.
 * - @f$ R @f$ is destity or gravity variability coefficient. For density driven flow it should be
 * @f[
 *    R = \frac{\rho}{\rho_0} -1 = \rho_0^{-1}\sum_{i=1}^s c_i
 * @f]
 *   where @f$ c_i @f$ is concentration in @f$ kg m^{-3} @f$.
 *
 * The time key is optional, when not specified the equation is forced to steady regime. Using Steady TimeGovernor which have no dt constraints.
 *
 *
 * TODO:
 * Make solution regular field (need FeSeystem and parallel DofHandler for edge pressures), then remove get_solution_vector from
 * Equation interface.
 */
/**
 * Model for transition coefficients due to Martin, Jaffre, Roberts (see manual for full reference)
 *
 * TODO:
 * - how we can reuse field values computed during assembly
 *
 */

class DarcyMH : public DarcyFlowInterface
{
public:
    TYPEDEF_ERR_INFO( EI_Reason, string);
    DECLARE_EXCEPTION(ExcSolverDiverge,
            << "Diverged nonlinear solver. Reason: " << EI_Reason::val
             );
    DECLARE_INPUT_EXCEPTION(ExcMissingTimeGovernor,
            << "Missing the key 'time', obligatory for the transient problems.");


    typedef std::vector<std::shared_ptr<AssemblyBase> > MultidimAssembly;

    /// Type of experimental Mortar-like method for non-compatible 1d-2d interaction.
    enum MortarMethod {
        NoMortar = 0,
        MortarP0 = 1,
        MortarP1 = 2
    };

    /// Class with all fields used in the equation DarcyFlow.
    /// This is common to all implementations since this provides interface
    /// to this equation for possible coupling.
    class EqData : public FieldSet {
    public:

        /**
         * For compatibility with old BCD file we have to assign integer codes starting from 1.
         */
        enum BC_Type {
            none=0,
            dirichlet=1,
            total_flux=4,
            seepage=5,
            river=6
        };

        /// Return a Selection corresponding to enum BC_Type.
        static const Input::Type::Selection & get_bc_type_selection();

        /// Creation of all fields.
        EqData();


        Field<3, FieldValue<3>::TensorFixed > anisotropy;
        Field<3, FieldValue<3>::Scalar > conductivity;
        Field<3, FieldValue<3>::Scalar > cross_section;
        Field<3, FieldValue<3>::Scalar > water_source_density;
        Field<3, FieldValue<3>::Scalar > sigma;
        
        BCField<3, FieldValue<3>::Enum > bc_type; // Discrete need Selection for initialization
        BCField<3, FieldValue<3>::Scalar > bc_pressure; 
        BCField<3, FieldValue<3>::Scalar > bc_flux;
        BCField<3, FieldValue<3>::Scalar > bc_robin_sigma;
        BCField<3, FieldValue<3>::Scalar > bc_switch_pressure;
        
        Field<3, FieldValue<3>::Scalar > init_pressure;
        Field<3, FieldValue<3>::Scalar > storativity;

	    Field<3, FieldValue<3>::Scalar> field_ele_pressure;
	    Field<3, FieldValue<3>::Scalar> field_ele_piezo_head;
        Field<3, FieldValue<3>::VectorFixed > field_ele_velocity;

        /**
         * Gravity vector and constant shift of pressure potential. Used to convert piezometric head
         * to pressure head and vice versa.
         */
        arma::vec4 gravity_;
        arma::vec3 gravity_vec_;

        // Mirroring the following members of DarcyMH:
        Mesh *mesh;
        MultidimAssembly multidim_assembler;
        MH_DofHandler *mh_dh;
        std::shared_ptr<DOFHandlerMultiDim> dh_;         ///< full DOF handler represents DOFs of sides, elements and edges
        std::shared_ptr<SubDOFHandlerMultiDim> dh_cr_;   ///< DOF handler represents DOFs of edges
        std::shared_ptr<DOFHandlerMultiDim> dh_cr_disc_; ///< DOF handler represents DOFs of sides


        uint water_balance_idx;

        MortarMethod mortar_method_;

        unsigned int local_boundary_index;
        std::shared_ptr<Balance> balance;
        LinSys *lin_sys;
        
        VectorMPI previous_solution;
        
        unsigned int n_schur_compls;
        int is_linear;              ///< Hack fo BDDC solver.
        bool force_bc_switch;       ///< auxiliary flag for switchting Dirichlet like BC
        
        // Propagate test for the time term to the assembly.
        // This flag is necessary for switching BC to avoid setting zero neumann on the whole boundary in the steady case.
        bool use_steady_assembly_;
        
        /// Idicator of dirichlet or neumann type of switch boundary conditions.
        std::vector<char> bc_switch_dirichlet;
<<<<<<< HEAD
        
        // for time term assembly
        double time_step_;
=======

    	VectorMPI data_vec_;
>>>>>>> ff965c11
    };

    /// Selection for enum MortarMethod.
    static const Input::Type::Selection & get_mh_mortar_selection();





    DarcyMH(Mesh &mesh, const Input::Record in_rec);

    static const Input::Type::Record & type_field_descriptor();
    static const Input::Type::Record & get_input_type();

    const MH_DofHandler &get_mh_dofhandler()  override {
        double *array;
        unsigned int size;
        get_solution_vector(array, size);

        // here assume that velocity field is extended as constant
        // to the previous time, so here we set left bound of the interval where the velocity
        // has current value; this may not be good for every transport !!
        // we can resolve this when we use FieldFE to store computed velocities in few last steps and
        // let every equation set time according to nature of the time scheme

        // in particular this setting is necessary to prevent ConvectinTransport to recreate the transport matrix
        // every timestep ( this may happen for unsteady flow if we would use time->t() here since it returns infinity.
        mh_dh.set_solution(time_->last_t(), array);
       return mh_dh;
    }

    double last_t() override {
        return time_->last_t();
    }

    std::shared_ptr< FieldFE<3, FieldValue<3>::VectorFixed> > get_velocity_field(); //override

    void init_eq_data();
    void initialize() override;
    virtual void initialize_specific();
    void zero_time_step() override;
    void update_solution() override;

    /**
     * Getter for sequential solution vector.
     * DEPRECATED
     */
    void get_solution_vector(double * &vec, unsigned int &vec_size);
    
    /// postprocess velocity field (add sources)
    virtual void prepare_new_time_step();
    virtual void postprocess();
    virtual void output_data() override;

    virtual ~DarcyMH() override;


protected:
    /**
     * Returns true is the fields involved in the time term have values that makes the time term zero.
     * For time_global==true, it returns true if there are no field descriptors in the input list, so the
     * fields )of the time ter) have their default values for whole simulation.
     * If time_global==false (default), only the actual values are considered.
     */
    virtual bool zero_time_term(bool time_global=false);

    /// Solve method common to zero_time_step and update solution.
    void solve_nonlinear();
    void make_serial_scatter();
    void modify_system();
    virtual void setup_time_term();


    //void prepare_parallel();
    //void make_row_numberings();

    /**
     * Create and preallocate MH linear system (including matrix, rhs and solution vectors)
     */
    void create_linear_system(Input::AbstractRecord rec);

    /**
     * Read initial condition into solution vector.
     * Must be called after create_linear_system.
     *
     * For the LMH scheme we have to be able to save edge pressures in order to
     * restart simulation or use results of one simulation as initial condition for other one.
     */
    virtual void read_initial_condition();

    /**
     * Part of per element assembly that is specific for MH and LMH respectively.
     *
     * This implemnets MH case:
     * - compute conductivity scaling
     * - assembly source term
     * - no time term, managed by diagonal extraction etc.
     */
    //virtual void local_assembly_specific(AssemblyData &local_data);
   
    /**
     * Allocates linear system matrix for MH.
     * TODO:
     * - use general preallocation methods in DofHandler
     */
    void allocate_mh_matrix();

    /**
     * Assembles linear system matrix for MH.
     * Element by element assembly is done using dim-template assembly class.
     * Assembles only steady part of the equation.
     * TODO:
     * - include time term
     * - add support for Robin type sources
     * - support for nonlinear solvers - assembly either residual vector, matrix, or both (using FADBAD++)
     */
    void assembly_mh_matrix(MultidimAssembly& assembler);

    /**
     * Assembly or update whole linear system.
     */
    virtual void assembly_linear_system();

    void set_mesh_data_for_bddc(LinSys_BDDC * bddc_ls);
    /**
     * Return a norm of residual vector.
     * TODO: Introduce Equation::compute_residual() updating
     * residual field, standard part of EqData.
     */
    virtual double solution_precision() const;
    
    /// Print darcy flow matrix in matlab format into a file.
    void print_matlab_matrix(string matlab_file);

    /// Get vector of all DOF indices of given component (0..side, 1..element, 2..edge)
    std::vector<int> get_component_indices_vec(unsigned int component) const;

    bool solution_changed_for_scatter;
    //Vec velocity_vector;
    MH_DofHandler mh_dh;    // provides access to seq. solution fluxes and pressures on sides


    std::shared_ptr<Balance> balance_;

    DarcyFlowMHOutput *output_object;

	int size;				    // global size of MH matrix
	int  n_schur_compls;  	    // number of shur complements to make
	double  *solution; 			// sequantial scattered solution vector

	bool data_changed_;

	// Setting of the nonlinear solver. TODO: Move to the solver class later on.
	double tolerance_;
	unsigned int min_n_it_;
	unsigned int max_n_it_;
	unsigned int nonlinear_iteration_; //< Actual number of completed nonlinear iterations, need to pass this information into assembly.


	LinSys *schur0;  		//< whole MH Linear System


	// gather of the solution
	Vec sol_vec;			                 //< vector over solution array
	VecScatter par_to_all;

	Vec steady_diagonal;
    Vec steady_rhs;
    Vec new_diagonal;
    VectorMPI previous_solution_nonlinear;

    // Temporary objects holding pointers to appropriate FieldFE
    // TODO remove after final fix of equations
    std::shared_ptr<FieldFE<3, FieldValue<3>::Scalar>> ele_pressure_ptr;             ///< Field of pressure head in barycenters of elements.
    std::shared_ptr<FieldAddPotential<3, FieldValue<3>::Scalar>> ele_piezo_head_ptr; ///< Field of piezo-metric head in barycenters of elements.
    std::shared_ptr<FieldFE<3, FieldValue<3>::VectorFixed>> ele_flux_ptr;            ///< Field of flux in barycenter of every element.
    std::shared_ptr<FieldDivide<3, FieldValue<3>::VectorFixed>> ele_velocity_ptr;    ///< Field of velocity in barycenter of every element.

	std::shared_ptr<EqData> data_;

    friend class DarcyFlowMHOutput;
    //friend class P0_CouplingAssembler;
    //friend class P1_CouplingAssembler;

private:
  /// Registrar of class to factory
  static const int registrar;
};



void mat_count_off_proc_values(Mat m, Vec v);


#endif  //DARCY_FLOW_MH_HH
//-----------------------------------------------------------------------------
// vim: set cindent:
<|MERGE_RESOLUTION|>--- conflicted
+++ resolved
@@ -225,14 +225,11 @@
         
         /// Idicator of dirichlet or neumann type of switch boundary conditions.
         std::vector<char> bc_switch_dirichlet;
-<<<<<<< HEAD
         
         // for time term assembly
         double time_step_;
-=======
-
-    	VectorMPI data_vec_;
->>>>>>> ff965c11
+        
+        VectorMPI data_vec_;
     };
 
     /// Selection for enum MortarMethod.

/*!
 *
 * Copyright (C) 2007 Technical University of Liberec.  All rights reserved.
 *
 * Please make a following refer to Flow123d on your project site if you use the program for any purpose,
 * especially for academic research:
 * Flow123d, Research Centre: Advanced Remedial Technologies, Technical University of Liberec, Czech Republic
 *
 * This program is free software; you can redistribute it and/or modify it under the terms
 * of the GNU General Public License version 3 as published by the Free Software Foundation.
 *
 * This program is distributed in the hope that it will be useful, but WITHOUT ANY WARRANTY;
 * without even the implied warranty of MERCHANTABILITY or FITNESS FOR A PARTICULAR PURPOSE.
 * See the GNU General Public License for more details.
 *
 * You should have received a copy of the GNU General Public License along with this program; if not,
 * write to the Free Software Foundation, Inc., 59 Temple Place - Suite 330, Boston, MA 021110-1307, USA.
 *
 *
 * $Id$
 * $Revision$
 * $LastChangedBy$
 * $LastChangedDate$
 *
 * @file
 * @brief mixed-hybrid model of linear Darcy flow, possibly unsteady.
 *
 * Main object for mixed-hybrid discretization of the linear elliptic PDE (Laplace)
 * on  a multidimensional domain. Discretization of saturated Darcy flow using
 * RT0 approximation for the velocity
 *
 *
 *
 *  @author Jan Brezina
 *
 */

/*
 * list of files dependent on this one:
 *
 * posprocess.cc
 * problem.cc
 * main.hh
 * transport.cc
 */


#ifndef DARCY_FLOW_MH_HH
#define DARCY_FLOW_MH_HH

#include "input/input_type.hh"

#include <petscmat.h>
#include "system/sys_vector.hh"
#include "coupling/equation.hh"
#include "flow/mh_dofhandler.hh"
#include "input/input_type.hh"

#include "fields/field_base.hh"
#include "fields/field_values.hh"
#include "fields/field_add_potential.hh"
#include "flow/old_bcd.hh"


/// external types:
class LinSys;
struct Solver;
class Mesh;
class SchurComplement;
class Distribution;
class SparseGraph;
class LocalToGlobalMap;


/**
 * @brief Mixed-hybrid model of linear Darcy flow, possibly unsteady.
 *
 * Abstract class for various implementations of Darcy flow. In future there should be
 * one further level of abstraction for general time dependent problem.
 *
 * maybe TODO:
 * split compute_one_step to :
 * 1) prepare_next_timestep
 * 2) actualize_solution - this is for iterative nonlinear solvers
 *
 */

class DarcyFlowMH : public EquationBase {
public:
    enum MortarMethod {
        NoMortar = 0,
        MortarP0 = 1,
        MortarP1 = 2
    };
    
    /** @brief Data for Darcy flow equation.
     *  
     */
    class EqData : public EqDataBase {
    public:

        /**
         * For compatibility with old BCD file we have to assign integer codes starting from 1.
         */
        enum BC_Type {
            none=0,
            dirichlet=1,
            neumann=2,
            robin=3,
            total_flux=4
        };
        static Input::Type::Selection bc_type_selection;

        /// Collect all fields
        EqData(const std::string &name="");

        /**
         * Overrides EqDataBase::read_boundary_list_item, implements reading of
         * - bc_piezo_head key
         * - flow_old_bcd_file
         */
        RegionSet read_boundary_list_item(Input::Record rec);
        
        /**
         * Overrides EqDataBase::read_bulk_list_item, implements reading of
         * - init_piezo_head key
         */
        RegionSet read_bulk_list_item(Input::Record rec);
       
        Field<3, FieldValue<3>::TensorFixed > anisotropy;
        Field<3, FieldValue<3>::Scalar > conductivity;
        Field<3, FieldValue<3>::Scalar > cross_section;
        Field<3, FieldValue<3>::Scalar > water_source_density;
        Field<3, FieldValue<3>::Scalar > sigma;

        BCField<3, FieldValue<3>::Enum > bc_type; // Discrete need Selection for initialization
        BCField<3, FieldValue<3>::Scalar > bc_pressure; 
        BCField<3, FieldValue<3>::Scalar > bc_flux;
        BCField<3, FieldValue<3>::Scalar > bc_robin_sigma;
        
        //TODO: these belong to Unsteady flow classes
        //as long as Unsteady is descendant from Steady, these cannot be transfered..
        Field<3, FieldValue<3>::Scalar > init_pressure;
        Field<3, FieldValue<3>::Scalar > storativity;

        arma::vec4 gravity_;
    };


    DarcyFlowMH(Mesh &mesh, const Input::Record in_rec)
    : EquationBase(mesh, in_rec)
    {}

    static Input::Type::Selection mh_mortar_selection;
    static Input::Type::AbstractRecord input_type;
    static Input::Type::Record bc_segment_rec;
    static Input::Type::AbstractRecord bc_input_type;
    static std::vector<Input::Type::Record> bc_input_types;

    void get_velocity_seq_vector(Vec &velocity_vec)
        { velocity_vec = velocity_vector; }

    const MH_DofHandler &get_mh_dofhandler() {
        double *array;
        unsigned int size;
        get_solution_vector(array, size);

        mh_dh.set_solution(array, solution_precision());
       return mh_dh;
    }
    
    //returns reference to equation data
    virtual EqData &get_data() = 0;
    
    
    virtual void get_partitioning_vector(int * &elem_part, unsigned &lelem_part){};


protected:
    void setup_velocity_vector() {
        double *velocity_array;
        unsigned int size;

        get_solution_vector(velocity_array, size);
        VecCreateSeqWithArray(PETSC_COMM_SELF, mesh_->n_sides(), velocity_array, &velocity_vector);

    }

    virtual void postprocess() =0;

    virtual double solution_precision() const = 0;

    //virtual void balance();
    //virtual void integrate_sources();

protected:  
    
    bool solution_changed_for_scatter;
    Vec velocity_vector;
    MH_DofHandler mh_dh;    // provides access to seq. solution fluxes and pressures on sides

    MortarMethod mortar_method_;
    // value of sigma used in mortar couplings (TODO: make space depenedent and unify with compatible sigma, both given on lower dim domain)
    double mortar_sigma_;
};


/**
 * @brief Mixed-hybrid of steady Darcy flow with sources and variable density.
 *
 * solve equations:
 * @f[
 *      q= -{\mathbf{K}} \nabla h -{\mathbf{K}} R \nabla z
 * @f]
 * @f[
 *      \mathrm{div} q = f
 * @f]
 *
 * where
 * - @f$ q @f$ is flux @f$[ms^{-1}]@f$ for 3d, @f$[m^2s^{-1}]@f$ for 2d and @f$[m^3s^{-1}]@f$ for 1d.
 * - @f$ \mathbf{K} @f$ is hydraulic tensor ( its orientation for 2d, 1d case is questionable )
 * - @f$ h = \frac{\pi}{\rho_0 g}+z @f$ is pressure head, @f$ \pi, \rho_0, g @f$ are the pressure, water density, and acceleration of gravity , respectively.
 *   Assumes gravity force acts counter to the direction of the @f$ z @f$ axis.
 * - @f$ R @f$ is destity or gravity variability coefficient. For density driven flow it should be
 * @f[
 *    R = \frac{\rho}{\rho_0} -1 = \rho_0^{-1}\sum_{i=1}^s c_i
 * @f]
 *   where @f$ c_i @f$ is concentration in @f$ kg m^{-3} @f$.
 *
 *
 *   TODO:
 *   - consider create auxiliary classes for creation of inverse of block A
 */
class DarcyFlowMH_Steady : public DarcyFlowMH
{
public:
  
    class EqData : public DarcyFlowMH::EqData {
    public:
      
      EqData() : DarcyFlowMH::EqData("DarcyFlowMH_Steady")
      {}
    };
    
    DarcyFlowMH_Steady(Mesh &mesh, const Input::Record in_rec);

    static Input::Type::Record input_type;

    virtual void update_solution();
    virtual void get_solution_vector(double * &vec, unsigned int &vec_size);
    virtual void get_parallel_solution_vector(Vec &vector);
    void get_partitioning_vector(int * &elem_part, unsigned &lelem_part);
    
    //returns reference to equation data
    virtual DarcyFlowMH::EqData &get_data()
    {return data;}

    /// postprocess velocity field (add sources)
    virtual void postprocess();
    ~DarcyFlowMH_Steady();


protected:
    virtual void modify_system() {};
    void set_R() {};
    void prepare_parallel();
    void make_row_numberings();
    void preallocate_mh_matrix();
    void assembly_steady_mh_matrix();
    void coupling_P0_mortar_assembly();
    void mh_abstract_assembly_intersection();
    //void coupling_P1_submortar(Intersection &intersec,arma::Mat &local_mat);
    void make_schur0();
<<<<<<< HEAD
//    void make_schur1();
//    void make_schur2();
=======
    void make_schur1();
    void make_schur2();
    double solution_precision() const;
>>>>>>> fff13ba2

	int size;				// global size of MH matrix
	int  n_schur_compls;  	// number of shur complements to make
	double  *solution; 			// sequantial scattered solution vector

	struct Solver *solver;

	LinSys *schur0;  		//< whole MH Linear System
	SchurComplement *schur1;  	//< first schur compl.
	SchurComplement *schur2;	//< second ..


	// parallel
	int np;                         //< number of procs
	int myp;                        //< my proc number
	int	 lsize;	                //< local size of whole MH matrix
	Distribution *edge_ds;          //< optimal distribution of edges
	Distribution *el_ds;            //< optimal distribution of elements
	Distribution *side_ds;          //< optimal distribution of elements
	boost::shared_ptr<Distribution> rows_ds;          //< final distribution of rows of MH matrix

	int *el_4_loc;		        //< array of idexes of local elements (in ordering matching the optimal global)
	int *row_4_el;		        //< element index to matrix row
	int *side_id_4_loc;		//< array of ids of local sides
	int	*side_row_4_id;		//< side id to matrix row
	int *edge_4_loc;		//< array of indexes of local edges
	int	*row_4_edge;		//< edge index to matrix row
	//int *old_4_new;               //< aux. array should be only part of parallel LinSys

        std::vector<int> element_part;  //< for aech element, index of subdomain

	// MATIS related arrays
        std::vector<double>   solution_;                 //< sequantial scattered solution vector
        std::vector<unsigned> solver_indices_;           //< renumbering of unknowns in the global vector
        std::vector<int>      global_row_4_sub_row;      //< global dof index for subdomain index

	// gather of the solution
	Vec sol_vec;			                 //< vector over solution array
	VecScatter par_to_all;

        Mat IA1;                                         //< inverse of matrix IA1
        Mat IA2;                                         //< inverse of matrix IA2

        Vec diag_schur1, diag_schur1_b;               //< auxiliary vectors for IA2 construction
        
        double mortar_sigma;
        
  EqData data;
};


void make_element_connection_graph(Mesh *mesh, SparseGraph * &graph,bool neigh_on = false);
void id_maps(int n_ids, int *id_4_old, const Distribution &old_ds,
        int *loc_part, Distribution * &new_ds, int * &id_4_loc, int * &new_4_id);
void mat_count_off_proc_values(Mat m, Vec v);



/**
 * @brief Mixed-hybrid solution of unsteady Darcy flow.
 *
 * Standard discretization with time term and sources picewise constant
 * on the element. This leads to violation of the discrete maximum principle for
 * non-acute meshes or to too small timesteps. For simplicial meshes this can be solved by lumping to the edges. See DarcyFlowLMH_Unsteady.
 */

class DarcyFlowMH_Unsteady : public DarcyFlowMH_Steady
{
public:
  
    /* TODO: this can be applied when Unstedy is no longer descendant from Steady
    class EqData : public DarcyFlowMH::EqData{
    public:
      EqData();
        
      Field<3, FieldValue<3>::Scalar > init_pressure;
      Field<3, FieldValue<3>::Scalar > storativity;
    };
    //*/
    
    DarcyFlowMH_Unsteady(Mesh &mesh, const Input::Record in_rec);
    DarcyFlowMH_Unsteady();

    //returns reference to equation data
    //virtual DarcyFlowMH::DarcyFlowMH::EqData &get_data()
    //{return data;}
    
    static Input::Type::Record input_type;
protected:
    virtual void modify_system();
    void setup_time_term();
    
private:
    Vec steady_diagonal;
    Vec steady_rhs;
    Vec new_diagonal;
    Vec previous_solution;

};

/**
 * @brief Edge lumped mixed-hybrid solution of unsteady Darcy flow.
 *
 * The time term and sources are evenly distributed form an element to its edges.
 * This applies directly to the second Schur complement. After this system for pressure traces is solved we reconstruct pressures and side flows as follows:
 *
 * -# Element pressure is  average of edge pressure. This is in fact same as the MH for steady case so we let SchurComplement class do its job.
 *
 * -# We let SchurComplement to reconstruct fluxes and then account time term and sources which are evenly distributed from an element to its sides.
 *    It can be proved, that this keeps continuity of the fluxes over the edges.
 *
 * This lumping technique preserves discrete maximum principle for any time step provided one use acute mesh. But in practice even worse meshes are tractable.
 */
class DarcyFlowLMH_Unsteady : public DarcyFlowMH_Steady
{
public:
  
    /* TODO: this can be applied when Unstedy is no longer descendant from Steady
    class EqData : public DarcyFlowMH::EqData{
    public:
      
      EqData();
        
      Field<3, FieldValue<3>::Scalar > init_pressure;
      Field<3, FieldValue<3>::Scalar > storativity;
    };
    //*/
    
    DarcyFlowLMH_Unsteady(Mesh &mesh, const Input::Record in_rec);
    DarcyFlowLMH_Unsteady();

    //returns reference to equation data
    //virtual DarcyFlowMH::EqData &get_data()
    //{return data;}
    
    static Input::Type::Record input_type;
protected:
    virtual void modify_system();
    void setup_time_term();
    virtual void postprocess();
private:
    Vec steady_diagonal;
    Vec steady_rhs;
    Vec new_diagonal;
    Vec previous_solution;
    Vec time_term;
};

#endif  //DARCY_FLOW_MH_HH
//-----------------------------------------------------------------------------
// vim: set cindent:<|MERGE_RESOLUTION|>--- conflicted
+++ resolved
@@ -270,15 +270,10 @@
     void coupling_P0_mortar_assembly();
     void mh_abstract_assembly_intersection();
     //void coupling_P1_submortar(Intersection &intersec,arma::Mat &local_mat);
-    void make_schur0();
-<<<<<<< HEAD
+    void make_schur0( const Input::AbstractRecord in_rec);
 //    void make_schur1();
 //    void make_schur2();
-=======
-    void make_schur1();
-    void make_schur2();
     double solution_precision() const;
->>>>>>> fff13ba2
 
 	int size;				// global size of MH matrix
 	int  n_schur_compls;  	// number of shur complements to make
@@ -313,7 +308,7 @@
 	// MATIS related arrays
         std::vector<double>   solution_;                 //< sequantial scattered solution vector
         std::vector<unsigned> solver_indices_;           //< renumbering of unknowns in the global vector
-        std::vector<int>      global_row_4_sub_row;      //< global dof index for subdomain index
+        boost::shared_ptr<LocalToGlobalMap> global_row_4_sub_row;           //< global dof index for subdomain index
 
 	// gather of the solution
 	Vec sol_vec;			                 //< vector over solution array

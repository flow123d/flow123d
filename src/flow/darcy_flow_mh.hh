--- conflicted
+++ resolved
@@ -361,10 +361,6 @@
 	int  n_schur_compls;  	    // number of shur complements to make
 	double  *solution; 			// sequantial scattered solution vector
 
-<<<<<<< HEAD
-	// Propagate test for the time term to the assembly.
-=======
->>>>>>> 298ce818
 	bool data_changed_;
 
 	// Setting of the nonlinear solver. TODO: Move to the solver class later on.

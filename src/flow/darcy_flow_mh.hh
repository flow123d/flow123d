--- conflicted
+++ resolved
@@ -54,27 +54,8 @@
 class Mesh;
 class DarcyFlowMHOutput;
 class Balance;
-<<<<<<< HEAD
-class VectorSeqDouble;
-//class AssemblyBase;
-class AssemblerBase;
-
-template<unsigned int dim, unsigned int spacedim> class FE_RT0;
-template<unsigned int degree, unsigned int dim, unsigned int spacedim> class FE_P_disc;
-template<unsigned int dim, unsigned int spacedim> class MappingP1;
-template<unsigned int dim, unsigned int spacedim> class FEValues;
-template<unsigned int dim, unsigned int spacedim> class FESideValues;
-template<unsigned int dim> class QGauss;
-
-//XFEM:
-namespace computeintersection{
-    class InspectElements;
-}
-
-=======
 class AssemblyBase;
 
->>>>>>> 72ad5c8b
 /**
  * @brief Mixed-hybrid model of linear Darcy flow, possibly unsteady.
  *
@@ -136,8 +117,6 @@
     DECLARE_INPUT_EXCEPTION(ExcMissingTimeGovernor,
             << "Missing the key 'time', obligatory for the transient problems.");
 
-<<<<<<< HEAD
-=======
 
     typedef std::vector<std::shared_ptr<AssemblyBase> > MultidimAssembly;
 
@@ -148,7 +127,6 @@
         MortarP1 = 2
     };
 
->>>>>>> 72ad5c8b
     /// Class with all fields used in the equation DarcyFlow.
     /// This is common to all implementations since this provides interface
     /// to this equation for possible coupling.
@@ -199,28 +177,10 @@
         Mesh *mesh;
         MH_DofHandler *mh_dh;
 
-<<<<<<< HEAD
+
         uint water_balance_idx;
-        std::shared_ptr<Balance> balance;
-        LinSys *lin_sys;
-        
-        unsigned int n_schur_compls;
-        int is_linear;              ///< Hack fo BDDC solver.
-        bool force_bc_switch;       ///< auxiliary flag for switchting Dirichlet like BC
-        
-        /// Idicator of dirichlet or neumann type of switch boundary conditions.
-        std::vector<char> bc_switch_dirichlet;
-        
-        //FieldSet  time_term_fields;
-        //FieldSet  main_matrix_fields;
-        //FieldSet  rhs_fields;
-    };
-=======
-
-        uint water_balance_idx;
 
         MortarMethod mortar_method_;
->>>>>>> 72ad5c8b
 
         unsigned int local_boundary_index;
         std::shared_ptr<Balance> balance;
@@ -341,14 +301,7 @@
      * - add support for Robin type sources
      * - support for nonlinear solvers - assembly either residual vector, matrix, or both (using FADBAD++)
      */
-<<<<<<< HEAD
-    void assembly_mh_matrix(AssemblerBase& assembler);
-    
-    void allocate_mh_matrix();
-    
-=======
     void assembly_mh_matrix(MultidimAssembly& assembler);
->>>>>>> 72ad5c8b
 
     /// Source term is implemented differently in LMH version.
     virtual void assembly_source_term();
@@ -412,10 +365,6 @@
     
     //XFEM:
     bool use_xfem;  ///< Flag determines using XFEM
-    
-    /// Computes intersections.
-    std::shared_ptr<computeintersection::InspectElements> intersections_;
-    
 
     friend class DarcyFlowMHOutput;
     //friend class P0_CouplingAssembler;

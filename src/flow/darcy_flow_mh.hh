/*!
 *
﻿ * Copyright (C) 2015 Technical University of Liberec.  All rights reserved.
 * 
 * This program is free software; you can redistribute it and/or modify it under
 * the terms of the GNU General Public License version 3 as published by the
 * Free Software Foundation. (http://www.gnu.org/licenses/gpl-3.0.en.html)
 * 
 * This program is distributed in the hope that it will be useful, but WITHOUT
 * ANY WARRANTY; without even the implied warranty of MERCHANTABILITY or FITNESS
 * FOR A PARTICULAR PURPOSE.  See the GNU General Public License for more details.
 *
 * 
 * @file    darcy_flow_mh.hh
 * @brief   mixed-hybrid model of linear Darcy flow, possibly unsteady.
 * @author  Jan Brezina
 *
 * Main object for mixed-hybrid discretization of the linear elliptic PDE (Laplace)
 * on  a multidimensional domain. Discretization of saturated Darcy flow using
 * RT0 approximation for the velocity
 */

/*
 * list of files dependent on this one:
 *
 * posprocess.cc
 * problem.cc
 * main.hh
 * transport.cc
 */


#ifndef DARCY_FLOW_MH_HH
#define DARCY_FLOW_MH_HH

#include <petscmat.h>                           // for Mat
#include <string.h>                             // for memcpy
#include <algorithm>                            // for swap

#include <memory>                               // for shared_ptr, allocator...
#include <new>                                  // for operator new[]
#include <string>                               // for string, operator<<
#include <vector>                               // for vector, vector<>::con...
#include <armadillo>
#include "fields/bc_field.hh"                   // for BCField
#include "fields/field.hh"                      // for Field
#include "fields/field_set.hh"                  // for FieldSet
#include "fields/field_values.hh"               // for FieldValue<>::Scalar
#include "flow/darcy_flow_interface.hh"         // for DarcyFlowInterface
#include "input/input_exception.hh"             // for DECLARE_INPUT_EXCEPTION
#include "input/type_base.hh"                   // for Array
#include "input/type_generic.hh"                // for Instance
#include "mesh/mesh.h"                          // for Mesh
#include "petscvec.h"                           // for Vec, _p_Vec, VecScatter
#include "system/exceptions.hh"                 // for ExcStream, operator<<
#include "tools/time_governor.hh"               // for TimeGovernor

class AssemblyFlowBase;
class Balance;
class DarcyFlowMHOutput;
class Element;
class Intersection;
class LinSys;
class LinSys_BDDC;
namespace Input {
	class AbstractRecord;
	class Record;
	namespace Type {
		class Record;
		class Selection;
	}
}
typedef std::vector<std::shared_ptr<AssemblyFlowBase> > MultidimAssembly;

/**
 * @brief Mixed-hybrid model of linear Darcy flow, possibly unsteady.
 *
 * Abstract class for various implementations of Darcy flow. In future there should be
 * one further level of abstraction for general time dependent problem.
 *
 * maybe TODO:
 * split compute_one_step to :
 * 1) prepare_next_timestep
 * 2) actualize_solution - this is for iterative nonlinear solvers
 *
 */


/**
 * @brief Mixed-hybrid of steady Darcy flow with sources and variable density.
 *
 * solve equations:
 * @f[
 *      q= -{\mathbf{K}} \nabla h -{\mathbf{K}} R \nabla z
 * @f]
 * @f[
 *      \mathrm{div} q = f
 * @f]
 *
 * where
 * - @f$ q @f$ is flux @f$[ms^{-1}]@f$ for 3d, @f$[m^2s^{-1}]@f$ for 2d and @f$[m^3s^{-1}]@f$ for 1d.
 * - @f$ \mathbf{K} @f$ is hydraulic tensor ( its orientation for 2d, 1d case is questionable )
 * - @f$ h = \frac{\pi}{\rho_0 g}+z @f$ is pressure head, @f$ \pi, \rho_0, g @f$ are the pressure, water density, and acceleration of gravity , respectively.
 *   Assumes gravity force acts counter to the direction of the @f$ z @f$ axis.
 * - @f$ R @f$ is destity or gravity variability coefficient. For density driven flow it should be
 * @f[
 *    R = \frac{\rho}{\rho_0} -1 = \rho_0^{-1}\sum_{i=1}^s c_i
 * @f]
 *   where @f$ c_i @f$ is concentration in @f$ kg m^{-3} @f$.
 *
 * The time key is optional, when not specified the equation is forced to steady regime. Using Steady TimeGovernor which have no dt constraints.
 *
 */
/**
 * Model for transition coefficients due to Martin, Jaffre, Roberts (see manual for full reference)
 *
 * TODO:
 * - how we can reuse field values computed during assembly
 *
 * TODO: Remove in future. It is supposed not to be improved anymore,
 * however it is kept functioning aside of the LMH lumped version until
 * the LMH version is stable and optimized.
 */

class DarcyMH : public DarcyFlowInterface
{
public:
    TYPEDEF_ERR_INFO( EI_Reason, string);
    DECLARE_EXCEPTION(ExcSolverDiverge,
            << "Diverged nonlinear solver. Reason: " << EI_Reason::val
             );
    DECLARE_INPUT_EXCEPTION(ExcMissingTimeGovernor,
            << "Missing the key 'time', obligatory for the transient problems.");

    /** Class with all fields used in the equation DarcyFlow.
    * This is common to all implementations since this provides interface
    * to this equation for possible coupling.
    * 
    * This class is the base class for equation data also in DarcyLMH and RichardsLMH classes
    * especially due to the common output class DarcyFlowMHOutput.
    * This is the only dependence between DarcyMH and DarcyLMH classes.
    */
    class EqFields : public FieldSet {
    public:

        /**
         * For compatibility with old BCD file we have to assign integer codes starting from 1.
         */
        enum BC_Type {
            none=0,
            dirichlet=1,
            total_flux=4,
            seepage=5,
            river=6
        };

        /// Return a Selection corresponding to enum BC_Type.
        static const Input::Type::Selection & get_bc_type_selection();

        /// Creation of all fields.
        EqFields();

        /// Return coords field
        FieldCoords &X() {
            return this->X_;
        }


        Field<3, FieldValue<3>::TensorFixed > anisotropy;
        Field<3, FieldValue<3>::Scalar > conductivity;
        Field<3, FieldValue<3>::Scalar > cross_section;
        Field<3, FieldValue<3>::Scalar > water_source_density;
        Field<3, FieldValue<3>::Scalar > sigma;
        
        BCField<3, FieldValue<3>::Enum > bc_type; // Discrete need Selection for initialization
        BCField<3, FieldValue<3>::Scalar > bc_pressure; 
        BCField<3, FieldValue<3>::Scalar > bc_flux;
        BCField<3, FieldValue<3>::Scalar > bc_robin_sigma;
        BCField<3, FieldValue<3>::Scalar > bc_switch_pressure;
        
        Field<3, FieldValue<3>::Scalar > init_pressure;
        Field<3, FieldValue<3>::Scalar > storativity;
        Field<3, FieldValue<3>::Scalar > extra_storativity; /// Externally added storativity.
        Field<3, FieldValue<3>::Scalar > extra_source; /// Externally added water source.

	    Field<3, FieldValue<3>::Scalar> field_ele_pressure;
	    Field<3, FieldValue<3>::Scalar> field_ele_piezo_head;
        Field<3, FieldValue<3>::VectorFixed > field_ele_velocity;
        Field<3, FieldValue<3>::VectorFixed > flux;
        Field<3, FieldValue<3>::Scalar> field_edge_pressure;

        Field<3, FieldValue<3>::VectorFixed > gravity_field; /// Holds gravity vector acceptable in FieldModel
        BCField<3, FieldValue<3>::VectorFixed > bc_gravity; /// Same as previous but used in boundary fields
        Field<3, FieldValue<3>::Scalar> init_piezo_head;
        BCField<3, FieldValue<3>::Scalar> bc_piezo_head;
        BCField<3, FieldValue<3>::Scalar> bc_switch_piezo_head;
    };

    /**
     * Class with all data used in the equation DarcyFlow.
     * This is common to all implementations since this provides interface
     * to this equation for possible coupling.
     */
    class EqData {
    public:
        /// Constructor.
        EqData();

        /**
         * Gravity vector and constant shift of pressure potential. Used to convert piezometric head
         * to pressure head and vice versa.
         */
        arma::vec4 gravity_;
        arma::vec3 gravity_vec_;

        // Mirroring the following members of DarcyMH:
        Mesh *mesh;
        std::shared_ptr<DOFHandlerMultiDim> dh_;         ///< full DOF handler represents DOFs of sides, elements and edges
        std::shared_ptr<SubDOFHandlerMultiDim> dh_cr_;   ///< DOF handler represents DOFs of edges
        std::shared_ptr<DOFHandlerMultiDim> dh_cr_disc_; ///< DOF handler represents DOFs of sides


        uint water_balance_idx;

        MortarMethod mortar_method_;

        std::shared_ptr<Balance> balance;
        LinSys *lin_sys;
        
        unsigned int n_schur_compls;
        int is_linear;              ///< Hack fo BDDC solver.
        bool force_no_neumann_bc;       ///< auxiliary flag for switchting Dirichlet like BC
        
        /// Idicator of dirichlet or neumann type of switch boundary conditions.
        std::vector<char> bc_switch_dirichlet;

    	VectorMPI full_solution;     //< full solution [vel,press,lambda] from 2. Schur complement
        
        MultidimAssembly multidim_assembler;
    };

    /// Selection for enum MortarMethod.
    static const Input::Type::Selection & get_mh_mortar_selection();





    DarcyMH(Mesh &mesh, const Input::Record in_rec, TimeGovernor *tm = nullptr);

    static const Input::Type::Record & type_field_descriptor();
    static const Input::Type::Record & get_input_type();

    void init_eq_data();
    void initialize() override;
    virtual void initialize_specific();
    void zero_time_step() override;
    void update_solution() override;
    /// Solve the problem without moving to next time and without output.
    void solve_time_step(bool output = true);
    
    /// postprocess velocity field (add sources)
    virtual void postprocess();
    virtual void output_data() override;

<<<<<<< HEAD
    virtual double solved_time() override;

    EqData &data() { return *data_; }
=======
    inline EqFields &eq_fields() { return *eq_fields_; }
    inline EqData &eq_data() { return *eq_data_; }
>>>>>>> 1c00063e
    
    void set_extra_storativity(const Field<3, FieldValue<3>::Scalar> &extra_stor)
    { eq_fields_->extra_storativity = extra_stor; }
    
    void set_extra_source(const Field<3, FieldValue<3>::Scalar> &extra_src)
    { eq_fields_->extra_source = extra_src; }

    virtual ~DarcyMH() override;


protected:
    /**
     * Returns true is the fields involved in the time term have values that makes the time term zero.
     * For time_global==true, it returns true if there are no field descriptors in the input list, so the
     * fields )of the time ter) have their default values for whole simulation.
     * If time_global==false (default), only the actual values are considered.
     */
    virtual bool zero_time_term(bool time_global=false);

    /// Solve method common to zero_time_step and update solution.
    void solve_nonlinear();
    void modify_system();
    virtual void setup_time_term();
    void prepare_new_time_step();


    //void prepare_parallel();
    //void make_row_numberings();

    /**
     * Create and preallocate MH linear system (including matrix, rhs and solution vectors)
     */
    void create_linear_system(Input::AbstractRecord rec);

    /**
     * Read initial condition into solution vector.
     * Must be called after create_linear_system.
     *
     * For the LMH scheme we have to be able to save edge pressures in order to
     * restart simulation or use results of one simulation as initial condition for other one.
     */
    virtual void read_initial_condition();

    void reconstruct_solution_from_schur(MultidimAssembly& assembler);

    /**
     * Part of per element assembly that is specific for MH and LMH respectively.
     *
     * This implemnets MH case:
     * - compute conductivity scaling
     * - assembly source term
     * - no time term, managed by diagonal extraction etc.
     */
    //virtual void local_assembly_specific(AssemblyData &local_data);
   
    /**
     * Allocates linear system matrix for MH.
     * TODO:
     * - use general preallocation methods in DofHandler
     */
    void allocate_mh_matrix();

    /**
     * Assembles linear system matrix for MH.
     * Element by element assembly is done using dim-template assembly class.
     * Assembles only steady part of the equation.
     * TODO:
     * - include time term
     * - add support for Robin type sources
     * - support for nonlinear solvers - assembly either residual vector, matrix, or both (using FADBAD++)
     */
    void assembly_mh_matrix(MultidimAssembly& assembler);

    /// Source term is implemented differently in LMH version.
    virtual void assembly_source_term();

    /**
     * Assembly or update whole linear system.
     */
    virtual void assembly_linear_system();

    void set_mesh_data_for_bddc(LinSys_BDDC * bddc_ls);
    /**
     * Return a norm of residual vector.
     * TODO: Introduce Equation::compute_residual() updating
     * residual field, standard part of EqData.
     */
    virtual double solution_precision() const;
    
    /// Print darcy flow matrix in matlab format into a file.
    void print_matlab_matrix(string matlab_file);

    /// Get vector of all DOF indices of given component (0..side, 1..element, 2..edge)
    std::vector<int> get_component_indices_vec(unsigned int component) const;

    std::shared_ptr<Balance> balance_;

    DarcyFlowMHOutput *output_object;

	int size;				    // global size of MH matrix
	int  n_schur_compls;  	    // number of shur complements to make

	// Propagate test for the time term to the assembly.
	// This flag is necessary for switching BC to avoid setting zero neumann on the whole boundary in the steady case.
	bool use_steady_assembly_;
	bool data_changed_;

	// Setting of the nonlinear solver. TODO: Move to the solver class later on.
	double tolerance_;
	unsigned int min_n_it_;
	unsigned int max_n_it_;
	unsigned int nonlinear_iteration_; //< Actual number of completed nonlinear iterations, need to pass this information into assembly.


	LinSys *schur0;  		//< whole MH Linear System

	Vec steady_diagonal;
    Vec steady_rhs;
    Vec new_diagonal;
    Vec previous_solution;

	std::shared_ptr<EqFields> eq_fields_;
	std::shared_ptr<EqData> eq_data_;

    friend class DarcyFlowMHOutput;
    //friend class P0_CouplingAssembler;
    //friend class P1_CouplingAssembler;

private:
  /// Registrar of class to factory
  static const int registrar;
};



void mat_count_off_proc_values(Mat m, Vec v);
/// Helper method fills range (min and max) of given component
void dofs_range(unsigned int n_dofs, unsigned int &min, unsigned int &max, unsigned int component);


#endif  //DARCY_FLOW_MH_HH
//-----------------------------------------------------------------------------
// vim: set cindent:
<|MERGE_RESOLUTION|>--- conflicted
+++ resolved
@@ -263,14 +263,10 @@
     virtual void postprocess();
     virtual void output_data() override;
 
-<<<<<<< HEAD
     virtual double solved_time() override;
 
-    EqData &data() { return *data_; }
-=======
     inline EqFields &eq_fields() { return *eq_fields_; }
     inline EqData &eq_data() { return *eq_data_; }
->>>>>>> 1c00063e
     
     void set_extra_storativity(const Field<3, FieldValue<3>::Scalar> &extra_stor)
     { eq_fields_->extra_storativity = extra_stor; }

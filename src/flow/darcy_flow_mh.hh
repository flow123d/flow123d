/*!
 *
﻿ * Copyright (C) 2015 Technical University of Liberec.  All rights reserved.
 * 
 * This program is free software; you can redistribute it and/or modify it under
 * the terms of the GNU General Public License version 3 as published by the
 * Free Software Foundation. (http://www.gnu.org/licenses/gpl-3.0.en.html)
 * 
 * This program is distributed in the hope that it will be useful, but WITHOUT
 * ANY WARRANTY; without even the implied warranty of MERCHANTABILITY or FITNESS
 * FOR A PARTICULAR PURPOSE.  See the GNU General Public License for more details.
 *
 * 
 * @file    darcy_flow_mh.hh
 * @brief   mixed-hybrid model of linear Darcy flow, possibly unsteady.
 * @author  Jan Brezina
 *
 * Main object for mixed-hybrid discretization of the linear elliptic PDE (Laplace)
 * on  a multidimensional domain. Discretization of saturated Darcy flow using
 * RT0 approximation for the velocity
 */

/*
 * list of files dependent on this one:
 *
 * posprocess.cc
 * problem.cc
 * main.hh
 * transport.cc
 */


#ifndef DARCY_FLOW_MH_HH
#define DARCY_FLOW_MH_HH

#include <petscmat.h>                           // for Mat
#include <string.h>                             // for memcpy
#include <algorithm>                            // for swap
#include <boost/exception/info.hpp>             // for operator<<, error_inf...
#include <memory>                               // for shared_ptr, allocator...
#include <new>                                  // for operator new[]
#include <string>                               // for string, operator<<
#include <vector>                               // for vector, vector<>::con...
#include <armadillo>
#include "fields/bc_field.hh"                   // for BCField
#include "fields/field.hh"                      // for Field
#include "fields/field_set.hh"                  // for FieldSet
#include "fields/field_values.hh"               // for FieldValue<>::Scalar
#include "flow/darcy_flow_interface.hh"         // for DarcyFlowInterface
#include "flow/mh_dofhandler.hh"                // for LocalElementAccessorBase, uint
#include "input/input_exception.hh"             // for DECLARE_INPUT_EXCEPTION
#include "input/type_base.hh"                   // for Array
#include "input/type_generic.hh"                // for Instance
#include "mesh/mesh.h"                          // for Mesh
#include "petscvec.h"                           // for Vec, _p_Vec, VecScatter
#include "system/exceptions.hh"                 // for ExcStream, operator<<
#include "tools/time_governor.hh"               // for TimeGovernor
#include "la/vector_mpi.hh"                     // for VectorMPI

class AssemblyBase;
class Balance;
class DarcyFlowMHOutput;
class Element;
class Intersection;
class LinSys;
class LinSys_BDDC;
namespace Input {
	class AbstractRecord;
	class Record;
	namespace Type {
		class Record;
		class Selection;
	}
}
<<<<<<< HEAD
=======
typedef std::vector<std::shared_ptr<AssemblyBase> > MultidimAssembly;

>>>>>>> 78217822
template<int spacedim, class Value> class FieldAddPotential;
template<int spacedim, class Value> class FieldDivide;

/**
 * @brief Mixed-hybrid model of linear Darcy flow, possibly unsteady.
 *
 * Abstract class for various implementations of Darcy flow. In future there should be
 * one further level of abstraction for general time dependent problem.
 *
 * maybe TODO:
 * split compute_one_step to :
 * 1) prepare_next_timestep
 * 2) actualize_solution - this is for iterative nonlinear solvers
 *
 */


/**
 * @brief Mixed-hybrid of steady Darcy flow with sources and variable density.
 *
 * solve equations:
 * @f[
 *      q= -{\mathbf{K}} \nabla h -{\mathbf{K}} R \nabla z
 * @f]
 * @f[
 *      \mathrm{div} q = f
 * @f]
 *
 * where
 * - @f$ q @f$ is flux @f$[ms^{-1}]@f$ for 3d, @f$[m^2s^{-1}]@f$ for 2d and @f$[m^3s^{-1}]@f$ for 1d.
 * - @f$ \mathbf{K} @f$ is hydraulic tensor ( its orientation for 2d, 1d case is questionable )
 * - @f$ h = \frac{\pi}{\rho_0 g}+z @f$ is pressure head, @f$ \pi, \rho_0, g @f$ are the pressure, water density, and acceleration of gravity , respectively.
 *   Assumes gravity force acts counter to the direction of the @f$ z @f$ axis.
 * - @f$ R @f$ is destity or gravity variability coefficient. For density driven flow it should be
 * @f[
 *    R = \frac{\rho}{\rho_0} -1 = \rho_0^{-1}\sum_{i=1}^s c_i
 * @f]
 *   where @f$ c_i @f$ is concentration in @f$ kg m^{-3} @f$.
 *
 * The time key is optional, when not specified the equation is forced to steady regime. Using Steady TimeGovernor which have no dt constraints.
 *
 *
 * TODO:
 * Make solution regular field (need FeSeystem and parallel DofHandler for edge pressures), then remove get_solution_vector from
 * Equation interface.
 */
/**
 * Model for transition coefficients due to Martin, Jaffre, Roberts (see manual for full reference)
 *
 * TODO:
 * - how we can reuse field values computed during assembly
 *
 */

class DarcyMH : public DarcyFlowInterface
{
public:
    TYPEDEF_ERR_INFO( EI_Reason, string);
    DECLARE_EXCEPTION(ExcSolverDiverge,
            << "Diverged nonlinear solver. Reason: " << EI_Reason::val
             );
    DECLARE_INPUT_EXCEPTION(ExcMissingTimeGovernor,
            << "Missing the key 'time', obligatory for the transient problems.");


    typedef std::vector<std::shared_ptr<AssemblyBase> > MultidimAssembly;

    /// Type of experimental Mortar-like method for non-compatible 1d-2d interaction.
    enum MortarMethod {
        NoMortar = 0,
        MortarP0 = 1,
        MortarP1 = 2
    };

    /// Class with all fields used in the equation DarcyFlow.
    /// This is common to all implementations since this provides interface
    /// to this equation for possible coupling.
    class EqData : public FieldSet {
    public:

        /**
         * For compatibility with old BCD file we have to assign integer codes starting from 1.
         */
        enum BC_Type {
            none=0,
            dirichlet=1,
            total_flux=4,
            seepage=5,
            river=6
        };

        /// Return a Selection corresponding to enum BC_Type.
        static const Input::Type::Selection & get_bc_type_selection();

        /// Creation of all fields.
        EqData();


        Field<3, FieldValue<3>::TensorFixed > anisotropy;
        Field<3, FieldValue<3>::Scalar > conductivity;
        Field<3, FieldValue<3>::Scalar > cross_section;
        Field<3, FieldValue<3>::Scalar > water_source_density;
        Field<3, FieldValue<3>::Scalar > sigma;
        
        BCField<3, FieldValue<3>::Enum > bc_type; // Discrete need Selection for initialization
        BCField<3, FieldValue<3>::Scalar > bc_pressure; 
        BCField<3, FieldValue<3>::Scalar > bc_flux;
        BCField<3, FieldValue<3>::Scalar > bc_robin_sigma;
        BCField<3, FieldValue<3>::Scalar > bc_switch_pressure;
        
        Field<3, FieldValue<3>::Scalar > init_pressure;
        Field<3, FieldValue<3>::Scalar > storativity;

	    Field<3, FieldValue<3>::Scalar> field_ele_pressure;
	    Field<3, FieldValue<3>::Scalar> field_ele_piezo_head;
        Field<3, FieldValue<3>::VectorFixed > field_ele_velocity;

        /**
         * Gravity vector and constant shift of pressure potential. Used to convert piezometric head
         * to pressure head and vice versa.
         */
        arma::vec4 gravity_;
        arma::vec3 gravity_vec_;

        // Mirroring the following members of DarcyMH:
        Mesh *mesh;
        MultidimAssembly multidim_assembler;
        std::shared_ptr<DOFHandlerMultiDim> dh_;         ///< full DOF handler represents DOFs of sides, elements and edges
        std::shared_ptr<SubDOFHandlerMultiDim> dh_cr_;   ///< DOF handler represents DOFs of edges
<<<<<<< HEAD
        std::shared_ptr<SubDOFHandlerMultiDim> dh_p_;    ///< DOF handler represents DOFs of element pressure
=======
>>>>>>> 78217822
        std::shared_ptr<DOFHandlerMultiDim> dh_cr_disc_; ///< DOF handler represents DOFs of sides


        uint water_balance_idx;

        MortarMethod mortar_method_;

        unsigned int local_boundary_index;
        std::shared_ptr<Balance> balance;
        LinSys *lin_sys;
        
        VectorMPI previous_solution;
        
        unsigned int n_schur_compls;
        int is_linear;              ///< Hack fo BDDC solver.
        bool force_bc_switch;       ///< auxiliary flag for switchting Dirichlet like BC
        
        // Propagate test for the time term to the assembly.
        // This flag is necessary for switching BC to avoid setting zero neumann on the whole boundary in the steady case.
        bool use_steady_assembly_;
        
        /// Idicator of dirichlet or neumann type of switch boundary conditions.
        std::vector<char> bc_switch_dirichlet;
<<<<<<< HEAD
        
        // for time term assembly
        double time_step_;
        
        VectorMPI data_vec_;
=======

    	VectorMPI data_vec_;
>>>>>>> 78217822
    };

    /// Selection for enum MortarMethod.
    static const Input::Type::Selection & get_mh_mortar_selection();





    DarcyMH(Mesh &mesh, const Input::Record in_rec);

    static const Input::Type::Record & type_field_descriptor();
    static const Input::Type::Record & get_input_type();

    double last_t() override {
        return time_->last_t();
    }

    std::shared_ptr< FieldFE<3, FieldValue<3>::VectorFixed> > get_velocity_field(); //override

    void init_eq_data();
    void initialize() override;
    virtual void initialize_specific();
    void zero_time_step() override;
    void update_solution() override;

    /**
     * Getter for sequential solution vector.
     * DEPRECATED
     */
    void get_solution_vector(double * &vec, unsigned int &vec_size);
    
    /// postprocess velocity field (add sources)
    virtual void prepare_new_time_step();
    virtual void postprocess();
    virtual void output_data() override;

    virtual ~DarcyMH() override;


protected:
    /**
     * Returns true is the fields involved in the time term have values that makes the time term zero.
     * For time_global==true, it returns true if there are no field descriptors in the input list, so the
     * fields )of the time ter) have their default values for whole simulation.
     * If time_global==false (default), only the actual values are considered.
     */
    virtual bool zero_time_term(bool time_global=false);

    /// Solve method common to zero_time_step and update solution.
    void solve_nonlinear();
    void make_serial_scatter();
<<<<<<< HEAD
=======
    void modify_system();
    virtual void setup_time_term();


    //void prepare_parallel();
    //void make_row_numberings();
>>>>>>> 78217822

    /**
     * Create and preallocate MH linear system (including matrix, rhs and solution vectors)
     */
    void create_linear_system(Input::AbstractRecord rec);

    /**
     * Read initial condition into solution vector.
     * Must be called after create_linear_system.
     *
     * For the LMH scheme we have to be able to save edge pressures in order to
     * restart simulation or use results of one simulation as initial condition for other one.
     */
    void read_initial_condition();
    
    /**
     * In some circumstances, the intial condition must be processed.
     * It is called at the end of @p read_initial_condition().
     * This is used in Richards equation due the update of water content.
     */
    virtual void initial_condition_postprocess();
   
    /**
     * Allocates linear system matrix for MH.
     * TODO:
     * - use general preallocation methods in DofHandler
     */
    void allocate_mh_matrix();

    /**
     * Assembles linear system matrix for MH.
     * Element by element assembly is done using dim-template assembly class.
     * Assembles only steady part of the equation.
     * TODO:
     * - include time term - DONE
     * - add support for Robin type sources
     * - support for nonlinear solvers - assembly either residual vector, matrix, or both (using FADBAD++)
     */
    void assembly_mh_matrix(MultidimAssembly& assembler);

    /**
     * Assembly or update whole linear system.
     */
    virtual void assembly_linear_system();

    void set_mesh_data_for_bddc(LinSys_BDDC * bddc_ls);
    /**
     * Return a norm of residual vector.
     * TODO: Introduce Equation::compute_residual() updating
     * residual field, standard part of EqData.
     */
    virtual double solution_precision() const;
    
    /// Print darcy flow matrix in matlab format into a file.
    void print_matlab_matrix(string matlab_file);

    /// Get vector of all DOF indices of given component (0..side, 1..element, 2..edge)
    std::vector<int> get_component_indices_vec(unsigned int component) const;

    bool solution_changed_for_scatter;
    //Vec velocity_vector;
    MH_DofHandler mh_dh;    // provides access to seq. solution fluxes and pressures on sides


    std::shared_ptr<Balance> balance_;

    DarcyFlowMHOutput *output_object;

	int size;				    // global size of MH matrix
	int  n_schur_compls;  	    // number of shur complements to make
	double  *solution; 			// sequantial scattered solution vector

	bool data_changed_;

	// Setting of the nonlinear solver. TODO: Move to the solver class later on.
	double tolerance_;
	unsigned int min_n_it_;
	unsigned int max_n_it_;
	unsigned int nonlinear_iteration_; //< Actual number of completed nonlinear iterations, need to pass this information into assembly.


	LinSys *schur0;  		//< whole MH Linear System


	// gather of the solution
	Vec sol_vec;			                 //< vector over solution array
	VecScatter par_to_all;

    VectorMPI previous_solution_nonlinear;

    // Temporary objects holding pointers to appropriate FieldFE
    // TODO remove after final fix of equations
    std::shared_ptr<FieldFE<3, FieldValue<3>::Scalar>> ele_pressure_ptr;             ///< Field of pressure head in barycenters of elements.
    std::shared_ptr<FieldAddPotential<3, FieldValue<3>::Scalar>> ele_piezo_head_ptr; ///< Field of piezo-metric head in barycenters of elements.
    std::shared_ptr<FieldFE<3, FieldValue<3>::VectorFixed>> ele_flux_ptr;            ///< Field of flux in barycenter of every element.
    std::shared_ptr<FieldDivide<3, FieldValue<3>::VectorFixed>> ele_velocity_ptr;    ///< Field of velocity in barycenter of every element.

    // Temporary objects holding pointers to appropriate FieldFE
    // TODO remove after final fix of equations
    std::shared_ptr<FieldFE<3, FieldValue<3>::Scalar>> ele_pressure_ptr;             ///< Field of pressure head in barycenters of elements.
    std::shared_ptr<FieldAddPotential<3, FieldValue<3>::Scalar>> ele_piezo_head_ptr; ///< Field of piezo-metric head in barycenters of elements.
    std::shared_ptr<FieldFE<3, FieldValue<3>::VectorFixed>> ele_flux_ptr;            ///< Field of flux in barycenter of every element.
    std::shared_ptr<FieldDivide<3, FieldValue<3>::VectorFixed>> ele_velocity_ptr;    ///< Field of velocity in barycenter of every element.

	std::shared_ptr<EqData> data_;

    friend class DarcyFlowMHOutput;
    //friend class P0_CouplingAssembler;
    //friend class P1_CouplingAssembler;

private:
  /// Registrar of class to factory
  static const int registrar;
};



void mat_count_off_proc_values(Mat m, Vec v);


#endif  //DARCY_FLOW_MH_HH
//-----------------------------------------------------------------------------
// vim: set cindent:
<|MERGE_RESOLUTION|>--- conflicted
+++ resolved
@@ -72,11 +72,8 @@
 		class Selection;
 	}
 }
-<<<<<<< HEAD
-=======
 typedef std::vector<std::shared_ptr<AssemblyBase> > MultidimAssembly;
 
->>>>>>> 78217822
 template<int spacedim, class Value> class FieldAddPotential;
 template<int spacedim, class Value> class FieldDivide;
 
@@ -206,10 +203,7 @@
         MultidimAssembly multidim_assembler;
         std::shared_ptr<DOFHandlerMultiDim> dh_;         ///< full DOF handler represents DOFs of sides, elements and edges
         std::shared_ptr<SubDOFHandlerMultiDim> dh_cr_;   ///< DOF handler represents DOFs of edges
-<<<<<<< HEAD
         std::shared_ptr<SubDOFHandlerMultiDim> dh_p_;    ///< DOF handler represents DOFs of element pressure
-=======
->>>>>>> 78217822
         std::shared_ptr<DOFHandlerMultiDim> dh_cr_disc_; ///< DOF handler represents DOFs of sides
 
 
@@ -233,16 +227,11 @@
         
         /// Idicator of dirichlet or neumann type of switch boundary conditions.
         std::vector<char> bc_switch_dirichlet;
-<<<<<<< HEAD
         
         // for time term assembly
         double time_step_;
         
         VectorMPI data_vec_;
-=======
-
-    	VectorMPI data_vec_;
->>>>>>> 78217822
     };
 
     /// Selection for enum MortarMethod.
@@ -295,15 +284,6 @@
     /// Solve method common to zero_time_step and update solution.
     void solve_nonlinear();
     void make_serial_scatter();
-<<<<<<< HEAD
-=======
-    void modify_system();
-    virtual void setup_time_term();
-
-
-    //void prepare_parallel();
-    //void make_row_numberings();
->>>>>>> 78217822
 
     /**
      * Create and preallocate MH linear system (including matrix, rhs and solution vectors)
@@ -401,13 +381,6 @@
     std::shared_ptr<FieldFE<3, FieldValue<3>::VectorFixed>> ele_flux_ptr;            ///< Field of flux in barycenter of every element.
     std::shared_ptr<FieldDivide<3, FieldValue<3>::VectorFixed>> ele_velocity_ptr;    ///< Field of velocity in barycenter of every element.
 
-    // Temporary objects holding pointers to appropriate FieldFE
-    // TODO remove after final fix of equations
-    std::shared_ptr<FieldFE<3, FieldValue<3>::Scalar>> ele_pressure_ptr;             ///< Field of pressure head in barycenters of elements.
-    std::shared_ptr<FieldAddPotential<3, FieldValue<3>::Scalar>> ele_piezo_head_ptr; ///< Field of piezo-metric head in barycenters of elements.
-    std::shared_ptr<FieldFE<3, FieldValue<3>::VectorFixed>> ele_flux_ptr;            ///< Field of flux in barycenter of every element.
-    std::shared_ptr<FieldDivide<3, FieldValue<3>::VectorFixed>> ele_velocity_ptr;    ///< Field of velocity in barycenter of every element.
-
 	std::shared_ptr<EqData> data_;
 
     friend class DarcyFlowMHOutput;

/*!
 *
﻿ * Copyright (C) 2015 Technical University of Liberec.  All rights reserved.
 * 
 * This program is free software; you can redistribute it and/or modify it under
 * the terms of the GNU General Public License version 3 as published by the
 * Free Software Foundation. (http://www.gnu.org/licenses/gpl-3.0.en.html)
 * 
 * This program is distributed in the hope that it will be useful, but WITHOUT
 * ANY WARRANTY; without even the implied warranty of MERCHANTABILITY or FITNESS
 * FOR A PARTICULAR PURPOSE.  See the GNU General Public License for more details.
 *
 * 
 * @file    darcy_flow_mh.hh
 * @brief   mixed-hybrid model of linear Darcy flow, possibly unsteady.
 * @author  Jan Brezina
 *
 * Main object for mixed-hybrid discretization of the linear elliptic PDE (Laplace)
 * on  a multidimensional domain. Discretization of saturated Darcy flow using
 * RT0 approximation for the velocity
 */

/*
 * list of files dependent on this one:
 *
 * posprocess.cc
 * problem.cc
 * main.hh
 * transport.cc
 */


#ifndef DARCY_FLOW_MH_HH
#define DARCY_FLOW_MH_HH

#include <petscmat.h>                           // for Mat
#include <string.h>                             // for memcpy
#include <algorithm>                            // for swap
#include <boost/exception/info.hpp>             // for operator<<, error_inf...
#include <memory>                               // for shared_ptr, allocator...
#include <new>                                  // for operator new[]
#include <string>                               // for string, operator<<
#include <vector>                               // for vector, vector<>::con...
#include <armadillo>
#include "fields/bc_field.hh"                   // for BCField
#include "fields/field.hh"                      // for Field
#include "fields/field_set.hh"                  // for FieldSet
#include "fields/field_values.hh"               // for FieldValue<>::Scalar
#include "flow/darcy_flow_interface.hh"         // for DarcyFlowInterface
#include "flow/mh_dofhandler.hh"                // for MH_DofHandler, uint
#include "input/input_exception.hh"             // for DECLARE_INPUT_EXCEPTION
#include "input/type_base.hh"                   // for Array
#include "input/type_generic.hh"                // for Instance
#include "mesh/mesh.h"                          // for Mesh
#include "petscvec.h"                           // for Vec, _p_Vec, VecScatter
#include "system/exceptions.hh"                 // for ExcStream, operator<<
#include "tools/time_governor.hh"               // for TimeGovernor

class AssemblyBase;
class Balance;
class DarcyFlowMHOutput;
class Element;
class Intersection;
class LinSys;
class LinSys_BDDC;
class VectorMPI;
namespace Input {
	class AbstractRecord;
	class Record;
	namespace Type {
		class Record;
		class Selection;
	}
}
template<int spacedim, class Value> class FieldAddPotential;
template<int spacedim, class Value> class FieldDivide;

/**
 * @brief Mixed-hybrid model of linear Darcy flow, possibly unsteady.
 *
 * Abstract class for various implementations of Darcy flow. In future there should be
 * one further level of abstraction for general time dependent problem.
 *
 * maybe TODO:
 * split compute_one_step to :
 * 1) prepare_next_timestep
 * 2) actualize_solution - this is for iterative nonlinear solvers
 *
 */


/**
 * @brief Mixed-hybrid of steady Darcy flow with sources and variable density.
 *
 * solve equations:
 * @f[
 *      q= -{\mathbf{K}} \nabla h -{\mathbf{K}} R \nabla z
 * @f]
 * @f[
 *      \mathrm{div} q = f
 * @f]
 *
 * where
 * - @f$ q @f$ is flux @f$[ms^{-1}]@f$ for 3d, @f$[m^2s^{-1}]@f$ for 2d and @f$[m^3s^{-1}]@f$ for 1d.
 * - @f$ \mathbf{K} @f$ is hydraulic tensor ( its orientation for 2d, 1d case is questionable )
 * - @f$ h = \frac{\pi}{\rho_0 g}+z @f$ is pressure head, @f$ \pi, \rho_0, g @f$ are the pressure, water density, and acceleration of gravity , respectively.
 *   Assumes gravity force acts counter to the direction of the @f$ z @f$ axis.
 * - @f$ R @f$ is destity or gravity variability coefficient. For density driven flow it should be
 * @f[
 *    R = \frac{\rho}{\rho_0} -1 = \rho_0^{-1}\sum_{i=1}^s c_i
 * @f]
 *   where @f$ c_i @f$ is concentration in @f$ kg m^{-3} @f$.
 *
 * The time key is optional, when not specified the equation is forced to steady regime. Using Steady TimeGovernor which have no dt constraints.
 *
 *
 * TODO:
 * Make solution regular field (need FeSeystem and parallel DofHandler for edge pressures), then remove get_solution_vector from
 * Equation interface.
 */
/**
 * Model for transition coefficients due to Martin, Jaffre, Roberts (see manual for full reference)
 *
 * TODO:
 * - how we can reuse field values computed during assembly
 *
 */

class DarcyMH : public DarcyFlowInterface
{
public:
    TYPEDEF_ERR_INFO( EI_Reason, string);
    DECLARE_EXCEPTION(ExcSolverDiverge,
            << "Diverged nonlinear solver. Reason: " << EI_Reason::val
             );
    DECLARE_INPUT_EXCEPTION(ExcMissingTimeGovernor,
            << "Missing the key 'time', obligatory for the transient problems.");


    typedef std::vector<std::shared_ptr<AssemblyBase> > MultidimAssembly;

    /// Type of experimental Mortar-like method for non-compatible 1d-2d interaction.
    enum MortarMethod {
        NoMortar = 0,
        MortarP0 = 1,
        MortarP1 = 2
    };

    /// Class with all fields used in the equation DarcyFlow.
    /// This is common to all implementations since this provides interface
    /// to this equation for possible coupling.
    class EqData : public FieldSet {
    public:

        /**
         * For compatibility with old BCD file we have to assign integer codes starting from 1.
         */
        enum BC_Type {
            none=0,
            dirichlet=1,
            total_flux=4,
            seepage=5,
            river=6
        };

        /// Return a Selection corresponding to enum BC_Type.
        static const Input::Type::Selection & get_bc_type_selection();

        /// Creation of all fields.
        EqData();


        Field<3, FieldValue<3>::TensorFixed > anisotropy;
        Field<3, FieldValue<3>::Scalar > conductivity;
        Field<3, FieldValue<3>::Scalar > cross_section;
        Field<3, FieldValue<3>::Scalar > water_source_density;
        Field<3, FieldValue<3>::Scalar > sigma;
        
        BCField<3, FieldValue<3>::Enum > bc_type; // Discrete need Selection for initialization
        BCField<3, FieldValue<3>::Scalar > bc_pressure; 
        BCField<3, FieldValue<3>::Scalar > bc_flux;
        BCField<3, FieldValue<3>::Scalar > bc_robin_sigma;
        BCField<3, FieldValue<3>::Scalar > bc_switch_pressure;
        
        Field<3, FieldValue<3>::Scalar > init_pressure;
        Field<3, FieldValue<3>::Scalar > storativity;

	    Field<3, FieldValue<3>::Scalar> field_ele_pressure;
	    Field<3, FieldValue<3>::Scalar> field_ele_piezo_head;
        Field<3, FieldValue<3>::VectorFixed > field_ele_velocity;

        /**
         * Gravity vector and constant shift of pressure potential. Used to convert piezometric head
         * to pressure head and vice versa.
         */
        arma::vec4 gravity_;
        arma::vec3 gravity_vec_;

        // Mirroring the following members of DarcyMH:
        Mesh *mesh;
        MultidimAssembly multidim_assembler;
        MH_DofHandler *mh_dh;
        std::shared_ptr<DOFHandlerMultiDim> dh_;         ///< full DOF handler represents DOFs of sides, elements and edges
<<<<<<< HEAD
        std::shared_ptr<DOFHandlerMultiDim> dh_cr_;      ///< DOF handler represents DOFs of edges
=======
        std::shared_ptr<SubDOFHandlerMultiDim> dh_cr_;   ///< DOF handler represents DOFs of edges
>>>>>>> e092051d
        std::shared_ptr<DOFHandlerMultiDim> dh_cr_disc_; ///< DOF handler represents DOFs of sides


        uint water_balance_idx;

        MortarMethod mortar_method_;

        unsigned int local_boundary_index;
        std::shared_ptr<Balance> balance;
        LinSys *lin_sys;
        LinSys *lin_sys_schur;
        VectorMPI* schur_solution_;
        VectorMPI* full_solution_;
        
        unsigned int n_schur_compls;
        int is_linear;              ///< Hack fo BDDC solver.
        bool force_bc_switch;       ///< auxiliary flag for switchting Dirichlet like BC
        
        /// Idicator of dirichlet or neumann type of switch boundary conditions.
        std::vector<char> bc_switch_dirichlet;

    	VectorMPI data_vec_;
    };

    /// Selection for enum MortarMethod.
    static const Input::Type::Selection & get_mh_mortar_selection();





    DarcyMH(Mesh &mesh, const Input::Record in_rec);

    static const Input::Type::Record & type_field_descriptor();
    static const Input::Type::Record & get_input_type();

    const MH_DofHandler &get_mh_dofhandler()  override {
        double *array;
        unsigned int size;
        get_solution_vector(array, size);

        // here assume that velocity field is extended as constant
        // to the previous time, so here we set left bound of the interval where the velocity
        // has current value; this may not be good for every transport !!
        // we can resolve this when we use FieldFE to store computed velocities in few last steps and
        // let every equation set time according to nature of the time scheme

        // in particular this setting is necessary to prevent ConvectinTransport to recreate the transport matrix
        // every timestep ( this may happen for unsteady flow if we would use time->t() here since it returns infinity.
        mh_dh.set_solution(time_->last_t(), array);
       return mh_dh;
    }

    std::shared_ptr< FieldFE<3, FieldValue<3>::VectorFixed> > get_velocity_field(); //override

    void init_eq_data();
    void initialize() override;
    virtual void initialize_specific();
    void zero_time_step() override;
    void update_solution() override;

    /**
     * Getter for sequential solution vector.
     * DEPRECATED
     */
    void get_solution_vector(double * &vec, unsigned int &vec_size);
    
    /// postprocess velocity field (add sources)
    virtual void prepare_new_time_step();
    virtual void postprocess();
    virtual void output_data() override;

    virtual ~DarcyMH() override;


protected:
    /**
     * Returns true is the fields involved in the time term have values that makes the time term zero.
     * For time_global==true, it returns true if there are no field descriptors in the input list, so the
     * fields )of the time ter) have their default values for whole simulation.
     * If time_global==false (default), only the actual values are considered.
     */
    virtual bool zero_time_term(bool time_global=false);

    /// Solve method common to zero_time_step and update solution.
    void solve_nonlinear();
    void make_serial_scatter();
    void modify_system();
    virtual void setup_time_term();


    //void prepare_parallel();
    //void make_row_numberings();

    /**
     * Create and preallocate MH linear system (including matrix, rhs and solution vectors)
     */
    void create_linear_system(Input::AbstractRecord rec);

    /**
     * Read initial condition into solution vector.
     * Must be called after create_linear_system.
     *
     * For the LMH scheme we have to be able to save edge pressures in order to
     * restart simulation or use results of one simulation as initial condition for other one.
     */
    virtual void read_initial_condition();

    /**
     * Part of per element assembly that is specific for MH and LMH respectively.
     *
     * This implemnets MH case:
     * - compute conductivity scaling
     * - assembly source term
     * - no time term, managed by diagonal extraction etc.
     */
    //virtual void local_assembly_specific(AssemblyData &local_data);
   
    /**
     * Allocates linear system matrix for MH.
     * TODO:
     * - use general preallocation methods in DofHandler
     */
    void allocate_mh_matrix();

    /**
     * Assembles linear system matrix for MH.
     * Element by element assembly is done using dim-template assembly class.
     * Assembles only steady part of the equation.
     * TODO:
     * - include time term
     * - add support for Robin type sources
     * - support for nonlinear solvers - assembly either residual vector, matrix, or both (using FADBAD++)
     */
    void assembly_mh_matrix(MultidimAssembly& assembler);
    
    void reconstruct_solution_from_schur(MultidimAssembly& assembler);

    /**
     * Assembly or update whole linear system.
     */
    virtual void assembly_linear_system();

    void set_mesh_data_for_bddc(LinSys_BDDC * bddc_ls);
    /**
     * Return a norm of residual vector.
     * TODO: Introduce Equation::compute_residual() updating
     * residual field, standard part of EqData.
     */
    virtual double solution_precision() const;
    
    /// Print darcy flow matrix in matlab format into a file.
    void print_matlab_matrix(string matlab_file);

    /// Get vector of all DOF indices of given component (0..side, 1..element, 2..edge)
    std::vector<int> get_component_indices_vec(unsigned int component) const;

    bool solution_changed_for_scatter;
    //Vec velocity_vector;
    MH_DofHandler mh_dh;    // provides access to seq. solution fluxes and pressures on sides


    std::shared_ptr<Balance> balance_;

    DarcyFlowMHOutput *output_object;

	int size;				    // global size of MH matrix
	int  n_schur_compls;  	    // number of shur complements to make
	double  *solution; 			// sequantial scattered solution vector

	// Propagate test for the time term to the assembly.
	// This flag is necessary for switching BC to avoid setting zero neumann on the whole boundary in the steady case.
	bool use_steady_assembly_;
	bool data_changed_;

	// Setting of the nonlinear solver. TODO: Move to the solver class later on.
	double tolerance_;
	unsigned int min_n_it_;
	unsigned int max_n_it_;
	unsigned int nonlinear_iteration_; //< Actual number of completed nonlinear iterations, need to pass this information into assembly.


	LinSys *schur0;  		//< whole MH Linear System

    LinSys *schur_compl;    //< 2. Schur complement of MH Linear System (direct assembly)
    VectorMPI schur_solution_;     //< 2. Schur complement solution
    VectorMPI full_solution_;     //< full solution [vel,press,lambda] from 2. Schur complement
    
	// gather of the solution
	Vec sol_vec;			                 //< vector over solution array
	VecScatter par_to_all;

	Vec steady_diagonal;
    Vec steady_rhs;
    Vec new_diagonal;
    Vec previous_solution;

    // Temporary objects holding pointers to appropriate FieldFE
    // TODO remove after final fix of equations
    std::shared_ptr<FieldFE<3, FieldValue<3>::Scalar>> ele_pressure_ptr;             ///< Field of pressure head in barycenters of elements.
    std::shared_ptr<FieldAddPotential<3, FieldValue<3>::Scalar>> ele_piezo_head_ptr; ///< Field of piezo-metric head in barycenters of elements.
    std::shared_ptr<FieldFE<3, FieldValue<3>::VectorFixed>> ele_flux_ptr;            ///< Field of flux in barycenter of every element.
    std::shared_ptr<FieldDivide<3, FieldValue<3>::VectorFixed>> ele_velocity_ptr;    ///< Field of velocity in barycenter of every element.

	std::shared_ptr<EqData> data_;

    friend class DarcyFlowMHOutput;
    //friend class P0_CouplingAssembler;
    //friend class P1_CouplingAssembler;

private:
  /// Registrar of class to factory
  static const int registrar;
};



void mat_count_off_proc_values(Mat m, Vec v);


#endif  //DARCY_FLOW_MH_HH
//-----------------------------------------------------------------------------
// vim: set cindent:
<|MERGE_RESOLUTION|>--- conflicted
+++ resolved
@@ -201,11 +201,7 @@
         MultidimAssembly multidim_assembler;
         MH_DofHandler *mh_dh;
         std::shared_ptr<DOFHandlerMultiDim> dh_;         ///< full DOF handler represents DOFs of sides, elements and edges
-<<<<<<< HEAD
-        std::shared_ptr<DOFHandlerMultiDim> dh_cr_;      ///< DOF handler represents DOFs of edges
-=======
         std::shared_ptr<SubDOFHandlerMultiDim> dh_cr_;   ///< DOF handler represents DOFs of edges
->>>>>>> e092051d
         std::shared_ptr<DOFHandlerMultiDim> dh_cr_disc_; ///< DOF handler represents DOFs of sides
 
 

--- conflicted
+++ resolved
@@ -180,7 +180,6 @@
         Mesh *mesh;
         MH_DofHandler *mh_dh;
 
-<<<<<<< HEAD
         uint water_balance_idx;
         std::shared_ptr<Balance> balance;
         LinSys *lin_sys;
@@ -192,12 +191,6 @@
         /// Idicator of dirichlet or neumann type of switch boundary conditions.
         std::vector<char> bc_switch_dirichlet;
         
-=======
-        RichardsSystem system_;
-        uint water_balance_idx_;
-
-
->>>>>>> 420d5410
         //FieldSet  time_term_fields;
         //FieldSet  main_matrix_fields;
         //FieldSet  rhs_fields;

--- conflicted
+++ resolved
@@ -71,13 +71,10 @@
 		class Selection;
 	}
 }
-<<<<<<< HEAD
 typedef std::vector<std::shared_ptr<AssemblyBase> > MultidimAssembly;
 
-=======
 template<int spacedim, class Value> class FieldAddPotential;
 template<int spacedim, class Value> class FieldDivide;
->>>>>>> 0ef89207
 
 /**
  * @brief Mixed-hybrid model of linear Darcy flow, possibly unsteady.
@@ -203,13 +200,9 @@
         // Mirroring the following members of DarcyMH:
         Mesh *mesh;
         MultidimAssembly multidim_assembler;
-<<<<<<< HEAD
-        MH_DofHandler *mh_dh;
-=======
         std::shared_ptr<DOFHandlerMultiDim> dh_;         ///< full DOF handler represents DOFs of sides, elements and edges
         std::shared_ptr<SubDOFHandlerMultiDim> dh_cr_;   ///< DOF handler represents DOFs of edges
         std::shared_ptr<DOFHandlerMultiDim> dh_cr_disc_; ///< DOF handler represents DOFs of sides
->>>>>>> 0ef89207
 
 
         uint water_balance_idx;

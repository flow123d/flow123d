--- conflicted
+++ resolved
@@ -54,22 +54,12 @@
         update_quad(ele_ac.full_iter(), p);
         Value flux; flux.zeros();
         
-<<<<<<< HEAD
-        if(elm.element()->xfem_data != nullptr && ! elm.element()->xfem_data->is_complement()){
-            
-            if(mh_dh_->single_enr) flux =  value_vector_xfem_single(ele_ac, p);
+        if(enr_ && elm.element()->xfem_data != nullptr && ! elm.element()->xfem_data->is_complement()){
+            if(mh_dh_->single_enr) flux = value_vector_xfem_single(ele_ac, p); 
             else flux =  value_vector_xfem(ele_ac);
-//             flux = value_vector_regular(ele_ac.full_iter(), p);
-        }
-        else{
+        }
+        else if(reg_){
             flux = value_vector_regular(ele_ac.full_iter());
-=======
-        if(enr_ && elm.element()->xfem_data != nullptr && ! elm.element()->xfem_data->is_complement()){
-            flux =  value_vector_xfem(ele_ac, p);
-        }
-        else if(reg_){
-            flux = value_vector_regular(ele_ac.full_iter(), p);
->>>>>>> 1f319353
         }
         
         return flux;
@@ -250,7 +240,7 @@
     
     XFEMElementSingularData * xdata = ele_ac.xfem_data_sing();
     
-    flux += value_vector_regular(ele);
+    if(reg_) flux += value_vector_regular(ele);
     
     for (unsigned int w = 0; w < xdata->n_enrichments(); w++){
         auto sing = xdata->enrichment_func(w);

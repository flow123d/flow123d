/*
 * darcy_flow_assembly.hh
 *
 *  Created on: Apr 21, 2016
 *      Author: jb
 */

#ifndef SRC_FLOW_DARCY_FLOW_ASSEMBLY_HH_
#define SRC_FLOW_DARCY_FLOW_ASSEMBLY_HH_

#include "system/index_types.hh"
#include "system/logger.hh"
#include "mesh/mesh.h"
#include "mesh/accessors.hh"
#include "mesh/neighbours.h"
#include "fem/fe_p.hh"
#include "fem/fe_values.hh"
#include "fem/fe_rt.hh"
#include "fem/fe_values_views.hh"
#include "fem/dh_cell_accessor.hh"
#include "quadrature/quadrature_lib.hh"

#include "la/linsys.hh"
#include "la/linsys_PETSC.hh"
#include "la/linsys_BDDC.hh"
#include "la/schur.hh"

#include "la/local_system.hh"

#include "coupling/balance.hh"
#include "flow/darcy_flow_mh.hh"
#include "flow/mortar_assembly.hh"


/** Common abstract class for the assembly routines in Darcy flow. 
 * Is implemented in DarcyMH, DarcyLMH and RichardsLMH assembly classes,
 * which are independent of each other.
 */
class AssemblyBase
{
public:
    virtual void fix_velocity(const DHCellAccessor& dh_cell) = 0;
    virtual void assemble(const DHCellAccessor& dh_cell) = 0;
    virtual void assemble_reconstruct(const DHCellAccessor& dh_cell) = 0;

    /// Updates water content in Richards.
    virtual void update_water_content(const DHCellAccessor& dh_cell) = 0;

    /**
        * Generic creator of multidimensional assembly, i.e. vector of
        * particular assembly objects.
        */
    template< template<int dim> class Impl, class Data>
    static MultidimAssembly create(Data data) {
        return { std::make_shared<Impl<1> >(data),
            std::make_shared<Impl<2> >(data),
            std::make_shared<Impl<3> >(data) };
    }

    virtual ~AssemblyBase() {}
};


template <int dim>
class NeighSideValues {
private:
    // assembly face integrals (BC)
    QGauss side_quad_;
    FE_P_disc<dim+1> fe_p_disc_;
public:
    NeighSideValues<dim>()
    :  side_quad_(dim, 1),
       fe_p_disc_(0),
       fe_side_values_(side_quad_, fe_p_disc_, update_normal_vectors)
    {}
    FESideValues<dim+1,3> fe_side_values_;

};


/** MH version of Darcy flow assembly. It is supposed not to be improved anymore,
 * however it is kept functioning aside of the LMH lumped version until
 * the LMH version is stable and optimized.
 */
template<int dim>
class AssemblyMH : public AssemblyBase
{
public:
    typedef std::shared_ptr<DarcyMH::EqData>  AssemblyDataPtrMH;
    
    AssemblyMH<dim>(AssemblyDataPtrMH data)
    : quad_(dim, 3),
        fe_values_(quad_, fe_rt_,
                update_values | update_gradients | update_JxW_values | update_quadrature_points),

        velocity_interpolation_quad_(dim, 0), // veloctiy values in barycenter
        velocity_interpolation_fv_(velocity_interpolation_quad_, fe_rt_, update_values | update_quadrature_points),

        ad_(data),
        loc_system_(size(), size()),
        loc_system_vb_(2,2)

    {


        // local numbering of dofs for MH system
        unsigned int nsides = dim+1;
        loc_side_dofs.resize(nsides);
        loc_ele_dof = nsides;
        loc_edge_dofs.resize(nsides);
        for(unsigned int i = 0; i < nsides; i++){
            loc_side_dofs[i] = i;
            loc_edge_dofs[i] = nsides + i + 1;
        }
        //DebugOut() << print_var(this) << print_var(side_quad_.size());
        
        // create local sparsity pattern
        arma::umat sp(size(),size());
        sp.zeros();
        sp.submat(0, 0, nsides, nsides).ones();
        sp.diag().ones();
        // armadillo 8.4.3 bug with negative sub diagonal index
        // sp.diag(nsides+1).ones();
        // sp.diag(-nsides-1).ones();
        // sp.print();
        
        sp.submat(0, nsides+1, nsides-1, size()-1).diag().ones();
        sp.submat(nsides+1, 0, size()-1, nsides-1).diag().ones();
        
        loc_system_.set_sparsity(sp);
        
        // local system 2x2 for vb neighbourings is full matrix
        // this matrix cannot be influenced by any BC (no elimination can take place)
        sp.ones(2,2);
        loc_system_vb_.set_sparsity(sp);

        if (ad_->mortar_method_ == DarcyFlowInterface::MortarP0) {
            mortar_assembly = std::make_shared<P0_CouplingAssembler>(ad_);
        } else if (ad_->mortar_method_ == DarcyFlowInterface::MortarP1) {
            mortar_assembly = std::make_shared<P1_CouplingAssembler>(ad_);
        }

    }

    void assemble_reconstruct(const DHCellAccessor& dh_cell) override
    {};
    void update_water_content(const DHCellAccessor& dh_cell) override
    {};

    ~AssemblyMH<dim>() override
    {}

//     LocalSystem& get_local_system() override
//         { return loc_system_;}
    
    void fix_velocity(const DHCellAccessor& dh_cell) override
    {
        if (mortar_assembly)
            mortar_assembly->fix_velocity(dh_cell);
    }

    void assemble(const DHCellAccessor& dh_cell) override
    {
        ASSERT_EQ_DBG(dh_cell.dim(), dim);
        loc_system_.reset();
    
        set_dofs_and_bc(dh_cell);
        
        assemble_sides(dh_cell);
        assemble_element(dh_cell);
        
        loc_system_.eliminate_solution();
        ad_->lin_sys->set_local_system(loc_system_);

        assembly_dim_connections(dh_cell);

        if (ad_->balance != nullptr)
            add_fluxes_in_balance_matrix(dh_cell);

        if (mortar_assembly)
            mortar_assembly->assembly(dh_cell);
    }

    void assembly_local_vb(ElementAccessor<3> ele, DHCellSide neighb_side) //override
    {
        ASSERT_LT_DBG(ele->dim(), 3);
        //DebugOut() << "alv " << print_var(this);
        //START_TIMER("Assembly<dim>::assembly_local_vb");
        // compute normal vector to side
        arma::vec3 nv;
        ElementAccessor<3> ele_higher = ad_->mesh->element_accessor( neighb_side.element().idx() );
        ngh_values_.fe_side_values_.reinit(neighb_side);
        nv = ngh_values_.fe_side_values_.normal_vector(0);

        double value = ad_->sigma.value( ele.centre(), ele) *
                        2*ad_->conductivity.value( ele.centre(), ele) *
                        arma::dot(ad_->anisotropy.value( ele.centre(), ele)*nv, nv) *
                        ad_->cross_section.value( neighb_side.centre(), ele_higher ) * // cross-section of higher dim. (2d)
                        ad_->cross_section.value( neighb_side.centre(), ele_higher ) /
                        ad_->cross_section.value( ele.centre(), ele ) *      // crossection of lower dim.
						neighb_side.measure();

        loc_system_vb_.add_value(0,0, -value);
        loc_system_vb_.add_value(0,1,  value);
        loc_system_vb_.add_value(1,0,  value);
        loc_system_vb_.add_value(1,1, -value);
    }

<<<<<<< HEAD

    arma::vec3 make_element_vector(LocalElementAccessorBase<3> ele_ac) override
    {
        //START_TIMER("Assembly<dim>::make_element_vector");
        arma::vec3 flux_in_center;
        flux_in_center.zeros();
        auto ele = ele_ac.element_accessor();

        velocity_interpolation_fv_.reinit(ele_ac.dh_cell());
        for (unsigned int li = 0; li < ele->n_sides(); li++) {
            flux_in_center += ad_->full_solution[ ele_ac.side_local_row(li) ]
                        * velocity_interpolation_fv_.vector_view(0).value(li,0);
        }


        flux_in_center /= ad_->cross_section.value(ele.centre(), ele );
        return flux_in_center;
    }

=======
>>>>>>> 84b15555
protected:
    static const unsigned int size()
    {
        // dofs: velocity, pressure, edge pressure
        return RefElement<dim>::n_sides + 1 + RefElement<dim>::n_sides;
    }
    
    void set_dofs_and_bc(const DHCellAccessor& dh_cell){

        local_dofs_ = dh_cell.get_loc_dof_indices();
        global_dofs_.resize(dh_cell.n_dofs());
        dh_cell.get_dof_indices(global_dofs_);

        const ElementAccessor<3> ele = dh_cell.elm();
        
        //set global dof for element (pressure)
        loc_system_.row_dofs[loc_ele_dof] = loc_system_.col_dofs[loc_ele_dof] = global_dofs_[loc_ele_dof];
        
        //shortcuts
        const unsigned int nsides = ele->n_sides();
        LinSys *ls = ad_->lin_sys;
        
        Boundary *bcd;
        unsigned int side_row, edge_row;
        
        dirichlet_edge.resize(nsides);
        for (unsigned int i = 0; i < nsides; i++) {

            side_row = loc_side_dofs[i];    //local
            edge_row = loc_edge_dofs[i];    //local
            loc_system_.row_dofs[side_row] = loc_system_.col_dofs[side_row] = global_dofs_[side_row];    //global
            loc_system_.row_dofs[edge_row] = loc_system_.col_dofs[edge_row] = global_dofs_[edge_row];    //global
            
            bcd = ele.side(i)->cond();
            dirichlet_edge[i] = 0;
            if (bcd) {
                ElementAccessor<3> b_ele = bcd->element_accessor();
                DarcyMH::EqData::BC_Type type = (DarcyMH::EqData::BC_Type)ad_->bc_type.value(b_ele.centre(), b_ele);

                double cross_section = ad_->cross_section.value(ele.centre(), ele);

                if ( type == DarcyMH::EqData::none) {
                    // homogeneous neumann
                } else if ( type == DarcyMH::EqData::dirichlet ) {
                    double bc_pressure = ad_->bc_pressure.value(b_ele.centre(), b_ele);
                    loc_system_.set_solution(loc_edge_dofs[i],bc_pressure,-1);
                    dirichlet_edge[i] = 1;
                    
                } else if ( type == DarcyMH::EqData::total_flux) {
                    // internally we work with outward flux
                    double bc_flux = -ad_->bc_flux.value(b_ele.centre(), b_ele);
                    double bc_pressure = ad_->bc_pressure.value(b_ele.centre(), b_ele);
                    double bc_sigma = ad_->bc_robin_sigma.value(b_ele.centre(), b_ele);
                    
                    dirichlet_edge[i] = 2;  // to be skipped in LMH source assembly
                    loc_system_.add_value(edge_row, edge_row,
                                            -b_ele.measure() * bc_sigma * cross_section,
                                            (bc_flux - bc_sigma * bc_pressure) * b_ele.measure() * cross_section);
                }
                else if (type==DarcyMH::EqData::seepage) {
                    ad_->is_linear=false;

                    unsigned int loc_edge_idx = bcd->bc_ele_idx_;
                    char & switch_dirichlet = ad_->bc_switch_dirichlet[loc_edge_idx];
                    double bc_pressure = ad_->bc_switch_pressure.value(b_ele.centre(), b_ele);
                    double bc_flux = -ad_->bc_flux.value(b_ele.centre(), b_ele);
                    double side_flux = bc_flux * b_ele.measure() * cross_section;

                    // ** Update BC type. **
                    if (switch_dirichlet) {
                        // check and possibly switch to flux BC
                        // The switch raise error on the corresponding edge row.
                        // Magnitude of the error is abs(solution_flux - side_flux).
                        ASSERT_DBG(ad_->dh_->distr()->is_local(global_dofs_[side_row]))(global_dofs_[side_row]);
                        unsigned int loc_side_row = local_dofs_[side_row];
                        double & solution_flux = ls->get_solution_array()[loc_side_row];

                        if ( solution_flux < side_flux) {
                            //DebugOut().fmt("x: {}, to neum, p: {} f: {} -> f: {}\n", b_ele.centre()[0], bc_pressure, solution_flux, side_flux);
                            solution_flux = side_flux;
                            switch_dirichlet=0;
                        }
                    } else {
                        // check and possibly switch to  pressure BC
                        // TODO: What is the appropriate DOF in not local?
                        // The switch raise error on the corresponding side row.
                        // Magnitude of the error is abs(solution_head - bc_pressure)
                        // Since usually K is very large, this error would be much
                        // higher then error caused by the inverse switch, this
                        // cause that a solution  with the flux violating the
                        // flux inequality leading may be accepted, while the error
                        // in pressure inequality is always satisfied.
                        ASSERT_DBG(ad_->dh_->distr()->is_local(global_dofs_[edge_row]))(global_dofs_[edge_row]);
                        unsigned int loc_edge_row = local_dofs_[edge_row];
                        double & solution_head = ls->get_solution_array()[loc_edge_row];

                        if ( solution_head > bc_pressure) {
                            //DebugOut().fmt("x: {}, to dirich, p: {} -> p: {} f: {}\n",b_ele.centre()[0], solution_head, bc_pressure, bc_flux);
                            solution_head = bc_pressure;
                            switch_dirichlet=1;
                        }
                    }
                    
                        // ** Apply BCUpdate BC type. **
                        // Force Dirichlet type during the first iteration of the unsteady case.
                        if (switch_dirichlet || ad_->force_bc_switch ) {
                            //DebugOut().fmt("x: {}, dirich, bcp: {}\n", b_ele.centre()[0], bc_pressure);
                            loc_system_.set_solution(loc_edge_dofs[i],bc_pressure, -1);
                            dirichlet_edge[i] = 1;
                        } else {
                            //DebugOut()("x: {}, neuman, q: {}  bcq: {}\n", b_ele.centre()[0], side_flux, bc_flux);
                            loc_system_.add_value(edge_row, side_flux);
                        }

                } else if (type==DarcyMH::EqData::river) {
                    ad_->is_linear=false;

                    double bc_pressure = ad_->bc_pressure.value(b_ele.centre(), b_ele);
                    double bc_switch_pressure = ad_->bc_switch_pressure.value(b_ele.centre(), b_ele);
                    double bc_flux = -ad_->bc_flux.value(b_ele.centre(), b_ele);
                    double bc_sigma = ad_->bc_robin_sigma.value(b_ele.centre(), b_ele);
                    ASSERT_DBG(ad_->dh_->distr()->is_local(global_dofs_[edge_row]))(global_dofs_[edge_row]);
                    unsigned int loc_edge_row = local_dofs_[edge_row];
                    double & solution_head = ls->get_solution_array()[loc_edge_row];

                    // Force Robin type during the first iteration of the unsteady case.
                    if (solution_head > bc_switch_pressure  || ad_->force_bc_switch) {
                        // Robin BC
                        //DebugOut().fmt("x: {}, robin, bcp: {}\n", b_ele.centre()[0], bc_pressure);
                        loc_system_.add_value(edge_row, edge_row,
                                                -b_ele.measure() * bc_sigma * cross_section,
												b_ele.measure() * cross_section * (bc_flux - bc_sigma * bc_pressure)  );
                    } else {
                        // Neumann BC
                        //DebugOut().fmt("x: {}, neuman, q: {}  bcq: {}\n", b_ele.centre()[0], bc_switch_pressure, bc_pressure);
                        double bc_total_flux = bc_flux + bc_sigma*(bc_switch_pressure - bc_pressure);
                        
                        loc_system_.add_value(edge_row, bc_total_flux * b_ele.measure() * cross_section);
                    }
                } 
                else {
                    xprintf(UsrErr, "BC type not supported.\n");
                }
            }
            loc_system_.add_value(side_row, edge_row, 1.0);
            loc_system_.add_value(edge_row, side_row, 1.0);
        }
    }
        
     void assemble_sides(const DHCellAccessor& dh_cell)
    {
        const ElementAccessor<3> ele = dh_cell.elm();
        double cs = ad_->cross_section.value(ele.centre(), ele);
        double conduct =  ad_->conductivity.value(ele.centre(), ele);
        double scale = 1 / cs /conduct;
        
        assemble_sides_scale(ele, scale);
    }
    
    void assemble_sides_scale(ElementAccessor<3> ele, double scale)
    {
        arma::vec3 &gravity_vec = ad_->gravity_vec_;
        
<<<<<<< HEAD
        fe_values_.reinit(ele_ac.dh_cell());
=======
        fe_values_.reinit(ele);
>>>>>>> 84b15555
        unsigned int ndofs = fe_values_.get_fe()->n_dofs();
        unsigned int qsize = fe_values_.n_points();
        auto velocity = fe_values_.vector_view(0);

        for (unsigned int k=0; k<qsize; k++)
            for (unsigned int i=0; i<ndofs; i++){
                double rhs_val =
                        arma::dot(gravity_vec,velocity.value(i,k))
                        * fe_values_.JxW(k);
                loc_system_.add_value(i, rhs_val);
                
                for (unsigned int j=0; j<ndofs; j++){
                    double mat_val = 
                        arma::dot(velocity.value(i,k), //TODO: compute anisotropy before
                                    (ad_->anisotropy.value(ele.centre(), ele )).i()
                                        * velocity.value(j,k))
                        * scale * fe_values_.JxW(k);
                    
                    loc_system_.add_value(i, j, mat_val);
                }
            }
        
        // assemble matrix for weights in BDDCML
        // approximation to diagonal of 
        // S = -C - B*inv(A)*B'
        // as 
        // diag(S) ~ - diag(C) - 1./diag(A)
        // the weights form a partition of unity to average a discontinuous solution from neighbouring subdomains
        // to a continuous one
        // it is important to scale the effect - if conductivity is low for one subdomain and high for the other,
        // trust more the one with low conductivity - it will be closer to the truth than an arithmetic average
        if ( typeid(*ad_->lin_sys) == typeid(LinSys_BDDC) ) {
            const arma::mat& local_matrix = loc_system_.get_matrix();
            for(unsigned int i=0; i < ndofs; i++) {
                double val_side =  local_matrix(i,i);
                double val_edge =  -1./local_matrix(i,i);

                unsigned int side_row = loc_system_.row_dofs[loc_side_dofs[i]];
                unsigned int edge_row = loc_system_.row_dofs[loc_edge_dofs[i]];
                static_cast<LinSys_BDDC*>(ad_->lin_sys)->diagonal_weights_set_value( side_row, val_side );
                static_cast<LinSys_BDDC*>(ad_->lin_sys)->diagonal_weights_set_value( edge_row, val_edge );
            }
        }
    }
    
    
    void assemble_element(const DHCellAccessor& dh_cell){
        // set block B, B': element-side, side-element
        
        for(unsigned int side = 0; side < loc_side_dofs.size(); side++){
            loc_system_.add_value(loc_ele_dof, loc_side_dofs[side], -1.0);
            loc_system_.add_value(loc_side_dofs[side], loc_ele_dof, -1.0);
        }
        
        if ( typeid(*ad_->lin_sys) == typeid(LinSys_BDDC) ) {
            double val_ele =  1.;
            static_cast<LinSys_BDDC*>(ad_->lin_sys)->
                            diagonal_weights_set_value( loc_system_.row_dofs[loc_ele_dof], val_ele );
        }
    }
    

    void assembly_dim_connections(const DHCellAccessor& dh_cell){
        //D, E',E block: compatible connections: element-edge
        auto ele = dh_cell.elm(); //ElementAccessor<3>
        
        // no Neighbours => nothing to asssemble here
        if(dh_cell.elm()->n_neighs_vb() == 0) return;

        std::vector<LongIdx> higher_dim_dofs;
        //DebugOut() << "adc " << print_var(this) << print_var(side_quad_.size());
        unsigned int i = 0;
        for ( DHCellSide neighb_side : dh_cell.neighb_sides() ) {
            // every compatible connection adds a 2x2 matrix involving
            // current element pressure  and a connected edge pressure

            loc_system_vb_.reset();
            loc_system_vb_.row_dofs[0] = loc_system_vb_.col_dofs[0] = global_dofs_[loc_ele_dof];
            
            // // read neighbor dofs (dh dofhandler)
            // // neighbor cell owning neighb_side
            DHCellAccessor dh_neighb_cell = neighb_side.cell();

            higher_dim_dofs.resize(dh_neighb_cell.n_dofs());
            dh_neighb_cell.get_dof_indices(higher_dim_dofs);

            // local index of pedge dof on neighboring cell
            // (dim+2) is number of edges of higher dim element
            // TODO: replace with DHCell getter when available for FESystem component
            const unsigned int t = dh_neighb_cell.n_dofs() - (dim+2) + neighb_side.side().side_idx();
            loc_system_vb_.row_dofs[1] = loc_system_vb_.col_dofs[1] = higher_dim_dofs[t];

            assembly_local_vb(ele, neighb_side);

            loc_system_vb_.eliminate_solution();
            ad_->lin_sys->set_local_system(loc_system_vb_);

            // update matrix for weights in BDDCML
            if ( typeid(*ad_->lin_sys) == typeid(LinSys_BDDC) ) {
               int ind = loc_system_vb_.row_dofs[1];
               // there is -value on diagonal in block C!
               double new_val = loc_system_vb_.get_matrix()(0,0);
               static_cast<LinSys_BDDC*>(ad_->lin_sys)->diagonal_weights_set_value( ind, new_val );
            }
            ++i;
        }
    }

    void add_fluxes_in_balance_matrix(const DHCellAccessor& dh_cell){
        
        auto ele = dh_cell.elm(); //ElementAccessor<3>
        for (unsigned int i = 0; i < ele->n_sides(); i++) {
            Boundary* bcd = ele.side(i)->cond();

            if (bcd) {
                ad_->balance->add_flux_matrix_values(ad_->water_balance_idx, ele.side(i),
                                                     {global_dofs_[loc_side_dofs[i]]}, {1});
            }
        }
    }



    // assembly volume integrals
    FE_RT0<dim> fe_rt_;
    QGauss quad_;
    FEValues<dim,3> fe_values_;

    NeighSideValues< (dim<3) ? dim : 2> ngh_values_;

    // Interpolation of velocity into barycenters
    QGauss velocity_interpolation_quad_;
    FEValues<dim,3> velocity_interpolation_fv_;

    // data shared by assemblers of different dimension
    AssemblyDataPtrMH ad_;
    std::vector<unsigned int> dirichlet_edge;

    LocalSystem loc_system_;
    LocalSystem loc_system_vb_;
    std::vector<unsigned int> loc_side_dofs;
    std::vector<unsigned int> loc_edge_dofs;
    unsigned int loc_ele_dof;

    std::shared_ptr<MortarAssemblyBase> mortar_assembly;

    std::vector<LongIdx> global_dofs_;
    LocDofVec local_dofs_;
};


#endif /* SRC_FLOW_DARCY_FLOW_ASSEMBLY_HH_ */<|MERGE_RESOLUTION|>--- conflicted
+++ resolved
@@ -9,7 +9,6 @@
 #define SRC_FLOW_DARCY_FLOW_ASSEMBLY_HH_
 
 #include "system/index_types.hh"
-#include "system/logger.hh"
 #include "mesh/mesh.h"
 #include "mesh/accessors.hh"
 #include "mesh/neighbours.h"
@@ -17,7 +16,6 @@
 #include "fem/fe_values.hh"
 #include "fem/fe_rt.hh"
 #include "fem/fe_values_views.hh"
-#include "fem/dh_cell_accessor.hh"
 #include "quadrature/quadrature_lib.hh"
 
 #include "la/linsys.hh"
@@ -206,28 +204,6 @@
         loc_system_vb_.add_value(1,1, -value);
     }
 
-<<<<<<< HEAD
-
-    arma::vec3 make_element_vector(LocalElementAccessorBase<3> ele_ac) override
-    {
-        //START_TIMER("Assembly<dim>::make_element_vector");
-        arma::vec3 flux_in_center;
-        flux_in_center.zeros();
-        auto ele = ele_ac.element_accessor();
-
-        velocity_interpolation_fv_.reinit(ele_ac.dh_cell());
-        for (unsigned int li = 0; li < ele->n_sides(); li++) {
-            flux_in_center += ad_->full_solution[ ele_ac.side_local_row(li) ]
-                        * velocity_interpolation_fv_.vector_view(0).value(li,0);
-        }
-
-
-        flux_in_center /= ad_->cross_section.value(ele.centre(), ele );
-        return flux_in_center;
-    }
-
-=======
->>>>>>> 84b15555
 protected:
     static const unsigned int size()
     {
@@ -384,18 +360,15 @@
         double conduct =  ad_->conductivity.value(ele.centre(), ele);
         double scale = 1 / cs /conduct;
         
-        assemble_sides_scale(ele, scale);
-    }
-    
-    void assemble_sides_scale(ElementAccessor<3> ele, double scale)
+        assemble_sides_scale(dh_cell, scale);
+    }
+    
+    void assemble_sides_scale(const DHCellAccessor& dh_cell, double scale)
     {
         arma::vec3 &gravity_vec = ad_->gravity_vec_;
-        
-<<<<<<< HEAD
-        fe_values_.reinit(ele_ac.dh_cell());
-=======
-        fe_values_.reinit(ele);
->>>>>>> 84b15555
+        const ElementAccessor<3> ele = dh_cell.elm();
+        
+        fe_values_.reinit(dh_cell);
         unsigned int ndofs = fe_values_.get_fe()->n_dofs();
         unsigned int qsize = fe_values_.n_points();
         auto velocity = fe_values_.vector_view(0);

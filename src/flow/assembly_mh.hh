/*
 * darcy_flow_assembly.hh
 *
 *  Createad on: Apr 21, 2016
 *      Author: jb
 */

#ifndef SRC_FLOW_DARCY_FLOW_ASSEMBLY_HH_
#define SRC_FLOW_DARCY_FLOW_ASSEMBLY_HH_

#include "system/index_types.hh"
#include "mesh/mesh.h"
#include "mesh/accessors.hh"
#include "mesh/neighbours.h"
#include "fem/fe_p.hh"
#include "fem/fe_values.hh"
#include "fem/fe_rt.hh"
#include "fem/fe_values_views.hh"
#include "quadrature/quadrature_lib.hh"

#include "la/linsys.hh"
#include "la/linsys_PETSC.hh"
#include "la/linsys_BDDC.hh"
#include "la/schur.hh"

#include "la/local_system.hh"

#include "coupling/balance.hh"
#include "flow/darcy_flow_mh.hh"
#include "flow/mortar_assembly.hh"


/** Common abstract class for the assembly routines in Darcy flow. 
 * Is implemented in DarcyMH, DarcyLMH and RichardsLMH assembly classes,
 * which are independent of each other.
 */
class AssemblyBase
{
public:
    DECLARE_EXCEPTION( ExcBCNotSupported, << "BC type not supported.\n" );

	virtual void fix_velocity(const DHCellAccessor& dh_cell) = 0;
    virtual void assemble(const DHCellAccessor& dh_cell) = 0;
    virtual void assemble_reconstruct(const DHCellAccessor& dh_cell) = 0;

    /// Updates water content in Richards.
    virtual void update_water_content(const DHCellAccessor& dh_cell) = 0;

    /**
        * Generic creator of multidimensional assembly, i.e. vector of
        * particular assembly objects.
        */
    template< template<int dim> class Impl, class Data>
    static MultidimAssembly create(Data data) {
        return { std::make_shared<Impl<1> >(data),
            std::make_shared<Impl<2> >(data),
            std::make_shared<Impl<3> >(data) };
    }

    virtual ~AssemblyBase() {}
};


template <int dim>
class NeighSideValues {
private:
    // assembly face integrals (BC)
    QGauss side_quad_;
    FE_P_disc<dim+1> fe_p_disc_;
public:
    NeighSideValues<dim>()
    :  side_quad_(dim, 1),
       fe_p_disc_(0)
    {
        fe_side_values_.initialize(side_quad_, fe_p_disc_, update_normal_vectors);
    }
    FEValues<3> fe_side_values_;

};


/** MH version of Darcy flow assembly. It is supposed not to be improved anymore,
 * however it is kept functioning aside of the LMH lumped version until
 * the LMH version is stable and optimized.
 */
template<int dim>
class AssemblyMH : public AssemblyBase
{
public:
    typedef std::shared_ptr<DarcyMH::EqData>  AssemblyDataPtrMH;
    
    AssemblyMH<dim>(AssemblyDataPtrMH data)
    : quad_(dim, 2),
      velocity_interpolation_quad_(dim, 0), // veloctiy values in barycenter
      ad_(data),
      loc_system_(size(), size()),
      loc_system_vb_(2,2)

    {
        fe_values_.initialize(quad_, fe_rt_,
                update_values | update_JxW_values | update_quadrature_points);
        velocity_interpolation_fv_.initialize(velocity_interpolation_quad_, fe_rt_, update_values | update_quadrature_points);

        // local numbering of dofs for MH system
        unsigned int nsides = dim+1;
        loc_side_dofs.resize(nsides);
        loc_ele_dof = nsides;
        loc_edge_dofs.resize(nsides);
        for(unsigned int i = 0; i < nsides; i++){
            loc_side_dofs[i] = i;
            loc_edge_dofs[i] = nsides + i + 1;
        }
        //DebugOut() << print_var(this) << print_var(side_quad_.size());
        
        // create local sparsity pattern
        arma::umat sp(size(),size());
        sp.zeros();
        sp.submat(0, 0, nsides, nsides).ones();
        sp.diag().ones();
        // armadillo 8.4.3 bug with negative sub diagonal index
        // sp.diag(nsides+1).ones();
        // sp.diag(-nsides-1).ones();
        // sp.print();
        
        sp.submat(0, nsides+1, nsides-1, size()-1).diag().ones();
        sp.submat(nsides+1, 0, size()-1, nsides-1).diag().ones();
        
        loc_system_.set_sparsity(sp);
        
        // local system 2x2 for vb neighbourings is full matrix
        // this matrix cannot be influenced by any BC (no elimination can take place)
        sp.ones(2,2);
        loc_system_vb_.set_sparsity(sp);

        if (ad_->mortar_method_ == DarcyFlowInterface::MortarP0) {
            mortar_assembly = std::make_shared<P0_CouplingAssembler>(ad_);
        } else if (ad_->mortar_method_ == DarcyFlowInterface::MortarP1) {
            mortar_assembly = std::make_shared<P1_CouplingAssembler>(ad_);
        }

    }

    void assemble_reconstruct(const DHCellAccessor&) override
    {};
    void update_water_content(const DHCellAccessor&) override
    {};

    ~AssemblyMH<dim>() override
    {}

//     LocalSystem& get_local_system() override
//         { return loc_system_;}
    
    void fix_velocity(const DHCellAccessor& dh_cell) override
    {
        if (mortar_assembly)
            mortar_assembly->fix_velocity(dh_cell);
    }

    void assemble(const DHCellAccessor& dh_cell) override
    {
        ASSERT_EQ_DBG(dh_cell.dim(), dim);
        loc_system_.reset();
    
        set_dofs_and_bc(dh_cell);

        assemble_sides(dh_cell);
        assemble_element(dh_cell);

        loc_system_.eliminate_solution();
        ad_->lin_sys->set_local_system(loc_system_);

        assembly_dim_connections(dh_cell);

        if (ad_->balance != nullptr)
            add_fluxes_in_balance_matrix(dh_cell);

        if (mortar_assembly)
            mortar_assembly->assembly(dh_cell);
    }

    void assembly_local_vb(ElementAccessor<3> ele, DHCellSide neighb_side) //override
    {
        ASSERT_LT_DBG(ele->dim(), 3);
        //DebugOut() << "alv " << print_var(this);
        //START_TIMER("Assembly<dim>::assembly_local_vb");
        // compute normal vector to side
        arma::vec3 nv;
        ElementAccessor<3> ele_higher = ad_->mesh->element_accessor( neighb_side.element().idx() );
        ngh_values_.fe_side_values_.reinit(neighb_side.side());
        nv = ngh_values_.fe_side_values_.normal_vector(0);

        double value = ad_->sigma.value( ele.centre(), ele) *
                        2*ad_->conductivity.value( ele.centre(), ele) *
                        arma::dot(ad_->anisotropy.value( ele.centre(), ele)*nv, nv) *
                        ad_->cross_section.value( neighb_side.centre(), ele_higher ) * // cross-section of higher dim. (2d)
                        ad_->cross_section.value( neighb_side.centre(), ele_higher ) /
                        ad_->cross_section.value( ele.centre(), ele ) *      // crossection of lower dim.
						neighb_side.measure();

        loc_system_vb_.add_value(0,0, -value);
        loc_system_vb_.add_value(0,1,  value);
        loc_system_vb_.add_value(1,0,  value);
        loc_system_vb_.add_value(1,1, -value);
    }

protected:
    static unsigned int size()
    {
        // dofs: velocity, pressure, edge pressure
        return RefElement<dim>::n_sides + 1 + RefElement<dim>::n_sides;
    }
    
    void set_dofs_and_bc(const DHCellAccessor& dh_cell){

        local_dofs_ = dh_cell.get_loc_dof_indices();
        global_dofs_.resize(dh_cell.n_dofs());
        dh_cell.get_dof_indices(global_dofs_);

        const ElementAccessor<3> ele = dh_cell.elm();
        
        //set global dof for element (pressure)
        loc_system_.row_dofs[loc_ele_dof] = loc_system_.col_dofs[loc_ele_dof] = global_dofs_[loc_ele_dof];
        
        //shortcuts
        const unsigned int nsides = ele->n_sides();
        LinSys *ls = ad_->lin_sys;
        
        unsigned int side_row, edge_row;
        
        dirichlet_edge.resize(nsides);
        for (unsigned int i = 0; i < nsides; i++) {

            side_row = loc_side_dofs[i];    //local
            edge_row = loc_edge_dofs[i];    //local
            loc_system_.row_dofs[side_row] = loc_system_.col_dofs[side_row] = global_dofs_[side_row];    //global
            loc_system_.row_dofs[edge_row] = loc_system_.col_dofs[edge_row] = global_dofs_[edge_row];    //global
            
            dirichlet_edge[i] = 0;
            Side side = *dh_cell.elm().side(i);
            if (side.is_boundary()) {
                Boundary bcd = side.cond();
                ElementAccessor<3> b_ele = bcd.element_accessor();
                DarcyMH::EqData::BC_Type type = (DarcyMH::EqData::BC_Type)ad_->bc_type.value(b_ele.centre(), b_ele);

                double cross_section = ad_->cross_section.value(ele.centre(), ele);

                if ( type == DarcyMH::EqData::none) {
                    // homogeneous neumann
                } else if ( type == DarcyMH::EqData::dirichlet ) {
                    double bc_pressure = ad_->bc_pressure.value(b_ele.centre(), b_ele);
                    loc_system_.set_solution(loc_edge_dofs[i],bc_pressure,-1);
                    dirichlet_edge[i] = 1;
                    
                } else if ( type == DarcyMH::EqData::total_flux) {
                    // internally we work with outward flux
                    double bc_flux = -ad_->bc_flux.value(b_ele.centre(), b_ele);
                    double bc_pressure = ad_->bc_pressure.value(b_ele.centre(), b_ele);
                    double bc_sigma = ad_->bc_robin_sigma.value(b_ele.centre(), b_ele);
                    
                    dirichlet_edge[i] = 2;  // to be skipped in LMH source assembly
                    loc_system_.add_value(edge_row, edge_row,
                                            -b_ele.measure() * bc_sigma * cross_section,
                                            (bc_flux - bc_sigma * bc_pressure) * b_ele.measure() * cross_section);
                }
                else if (type==DarcyMH::EqData::seepage) {
                    ad_->is_linear=false;

                    unsigned int loc_edge_idx = bcd.bc_ele_idx();
                    char & switch_dirichlet = ad_->bc_switch_dirichlet[loc_edge_idx];
                    double bc_pressure = ad_->bc_switch_pressure.value(b_ele.centre(), b_ele);
                    double bc_flux = -ad_->bc_flux.value(b_ele.centre(), b_ele);
                    double side_flux = bc_flux * b_ele.measure() * cross_section;

                    // ** Update BC type. **
                    if (switch_dirichlet) {
                        // check and possibly switch to flux BC
                        // The switch raise error on the corresponding edge row.
                        // Magnitude of the error is abs(solution_flux - side_flux).
                        ASSERT_DBG(ad_->dh_->distr()->is_local(global_dofs_[side_row]))(global_dofs_[side_row]);
                        unsigned int loc_side_row = local_dofs_[side_row];
                        double & solution_flux = ls->get_solution_array()[loc_side_row];

                        if ( solution_flux < side_flux) {
                            //DebugOut().fmt("x: {}, to neum, p: {} f: {} -> f: {}\n", b_ele.centre()[0], bc_pressure, solution_flux, side_flux);
                            solution_flux = side_flux;
                            switch_dirichlet=0;
                        }
                    } else {
                        // check and possibly switch to  pressure BC
                        // TODO: What is the appropriate DOF in not local?
                        // The switch raise error on the corresponding side row.
                        // Magnitude of the error is abs(solution_head - bc_pressure)
                        // Since usually K is very large, this error would be much
                        // higher then error caused by the inverse switch, this
                        // cause that a solution  with the flux violating the
                        // flux inequality leading may be accepted, while the error
                        // in pressure inequality is always satisfied.
                        ASSERT_DBG(ad_->dh_->distr()->is_local(global_dofs_[edge_row]))(global_dofs_[edge_row]);
                        unsigned int loc_edge_row = local_dofs_[edge_row];
                        double & solution_head = ls->get_solution_array()[loc_edge_row];

                        if ( solution_head > bc_pressure) {
                            //DebugOut().fmt("x: {}, to dirich, p: {} -> p: {} f: {}\n",b_ele.centre()[0], solution_head, bc_pressure, bc_flux);
                            solution_head = bc_pressure;
                            switch_dirichlet=1;
                        }
                    }
                    
                        // ** Apply BCUpdate BC type. **
                        // Force Dirichlet type during the first iteration of the unsteady case.
                        if (switch_dirichlet || ad_->force_no_neumann_bc ) {
                            //DebugOut().fmt("x: {}, dirich, bcp: {}\n", b_ele.centre()[0], bc_pressure);
                            loc_system_.set_solution(loc_edge_dofs[i],bc_pressure, -1);
                            dirichlet_edge[i] = 1;
                        } else {
                            //DebugOut()("x: {}, neuman, q: {}  bcq: {}\n", b_ele.centre()[0], side_flux, bc_flux);
                            loc_system_.add_value(edge_row, side_flux);
                        }

                } else if (type==DarcyMH::EqData::river) {
                    ad_->is_linear=false;

                    double bc_pressure = ad_->bc_pressure.value(b_ele.centre(), b_ele);
                    double bc_switch_pressure = ad_->bc_switch_pressure.value(b_ele.centre(), b_ele);
                    double bc_flux = -ad_->bc_flux.value(b_ele.centre(), b_ele);
                    double bc_sigma = ad_->bc_robin_sigma.value(b_ele.centre(), b_ele);
                    ASSERT_DBG(ad_->dh_->distr()->is_local(global_dofs_[edge_row]))(global_dofs_[edge_row]);
                    unsigned int loc_edge_row = local_dofs_[edge_row];
                    double & solution_head = ls->get_solution_array()[loc_edge_row];

                    // Force Robin type during the first iteration of the unsteady case.
                    if (solution_head > bc_switch_pressure  || ad_->force_no_neumann_bc) {
                        // Robin BC
                        //DebugOut().fmt("x: {}, robin, bcp: {}\n", b_ele.centre()[0], bc_pressure);
                        loc_system_.add_value(edge_row, edge_row,
                                                -b_ele.measure() * bc_sigma * cross_section,
												b_ele.measure() * cross_section * (bc_flux - bc_sigma * bc_pressure)  );
                    } else {
                        // Neumann BC
                        //DebugOut().fmt("x: {}, neuman, q: {}  bcq: {}\n", b_ele.centre()[0], bc_switch_pressure, bc_pressure);
                        double bc_total_flux = bc_flux + bc_sigma*(bc_switch_pressure - bc_pressure);
                        
                        loc_system_.add_value(edge_row, bc_total_flux * b_ele.measure() * cross_section);
                    }
                } 
                else {
                    THROW( ExcBCNotSupported() );
                }
            }
            loc_system_.add_value(side_row, edge_row, 1.0);
            loc_system_.add_value(edge_row, side_row, 1.0);
        }
    }
        
    void assemble_sides(const DHCellAccessor& dh_cell)
    {
        const ElementAccessor<3> ele = dh_cell.elm();
        double cs = ad_->cross_section.value(ele.centre(), ele);
        double conduct =  ad_->conductivity.value(ele.centre(), ele);
	    double bet =  ad_->beta.value(ele.centre(), ele);
	    auto w = ad_->field_ele_velocity.value(ele.centre(), ele);
        auto an = ad_->anisotropy.value(ele.centre(), ele );
        if (ad_-> ns_type == DarcyMH::EqData::nonlinear_solver::Lscheme) {
            double L =  ad_->L.value(ele.centre(), ele);
            const arma::mat33 scale = an.i() / cs / conduct + L * arma::eye(3,3)/cs;
            assemble_sides_scale(dh_cell, scale);
        } else{  
            const arma::mat33 scale = an.i() / cs / conduct + bet * arma::norm(w) * arma::eye(3,3) / cs ; //inverze an
            assemble_sides_scale(dh_cell, scale);
        }
    }

    void assemble_sides_scale(const DHCellAccessor& dh_cell, const arma::mat33& scale)
    {
        arma::vec3 &gravity_vec = ad_->gravity_vec_;
        const ElementAccessor<3> ele = dh_cell.elm();
        
        fe_values_.reinit(ele);
        unsigned int ndofs = fe_values_.n_dofs();
        unsigned int qsize = fe_values_.n_points();
        auto velocity = fe_values_.vector_view(0);
        double bet =  ad_->beta.value(ele.centre(), ele);
        double cs = ad_->cross_section.value(ele.centre(), ele);
        auto w = ad_->field_ele_velocity.value(ele.centre(), ele);
        double L =  ad_->L.value(ele.centre(), ele);
        
        for (unsigned int k=0; k<qsize; k++)
            for (unsigned int i=0; i<ndofs; i++){
                double rhs_val;
                if (ad_-> ns_type == DarcyMH::EqData::nonlinear_solver::Lscheme) {
                    rhs_val =
                        (arma::dot(gravity_vec,velocity.value(i,k))
                         - arma::dot(bet*arma::norm(w)*w,velocity.value(i,k))  + arma::dot(L*w,velocity.value(i,k))) * fe_values_.JxW(k);
                } else{
                    rhs_val =
                        arma::dot(gravity_vec,velocity.value(i,k))
                        * fe_values_.JxW(k);
                }
                loc_system_.add_value(i, rhs_val);

                for (unsigned int j=0; j<ndofs; j++){
                    double mat_val = 
                        arma::dot(velocity.value(i,k), 
                                        scale * velocity.value(j,k))
                        * fe_values_.JxW(k);
                    
                    loc_system_.add_value(i, j, mat_val);
                }
            }
        
        // assemble matrix for weights in BDDCML
        // approximation to diagonal of 
        // S = -C - B*inv(A)*B'
        // as 
        // diag(S) ~ - diag(C) - 1./diag(A)
        // the weights form a partition of unity to average a discontinuous solution from neighbouring subdomains
        // to a continuous one
        // it is important to scale the effect - if conductivity is low for one subdomain and high for the other,
        // trust more the one with low conductivity - it will be closer to the truth than an arithmetic average
        if ( typeid(*ad_->lin_sys) == typeid(LinSys_BDDC) ) {
            const arma::mat& local_matrix = loc_system_.get_matrix();
            for(unsigned int i=0; i < ndofs; i++) {
                double val_side =  local_matrix(i,i);
                double val_edge =  -1./local_matrix(i,i);

                unsigned int side_row = loc_system_.row_dofs[loc_side_dofs[i]];
                unsigned int edge_row = loc_system_.row_dofs[loc_edge_dofs[i]];
                static_cast<LinSys_BDDC*>(ad_->lin_sys)->diagonal_weights_set_value( side_row, val_side );
                static_cast<LinSys_BDDC*>(ad_->lin_sys)->diagonal_weights_set_value( edge_row, val_edge );
            }
        }
    }
    
<<<<<<< HEAD
    void assemble_element(const DHCellAccessor& dh_cell){
=======
    
    void assemble_element(const DHCellAccessor&){
>>>>>>> 86474636
        // set block B, B': element-side, side-element
        for(unsigned int side = 0; side < loc_side_dofs.size(); side++){
            loc_system_.add_value(loc_ele_dof, loc_side_dofs[side], -1.0);
            loc_system_.add_value(loc_side_dofs[side], loc_ele_dof, -1.0);
        }
        
        if ( typeid(*ad_->lin_sys) == typeid(LinSys_BDDC) ) {
            double val_ele =  1.;
            static_cast<LinSys_BDDC*>(ad_->lin_sys)->
                            diagonal_weights_set_value( loc_system_.row_dofs[loc_ele_dof], val_ele );
		}
    }

    void assembly_dim_connections(const DHCellAccessor& dh_cell){
        //D, E',E block: compatible connections: element-edge
        auto ele = dh_cell.elm(); //ElementAccessor<3>
        
        // no Neighbours => nothing to asssemble here
        if(dh_cell.elm()->n_neighs_vb() == 0) return;

        std::vector<LongIdx> higher_dim_dofs;
        //DebugOut() << "adc " << print_var(this) << print_var(side_quad_.size());
        unsigned int i = 0;
        for ( DHCellSide neighb_side : dh_cell.neighb_sides() ) {
            // every compatible connection adds a 2x2 matrix involving
            // current element pressure  and a connected edge pressure

            loc_system_vb_.reset();
            loc_system_vb_.row_dofs[0] = loc_system_vb_.col_dofs[0] = global_dofs_[loc_ele_dof];
            
            // // read neighbor dofs (dh dofhandler)
            // // neighbor cell owning neighb_side
            DHCellAccessor dh_neighb_cell = neighb_side.cell();

            higher_dim_dofs.resize(dh_neighb_cell.n_dofs());
            dh_neighb_cell.get_dof_indices(higher_dim_dofs);

            // local index of pedge dof on neighboring cell
            // (dim+2) is number of edges of higher dim element
            // TODO: replace with DHCell getter when available for FESystem component
            const unsigned int t = dh_neighb_cell.n_dofs() - (dim+2) + neighb_side.side().side_idx();
            loc_system_vb_.row_dofs[1] = loc_system_vb_.col_dofs[1] = higher_dim_dofs[t];

            assembly_local_vb(ele, neighb_side);

            loc_system_vb_.eliminate_solution();
            ad_->lin_sys->set_local_system(loc_system_vb_);

            // update matrix for weights in BDDCML
            if ( typeid(*ad_->lin_sys) == typeid(LinSys_BDDC) ) {
               int ind = loc_system_vb_.row_dofs[1];
               // there is -value on diagonal in block C!
               double new_val = loc_system_vb_.get_matrix()(0,0);
               static_cast<LinSys_BDDC*>(ad_->lin_sys)->diagonal_weights_set_value( ind, new_val );
            }
            ++i;
        }
    }

    void add_fluxes_in_balance_matrix(const DHCellAccessor& dh_cell){
        
        for(DHCellSide dh_side : dh_cell.side_range()){
            unsigned int sidx = dh_side.side_idx();
            if (dh_side.side().is_boundary()) {
                ad_->balance->add_flux_values(ad_->water_balance_idx, dh_side,
                                              {local_dofs_[loc_side_dofs[sidx]]},
                                              {1}, 0);
            }
        }
    }


    // assembly volume integrals
    FE_RT0<dim> fe_rt_;
    QGauss quad_;
    FEValues<3> fe_values_;

    NeighSideValues< (dim<3) ? dim : 2> ngh_values_;

    // Interpolation of velocity into barycenters
    QGauss velocity_interpolation_quad_;
    FEValues<3> velocity_interpolation_fv_;

    // data shared by assemblers of different dimension
    AssemblyDataPtrMH ad_;
    std::vector<unsigned int> dirichlet_edge;

    LocalSystem loc_system_;
    LocalSystem loc_system_vb_;
    std::vector<unsigned int> loc_side_dofs;
    std::vector<unsigned int> loc_edge_dofs;
    unsigned int loc_ele_dof;

    std::shared_ptr<MortarAssemblyBase> mortar_assembly;

    std::vector<LongIdx> global_dofs_;
    LocDofVec local_dofs_;
};

template<int dim>
class AssemblyMH_Newton : public AssemblyBase
{
public:
    typedef std::shared_ptr<DarcyMH::EqData>  AssemblyDataPtrMH;
    
    AssemblyMH_Newton<dim>(AssemblyDataPtrMH data)
    : quad_(dim, 3),
      velocity_interpolation_quad_(dim, 0), // veloctiy values in barycenter
      ad_(data),
      loc_system_(size(), size()),
      loc_system_vb_(2,2)

    {
        fe_values_.initialize(quad_, fe_rt_,
                update_values | update_gradients | update_JxW_values | update_quadrature_points);
        velocity_interpolation_fv_.initialize(velocity_interpolation_quad_, fe_rt_, update_values | update_quadrature_points);

        // local numbering of dofs for MH system
        unsigned int nsides = dim+1;
        loc_side_dofs.resize(nsides);
        loc_ele_dof = nsides;
        loc_edge_dofs.resize(nsides);
        for(unsigned int i = 0; i < nsides; i++){
            loc_side_dofs[i] = i;
            loc_edge_dofs[i] = nsides + i + 1;
        }
        //DebugOut() << print_var(this) << print_var(side_quad_.size());
        
        // create local sparsity pattern
        arma::umat sp(size(),size());
        sp.zeros();
        sp.submat(0, 0, nsides, nsides).ones();
        sp.diag().ones();
        // armadillo 8.4.3 bug with negative sub diagonal index
        // sp.diag(nsides+1).ones();
        // sp.diag(-nsides-1).ones();
        // sp.print();
        
        sp.submat(0, nsides+1, nsides-1, size()-1).diag().ones();
        sp.submat(nsides+1, 0, size()-1, nsides-1).diag().ones();
        
        loc_system_.set_sparsity(sp);
        
        // local system 2x2 for vb neighbourings is full matrix
        // this matrix cannot be influenced by any BC (no elimination can take place)
        sp.ones(2,2);
        loc_system_vb_.set_sparsity(sp);

        if (ad_->mortar_method_ == DarcyFlowInterface::MortarP0) {
            mortar_assembly = std::make_shared<P0_CouplingAssembler>(ad_);
        } else if (ad_->mortar_method_ == DarcyFlowInterface::MortarP1) {
            mortar_assembly = std::make_shared<P1_CouplingAssembler>(ad_);
        }

    }

    void assemble_reconstruct(const DHCellAccessor& dh_cell) override
    {};
    void update_water_content(const DHCellAccessor& dh_cell) override
    {};

    ~AssemblyMH_Newton<dim>() override
    {}

//     LocalSystem& get_local_system() override
//         { return loc_system_;}
    
    void fix_velocity(const DHCellAccessor& dh_cell) override
    {
        if (mortar_assembly)
            mortar_assembly->fix_velocity(dh_cell);
    }

    void assemble(const DHCellAccessor& dh_cell) override
    {
        ASSERT_EQ_DBG(dh_cell.dim(), dim);
        loc_system_.reset();
    
        set_dofs_and_bc(dh_cell);
        
        assemble_sides(dh_cell);
        assemble_element(dh_cell);
        
        loc_system_.eliminate_solution();
        ad_->lin_sys_Newton->set_local_system(loc_system_);

        assembly_dim_connections(dh_cell);

        if (ad_->balance != nullptr)
            add_fluxes_in_balance_matrix(dh_cell);

        if (mortar_assembly)
            mortar_assembly->assembly(dh_cell);
    }

    void assembly_local_vb(ElementAccessor<3> ele, DHCellSide neighb_side) //override
    {
        ASSERT_LT_DBG(ele->dim(), 3);
        //DebugOut() << "alv " << print_var(this);
        //START_TIMER("Assembly<dim>::assembly_local_vb");
        // compute normal vector to side
        arma::vec3 nv;
        ElementAccessor<3> ele_higher = ad_->mesh->element_accessor( neighb_side.element().idx() );
        ngh_values_.fe_side_values_.reinit(neighb_side.side());
        nv = ngh_values_.fe_side_values_.normal_vector(0);

        double value = ad_->sigma.value( ele.centre(), ele) *
                        2*ad_->conductivity.value( ele.centre(), ele) *
                        arma::dot(ad_->anisotropy.value( ele.centre(), ele)*nv, nv) *
                        ad_->cross_section.value( neighb_side.centre(), ele_higher ) * // cross-section of higher dim. (2d)
                        ad_->cross_section.value( neighb_side.centre(), ele_higher ) /
                        ad_->cross_section.value( ele.centre(), ele ) *      // crossection of lower dim.
						neighb_side.measure();

        loc_system_vb_.add_value(0,0, -value);
        loc_system_vb_.add_value(0,1,  value);
        loc_system_vb_.add_value(1,0,  value);
        loc_system_vb_.add_value(1,1, -value);
    }

protected:
    static const unsigned int size()
    {
        // dofs: velocity, pressure, edge pressure
        return RefElement<dim>::n_sides + 1 + RefElement<dim>::n_sides;
    }
    
    void set_dofs_and_bc(const DHCellAccessor& dh_cell){

        local_dofs_ = dh_cell.get_loc_dof_indices();
        global_dofs_.resize(dh_cell.n_dofs());
        dh_cell.get_dof_indices(global_dofs_);

        const ElementAccessor<3> ele = dh_cell.elm();
        
        //set global dof for element (pressure)
        loc_system_.row_dofs[loc_ele_dof] = loc_system_.col_dofs[loc_ele_dof] = global_dofs_[loc_ele_dof];
        
        //shortcuts
        const unsigned int nsides = ele->n_sides();
        LinSys *ls = ad_->lin_sys_Newton;
        
        Boundary *bcd;
        unsigned int side_row, edge_row;
        
        dirichlet_edge.resize(nsides);
        for (unsigned int i = 0; i < nsides; i++) {

            side_row = loc_side_dofs[i];    //local
            edge_row = loc_edge_dofs[i];    //local
            loc_system_.row_dofs[side_row] = loc_system_.col_dofs[side_row] = global_dofs_[side_row];    //global
            loc_system_.row_dofs[edge_row] = loc_system_.col_dofs[edge_row] = global_dofs_[edge_row];    //global
            
            bcd = ele.side(i)->cond();
            dirichlet_edge[i] = 0;
            if (bcd) {
                ElementAccessor<3> b_ele = bcd->element_accessor();
                DarcyMH::EqData::BC_Type type = (DarcyMH::EqData::BC_Type)ad_->bc_type.value(b_ele.centre(), b_ele);

                double cross_section = ad_->cross_section.value(ele.centre(), ele);

                if ( type == DarcyMH::EqData::none) {
                    // homogeneous neumann
                } else if ( type == DarcyMH::EqData::dirichlet ) {
                    double bc_pressure = ad_->bc_pressure.value(b_ele.centre(), b_ele);
                    loc_system_.set_solution(loc_edge_dofs[i],bc_pressure,-1);
                    dirichlet_edge[i] = 1;
                    
                } else if ( type == DarcyMH::EqData::total_flux) {
                    // internally we work with outward flux
                    double bc_flux = -ad_->bc_flux.value(b_ele.centre(), b_ele);
                    double bc_pressure = ad_->bc_pressure.value(b_ele.centre(), b_ele);
                    double bc_sigma = ad_->bc_robin_sigma.value(b_ele.centre(), b_ele);
                    
                    dirichlet_edge[i] = 2;  // to be skipped in LMH source assembly
                    loc_system_.add_value(edge_row, edge_row,
                                            -b_ele.measure() * bc_sigma * cross_section);
                }
                else if (type==DarcyMH::EqData::seepage) {
                    ad_->is_linear=false;

                    unsigned int loc_edge_idx = bcd->bc_ele_idx_;
                    char & switch_dirichlet = ad_->bc_switch_dirichlet[loc_edge_idx];
                    double bc_pressure = ad_->bc_switch_pressure.value(b_ele.centre(), b_ele);
                    double bc_flux = -ad_->bc_flux.value(b_ele.centre(), b_ele);
                    double side_flux = bc_flux * b_ele.measure() * cross_section;

                    // ** Update BC type. **
                    if (switch_dirichlet) {
                        // check and possibly switch to flux BC
                        // The switch raise error on the corresponding edge row.
                        // Magnitude of the error is abs(solution_flux - side_flux).
                        ASSERT_DBG(ad_->dh_->distr()->is_local(global_dofs_[side_row]))(global_dofs_[side_row]);
                        unsigned int loc_side_row = local_dofs_[side_row];
                        double & solution_flux = ls->get_solution_array()[loc_side_row];

                        if ( solution_flux < side_flux) {
                            //DebugOut().fmt("x: {}, to neum, p: {} f: {} -> f: {}\n", b_ele.centre()[0], bc_pressure, solution_flux, side_flux);
                            solution_flux = side_flux;
                            switch_dirichlet=0;
                        }
                    } else {
                        // check and possibly switch to  pressure BC
                        // TODO: What is the appropriate DOF in not local?
                        // The switch raise error on the corresponding side row.
                        // Magnitude of the error is abs(solution_head - bc_pressure)
                        // Since usually K is very large, this error would be much
                        // higher then error caused by the inverse switch, this
                        // cause that a solution  with the flux violating the
                        // flux inequality leading may be accepted, while the error
                        // in pressure inequality is always satisfied.
                        ASSERT_DBG(ad_->dh_->distr()->is_local(global_dofs_[edge_row]))(global_dofs_[edge_row]);
                        unsigned int loc_edge_row = local_dofs_[edge_row];
                        double & solution_head = ls->get_solution_array()[loc_edge_row];

                        if ( solution_head > bc_pressure) {
                            //DebugOut().fmt("x: {}, to dirich, p: {} -> p: {} f: {}\n",b_ele.centre()[0], solution_head, bc_pressure, bc_flux);
                            solution_head = bc_pressure;
                            switch_dirichlet=1;
                        }
                    }
                    
                        // ** Apply BCUpdate BC type. **
                        // Force Dirichlet type during the first iteration of the unsteady case.
                        if (switch_dirichlet || ad_->force_no_neumann_bc ) {
                            //DebugOut().fmt("x: {}, dirich, bcp: {}\n", b_ele.centre()[0], bc_pressure);
                            loc_system_.set_solution(loc_edge_dofs[i],bc_pressure, -1);
                            dirichlet_edge[i] = 1;
                        }
                } else if (type==DarcyMH::EqData::river) {
                    ad_->is_linear=false;

                    double bc_pressure = ad_->bc_pressure.value(b_ele.centre(), b_ele);
                    double bc_switch_pressure = ad_->bc_switch_pressure.value(b_ele.centre(), b_ele);
                    double bc_flux = -ad_->bc_flux.value(b_ele.centre(), b_ele);
                    double bc_sigma = ad_->bc_robin_sigma.value(b_ele.centre(), b_ele);
                    ASSERT_DBG(ad_->dh_->distr()->is_local(global_dofs_[edge_row]))(global_dofs_[edge_row]);
                    unsigned int loc_edge_row = local_dofs_[edge_row];
                    double & solution_head = ls->get_solution_array()[loc_edge_row];

                    // Force Robin type during the first iteration of the unsteady case.
                    if (solution_head > bc_switch_pressure  || ad_->force_no_neumann_bc) {
                        // Robin BC
                        //DebugOut().fmt("x: {}, robin, bcp: {}\n", b_ele.centre()[0], bc_pressure);
                        loc_system_.add_value(edge_row, edge_row,
                                                -b_ele.measure() * bc_sigma * cross_section);
                    }
                } 
                else {
                    xprintf(UsrErr, "BC type not supported.\n");
                }
            }
            loc_system_.add_value(side_row, edge_row, 1.0);
            loc_system_.add_value(edge_row, side_row, 1.0);
        }
    }
        
     void assemble_sides(const DHCellAccessor& dh_cell)
    {
        const ElementAccessor<3> ele = dh_cell.elm();
        double cs = ad_->cross_section.value(ele.centre(), ele);
        double conduct =  ad_->conductivity.value(ele.centre(), ele);
	    double bet =  ad_->beta.value(ele.centre(), ele);
	    auto w = ad_->field_ele_velocity.value(ele.centre(), ele);
        auto an = ad_->anisotropy.value(ele.centre(), ele );
        const double eps = 1e-6;
        const arma::mat33 scale = an.i() / cs /conduct  + bet*((arma::kron(w,w.t() ) / (sqrt(arma::norm(w)*arma::norm(w)+eps))) + arma::norm(w)*arma::eye(3,3) ) / cs ;
        assemble_sides_scale(dh_cell, scale);
    }
    
    void assemble_sides_scale(const DHCellAccessor& dh_cell, const arma::mat33& scale)
    {
        arma::vec3 &gravity_vec = ad_->gravity_vec_;
        const ElementAccessor<3> ele = dh_cell.elm();
        
        fe_values_.reinit(ele);
        unsigned int ndofs = fe_values_.n_dofs();
        unsigned int qsize = fe_values_.n_points();
        auto velocity = fe_values_.vector_view(0);

        for (unsigned int k=0; k<qsize; k++)
            for (unsigned int i=0; i<ndofs; i++){
                
                for (unsigned int j=0; j<ndofs; j++){
                    double mat_val = 
                        arma::dot(velocity.value(i,k), //TODO: compute anisotropy before
                                    scale * velocity.value(j, k))
                        * fe_values_.JxW(k);
                    
                    loc_system_.add_value(i, j, mat_val);
                }
            }
        
        // assemble matrix for weights in BDDCML
        // approximation to diagonal of 
        // S = -C - B*inv(A)*B'
        // as 
        // diag(S) ~ - diag(C) - 1./diag(A)
        // the weights form a partition of unity to average a discontinuous solution from neighbouring subdomains
        // to a continuous one
        // it is important to scale the effect - if conductivity is low for one subdomain and high for the other,
        // trust more the one with low conductivity - it will be closer to the truth than an arithmetic average
        if ( typeid(*ad_->lin_sys_Newton) == typeid(LinSys_BDDC) ) {
            const arma::mat& local_matrix = loc_system_.get_matrix();
            for(unsigned int i=0; i < ndofs; i++) {
                double val_side =  local_matrix(i,i);
                double val_edge =  -1./local_matrix(i,i);

                unsigned int side_row = loc_system_.row_dofs[loc_side_dofs[i]];
                unsigned int edge_row = loc_system_.row_dofs[loc_edge_dofs[i]];
                static_cast<LinSys_BDDC*>(ad_->lin_sys_Newton)->diagonal_weights_set_value( side_row, val_side );
                static_cast<LinSys_BDDC*>(ad_->lin_sys_Newton)->diagonal_weights_set_value( edge_row, val_edge );
            }
        }
    }
    
    
    void assemble_element(const DHCellAccessor& dh_cell){
        // set block B, B': element-side, side-element
        for(unsigned int side = 0; side < loc_side_dofs.size(); side++){
            loc_system_.add_value(loc_ele_dof, loc_side_dofs[side], -1.0);
            loc_system_.add_value(loc_side_dofs[side], loc_ele_dof, -1.0);
        }
        
        if ( typeid(*ad_->lin_sys_Newton) == typeid(LinSys_BDDC) ) {
            double val_ele =  1.;
            static_cast<LinSys_BDDC*>(ad_->lin_sys_Newton)->
                            diagonal_weights_set_value( loc_system_.row_dofs[loc_ele_dof], val_ele );
		}
    }
    

    void assembly_dim_connections(const DHCellAccessor& dh_cell){
        //D, E',E block: compatible connections: element-edge
        auto ele = dh_cell.elm(); //ElementAccessor<3>
        
        // no Neighbours => nothing to asssemble here
        if(dh_cell.elm()->n_neighs_vb() == 0) return;

        std::vector<LongIdx> higher_dim_dofs;
        //DebugOut() << "adc " << print_var(this) << print_var(side_quad_.size());
        unsigned int i = 0;
        for ( DHCellSide neighb_side : dh_cell.neighb_sides() ) {
            // every compatible connection adds a 2x2 matrix involving
            // current element pressure  and a connected edge pressure

            loc_system_vb_.reset();
            loc_system_vb_.row_dofs[0] = loc_system_vb_.col_dofs[0] = global_dofs_[loc_ele_dof];
            
            // // read neighbor dofs (dh dofhandler)
            // // neighbor cell owning neighb_side
            DHCellAccessor dh_neighb_cell = neighb_side.cell();

            higher_dim_dofs.resize(dh_neighb_cell.n_dofs());
            dh_neighb_cell.get_dof_indices(higher_dim_dofs);

            // local index of pedge dof on neighboring cell
            // (dim+2) is number of edges of higher dim element
            // TODO: replace with DHCell getter when available for FESystem component
            const unsigned int t = dh_neighb_cell.n_dofs() - (dim+2) + neighb_side.side().side_idx();
            loc_system_vb_.row_dofs[1] = loc_system_vb_.col_dofs[1] = higher_dim_dofs[t];

            assembly_local_vb(ele, neighb_side);

            loc_system_vb_.eliminate_solution();
            ad_->lin_sys_Newton->set_local_system(loc_system_vb_);

            // update matrix for weights in BDDCML
            if ( typeid(*ad_->lin_sys_Newton) == typeid(LinSys_BDDC) ) {
               int ind = loc_system_vb_.row_dofs[1];
               // there is -value on diagonal in block C!
               double new_val = loc_system_vb_.get_matrix()(0,0);
               static_cast<LinSys_BDDC*>(ad_->lin_sys_Newton)->diagonal_weights_set_value( ind, new_val );
            }
            ++i;
        }
    }

    void add_fluxes_in_balance_matrix(const DHCellAccessor& dh_cell){
        
        for(DHCellSide side : dh_cell.side_range()){
            unsigned int sidx = side.side_idx();

            if (side.cond()) {
                ad_->balance->add_flux_values(ad_->water_balance_idx, side,
                                              {local_dofs_[loc_side_dofs[sidx]]},
                                              {1}, 0);
            }
        }
    }



    // assembly volume integrals
    FE_RT0<dim> fe_rt_;
    QGauss quad_;
    FEValues<3> fe_values_;

    NeighSideValues< (dim<3) ? dim : 2> ngh_values_;

    // Interpolation of velocity into barycenters
    QGauss velocity_interpolation_quad_;
    FEValues<3> velocity_interpolation_fv_;

    // data shared by assemblers of different dimension
    AssemblyDataPtrMH ad_;
    std::vector<unsigned int> dirichlet_edge;

    LocalSystem loc_system_;
    LocalSystem loc_system_vb_;
    std::vector<unsigned int> loc_side_dofs;
    std::vector<unsigned int> loc_edge_dofs;
    unsigned int loc_ele_dof;

    std::shared_ptr<MortarAssemblyBase> mortar_assembly;

    std::vector<LongIdx> global_dofs_;
    LocDofVec local_dofs_;
};


#endif /* SRC_FLOW_DARCY_FLOW_ASSEMBLY_HH_ */<|MERGE_RESOLUTION|>--- conflicted
+++ resolved
@@ -1,7 +1,7 @@
 /*
  * darcy_flow_assembly.hh
  *
- *  Createad on: Apr 21, 2016
+ *  Created on: Apr 21, 2016
  *      Author: jb
  */
 
@@ -381,7 +381,7 @@
         unsigned int qsize = fe_values_.n_points();
         auto velocity = fe_values_.vector_view(0);
         double bet =  ad_->beta.value(ele.centre(), ele);
-        double cs = ad_->cross_section.value(ele.centre(), ele);
+        //double cs = ad_->cross_section.value(ele.centre(), ele);
         auto w = ad_->field_ele_velocity.value(ele.centre(), ele);
         double L =  ad_->L.value(ele.centre(), ele);
         
@@ -432,12 +432,8 @@
         }
     }
     
-<<<<<<< HEAD
-    void assemble_element(const DHCellAccessor& dh_cell){
-=======
     
     void assemble_element(const DHCellAccessor&){
->>>>>>> 86474636
         // set block B, B': element-side, side-element
         for(unsigned int side = 0; side < loc_side_dofs.size(); side++){
             loc_system_.add_value(loc_ele_dof, loc_side_dofs[side], -1.0);
@@ -544,7 +540,7 @@
     typedef std::shared_ptr<DarcyMH::EqData>  AssemblyDataPtrMH;
     
     AssemblyMH_Newton<dim>(AssemblyDataPtrMH data)
-    : quad_(dim, 3),
+    : quad_(dim, 2),
       velocity_interpolation_quad_(dim, 0), // veloctiy values in barycenter
       ad_(data),
       loc_system_(size(), size()),
@@ -552,7 +548,7 @@
 
     {
         fe_values_.initialize(quad_, fe_rt_,
-                update_values | update_gradients | update_JxW_values | update_quadrature_points);
+                update_values | update_JxW_values | update_quadrature_points);
         velocity_interpolation_fv_.initialize(velocity_interpolation_quad_, fe_rt_, update_values | update_quadrature_points);
 
         // local numbering of dofs for MH system
@@ -594,9 +590,9 @@
 
     }
 
-    void assemble_reconstruct(const DHCellAccessor& dh_cell) override
+    void assemble_reconstruct(const DHCellAccessor&) override
     {};
-    void update_water_content(const DHCellAccessor& dh_cell) override
+    void update_water_content(const DHCellAccessor&) override
     {};
 
     ~AssemblyMH_Newton<dim>() override
@@ -659,7 +655,7 @@
     }
 
 protected:
-    static const unsigned int size()
+    static unsigned int size()
     {
         // dofs: velocity, pressure, edge pressure
         return RefElement<dim>::n_sides + 1 + RefElement<dim>::n_sides;
@@ -680,7 +676,6 @@
         const unsigned int nsides = ele->n_sides();
         LinSys *ls = ad_->lin_sys_Newton;
         
-        Boundary *bcd;
         unsigned int side_row, edge_row;
         
         dirichlet_edge.resize(nsides);
@@ -691,10 +686,11 @@
             loc_system_.row_dofs[side_row] = loc_system_.col_dofs[side_row] = global_dofs_[side_row];    //global
             loc_system_.row_dofs[edge_row] = loc_system_.col_dofs[edge_row] = global_dofs_[edge_row];    //global
             
-            bcd = ele.side(i)->cond();
             dirichlet_edge[i] = 0;
-            if (bcd) {
-                ElementAccessor<3> b_ele = bcd->element_accessor();
+            Side side = *dh_cell.elm().side(i);
+            if (side.is_boundary()) {
+                Boundary bcd = side.cond();
+                ElementAccessor<3> b_ele = bcd.element_accessor();
                 DarcyMH::EqData::BC_Type type = (DarcyMH::EqData::BC_Type)ad_->bc_type.value(b_ele.centre(), b_ele);
 
                 double cross_section = ad_->cross_section.value(ele.centre(), ele);
@@ -708,8 +704,8 @@
                     
                 } else if ( type == DarcyMH::EqData::total_flux) {
                     // internally we work with outward flux
-                    double bc_flux = -ad_->bc_flux.value(b_ele.centre(), b_ele);
-                    double bc_pressure = ad_->bc_pressure.value(b_ele.centre(), b_ele);
+                    //double bc_flux = -ad_->bc_flux.value(b_ele.centre(), b_ele);
+                    //double bc_pressure = ad_->bc_pressure.value(b_ele.centre(), b_ele);
                     double bc_sigma = ad_->bc_robin_sigma.value(b_ele.centre(), b_ele);
                     
                     dirichlet_edge[i] = 2;  // to be skipped in LMH source assembly
@@ -719,7 +715,7 @@
                 else if (type==DarcyMH::EqData::seepage) {
                     ad_->is_linear=false;
 
-                    unsigned int loc_edge_idx = bcd->bc_ele_idx_;
+                    unsigned int loc_edge_idx = bcd.bc_ele_idx();
                     char & switch_dirichlet = ad_->bc_switch_dirichlet[loc_edge_idx];
                     double bc_pressure = ad_->bc_switch_pressure.value(b_ele.centre(), b_ele);
                     double bc_flux = -ad_->bc_flux.value(b_ele.centre(), b_ele);
@@ -770,9 +766,9 @@
                 } else if (type==DarcyMH::EqData::river) {
                     ad_->is_linear=false;
 
-                    double bc_pressure = ad_->bc_pressure.value(b_ele.centre(), b_ele);
+                    //double bc_pressure = ad_->bc_pressure.value(b_ele.centre(), b_ele);
                     double bc_switch_pressure = ad_->bc_switch_pressure.value(b_ele.centre(), b_ele);
-                    double bc_flux = -ad_->bc_flux.value(b_ele.centre(), b_ele);
+                    //double bc_flux = -ad_->bc_flux.value(b_ele.centre(), b_ele);
                     double bc_sigma = ad_->bc_robin_sigma.value(b_ele.centre(), b_ele);
                     ASSERT_DBG(ad_->dh_->distr()->is_local(global_dofs_[edge_row]))(global_dofs_[edge_row]);
                     unsigned int loc_edge_row = local_dofs_[edge_row];
@@ -787,7 +783,7 @@
                     }
                 } 
                 else {
-                    xprintf(UsrErr, "BC type not supported.\n");
+                   THROW( ExcBCNotSupported() );
                 }
             }
             loc_system_.add_value(side_row, edge_row, 1.0);
@@ -810,7 +806,7 @@
     
     void assemble_sides_scale(const DHCellAccessor& dh_cell, const arma::mat33& scale)
     {
-        arma::vec3 &gravity_vec = ad_->gravity_vec_;
+        //arma::vec3 &gravity_vec = ad_->gravity_vec_;
         const ElementAccessor<3> ele = dh_cell.elm();
         
         fe_values_.reinit(ele);
@@ -855,7 +851,7 @@
     }
     
     
-    void assemble_element(const DHCellAccessor& dh_cell){
+    void assemble_element(const DHCellAccessor&){
         // set block B, B': element-side, side-element
         for(unsigned int side = 0; side < loc_side_dofs.size(); side++){
             loc_system_.add_value(loc_ele_dof, loc_side_dofs[side], -1.0);
@@ -918,11 +914,10 @@
 
     void add_fluxes_in_balance_matrix(const DHCellAccessor& dh_cell){
         
-        for(DHCellSide side : dh_cell.side_range()){
-            unsigned int sidx = side.side_idx();
-
-            if (side.cond()) {
-                ad_->balance->add_flux_values(ad_->water_balance_idx, side,
+         for(DHCellSide dh_side : dh_cell.side_range()){
+            unsigned int sidx = dh_side.side_idx();
+            if (dh_side.side().is_boundary()) {
+                ad_->balance->add_flux_values(ad_->water_balance_idx, dh_side,
                                               {local_dofs_[loc_side_dofs[sidx]]},
                                               {1}, 0);
             }

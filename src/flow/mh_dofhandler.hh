/*!
 *
﻿ * Copyright (C) 2015 Technical University of Liberec.  All rights reserved.
 * 
 * This program is free software; you can redistribute it and/or modify it under
 * the terms of the GNU General Public License version 3 as published by the
 * Free Software Foundation. (http://www.gnu.org/licenses/gpl-3.0.en.html)
 * 
 * This program is distributed in the hope that it will be useful, but WITHOUT
 * ANY WARRANTY; without even the implied warranty of MERCHANTABILITY or FITNESS
 * FOR A PARTICULAR PURPOSE.  See the GNU General Public License for more details.
 *
 * 
 * @file    mh_dofhandler.hh
 * @brief   
 */

#ifndef MH_DOFHANDLER_HH_
#define MH_DOFHANDLER_HH_

#include <ext/alloc_traits.h>                // for __alloc_traits<>::value_...
#include <sys/types.h>                       // for uint
#include <memory>                            // for shared_ptr, __shared_ptr
#include <unordered_map>                     // for unordered_map
#include <vector>                            // for vector
#include <armadillo>
#include "la/distribution.hh"                // for Distribution
#include "mesh/accessors.hh"                 // for ElementAccessor
#include "mesh/element_impls.hh"             // for Element::side, Element::dim
#include "mesh/mesh.h"                       // for Mesh
#include "mesh/mesh_types.hh"                // for ElementFullIter
#include "mesh/region.hh"                    // for Region
#include "mesh/side_impl.hh"                 // for Side::edge_idx
#include "mesh/sides.h"                      // for SideIter, Side
#include "system/sys_vector.hh"              // for FullIterator, VectorId<>...

class LocalToGlobalMap;
template <int spacedim> class LocalElementAccessorBase;

using namespace std;

<<<<<<< HEAD
class Mesh;
class Side;
class SideIter;
class MH_DofHandler;

template <int spacedim>
class LocalElementAccessorBase;

template <unsigned int dimA, unsigned int dimB>
class IntersectionLocal;


#include "fields/field.hh"
#include "fem/xfem_element_data.hh"

template<int> class XFEMElementSingularData;
template <int> class Singularity;


=======
>>>>>>> 78a3d8b6
/// temporary solution to provide access to results
/// from DarcyFlowMH independent of mesh
class MH_DofHandler {
public:
    MH_DofHandler();
    ~MH_DofHandler();
    void reinit(Mesh *mesh);

    void prepare_parallel();
    void make_row_numberings();
    void prepare_parallel_bddc();

    void set_solution( double time, double * solution, double precision);

    inline double time_changed() const
        { return time_; }

    unsigned int side_dof(const SideIter side) const;

    /// temporary replacement for DofHandler accessor, flux through given side
    double side_flux(const Side &side) const;

    /// temporary replacement for DofHandler accessor, scalar (pressure) on edge of the side
    double side_scalar(const Side &side) const;

    /// temporary replacement for DofHandler accessor, scalar (pressure) on element
    double element_scalar( ElementFullIter &ele ) const;

    inline double precision() const { return solution_precision; };

    LocalElementAccessorBase<3> accessor(uint local_ele_idx);

//protected:
    vector< vector<unsigned int> > elem_side_to_global;

    Mesh *mesh_;
    IdxInt *el_4_loc;              //< array of idexes of local elements (in ordering matching the optimal global)
    IdxInt *row_4_el;              //< element index to matrix row
    IdxInt *side_id_4_loc;     //< array of ids of local sides
    IdxInt *side_row_4_id;     //< side id to matrix row
    IdxInt *edge_4_loc;        //< array of indexes of local edges
    IdxInt *row_4_edge;        //< edge index to matrix row

    // parallel
    Distribution *edge_ds;          //< optimal distribution of edges
    Distribution *el_ds;            //< optimal distribution of elements
    Distribution *side_ds;          //< optimal distribution of elements
    std::shared_ptr<Distribution> rows_ds;          //< final distribution of rows of MH matrix


    /// Maps mesh index of the edge to the edge index in the mesh portion local to the processor.
    /// Temporary solution until we have parallel mesh which should provide such information.
    std::unordered_map<unsigned int, unsigned int> edge_new_local_4_mesh_idx_;

    /// Necessary only for BDDC solver.
    std::shared_ptr<LocalToGlobalMap> global_row_4_sub_row;           //< global dof index for subdomain index


    double * mh_solution;
    double solution_precision;
    double time_;

    friend LocalElementAccessorBase<3>;
    
    
    
    // XFEM:
public:
    
    typedef typename std::shared_ptr<Singularity<0>> Singularity0DPtr;
    typedef typename std::shared_ptr<Singularity<1>> Singularity1DPtr;
    
    void reinit(Mesh *mesh,
                Field<3, FieldValue<3>::Scalar>& cross_section,
                Field<3, FieldValue<3>::Scalar>& sigma);
    
    template<class T>
    void print_array(T * array, unsigned int length, std::string name = "array"){
        DBGCOUT("print '" << name  << "' (" << length << "): \n");
        for(unsigned int i=0; i < length; i++){
            DBGCOUT(<< "[" << i << "]:  " << array[i] << "\n");
        }
    }
    
    int total_size();
    
    int *row_4_sing;        //< singularity index to matrix row (lagrange multiplier)
    int *row_4_vel_sing;        //< velocity singularity enr index to matrix row
    int *row_4_press_sing;        //< pressure singularity enr index to matrix row
    
    unsigned int n_enrichments();
    
    bool enrich_velocity, enrich_pressure, continuous_pu, single_enr;
    int xfem_dim;
    double enr_radius;
    
protected:
    static const int empty_node_idx;
    
    template<int dim>
    void create_enrichment(std::vector<std::shared_ptr<Singularity<dim-2>>> &singularities,
                           std::vector<XFEMElementSingularData<dim>>& xfem_data,
                           Field<3, FieldValue<3>::Scalar>& cross_section,
                           Field<3, FieldValue<3>::Scalar>& sigma);
    
    template<int dim>
    std::shared_ptr<Singularity<dim-2>> create_sing(IntersectionLocal<1,dim>* il,
                                                    double cross_section,
                                                    double sigma);
    
    template<class Enr>
    void create_testing_singularities(std::vector<std::shared_ptr<Enr>> &singularities,
                                      int & new_enrich_node_idx);

    void find_ele_to_enrich(Singularity0DPtr sing, int ele1d_global_idx,
                            ElementFullIter ele, double radius, int& new_enrich_node_idx);
    void find_ele_to_enrich(Singularity1DPtr sing, int ele1d_global_idx,
                            ElementFullIter ele, double radius, int& new_enrich_node_idx);
    
    template<int dim, class Enr>
    void enrich_ele(std::shared_ptr<Enr> sing, unsigned int sing_idx,
                    std::vector<XFEMElementSingularData<dim>>& xfem_data,
                    int ele1d_global_idx,
                    ElementFullIter ele, int& new_enrich_node_idx);
    
    void clear_mesh_flags();
    
    void clear_node_aux();
    
    void print_dofs_dbg();
    
    /// Distribute continuous enriched FE DoFs.
    void distribute_enriched_dofs();
        
    /// (Internal) Distribute continuous enriched DoFs.
    void distribute_enriched_dofs(std::vector<std::vector<int>>& temp_dofs, int& offset, Quantity quant);
    
    /// (Internal) Distribute discontinuous enriched DoFs.
    void distribute_enriched_dofs(int& offset, Quantity quant);
    
    void update_standard_dofs();
    
    std::vector<Singularity0DPtr> singularities_12d_;
    std::vector<Singularity1DPtr> singularities_13d_;
    
//     std::vector<XFEMComplementData> xfem_data_1d;
    std::vector<XFEMElementSingularData<2>> xfem_data_2d;
    std::vector<XFEMElementSingularData<3>> xfem_data_3d;
    
//     std::vector<std::map<int, double> > node_values;
//     std::vector<std::map<int, Space<3>::Point> > node_vec_values;
    
    std::vector<bool> mesh_flags_;
    
    unsigned int offset_velocity, offset_pressure, offset_enr_velocity,
                 offset_enr_pressure, offset_edges, offset_enr_lagrange;
};



typedef unsigned int uint;

template <int spacedim>
class LocalElementAccessorBase {
public:

    LocalElementAccessorBase(MH_DofHandler *dh, uint loc_ele_idx=0)
    : dh(dh), local_ele_idx_(loc_ele_idx), ele(dh->mesh_->element(ele_global_idx()))
    {}

    void reinit( uint loc_ele_idx)
    {
        local_ele_idx_=loc_ele_idx;
        ele=dh->mesh_->element(ele_global_idx());
    }

    uint dim() {
        return ele->dim();
    }

    uint n_sides() {
        return ele->n_sides();
    }

    ElementFullIter full_iter() {
        return ele;
    }

    ElementAccessor<3> element_accessor() {
        return ele->element_accessor();
    }

    const arma::vec3 centre() const {
        return ele->centre();
    }

    double measure() const {
        return ele->measure();
    }

    Region region() const {
        return ele->region();
    }

    uint ele_global_idx() {
        return dh->el_4_loc[local_ele_idx_];
    }

    uint ele_local_idx() {
        return local_ele_idx_;
    }

    uint ele_row() {
        return dh->row_4_el[ele_global_idx()];
    }

    uint ele_local_row() {
        return ele_row() - dh->rows_ds->begin(); //  i_loc_el + side_ds->lsize();
    }

    uint edge_global_idx(uint i) {
        return ele->side(i)->edge_idx();
    }

    uint edge_local_idx(uint i) {
        return dh->edge_new_local_4_mesh_idx_[edge_global_idx(i)];
    }

    uint edge_row(uint i) {
        return dh->row_4_edge[edge_global_idx(i)];
    }

    uint edge_local_row( uint i) {
        return edge_row(i) - dh->rows_ds->begin();
    }

    int *edge_rows() {
        for(uint i=0; i< n_sides(); i++) edge_rows_[i] = edge_row(i);
        return edge_rows_;
    }

    SideIter side(uint i) {
        return ele->side(i);
    }

    uint side_global_idx(uint i) {
        return dh->elem_side_to_global[ ele->index() ][ i ];
    }

    uint side_local_idx(uint i) {
        return dh->side_row_4_id[side_global_idx(i)] - dh->rows_ds->begin();
    }

    uint side_row(uint i) {
        return dh->side_row_4_id[side_global_idx(i)];
    }

    uint side_local_row( uint i) {
        return side_row(i) - dh->rows_ds->begin();
    }

    int *side_rows() {
        for(uint i=0; i< n_sides(); i++) side_rows_[i] = side_row(i);
        return side_rows_;
    }

    
    XFEMElementDataBase* xfem_data_pointer(){
        return ele->xfem_data;
    }
    
    template<int dim>
    XFEMElementSingularData<dim>* xfem_data_sing(){
        ASSERT_DBG(is_enriched()).error("Element not enriched with any XFEM data!");
        return static_cast<XFEMElementSingularData<dim>*>(ele->xfem_data);
    }
    
    bool is_enriched(){
        return ele->xfem_data != nullptr;
    }
    
    int sing_row(uint local_enrichment_index){
        return dh->row_4_sing[xfem_data_pointer()->global_enrichment_index(local_enrichment_index)];
    }

    int vel_sing_row(uint local_enrichment_index){
        return dh->row_4_vel_sing[xfem_data_pointer()->global_enrichment_index(local_enrichment_index)];
    }

    int press_sing_row(uint local_enrichment_index){
        return dh->row_4_press_sing[xfem_data_pointer()->global_enrichment_index(local_enrichment_index)];
    }

//     int get_dofs(Quantity quant, int dofs[])
//     {
//         uint i;
//         for(i=0; i< dim(); i++) dofs[i] = side_row(i);
//         
//         if(ele->xfem_data != nullptr)
//             for(uint w=0; w< ele->xfem_data->n_enrichments(); w++)
//                 for(uint j=0; j< dim(); j++, i++){
//                     dofs[i] = ele->xfem_data->global_enriched_dofs(Quantity::velocity, w)[j];
//                 }
//         return i;
//     }
    
    int get_dofs_vel(int dofs[])
    {
        uint i;
        for(i=0; i< n_sides(); i++) dofs[i] = side_row(i);
        
        if(is_enriched() && dh->enrich_velocity){
            XFEMElementDataBase* xd = xfem_data_pointer();
            for(uint w=0; w< xd->n_enrichments(); w++){
                if(dh->single_enr){
                    dofs[i] = dh->row_4_vel_sing[xd->global_enrichment_index(w)];
                    i++;
                }
                else{
                    for(uint j=0; j< xd->n_enriched_dofs(Quantity::velocity,w); j++, i++)
                        dofs[i] = xd->global_enriched_dofs(Quantity::velocity, w)[j];
                }
            }
        }
        return i;
    }
    
    int get_dofs_press(int dofs[])
    {
        dofs[0] = ele_row();
        uint i = 1;
        
        if(is_enriched() && dh->enrich_pressure){
            XFEMElementDataBase* xd = xfem_data_pointer();
            for(uint w=0; w< xd->n_enrichments(); w++){
                if(dh->single_enr){
                    dofs[i] = dh->row_4_press_sing[xd->global_enrichment_index(w)];
                    i++;
                }
                else{
                    for(uint j=0; j< xd->n_enriched_dofs(Quantity::pressure,w); j++, i++)
                        dofs[i] = xd->global_enriched_dofs(Quantity::pressure, w)[j];
                }
            }
        }
        return i;
    }
    
    int get_dofs(int dofs[])
    {
        int d = get_dofs_vel(dofs);
        d += get_dofs_press(dofs+d);
        for(uint i=0; i< n_sides(); i++, d++) dofs[d] = edge_row(i);
        
        // singularity lagrange multipliers
        if(is_enriched()){
            XFEMElementDataBase* xd = xfem_data_pointer();
            for(uint w=0; w< xd->n_enrichments(); w++){
                if(xd->enrichment_intersects(w)){
                    dofs[d] = dh->row_4_sing[xd->global_enrichment_index(w)];
                    d++;
                }
                    
            }
        }
        
        return d;
    }
    
    unsigned int n_dofs_vel(){
        unsigned int n = n_sides();
        if(is_enriched())
            n += xfem_data_sing()->n_enriched_dofs(Quantity::velocity);
        return n;
    }
    
    unsigned int n_dofs_press(){
        unsigned int n = 1;
        if(is_enriched())
            n += xfem_data_sing()->n_enriched_dofs(Quantity::pressure);
        return n;
    }
    
    unsigned int n_sing_dofs(){
        unsigned int n = 0;
        if(is_enriched())
            n += xfem_data_sing()->n_singularities_inside();
        return n;
    }
    
    unsigned int n_dofs()
    {
        // velocity, pressure, edge pressure(lagrange)
        // exclude xfem pressure(lagrange)
        return n_dofs_vel() + n_dofs_press() + n_sides() + n_sing_dofs(); // + xfem_data()->n_enrichments();
    }
    
private:
    int side_rows_[4];
    int edge_rows_[4];
    MH_DofHandler *dh;
    uint local_ele_idx_;
    ElementFullIter ele;
};

/**
 * This is prototype of further much more complex and general accessor templated by
 * element dimension. In fact we shall need an accessor for every kind of element interaction integral.
 */
template <int spacedim, int dim>
class LocalElementAccessor : public LocalElementAccessorBase<spacedim> {
public:
    LocalElementAccessor(MH_DofHandler & dh, uint loc_ele_idx)
    : LocalElementAccessorBase<spacedim>(dh, loc_ele_idx)
    {}
};



#endif /* MH_DOFHANDLER_HH_ */<|MERGE_RESOLUTION|>--- conflicted
+++ resolved
@@ -39,15 +39,6 @@
 
 using namespace std;
 
-<<<<<<< HEAD
-class Mesh;
-class Side;
-class SideIter;
-class MH_DofHandler;
-
-template <int spacedim>
-class LocalElementAccessorBase;
-
 template <unsigned int dimA, unsigned int dimB>
 class IntersectionLocal;
 
@@ -59,8 +50,6 @@
 template <int> class Singularity;
 
 
-=======
->>>>>>> 78a3d8b6
 /// temporary solution to provide access to results
 /// from DarcyFlowMH independent of mesh
 class MH_DofHandler {

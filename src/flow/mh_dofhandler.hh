--- conflicted
+++ resolved
@@ -25,22 +25,12 @@
 #include <vector>                            // for vector
 #include <armadillo>
 #include "la/distribution.hh"                // for Distribution
-<<<<<<< HEAD
 #include "system/index_types.hh"             // for LongIdx
-#include "mesh/accessors.hh"                 // for ElementAccessor
-#include "mesh/elements.h"                   // for Element::side, Element::dim
-#include "mesh/mesh.h"                       // for Mesh
-#include "mesh/region.hh"                    // for Region
-#include "mesh/side_impl.hh"                 // for Side::edge_idx
-#include "mesh/sides.h"                      // for SideIter, Side
-#include "fem/dh_cell_accessor.hh"           // for DHCellAccessor
-=======
-#include "mesh/long_idx.hh"                  // for LongIdx
 #include "mesh/accessors.hh"                 // for ElementAccessor, Side::edge_idx
 #include "mesh/elements.h"                   // for Element::side, Element::dim
 #include "mesh/mesh.h"                       // for Mesh
 #include "mesh/region.hh"                    // for Region
->>>>>>> 45bfb2ac
+#include "fem/dh_cell_accessor.hh"           // for DHCellAccessor
 
 template <int spacedim> class LocalElementAccessorBase;
 class DarcyMH;

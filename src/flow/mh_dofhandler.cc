/*!
 *
﻿ * Copyright (C) 2015 Technical University of Liberec.  All rights reserved.
 * 
 * This program is free software; you can redistribute it and/or modify it under
 * the terms of the GNU General Public License version 3 as published by the
 * Free Software Foundation. (http://www.gnu.org/licenses/gpl-3.0.en.html)
 * 
 * This program is distributed in the hope that it will be useful, but WITHOUT
 * ANY WARRANTY; without even the implied warranty of MERCHANTABILITY or FITNESS
 * FOR A PARTICULAR PURPOSE.  See the GNU General Public License for more details.
 *
 * 
 * @file    mh_dofhandler.cc
 * @brief   
 */

#include "mesh/side_impl.hh"
#include "flow/mh_dofhandler.hh"
#include "la/local_to_global_map.hh"
#include "mesh/long_idx.hh"
#include "mesh/mesh.h"
#include "mesh/partitioning.hh"
#include "mesh/side_impl.hh"
#include "mesh/accessors.hh"
#include "mesh/range_wrapper.hh"
#include "mesh/neighbours.h"
#include "system/sys_profiler.hh"

#include "intersection/mixed_mesh_intersections.hh"
#include "intersection/intersection_local.hh"

#include "fem/singularity.hh"
#include "fem/xfem_element_data.hh"
#include <fem/mapping_p1.hh>

const int MH_DofHandler::empty_node_idx = -1;

MH_DofHandler::MH_DofHandler()
:
el_4_loc(nullptr),
row_4_el(nullptr),
side_id_4_loc(nullptr),
side_row_4_id(nullptr),
edge_4_loc(nullptr),
row_4_edge(nullptr),
edge_ds(nullptr),
el_ds(nullptr),
side_ds(nullptr),
row_4_sing(nullptr),
row_4_vel_sing(nullptr),
row_4_press_sing(nullptr),
enrich_velocity(false),
enrich_pressure(false),
continuous_pu(false),
single_enr(false)
{}

MH_DofHandler::~MH_DofHandler()
{
    delete edge_ds;
    //  delete el_ds;
    delete side_ds;

    //  xfree(el_4_loc);
    delete [] row_4_el;
    delete [] side_id_4_loc;
    delete [] side_row_4_id;
    delete [] edge_4_loc;
    delete []  row_4_edge;
    if(row_4_sing) delete [] row_4_sing;
    if(row_4_vel_sing) delete []  row_4_vel_sing;
    if(row_4_press_sing) delete []  row_4_press_sing;
}

<<<<<<< HEAD
void MH_DofHandler::fill_elem_side_to_global()
{
    elem_side_to_global.resize(mesh_->n_elements() );
    for (auto ele : mesh_->bulk_elements_range()) elem_side_to_global[ ele.idx() ].resize(ele->n_sides());

    unsigned int i_side_global=0;
    for (auto ele : mesh_->bulk_elements_range()) {
=======

void MH_DofHandler::reinit(Mesh *mesh) {
    mesh_ = mesh;
    elem_side_to_global.resize(mesh->n_elements() );
    for (auto ele : mesh->elements_range()) elem_side_to_global[ ele.idx() ].resize(ele->n_sides());

    unsigned int i_side_global=0;
    for (auto ele : mesh->elements_range()) {
>>>>>>> 75ff3ea5
        for(unsigned int i_lside=0; i_lside < ele->n_sides(); i_lside++)
            elem_side_to_global[ ele.idx() ][i_lside] = i_side_global++;
    }
}


void MH_DofHandler::reinit(Mesh *mesh) {
    mesh_ = mesh;
    fill_elem_side_to_global();

    prepare_parallel();
    
    // set dof offsets:
    offset_velocity = 0;
    offset_enr_velocity = mesh_->n_sides_;
    
    offset_pressure = offset_enr_velocity;
    offset_enr_pressure = offset_pressure + mesh_->n_elements();
    
    offset_edges = offset_enr_pressure;
    offset_enr_lagrange = offset_edges + mesh_->n_edges();
}


void MH_DofHandler::reinit(Mesh *mesh,
                           Field<3, FieldValue<3>::Scalar>& cross_section,
                           Field<3, FieldValue<3>::Scalar>& sigma) {
    ASSERT(enrich_pressure || enrich_velocity);
    ASSERT(mesh->get_el_ds()->np() == 1);
    
    mesh_ = mesh;
    fill_elem_side_to_global();

    prepare_single_proc();
    
    // initialize mapping vector between element and xfem_element_data
    xdata_4_el.resize(mesh->n_elements(), empty_node_idx);
    
    if(enrich_velocity || enrich_pressure){
        if(xfem_dim == 2)
            create_enrichment(singularities_12d_, xfem_data_2d, cross_section, sigma);
        if(xfem_dim == 3)
            create_enrichment(singularities_13d_, xfem_data_3d, cross_section, sigma);
        
        // distribute FE enriched dofs
        distribute_enriched_dofs();
        // correct standard dofs:
        update_standard_dofs();
    }
    
    // create simple Distribution object for rows
    unsigned int rows_starts = total_size();
    rows_ds = std::make_shared<Distribution>(&rows_starts, PETSC_COMM_WORLD);
    rows_ds->view(cout);
    
    print_dofs_dbg();
}


void MH_DofHandler::print_dofs_dbg()
{
    DBGCOUT(<< "\noffset_velocity " << offset_velocity << "\n"
            << "offset_enr_velocity " << offset_enr_velocity << "\n"
            << "offset_pressure " << offset_pressure << "\n"
            << "offset_enr_pressure " << offset_enr_pressure << "\n"
            << "offset_edges " << offset_edges << "\n"
            << "offset_enr_lagrange " << offset_enr_lagrange << "\n"
            << "total_size " << total_size() << "\n"
    );
    
    std::vector<int> dofs; dofs.reserve(50);
    for (unsigned int i_loc = 0; i_loc < el_ds->lsize(); i_loc++) {
        auto ele_ac = accessor(i_loc);
        int ndofs = ele_ac.get_dofs(dofs);
        
        DBGCOUT("### DOFS ele " << ele_ac.ele_global_idx() << "   ");
        cout << "[";
        if(ele_ac.is_enriched()) cout << ele_ac.xfem_data_pointer()->n_enrichments();
        else cout << "0";
        cout << "]  ";
        
        for(int i =0; i < ndofs; i++){
            cout << dofs[i] << " ";
        }
        cout << "\n";
    }
}


// ====================================================================================
// - compute optimal edge partitioning
// - compute appropriate partitioning of elements and sides
// - make arrays: *_id_4_loc and *_row_4_id to allow parallel assembly of the MH matrix
// ====================================================================================
void MH_DofHandler::prepare_parallel() {

    START_TIMER("prepare parallel");

    LongIdx *loc_part; // optimal (edge,el) partitioning (local chunk)
    LongIdx *id_4_old; // map from old idx to ids (edge,el)
    int loc_i;

    int e_idx;


    //ierr = MPI_Barrier(PETSC_COMM_WORLD);
    //OLD_ASSERT(ierr == 0, "Error in MPI_Barrier.");

    // row_4_el will be modified so we make a copy of the array from mesh
    row_4_el = new LongIdx[mesh_->n_elements()];
    std::copy(mesh_->get_row_4_el(), mesh_->get_row_4_el()+mesh_->n_elements(), row_4_el);
    el_4_loc = mesh_->get_el_4_loc();
    el_ds = mesh_->get_el_ds();

    //optimal element part; loc. els. id-> new el. numbering
    Distribution init_edge_ds(DistributionLocalized(), mesh_->n_edges(), PETSC_COMM_WORLD);
    // partitioning of edges, edge belongs to the proc of his first element
    // this is not optimal but simple
    loc_part = new LongIdx[init_edge_ds.lsize()];
    id_4_old = new LongIdx[mesh_->n_edges()];
    {
        loc_i = 0;
        for( vector<Edge>::iterator edg = mesh_->edges.begin(); edg != mesh_->edges.end(); ++edg) {
            unsigned int i_edg = edg - mesh_->edges.begin();
            // partition
            e_idx = edg->side(0)->element().idx();
            if (init_edge_ds.is_local(i_edg)) {
                // find (new) proc of the first element of the edge
                loc_part[loc_i++] = el_ds->get_proc(row_4_el[e_idx]);
            }
            // id array
            id_4_old[i_edg] = i_edg;
        }
    }
    Partitioning::id_maps(mesh_->n_edges(), id_4_old, init_edge_ds, loc_part, edge_ds, edge_4_loc, row_4_edge);
    delete[] loc_part;
    delete[] id_4_old;

    // create map from mesh global edge id to new local edge id
    unsigned int loc_edge_idx=0;
    for (unsigned int i_el_loc = 0; i_el_loc < el_ds->lsize(); i_el_loc++) {
        auto ele = mesh_->element_accessor( el_4_loc[i_el_loc] );
        for (unsigned int i = 0; i < ele->n_sides(); i++) {
            unsigned int mesh_edge_idx= ele.side(i)->edge_idx();
            if ( edge_new_local_4_mesh_idx_.count(mesh_edge_idx) == 0 )
                // new local edge
                edge_new_local_4_mesh_idx_[mesh_edge_idx] = loc_edge_idx++;
        }
    }

    //optimal side part; loc. sides; id-> new side numbering
    Distribution init_side_ds(DistributionBlock(), mesh_->n_sides(), PETSC_COMM_WORLD);
    // partitioning of sides follows elements
    loc_part = new LongIdx[init_side_ds.lsize()];
    id_4_old = new LongIdx[mesh_->n_sides()];
    {
        int is = 0;
        loc_i = 0;
    	for (auto ele : mesh_->elements_range())
            for(SideIter side = ele.side(0); side->side_idx() < ele->n_sides(); ++side) {
                // partition
                if (init_side_ds.is_local(is)) {
                    // find (new) proc of the element of the side
                    loc_part[loc_i++] = el_ds->get_proc(
                            row_4_el[ side->element().idx() ]);
                }
                // id array
                id_4_old[is++] = side_dof( side );
            }
    }

    Partitioning::id_maps(mesh_->n_sides(), id_4_old, init_side_ds, loc_part, side_ds,
            side_id_4_loc, side_row_4_id);
    delete [] loc_part;
    delete [] id_4_old;

    // convert row_4_id arrays from separate numberings to global numbering of rows
    make_row_numberings();

}

// ========================================================================
// to finish row_4_id arrays we have to convert individual numberings of
// sides/els/edges to whole numbering of rows. To this end we count shifts
// for sides/els/edges on each proc and then we apply them on row_4_id
// arrays.
// we employ macros to avoid code redundancy
// =======================================================================
void MH_DofHandler::make_row_numberings() {
    int i, shift;
    int np = edge_ds->np();
    int edge_shift[np], el_shift[np], side_shift[np];
    unsigned int rows_starts[np];

    int edge_n_id = mesh_->n_edges(),
            el_n_id = mesh_->n_elements(),
            side_n_id = mesh_->n_sides();

    // compute shifts on every proc
    shift = 0; // in this var. we count new starts of arrays chunks
    for (i = 0; i < np; i++) {
        side_shift[i] = shift - (side_ds->begin(i)); // subtract actual start of the chunk
        shift += side_ds->lsize(i);
        el_shift[i] = shift - (el_ds->begin(i));
        shift += el_ds->lsize(i);
        edge_shift[i] = shift - (edge_ds->begin(i));
        shift += edge_ds->lsize(i);
        rows_starts[i] = shift;
    }
    // apply shifts
    for (i = 0; i < side_n_id; i++) {
    	LongIdx &what = side_row_4_id[i];
        if (what >= 0)
            what += side_shift[side_ds->get_proc(what)];
    }
    for (i = 0; i < el_n_id; i++) {
    	LongIdx &what = row_4_el[i];
        if (what >= 0)
            what += el_shift[el_ds->get_proc(what)];

    }
    for (i = 0; i < edge_n_id; i++) {
    	LongIdx &what = row_4_edge[i];
        if (what >= 0)
            what += edge_shift[edge_ds->get_proc(what)];
    }
    // make distribution of rows
    for (i = np - 1; i > 0; i--)
        rows_starts[i] -= rows_starts[i - 1];

    rows_ds = std::make_shared<Distribution>(&(rows_starts[0]), PETSC_COMM_WORLD);
}


void MH_DofHandler::prepare_parallel_bddc() {
#ifdef FLOW123D_HAVE_BDDCML
    // auxiliary
    ElementAccessor<3> el;
    LongIdx side_row, edge_row;

    global_row_4_sub_row = std::make_shared<LocalToGlobalMap>(rows_ds);

    //
    // ordering of dofs
    // for each subdomain:
    // | velocities (at sides) | pressures (at elements) | L. mult. (at edges) |
    for (unsigned int i_loc = 0; i_loc < el_ds->lsize(); i_loc++) {
        el = mesh_->element_accessor( el_4_loc[i_loc] );
        LongIdx el_row = row_4_el[el_4_loc[i_loc]];

        global_row_4_sub_row->insert( el_row );

        unsigned int nsides = el->n_sides();
        for (unsigned int i = 0; i < nsides; i++) {
            side_row = side_row_4_id[ side_dof( el.side(i) ) ];
            edge_row = row_4_edge[el.side(i)->edge_idx()];

            global_row_4_sub_row->insert( side_row );
            global_row_4_sub_row->insert( edge_row );
        }

        for (unsigned int i_neigh = 0; i_neigh < el->n_neighs_vb(); i_neigh++) {
            // mark this edge
            edge_row = row_4_edge[el->neigh_vb[i_neigh]->edge_idx() ];
            global_row_4_sub_row->insert( edge_row );
        }
    }
    global_row_4_sub_row->finalize();
#endif // FLOW123D_HAVE_BDDCML
}



unsigned int MH_DofHandler::side_dof(const SideIter side) const {
    return elem_side_to_global[ side->element().idx() ][ side->side_idx() ];
}


void MH_DofHandler::set_solution( double time, double * solution, double precision) {
	OLD_ASSERT( solution != NULL, "Empty solution.\n");
    mh_solution = solution;
    solution_precision = precision;
    time_ = time;
}

/// temporary replacement for DofHandler accessor, flux through given side
double MH_DofHandler::side_flux(const Side &side) const {
//     DBGVAR(elem_side_to_global[ side.element().index() ][ side.el_idx() ]);
    return mh_solution[ offset_velocity + elem_side_to_global[ side.element().idx() ][ side.side_idx() ] ];
}

/// temporary replacement for DofHandler accessor, scalar (pressure) on edge of the side
double MH_DofHandler::side_scalar(const Side &side) const {
    unsigned int i_edg = side.edge_idx();
//     return mh_solution[ side.mesh()->n_sides() + side.mesh()->n_elements() + i_edg ];
    return mh_solution[ offset_edges + i_edg ];
}


double MH_DofHandler::element_scalar( ElementAccessor<3> &ele ) const {
//    return mh_solution[ mesh_->n_sides() + ele.idx() ];
    return mh_solution[ offset_pressure + ele.idx() ];
}


LocalElementAccessorBase<3> MH_DofHandler::accessor(uint local_ele_idx) {
    return LocalElementAccessorBase<3>(this, local_ele_idx);
}



/*************************************************************************************************************
 * ***********************************************************************************************************
 * **********************************************************************************************************/
template <int spacedim>
XFEMElementDataBase* LocalElementAccessorBase<spacedim>::xfem_data_pointer()
{
    switch(ele.dim()){
        case 2: dh->get_xfem_sing_data<2>(ele.idx()); break;
        case 3: dh->get_xfem_sing_data<3>(ele.idx()); break;
        default: return nullptr;
    }
}

template <int spacedim>
bool LocalElementAccessorBase<spacedim>::is_enriched()
{
    return (dh->xdata_4_el.size() > 0) && (dh->xdata_4_el[ele.idx()] != MH_DofHandler::empty_node_idx);
}

template <int spacedim>
int LocalElementAccessorBase<spacedim>::get_dofs_vel(std::vector<int>& dofs)
{
    dofs.clear();
    uint i;
    for(i=0; i< n_sides(); i++) dofs.push_back(side_row(i));
    
    if(is_enriched() && dh->enrich_velocity){
        XFEMElementDataBase* xd = xfem_data_pointer();
        for(uint w=0; w< xd->n_enrichments(); w++){
            if(dh->single_enr){
                dofs.push_back(dh->row_4_vel_sing[xd->global_enrichment_index(w)]);
                i++;
            }
            else{
                for(uint j=0; j< xd->n_enriched_dofs(Quantity::velocity,w); j++, i++)
                    dofs.push_back(xd->global_enriched_dofs(Quantity::velocity, w)[j]);
            }
        }
    }
    return i;
}

template <int spacedim>
int LocalElementAccessorBase<spacedim>::get_dofs_press(std::vector<int>& dofs)
{
    dofs.clear();
    dofs.push_back(ele_row());
    uint i = 1;
    
    if(is_enriched() && dh->enrich_pressure){
        XFEMElementDataBase* xd = xfem_data_pointer();
        for(uint w=0; w< xd->n_enrichments(); w++){
            if(dh->single_enr){
                dofs.push_back(dh->row_4_press_sing[xd->global_enrichment_index(w)]);
                i++;
            }
            else{
                for(uint j=0; j< xd->n_enriched_dofs(Quantity::pressure,w); j++, i++)
                    dofs.push_back(xd->global_enriched_dofs(Quantity::pressure, w)[j]);
            }
        }
    }
    return i;
}

template <int spacedim>
int LocalElementAccessorBase<spacedim>::get_dofs(std::vector<int>& dofs)
{
    dofs.clear();
    int d = get_dofs_vel(dofs);
    
    std::vector<int> dofs_press;
    d += get_dofs_press(dofs_press);
    
    dofs.insert(std::end(dofs), std::begin(dofs_press), std::end(dofs_press));
    
    for(uint i=0; i< n_sides(); i++, d++) dofs.push_back(edge_row(i));
    
    // singularity lagrange multipliers
    if(is_enriched()){
        XFEMElementDataBase* xd = xfem_data_pointer();
        for(uint w=0; w< xd->n_enrichments(); w++){
            if(xd->enrichment_intersects(w)){
                dofs.push_back(dh->row_4_sing[xd->global_enrichment_index(w)]);
                d++;
            }
        }
    }
    return d;
}

template <int spacedim>
unsigned int LocalElementAccessorBase<spacedim>::n_dofs_vel()
{
    unsigned int n = n_sides();
    if(is_enriched())
        n += xfem_data_pointer()->n_enriched_dofs(Quantity::velocity);
    return n;
}

template <int spacedim>
unsigned int LocalElementAccessorBase<spacedim>::n_dofs_press()
{
    unsigned int n = 1;
    if(is_enriched())
        n += xfem_data_pointer()->n_enriched_dofs(Quantity::pressure);
    return n;
}

template <int spacedim>
unsigned int LocalElementAccessorBase<spacedim>::n_sing_dofs()
{
    unsigned int n = 0;
    if(is_enriched())
        n += xfem_data_pointer()->n_enrichments_intersect();
    return n;
}

template <int spacedim>
unsigned int LocalElementAccessorBase<spacedim>::n_dofs()
{
    // velocity, pressure, edge pressure(lagrange)
    // exclude xfem pressure(lagrange)
    return n_dofs_vel() + n_dofs_press() + n_sides() + n_sing_dofs(); // + xfem_data()->n_enrichments();
}

template class LocalElementAccessorBase<3>;

/*************************************************************************************************************
 * ***********************************************************************************************************
 * **********************************************************************************************************/

void MH_DofHandler::prepare_single_proc()
{
    START_TIMER("prepare single proc");

//     prepare_parallel();

    // row_4_el will be modified so we make a copy of the array from mesh
    row_4_el = new LongIdx[mesh_->n_elements()];
    std::copy(mesh_->get_row_4_el(), mesh_->get_row_4_el()+mesh_->n_elements(), row_4_el);
    el_4_loc = mesh_->get_el_4_loc();
    el_ds = mesh_->get_el_ds();
    
//     unsigned int rows_starts = total_size();
//     rows_ds = std::make_shared<Distribution>(&rows_starts, PETSC_COMM_WORLD);
//     rows_ds->view(cout);
    
    edge_ds = new Distribution(DistributionLocalized(), mesh_->n_edges(), PETSC_COMM_WORLD);
    edge_ds->view(cout);
    //edge_4_loc, row_4_edge
    row_4_edge = new LongIdx [ mesh_->n_edges() + 1 ];
    edge_4_loc = new LongIdx [ mesh_->n_edges() ];
    for(unsigned int i = 0; i<mesh_->n_edges(); i++){
        edge_4_loc[i] = i;
        row_4_edge[i] = i;
    }
    
    
    side_ds = new Distribution(DistributionBlock(), mesh_->n_sides(), PETSC_COMM_WORLD);
    side_ds->view(cout);
    //side_id_4_loc, side_row_4_id
    side_row_4_id = new LongIdx[mesh_->n_sides() + 1 ];
    side_id_4_loc = new LongIdx[mesh_->n_sides()];
    for(unsigned int i = 0; i<mesh_->n_sides(); i++){
        side_id_4_loc[i] = i;
        side_row_4_id[i] = i;
    }
    
    // set dof offsets:
    offset_velocity = 0;
    offset_enr_velocity = mesh_->n_sides_;
    
    offset_pressure = offset_enr_velocity;
    offset_enr_pressure = offset_pressure + mesh_->n_elements();
    
    offset_edges = offset_enr_pressure;
    offset_enr_lagrange = offset_edges + mesh_->n_edges();
    
//     print_array(edge_4_loc, mesh_->n_edges(), "edge_4_loc");
//     print_array(row_4_edge, mesh_->n_edges(), "row_4_edge");
//     
//     print_array(side_id_4_loc, mesh_->n_sides(), "side_id_4_loc");
//     print_array(side_row_4_id, mesh_->n_sides(), "side_row_4_id");
}

void MH_DofHandler::clear_mesh_flags()
{
    mesh_flags_.resize(mesh_->n_elements());
    for(auto &&t : mesh_flags_)
        t = false;
}

void MH_DofHandler::clear_node_aux()
{
    for (auto ele : mesh_->bulk_elements_range())
        for(unsigned int i=0; i < ele.element()->n_nodes(); i++){
            ele.node(i)->aux = empty_node_idx;
        }
}

unsigned int MH_DofHandler::n_enrichments()
{
    return (singularities_12d_.size() + singularities_13d_.size());
}

int MH_DofHandler::total_size()
{
    return offset_enr_lagrange + n_enrichments();
}

void MH_DofHandler::update_standard_dofs()
{
    
//     print_array(row_4_el, mesh_->n_elements(), "row_4_el(pressure)");
//     print_array(row_4_edge, mesh_->n_edges(), "row_4_edge(lagrange pressure)");
    
    unsigned int dof;
    dof = offset_pressure;
    for(unsigned int i=0; i < mesh_->n_elements(); i++, dof++){
        row_4_el[i] = dof;
    }
    
    dof = offset_edges;
    for(unsigned int i=0; i < mesh_->n_edges(); i++, dof++){
        row_4_edge[i] = dof;
    }
    
    dof = offset_enr_lagrange;
    
    unsigned int enr_size = n_enrichments();
    row_4_sing = new int[enr_size];
    for(unsigned int i=0; i < enr_size; i++, dof++)
        row_4_sing[i] = dof;

//     print_array(row_4_el, mesh_->n_elements(), "row_4_el(pressure)");
//     print_array(row_4_edge, mesh_->n_edges(), "row_4_edge(lagrange pressure)");
//     print_array(row_4_vel_sing, n_enrichments(), "row_4_vel_sing");
//     print_array(row_4_press_sing, n_enrichments(), "row_4_press_sing");
    
}


template<>
void MH_DofHandler::create_testing_singularities<Singularity<0>>(std::vector< Singularity0DPtr >& singularities,
                                                                 int & new_enrich_node_idx)
{
    //create singularity
//     Space<3>::Point center ({4.42, 2.08, 0}); //triangle
    Space<3>::Point center ({3.33, 3.33, 0}); //triangle
//     Space<3>::Point center ({-0.1, 0, 0}); //circle
//     Space<3>::Point center ({0.3, 0.3, 0}); //circle
    double radius = 0.03,//0.001643168,
           sigma_const = 10.0,
//            pressure = 50;//165.62;//100 + 28.5 * std::log(10);
           pressure = 100;
    Space<3>::Point direction_vector ({0,0,1});
    Space<3>::Point n;
    unsigned int n_qpoints = 1000;
    
    bool found = false;
    ElementAccessor<3> ele2d;
    for (auto ele : mesh_->bulk_elements_range()){
        if(ele.dim() == 2){
            MappingP1<2,3> map;
            arma::vec p = map.project_real_to_unit(center,map.element_map(ele));
            if(map.is_point_inside(p))
            {
                n = arma::cross(ele.node(1)->point() - ele.node(0)->point(),
                                ele.node(2)->point() - ele.node(0)->point());
                found = true;
                ele2d = ele;
                break;
            }
        }
    }
    if(! found) return;
                
    DBGCOUT("singularity: 2d: " << ele2d.idx() << "\n");
                
    auto sing = std::make_shared<Singularity<0>>(center, radius, direction_vector, n, n_qpoints);
    // set sigma of 1d element
    sing->set_sigma(sigma_const);
    sing->set_pressure(pressure);
    singularities.push_back(sing);

    //TODO: suggest proper enrichment radius
//     double enr_radius = 1.3*std::sqrt(ele2d.measure());
//     double enr_radius = 2.0;
    DBGCOUT(<< "enr_radius: " << enr_radius << "\n");
    clear_mesh_flags();

//     find_ele_to_enrich(singularities.back(), 0, ele2d, enr_radius, new_enrich_node_idx);
    enrich_ele(sing, singularities_12d_.size()-1, xfem_data_2d, 0, ele2d, new_enrich_node_idx);
    
    //flag the element
    mesh_flags_[ele2d.idx()] = true;
    for(unsigned int n=0; n < ele2d.element()->n_sides(); n++) {
        const Edge* edge = ele2d.side(n)->edge();
        for(int j=0; j < edge->n_sides;j++) {
            ElementAccessor<3> side_ele = edge->side(j)->element();
            if (side_ele != ele2d && side_ele.dim() == 2){
                find_ele_to_enrich(sing,0,side_ele,enr_radius, new_enrich_node_idx);
            }
        }
    }
    
    //create singularity
//     Space<3>::Point center2 ({2.08, 4.42, 0}); //triangle
//     double radius2 = 0.03,//0.001643168,
//            sigma_const2 = 10.0,
//            pressure2 = 50;//165.62;//100 + 28.5 * std::log(10);
//     Space<3>::Point direction_vector2 ({0,0,1});
//     Space<3>::Point n2;
//     
//     ele2d = mesh_->element.begin();
//     for(; ele2d != mesh_->element.end(); ++ele2d){
//         if(ele2d->dim() == 2){
//             MappingP1<2,3> map;
//             arma::vec p = map.project_real_to_unit(center2,map.element_map(*ele2d));
//             if(map.is_point_inside(p))
//             {
//                 n2 = arma::cross(ele2d->node[1]->point() - ele2d->node[0]->point(),
//                                 ele2d->node[2]->point() - ele2d->node[0]->point());
//                 break;
//             }
//         }
//     }
//                 
//     DBGCOUT("singularity: 2d: " << ele2d->index() << "\n");
//                 
//     auto sing2 = std::make_shared<Singularity0D>(center2, radius2, direction_vector2, n2);
//     // set sigma of 1d element
//     sing2->set_sigma(sigma_const2);
//     sing2->set_pressure(pressure2);
//     singularities.push_back(sing2);

//     clear_mesh_flags();
//     find_ele_to_enrich(singularities.back(), 0, ele2d, enr_radius, new_enrich_node_idx);
}


template<>
void MH_DofHandler::create_testing_singularities<Singularity<1>>(std::vector< Singularity1DPtr >& singularities,
                                                                int & new_enrich_node_idx)
{
    typedef Space<3>::Point Point;
    //create singularity
    Point a ({3.33, 3.33, 0});
    Point b ({3.33, 3.33, 10});
    double radius = 0.03,
           sigma_const = 10.0,
           pressure = 100;
    unsigned int n = 300, m = 1000;
    
    Point center = a;
    bool found = false;
    ElementAccessor<3> ele3d;
    for (auto ele : mesh_->bulk_elements_range()){
        if(ele.dim() == 3){
            MappingP1<3,3> map;
            arma::vec p = map.project_real_to_unit(center,map.element_map(ele));
            if(map.is_point_inside(p)){
                found = true;
                ele3d = ele;
                break;
            }
        }
    }
    if(! found) return;
                
    DBGCOUT("singularity: 3d: " << ele3d.idx() << "\n");
                
    auto sing = std::make_shared<Singularity<1>>(a,b,radius,n,m);
    // set sigma of 1d element
    sing->set_sigma(sigma_const);
    sing->set_pressure(pressure);
    singularities.push_back(sing);

    //TODO: suggest proper enrichment radius
    DBGCOUT(<< "enr_radius: " << enr_radius << "\n");
    clear_mesh_flags();

//     find_ele_to_enrich(singularities.back(), 0, ele3d, enr_radius, new_enrich_node_idx);
    enrich_ele(sing, singularities_13d_.size()-1, xfem_data_3d, 0, ele3d, new_enrich_node_idx);
    
    //flag the element
    mesh_flags_[ele3d.idx()] = true;
    for(unsigned int n=0; n < ele3d.element()->n_sides(); n++) {
        const Edge* edge = ele3d.side(n)->edge();
        for(int j=0; j < edge->n_sides;j++) {
            ElementAccessor<3> side_ele = edge->side(j)->element();
            if (side_ele != ele3d && side_ele.dim() == 3){
                find_ele_to_enrich(sing,0,side_ele,enr_radius, new_enrich_node_idx);
            }
        }
    }
}


template<>
std::shared_ptr<Singularity<0>> MH_DofHandler::create_sing<2>(IntersectionLocal<1,2>* il,
                                    double cross_section,
                                    double sigma)
{
    DebugOut().fmt("intersection:  c {} b {}\n", il->component_ele_idx(), il->bulk_ele_idx());
    ElementAccessor<3> ele = mesh_->element_accessor(il->component_ele_idx());
    ElementAccessor<3> bulk_ele = mesh_->element_accessor(il->bulk_ele_idx());

    //create singularity
    Space<3>::Point center = (*il)[0].coords(ele);
//     center.print(DebugOut(),"center");
    
    double radius = std::sqrt(cross_section/M_PI);
    DebugOut() << "radius " << radius << "\n";
    
    const unsigned int n_qpoints = 1000;
    Space<3>::Point n = arma::cross(bulk_ele.node(1)->point() - bulk_ele.node(0)->point(),
                                    bulk_ele.node(2)->point() - bulk_ele.node(0)->point());
    Space<3>::Point direction_vector(ele.node(1)->point() - ele.node(0)->point());
    
    auto sing = std::make_shared<Singularity<0>>(center, radius, direction_vector, n, n_qpoints);
    // set sigma of 1d element
    sing->set_sigma(sigma);
    return sing;
}

template<>
std::shared_ptr<Singularity<1>> MH_DofHandler::create_sing<3>(IntersectionLocal<1,3>* il,
                                    double cross_section,
                                    double sigma)
{
    DebugOut().fmt("intersection:  c {} b {}\n", il->component_ele_idx(), il->bulk_ele_idx());
    ElementAccessor<3> ele = mesh_->element_accessor(il->component_ele_idx());
    
    //create singularity
    double radius = std::sqrt(cross_section/M_PI);
    DebugOut() << "radius " << radius << "\n";
    
    Space<3>::Point a = ele.node(0)->point();
    Space<3>::Point b = ele.node(1)->point();
//     a.print(DebugOut(),"pointA");
//     b.print(DebugOut(),"pointB");
    
    const unsigned int n_qpoints = 300;
    const unsigned int m_qpoints = 1000;
    
    auto sing = std::make_shared<Singularity<1>>(a,b, radius, n_qpoints, m_qpoints);
    // set sigma of 1d element
    sing->set_sigma(sigma);
    return sing;
}

template<int dim>
void MH_DofHandler::create_enrichment(std::vector<std::shared_ptr<Singularity<dim-2>>>& singularities,
                                      std::vector<XFEMElementSingularData<dim>>& xfem_data,
                                      Field<3, FieldValue<3>::Scalar>& cross_section,
                                      Field<3, FieldValue<3>::Scalar>& sigma)
{
    DBGCOUT(<< "MH_DofHandler - create_singularities " << dim << "d\n");
    //TODO:
    //- count different types of intersections inside InspectElements to be able to allocate other objects
    //- differ 1d-2d intersections: one point intersection in plane versus in 3D
    
    singularities.clear();
    clear_node_aux();
    
//     unsigned int sing_count_guess = 100;
//     singularities.reserve(sing_count_guess);
//     node_values.reserve(sing_count_guess);
//     node_vec_values.reserve(sing_count_guess);
    
    //TODO propose some allocation size for xfem data
    xfem_data.reserve(mesh_->n_elements());
    
    int new_enrich_node_idx = 0;
//     create_testing_singularities(singularities, new_enrich_node_idx);

    for (unsigned int i_loc = 0; i_loc < el_ds->lsize(); i_loc++) {
        auto ele_ac = accessor(i_loc);
        ElementAccessor<3> ele = ele_ac.element_accessor();
        if(ele_ac.dim() == 1) {
            auto &isec_list = mesh_->mixed_intersections().element_intersections_[ele_ac.ele_global_idx()];
            if(isec_list.size() == 0) continue;
            
            for(auto &isec : isec_list ) {
                ASSERT_PTR_DBG(isec.second);
                ElementAccessor<3> bulk_ele = mesh_->element_accessor(isec.second->bulk_ele_idx());
                
                Space<3>::Point center = ele.centre();
                IntersectionLocal<1,dim>* il = static_cast<IntersectionLocal<1,dim>*>(isec.second);
                
                if(bulk_ele.dim() == 2){
                    if(il->size() != 1) continue;   //process only IL with one IP
                    
                    center = (*il)[0].coords(ele);
                }
                
                DBGCOUT("singularity: ele " << dim << "d: " << ele.idx() << "  bulk_ele: " << bulk_ele.idx() << "\n");
                double cs = cross_section.value(center, ele); // pi*r^2
                double sgm = sigma.value(center, ele);
                
                singularities.push_back(create_sing<dim>(il, cs, sgm));
                
                DBGCOUT(<< "enr_radius: " << enr_radius << "\n");
                clear_mesh_flags();
                find_ele_to_enrich(singularities.back(), ele.idx(), bulk_ele, enr_radius, new_enrich_node_idx);
                
//                 // in 3d, create only one singularity per 1d element
//                 if(dim == 3) break;
                //TODO: in 2d detect whether 2d intersection elements (of one 1d element) are lying in a common plane
                // if so, then create only single singularity, otherwise create another singularity in the other plane
                // => create a single singularity per detected plane
                // both in 2d and 3d, create only one singularity per 1d element
                break;
            }
        }
    }
    
//     FOR_ELEMENTS(mesh_,ele){
//         unsigned int idx = ele->index();
//         if(ele->dim() == 1) {
//             
//             std::vector<computeintersection::ILpair>& ilpairs = intersections->intersection_map_[idx];
//             if(ilpairs.size() == 0) continue;
//             
//             for(computeintersection::ILpair& ilp : ilpairs){
//                 ASSERT_PTR_DBG(ilp.second);
//                 //TODO: check different intersection
//                 computeintersection::IntersectionLocal<1,2>* il = static_cast<computeintersection::IntersectionLocal<1,2>*>(ilp.second);
//                 ASSERT_PTR_DBG(il);
//                 // we want to consider here only singularities (line segment and triangle not in a plane)
//                 if(il->size() != 1) continue;   //process only IL with one IP
//                 
//                 ElementFullIter ele2d = mesh_->element(il->bulk_ele_idx());
//                 
//                 DBGCOUT("singularity: ele 1d: " << idx << "  2d: " << ele2d->index() << "\n");
//                 //create singularity
//                 Space<3>::Point center = (*il)[0].coords(ele);
//                 double radius = cross_section.value(center,ele->element_accessor());
// //                 DebugOut().fmt("intersection:  c {} b {}\n", il->component_idx(), il->bulk_ele_idx());
// //                 center.print(MessageOut(),"center");
// //                 DebugOut() << "radius " << radius << "\n";
//                 Space<3>::Point n = arma::cross(ele2d->node[1]->point() - ele2d->node[0]->point(),
//                                                 ele2d->node[2]->point() - ele2d->node[0]->point());
//                 Space<3>::Point direction_vector(ele->node[1]->point() - ele->node[0]->point());
//                 
//                 auto sing = std::make_shared<Singularity0D<3>>(center, radius, direction_vector, n);
//                 // set sigma of 1d element
//                 sing->set_sigma(sigma.value(center, ele->element_accessor()));
//                 singularities.push_back(sing);
// //                 node_values.push_back(std::map<int, double>());
// //                 node_vec_values.push_back(std::map<int, Space<3>::Point>());
//                 
// //                 unsigned int sing_idx = singularities_12d_.size()-1;
// //                 if(ele->xfem_data == nullptr){
// //                     xfem_data_1d.push_back(XFEMComplementData(sing, sing_idx));
// //                     xfem_data_1d.back().set_element(idx, ele2d->index());
// //                     xfem_data_1d.back().set_complement();
// //                     ele->xfem_data = & xfem_data_1d.back();
// //                 }
// //                 else{
// //                     auto xdata = static_cast<XFEMComplementData*>(ele->xfem_data);
// //                     ASSERT_DBG(xdata != nullptr).error("XFEM data object is not of XFEMComplementData Type!");
// //                     xdata->add_data(sing, sing_idx);
// //                 }
//                 
//                 
//                 //TODO: suggest proper enrichment radius
//                 double enr_radius = 1.5*std::sqrt(ele2d->measure());
//                 DBGCOUT(<< "enr_radius: " << enr_radius << "\n");
//                 clear_mesh_flags();
// 
//                 find_ele_to_enrich(singularities.back(), idx, ele2d, enr_radius, new_enrich_node_idx);
//             }
//         }
//     }
    
    //shrink here (invalidates iterators, pointers); element xdata pointer is set in distribute_enriched_dofs()
    xfem_data.shrink_to_fit();

    // Evaluate singularity quad points.
    // Update invalid pointers.
//     if(! (enrich_pressure || enrich_velocity))
    for(auto& xdata : xfem_data){
        ElementAccessor<3> ele = mesh_->element_accessor(xdata.ele_global_idx());
        xdata.create_sing_quads(ele);
//         DBGVAR(xdata.n_enrichments_intersect());
//         xdata.print(cout);
    }
    
//     singularities.shrink_to_fit();
//     node_values.shrink_to_fit();
//     node_vec_values.shrink_to_fit();
//     clear_mesh_flags();
}

void MH_DofHandler::distribute_enriched_dofs()
{
    // set dof offsets:
    offset_velocity = 0;
    offset_enr_velocity = mesh_->n_sides_;
    
    int temp_offset;
//     unsigned int max_enr_per_node = 1;
    
    unsigned int enr_size = singularities_12d_.size() + singularities_13d_.size();
    
    //distribute enriched dofs:
    temp_offset = offset_enr_velocity; // will return last dof + 1 (it means new available dof)
    if(enrich_velocity) {
        if(single_enr){
            row_4_vel_sing = new int[enr_size];
            for(unsigned int i=0; i < singularities_12d_.size(); i++, temp_offset++)
                row_4_vel_sing[i] = temp_offset;
            for(unsigned int i=singularities_12d_.size(); i < enr_size; i++, temp_offset++)
                row_4_vel_sing[i] = temp_offset;
        }
        else
        {
//             if(continuous_pu){
//                 // temporary dof vector
//                 std::vector<std::vector<int>> enr_dofs_velocity(n_enriched_nodes, std::vector<int>(max_enr_per_node, empty_node_idx));
//                 distribute_enriched_dofs(enr_dofs_velocity, temp_offset, Quantity::velocity);
//             }
//             else distribute_enriched_dofs(temp_offset, Quantity::velocity);
            distribute_enriched_dofs(temp_offset, Quantity::velocity);
        }
    }
    
    offset_pressure = temp_offset;
    offset_enr_pressure = offset_pressure + mesh_->n_elements();
    
    temp_offset = offset_enr_pressure; // will return last dof + 1 (it means new available dof)
    if(enrich_pressure){
        if(single_enr){
            row_4_press_sing = new int[enr_size];
            for(unsigned int i=0; i < singularities_12d_.size(); i++, temp_offset++)
                row_4_press_sing[i] = temp_offset;
            for(unsigned int i=singularities_12d_.size(); i < enr_size; i++, temp_offset++)
                row_4_press_sing[i] = temp_offset;
        }
        else{
//             if(continuous_pu){
                // temporary dof vector
//                 std::vector<std::vector<int>> enr_dofs_pressure(n_enriched_nodes, std::vector<int>(max_enr_per_node, empty_node_idx));
//                 distribute_enriched_dofs(enr_dofs_pressure, temp_offset, Quantity::pressure);
//             }
//             else distribute_enriched_dofs(temp_offset, Quantity::pressure);
            distribute_enriched_dofs(temp_offset, Quantity::pressure);
        }
    }
    offset_edges = temp_offset;
    offset_enr_lagrange = offset_edges + mesh_->n_edges();
//     offset_enr_lagrange = offset_edges + mesh_->n_edges() - 1;
    
}

// void MH_DofHandler::distribute_enriched_dofs(int n_enriched_nodes)
// {
//     // set dof offsets:
//     offset_velocity = 0;
//     offset_enr_velocity = mesh_->n_sides_;
//     
//     int temp_offset;
//     unsigned int max_enr_per_node = 1;
//     
//     //distribute enriched dofs:
//     temp_offset = offset_enr_velocity; // will return last dof + 1 (it means new available dof)
//     if(enrich_velocity) {
//         if(single_enr){
//             row_4_vel_sing = new int[singularities_12d_.size()];
//             for(unsigned int i=0; i < singularities_12d_.size(); i++, temp_offset++)
//                 row_4_vel_sing[i] = temp_offset;
//         }
//         else
//         {
//             if(continuous_pu){
//                 // temporary dof vector
//                 std::vector<std::vector<int>> enr_dofs_velocity(n_enriched_nodes, std::vector<int>(max_enr_per_node, empty_node_idx));
//                 distribute_enriched_dofs(enr_dofs_velocity, temp_offset, Quantity::velocity);
//             }
//             else distribute_enriched_dofs(temp_offset, Quantity::velocity);
//         }
//     }
//     
//     offset_pressure = temp_offset;
//     offset_enr_pressure = offset_pressure + mesh_->n_elements();
//     
//     temp_offset = offset_enr_pressure; // will return last dof + 1 (it means new available dof)
//     if(enrich_pressure){
//         if(single_enr){
//             row_4_press_sing = new int[singularities_12d_.size()];
//             for(unsigned int i=0; i < singularities_12d_.size(); i++, temp_offset++)
//                 row_4_press_sing[i] = temp_offset;
//         }
//         else{
//             if(continuous_pu){
//                 // temporary dof vector
//                 std::vector<std::vector<int>> enr_dofs_pressure(n_enriched_nodes, std::vector<int>(max_enr_per_node, empty_node_idx));
//                 distribute_enriched_dofs(enr_dofs_pressure, temp_offset, Quantity::pressure);
//             }
//             else distribute_enriched_dofs(temp_offset, Quantity::pressure);
//         }
//     }
//     offset_edges = temp_offset;
// //     offset_enr_lagrange = offset_edges + mesh_->n_edges();
//     offset_enr_lagrange = offset_edges + mesh_->n_edges() - 1;
//     
// }

template<>
XFEMElementSingularData<1> * MH_DofHandler::get_xfem_sing_data(int ele_idx)
{
    return nullptr;
}

template<>
XFEMElementSingularData<2> * MH_DofHandler::get_xfem_sing_data(int ele_idx)
{
    if(xdata_4_el[ele_idx] >= 0){
        ASSERT_LT_DBG(xdata_4_el[ele_idx], xfem_data_2d.size());
        return & xfem_data_2d[xdata_4_el[ele_idx]];
    }
    else
        return nullptr;
}
template<>
XFEMElementSingularData<3> * MH_DofHandler::get_xfem_sing_data(int ele_idx)
{
    if(xdata_4_el[ele_idx] >= 0){
        ASSERT_LT_DBG(xdata_4_el[ele_idx], xfem_data_3d.size());
        return & xfem_data_3d[xdata_4_el[ele_idx]];
    }
    else
        return nullptr;
}

template<int dim, class Enr>
void MH_DofHandler::enrich_ele(std::shared_ptr<Enr> sing,
                               unsigned int sing_idx,
                               std::vector<XFEMElementSingularData<dim>>& xfem_data,
                               int ele1d_global_idx,
                               ElementAccessor<3> &ele,
                               int& new_enrich_node_idx)
{
    int ele_idx = ele.idx();
    DBGVAR(ele_idx);
    
    XFEMElementSingularData<dim> * xdata;
    
    if(xdata_4_el[ele_idx] == empty_node_idx){ //possibly create new one
        xfem_data.push_back(XFEMElementSingularData<dim>());
        xdata_4_el[ele_idx] = xfem_data.size()-1;
    
        xdata = & xfem_data.back();
        xdata->global_enriched_dofs().resize(2);
        
        //HACK for xfem without enriching:
        if(! (enrich_pressure || enrich_velocity)){
            xdata->global_enriched_dofs()[0].resize(1);
            xdata->global_enriched_dofs()[1].resize(1);
        }
        xdata->set_element(ele_idx);
    }
    else{
//         DBGCOUT(<< "existing XData\n");
        xdata = get_xfem_sing_data<dim>(ele_idx);
    }
    
    xdata->add_data(sing, sing_idx, ele1d_global_idx);
    
    //HACK for xfem without enriching:
    // shortcut when not enriching
//         if(! (enrich_velocity || enrich_pressure)) return;
    
    const Node* node; //shortcut
    // number the enriched nodes and compute node values
    for(unsigned int i=0; i < ele.element()->n_nodes(); i++){
        node = ele.node(i);
        // number enriched nodes
        if (node->aux == empty_node_idx){
//                 DBGCOUT(<< "node number: " << new_enrich_node_idx << "\n");
            node->aux = new_enrich_node_idx;
            new_enrich_node_idx++;
        }
        
        // map.insert does not do anything if key already exists
//             node_values[sing_idx].insert(std::make_pair(node->aux, sing->value(node->point())) );       //pressure
//             node_vec_values[sing_idx].insert(std::make_pair(node->aux, sing->grad(node->point())) );    //velocity
    }
}


void MH_DofHandler::find_ele_to_enrich(Singularity0DPtr sing,
                                       int ele1d_global_idx,
                                   ElementAccessor<3> &ele,
                                   double radius,
                                   int& new_enrich_node_idx
                                  )
{   
//     DBGVAR(ele.idx());
    // check flag at the element so element is checked only once
    if(mesh_flags_[ele.idx()]) return;
    
    //flag the element
    mesh_flags_[ele.idx()] = true;
//     bool enrich = true;
    bool enrich = false;
    for(unsigned int i=0; i < ele.element()->n_nodes(); i++){
        double d = sing->geometry().distance(ele.node(i)->point());
//         DBGCOUT(<< d << "\n");
        if(d < radius){
            enrich = true;
        }
        else
        {
            MappingP1<2,3> map;
            arma::vec up = map.project_real_to_unit(sing->geometry_ellipse().center(),map.element_map(ele));
            if(map.is_point_inside(up))
                enrich = true;
        }
    }
    
    // front advancing enrichment of neighboring elements
    if(enrich){
        enrich_ele(sing, singularities_12d_.size()-1, xfem_data_2d, ele1d_global_idx, ele, new_enrich_node_idx);
        
//         DebugOut() << "n_neighs_vb " << ele->n_neighs_vb << "\n";
        for(unsigned int n=0; n < ele.element()->n_sides(); n++) {
            const Edge* edge = ele.side(n)->edge();
            for(int j=0; j < edge->n_sides;j++) {
                ElementAccessor<3> side_ele = edge->side(j)->element();
                if (side_ele != ele && side_ele.dim() == 2){
//                     DebugOut() << "Go to ele " << side_ele.idx() << "\n";
                    find_ele_to_enrich(sing,ele1d_global_idx,side_ele,radius, new_enrich_node_idx);
                }
            }
        }
    }
}

void MH_DofHandler::find_ele_to_enrich(Singularity1DPtr sing,
                                       int ele1d_global_idx,
                                       ElementAccessor<3> &ele,
                                       double radius,
                                       int& new_enrich_node_idx)
{   
    typedef Space<3>::Point Point;
//     DBGVAR(ele.idx());
    // check flag at the element so element is checked only once
    if(mesh_flags_[ele.idx()]) return;
    
    //flag the element
    mesh_flags_[ele.idx()] = true;
//     bool enrich = true;
    
    bool enrich = false;
    // enrich all other 3d elements intersecting the 1d
    auto& intersections = mesh_->mixed_intersections().element_intersections_[ele1d_global_idx];
    for(auto& il:intersections){
//         DBGCOUT(<< il.first << "\n");
        if(il.first == ele.idx()){
            enrich = true;
            break;
        }
    }
    
    if(! enrich){
        const CylinderGeometry& geom = sing->geometry_cylinder();
        for(unsigned int i=0; i < ele.element()->n_nodes(); i++){
            Point dp = geom.dist_vector(ele.node(i)->point());
            double d = arma::norm(dp,2);
            
            // test distance to line
            if(d < radius){
                
//                 DebugOut().fmt("d: {} < enr_r: {}\n",d,radius);
                Point p = ele.node(i)->point() - dp;
                MappingP1<1,3> map;
                arma::vec up = map.project_real_to_unit(p,map.element_map(mesh_->element_accessor(ele1d_global_idx)));
                if(map.is_point_inside(up)){
                    enrich = true;
                    break;
                }
                
                //test distance to A
                double da = arma::norm(geom.a()-ele.node(i)->point(),2);
                if(da < radius){
                    enrich = true;
                    break;
                }
                
                //test distance to B
                double db = arma::norm(geom.b()-ele.node(i)->point(),2);
                if(db < radius){
                    enrich = true;
                    break;
                }
            }
        }
    }
    
    // front advancing enrichment of neighboring elements
    if(enrich){
//         DebugOut() << "Enrich when intersecting.\n";
        enrich_ele(sing, singularities_13d_.size()-1, xfem_data_3d, ele1d_global_idx, ele, new_enrich_node_idx);
        
//         DebugOut() << "n_neighs_vb " << ele->n_neighs_vb << "\n";
        for(unsigned int n=0; n < ele.element()->n_sides(); n++) {
            const Edge* edge = ele.side(n)->edge();
            for(int j=0; j < edge->n_sides;j++) {
                ElementAccessor<3> side_ele = edge->side(j)->element();
                if (side_ele != ele && side_ele.dim() == 3){
//                     DebugOut() << "Go to ele " << side_ele.idx() << "\n";
                    find_ele_to_enrich(sing,ele1d_global_idx,side_ele,radius, new_enrich_node_idx);
                }
            }
        }
    }
}

void MH_DofHandler::distribute_enriched_dofs(vector< std::vector< int > >& temp_dofs,
                                             int& offset,
                                             Quantity quant)
{
    unsigned int w,i,node_idx;
    
    for(XFEMElementDataBase& xdata : xfem_data_2d){
        ElementAccessor<3> ele = mesh_->element_accessor(xdata.ele_global_idx());
        std::vector<std::vector<int>>& dofs = xdata.global_enriched_dofs()[quant];
        dofs.resize(xdata.n_enrichments(), std::vector<int>(ele->n_nodes(), -1));
//         DBGCOUT(<<"dofs xdata\n");
        for(w=0; w < xdata.n_enrichments(); w++){
            for(i=0; i < ele->n_nodes(); i++){
                node_idx = ele.node(i)->aux;
                if(temp_dofs[node_idx][w] == empty_node_idx){
//                     DBGCOUT(<< node_idx << " new dof " << offset << "\n");
                    dofs[w][i] = temp_dofs[node_idx][w] = offset;
                    offset++;
                }
                else{
//                     DBGCOUT(<< node_idx << " old dof " << temp_dofs[node_idx][w] << "\n");
                    dofs[w][i] = temp_dofs[node_idx][w];
                }
            }
        }
//         xdata.print(cout);
        
//         DBGCOUT(<< "xd[0]: " <<  xdata.global_enriched_dofs()[0].size() << "\n");
    }
}

// void MH_DofHandler::distribute_enriched_dofs(int& offset,
//                                              Quantity quant)
// {
//     unsigned int w,i;
//     
//     for(XFEMElementSingularData& xdata : xfem_data){
//         ElementFullIter ele = mesh_->element(xdata.ele_global_idx());
//         std::vector<std::vector<int>>& dofs = xdata.global_enriched_dofs()[quant];
//         dofs.resize(xdata.n_enrichments(), std::vector<int>(ele->n_nodes(), -1));
// //         DBGCOUT(<<"dofs xdata\n");
//         for(w=0; w < xdata.n_enrichments(); w++){
//             for(i=0; i < ele->n_nodes(); i++){
//                 dofs[w][i] = offset;
//                 offset++;
//             }
//         }
// //         xdata.print(cout);
//         
// //         DBGCOUT(<< "xd[0]: " <<  xdata.global_enriched_dofs()[0].size() << "\n");
//     }
// }


void MH_DofHandler::distribute_enriched_dofs(int& offset,
                                             Quantity quant)
{
    unsigned int w;
    
    for(XFEMElementDataBase& xdata : xfem_data_2d){
//         ElementAccessor<3> ele = mesh_->element_accessor(xdata.ele_global_idx());
        std::vector<std::vector<int>>& dofs = xdata.global_enriched_dofs()[quant];
        dofs.resize(xdata.n_enrichments(), std::vector<int>(1, -1));
//         DBGCOUT(<<"dofs xdata\n");
        for(w=0; w < xdata.n_enrichments(); w++){
            dofs[w][0] = offset;
            offset++;
        }
//         xdata.print(cout);
        
//         DBGCOUT(<< "xd[0]: " <<  xdata.global_enriched_dofs()[0].size() << "\n");
    }
}<|MERGE_RESOLUTION|>--- conflicted
+++ resolved
@@ -73,24 +73,13 @@
     if(row_4_press_sing) delete []  row_4_press_sing;
 }
 
-<<<<<<< HEAD
 void MH_DofHandler::fill_elem_side_to_global()
 {
     elem_side_to_global.resize(mesh_->n_elements() );
-    for (auto ele : mesh_->bulk_elements_range()) elem_side_to_global[ ele.idx() ].resize(ele->n_sides());
+    for (auto ele : mesh_->elements_range()) elem_side_to_global[ ele.idx() ].resize(ele->n_sides());
 
     unsigned int i_side_global=0;
-    for (auto ele : mesh_->bulk_elements_range()) {
-=======
-
-void MH_DofHandler::reinit(Mesh *mesh) {
-    mesh_ = mesh;
-    elem_side_to_global.resize(mesh->n_elements() );
-    for (auto ele : mesh->elements_range()) elem_side_to_global[ ele.idx() ].resize(ele->n_sides());
-
-    unsigned int i_side_global=0;
-    for (auto ele : mesh->elements_range()) {
->>>>>>> 75ff3ea5
+    for (auto ele : mesh_->elements_range()) {
         for(unsigned int i_lside=0; i_lside < ele->n_sides(); i_lside++)
             elem_side_to_global[ ele.idx() ][i_lside] = i_side_global++;
     }
@@ -597,7 +586,7 @@
 
 void MH_DofHandler::clear_node_aux()
 {
-    for (auto ele : mesh_->bulk_elements_range())
+    for (auto ele : mesh_->elements_range())
         for(unsigned int i=0; i < ele.element()->n_nodes(); i++){
             ele.node(i)->aux = empty_node_idx;
         }
@@ -664,7 +653,7 @@
     
     bool found = false;
     ElementAccessor<3> ele2d;
-    for (auto ele : mesh_->bulk_elements_range()){
+    for (auto ele : mesh_->elements_range()){
         if(ele.dim() == 2){
             MappingP1<2,3> map;
             arma::vec p = map.project_real_to_unit(center,map.element_map(ele));
@@ -760,7 +749,7 @@
     Point center = a;
     bool found = false;
     ElementAccessor<3> ele3d;
-    for (auto ele : mesh_->bulk_elements_range()){
+    for (auto ele : mesh_->elements_range()){
         if(ele.dim() == 3){
             MappingP1<3,3> map;
             arma::vec p = map.project_real_to_unit(center,map.element_map(ele));

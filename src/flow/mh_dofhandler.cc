/*!
 *
﻿ * Copyright (C) 2015 Technical University of Liberec.  All rights reserved.
 * 
 * This program is free software; you can redistribute it and/or modify it under
 * the terms of the GNU General Public License version 3 as published by the
 * Free Software Foundation. (http://www.gnu.org/licenses/gpl-3.0.en.html)
 * 
 * This program is distributed in the hope that it will be useful, but WITHOUT
 * ANY WARRANTY; without even the implied warranty of MERCHANTABILITY or FITNESS
 * FOR A PARTICULAR PURPOSE.  See the GNU General Public License for more details.
 *
 * 
 * @file    mh_dofhandler.cc
 * @brief   
 */

#include "mesh/side_impl.hh"
#include "flow/mh_dofhandler.hh"
#include "la/local_to_global_map.hh"
#include "mesh/long_idx.hh"
#include "mesh/mesh.h"
#include "mesh/partitioning.hh"
#include "mesh/side_impl.hh"
#include "mesh/accessors.hh"
#include "mesh/range_wrapper.hh"
#include "mesh/neighbours.h"
#include "system/sys_profiler.hh"

#include "intersection/mixed_mesh_intersections.hh"
#include "intersection/intersection_local.hh"

#include "fem/singularity.hh"
#include "fem/xfem_element_data.hh"
#include <fem/mapping_p1.hh>

const int MH_DofHandler::empty_node_idx = -1;

MH_DofHandler::MH_DofHandler()
:
el_4_loc(nullptr),
row_4_el(nullptr),
side_id_4_loc(nullptr),
side_row_4_id(nullptr),
edge_4_loc(nullptr),
row_4_edge(nullptr),
edge_ds(nullptr),
el_ds(nullptr),
side_ds(nullptr),
row_4_sing(nullptr),
row_4_vel_sing(nullptr),
row_4_press_sing(nullptr),
enrich_velocity(false),
enrich_pressure(false),
continuous_pu(false),
single_enr(false)
{}

MH_DofHandler::~MH_DofHandler()
{
    delete edge_ds;
    //  delete el_ds;
    delete side_ds;

    //  xfree(el_4_loc);
    delete [] row_4_el;
    delete [] side_id_4_loc;
    delete [] side_row_4_id;
    delete [] edge_4_loc;
    delete []  row_4_edge;
    if(row_4_sing) delete [] row_4_sing;
    if(row_4_vel_sing) delete []  row_4_vel_sing;
    if(row_4_press_sing) delete []  row_4_press_sing;
}

<<<<<<< HEAD
void MH_DofHandler::fill_elem_side_to_global()
{
    elem_side_to_global.resize(mesh_->n_elements() );
    FOR_ELEMENTS(mesh_, ele) elem_side_to_global[ele.index()].resize(ele->n_sides());

    unsigned int i_side_global=0;
    FOR_ELEMENTS(mesh_, ele) {
=======

void MH_DofHandler::reinit(Mesh *mesh) {
    mesh_ = mesh;
    elem_side_to_global.resize(mesh->n_elements() );
    for (auto ele : mesh->bulk_elements_range()) elem_side_to_global[ ele.idx() ].resize(ele->n_sides());

    unsigned int i_side_global=0;
    for (auto ele : mesh->bulk_elements_range()) {
>>>>>>> 856696b9
        for(unsigned int i_lside=0; i_lside < ele->n_sides(); i_lside++)
            elem_side_to_global[ ele.idx() ][i_lside] = i_side_global++;
    }
}


void MH_DofHandler::reinit(Mesh *mesh) {
    mesh_ = mesh;
    fill_elem_side_to_global();

    prepare_parallel();
    
    // set dof offsets:
    offset_velocity = 0;
    offset_enr_velocity = mesh_->n_sides_;
    
    offset_pressure = offset_enr_velocity;
    offset_enr_pressure = offset_pressure + mesh_->n_elements();
    
    offset_edges = offset_enr_pressure;
    offset_enr_lagrange = offset_edges + mesh_->n_edges();
}


void MH_DofHandler::reinit(Mesh *mesh,
                           Field<3, FieldValue<3>::Scalar>& cross_section,
                           Field<3, FieldValue<3>::Scalar>& sigma) {
    ASSERT(enrich_pressure || enrich_velocity);
    ASSERT(mesh->get_el_ds()->np() == 1);
    
    mesh_ = mesh;
    fill_elem_side_to_global();

    prepare_single_proc();
    
    // initialize mapping vector between element and xfem_element_data
    xdata_4_el.resize(mesh->n_elements(), empty_node_idx);
    
    if(enrich_velocity || enrich_pressure){
        if(xfem_dim == 2)
            create_enrichment(singularities_12d_, xfem_data_2d, cross_section, sigma);
        if(xfem_dim == 3)
            create_enrichment(singularities_13d_, xfem_data_3d, cross_section, sigma);
        
        // distribute FE enriched dofs
        distribute_enriched_dofs();
        // correct standard dofs:
        update_standard_dofs();
    }
    
    // create simple Distribution object for rows
    unsigned int rows_starts = total_size();
    rows_ds = std::make_shared<Distribution>(&rows_starts, PETSC_COMM_WORLD);
    rows_ds->view(cout);
    
    print_dofs_dbg();
}


void MH_DofHandler::print_dofs_dbg()
{
    DBGCOUT(<< "\noffset_velocity " << offset_velocity << "\n"
            << "offset_enr_velocity " << offset_enr_velocity << "\n"
            << "offset_pressure " << offset_pressure << "\n"
            << "offset_enr_pressure " << offset_enr_pressure << "\n"
            << "offset_edges " << offset_edges << "\n"
            << "offset_enr_lagrange " << offset_enr_lagrange << "\n"
            << "total_size " << total_size() << "\n"
    );
    
    for (unsigned int i_loc = 0; i_loc < el_ds->lsize(); i_loc++) {
        auto ele_ac = accessor(i_loc);
        int dofs[200];
        int ndofs = ele_ac.get_dofs(dofs);
        
        DBGCOUT("### DOFS ele " << ele_ac.ele_global_idx() << "   ");
        cout << "[";
        if(ele_ac.is_enriched()) cout << ele_ac.xfem_data_pointer()->n_enrichments();
        else cout << "0";
        cout << "]  ";
        
        for(int i =0; i < ndofs; i++){
            cout << dofs[i] << " ";
        }
        cout << "\n";
    }
}


// ====================================================================================
// - compute optimal edge partitioning
// - compute appropriate partitioning of elements and sides
// - make arrays: *_id_4_loc and *_row_4_id to allow parallel assembly of the MH matrix
// ====================================================================================
void MH_DofHandler::prepare_parallel() {

    START_TIMER("prepare parallel");

    LongIdx *loc_part; // optimal (edge,el) partitioning (local chunk)
    LongIdx *id_4_old; // map from old idx to ids (edge,el)
    int loc_i;

    int e_idx;


    //ierr = MPI_Barrier(PETSC_COMM_WORLD);
    //OLD_ASSERT(ierr == 0, "Error in MPI_Barrier.");

    // row_4_el will be modified so we make a copy of the array from mesh
    row_4_el = new LongIdx[mesh_->n_elements()];
    std::copy(mesh_->get_row_4_el(), mesh_->get_row_4_el()+mesh_->n_elements(), row_4_el);
    el_4_loc = mesh_->get_el_4_loc();
    el_ds = mesh_->get_el_ds();

    //optimal element part; loc. els. id-> new el. numbering
    Distribution init_edge_ds(DistributionLocalized(), mesh_->n_edges(), PETSC_COMM_WORLD);
    // partitioning of edges, edge belongs to the proc of his first element
    // this is not optimal but simple
    loc_part = new LongIdx[init_edge_ds.lsize()];
    id_4_old = new LongIdx[mesh_->n_edges()];
    {
        loc_i = 0;
        for( vector<Edge>::iterator edg = mesh_->edges.begin(); edg != mesh_->edges.end(); ++edg) {
            unsigned int i_edg = edg - mesh_->edges.begin();
            // partition
            e_idx = edg->side(0)->element().idx();
            if (init_edge_ds.is_local(i_edg)) {
                // find (new) proc of the first element of the edge
                loc_part[loc_i++] = el_ds->get_proc(row_4_el[e_idx]);
            }
            // id array
            id_4_old[i_edg] = i_edg;
        }
    }
    Partitioning::id_maps(mesh_->n_edges(), id_4_old, init_edge_ds, loc_part, edge_ds, edge_4_loc, row_4_edge);
    delete[] loc_part;
    delete[] id_4_old;

    // create map from mesh global edge id to new local edge id
    unsigned int loc_edge_idx=0;
    for (unsigned int i_el_loc = 0; i_el_loc < el_ds->lsize(); i_el_loc++) {
        auto ele = mesh_->element_accessor( el_4_loc[i_el_loc] );
        for (unsigned int i = 0; i < ele->n_sides(); i++) {
            unsigned int mesh_edge_idx= ele.side(i)->edge_idx();
            if ( edge_new_local_4_mesh_idx_.count(mesh_edge_idx) == 0 )
                // new local edge
                edge_new_local_4_mesh_idx_[mesh_edge_idx] = loc_edge_idx++;
        }
    }

    //optimal side part; loc. sides; id-> new side numbering
    Distribution init_side_ds(DistributionBlock(), mesh_->n_sides(), PETSC_COMM_WORLD);
    // partitioning of sides follows elements
    loc_part = new LongIdx[init_side_ds.lsize()];
    id_4_old = new LongIdx[mesh_->n_sides()];
    {
        int is = 0;
        loc_i = 0;
    	for (auto ele : mesh_->bulk_elements_range())
            for(SideIter side = ele.side(0); side->side_idx() < ele->n_sides(); ++side) {
                // partition
                if (init_side_ds.is_local(is)) {
                    // find (new) proc of the element of the side
                    loc_part[loc_i++] = el_ds->get_proc(
                            row_4_el[ side->element().idx() ]);
                }
                // id array
                id_4_old[is++] = side_dof( side );
            }
    }

    Partitioning::id_maps(mesh_->n_sides(), id_4_old, init_side_ds, loc_part, side_ds,
            side_id_4_loc, side_row_4_id);
    delete [] loc_part;
    delete [] id_4_old;

    // convert row_4_id arrays from separate numberings to global numbering of rows
    make_row_numberings();

}

// ========================================================================
// to finish row_4_id arrays we have to convert individual numberings of
// sides/els/edges to whole numbering of rows. To this end we count shifts
// for sides/els/edges on each proc and then we apply them on row_4_id
// arrays.
// we employ macros to avoid code redundancy
// =======================================================================
void MH_DofHandler::make_row_numberings() {
    int i, shift;
    int np = edge_ds->np();
    int edge_shift[np], el_shift[np], side_shift[np];
    unsigned int rows_starts[np];

    int edge_n_id = mesh_->n_edges(),
            el_n_id = mesh_->n_elements(),
            side_n_id = mesh_->n_sides();

    // compute shifts on every proc
    shift = 0; // in this var. we count new starts of arrays chunks
    for (i = 0; i < np; i++) {
        side_shift[i] = shift - (side_ds->begin(i)); // subtract actual start of the chunk
        shift += side_ds->lsize(i);
        el_shift[i] = shift - (el_ds->begin(i));
        shift += el_ds->lsize(i);
        edge_shift[i] = shift - (edge_ds->begin(i));
        shift += edge_ds->lsize(i);
        rows_starts[i] = shift;
    }
    // apply shifts
    for (i = 0; i < side_n_id; i++) {
    	LongIdx &what = side_row_4_id[i];
        if (what >= 0)
            what += side_shift[side_ds->get_proc(what)];
    }
    for (i = 0; i < el_n_id; i++) {
    	LongIdx &what = row_4_el[i];
        if (what >= 0)
            what += el_shift[el_ds->get_proc(what)];

    }
    for (i = 0; i < edge_n_id; i++) {
    	LongIdx &what = row_4_edge[i];
        if (what >= 0)
            what += edge_shift[edge_ds->get_proc(what)];
    }
    // make distribution of rows
    for (i = np - 1; i > 0; i--)
        rows_starts[i] -= rows_starts[i - 1];

    rows_ds = std::make_shared<Distribution>(&(rows_starts[0]), PETSC_COMM_WORLD);
}


void MH_DofHandler::prepare_parallel_bddc() {
#ifdef FLOW123D_HAVE_BDDCML
    // auxiliary
    ElementAccessor<3> el;
    LongIdx side_row, edge_row;

    global_row_4_sub_row = std::make_shared<LocalToGlobalMap>(rows_ds);

    //
    // ordering of dofs
    // for each subdomain:
    // | velocities (at sides) | pressures (at elements) | L. mult. (at edges) |
    for (unsigned int i_loc = 0; i_loc < el_ds->lsize(); i_loc++) {
        el = mesh_->element_accessor( el_4_loc[i_loc] );
        LongIdx el_row = row_4_el[el_4_loc[i_loc]];

        global_row_4_sub_row->insert( el_row );

        unsigned int nsides = el->n_sides();
        for (unsigned int i = 0; i < nsides; i++) {
            side_row = side_row_4_id[ side_dof( el.side(i) ) ];
            edge_row = row_4_edge[el.side(i)->edge_idx()];

            global_row_4_sub_row->insert( side_row );
            global_row_4_sub_row->insert( edge_row );
        }

        for (unsigned int i_neigh = 0; i_neigh < el->n_neighs_vb(); i_neigh++) {
            // mark this edge
            edge_row = row_4_edge[el->neigh_vb[i_neigh]->edge_idx() ];
            global_row_4_sub_row->insert( edge_row );
        }
    }
    global_row_4_sub_row->finalize();
#endif // FLOW123D_HAVE_BDDCML
}



unsigned int MH_DofHandler::side_dof(const SideIter side) const {
    return elem_side_to_global[ side->element().idx() ][ side->side_idx() ];
}


void MH_DofHandler::set_solution( double time, double * solution, double precision) {
	OLD_ASSERT( solution != NULL, "Empty solution.\n");
    mh_solution = solution;
    solution_precision = precision;
    time_ = time;
}

/// temporary replacement for DofHandler accessor, flux through given side
double MH_DofHandler::side_flux(const Side &side) const {
<<<<<<< HEAD
//     DBGVAR(elem_side_to_global[ side.element().index() ][ side.el_idx() ]);
    return mh_solution[ offset_velocity + elem_side_to_global[ side.element().index() ][ side.el_idx() ] ];
=======
    return mh_solution[ elem_side_to_global[ side.element().idx() ][ side.side_idx() ] ];
>>>>>>> 856696b9
}

/// temporary replacement for DofHandler accessor, scalar (pressure) on edge of the side
double MH_DofHandler::side_scalar(const Side &side) const {
    unsigned int i_edg = side.edge_idx();
//     return mh_solution[ side.mesh()->n_sides() + side.mesh()->n_elements() + i_edg ];
    return mh_solution[ offset_edges + i_edg ];
}


<<<<<<< HEAD
double MH_DofHandler::element_scalar( ElementFullIter &ele ) const {
//     return mh_solution[ ele->mesh_->n_sides() + ele.index() ];
    return mh_solution[ offset_pressure + ele.index() ];
=======
double MH_DofHandler::element_scalar( ElementAccessor<3> &ele ) const {
    return mh_solution[ mesh_->n_sides() + ele.idx() ];
>>>>>>> 856696b9
}


LocalElementAccessorBase<3> MH_DofHandler::accessor(uint local_ele_idx) {
    return LocalElementAccessorBase<3>(this, local_ele_idx);
}



/*************************************************************************************************************
 * ***********************************************************************************************************
 * **********************************************************************************************************/
template <int spacedim>
XFEMElementDataBase* LocalElementAccessorBase<spacedim>::xfem_data_pointer()
{
    switch(ele->dim()){
        case 2: dh->get_xfem_sing_data<2>(ele->index()); break;
        case 3: dh->get_xfem_sing_data<3>(ele->index()); break;
        default: return nullptr;
    }
}

template <int spacedim>
bool LocalElementAccessorBase<spacedim>::is_enriched()
{
    return (dh->xdata_4_el.size() > 0) && (dh->xdata_4_el[ele->index()] != MH_DofHandler::empty_node_idx);
}

template <int spacedim>
int LocalElementAccessorBase<spacedim>::get_dofs_vel(int dofs[])
{
    uint i;
    for(i=0; i< n_sides(); i++) dofs[i] = side_row(i);
    
    if(is_enriched() && dh->enrich_velocity){
        XFEMElementDataBase* xd = xfem_data_pointer();
        for(uint w=0; w< xd->n_enrichments(); w++){
            if(dh->single_enr){
                dofs[i] = dh->row_4_vel_sing[xd->global_enrichment_index(w)];
                i++;
            }
            else{
                for(uint j=0; j< xd->n_enriched_dofs(Quantity::velocity,w); j++, i++)
                    dofs[i] = xd->global_enriched_dofs(Quantity::velocity, w)[j];
            }
        }
    }
    return i;
}

template <int spacedim>
int LocalElementAccessorBase<spacedim>::get_dofs_press(int dofs[])
{
    dofs[0] = ele_row();
    uint i = 1;
    
    if(is_enriched() && dh->enrich_pressure){
        XFEMElementDataBase* xd = xfem_data_pointer();
        for(uint w=0; w< xd->n_enrichments(); w++){
            if(dh->single_enr){
                dofs[i] = dh->row_4_press_sing[xd->global_enrichment_index(w)];
                i++;
            }
            else{
                for(uint j=0; j< xd->n_enriched_dofs(Quantity::pressure,w); j++, i++)
                    dofs[i] = xd->global_enriched_dofs(Quantity::pressure, w)[j];
            }
        }
    }
    return i;
}

template <int spacedim>
int LocalElementAccessorBase<spacedim>::get_dofs(int dofs[])
{
    int d = get_dofs_vel(dofs);
    d += get_dofs_press(dofs+d);
    for(uint i=0; i< n_sides(); i++, d++) dofs[d] = edge_row(i);
    
    // singularity lagrange multipliers
    if(is_enriched()){
        XFEMElementDataBase* xd = xfem_data_pointer();
        for(uint w=0; w< xd->n_enrichments(); w++){
            if(xd->enrichment_intersects(w)){
                dofs[d] = dh->row_4_sing[xd->global_enrichment_index(w)];
                d++;
            }
        }
    }
    return d;
}

template <int spacedim>
unsigned int LocalElementAccessorBase<spacedim>::n_dofs_vel()
{
    unsigned int n = n_sides();
    if(is_enriched())
        n += xfem_data_pointer()->n_enriched_dofs(Quantity::velocity);
    return n;
}

template <int spacedim>
unsigned int LocalElementAccessorBase<spacedim>::n_dofs_press()
{
    unsigned int n = 1;
    if(is_enriched())
        n += xfem_data_pointer()->n_enriched_dofs(Quantity::pressure);
    return n;
}

template <int spacedim>
unsigned int LocalElementAccessorBase<spacedim>::n_sing_dofs()
{
    unsigned int n = 0;
    if(is_enriched())
        n += xfem_data_pointer()->n_enrichments_intersect();
    return n;
}

template <int spacedim>
unsigned int LocalElementAccessorBase<spacedim>::n_dofs()
{
    // velocity, pressure, edge pressure(lagrange)
    // exclude xfem pressure(lagrange)
    return n_dofs_vel() + n_dofs_press() + n_sides() + n_sing_dofs(); // + xfem_data()->n_enrichments();
}

template class LocalElementAccessorBase<3>;

/*************************************************************************************************************
 * ***********************************************************************************************************
 * **********************************************************************************************************/

void MH_DofHandler::prepare_single_proc()
{
    START_TIMER("prepare single proc");

//     prepare_parallel();

    // row_4_el will be modified so we make a copy of the array from mesh
    row_4_el = new LongIdx[mesh_->n_elements()];
    std::copy(mesh_->get_row_4_el(), mesh_->get_row_4_el()+mesh_->n_elements(), row_4_el);
    el_4_loc = mesh_->get_el_4_loc();
    el_ds = mesh_->get_el_ds();
    
//     unsigned int rows_starts = total_size();
//     rows_ds = std::make_shared<Distribution>(&rows_starts, PETSC_COMM_WORLD);
//     rows_ds->view(cout);
    
    edge_ds = new Distribution(DistributionLocalized(), mesh_->n_edges(), PETSC_COMM_WORLD);
    edge_ds->view(cout);
    //edge_4_loc, row_4_edge
    row_4_edge = new LongIdx [ mesh_->n_edges() + 1 ];
    edge_4_loc = new LongIdx [ mesh_->n_edges() ];
    for(unsigned int i = 0; i<mesh_->n_edges(); i++){
        edge_4_loc[i] = i;
        row_4_edge[i] = i;
    }
    
    
    side_ds = new Distribution(DistributionBlock(), mesh_->n_sides(), PETSC_COMM_WORLD);
    side_ds->view(cout);
    //side_id_4_loc, side_row_4_id
    side_row_4_id = new LongIdx[mesh_->n_sides() + 1 ];
    side_id_4_loc = new LongIdx[mesh_->n_sides()];
    for(unsigned int i = 0; i<mesh_->n_sides(); i++){
        side_id_4_loc[i] = i;
        side_row_4_id[i] = i;
    }
    
    // set dof offsets:
    offset_velocity = 0;
    offset_enr_velocity = mesh_->n_sides_;
    
    offset_pressure = offset_enr_velocity;
    offset_enr_pressure = offset_pressure + mesh_->n_elements();
    
    offset_edges = offset_enr_pressure;
    offset_enr_lagrange = offset_edges + mesh_->n_edges();
    
//     print_array(edge_4_loc, mesh_->n_edges(), "edge_4_loc");
//     print_array(row_4_edge, mesh_->n_edges(), "row_4_edge");
//     
//     print_array(side_id_4_loc, mesh_->n_sides(), "side_id_4_loc");
//     print_array(side_row_4_id, mesh_->n_sides(), "side_row_4_id");
}

void MH_DofHandler::clear_mesh_flags()
{
    mesh_flags_.resize(mesh_->n_elements());
    for(auto &&t : mesh_flags_)
        t = false;
}

void MH_DofHandler::clear_node_aux()
{
    FOR_ELEMENTS(mesh_, ele){
        for(unsigned int i=0; i < ele->n_nodes(); i++){
            ele->node[i]->aux = empty_node_idx;
        }
    }
}

unsigned int MH_DofHandler::n_enrichments()
{
    return (singularities_12d_.size() + singularities_13d_.size());
}

int MH_DofHandler::total_size()
{
    return offset_enr_lagrange + n_enrichments();
}

void MH_DofHandler::update_standard_dofs()
{
    
//     print_array(row_4_el, mesh_->n_elements(), "row_4_el(pressure)");
//     print_array(row_4_edge, mesh_->n_edges(), "row_4_edge(lagrange pressure)");
    
    unsigned int dof;
    dof = offset_pressure;
    for(unsigned int i=0; i < mesh_->n_elements(); i++, dof++){
        row_4_el[i] = dof;
    }
    
    dof = offset_edges;
    for(unsigned int i=0; i < mesh_->n_edges(); i++, dof++){
        row_4_edge[i] = dof;
    }
    
    dof = offset_enr_lagrange;
    
    unsigned int enr_size = n_enrichments();
    row_4_sing = new int[enr_size];
    for(unsigned int i=0; i < enr_size; i++, dof++)
        row_4_sing[i] = dof;

//     print_array(row_4_el, mesh_->n_elements(), "row_4_el(pressure)");
//     print_array(row_4_edge, mesh_->n_edges(), "row_4_edge(lagrange pressure)");
//     print_array(row_4_vel_sing, n_enrichments(), "row_4_vel_sing");
//     print_array(row_4_press_sing, n_enrichments(), "row_4_press_sing");
    
}


template<>
void MH_DofHandler::create_testing_singularities<Singularity<0>>(std::vector< Singularity0DPtr >& singularities,
                                                                 int & new_enrich_node_idx)
{
    //create singularity
//     Space<3>::Point center ({4.42, 2.08, 0}); //triangle
    Space<3>::Point center ({3.33, 3.33, 0}); //triangle
//     Space<3>::Point center ({-0.1, 0, 0}); //circle
//     Space<3>::Point center ({0.3, 0.3, 0}); //circle
    double radius = 0.03,//0.001643168,
           sigma_const = 10.0,
//            pressure = 50;//165.62;//100 + 28.5 * std::log(10);
           pressure = 100;
    Space<3>::Point direction_vector ({0,0,1});
    Space<3>::Point n;
    unsigned int n_qpoints = 1000;
    
    bool found = false;
    ElementFullIter ele2d(mesh_->element.begin());
    for(; ele2d != mesh_->element.end(); ++ele2d){
        if(ele2d->dim() == 2){
            MappingP1<2,3> map;
            arma::vec p = map.project_real_to_unit(center,map.element_map(*ele2d));
            if(map.is_point_inside(p))
            {
                n = arma::cross(ele2d->node[1]->point() - ele2d->node[0]->point(),
                                ele2d->node[2]->point() - ele2d->node[0]->point());
                found = true;
                break;
            }
        }
    }
    if(! found) return;
                
    DBGCOUT("singularity: 2d: " << ele2d->index() << "\n");
                
    auto sing = std::make_shared<Singularity<0>>(center, radius, direction_vector, n, n_qpoints);
    // set sigma of 1d element
    sing->set_sigma(sigma_const);
    sing->set_pressure(pressure);
    singularities.push_back(sing);

    //TODO: suggest proper enrichment radius
//     double enr_radius = 1.3*std::sqrt(ele2d->measure());
//     double enr_radius = 2.0;
    DBGCOUT(<< "enr_radius: " << enr_radius << "\n");
    clear_mesh_flags();

//     find_ele_to_enrich(singularities.back(), 0, ele2d, enr_radius, new_enrich_node_idx);
    enrich_ele(sing, singularities_12d_.size()-1, xfem_data_2d, 0, ele2d, new_enrich_node_idx);
    
    //flag the element
    mesh_flags_[ele2d->index()] = true;
    for(unsigned int n=0; n < ele2d->n_sides(); n++) {
        Edge* edge = ele2d->side(n)->edge();
        for(int j=0; j < edge->n_sides;j++) {
            if (edge->side(j)->element() != ele2d && edge->side(j)->element()->dim() == 2){
                find_ele_to_enrich(sing,0,edge->side(j)->element(),enr_radius, new_enrich_node_idx);
            }
        }
    }
    
    //create singularity
//     Space<3>::Point center2 ({2.08, 4.42, 0}); //triangle
//     double radius2 = 0.03,//0.001643168,
//            sigma_const2 = 10.0,
//            pressure2 = 50;//165.62;//100 + 28.5 * std::log(10);
//     Space<3>::Point direction_vector2 ({0,0,1});
//     Space<3>::Point n2;
//     
//     ele2d = mesh_->element.begin();
//     for(; ele2d != mesh_->element.end(); ++ele2d){
//         if(ele2d->dim() == 2){
//             MappingP1<2,3> map;
//             arma::vec p = map.project_real_to_unit(center2,map.element_map(*ele2d));
//             if(map.is_point_inside(p))
//             {
//                 n2 = arma::cross(ele2d->node[1]->point() - ele2d->node[0]->point(),
//                                 ele2d->node[2]->point() - ele2d->node[0]->point());
//                 break;
//             }
//         }
//     }
//                 
//     DBGCOUT("singularity: 2d: " << ele2d->index() << "\n");
//                 
//     auto sing2 = std::make_shared<Singularity0D>(center2, radius2, direction_vector2, n2);
//     // set sigma of 1d element
//     sing2->set_sigma(sigma_const2);
//     sing2->set_pressure(pressure2);
//     singularities.push_back(sing2);

//     clear_mesh_flags();
//     find_ele_to_enrich(singularities.back(), 0, ele2d, enr_radius, new_enrich_node_idx);
}


template<>
void MH_DofHandler::create_testing_singularities<Singularity<1>>(std::vector< Singularity1DPtr >& singularities,
                                                                int & new_enrich_node_idx)
{
    typedef Space<3>::Point Point;
    //create singularity
    Point a ({3.33, 3.33, 0});
    Point b ({3.33, 3.33, 10});
    double radius = 0.03,
           sigma_const = 10.0,
           pressure = 100;
    unsigned int n = 300, m = 1000;
    
    Point center = a;
    bool found = false;
    ElementFullIter ele3d(mesh_->element.begin());
    for(; ele3d != mesh_->element.end(); ++ele3d){
        if(ele3d->dim() == 3){
            MappingP1<3,3> map;
            arma::vec p = map.project_real_to_unit(center,map.element_map(*ele3d));
            if(map.is_point_inside(p)){
                found = true;
                break;
            }
        }
    }
    if(! found) return;
                
    DBGCOUT("singularity: 3d: " << ele3d->index() << "\n");
                
    auto sing = std::make_shared<Singularity<1>>(a,b,radius,n,m);
    // set sigma of 1d element
    sing->set_sigma(sigma_const);
    sing->set_pressure(pressure);
    singularities.push_back(sing);

    //TODO: suggest proper enrichment radius
    DBGCOUT(<< "enr_radius: " << enr_radius << "\n");
    clear_mesh_flags();

//     find_ele_to_enrich(singularities.back(), 0, ele3d, enr_radius, new_enrich_node_idx);
    enrich_ele(sing, singularities_13d_.size()-1, xfem_data_3d, 0, ele3d, new_enrich_node_idx);
    
    //flag the element
    mesh_flags_[ele3d->index()] = true;
    for(unsigned int n=0; n < ele3d->n_sides(); n++) {
        Edge* edge = ele3d->side(n)->edge();
        for(int j=0; j < edge->n_sides;j++) {
            if (edge->side(j)->element() != ele3d && edge->side(j)->element()->dim() == 3){
                find_ele_to_enrich(sing,0,edge->side(j)->element(),enr_radius, new_enrich_node_idx);
            }
        }
    }
}


template<>
std::shared_ptr<Singularity<0>> MH_DofHandler::create_sing<2>(IntersectionLocal<1,2>* il,
                                    double cross_section,
                                    double sigma)
{
    DebugOut().fmt("intersection:  c {} b {}\n", il->component_ele_idx(), il->bulk_ele_idx());
    ElementFullIter ele = mesh_->element(il->component_ele_idx());
    ElementFullIter bulk_ele = mesh_->element(il->bulk_ele_idx());
    //create singularity
    Space<3>::Point center = (*il)[0].coords(ele);
//     center.print(DebugOut(),"center");
    
    double radius = std::sqrt(cross_section/M_PI);
    DebugOut() << "radius " << radius << "\n";
    
    const unsigned int n_qpoints = 1000;
    Space<3>::Point n = arma::cross(bulk_ele->node[1]->point() - bulk_ele->node[0]->point(),
                                    bulk_ele->node[2]->point() - bulk_ele->node[0]->point());
    Space<3>::Point direction_vector(ele->node[1]->point() - ele->node[0]->point());
    
    auto sing = std::make_shared<Singularity<0>>(center, radius, direction_vector, n, n_qpoints);
    // set sigma of 1d element
    sing->set_sigma(sigma);
    return sing;
}

template<>
std::shared_ptr<Singularity<1>> MH_DofHandler::create_sing<3>(IntersectionLocal<1,3>* il,
                                    double cross_section,
                                    double sigma)
{
    DebugOut().fmt("intersection:  c {} b {}\n", il->component_ele_idx(), il->bulk_ele_idx());
    ElementFullIter ele = mesh_->element(il->component_ele_idx());
    
    //create singularity
    double radius = std::sqrt(cross_section/M_PI);
    DebugOut() << "radius " << radius << "\n";
    
    Space<3>::Point a = ele->node[0]->point();
    Space<3>::Point b = ele->node[1]->point();
//     a.print(DebugOut(),"pointA");
//     b.print(DebugOut(),"pointB");
    
    const unsigned int n_qpoints = 300;
    const unsigned int m_qpoints = 1000;
    
    auto sing = std::make_shared<Singularity<1>>(a,b, radius, n_qpoints, m_qpoints);
    // set sigma of 1d element
    sing->set_sigma(sigma);
    return sing;
}

template<int dim>
void MH_DofHandler::create_enrichment(std::vector<std::shared_ptr<Singularity<dim-2>>>& singularities,
                                      std::vector<XFEMElementSingularData<dim>>& xfem_data,
                                      Field<3, FieldValue<3>::Scalar>& cross_section,
                                      Field<3, FieldValue<3>::Scalar>& sigma)
{
    DBGCOUT(<< "MH_DofHandler - create_singularities " << dim << "d\n");
    //TODO:
    //- count different types of intersections inside InspectElements to be able to allocate other objects
    //- differ 1d-2d intersections: one point intersection in plane versus in 3D
    
    singularities.clear();
    clear_node_aux();
    
//     unsigned int sing_count_guess = 100;
//     singularities.reserve(sing_count_guess);
//     node_values.reserve(sing_count_guess);
//     node_vec_values.reserve(sing_count_guess);
    
    //TODO propose some allocation size for xfem data
    xfem_data.reserve(mesh_->n_elements());
    
    int new_enrich_node_idx = 0;
//     create_testing_singularities(singularities, new_enrich_node_idx);

    for (unsigned int i_loc = 0; i_loc < el_ds->lsize(); i_loc++) {
        auto ele_ac = accessor(i_loc);
        ElementFullIter ele = ele_ac.full_iter();
        if(ele_ac.dim() == 1) {
            auto &isec_list = mesh_->mixed_intersections().element_intersections_[ele_ac.ele_global_idx()];
            if(isec_list.size() == 0) continue;
            
            for(auto &isec : isec_list ) {
                ASSERT_PTR_DBG(isec.second);
                ElementFullIter bulk_ele = mesh_->element(isec.second->bulk_ele_idx());
                
                Space<3>::Point center = ele->centre();
                IntersectionLocal<1,dim>* il = static_cast<IntersectionLocal<1,dim>*>(isec.second);
                
                if(bulk_ele->dim() == 2){
                    if(il->size() != 1) continue;   //process only IL with one IP
                    
                    center = (*il)[0].coords(ele);
                }
                
                DBGCOUT("singularity: ele " << dim << "d: " << ele->index() << "  bulk_ele: " << bulk_ele->index() << "\n");
                double cs = cross_section.value(center, ele->element_accessor()); // pi*r^2
                double sgm = sigma.value(center, ele->element_accessor());
                
                singularities.push_back(create_sing<dim>(il, cs, sgm));
                
                DBGCOUT(<< "enr_radius: " << enr_radius << "\n");
                clear_mesh_flags();
                find_ele_to_enrich(singularities.back(), ele->index(), bulk_ele, enr_radius, new_enrich_node_idx);
                
//                 // in 3d, create only one singularity per 1d element
//                 if(dim == 3) break;
                //TODO: in 2d detect whether 2d intersection elements (of one 1d element) are lying in a common plane
                // if so, then create only single singularity, otherwise create another singularity in the other plane
                // => create a single singularity per detected plane
                // both in 2d and 3d, create only one singularity per 1d element
                break;
            }
        }
    }
    
//     FOR_ELEMENTS(mesh_,ele){
//         unsigned int idx = ele->index();
//         if(ele->dim() == 1) {
//             
//             std::vector<computeintersection::ILpair>& ilpairs = intersections->intersection_map_[idx];
//             if(ilpairs.size() == 0) continue;
//             
//             for(computeintersection::ILpair& ilp : ilpairs){
//                 ASSERT_PTR_DBG(ilp.second);
//                 //TODO: check different intersection
//                 computeintersection::IntersectionLocal<1,2>* il = static_cast<computeintersection::IntersectionLocal<1,2>*>(ilp.second);
//                 ASSERT_PTR_DBG(il);
//                 // we want to consider here only singularities (line segment and triangle not in a plane)
//                 if(il->size() != 1) continue;   //process only IL with one IP
//                 
//                 ElementFullIter ele2d = mesh_->element(il->bulk_ele_idx());
//                 
//                 DBGCOUT("singularity: ele 1d: " << idx << "  2d: " << ele2d->index() << "\n");
//                 //create singularity
//                 Space<3>::Point center = (*il)[0].coords(ele);
//                 double radius = cross_section.value(center,ele->element_accessor());
// //                 DebugOut().fmt("intersection:  c {} b {}\n", il->component_idx(), il->bulk_ele_idx());
// //                 center.print(MessageOut(),"center");
// //                 DebugOut() << "radius " << radius << "\n";
//                 Space<3>::Point n = arma::cross(ele2d->node[1]->point() - ele2d->node[0]->point(),
//                                                 ele2d->node[2]->point() - ele2d->node[0]->point());
//                 Space<3>::Point direction_vector(ele->node[1]->point() - ele->node[0]->point());
//                 
//                 auto sing = std::make_shared<Singularity0D<3>>(center, radius, direction_vector, n);
//                 // set sigma of 1d element
//                 sing->set_sigma(sigma.value(center, ele->element_accessor()));
//                 singularities.push_back(sing);
// //                 node_values.push_back(std::map<int, double>());
// //                 node_vec_values.push_back(std::map<int, Space<3>::Point>());
//                 
// //                 unsigned int sing_idx = singularities_12d_.size()-1;
// //                 if(ele->xfem_data == nullptr){
// //                     xfem_data_1d.push_back(XFEMComplementData(sing, sing_idx));
// //                     xfem_data_1d.back().set_element(idx, ele2d->index());
// //                     xfem_data_1d.back().set_complement();
// //                     ele->xfem_data = & xfem_data_1d.back();
// //                 }
// //                 else{
// //                     auto xdata = static_cast<XFEMComplementData*>(ele->xfem_data);
// //                     ASSERT_DBG(xdata != nullptr).error("XFEM data object is not of XFEMComplementData Type!");
// //                     xdata->add_data(sing, sing_idx);
// //                 }
//                 
//                 
//                 //TODO: suggest proper enrichment radius
//                 double enr_radius = 1.5*std::sqrt(ele2d->measure());
//                 DBGCOUT(<< "enr_radius: " << enr_radius << "\n");
//                 clear_mesh_flags();
// 
//                 find_ele_to_enrich(singularities.back(), idx, ele2d, enr_radius, new_enrich_node_idx);
//             }
//         }
//     }
    
    //shrink here (invalidates iterators, pointers); element xdata pointer is set in distribute_enriched_dofs()
    xfem_data.shrink_to_fit();

    // Evaluate singularity quad points.
    // Update invalid pointers.
//     if(! (enrich_pressure || enrich_velocity))
    for(auto& xdata : xfem_data){
        ElementFullIter ele = mesh_->element(xdata.ele_global_idx());
        xdata.create_sing_quads(ele);
//         DBGVAR(xdata.n_enrichments_intersect());
//         xdata.print(cout);
    }
    
//     singularities.shrink_to_fit();
//     node_values.shrink_to_fit();
//     node_vec_values.shrink_to_fit();
//     clear_mesh_flags();
}

void MH_DofHandler::distribute_enriched_dofs()
{
    // set dof offsets:
    offset_velocity = 0;
    offset_enr_velocity = mesh_->n_sides_;
    
    int temp_offset;
//     unsigned int max_enr_per_node = 1;
    
    unsigned int enr_size = singularities_12d_.size() + singularities_13d_.size();
    
    //distribute enriched dofs:
    temp_offset = offset_enr_velocity; // will return last dof + 1 (it means new available dof)
    if(enrich_velocity) {
        if(single_enr){
            row_4_vel_sing = new int[enr_size];
            for(unsigned int i=0; i < singularities_12d_.size(); i++, temp_offset++)
                row_4_vel_sing[i] = temp_offset;
            for(unsigned int i=singularities_12d_.size(); i < enr_size; i++, temp_offset++)
                row_4_vel_sing[i] = temp_offset;
        }
        else
        {
//             if(continuous_pu){
//                 // temporary dof vector
//                 std::vector<std::vector<int>> enr_dofs_velocity(n_enriched_nodes, std::vector<int>(max_enr_per_node, empty_node_idx));
//                 distribute_enriched_dofs(enr_dofs_velocity, temp_offset, Quantity::velocity);
//             }
//             else distribute_enriched_dofs(temp_offset, Quantity::velocity);
            distribute_enriched_dofs(temp_offset, Quantity::velocity);
        }
    }
    
    offset_pressure = temp_offset;
    offset_enr_pressure = offset_pressure + mesh_->n_elements();
    
    temp_offset = offset_enr_pressure; // will return last dof + 1 (it means new available dof)
    if(enrich_pressure){
        if(single_enr){
            row_4_press_sing = new int[enr_size];
            for(unsigned int i=0; i < singularities_12d_.size(); i++, temp_offset++)
                row_4_press_sing[i] = temp_offset;
            for(unsigned int i=singularities_12d_.size(); i < enr_size; i++, temp_offset++)
                row_4_press_sing[i] = temp_offset;
        }
        else{
//             if(continuous_pu){
                // temporary dof vector
//                 std::vector<std::vector<int>> enr_dofs_pressure(n_enriched_nodes, std::vector<int>(max_enr_per_node, empty_node_idx));
//                 distribute_enriched_dofs(enr_dofs_pressure, temp_offset, Quantity::pressure);
//             }
//             else distribute_enriched_dofs(temp_offset, Quantity::pressure);
            distribute_enriched_dofs(temp_offset, Quantity::pressure);
        }
    }
    offset_edges = temp_offset;
    offset_enr_lagrange = offset_edges + mesh_->n_edges();
//     offset_enr_lagrange = offset_edges + mesh_->n_edges() - 1;
    
}

// void MH_DofHandler::distribute_enriched_dofs(int n_enriched_nodes)
// {
//     // set dof offsets:
//     offset_velocity = 0;
//     offset_enr_velocity = mesh_->n_sides_;
//     
//     int temp_offset;
//     unsigned int max_enr_per_node = 1;
//     
//     //distribute enriched dofs:
//     temp_offset = offset_enr_velocity; // will return last dof + 1 (it means new available dof)
//     if(enrich_velocity) {
//         if(single_enr){
//             row_4_vel_sing = new int[singularities_12d_.size()];
//             for(unsigned int i=0; i < singularities_12d_.size(); i++, temp_offset++)
//                 row_4_vel_sing[i] = temp_offset;
//         }
//         else
//         {
//             if(continuous_pu){
//                 // temporary dof vector
//                 std::vector<std::vector<int>> enr_dofs_velocity(n_enriched_nodes, std::vector<int>(max_enr_per_node, empty_node_idx));
//                 distribute_enriched_dofs(enr_dofs_velocity, temp_offset, Quantity::velocity);
//             }
//             else distribute_enriched_dofs(temp_offset, Quantity::velocity);
//         }
//     }
//     
//     offset_pressure = temp_offset;
//     offset_enr_pressure = offset_pressure + mesh_->n_elements();
//     
//     temp_offset = offset_enr_pressure; // will return last dof + 1 (it means new available dof)
//     if(enrich_pressure){
//         if(single_enr){
//             row_4_press_sing = new int[singularities_12d_.size()];
//             for(unsigned int i=0; i < singularities_12d_.size(); i++, temp_offset++)
//                 row_4_press_sing[i] = temp_offset;
//         }
//         else{
//             if(continuous_pu){
//                 // temporary dof vector
//                 std::vector<std::vector<int>> enr_dofs_pressure(n_enriched_nodes, std::vector<int>(max_enr_per_node, empty_node_idx));
//                 distribute_enriched_dofs(enr_dofs_pressure, temp_offset, Quantity::pressure);
//             }
//             else distribute_enriched_dofs(temp_offset, Quantity::pressure);
//         }
//     }
//     offset_edges = temp_offset;
// //     offset_enr_lagrange = offset_edges + mesh_->n_edges();
//     offset_enr_lagrange = offset_edges + mesh_->n_edges() - 1;
//     
// }

template<>
XFEMElementSingularData<1> * MH_DofHandler::get_xfem_sing_data(int ele_idx)
{
    return nullptr;
}

template<>
XFEMElementSingularData<2> * MH_DofHandler::get_xfem_sing_data(int ele_idx)
{
    if(xdata_4_el[ele_idx] >= 0){
        ASSERT_LT_DBG(xdata_4_el[ele_idx], xfem_data_2d.size());
        return & xfem_data_2d[xdata_4_el[ele_idx]];
    }
    else
        return nullptr;
}
template<>
XFEMElementSingularData<3> * MH_DofHandler::get_xfem_sing_data(int ele_idx)
{
    if(xdata_4_el[ele_idx] >= 0){
        ASSERT_LT_DBG(xdata_4_el[ele_idx], xfem_data_3d.size());
        return & xfem_data_3d[xdata_4_el[ele_idx]];
    }
    else
        return nullptr;
}

template<int dim, class Enr>
void MH_DofHandler::enrich_ele(std::shared_ptr<Enr> sing,
                               unsigned int sing_idx,
                               std::vector<XFEMElementSingularData<dim>>& xfem_data,
                               int ele1d_global_idx,
                               ElementFullIter ele,
                               int& new_enrich_node_idx)
{
    int ele_idx = ele->index();
    DBGVAR(ele_idx);
    
    XFEMElementSingularData<dim> * xdata;
    
    if(xdata_4_el[ele_idx] == empty_node_idx){ //possibly create new one
        xfem_data.push_back(XFEMElementSingularData<dim>());
        xdata_4_el[ele_idx] = xfem_data.size()-1;
    
        xdata = & xfem_data.back();
        xdata->global_enriched_dofs().resize(2);
        
        //HACK for xfem without enriching:
        if(! (enrich_pressure || enrich_velocity)){
            xdata->global_enriched_dofs()[0].resize(1);
            xdata->global_enriched_dofs()[1].resize(1);
        }
        xdata->set_element(ele_idx);
    }
    else{
//         DBGCOUT(<< "existing XData\n");
        xdata = get_xfem_sing_data<dim>(ele_idx);
    }
    
    xdata->add_data(sing, sing_idx, ele1d_global_idx);
    
    //HACK for xfem without enriching:
    // shortcut when not enriching
//         if(! (enrich_velocity || enrich_pressure)) return;
    
    Node* node; //shortcut
    // number the enriched nodes and compute node values
    for(unsigned int i=0; i < ele->n_nodes(); i++){
        node = ele->node[i];
        // number enriched nodes
        if (node->aux == empty_node_idx){
//                 DBGCOUT(<< "node number: " << new_enrich_node_idx << "\n");
            node->aux = new_enrich_node_idx;
            new_enrich_node_idx++;
        }
        
        // map.insert does not do anything if key already exists
//             node_values[sing_idx].insert(std::make_pair(node->aux, sing->value(node->point())) );       //pressure
//             node_vec_values[sing_idx].insert(std::make_pair(node->aux, sing->grad(node->point())) );    //velocity
    }
}


void MH_DofHandler::find_ele_to_enrich(Singularity0DPtr sing,
                                       int ele1d_global_idx,
                                   ElementFullIter ele,
                                   double radius,
                                   int& new_enrich_node_idx
                                  )
{   
//     DBGVAR(ele->index());
    // check flag at the element so element is checked only once
    if(mesh_flags_[ele->index()]) return;
    
    //flag the element
    mesh_flags_[ele->index()] = true;
//     bool enrich = true;
    bool enrich = false;
    for(unsigned int i=0; i < ele->n_nodes(); i++){
        double d = sing->geometry().distance(ele->node[i]->point());
//         DBGCOUT(<< d << "\n");
        if(d < radius){
            enrich = true;
        }
        else
        {
            MappingP1<2,3> map;
            arma::vec up = map.project_real_to_unit(sing->geometry_ellipse().center(),map.element_map(*ele));
            if(map.is_point_inside(up))
                enrich = true;
        }
    }
    
    // front advancing enrichment of neighboring elements
    if(enrich){
        enrich_ele(sing, singularities_12d_.size()-1, xfem_data_2d, ele1d_global_idx, ele, new_enrich_node_idx);
        
//         DebugOut() << "n_neighs_vb " << ele->n_neighs_vb << "\n";
        for(unsigned int n=0; n < ele->n_sides(); n++) {
            Edge* edge = ele->side(n)->edge();
            for(int j=0; j < edge->n_sides;j++) {
                if (edge->side(j)->element() != ele && edge->side(j)->element()->dim() == 2){
//                     DebugOut() << "Go to ele " << edge->side(j)->element()->index() << "\n";
                    find_ele_to_enrich(sing,ele1d_global_idx,edge->side(j)->element(),radius, new_enrich_node_idx);
                }
            }
        }
    }
}

void MH_DofHandler::find_ele_to_enrich(Singularity1DPtr sing,
                                       int ele1d_global_idx,
                                       ElementFullIter ele,
                                       double radius,
                                       int& new_enrich_node_idx)
{   
    typedef Space<3>::Point Point;
//     DBGVAR(ele->index());
    // check flag at the element so element is checked only once
    if(mesh_flags_[ele->index()]) return;
    
    //flag the element
    mesh_flags_[ele->index()] = true;
//     bool enrich = true;
    
    bool enrich = false;
    // enrich all other 3d elements intersecting the 1d
    auto& intersections = mesh_->mixed_intersections().element_intersections_[ele1d_global_idx];
    for(auto& il:intersections){
//         DBGCOUT(<< il.first << "\n");
        if(il.first == ele->index()){
            enrich = true;
            break;
        }
    }
    
    if(! enrich){
        const CylinderGeometry& geom = sing->geometry_cylinder();
        for(unsigned int i=0; i < ele->n_nodes(); i++){
            Point dp = geom.dist_vector(ele->node[i]->point());
            double d = arma::norm(dp,2);
            
            // test distance to line
            if(d < radius){
                
//                 DebugOut().fmt("d: {} < enr_r: {}\n",d,radius);
                Point p = ele->node[i]->point() - dp;
                MappingP1<1,3> map;
                arma::vec up = map.project_real_to_unit(p,map.element_map(mesh_->element[ele1d_global_idx]));
                if(map.is_point_inside(up)){
                    enrich = true;
                    break;
                }
                
                //test distance to A
                double da = arma::norm(geom.a()-ele->node[i]->point(),2);
                if(da < radius){
                    enrich = true;
                    break;
                }
                
                //test distance to B
                double db = arma::norm(geom.b()-ele->node[i]->point(),2);
                if(db < radius){
                    enrich = true;
                    break;
                }
            }
        }
    }
    
    // front advancing enrichment of neighboring elements
    if(enrich){
//         DebugOut() << "Enrich when intersecting.\n";
        enrich_ele(sing, singularities_13d_.size()-1, xfem_data_3d, ele1d_global_idx, ele, new_enrich_node_idx);
        
//         DebugOut() << "n_neighs_vb " << ele->n_neighs_vb << "\n";
        for(unsigned int n=0; n < ele->n_sides(); n++) {
            Edge* edge = ele->side(n)->edge();
            for(int j=0; j < edge->n_sides;j++) {
                if (edge->side(j)->element() != ele && edge->side(j)->element()->dim() == 3){
//                     DebugOut() << "Go to ele " << edge->side(j)->element()->index() << "\n";
                    find_ele_to_enrich(sing,ele1d_global_idx,edge->side(j)->element(),radius, new_enrich_node_idx);
                }
            }
        }
    }
}

void MH_DofHandler::distribute_enriched_dofs(vector< std::vector< int > >& temp_dofs,
                                             int& offset,
                                             Quantity quant)
{
    unsigned int w,i,node_idx;
    
    for(XFEMElementDataBase& xdata : xfem_data_2d){
        ElementFullIter ele = mesh_->element(xdata.ele_global_idx());
        std::vector<std::vector<int>>& dofs = xdata.global_enriched_dofs()[quant];
        dofs.resize(xdata.n_enrichments(), std::vector<int>(ele->n_nodes(), -1));
//         DBGCOUT(<<"dofs xdata\n");
        for(w=0; w < xdata.n_enrichments(); w++){
            for(i=0; i < ele->n_nodes(); i++){
                node_idx = ele->node[i]->aux;
                if(temp_dofs[node_idx][w] == empty_node_idx){
//                     DBGCOUT(<< node_idx << " new dof " << offset << "\n");
                    dofs[w][i] = temp_dofs[node_idx][w] = offset;
                    offset++;
                }
                else{
//                     DBGCOUT(<< node_idx << " old dof " << temp_dofs[node_idx][w] << "\n");
                    dofs[w][i] = temp_dofs[node_idx][w];
                }
            }
        }
//         xdata.print(cout);
        
//         DBGCOUT(<< "xd[0]: " <<  xdata.global_enriched_dofs()[0].size() << "\n");
    }
}

// void MH_DofHandler::distribute_enriched_dofs(int& offset,
//                                              Quantity quant)
// {
//     unsigned int w,i;
//     
//     for(XFEMElementSingularData& xdata : xfem_data){
//         ElementFullIter ele = mesh_->element(xdata.ele_global_idx());
//         std::vector<std::vector<int>>& dofs = xdata.global_enriched_dofs()[quant];
//         dofs.resize(xdata.n_enrichments(), std::vector<int>(ele->n_nodes(), -1));
// //         DBGCOUT(<<"dofs xdata\n");
//         for(w=0; w < xdata.n_enrichments(); w++){
//             for(i=0; i < ele->n_nodes(); i++){
//                 dofs[w][i] = offset;
//                 offset++;
//             }
//         }
// //         xdata.print(cout);
//         
// //         DBGCOUT(<< "xd[0]: " <<  xdata.global_enriched_dofs()[0].size() << "\n");
//     }
// }


void MH_DofHandler::distribute_enriched_dofs(int& offset,
                                             Quantity quant)
{
    unsigned int w;
    
    for(XFEMElementDataBase& xdata : xfem_data_2d){
        ElementFullIter ele = mesh_->element(xdata.ele_global_idx());
        std::vector<std::vector<int>>& dofs = xdata.global_enriched_dofs()[quant];
        dofs.resize(xdata.n_enrichments(), std::vector<int>(1, -1));
//         DBGCOUT(<<"dofs xdata\n");
        for(w=0; w < xdata.n_enrichments(); w++){
            dofs[w][0] = offset;
            offset++;
        }
//         xdata.print(cout);
        
//         DBGCOUT(<< "xd[0]: " <<  xdata.global_enriched_dofs()[0].size() << "\n");
    }
}<|MERGE_RESOLUTION|>--- conflicted
+++ resolved
@@ -73,24 +73,13 @@
     if(row_4_press_sing) delete []  row_4_press_sing;
 }
 
-<<<<<<< HEAD
 void MH_DofHandler::fill_elem_side_to_global()
 {
     elem_side_to_global.resize(mesh_->n_elements() );
-    FOR_ELEMENTS(mesh_, ele) elem_side_to_global[ele.index()].resize(ele->n_sides());
+    for (auto ele : mesh_->bulk_elements_range()) elem_side_to_global[ ele.idx() ].resize(ele->n_sides());
 
     unsigned int i_side_global=0;
-    FOR_ELEMENTS(mesh_, ele) {
-=======
-
-void MH_DofHandler::reinit(Mesh *mesh) {
-    mesh_ = mesh;
-    elem_side_to_global.resize(mesh->n_elements() );
-    for (auto ele : mesh->bulk_elements_range()) elem_side_to_global[ ele.idx() ].resize(ele->n_sides());
-
-    unsigned int i_side_global=0;
-    for (auto ele : mesh->bulk_elements_range()) {
->>>>>>> 856696b9
+    for (auto ele : mesh_->bulk_elements_range()) {
         for(unsigned int i_lside=0; i_lside < ele->n_sides(); i_lside++)
             elem_side_to_global[ ele.idx() ][i_lside] = i_side_global++;
     }
@@ -378,12 +367,8 @@
 
 /// temporary replacement for DofHandler accessor, flux through given side
 double MH_DofHandler::side_flux(const Side &side) const {
-<<<<<<< HEAD
 //     DBGVAR(elem_side_to_global[ side.element().index() ][ side.el_idx() ]);
-    return mh_solution[ offset_velocity + elem_side_to_global[ side.element().index() ][ side.el_idx() ] ];
-=======
-    return mh_solution[ elem_side_to_global[ side.element().idx() ][ side.side_idx() ] ];
->>>>>>> 856696b9
+    return mh_solution[ offset_velocity + elem_side_to_global[ side.element().idx() ][ side.side_idx() ] ];
 }
 
 /// temporary replacement for DofHandler accessor, scalar (pressure) on edge of the side
@@ -394,14 +379,9 @@
 }
 
 
-<<<<<<< HEAD
-double MH_DofHandler::element_scalar( ElementFullIter &ele ) const {
-//     return mh_solution[ ele->mesh_->n_sides() + ele.index() ];
-    return mh_solution[ offset_pressure + ele.index() ];
-=======
 double MH_DofHandler::element_scalar( ElementAccessor<3> &ele ) const {
-    return mh_solution[ mesh_->n_sides() + ele.idx() ];
->>>>>>> 856696b9
+//    return mh_solution[ mesh_->n_sides() + ele.idx() ];
+    return mh_solution[ offset_pressure + ele.idx() ];
 }
 
 
@@ -417,9 +397,9 @@
 template <int spacedim>
 XFEMElementDataBase* LocalElementAccessorBase<spacedim>::xfem_data_pointer()
 {
-    switch(ele->dim()){
-        case 2: dh->get_xfem_sing_data<2>(ele->index()); break;
-        case 3: dh->get_xfem_sing_data<3>(ele->index()); break;
+    switch(ele.dim()){
+        case 2: dh->get_xfem_sing_data<2>(ele.idx()); break;
+        case 3: dh->get_xfem_sing_data<3>(ele.idx()); break;
         default: return nullptr;
     }
 }
@@ -427,7 +407,7 @@
 template <int spacedim>
 bool LocalElementAccessorBase<spacedim>::is_enriched()
 {
-    return (dh->xdata_4_el.size() > 0) && (dh->xdata_4_el[ele->index()] != MH_DofHandler::empty_node_idx);
+    return (dh->xdata_4_el.size() > 0) && (dh->xdata_4_el[ele.idx()] != MH_DofHandler::empty_node_idx);
 }
 
 template <int spacedim>
@@ -598,11 +578,10 @@
 
 void MH_DofHandler::clear_node_aux()
 {
-    FOR_ELEMENTS(mesh_, ele){
-        for(unsigned int i=0; i < ele->n_nodes(); i++){
-            ele->node[i]->aux = empty_node_idx;
-        }
-    }
+    for (auto ele : mesh_->bulk_elements_range())
+        for(unsigned int i=0; i < ele.element()->n_nodes(); i++){
+            ele.node(i)->aux = empty_node_idx;
+        }
 }
 
 unsigned int MH_DofHandler::n_enrichments()
@@ -665,23 +644,24 @@
     unsigned int n_qpoints = 1000;
     
     bool found = false;
-    ElementFullIter ele2d(mesh_->element.begin());
-    for(; ele2d != mesh_->element.end(); ++ele2d){
-        if(ele2d->dim() == 2){
+    ElementAccessor<3> ele2d;
+    for (auto ele : mesh_->bulk_elements_range()){
+        if(ele.dim() == 2){
             MappingP1<2,3> map;
-            arma::vec p = map.project_real_to_unit(center,map.element_map(*ele2d));
+            arma::vec p = map.project_real_to_unit(center,map.element_map(ele));
             if(map.is_point_inside(p))
             {
-                n = arma::cross(ele2d->node[1]->point() - ele2d->node[0]->point(),
-                                ele2d->node[2]->point() - ele2d->node[0]->point());
+                n = arma::cross(ele.node(1)->point() - ele.node(0)->point(),
+                                ele.node(2)->point() - ele.node(0)->point());
                 found = true;
+                ele2d = ele;
                 break;
             }
         }
     }
     if(! found) return;
                 
-    DBGCOUT("singularity: 2d: " << ele2d->index() << "\n");
+    DBGCOUT("singularity: 2d: " << ele2d.idx() << "\n");
                 
     auto sing = std::make_shared<Singularity<0>>(center, radius, direction_vector, n, n_qpoints);
     // set sigma of 1d element
@@ -690,7 +670,7 @@
     singularities.push_back(sing);
 
     //TODO: suggest proper enrichment radius
-//     double enr_radius = 1.3*std::sqrt(ele2d->measure());
+//     double enr_radius = 1.3*std::sqrt(ele2d.measure());
 //     double enr_radius = 2.0;
     DBGCOUT(<< "enr_radius: " << enr_radius << "\n");
     clear_mesh_flags();
@@ -699,12 +679,13 @@
     enrich_ele(sing, singularities_12d_.size()-1, xfem_data_2d, 0, ele2d, new_enrich_node_idx);
     
     //flag the element
-    mesh_flags_[ele2d->index()] = true;
-    for(unsigned int n=0; n < ele2d->n_sides(); n++) {
-        Edge* edge = ele2d->side(n)->edge();
+    mesh_flags_[ele2d.idx()] = true;
+    for(unsigned int n=0; n < ele2d.element()->n_sides(); n++) {
+        const Edge* edge = ele2d.side(n)->edge();
         for(int j=0; j < edge->n_sides;j++) {
-            if (edge->side(j)->element() != ele2d && edge->side(j)->element()->dim() == 2){
-                find_ele_to_enrich(sing,0,edge->side(j)->element(),enr_radius, new_enrich_node_idx);
+            ElementAccessor<3> side_ele = edge->side(j)->element();
+            if (side_ele != ele2d && side_ele.dim() == 2){
+                find_ele_to_enrich(sing,0,side_ele,enr_radius, new_enrich_node_idx);
             }
         }
     }
@@ -759,20 +740,21 @@
     
     Point center = a;
     bool found = false;
-    ElementFullIter ele3d(mesh_->element.begin());
-    for(; ele3d != mesh_->element.end(); ++ele3d){
-        if(ele3d->dim() == 3){
+    ElementAccessor<3> ele3d;
+    for (auto ele : mesh_->bulk_elements_range()){
+        if(ele.dim() == 3){
             MappingP1<3,3> map;
-            arma::vec p = map.project_real_to_unit(center,map.element_map(*ele3d));
+            arma::vec p = map.project_real_to_unit(center,map.element_map(ele));
             if(map.is_point_inside(p)){
                 found = true;
+                ele3d = ele;
                 break;
             }
         }
     }
     if(! found) return;
                 
-    DBGCOUT("singularity: 3d: " << ele3d->index() << "\n");
+    DBGCOUT("singularity: 3d: " << ele3d.idx() << "\n");
                 
     auto sing = std::make_shared<Singularity<1>>(a,b,radius,n,m);
     // set sigma of 1d element
@@ -788,12 +770,13 @@
     enrich_ele(sing, singularities_13d_.size()-1, xfem_data_3d, 0, ele3d, new_enrich_node_idx);
     
     //flag the element
-    mesh_flags_[ele3d->index()] = true;
-    for(unsigned int n=0; n < ele3d->n_sides(); n++) {
-        Edge* edge = ele3d->side(n)->edge();
+    mesh_flags_[ele3d.idx()] = true;
+    for(unsigned int n=0; n < ele3d.element()->n_sides(); n++) {
+        const Edge* edge = ele3d.side(n)->edge();
         for(int j=0; j < edge->n_sides;j++) {
-            if (edge->side(j)->element() != ele3d && edge->side(j)->element()->dim() == 3){
-                find_ele_to_enrich(sing,0,edge->side(j)->element(),enr_radius, new_enrich_node_idx);
+            ElementAccessor<3> side_ele = edge->side(j)->element();
+            if (side_ele != ele3d && side_ele.dim() == 3){
+                find_ele_to_enrich(sing,0,side_ele,enr_radius, new_enrich_node_idx);
             }
         }
     }
@@ -806,8 +789,9 @@
                                     double sigma)
 {
     DebugOut().fmt("intersection:  c {} b {}\n", il->component_ele_idx(), il->bulk_ele_idx());
-    ElementFullIter ele = mesh_->element(il->component_ele_idx());
-    ElementFullIter bulk_ele = mesh_->element(il->bulk_ele_idx());
+    ElementAccessor<3> ele = mesh_->element_accessor(il->component_ele_idx());
+    ElementAccessor<3> bulk_ele = mesh_->element_accessor(il->bulk_ele_idx());
+
     //create singularity
     Space<3>::Point center = (*il)[0].coords(ele);
 //     center.print(DebugOut(),"center");
@@ -816,9 +800,9 @@
     DebugOut() << "radius " << radius << "\n";
     
     const unsigned int n_qpoints = 1000;
-    Space<3>::Point n = arma::cross(bulk_ele->node[1]->point() - bulk_ele->node[0]->point(),
-                                    bulk_ele->node[2]->point() - bulk_ele->node[0]->point());
-    Space<3>::Point direction_vector(ele->node[1]->point() - ele->node[0]->point());
+    Space<3>::Point n = arma::cross(bulk_ele.node(1)->point() - bulk_ele.node(0)->point(),
+                                    bulk_ele.node(2)->point() - bulk_ele.node(0)->point());
+    Space<3>::Point direction_vector(ele.node(1)->point() - ele.node(0)->point());
     
     auto sing = std::make_shared<Singularity<0>>(center, radius, direction_vector, n, n_qpoints);
     // set sigma of 1d element
@@ -832,14 +816,14 @@
                                     double sigma)
 {
     DebugOut().fmt("intersection:  c {} b {}\n", il->component_ele_idx(), il->bulk_ele_idx());
-    ElementFullIter ele = mesh_->element(il->component_ele_idx());
+    ElementAccessor<3> ele = mesh_->element_accessor(il->component_ele_idx());
     
     //create singularity
     double radius = std::sqrt(cross_section/M_PI);
     DebugOut() << "radius " << radius << "\n";
     
-    Space<3>::Point a = ele->node[0]->point();
-    Space<3>::Point b = ele->node[1]->point();
+    Space<3>::Point a = ele.node(0)->point();
+    Space<3>::Point b = ele.node(1)->point();
 //     a.print(DebugOut(),"pointA");
 //     b.print(DebugOut(),"pointB");
     
@@ -879,33 +863,33 @@
 
     for (unsigned int i_loc = 0; i_loc < el_ds->lsize(); i_loc++) {
         auto ele_ac = accessor(i_loc);
-        ElementFullIter ele = ele_ac.full_iter();
+        ElementAccessor<3> ele = ele_ac.element_accessor();
         if(ele_ac.dim() == 1) {
             auto &isec_list = mesh_->mixed_intersections().element_intersections_[ele_ac.ele_global_idx()];
             if(isec_list.size() == 0) continue;
             
             for(auto &isec : isec_list ) {
                 ASSERT_PTR_DBG(isec.second);
-                ElementFullIter bulk_ele = mesh_->element(isec.second->bulk_ele_idx());
+                ElementAccessor<3> bulk_ele = mesh_->element_accessor(isec.second->bulk_ele_idx());
                 
-                Space<3>::Point center = ele->centre();
+                Space<3>::Point center = ele.centre();
                 IntersectionLocal<1,dim>* il = static_cast<IntersectionLocal<1,dim>*>(isec.second);
                 
-                if(bulk_ele->dim() == 2){
+                if(bulk_ele.dim() == 2){
                     if(il->size() != 1) continue;   //process only IL with one IP
                     
                     center = (*il)[0].coords(ele);
                 }
                 
-                DBGCOUT("singularity: ele " << dim << "d: " << ele->index() << "  bulk_ele: " << bulk_ele->index() << "\n");
-                double cs = cross_section.value(center, ele->element_accessor()); // pi*r^2
-                double sgm = sigma.value(center, ele->element_accessor());
+                DBGCOUT("singularity: ele " << dim << "d: " << ele.idx() << "  bulk_ele: " << bulk_ele.idx() << "\n");
+                double cs = cross_section.value(center, ele); // pi*r^2
+                double sgm = sigma.value(center, ele);
                 
                 singularities.push_back(create_sing<dim>(il, cs, sgm));
                 
                 DBGCOUT(<< "enr_radius: " << enr_radius << "\n");
                 clear_mesh_flags();
-                find_ele_to_enrich(singularities.back(), ele->index(), bulk_ele, enr_radius, new_enrich_node_idx);
+                find_ele_to_enrich(singularities.back(), ele.idx(), bulk_ele, enr_radius, new_enrich_node_idx);
                 
 //                 // in 3d, create only one singularity per 1d element
 //                 if(dim == 3) break;
@@ -984,7 +968,7 @@
     // Update invalid pointers.
 //     if(! (enrich_pressure || enrich_velocity))
     for(auto& xdata : xfem_data){
-        ElementFullIter ele = mesh_->element(xdata.ele_global_idx());
+        ElementAccessor<3> ele = mesh_->element_accessor(xdata.ele_global_idx());
         xdata.create_sing_quads(ele);
 //         DBGVAR(xdata.n_enrichments_intersect());
 //         xdata.print(cout);
@@ -1142,10 +1126,10 @@
                                unsigned int sing_idx,
                                std::vector<XFEMElementSingularData<dim>>& xfem_data,
                                int ele1d_global_idx,
-                               ElementFullIter ele,
+                               ElementAccessor<3> &ele,
                                int& new_enrich_node_idx)
 {
-    int ele_idx = ele->index();
+    int ele_idx = ele.idx();
     DBGVAR(ele_idx);
     
     XFEMElementSingularData<dim> * xdata;
@@ -1175,10 +1159,10 @@
     // shortcut when not enriching
 //         if(! (enrich_velocity || enrich_pressure)) return;
     
-    Node* node; //shortcut
+    const Node* node; //shortcut
     // number the enriched nodes and compute node values
-    for(unsigned int i=0; i < ele->n_nodes(); i++){
-        node = ele->node[i];
+    for(unsigned int i=0; i < ele.element()->n_nodes(); i++){
+        node = ele.node(i);
         // number enriched nodes
         if (node->aux == empty_node_idx){
 //                 DBGCOUT(<< "node number: " << new_enrich_node_idx << "\n");
@@ -1195,21 +1179,21 @@
 
 void MH_DofHandler::find_ele_to_enrich(Singularity0DPtr sing,
                                        int ele1d_global_idx,
-                                   ElementFullIter ele,
+                                   ElementAccessor<3> &ele,
                                    double radius,
                                    int& new_enrich_node_idx
                                   )
 {   
-//     DBGVAR(ele->index());
+//     DBGVAR(ele.idx());
     // check flag at the element so element is checked only once
-    if(mesh_flags_[ele->index()]) return;
+    if(mesh_flags_[ele.idx()]) return;
     
     //flag the element
-    mesh_flags_[ele->index()] = true;
+    mesh_flags_[ele.idx()] = true;
 //     bool enrich = true;
     bool enrich = false;
-    for(unsigned int i=0; i < ele->n_nodes(); i++){
-        double d = sing->geometry().distance(ele->node[i]->point());
+    for(unsigned int i=0; i < ele.element()->n_nodes(); i++){
+        double d = sing->geometry().distance(ele.node(i)->point());
 //         DBGCOUT(<< d << "\n");
         if(d < radius){
             enrich = true;
@@ -1217,7 +1201,7 @@
         else
         {
             MappingP1<2,3> map;
-            arma::vec up = map.project_real_to_unit(sing->geometry_ellipse().center(),map.element_map(*ele));
+            arma::vec up = map.project_real_to_unit(sing->geometry_ellipse().center(),map.element_map(ele));
             if(map.is_point_inside(up))
                 enrich = true;
         }
@@ -1228,12 +1212,13 @@
         enrich_ele(sing, singularities_12d_.size()-1, xfem_data_2d, ele1d_global_idx, ele, new_enrich_node_idx);
         
 //         DebugOut() << "n_neighs_vb " << ele->n_neighs_vb << "\n";
-        for(unsigned int n=0; n < ele->n_sides(); n++) {
-            Edge* edge = ele->side(n)->edge();
+        for(unsigned int n=0; n < ele.element()->n_sides(); n++) {
+            const Edge* edge = ele.side(n)->edge();
             for(int j=0; j < edge->n_sides;j++) {
-                if (edge->side(j)->element() != ele && edge->side(j)->element()->dim() == 2){
-//                     DebugOut() << "Go to ele " << edge->side(j)->element()->index() << "\n";
-                    find_ele_to_enrich(sing,ele1d_global_idx,edge->side(j)->element(),radius, new_enrich_node_idx);
+                ElementAccessor<3> side_ele = edge->side(j)->element();
+                if (side_ele != ele && side_ele.dim() == 2){
+//                     DebugOut() << "Go to ele " << side_ele.idx() << "\n";
+                    find_ele_to_enrich(sing,ele1d_global_idx,side_ele,radius, new_enrich_node_idx);
                 }
             }
         }
@@ -1242,17 +1227,17 @@
 
 void MH_DofHandler::find_ele_to_enrich(Singularity1DPtr sing,
                                        int ele1d_global_idx,
-                                       ElementFullIter ele,
+                                       ElementAccessor<3> &ele,
                                        double radius,
                                        int& new_enrich_node_idx)
 {   
     typedef Space<3>::Point Point;
-//     DBGVAR(ele->index());
+//     DBGVAR(ele.idx());
     // check flag at the element so element is checked only once
-    if(mesh_flags_[ele->index()]) return;
+    if(mesh_flags_[ele.idx()]) return;
     
     //flag the element
-    mesh_flags_[ele->index()] = true;
+    mesh_flags_[ele.idx()] = true;
 //     bool enrich = true;
     
     bool enrich = false;
@@ -1260,7 +1245,7 @@
     auto& intersections = mesh_->mixed_intersections().element_intersections_[ele1d_global_idx];
     for(auto& il:intersections){
 //         DBGCOUT(<< il.first << "\n");
-        if(il.first == ele->index()){
+        if(il.first == ele.idx()){
             enrich = true;
             break;
         }
@@ -1268,31 +1253,31 @@
     
     if(! enrich){
         const CylinderGeometry& geom = sing->geometry_cylinder();
-        for(unsigned int i=0; i < ele->n_nodes(); i++){
-            Point dp = geom.dist_vector(ele->node[i]->point());
+        for(unsigned int i=0; i < ele.element()->n_nodes(); i++){
+            Point dp = geom.dist_vector(ele.node(i)->point());
             double d = arma::norm(dp,2);
             
             // test distance to line
             if(d < radius){
                 
 //                 DebugOut().fmt("d: {} < enr_r: {}\n",d,radius);
-                Point p = ele->node[i]->point() - dp;
+                Point p = ele.node(i)->point() - dp;
                 MappingP1<1,3> map;
-                arma::vec up = map.project_real_to_unit(p,map.element_map(mesh_->element[ele1d_global_idx]));
+                arma::vec up = map.project_real_to_unit(p,map.element_map(mesh_->element_accessor(ele1d_global_idx)));
                 if(map.is_point_inside(up)){
                     enrich = true;
                     break;
                 }
                 
                 //test distance to A
-                double da = arma::norm(geom.a()-ele->node[i]->point(),2);
+                double da = arma::norm(geom.a()-ele.node(i)->point(),2);
                 if(da < radius){
                     enrich = true;
                     break;
                 }
                 
                 //test distance to B
-                double db = arma::norm(geom.b()-ele->node[i]->point(),2);
+                double db = arma::norm(geom.b()-ele.node(i)->point(),2);
                 if(db < radius){
                     enrich = true;
                     break;
@@ -1307,12 +1292,13 @@
         enrich_ele(sing, singularities_13d_.size()-1, xfem_data_3d, ele1d_global_idx, ele, new_enrich_node_idx);
         
 //         DebugOut() << "n_neighs_vb " << ele->n_neighs_vb << "\n";
-        for(unsigned int n=0; n < ele->n_sides(); n++) {
-            Edge* edge = ele->side(n)->edge();
+        for(unsigned int n=0; n < ele.element()->n_sides(); n++) {
+            const Edge* edge = ele.side(n)->edge();
             for(int j=0; j < edge->n_sides;j++) {
-                if (edge->side(j)->element() != ele && edge->side(j)->element()->dim() == 3){
-//                     DebugOut() << "Go to ele " << edge->side(j)->element()->index() << "\n";
-                    find_ele_to_enrich(sing,ele1d_global_idx,edge->side(j)->element(),radius, new_enrich_node_idx);
+                ElementAccessor<3> side_ele = edge->side(j)->element();
+                if (side_ele != ele && side_ele.dim() == 3){
+//                     DebugOut() << "Go to ele " << side_ele.idx() << "\n";
+                    find_ele_to_enrich(sing,ele1d_global_idx,side_ele,radius, new_enrich_node_idx);
                 }
             }
         }
@@ -1326,13 +1312,13 @@
     unsigned int w,i,node_idx;
     
     for(XFEMElementDataBase& xdata : xfem_data_2d){
-        ElementFullIter ele = mesh_->element(xdata.ele_global_idx());
+        ElementAccessor<3> ele = mesh_->element_accessor(xdata.ele_global_idx());
         std::vector<std::vector<int>>& dofs = xdata.global_enriched_dofs()[quant];
         dofs.resize(xdata.n_enrichments(), std::vector<int>(ele->n_nodes(), -1));
 //         DBGCOUT(<<"dofs xdata\n");
         for(w=0; w < xdata.n_enrichments(); w++){
             for(i=0; i < ele->n_nodes(); i++){
-                node_idx = ele->node[i]->aux;
+                node_idx = ele.node(i)->aux;
                 if(temp_dofs[node_idx][w] == empty_node_idx){
 //                     DBGCOUT(<< node_idx << " new dof " << offset << "\n");
                     dofs[w][i] = temp_dofs[node_idx][w] = offset;
@@ -1379,7 +1365,7 @@
     unsigned int w;
     
     for(XFEMElementDataBase& xdata : xfem_data_2d){
-        ElementFullIter ele = mesh_->element(xdata.ele_global_idx());
+//         ElementAccessor<3> ele = mesh_->element_accessor(xdata.ele_global_idx());
         std::vector<std::vector<int>>& dofs = xdata.global_enriched_dofs()[quant];
         dofs.resize(xdata.n_enrichments(), std::vector<int>(1, -1));
 //         DBGCOUT(<<"dofs xdata\n");

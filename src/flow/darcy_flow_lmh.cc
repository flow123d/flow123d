/*!
 *
﻿ * Copyright (C) 2015 Technical University of Liberec.  All rights reserved.
 * 
 * This program is free software; you can redistribute it and/or modify it under
 * the terms of the GNU General Public License version 3 as published by the
 * Free Software Foundation. (http://www.gnu.org/licenses/gpl-3.0.en.html)
 * 
 * This program is distributed in the hope that it will be useful, but WITHOUT
 * ANY WARRANTY; without even the implied warranty of MERCHANTABILITY or FITNESS
 * FOR A PARTICULAR PURPOSE.  See the GNU General Public License for more details.
 *
 * 
 * @file    darcy_flow_lmh.cc
 * @ingroup flow
 * @brief   Setup and solve linear system of mixed-hybrid discretization of the linear
 *          porous media flow with possible preferential flow in fractures and chanels.
 */

//#include <limits>
#include <vector>
//#include <iostream>
//#include <iterator>
//#include <algorithm>
#include <armadillo>

#include "petscmat.h"
#include "petscviewer.h"
#include "petscerror.h"
#include "mpi.h"

#include "system/system.hh"
#include "system/sys_profiler.hh"
#include "system/index_types.hh"
#include "input/factory.hh"

#include "mesh/mesh.h"
#include "mesh/bc_mesh.hh"
#include "mesh/partitioning.hh"
#include "mesh/accessors.hh"
#include "mesh/range_wrapper.hh"
#include "la/distribution.hh"
#include "la/linsys.hh"
#include "la/linsys_PETSC.hh"
// #include "la/linsys_BDDC.hh"
#include "la/schur.hh"
//#include "la/sparse_graph.hh"
#include "la/local_to_global_map.hh"
#include "la/vector_mpi.hh"

//#include "flow/assembly_lmh_old_.hh"
#include "flow/darcy_flow_lmh.hh"
#include "flow/darcy_flow_mh_output.hh"
#include "flow/assembly_lmh.hh"
#include "flow/assembly_models.hh"

#include "tools/time_governor.hh"
#include "fields/field_algo_base.hh"
#include "fields/field.hh"
#include "fields/field_values.hh"
#include "fields/field_add_potential.hh"
#include "fields/field_fe.hh"
#include "fields/field_model.hh"
#include "fields/field_constant.hh"

#include "coupling/balance.hh"

#include "intersection/mixed_mesh_intersections.hh"
#include "intersection/intersection_local.hh"

#include "fem/fe_p.hh"


FLOW123D_FORCE_LINK_IN_CHILD(darcy_flow_lmh)




namespace it = Input::Type;

const it::Selection & DarcyLMH::get_mh_mortar_selection() {
	return it::Selection("MH_MortarMethod")
		.add_value(NoMortar, "None", "No Mortar method is applied.")
		.add_value(MortarP0, "P0", "Mortar space: P0 on elements of lower dimension.")
		.add_value(MortarP1, "P1", "Mortar space: P1 on intersections, using non-conforming pressures.")
		.close();
}

const it::Record & DarcyLMH::type_field_descriptor() {

        const it::Record &field_descriptor =
        it::Record("Flow_Darcy_LMH_Data",FieldCommon::field_descriptor_record_description("Flow_Darcy_LMH_Data") )
        .copy_keys( DarcyLMH::EqFields().make_field_descriptor_type("Flow_Darcy_LMH_Data_aux") )
            .declare_key("bc_piezo_head", FieldAlgorithmBase< 3, FieldValue<3>::Scalar >::get_input_type_instance(),
                    "Boundary piezometric head for BC types: dirichlet, robin, and river." )
            .declare_key("bc_switch_piezo_head", FieldAlgorithmBase< 3, FieldValue<3>::Scalar >::get_input_type_instance(),
                    "Boundary switch piezometric head for BC types: seepage, river." )
            .declare_key("init_piezo_head", FieldAlgorithmBase< 3, FieldValue<3>::Scalar >::get_input_type_instance(),
                    "Initial condition for the pressure given as the piezometric head." )
            .close();
        return field_descriptor;
}

const it::Record & DarcyLMH::get_input_type() {

    it::Record ns_rec = Input::Type::Record("NonlinearSolver", "Non-linear solver settings.")
        .declare_key("linear_solver", LinSys::get_input_type(), it::Default("{}"),
            "Linear solver for MH problem.")
        .declare_key("tolerance", it::Double(0.0), it::Default("1E-6"),
            "Residual tolerance.")
        .declare_key("min_it", it::Integer(0), it::Default("1"),
            "Minimum number of iterations (linear solutions) to use.\nThis is usefull if the convergence criteria "
            "does not characterize your goal well enough so it converges prematurely, possibly even without a single linear solution."
            "If greater then 'max_it' the value is set to 'max_it'.")
        .declare_key("max_it", it::Integer(0), it::Default("100"),
            "Maximum number of iterations (linear solutions) of the non-linear solver.")
        .declare_key("converge_on_stagnation", it::Bool(), it::Default("false"),
            "If a stagnation of the nonlinear solver is detected the solver stops. "
            "A divergence is reported by default, forcing the end of the simulation. By setting this flag to 'true', the solver "
            "ends with convergence success on stagnation, but it reports warning about it.")
        .close();

    DarcyLMH::EqFields eq_fields;
    
    return it::Record("Flow_Darcy_LMH", "Lumped Mixed-Hybrid solver for saturated Darcy flow.")
		.derive_from(DarcyFlowInterface::get_input_type())
        .copy_keys(EquationBase::record_template())
        .declare_key("gravity", it::Array(it::Double(), 3,3), it::Default("[ 0, 0, -1]"),
                "Vector of the gravity force. Dimensionless.")
		.declare_key("input_fields", it::Array( type_field_descriptor() ), it::Default::obligatory(),
                "Input data for Darcy flow model.")				
        .declare_key("nonlinear_solver", ns_rec, it::Default("{}"),
                "Non-linear solver for MH problem.")
        .declare_key("output_stream", OutputTime::get_input_type(), it::Default("{}"),
                "Output stream settings.\n Specify file format, precision etc.")

        .declare_key("output", DarcyFlowMHOutput::get_input_type(eq_fields, "Flow_Darcy_LMH"),
                IT::Default("{ \"fields\": [ \"pressure_p0\", \"velocity_p0\" ] }"),
                "Specification of output fields and output times.")
        .declare_key("output_specific", DarcyFlowMHOutput::get_input_type_specific(), it::Default::optional(),
                "Output settings specific to Darcy flow model.\n"
                "Includes raw output and some experimental functionality.")
        .declare_key("balance", Balance::get_input_type(), it::Default("{}"),
                "Settings for computing mass balance.")
		.declare_key("mortar_method", get_mh_mortar_selection(), it::Default("\"None\""),
				"Method for coupling Darcy flow between dimensions on incompatible meshes. [Experimental]" )
		.close();
}


const int DarcyLMH::registrar =
		Input::register_class< DarcyLMH, Mesh &, const Input::Record >("Flow_Darcy_LMH") +
		DarcyLMH::get_input_type().size();



DarcyLMH::EqFields::EqFields()
: DarcyMH::EqFields::EqFields()
{
}



DarcyLMH::EqData::EqData()
: DarcyMH::EqData::EqData()
{
}


void DarcyLMH::EqData::init()
{
    auto size = dh_p_->get_local_to_global_map().size();
    save_local_system_.resize(size);
    bc_fluxes_reconstruted.resize(size);
    loc_system_.resize(size);
    loc_schur_.resize(size);
    postprocess_solution_.resize(size);
}


void DarcyLMH::EqData::reset()
{
    std::fill(save_local_system_.begin(), save_local_system_.end(), false);
    std::fill(bc_fluxes_reconstruted.begin(), bc_fluxes_reconstruted.end(), false);
}






//=============================================================================
// CREATE AND FILL GLOBAL MH MATRIX OF THE WATER MODEL
// - do it in parallel:
//   - initial distribution of elements, edges
//
/*! @brief CREATE AND FILL GLOBAL MH MATRIX OF THE WATER MODEL
 *
 * Parameters {Solver,NSchurs} number of performed Schur
 * complements (0,1,2) for water flow MH-system
 *
 */
//=============================================================================
DarcyLMH::DarcyLMH(Mesh &mesh_in, const Input::Record in_rec, TimeGovernor *tm)
: DarcyFlowInterface(mesh_in, in_rec),
    output_object(nullptr),
    data_changed_(false),
	read_init_cond_assembly_(nullptr),
	mh_matrix_assembly_(nullptr),
	reconstruct_schur_assembly_(nullptr)
{

    START_TIMER("Darcy constructor");
    {
        auto time_record = input_record_.val<Input::Record>("time");
        if (tm == nullptr)
        {
            time_ = new TimeGovernor(time_record);
        }
        else
        {
            TimeGovernor tm_from_rec(time_record);
            if (!tm_from_rec.is_default()) // is_default() == false when time record is present in input file
            { 
                MessageOut() << "Duplicate key 'time', time in flow equation is already initialized from parent class!";
                ASSERT_PERMANENT(false);
            }
            time_ = tm;
        }
    }

    eq_fields_ = make_shared<EqFields>();
    eq_data_ = make_shared<EqData>();
    this->eq_fieldset_ = eq_fields_.get();
    
    eq_data_->is_linear=true;

    size = mesh_->n_elements() + mesh_->n_sides() + mesh_->n_edges();
    eq_data_->mortar_method_= in_rec.val<MortarMethod>("mortar_method");
    if (eq_data_->mortar_method_ != NoMortar) {
        mesh_->mixed_intersections();
    }
    

    //side_ds->view( std::cout );
    //el_ds->view( std::cout );
    //edge_ds->view( std::cout );
    //rows_ds->view( std::cout );
    
}

double DarcyLMH::solved_time()
{
    // DebugOut() << "t = " << time_->t() << " step_end " << time_->step().end() << "\n";
    if(eq_data_->use_steady_assembly_)
    {
        // In steady case, the solution is computed with the data present at time t,
        // and the steady state solution is valid until another change in data,
        // which should correspond to time (t+dt).
        // "The data change appears immediatly."
        double next_t = time_->t() + time_->estimate_dt();
        // DebugOut() << "STEADY next_t = " << next_t << "\n";
        return next_t * (1 - 2*std::numeric_limits<double>::epsilon());
    }
    else
    {
        // In unsteady case, the solution is computed with the data present at time t,
        // and the solution is valid at the time t+dt.
        // "The data change does not appear immediatly, it is integrated over time interval dt."
        // DebugOut() << "UNSTEADY\n";
        return time_->t();
    }
}

void DarcyLMH::init_eq_data()
//connecting data fields with mesh
{

    START_TIMER("data init");
    eq_data_->mesh = mesh_;
    eq_fields_->set_mesh(*mesh_);

    auto gravity_array = input_record_.val<Input::Array>("gravity");
    std::vector<double> gvec;
    gravity_array.copy_to(gvec);
    gvec.push_back(0.0); // zero pressure shift
    eq_data_->gravity_ =  arma::vec(gvec);
    eq_data_->gravity_vec_ = eq_data_->gravity_.subvec(0,2);

    FieldValue<3>::VectorFixed gvalue(eq_data_->gravity_vec_);
    auto field_algo=std::make_shared<FieldConstant<3, FieldValue<3>::VectorFixed>>();
    field_algo->set_value(gvalue);
    eq_fields_->gravity_field.set(field_algo, 0.0);
    eq_fields_->bc_gravity.set(field_algo, 0.0);

    eq_fields_->bc_pressure.add_factory(
            std::make_shared<AddPotentialFactory<3, FieldValue<3>::Scalar> >
            (eq_fields_->bc_gravity, eq_fields_->X(), eq_fields_->bc_piezo_head) );
    eq_fields_->bc_switch_pressure.add_factory(
            std::make_shared<AddPotentialFactory<3, FieldValue<3>::Scalar> >
            (eq_fields_->bc_gravity, eq_fields_->X(), eq_fields_->bc_switch_piezo_head) );
    eq_fields_->init_pressure.add_factory(
            std::make_shared<AddPotentialFactory<3, FieldValue<3>::Scalar> >
            (eq_fields_->gravity_field, eq_fields_->X(), eq_fields_->init_piezo_head) );


    eq_fields_->set_input_list( this->input_record_.val<Input::Array>("input_fields"), *time_ );
    // Check that the time step was set for the transient simulation.
    if (! zero_time_term(true) && time_->is_default() ) {
        //THROW(ExcAssertMsg());
        //THROW(ExcMissingTimeGovernor() << input_record_.ei_address());
        MessageOut() << "Missing the key 'time', obligatory for the transient problems." << endl;
        ASSERT_PERMANENT(false);
    }

    eq_fields_->mark_input_times(*time_);
}

void DarcyLMH::initialize() {

    { // init DOF handler for pressure fields
// 		std::shared_ptr< FiniteElement<0> > fe0_rt = std::make_shared<FE_RT0_disc<0>>();
		std::shared_ptr< FiniteElement<1> > fe1_rt = std::make_shared<FE_RT0_disc<1>>();
		std::shared_ptr< FiniteElement<2> > fe2_rt = std::make_shared<FE_RT0_disc<2>>();
		std::shared_ptr< FiniteElement<3> > fe3_rt = std::make_shared<FE_RT0_disc<3>>();
		std::shared_ptr< FiniteElement<0> > fe0_disc = std::make_shared<FE_P_disc<0>>(0);
		std::shared_ptr< FiniteElement<1> > fe1_disc = std::make_shared<FE_P_disc<1>>(0);
		std::shared_ptr< FiniteElement<2> > fe2_disc = std::make_shared<FE_P_disc<2>>(0);
		std::shared_ptr< FiniteElement<3> > fe3_disc = std::make_shared<FE_P_disc<3>>(0);
		std::shared_ptr< FiniteElement<0> > fe0_cr = std::make_shared<FE_CR<0>>();
		std::shared_ptr< FiniteElement<1> > fe1_cr = std::make_shared<FE_CR<1>>();
		std::shared_ptr< FiniteElement<2> > fe2_cr = std::make_shared<FE_CR<2>>();
		std::shared_ptr< FiniteElement<3> > fe3_cr = std::make_shared<FE_CR<3>>();
// 	    static FiniteElement<0> fe0_sys = FE_P_disc<0>(0); //TODO fix and use solution with FESystem<0>( {fe0_rt, fe0_disc, fe0_cr} )
		FESystem<0> fe0_sys( {fe0_disc, fe0_disc, fe0_cr} );
		FESystem<1> fe1_sys( {fe1_rt, fe1_disc, fe1_cr} );
		FESystem<2> fe2_sys( {fe2_rt, fe2_disc, fe2_cr} );
		FESystem<3> fe3_sys( {fe3_rt, fe3_disc, fe3_cr} );
	    MixedPtr<FESystem> fe_sys( std::make_shared<FESystem<0>>(fe0_sys), std::make_shared<FESystem<1>>(fe1_sys),
	                                    std::make_shared<FESystem<2>>(fe2_sys), std::make_shared<FESystem<3>>(fe3_sys) );
		std::shared_ptr<DiscreteSpace> ds = std::make_shared<EqualOrderDiscreteSpace>( mesh_, fe_sys);
		eq_data_->dh_ = std::make_shared<DOFHandlerMultiDim>(*mesh_);
		eq_data_->dh_->distribute_dofs(ds);
    }

    init_eq_data();
    output_object = new DarcyFlowMHOutput(this, input_record_);

    eq_fields_->add_coords_field();

    { // construct pressure, velocity and piezo head fields
		uint rt_component = 0;
		eq_data_->full_solution = eq_data_->dh_->create_vector();
        auto ele_flux_ptr = create_field_fe<3, FieldValue<3>::VectorFixed>(eq_data_->dh_, &eq_data_->full_solution, rt_component);
        eq_fields_->flux.set(ele_flux_ptr, 0.0);

		eq_fields_->field_ele_velocity.set(Model<3, FieldValue<3>::VectorFixed>::create(fn_mh_velocity(), eq_fields_->flux, eq_fields_->cross_section), 0.0);

		uint p_ele_component = 1;
        auto ele_pressure_ptr = create_field_fe<3, FieldValue<3>::Scalar>(eq_data_->dh_, &eq_data_->full_solution, p_ele_component);
        eq_fields_->field_ele_pressure.set(ele_pressure_ptr, 0.0);

        uint p_edge_component = 2;
        auto edge_pressure_ptr = create_field_fe<3, FieldValue<3>::Scalar>(eq_data_->dh_, &eq_data_->full_solution, p_edge_component);
        eq_fields_->field_edge_pressure.set(edge_pressure_ptr, 0.0);

        eq_fields_->field_ele_piezo_head.set(
                Model<3, FieldValue<3>::Scalar>::create(fn_mh_piezohead(), eq_fields_->gravity_field, eq_fields_->X(), eq_fields_->field_ele_pressure),
                0.0
        );
    }

    { // init DOF handlers represents element pressure DOFs
        uint p_element_component = 1;
        eq_data_->dh_p_ = std::make_shared<SubDOFHandlerMultiDim>(eq_data_->dh_,p_element_component);
    }
    
    { // init DOF handlers represents edge DOFs
        uint p_edge_component = 2;
        eq_data_->dh_cr_ = std::make_shared<SubDOFHandlerMultiDim>(eq_data_->dh_,p_edge_component);
    }

    { // init DOF handlers represents side DOFs
		MixedPtr<FE_CR_disc> fe_cr_disc;
		std::shared_ptr<DiscreteSpace> ds_cr_disc = std::make_shared<EqualOrderDiscreteSpace>( mesh_, fe_cr_disc);
		eq_data_->dh_cr_disc_ = std::make_shared<DOFHandlerMultiDim>(*mesh_);
		eq_data_->dh_cr_disc_->distribute_dofs(ds_cr_disc);
    }

    eq_data_->init();

    // create solution vector for 2. Schur complement linear system
//     p_edge_solution = new VectorMPI(eq_data_->dh_cr_->distr()->lsize());
//     full_solution = new VectorMPI(eq_data_->dh_->distr()->lsize());
    // this creates mpi vector from DoFHandler, including ghost values
    eq_data_->p_edge_solution = eq_data_->dh_cr_->create_vector();
    eq_data_->p_edge_solution_previous = eq_data_->dh_cr_->create_vector();
    eq_data_->p_edge_solution_previous_time = eq_data_->dh_cr_->create_vector();

    // Initialize bc_switch_dirichlet to size of global boundary.
    eq_data_->bc_switch_dirichlet.resize(mesh_->n_elements()+mesh_->bc_mesh()->n_elements(), 1);


    eq_data_->nonlinear_iteration_=0;
    Input::AbstractRecord rec = this->input_record_
            .val<Input::Record>("nonlinear_solver")
            .val<Input::AbstractRecord>("linear_solver");

    initialize_specific();
    
    // auxiliary set_time call  since allocation assembly evaluates fields as well
    //time_->step().use_fparser_ = true;
    data_changed_ = eq_fields_->set_time(time_->step(), LimitSide::right) || data_changed_;
    create_linear_system(rec);


    // initialization of balance object
    balance_ = std::make_shared<Balance>("water", mesh_);
    balance_->init_from_input(input_record_.val<Input::Record>("balance"), time());
    eq_data_->water_balance_idx = balance_->add_quantity("water_volume");
    balance_->allocate(eq_data_->dh_, 1);
    balance_->units(UnitSI().m(3));

    eq_data_->balance = this->balance_; // eq_data_->balance is obsolete inherited from DarcyMH::EqData, will be remove
    eq_data_->balance_ = this->balance_;

    this->initialize_asm();
}

void DarcyLMH::initialize_specific()
{
	//eq_data_->multidim_assembler = AssemblyFlowBase::create< AssemblyLMH >(eq_fields_, eq_data_);
}

<<<<<<< HEAD
//void DarcyLMH::read_initial_condition()
//{
//	DebugOut().fmt("Read initial condition\n");
//
//	for ( DHCellAccessor dh_cell : eq_data_->dh_->own_range() ) {
//
//        LocDofVec p_indices = dh_cell.cell_with_other_dh(eq_data_->dh_p_.get()).get_loc_dof_indices();
//        ASSERT_DBG(p_indices.n_elem == 1);
//        LocDofVec l_indices = dh_cell.cell_with_other_dh(eq_data_->dh_cr_.get()).get_loc_dof_indices();
//        ElementAccessor<3> ele = dh_cell.elm();
//
//		// set initial condition
//        double init_value = eq_fields_->init_pressure.value(ele.centre(),ele);
//        unsigned int p_idx = eq_data_->dh_p_->parent_indices()[p_indices[0]];
//        eq_data_->full_solution.set(p_idx, init_value);
//
//        for (unsigned int i=0; i<ele->n_sides(); i++) {
//             uint n_sides_of_edge =  ele.side(i)->edge().n_sides();
//             unsigned int l_idx = eq_data_->dh_cr_->parent_indices()[l_indices[i]];
//             eq_data_->full_solution.add(l_idx, init_value/n_sides_of_edge);
//
//             eq_data_->p_edge_solution.add(l_indices[i], init_value/n_sides_of_edge);
//         }
//	}
//
//    initial_condition_postprocess();
//
//	eq_data_->full_solution.ghost_to_local_begin();
//	eq_data_->full_solution.ghost_to_local_end();
//
//	eq_data_->p_edge_solution.ghost_to_local_begin();
//    eq_data_->p_edge_solution.ghost_to_local_end();
//    eq_data_->p_edge_solution_previous_time.copy_from(eq_data_->p_edge_solution);
//}
//
//void DarcyLMH::initial_condition_postprocess()
//{}
=======
void DarcyLMH::read_initial_condition()
{
	DebugOut().fmt("Read initial condition\n");
    
	for ( DHCellAccessor dh_cell : eq_data_->dh_cr_->own_range() ) {
        
        LocDofVec l_indices = dh_cell.get_loc_dof_indices();
        ElementAccessor<3> ele = dh_cell.elm();
        
		// set initial condition
        double init_value = eq_fields_->init_pressure.value(ele.centre(),ele);
        
        ASSERT(l_indices.n_elem == ele->n_sides());
        for (unsigned int i=0; i<ele->n_sides(); i++) {
             uint n_sides_of_edge =  ele.side(i)->edge().n_sides();
             eq_data_->p_edge_solution.add(l_indices[i], init_value/n_sides_of_edge);
         }
	}

	eq_data_->p_edge_solution.ghost_to_local_begin();
    eq_data_->p_edge_solution.ghost_to_local_end();
    eq_data_->p_edge_solution.local_to_ghost_begin();
    eq_data_->p_edge_solution.local_to_ghost_end();

    initial_condition_postprocess();
}

void DarcyLMH::initial_condition_postprocess()
{}
>>>>>>> 29638ef6

void DarcyLMH::zero_time_step()
{

    /* TODO:
     * - Allow solution reconstruction (pressure and velocity) from initial condition on user request.
     * - Steady solution as an intitial condition may be forced by setting inti_time =-1, and set data for the steady solver in that time.
     *   Solver should be able to switch from and to steady case depending on the zero time term.
     */

	//time_->step().use_fparser_ = true;
    data_changed_ = eq_fields_->set_time(time_->step(), LimitSide::right) || data_changed_;

    // zero_time_term means steady case
    eq_data_->use_steady_assembly_ = zero_time_term();

    eq_data_->p_edge_solution.zero_entries();
    
    if (eq_data_->use_steady_assembly_) { // steady case
        MessageOut() << "Flow zero time step - steady case\n";
        //read_initial_condition(); // Possible solution guess for steady case.
        solve_nonlinear(); // with right limit data
    } else {
        MessageOut() << "Flow zero time step - unsteady case\n";
        eq_data_->time_step_ = time_->dt();
//        read_initial_condition();
    	this->read_init_cond_asm();
        accept_time_step(); // accept zero time step, i.e. initial condition
        
        // we reconstruct the initial solution here
        // during the reconstruction assembly:
        // - the balance objects are actually allocated
        // - the full solution vector is computed
//        reconstruct_solution_from_schur(eq_data_->multidim_assembler);
        START_TIMER("DarcyFlowMH::reconstruct_solution_from_schur");
        this->reconstruct_schur_assembly_->assemble(eq_data_->dh_);
        END_TIMER("DarcyFlowMH::reconstruct_solution_from_schur");
    }
    //solution_output(T,right_limit); // data for time T in any case
    output_data();
}

//=============================================================================
// COMPOSE and SOLVE WATER MH System possibly through Schur complements
//=============================================================================
void DarcyLMH::update_solution()
{
    START_TIMER("Solving MH system");

    time_->next_time();

    time_->view("DARCY"); //time governor information output

    solve_time_step();
    
    eq_data_->full_solution.local_to_ghost_begin();
    eq_data_->full_solution.local_to_ghost_end();
}

void DarcyLMH::solve_time_step(bool output)
{
    //time_->step().use_fparser_ = true;
    data_changed_ = eq_fields_->set_time(time_->step(), LimitSide::left) || data_changed_;
    bool zero_time_term_from_left=zero_time_term();

    bool jump_time = eq_fields_->storativity.is_jump_time();
    if (! zero_time_term_from_left) {
        MessageOut() << "Flow time step - unsteady case\n";
        // time term not treated as zero
        // Unsteady solution up to the T.

        // this flag is necesssary for switching BC to avoid setting zero neumann on the whole boundary in the steady case
    	eq_data_->use_steady_assembly_ = false;

        solve_nonlinear(); // with left limit data
        if(output)
            accept_time_step();
        if (jump_time) {
        	WarningOut() << "Output of solution discontinuous in time not supported yet.\n";
            //solution_output(T, left_limit); // output use time T- delta*dt
            //output_data();
        }
    }

    if (time_->is_end()) {
        // output for unsteady case, end_time should not be the jump time
        // but rether check that
        if (! zero_time_term_from_left && ! jump_time && output)
            output_data();
        return;
    }

    //time_->step().use_fparser_ = true;
    data_changed_ = eq_fields_->set_time(time_->step(), LimitSide::right) || data_changed_;
    bool zero_time_term_from_right=zero_time_term();
    if (zero_time_term_from_right) {
        MessageOut() << "Flow time step - steady case\n";
        // this flag is necesssary for switching BC to avoid setting zero neumann on the whole boundary in the steady case
    	eq_data_->use_steady_assembly_ = true;
        solve_nonlinear(); // with right limit data
        if(output)
            accept_time_step();

    } else if (! zero_time_term_from_left && jump_time) {
    	WarningOut() << "Discontinuous time term not supported yet.\n";
        //solution_transfer(); // internally call set_time(T, left) and set_time(T,right) again
        //solve_nonlinear(); // with right limit data
    }
    //solution_output(T,right_limit); // data for time T in any case
    if (output)
        output_data();
}

bool DarcyLMH::zero_time_term(bool time_global) {
    if (time_global) {
        return (eq_fields_->storativity.input_list_size() == 0);
    } else {
        return eq_fields_->storativity.field_result(mesh_->region_db().get_region_set("BULK")) == result_zeros;
    }
}


void DarcyLMH::solve_nonlinear()
{

    assembly_linear_system();
    double residual_norm = lin_sys_schur().compute_residual();
    eq_data_->nonlinear_iteration_ = 0;
    MessageOut().fmt("[nonlinear solver] norm of initial residual: {}\n", residual_norm);

    // Reduce is_linear flag.
    int is_linear_common;
    MPI_Allreduce(&(eq_data_->is_linear), &is_linear_common,1, MPI_INT ,MPI_MIN,PETSC_COMM_WORLD);

    Input::Record nl_solver_rec = input_record_.val<Input::Record>("nonlinear_solver");
    this->tolerance_ = nl_solver_rec.val<double>("tolerance");
    this->max_n_it_  = nl_solver_rec.val<unsigned int>("max_it");
    this->min_n_it_  = nl_solver_rec.val<unsigned int>("min_it");
    if (this->min_n_it_ > this->max_n_it_) this->min_n_it_ = this->max_n_it_;

    if (! is_linear_common) {
        // set tolerances of the linear solver unless they are set by user.
        lin_sys_schur().set_tolerances(0.1*this->tolerance_, 0.01*this->tolerance_, 100);
    }
    vector<double> convergence_history;

<<<<<<< HEAD
    while (eq_data_->nonlinear_iteration_ < this->min_n_it_ ||
           (residual_norm > this->tolerance_ &&  eq_data_->nonlinear_iteration_ < this->max_n_it_ )) {
    	OLD_ASSERT_EQUAL( convergence_history.size(), eq_data_->nonlinear_iteration_ );
=======
    while (nonlinear_iteration_ < this->min_n_it_ ||
           (residual_norm > this->tolerance_ &&  nonlinear_iteration_ < this->max_n_it_ )) {
    	ASSERT_EQ( convergence_history.size(), nonlinear_iteration_ );
>>>>>>> 29638ef6
        convergence_history.push_back(residual_norm);

        // print_matlab_matrix("matrix_" + std::to_string(time_->step().index()) + "_it_" + std::to_string(nonlinear_iteration_));
        // stagnation test
        if (convergence_history.size() >= 5 &&
            convergence_history[ convergence_history.size() - 1]/convergence_history[ convergence_history.size() - 2] > 0.9 &&
            convergence_history[ convergence_history.size() - 1]/convergence_history[ convergence_history.size() - 5] > 0.8) {
            // stagnation
            if (input_record_.val<Input::Record>("nonlinear_solver").val<bool>("converge_on_stagnation")) {
            	WarningOut().fmt("Accept solution on stagnation. Its: {} Residual: {}\n", eq_data_->nonlinear_iteration_, residual_norm);
                break;
            } else {
                THROW(ExcSolverDiverge() << EI_Reason("Stagnation."));
            }
        }

        if (! is_linear_common){
        	eq_data_->p_edge_solution_previous.copy_from(eq_data_->p_edge_solution);
        	eq_data_->p_edge_solution_previous.local_to_ghost_begin();
        	eq_data_->p_edge_solution_previous.local_to_ghost_end();
        }

        LinSys::SolveInfo si = lin_sys_schur().solve();
        MessageOut().fmt("[schur solver] lin. it: {}, reason: {}, residual: {}\n",
        		si.n_iterations, si.converged_reason, lin_sys_schur().compute_residual());
        
        eq_data_->nonlinear_iteration_++;

        // hack to make BDDC work with empty compute_residual
        if (is_linear_common){
            // we want to print this info in linear (and steady) case
            residual_norm = lin_sys_schur().compute_residual();
            MessageOut().fmt("[nonlinear solver] lin. it: {}, reason: {}, residual: {}\n",
        		si.n_iterations, si.converged_reason, residual_norm);
            break;
        }
        data_changed_=true; // force reassembly for non-linear case

        double alpha = 1; // how much of new solution
        VecAXPBY(eq_data_->p_edge_solution.petsc_vec(), (1-alpha), alpha, eq_data_->p_edge_solution_previous.petsc_vec());

        //LogOut().fmt("Linear solver ended with reason: {} \n", si.converged_reason );
        //ASSERT_PERMANENT_GE( si.converged_reason, 0).error("Linear solver failed to converge.\n");
        assembly_linear_system();

        residual_norm = lin_sys_schur().compute_residual();
        MessageOut().fmt("[nonlinear solver] it: {} lin. it: {}, reason: {}, residual: {}\n",
                eq_data_->nonlinear_iteration_, si.n_iterations, si.converged_reason, residual_norm);
    }
    
//    reconstruct_solution_from_schur(eq_data_->multidim_assembler);
    START_TIMER("DarcyFlowMH::reconstruct_solution_from_schur");
    this->reconstruct_schur_assembly_->assemble(eq_data_->dh_);
    END_TIMER("DarcyFlowMH::reconstruct_solution_from_schur");

    // adapt timestep
    if (! this->zero_time_term()) {
        double mult = 1.0;
        if (eq_data_->nonlinear_iteration_ < 3) mult = 1.6;
        if (eq_data_->nonlinear_iteration_ > 7) mult = 0.7;
        time_->set_upper_constraint(time_->dt() * mult, "Darcy adaptivity.");
        // int result = time_->set_upper_constraint(time_->dt() * mult, "Darcy adaptivity.");
        //DebugOut().fmt("time adaptivity, res: {} it: {} m: {} dt: {} edt: {}\n", result, nonlinear_iteration_, mult, time_->dt(), time_->estimate_dt());
    }
}


void DarcyLMH::accept_time_step()
{
	eq_data_->p_edge_solution_previous_time.copy_from(eq_data_->p_edge_solution);
	eq_data_->p_edge_solution_previous_time.local_to_ghost_begin();
	eq_data_->p_edge_solution_previous_time.local_to_ghost_end();
}


void DarcyLMH::output_data() {
    START_TIMER("Darcy output data");
    
    // print_matlab_matrix("matrix_" + std::to_string(time_->step().index()));
    
    //time_->view("DARCY"); //time governor information output
	this->output_object->output();


    START_TIMER("Darcy balance output");
    balance_->calculate_cumulative(eq_data_->water_balance_idx, eq_data_->full_solution.petsc_vec());
    balance_->calculate_instant(eq_data_->water_balance_idx, eq_data_->full_solution.petsc_vec());
    balance_->output();
}


//double DarcyLMH::solution_precision() const
//{
//    return eq_data_->lin_sys_schur->get_solution_precision();
//}


// ===========================================================================================
//
//   MATRIX ASSEMBLY - we use abstract assembly routine, where  LS Mat/Vec SetValues
//   are in fact pointers to allocating or filling functions - this is governed by Linsystem roitunes
//
// =======================================================================================
//void DarcyLMH::assembly_mh_matrix(FMT_UNUSED MultidimAssembly& assembler)
//{
//    START_TIMER("DarcyLMH::assembly_steady_mh_matrix");
//
//    // DebugOut() << "assembly_mh_matrix \n";
//    // set auxiliary flag for switchting Dirichlet like BC
//    eq_data_->force_no_neumann_bc = eq_data_->use_steady_assembly_ && (eq_data_->nonlinear_iteration_ == 0);
//
//    balance_->start_flux_assembly(eq_data_->water_balance_idx);
//    balance_->start_source_assembly(eq_data_->water_balance_idx);
//    balance_->start_mass_assembly(eq_data_->water_balance_idx);
//
//    // TODO: try to move this into balance, or have it in the generic assembler class, that should perform the cell loop
//    // including various pre- and post-actions
////    for ( DHCellAccessor dh_cell : eq_data_->dh_->own_range() ) {
////        unsigned int dim = dh_cell.dim();
////        assembler[dim-1]->assemble(dh_cell);
////    }
//    this->mh_matrix_assembly_->assemble(eq_data_->dh_);
//
//
//    balance_->finish_mass_assembly(eq_data_->water_balance_idx);
//    balance_->finish_source_assembly(eq_data_->water_balance_idx);
//    balance_->finish_flux_assembly(eq_data_->water_balance_idx);
//
//}


void DarcyLMH::allocate_mh_matrix()
{
    START_TIMER("DarcyLMH::allocate_mh_matrix");

    // to make space for second schur complement, max. 10 neighbour edges of one el.
    double zeros[100000];
    for(int i=0; i<100000; i++) zeros[i] = 0.0;

    std::vector<LongIdx> tmp_rows;
    tmp_rows.reserve(200);

    std::vector<LongIdx> dofs, dofs_ngh;
    dofs.reserve(eq_data_->dh_cr_->max_elem_dofs());
    dofs_ngh.reserve(eq_data_->dh_cr_->max_elem_dofs());

    // DebugOut() << "Allocate new schur\n";
    for ( DHCellAccessor dh_cell : eq_data_->dh_cr_->own_range() ) {
        ElementAccessor<3> ele = dh_cell.elm(); 

        const uint ndofs = dh_cell.n_dofs();
        dofs.resize(dh_cell.n_dofs());
        dh_cell.get_dof_indices(dofs);

        int* dofs_ptr = dofs.data();
        lin_sys_schur().mat_set_values(ndofs, dofs_ptr, ndofs, dofs_ptr, zeros);
        
        tmp_rows.clear();
        
        // compatible neighborings rows
        unsigned int n_neighs = ele->n_neighs_vb();
        for ( DHCellSide neighb_side : dh_cell.neighb_sides() ) {
            // every compatible connection adds a 2x2 matrix involving
            // current element pressure  and a connected edge pressure

            // read neighbor dofs (dh_cr dofhandler)
            // neighbor cell owning neighb_side
            DHCellAccessor dh_neighb_cell = neighb_side.cell();
            
            const uint ndofs_ngh = dh_neighb_cell.n_dofs();
            dofs_ngh.resize(ndofs_ngh);
            dh_neighb_cell.get_dof_indices(dofs_ngh);

            // local index of pedge dof on neighboring cell
            tmp_rows.push_back(dofs_ngh[neighb_side.side().side_idx()]);
        }
        
        lin_sys_schur().mat_set_values(ndofs, dofs_ptr, n_neighs, tmp_rows.data(), zeros); // (edges)  x (neigh edges)
        lin_sys_schur().mat_set_values(n_neighs, tmp_rows.data(), ndofs, dofs_ptr, zeros); // (neigh edges) x (edges)
        lin_sys_schur().mat_set_values(n_neighs, tmp_rows.data(), n_neighs, tmp_rows.data(), zeros);  // (neigh edges) x (neigh edges)

        tmp_rows.clear();
        if (eq_data_->mortar_method_ != NoMortar) {
            auto &isec_list = mesh_->mixed_intersections().element_intersections_[ele.idx()];
            for(auto &isec : isec_list ) {
                IntersectionLocalBase *local = isec.second;
                DHCellAccessor dh_cell_slave = eq_data_->dh_cr_->cell_accessor_from_element(local->bulk_ele_idx());
                
                const uint ndofs_slave = dh_cell_slave.n_dofs();
                dofs_ngh.resize(ndofs_slave);
                dh_cell_slave.get_dof_indices(dofs_ngh);
            
                //DebugOut().fmt("Alloc: {} {}", ele.idx(), local->bulk_ele_idx());
                for(unsigned int i_side=0; i_side < dh_cell_slave.elm()->n_sides(); i_side++) {
                    tmp_rows.push_back( dofs_ngh[i_side] );
                    //DebugOut() << "aedge" << print_var(tmp_rows[tmp_rows.size()-1]);
                }
            }
        }

        lin_sys_schur().mat_set_values(ndofs, dofs_ptr, tmp_rows.size(), tmp_rows.data(), zeros);   // master edges x slave edges
        lin_sys_schur().mat_set_values(tmp_rows.size(), tmp_rows.data(), ndofs, dofs_ptr, zeros);   // slave edges  x master edges
        lin_sys_schur().mat_set_values(tmp_rows.size(), tmp_rows.data(), tmp_rows.size(), tmp_rows.data(), zeros);  // slave edges  x slave edges
    }
    // DebugOut() << "end Allocate new schur\n";
    
    // int local_dofs[10];
    // unsigned int nsides;
    // for ( DHCellAccessor dh_cell : eq_data_->dh_->own_range() ) {
    //     LocalElementAccessorBase<3> ele_ac(dh_cell);
    //     nsides = ele_ac.n_sides();
        
    //     //allocate at once matrix [sides,ele,edges]x[sides,ele,edges]
    //     loc_size = 1 + 2*nsides;
    //     unsigned int i_side = 0;
        
    //     for (; i_side < nsides; i_side++) {
    //         local_dofs[i_side] = ele_ac.side_row(i_side);
    //         local_dofs[i_side+nsides] = ele_ac.edge_row(i_side);
    //     }
    //     local_dofs[i_side+nsides] = ele_ac.ele_row();
    //     int * edge_rows = local_dofs + nsides;
    //     //int ele_row = local_dofs[0];
        
    //     // whole local MH matrix
    //     ls->mat_set_values(loc_size, local_dofs, loc_size, local_dofs, zeros);
        

    //     // compatible neighborings rows
    //     unsigned int n_neighs = ele_ac.element_accessor()->n_neighs_vb();
    //     unsigned int i=0;
    //     for ( DHCellSide neighb_side : dh_cell.neighb_sides() ) {
    //     //for (unsigned int i = 0; i < n_neighs; i++) {
    //         // every compatible connection adds a 2x2 matrix involving
    //         // current element pressure  and a connected edge pressure
    //         Neighbour *ngh = ele_ac.element_accessor()->neigh_vb[i];
    //         DHCellAccessor cell_higher_dim = eq_data_->dh_->cell_accessor_from_element(neighb_side.elem_idx());
    //         LocalElementAccessorBase<3> acc_higher_dim( cell_higher_dim );
    //         for (unsigned int j = 0; j < neighb_side.element().dim()+1; j++)
    //         	if (neighb_side.element()->edge_idx(j) == ngh->edge_idx()) {
    //         		int neigh_edge_row = acc_higher_dim.edge_row(j);
    //         		tmp_rows.push_back(neigh_edge_row);
    //         		break;
    //         	}
    //         //DebugOut() << "CC" << print_var(tmp_rows[i]);
    //         ++i;
    //     }

    //     // allocate always also for schur 2
    //     ls->mat_set_values(nsides+1, edge_rows, n_neighs, tmp_rows.data(), zeros); // (edges, ele)  x (neigh edges)
    //     ls->mat_set_values(n_neighs, tmp_rows.data(), nsides+1, edge_rows, zeros); // (neigh edges) x (edges, ele)
    //     ls->mat_set_values(n_neighs, tmp_rows.data(), n_neighs, tmp_rows.data(), zeros);  // (neigh edges) x (neigh edges)

    //     tmp_rows.clear();

    //     if (eq_data_->mortar_method_ != NoMortar) {
    //         auto &isec_list = mesh_->mixed_intersections().element_intersections_[ele_ac.ele_global_idx()];
    //         for(auto &isec : isec_list ) {
    //             IntersectionLocalBase *local = isec.second;
    //             LocalElementAccessorBase<3> slave_acc( eq_data_->dh_->cell_accessor_from_element(local->bulk_ele_idx()) );
    //             //DebugOut().fmt("Alloc: {} {}", ele_ac.ele_global_idx(), local->bulk_ele_idx());
    //             for(unsigned int i_side=0; i_side < slave_acc.dim()+1; i_side++) {
    //                 tmp_rows.push_back( slave_acc.edge_row(i_side) );
    //                 //DebugOut() << "aedge" << print_var(tmp_rows[tmp_rows.size()-1]);
    //             }
    //         }
    //     }
    //     /*
    //     for(unsigned int i_side=0; i_side < ele_ac.element_accessor()->n_sides(); i_side++) {
    //         DebugOut() << "aedge:" << print_var(edge_rows[i_side]);
    //     }*/

    //     ls->mat_set_values(nsides, edge_rows, tmp_rows.size(), tmp_rows.data(), zeros);   // master edges x neigh edges
    //     ls->mat_set_values(tmp_rows.size(), tmp_rows.data(), nsides, edge_rows, zeros);   // neigh edges  x master edges
    //     ls->mat_set_values(tmp_rows.size(), tmp_rows.data(), tmp_rows.size(), tmp_rows.data(), zeros);  // neigh edges  x neigh edges

    // }
/*
    // alloc edge diagonal entries
    if(rank == 0)
    for( vector<Edge>::iterator edg = mesh_->edges.begin(); edg != mesh_->edges.end(); ++edg) {
        int edg_idx = mh_dh.row_4_edge[edg->side(0)->edge_idx()];
        
//        for( vector<Edge>::iterator edg2 = mesh_->edges.begin(); edg2 != mesh_->edges.end(); ++edg2){
//            int edg_idx2 = mh_dh.row_4_edge[edg2->side(0)->edge_idx()];
//            if(edg_idx == edg_idx2){
//                 DBGCOUT(<< "P[ " << rank << " ] " << "edg alloc: " << edg_idx << "  " << edg_idx2 << "\n");
                ls->mat_set_value(edg_idx, edg_idx, 0.0);
//            }
//        }
    }
  */
    /*
    if (mortar_method_ == MortarP0) {
        P0_CouplingAssembler(*this).assembly(*ls);
    } else if (mortar_method_ == MortarP1) {
        P1_CouplingAssembler(*this).assembly(*ls);
    }*/
}



/*******************************************************************************
 * COMPOSE WATER MH MATRIX WITHOUT SCHUR COMPLEMENT
 ******************************************************************************/

void DarcyLMH::create_linear_system(Input::AbstractRecord in_rec) {
  
    START_TIMER("preallocation");

    // if (schur0 == NULL) { // create Linear System for MH matrix
       
//     	if (in_rec.type() == LinSys_BDDC::get_input_type()) {
// #ifdef FLOW123D_HAVE_BDDCML
//     		WarningOut() << "For BDDC no Schur complements are used.";
//             n_schur_compls = 0;
//             LinSys_BDDC *ls = new LinSys_BDDC(&(*eq_data_->dh_->distr()),
//                     true); // swap signs of matrix and rhs to make the matrix SPD
//             ls->set_from_input(in_rec);
//             ls->set_solution( eq_data_->full_solution.petsc_vec() );
//             // possible initialization particular to BDDC
//             START_TIMER("BDDC set mesh data");
//             set_mesh_data_for_bddc(ls);
//             schur0=ls;
//             END_TIMER("BDDC set mesh data");
// #else
//             Exception
//             THROW( ExcBddcmlNotSupported() );
// #endif // FLOW123D_HAVE_BDDCML
//         } 
//         else
        if (in_rec.type() == LinSys_PETSC::get_input_type()) {
        // use PETSC for serial case even when user wants BDDC

        	eq_data_->lin_sys_schur = std::make_shared<LinSys_PETSC>( &(*eq_data_->dh_cr_->distr()) );
            lin_sys_schur().set_from_input(in_rec);
            lin_sys_schur().set_positive_definite();
            lin_sys_schur().set_solution( eq_data_->p_edge_solution.petsc_vec() );
            lin_sys_schur().set_symmetric();
            
//             LinSys_PETSC *schur1, *schur2;

//             if (n_schur_compls == 0) {
//                 LinSys_PETSC *ls = new LinSys_PETSC( &(*eq_data_->dh_->distr()) );

//                 // temporary solution; we have to set precision also for sequantial case of BDDC
//                 // final solution should be probably call of direct solver for oneproc case
// //                 if (in_rec.type() != LinSys_BDDC::get_input_type()) ls->set_from_input(in_rec);
// //                 else {
// //                     ls->LinSys::set_from_input(in_rec); // get only common options
// //                 }
//                 ls->set_from_input(in_rec);

// //                 ls->set_solution( eq_data_->full_solution.petsc_vec() );
//                 schur0=ls;
//             } else {
//                 IS is;
//                 auto side_dofs_vec = get_component_indices_vec(0);

//                 ISCreateGeneral(PETSC_COMM_SELF, side_dofs_vec.size(), &(side_dofs_vec[0]), PETSC_COPY_VALUES, &is);
//                 //ISView(is, PETSC_VIEWER_STDOUT_SELF);
//                 //ASSERT_PERMANENT(err == 0).error("Error in ISCreateStride.");

//                 SchurComplement *ls = new SchurComplement(&(*eq_data_->dh_->distr()), is);

//                 // make schur1
//                 Distribution *ds = ls->make_complement_distribution();
//                 if (n_schur_compls==1) {
//                     schur1 = new LinSys_PETSC(ds);
//                     schur1->set_positive_definite();
//                 } else {
//                     IS is;
//                     auto elem_dofs_vec = get_component_indices_vec(1);

//                     const PetscInt *b_indices;
//                     ISGetIndices(ls->IsB, &b_indices);
//                     uint b_size = ls->loc_size_B;
//                     for(uint i_b=0, i_bb=0; i_b < b_size && i_bb < elem_dofs_vec.size(); i_b++) {
//                         if (b_indices[i_b] == elem_dofs_vec[i_bb])
//                             elem_dofs_vec[i_bb++] = i_b + ds->begin();
//                     }
//                     ISRestoreIndices(ls->IsB, &b_indices);


//                     ISCreateGeneral(PETSC_COMM_SELF, elem_dofs_vec.size(), &(elem_dofs_vec[0]), PETSC_COPY_VALUES, &is);
//                     //ISView(is, PETSC_VIEWER_STDOUT_SELF);
//                     //ASSERT_PERMANENT(err == 0).error("Error in ISCreateStride.");
//                     SchurComplement *ls1 = new SchurComplement(ds, is); // is is deallocated by SchurComplement
//                     ls1->set_negative_definite();

//                     // make schur2
//                     schur2 = new LinSys_PETSC( ls1->make_complement_distribution() );
//                     schur2->set_positive_definite();
//                     ls1->set_complement( schur2 );
//                     schur1 = ls1;
//                 }
//                 ls->set_complement( schur1 );
//                 ls->set_from_input(in_rec);
// //                 ls->set_solution( eq_data_->full_solution.petsc_vec() );
//                 schur0=ls;
            // }

            START_TIMER("PETSC PREALLOCATION");
            lin_sys_schur().start_allocation();
            
            allocate_mh_matrix();
            
            eq_data_->full_solution.zero_entries();
            eq_data_->p_edge_solution.zero_entries();
            END_TIMER("PETSC PREALLOCATION");
        }
        else {
            THROW( ExcUnknownSolver() );
        }

        END_TIMER("preallocation");
}

void DarcyLMH::postprocess()
{}

//void DarcyLMH::reconstruct_solution_from_schur(MultidimAssembly& assembler)
//{
//    START_TIMER("DarcyFlowMH::reconstruct_solution_from_schur");
//
//    eq_data_->full_solution.zero_entries();
//    eq_data_->p_edge_solution.local_to_ghost_begin();
//    eq_data_->p_edge_solution.local_to_ghost_end();
//
//    balance_->start_flux_assembly(eq_data_->water_balance_idx);
//    balance_->start_source_assembly(eq_data_->water_balance_idx);
//    balance_->start_mass_assembly(eq_data_->water_balance_idx);
//
//    for ( DHCellAccessor dh_cell : eq_data_->dh_->own_range() ) {
//        unsigned int dim = dh_cell.dim();
//        assembler[dim-1]->assemble_reconstruct(dh_cell);
//    }
//
//    eq_data_->full_solution.local_to_ghost_begin();
//    eq_data_->full_solution.local_to_ghost_end();
//
//    balance_->finish_mass_assembly(eq_data_->water_balance_idx);
//    balance_->finish_source_assembly(eq_data_->water_balance_idx);
//    balance_->finish_flux_assembly(eq_data_->water_balance_idx);
//}

void DarcyLMH::assembly_linear_system() {
    START_TIMER("DarcyFlowMH::assembly_linear_system");
//     DebugOut() << "DarcyLMH::assembly_linear_system\n";

    eq_data_->p_edge_solution.local_to_ghost_begin();
    eq_data_->p_edge_solution.local_to_ghost_end();

    eq_data_->is_linear=true;
    //DebugOut() << "Assembly linear system\n";
//  if (data_changed_) {
//      data_changed_ = false;
    {
        //DebugOut()  << "Data changed\n";
        // currently we have no optimization for cases when just time term data or RHS data are changed
        START_TIMER("full assembly");
//         if (typeid(*schur0) != typeid(LinSys_BDDC)) {
//             schur0->start_add_assembly(); // finish allocation and create matrix
//             schur_compl->start_add_assembly();
//         }
        
        lin_sys_schur().start_add_assembly();
        
        lin_sys_schur().mat_zero_entries();
        lin_sys_schur().rhs_zero_entries();
        
        eq_data_->time_step_ = time_->dt();

        START_TIMER("DarcyLMH::assembly_steady_mh_matrix");
        this->mh_matrix_assembly_->assemble(eq_data_->dh_);; // fill matrix
        END_TIMER("DarcyLMH::assembly_steady_mh_matrix");
//        assembly_mh_matrix( eq_data_->multidim_assembler ); // fill matrix

        lin_sys_schur().finish_assembly();
        lin_sys_schur().set_matrix_changed();

        // print_matlab_matrix("matrix");
    }
}


void DarcyLMH::print_matlab_matrix(std::string matlab_file)
{
    std::string output_file;
    
    // compute h_min for different dimensions
    double d_max = std::numeric_limits<double>::max();
    double h1 = d_max, h2 = d_max, h3 = d_max;
    double he2 = d_max, he3 = d_max;
    for (auto ele : mesh_->elements_range()) {
        switch(ele->dim()){
            case 1: h1 = std::min(h1,ele.measure()); break;
            case 2: h2 = std::min(h2,ele.measure()); break;
            case 3: h3 = std::min(h3,ele.measure()); break;
        }
        
        for (unsigned int j=0; j<ele->n_sides(); j++) {
            switch(ele->dim()){
                case 2: he2 = std::min(he2, ele.side(j)->measure()); break;
                case 3: he3 = std::min(he3, ele.side(j)->measure()); break;
            }
        }
    }
    if(h1 == d_max) h1 = 0;
    if(h2 == d_max) h2 = 0;
    if(h3 == d_max) h3 = 0;
    if(he2 == d_max) he2 = 0;
    if(he3 == d_max) he3 = 0;
    
    FILE * file;
    file = fopen(output_file.c_str(),"a");
    fprintf(file, "nA = %d;\n", eq_data_->dh_cr_disc_->distr()->size());
    fprintf(file, "nB = %d;\n", eq_data_->dh_->mesh()->get_el_ds()->size());
    fprintf(file, "nBF = %d;\n", eq_data_->dh_cr_->distr()->size());
    fprintf(file, "h1 = %e;\nh2 = %e;\nh3 = %e;\n", h1, h2, h3);
    fprintf(file, "he2 = %e;\nhe3 = %e;\n", he2, he3);
    fclose(file);

    {
        output_file = FilePath(matlab_file + "_sch_new.m", FilePath::output_file);
        PetscViewer    viewer;
        PetscViewerASCIIOpen(PETSC_COMM_WORLD, output_file.c_str(), &viewer);
        PetscViewerSetFormat(viewer, PETSC_VIEWER_ASCII_MATLAB);
        MatView( *const_cast<Mat*>(lin_sys_schur().get_matrix()), viewer);
        VecView( *const_cast<Vec*>(lin_sys_schur().get_rhs()), viewer);
        VecView( *const_cast<Vec*>(&(lin_sys_schur().get_solution())), viewer);
        VecView( *const_cast<Vec*>(&(eq_data_->full_solution.petsc_vec())), viewer);
    }
}


//template <int dim>
//std::vector<arma::vec3> dof_points(DHCellAccessor cell, const Mapping<dim, 3> &mapping) {
//
//
//    vector<arma::vec::fixed<dim+1>> bary_dof_points = cell->fe()->dof_points();
//
//    std::vector<arma::vec3> points(20);
//    points.resize(0);
//
//}
//

// void DarcyLMH::set_mesh_data_for_bddc(LinSys_BDDC * bddc_ls) {
//     START_TIMER("DarcyFlowMH_Steady::set_mesh_data_for_bddc");
//     // prepare mesh for BDDCML
//     // initialize arrays
//     // auxiliary map for creating coordinates of local dofs and global-to-local numbering
//     std::map<int, arma::vec3> localDofMap;
//     // connectivity for the subdomain, i.e. global dof numbers on element, stored element-by-element
//     // Indices of Nodes on Elements
//     std::vector<int> inet;
//     // number of degrees of freedom on elements - determines elementwise chunks of INET array
//     // Number of Nodes on Elements
//     std::vector<int> nnet;
//     // Indices of Subdomain Elements in Global Numbering - for local elements, their global indices
//     std::vector<int> isegn;
// 
//     // This array is currently not used in BDDCML, it was used as an interface scaling alternative to scaling
//     // by diagonal. It corresponds to the rho-scaling.
//     std::vector<double> element_permeability;
// 
//     // maximal and minimal dimension of elements
//     uint elDimMax = 1;
//     uint elDimMin = 3;
//     std::vector<LongIdx> cell_dofs_global(10);
// 
// 
// 
//     for ( DHCellAccessor dh_cell : eq_data_->dh_->own_range() ) {
//         // LocalElementAccessorBase<3> ele_ac(dh_cell);
//         // for each element, create local numbering of dofs as fluxes (sides), pressure (element centre), Lagrange multipliers (edges), compatible connections
// 
//         dh_cell.get_dof_indices(cell_dofs_global);
// 
//         inet.insert(inet.end(), cell_dofs_global.begin(), cell_dofs_global.end());
//         uint n_inet = cell_dofs_global.size();
// 
// 
//         uint dim = dh_cell.elm().dim();
//         elDimMax = std::max( elDimMax, dim );
//         elDimMin = std::min( elDimMin, dim );
// 
//         // TODO: this is consistent with previous implementation, but may be wrong as it use global element numbering
//         // used in sequential mesh, do global numbering of distributed elements.
//         isegn.push_back( dh_cell.elm_idx());
// 
//         // TODO: use FiniteElement::dof_points
//         for (unsigned int si=0; si<dh_cell.elm()->n_sides(); si++) {
//             arma::vec3 coord = dh_cell.elm().side(si)->centre();
//             // flux dof points
//             localDofMap.insert( std::make_pair( cell_dofs_global[si], coord ) );
//             // pressure trace dof points
//             localDofMap.insert( std::make_pair( cell_dofs_global[si+dim+2], coord ) );
//         }
//         // pressure dof points
//         arma::vec3 elm_centre = dh_cell.elm().centre();
//         localDofMap.insert( std::make_pair( cell_dofs_global[dim+1], elm_centre ) );
// 
//         // insert dofs related to compatible connections
//         //const Element *ele = dh_cell.elm().element();
//         for(DHCellSide side : dh_cell.neighb_sides()) {
//             uint neigh_dim = side.cell().elm().dim();
//             side.cell().get_dof_indices(cell_dofs_global);
//             int edge_row = cell_dofs_global[neigh_dim+2+side.side_idx()];
//             localDofMap.insert( std::make_pair( edge_row, side.centre() ) );
//             inet.push_back( edge_row );
//             n_inet++;
//         }
//         nnet.push_back(n_inet);
// 
// 
//         // version for rho scaling
//         // trace computation
//         double conduct = eq_fields_->conductivity.value( elm_centre , dh_cell.elm() );
//         auto aniso = eq_fields_->anisotropy.value( elm_centre , dh_cell.elm() );
// 
//         // compute mean on the diagonal
//         double coef = 0.;
//         for ( int i = 0; i < 3; i++) {
//             coef = coef + aniso.at(i,i);
//         }
//         // Maybe divide by cs
//         coef = conduct*coef / 3;
// 
//         ASSERT_PERMANENT_GT(coef, 0).error("Zero coefficient of hydrodynamic resistance.\n");
//         element_permeability.push_back( 1. / coef );
//     }
// //    uint i_inet = 0;
// //    for(int n_dofs : nnet) {
// //        DebugOut() << "nnet: " << n_dofs;
// //        for(int j=0; j < n_dofs; j++, i_inet++) {
// //            DebugOut() << "inet: " << inet[i_inet];
// //        }
// //    }
// 
//     auto distr = eq_data_->dh_->distr();
// //    for(auto pair : localDofMap) {
// //        DebugOut().every_proc() << "r: " << distr->myp() << " gi: " << pair.first << "xyz: " << pair.second[0];
// //
// //    }
// 
// 
//     //convert set of dofs to vectors
//     // number of nodes (= dofs) on the subdomain
//     int numNodeSub = localDofMap.size();
//     //ASSERT_PERMANENT_EQ( (unsigned int)numNodeSub, eq_data_->dh_->lsize() );
//     // Indices of Subdomain Nodes in Global Numbering - for local nodes, their global indices
//     std::vector<int> isngn( numNodeSub );
//     // pseudo-coordinates of local nodes (i.e. dofs)
//     // they need not be exact, they are used just for some geometrical considerations in BDDCML, 
//     // such as selection of corners maximizing area of a triangle, bounding boxes fro subdomains to 
//     // find candidate neighbours etc.
//     std::vector<double> xyz( numNodeSub * 3 ) ;
//     int ind = 0;
//     std::map<int,arma::vec3>::iterator itB = localDofMap.begin();
//     for ( ; itB != localDofMap.end(); ++itB ) {
//         isngn[ind] = itB -> first;
// 
//         arma::vec3 coord = itB -> second;
//         for ( int j = 0; j < 3; j++ ) {
//             xyz[ j*numNodeSub + ind ] = coord[j];
//         }
// 
//         ind++;
//     }
//     localDofMap.clear();
// 
//     // Number of Nodal Degrees of Freedom
//     // nndf is trivially one - dofs coincide with nodes
//     std::vector<int> nndf( numNodeSub, 1 );
// 
//     // prepare auxiliary map for renumbering nodes
//     typedef std::map<int,int> Global2LocalMap_; //! type for storage of global to local map
//     Global2LocalMap_ global2LocalNodeMap;
//     for ( unsigned ind = 0; ind < isngn.size(); ++ind ) {
//         global2LocalNodeMap.insert( std::make_pair( static_cast<unsigned>( isngn[ind] ), ind ) );
//     }
// 
//     // renumber nodes in the inet array to locals
//     int indInet = 0;
//     for ( unsigned int iEle = 0; iEle < isegn.size(); iEle++ ) {
//         int nne = nnet[ iEle ];
//         for ( int ien = 0; ien < nne; ien++ ) {
// 
//             int indGlob = inet[indInet];
//             // map it to local node
//             Global2LocalMap_::iterator pos = global2LocalNodeMap.find( indGlob );
//             ASSERT_PERMANENT( pos != global2LocalNodeMap.end())(indGlob).error("Cannot remap node index to local indices. \n " );
//             int indLoc = static_cast<int> ( pos -> second );
// 
//             // store the node
//             inet[ indInet++ ] = indLoc;
//         }
//     }
// 
//     int numNodes    = size;
//     int numDofsInt  = size;
//     int spaceDim    = 3;    // TODO: what is the proper value here?
//     int meshDim     = elDimMax;
// 
//     /**
//      * We need:
//      * - local to global element map (possibly mesh->el_4_loc
//      * - inet, nnet - local dof numbers per element, local numbering of only those dofs that are on owned elements
//      *   1. collect DH local dof indices  on elements, manage map from DH local indices to BDDC local dof indices
//      *   2. map collected DH indices to BDDC indices using the map
//      * - local BDDC dofs to global dofs, use DH to BDDC map with DH local to global map
//      * - XYZ - permuted, collect in main loop into array of size of all DH local dofs, compress and rearrange latter
//      * - element_permeability - in main loop
//      */
//     bddc_ls -> load_mesh( LinSys_BDDC::BDDCMatrixType::SPD_VIA_SYMMETRICGENERAL, spaceDim, numNodes, numDofsInt, inet, nnet, nndf, isegn, isngn, isngn, xyz, element_permeability, meshDim );
// }




//=============================================================================
// DESTROY WATER MH SYSTEM STRUCTURE
//=============================================================================
DarcyLMH::~DarcyLMH() {
	if (output_object)	delete output_object;

    if(time_ != nullptr)
        delete time_;
    
    if (read_init_cond_assembly_!=nullptr) {
        delete read_init_cond_assembly_;
        read_init_cond_assembly_ = nullptr;
    }
    if (mh_matrix_assembly_!=nullptr) {
        delete mh_matrix_assembly_;
        mh_matrix_assembly_ = nullptr;
    }
    if (reconstruct_schur_assembly_!=nullptr) {
        delete reconstruct_schur_assembly_;
        reconstruct_schur_assembly_ = nullptr;
    }
}


std::vector<int> DarcyLMH::get_component_indices_vec(unsigned int component) const {
	ASSERT_LT(component, 3).error("Invalid component!");
	unsigned int i, n_dofs, min, max;
    std::vector<int> dof_vec;
    std::vector<LongIdx> dof_indices(eq_data_->dh_->max_elem_dofs());
	for ( DHCellAccessor dh_cell : eq_data_->dh_->own_range() ) {
        n_dofs = dh_cell.get_dof_indices(dof_indices);
        dofs_range(n_dofs, min, max, component);
        for (i=min; i<max; ++i) dof_vec.push_back(dof_indices[i]);
    }
	return dof_vec;
}


void DarcyLMH::initialize_asm() {
    this->read_init_cond_assembly_ = new GenericAssembly< ReadInitCondAssemblyLMH >(eq_fields_.get(), eq_data_.get());
    this->mh_matrix_assembly_ = new GenericAssembly< MHMatrixAssemblyLMH >(eq_fields_.get(), eq_data_.get());
    this->reconstruct_schur_assembly_ = new GenericAssembly< ReconstructSchurAssemblyLMH >(eq_fields_.get(), eq_data_.get());
}


void DarcyLMH::read_init_cond_asm() {
    this->read_init_cond_assembly_->assemble(eq_data_->dh_cr_);
}



//-----------------------------------------------------------------------------
// vim: set cindent:<|MERGE_RESOLUTION|>--- conflicted
+++ resolved
@@ -432,7 +432,6 @@
 	//eq_data_->multidim_assembler = AssemblyFlowBase::create< AssemblyLMH >(eq_fields_, eq_data_);
 }
 
-<<<<<<< HEAD
 //void DarcyLMH::read_initial_condition()
 //{
 //	DebugOut().fmt("Read initial condition\n");
@@ -470,37 +469,6 @@
 //
 //void DarcyLMH::initial_condition_postprocess()
 //{}
-=======
-void DarcyLMH::read_initial_condition()
-{
-	DebugOut().fmt("Read initial condition\n");
-    
-	for ( DHCellAccessor dh_cell : eq_data_->dh_cr_->own_range() ) {
-        
-        LocDofVec l_indices = dh_cell.get_loc_dof_indices();
-        ElementAccessor<3> ele = dh_cell.elm();
-        
-		// set initial condition
-        double init_value = eq_fields_->init_pressure.value(ele.centre(),ele);
-        
-        ASSERT(l_indices.n_elem == ele->n_sides());
-        for (unsigned int i=0; i<ele->n_sides(); i++) {
-             uint n_sides_of_edge =  ele.side(i)->edge().n_sides();
-             eq_data_->p_edge_solution.add(l_indices[i], init_value/n_sides_of_edge);
-         }
-	}
-
-	eq_data_->p_edge_solution.ghost_to_local_begin();
-    eq_data_->p_edge_solution.ghost_to_local_end();
-    eq_data_->p_edge_solution.local_to_ghost_begin();
-    eq_data_->p_edge_solution.local_to_ghost_end();
-
-    initial_condition_postprocess();
-}
-
-void DarcyLMH::initial_condition_postprocess()
-{}
->>>>>>> 29638ef6
 
 void DarcyLMH::zero_time_step()
 {
@@ -647,15 +615,9 @@
     }
     vector<double> convergence_history;
 
-<<<<<<< HEAD
     while (eq_data_->nonlinear_iteration_ < this->min_n_it_ ||
            (residual_norm > this->tolerance_ &&  eq_data_->nonlinear_iteration_ < this->max_n_it_ )) {
-    	OLD_ASSERT_EQUAL( convergence_history.size(), eq_data_->nonlinear_iteration_ );
-=======
-    while (nonlinear_iteration_ < this->min_n_it_ ||
-           (residual_norm > this->tolerance_ &&  nonlinear_iteration_ < this->max_n_it_ )) {
-    	ASSERT_EQ( convergence_history.size(), nonlinear_iteration_ );
->>>>>>> 29638ef6
+    	ASSERT_EQ( convergence_history.size(), eq_data_->nonlinear_iteration_ );
         convergence_history.push_back(residual_norm);
 
         // print_matlab_matrix("matrix_" + std::to_string(time_->step().index()) + "_it_" + std::to_string(nonlinear_iteration_));

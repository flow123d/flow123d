/*!
 *
﻿ * Copyright (C) 2015 Technical University of Liberec.  All rights reserved.
 * 
 * This program is free software; you can redistribute it and/or modify it under
 * the terms of the GNU General Public License version 3 as published by the
 * Free Software Foundation. (http://www.gnu.org/licenses/gpl-3.0.en.html)
 * 
 * This program is distributed in the hope that it will be useful, but WITHOUT
 * ANY WARRANTY; without even the implied warranty of MERCHANTABILITY or FITNESS
 * FOR A PARTICULAR PURPOSE.  See the GNU General Public License for more details.
 *
 * 
 * @file    darcy_flow_lmh.cc
 * @ingroup flow
 * @brief   Setup and solve linear system of mixed-hybrid discretization of the linear
 *          porous media flow with possible preferential flow in fractures and chanels.
 */

//#include <limits>
#include <vector>
//#include <iostream>
//#include <iterator>
//#include <algorithm>
#include <armadillo>

#include "petscmat.h"
#include "petscviewer.h"
#include "petscerror.h"
#include "mpi.h"

#include "system/system.hh"
#include "system/sys_profiler.hh"
#include "system/index_types.hh"
#include "input/factory.hh"

#include "mesh/side_impl.hh"
#include "mesh/mesh.h"
#include "mesh/partitioning.hh"
#include "mesh/accessors.hh"
#include "mesh/range_wrapper.hh"
#include "la/distribution.hh"
#include "la/linsys.hh"
#include "la/linsys_PETSC.hh"
// #include "la/linsys_BDDC.hh"
#include "la/schur.hh"
//#include "la/sparse_graph.hh"
#include "la/local_to_global_map.hh"
#include "la/vector_mpi.hh"

#include "flow/assembly_lmh.hh"
#include "flow/darcy_flow_lmh.hh"
#include "flow/darcy_flow_mh_output.hh"

#include "tools/time_governor.hh"
#include "fields/field_algo_base.hh"
#include "fields/field.hh"
#include "fields/field_values.hh"
#include "fields/field_add_potential.hh"
#include "fields/field_fe.hh"
#include "fields/field_divide.hh"

#include "coupling/balance.hh"

#include "intersection/mixed_mesh_intersections.hh"
#include "intersection/intersection_local.hh"

#include "fem/fe_p.hh"


FLOW123D_FORCE_LINK_IN_CHILD(darcy_flow_lmh);




namespace it = Input::Type;

const it::Selection & DarcyLMH::get_mh_mortar_selection() {
	return it::Selection("MH_MortarMethod")
		.add_value(NoMortar, "None", "No Mortar method is applied.")
		.add_value(MortarP0, "P0", "Mortar space: P0 on elements of lower dimension.")
		.add_value(MortarP1, "P1", "Mortar space: P1 on intersections, using non-conforming pressures.")
		.close();
}

const it::Record & DarcyLMH::type_field_descriptor() {

        const it::Record &field_descriptor =
        it::Record("Flow_Darcy_LMH_Data",FieldCommon::field_descriptor_record_description("Flow_Darcy_LMH_Data") )
        .copy_keys( DarcyLMH::EqData().make_field_descriptor_type("Flow_Darcy_LMH_Data_aux") )
            .declare_key("bc_piezo_head", FieldAlgorithmBase< 3, FieldValue<3>::Scalar >::get_input_type_instance(),
                    "Boundary piezometric head for BC types: dirichlet, robin, and river." )
            .declare_key("bc_switch_piezo_head", FieldAlgorithmBase< 3, FieldValue<3>::Scalar >::get_input_type_instance(),
                    "Boundary switch piezometric head for BC types: seepage, river." )
            .declare_key("init_piezo_head", FieldAlgorithmBase< 3, FieldValue<3>::Scalar >::get_input_type_instance(),
                    "Initial condition for the pressure given as the piezometric head." )
            .close();
        return field_descriptor;
}

const it::Record & DarcyLMH::get_input_type() {

    it::Record ns_rec = Input::Type::Record("NonlinearSolver", "Non-linear solver settings.")
        .declare_key("linear_solver", LinSys::get_input_type(), it::Default("{}"),
            "Linear solver for MH problem.")
        .declare_key("tolerance", it::Double(0.0), it::Default("1E-6"),
            "Residual tolerance.")
        .declare_key("min_it", it::Integer(0), it::Default("1"),
            "Minimum number of iterations (linear solutions) to use.\nThis is usefull if the convergence criteria "
            "does not characterize your goal well enough so it converges prematurely, possibly even without a single linear solution."
            "If greater then 'max_it' the value is set to 'max_it'.")
        .declare_key("max_it", it::Integer(0), it::Default("100"),
            "Maximum number of iterations (linear solutions) of the non-linear solver.")
        .declare_key("converge_on_stagnation", it::Bool(), it::Default("false"),
            "If a stagnation of the nonlinear solver is detected the solver stops. "
            "A divergence is reported by default, forcing the end of the simulation. By setting this flag to 'true', the solver "
            "ends with convergence success on stagnation, but it reports warning about it.")
        .close();

    DarcyLMH::EqData eq_data;
    
    return it::Record("Flow_Darcy_LMH", "Lumped Mixed-Hybrid solver for saturated Darcy flow.")
		.derive_from(DarcyFlowInterface::get_input_type())
        .declare_key("gravity", it::Array(it::Double(), 3,3), it::Default("[ 0, 0, -1]"),
                "Vector of the gravity force. Dimensionless.")
		.declare_key("input_fields", it::Array( type_field_descriptor() ), it::Default::obligatory(),
                "Input data for Darcy flow model.")				
        .declare_key("nonlinear_solver", ns_rec, it::Default("{}"),
                "Non-linear solver for MH problem.")
        .declare_key("output_stream", OutputTime::get_input_type(), it::Default("{}"),
                "Output stream settings.\n Specify file format, precision etc.")

        .declare_key("output", DarcyFlowMHOutput::get_input_type(eq_data, "Flow_Darcy_LMH"),
                IT::Default("{ \"fields\": [ \"pressure_p0\", \"velocity_p0\" ] }"),
                "Specification of output fields and output times.")
        .declare_key("output_specific", DarcyFlowMHOutput::get_input_type_specific(), it::Default::optional(),
                "Output settings specific to Darcy flow model.\n"
                "Includes raw output and some experimental functionality.")
        .declare_key("balance", Balance::get_input_type(), it::Default("{}"),
                "Settings for computing mass balance.")
        .declare_key("time", TimeGovernor::get_input_type(), it::Default("{}"),
                "Time governor settings for the unsteady Darcy flow model.")
		.declare_key("mortar_method", get_mh_mortar_selection(), it::Default("\"None\""),
				"Method for coupling Darcy flow between dimensions on incompatible meshes. [Experimental]" )
		.close();
}


const int DarcyLMH::registrar =
		Input::register_class< DarcyLMH, Mesh &, const Input::Record >("Flow_Darcy_LMH") +
		DarcyLMH::get_input_type().size();



DarcyLMH::EqData::EqData()
: DarcyMH::EqData::EqData()
{
}






//=============================================================================
// CREATE AND FILL GLOBAL MH MATRIX OF THE WATER MODEL
// - do it in parallel:
//   - initial distribution of elements, edges
//
/*! @brief CREATE AND FILL GLOBAL MH MATRIX OF THE WATER MODEL
 *
 * Parameters {Solver,NSchurs} number of performed Schur
 * complements (0,1,2) for water flow MH-system
 *
 */
//=============================================================================
DarcyLMH::DarcyLMH(Mesh &mesh_in, const Input::Record in_rec)
: DarcyFlowInterface(mesh_in, in_rec),
    output_object(nullptr),
    data_changed_(false)
{

    START_TIMER("Darcy constructor");
    {
        auto time_record = input_record_.val<Input::Record>("time");
        //if ( in_rec.opt_val("time", time_record) )
            time_ = new TimeGovernor(time_record);
        //else
        //    time_ = new TimeGovernor();
    }

    data_ = make_shared<EqData>();
    EquationBase::eq_data_ = data_.get();
    
    data_->is_linear=true;

    size = mesh_->n_elements() + mesh_->n_sides() + mesh_->n_edges();
    data_->mortar_method_= in_rec.val<MortarMethod>("mortar_method");
    if (data_->mortar_method_ != NoMortar) {
        mesh_->mixed_intersections();
    }
    


    //side_ds->view( std::cout );
    //el_ds->view( std::cout );
    //edge_ds->view( std::cout );
    //rows_ds->view( std::cout );
    
}



void DarcyLMH::init_eq_data()
//connecting data fields with mesh
{

    START_TIMER("data init");
    data_->mesh = mesh_;
    data_->set_mesh(*mesh_);

    auto gravity_array = input_record_.val<Input::Array>("gravity");
    std::vector<double> gvec;
    gravity_array.copy_to(gvec);
    gvec.push_back(0.0); // zero pressure shift
    data_->gravity_ =  arma::vec(gvec);
    data_->gravity_vec_ = data_->gravity_.subvec(0,2);

    data_->bc_pressure.add_factory(
        std::make_shared<FieldAddPotential<3, FieldValue<3>::Scalar>::FieldFactory>
        (data_->gravity_, "bc_piezo_head") );
    data_->bc_switch_pressure.add_factory(
            std::make_shared<FieldAddPotential<3, FieldValue<3>::Scalar>::FieldFactory>
            (data_->gravity_, "bc_switch_piezo_head") );
    data_->init_pressure.add_factory(
            std::make_shared<FieldAddPotential<3, FieldValue<3>::Scalar>::FieldFactory>
            (data_->gravity_, "init_piezo_head") );


    data_->set_input_list( this->input_record_.val<Input::Array>("input_fields"), *time_ );
    // Check that the time step was set for the transient simulation.
    if (! zero_time_term(true) && time_->is_default() ) {
        //THROW(ExcAssertMsg());
        //THROW(ExcMissingTimeGovernor() << input_record_.ei_address());
        MessageOut() << "Missing the key 'time', obligatory for the transient problems." << endl;
        ASSERT(false);
    }

    data_->mark_input_times(*time_);
}

void DarcyLMH::initialize() {

    { // init DOF handler for pressure fields
// 		std::shared_ptr< FiniteElement<0> > fe0_rt = std::make_shared<FE_RT0_disc<0>>();
		std::shared_ptr< FiniteElement<1> > fe1_rt = std::make_shared<FE_RT0_disc<1>>();
		std::shared_ptr< FiniteElement<2> > fe2_rt = std::make_shared<FE_RT0_disc<2>>();
		std::shared_ptr< FiniteElement<3> > fe3_rt = std::make_shared<FE_RT0_disc<3>>();
		std::shared_ptr< FiniteElement<0> > fe0_disc = std::make_shared<FE_P_disc<0>>(0);
		std::shared_ptr< FiniteElement<1> > fe1_disc = std::make_shared<FE_P_disc<1>>(0);
		std::shared_ptr< FiniteElement<2> > fe2_disc = std::make_shared<FE_P_disc<2>>(0);
		std::shared_ptr< FiniteElement<3> > fe3_disc = std::make_shared<FE_P_disc<3>>(0);
		std::shared_ptr< FiniteElement<0> > fe0_cr = std::make_shared<FE_CR<0>>();
		std::shared_ptr< FiniteElement<1> > fe1_cr = std::make_shared<FE_CR<1>>();
		std::shared_ptr< FiniteElement<2> > fe2_cr = std::make_shared<FE_CR<2>>();
		std::shared_ptr< FiniteElement<3> > fe3_cr = std::make_shared<FE_CR<3>>();
// 	    static FiniteElement<0> fe0_sys = FE_P_disc<0>(0); //TODO fix and use solution with FESystem<0>( {fe0_rt, fe0_disc, fe0_cr} )
		FESystem<0> fe0_sys( {fe0_disc, fe0_disc, fe0_cr} );
		FESystem<1> fe1_sys( {fe1_rt, fe1_disc, fe1_cr} );
		FESystem<2> fe2_sys( {fe2_rt, fe2_disc, fe2_cr} );
		FESystem<3> fe3_sys( {fe3_rt, fe3_disc, fe3_cr} );
	    MixedPtr<FESystem> fe_sys( std::make_shared<FESystem<0>>(fe0_sys), std::make_shared<FESystem<1>>(fe1_sys),
	                                    std::make_shared<FESystem<2>>(fe2_sys), std::make_shared<FESystem<3>>(fe3_sys) );
		std::shared_ptr<DiscreteSpace> ds = std::make_shared<EqualOrderDiscreteSpace>( mesh_, fe_sys);
		data_->dh_ = std::make_shared<DOFHandlerMultiDim>(*mesh_);
		data_->dh_->distribute_dofs(ds);
    }

    init_eq_data();
    output_object = new DarcyFlowMHOutput(this, input_record_);

    { // construct pressure, velocity and piezo head fields
		ele_flux_ptr = std::make_shared< FieldFE<3, FieldValue<3>::VectorFixed> >();
		uint rt_component = 0;
		ele_flux_ptr->set_fe_data(data_->dh_, rt_component);
		ele_velocity_ptr = std::make_shared< FieldDivide<3, FieldValue<3>::VectorFixed> >(ele_flux_ptr, data_->cross_section);
		data_->field_ele_velocity.set_field(mesh_->region_db().get_region_set("ALL"), ele_velocity_ptr);
		data_->full_solution = ele_flux_ptr->get_data_vec();

		ele_pressure_ptr = std::make_shared< FieldFE<3, FieldValue<3>::Scalar> >();
		uint p_ele_component = 0;
		ele_pressure_ptr->set_fe_data(data_->dh_, p_ele_component, ele_flux_ptr->get_data_vec());
		data_->field_ele_pressure.set_field(mesh_->region_db().get_region_set("ALL"), ele_pressure_ptr);

		arma::vec4 gravity = (-1) * data_->gravity_;
		ele_piezo_head_ptr = std::make_shared< FieldAddPotential<3, FieldValue<3>::Scalar> >(gravity, ele_pressure_ptr);
		data_->field_ele_piezo_head.set_field(mesh_->region_db().get_region_set("ALL"), ele_piezo_head_ptr);
    }

    { // init DOF handlers represents element pressure DOFs
        uint p_element_component = 1;
        data_->dh_p_ = std::make_shared<SubDOFHandlerMultiDim>(data_->dh_,p_element_component);
    }
    
    { // init DOF handlers represents edge DOFs
        uint p_edge_component = 2;
        data_->dh_cr_ = std::make_shared<SubDOFHandlerMultiDim>(data_->dh_,p_edge_component);
    }

    { // init DOF handlers represents side DOFs
		MixedPtr<FE_CR_disc> fe_cr_disc;
		std::shared_ptr<DiscreteSpace> ds_cr_disc = std::make_shared<EqualOrderDiscreteSpace>( mesh_, fe_cr_disc);
		data_->dh_cr_disc_ = std::make_shared<DOFHandlerMultiDim>(*mesh_);
		data_->dh_cr_disc_->distribute_dofs(ds_cr_disc);
    }

    // create solution vector for 2. Schur complement linear system
//     p_edge_solution = new VectorMPI(data_->dh_cr_->distr()->lsize());
//     full_solution = new VectorMPI(data_->dh_->distr()->lsize());
    // this creates mpi vector from DoFHandler, including ghost values
    data_->p_edge_solution = data_->dh_cr_->create_vector();
    data_->p_edge_solution_previous = data_->dh_cr_->create_vector();
    data_->p_edge_solution_previous_time = data_->dh_cr_->create_vector();
    
    // Initialize bc_switch_dirichlet to size of global boundary.
    data_->bc_switch_dirichlet.resize(mesh_->n_elements()+mesh_->n_elements(true), 1);


    nonlinear_iteration_=0;
    Input::AbstractRecord rec = this->input_record_
            .val<Input::Record>("nonlinear_solver")
            .val<Input::AbstractRecord>("linear_solver");

    initialize_specific();
    
    // auxiliary set_time call  since allocation assembly evaluates fields as well
    data_changed_ = data_->set_time(time_->step(), LimitSide::right) || data_changed_;
    create_linear_system(rec);


    // initialization of balance object
    balance_ = std::make_shared<Balance>("water", mesh_);
    balance_->init_from_input(input_record_.val<Input::Record>("balance"), time());
    data_->water_balance_idx = balance_->add_quantity("water_volume");
    balance_->allocate(data_->dh_, 1);
    balance_->units(UnitSI().m(3));

    data_->balance = balance_;
}

void DarcyLMH::initialize_specific()
{
    data_->multidim_assembler = AssemblyBase::create< AssemblyLMH >(data_);
}

// void DarcyLMH::read_initial_condition()
// {
// 	DebugOut().fmt("Read initial condition\n");
    
//     std::vector<LongIdx> l_indices(data_->dh_cr_->max_elem_dofs());
    
// 	for ( DHCellAccessor dh_cell : data_->dh_cr_->own_range() ) {
        
//         dh_cell.get_loc_dof_indices(l_indices);
//         ElementAccessor<3> ele = dh_cell.elm();
        
// 		// set initial condition
//         double init_value = data_->init_pressure.value(ele.centre(),ele);
        
//         for (unsigned int i=0; i<ele->n_sides(); i++) {
//              uint n_sides_of_edge =  ele.side(i)->edge()->n_sides;
//              data_->p_edge_solution[l_indices[i]] += init_value/n_sides_of_edge;
//          }
// 	}
    
//     data_->p_edge_solution.ghost_to_local_begin();
//     data_->p_edge_solution.ghost_to_local_end();
//     // data_->p_edge_solution.local_to_ghost_begin();
//     // data_->p_edge_solution.local_to_ghost_end();

//     data_->p_edge_solution_previous_time.copy_from(data_->p_edge_solution);
//     // data_->p_edge_solution_previous_time.local_to_ghost_begin();
//     // data_->p_edge_solution_previous_time.local_to_ghost_end();

//     // reconstruct_solution_from_schur(data_->multidim_assembler);

//     initial_condition_postprocess();
    
//     solution_changed_for_scatter=true;
// }

void DarcyLMH::read_initial_condition()
{
	DebugOut().fmt("Read initial condition\n");
    
	for ( DHCellAccessor dh_cell : data_->dh_->own_range() ) {
        
        LocDofVec p_indices = dh_cell.cell_with_other_dh(data_->dh_p_.get()).get_loc_dof_indices();
        ASSERT_DBG(p_indices.n_elem == 1);
        LocDofVec l_indices = dh_cell.cell_with_other_dh(data_->dh_cr_.get()).get_loc_dof_indices();
        ElementAccessor<3> ele = dh_cell.elm();
        
		// set initial condition
        double init_value = data_->init_pressure.value(ele.centre(),ele);
        unsigned int p_idx = data_->dh_p_->parent_indices()[p_indices[0]];
        data_->full_solution[p_idx] = init_value;
        
        for (unsigned int i=0; i<ele->n_sides(); i++) {
             uint n_sides_of_edge =  ele.side(i)->edge()->n_sides;
             unsigned int l_idx = data_->dh_cr_->parent_indices()[l_indices[i]];
             data_->full_solution[l_idx] += init_value/n_sides_of_edge;

             data_->p_edge_solution[l_indices[i]] += init_value/n_sides_of_edge;
         }
	}
    
    data_->full_solution.ghost_to_local_begin();
    data_->full_solution.ghost_to_local_end();
    
    data_->p_edge_solution.ghost_to_local_begin();
    data_->p_edge_solution.ghost_to_local_end();
    data_->p_edge_solution_previous_time.copy_from(data_->p_edge_solution);

    initial_condition_postprocess();
}

void DarcyLMH::initial_condition_postprocess()
{}

void DarcyLMH::zero_time_step()
{

    /* TODO:
     * - Allow solution reconstruction (pressure and velocity) from initial condition on user request.
     * - Steady solution as an intitial condition may be forced by setting inti_time =-1, and set data for the steady solver in that time.
     *   Solver should be able to switch from and to steady case depending on the zero time term.
     */

    data_changed_ = data_->set_time(time_->step(), LimitSide::right) || data_changed_;

    // zero_time_term means steady case
    data_->use_steady_assembly_ = zero_time_term();

    data_->p_edge_solution.zero_entries();
    
    if (data_->use_steady_assembly_) { // steady case
        //read_initial_condition(); // Possible solution guess for steady case.
        solve_nonlinear(); // with right limit data
    } else {
        read_initial_condition();
        assembly_linear_system(); // in particular due to balance
        // print_matlab_matrix("matrix_zero");
        // TODO: reconstruction of solution in zero time.
        // reconstruct_solution_from_schur(data_->multidim_assembler);
        accept_time_step(); // accept zero time step, i.e. initial condition
    }
    //solution_output(T,right_limit); // data for time T in any case
    output_data();
}

//=============================================================================
// COMPOSE and SOLVE WATER MH System possibly through Schur complements
//=============================================================================
void DarcyLMH::update_solution()
{
    START_TIMER("Solving MH system");

    time_->next_time();

    time_->view("DARCY"); //time governor information output
    data_changed_ = data_->set_time(time_->step(), LimitSide::left) || data_changed_;
    bool zero_time_term_from_left=zero_time_term();

    bool jump_time = data_->storativity.is_jump_time();
    if (! zero_time_term_from_left) {
        // time term not treated as zero
        // Unsteady solution up to the T.

        // this flag is necesssary for switching BC to avoid setting zero neumann on the whole boundary in the steady case
        data_->use_steady_assembly_ = false;

        solve_nonlinear(); // with left limit data
        accept_time_step();
        if (jump_time) {
        	WarningOut() << "Output of solution discontinuous in time not supported yet.\n";
            //solution_output(T, left_limit); // output use time T- delta*dt
            //output_data();
        }
    }

    if (time_->is_end()) {
        // output for unsteady case, end_time should not be the jump time
        // but rether check that
        if (! zero_time_term_from_left && ! jump_time) output_data();
        return;
    }

    data_changed_ = data_->set_time(time_->step(), LimitSide::right) || data_changed_;
    bool zero_time_term_from_right=zero_time_term();
    if (zero_time_term_from_right) {
        // this flag is necesssary for switching BC to avoid setting zero neumann on the whole boundary in the steady case
        data_->use_steady_assembly_ = true;
        solve_nonlinear(); // with right limit data
        accept_time_step();

    } else if (! zero_time_term_from_left && jump_time) {
    	WarningOut() << "Discontinuous time term not supported yet.\n";
        //solution_transfer(); // internally call set_time(T, left) and set_time(T,right) again
        //solve_nonlinear(); // with right limit data
    }
    //solution_output(T,right_limit); // data for time T in any case
    output_data();

}

bool DarcyLMH::zero_time_term(bool time_global) {
    if (time_global) {
        return (data_->storativity.input_list_size() == 0);
    } else {
        return data_->storativity.field_result(mesh_->region_db().get_region_set("BULK")) == result_zeros;
    }
}


void DarcyLMH::solve_nonlinear()
{

    assembly_linear_system();
    double residual_norm = lin_sys_schur().compute_residual();
    nonlinear_iteration_ = 0;
    MessageOut().fmt("[nonlinear solver] norm of initial residual: {}\n", residual_norm);

    // Reduce is_linear flag.
    int is_linear_common;
    MPI_Allreduce(&(data_->is_linear), &is_linear_common,1, MPI_INT ,MPI_MIN,PETSC_COMM_WORLD);

    Input::Record nl_solver_rec = input_record_.val<Input::Record>("nonlinear_solver");
    this->tolerance_ = nl_solver_rec.val<double>("tolerance");
    this->max_n_it_  = nl_solver_rec.val<unsigned int>("max_it");
    this->min_n_it_  = nl_solver_rec.val<unsigned int>("min_it");
    if (this->min_n_it_ > this->max_n_it_) this->min_n_it_ = this->max_n_it_;

    if (! is_linear_common) {
        // set tolerances of the linear solver unless they are set by user.
        lin_sys_schur().set_tolerances(0.1*this->tolerance_, 0.01*this->tolerance_, 100);
    }
    vector<double> convergence_history;

    while (nonlinear_iteration_ < this->min_n_it_ ||
           (residual_norm > this->tolerance_ &&  nonlinear_iteration_ < this->max_n_it_ )) {
    	OLD_ASSERT_EQUAL( convergence_history.size(), nonlinear_iteration_ );
        convergence_history.push_back(residual_norm);

        // print_matlab_matrix("matrix_" + std::to_string(time_->step().index()) + "_it_" + std::to_string(nonlinear_iteration_));
        // stagnation test
        if (convergence_history.size() >= 5 &&
            convergence_history[ convergence_history.size() - 1]/convergence_history[ convergence_history.size() - 2] > 0.9 &&
            convergence_history[ convergence_history.size() - 1]/convergence_history[ convergence_history.size() - 5] > 0.8) {
            // stagnation
            if (input_record_.val<Input::Record>("nonlinear_solver").val<bool>("converge_on_stagnation")) {
            	WarningOut().fmt("Accept solution on stagnation. Its: {} Residual: {}\n", nonlinear_iteration_, residual_norm);
                break;
            } else {
                THROW(ExcSolverDiverge() << EI_Reason("Stagnation."));
            }
        }

        if (! is_linear_common){
            data_->p_edge_solution_previous.copy_from(data_->p_edge_solution);
            data_->p_edge_solution_previous.local_to_ghost_begin();
            data_->p_edge_solution_previous.local_to_ghost_end();
        }

        LinSys::SolveInfo si = lin_sys_schur().solve();
        MessageOut().fmt("[schur solver] lin. it: {}, reason: {}, residual: {}\n",
        		si.n_iterations, si.converged_reason, lin_sys_schur().compute_residual());
        
        nonlinear_iteration_++;

        // hack to make BDDC work with empty compute_residual
        if (is_linear_common){
            // we want to print this info in linear (and steady) case
            residual_norm = lin_sys_schur().compute_residual();
            MessageOut().fmt("[nonlinear solver] lin. it: {}, reason: {}, residual: {}\n",
        		si.n_iterations, si.converged_reason, residual_norm);
            break;
        }
        data_changed_=true; // force reassembly for non-linear case

        double alpha = 1; // how much of new solution
        VecAXPBY(data_->p_edge_solution.petsc_vec(), (1-alpha), alpha, data_->p_edge_solution_previous.petsc_vec());

        //LogOut().fmt("Linear solver ended with reason: {} \n", si.converged_reason );
        //OLD_ASSERT( si.converged_reason >= 0, "Linear solver failed to converge. Convergence reason %d \n", si.converged_reason );
        assembly_linear_system();

        residual_norm = lin_sys_schur().compute_residual();
        MessageOut().fmt("[nonlinear solver] it: {} lin. it: {}, reason: {}, residual: {}\n",
        		nonlinear_iteration_, si.n_iterations, si.converged_reason, residual_norm);
    }
    
    reconstruct_solution_from_schur(data_->multidim_assembler);

    // adapt timestep
    if (! this->zero_time_term()) {
        double mult = 1.0;
        if (nonlinear_iteration_ < 3) mult = 1.6;
        if (nonlinear_iteration_ > 7) mult = 0.7;
        int result = time_->set_upper_constraint(time_->dt() * mult, "Darcy adaptivity.");
        //DebugOut().fmt("time adaptivity, res: {} it: {} m: {} dt: {} edt: {}\n", result, nonlinear_iteration_, mult, time_->dt(), time_->estimate_dt());
    }
}


void DarcyLMH::accept_time_step()
{
    data_->p_edge_solution_previous_time.copy_from(data_->p_edge_solution);
    data_->p_edge_solution_previous_time.local_to_ghost_begin();
    data_->p_edge_solution_previous_time.local_to_ghost_end();
}


void DarcyLMH::output_data() {
    START_TIMER("Darcy output data");
    
    // print_matlab_matrix("matrix_" + std::to_string(time_->step().index()));
    
    //time_->view("DARCY"); //time governor information output
	this->output_object->output();


    START_TIMER("Darcy balance output");
    balance_->calculate_cumulative(data_->water_balance_idx, data_->full_solution.petsc_vec());
    balance_->calculate_instant(data_->water_balance_idx, data_->full_solution.petsc_vec());
    balance_->output();
}


double DarcyLMH::solution_precision() const
{
    return data_->lin_sys_schur->get_solution_precision();
}


// ===========================================================================================
//
//   MATRIX ASSEMBLY - we use abstract assembly routine, where  LS Mat/Vec SetValues
//   are in fact pointers to allocating or filling functions - this is governed by Linsystem roitunes
//
// =======================================================================================
void DarcyLMH::assembly_mh_matrix(MultidimAssembly& assembler)
{
    START_TIMER("DarcyLMH::assembly_steady_mh_matrix");

    // DebugOut() << "assembly_mh_matrix \n";
    // set auxiliary flag for switchting Dirichlet like BC
    data_->force_bc_switch = data_->use_steady_assembly_ && (nonlinear_iteration_ == 0);

    balance_->start_flux_assembly(data_->water_balance_idx);
    balance_->start_source_assembly(data_->water_balance_idx);
    balance_->start_mass_assembly(data_->water_balance_idx);

    // TODO: try to move this into balance, or have it in the generic assembler class, that should perform the cell loop
    // including various pre- and post-actions
    for ( DHCellAccessor dh_cell : data_->dh_->own_range() ) {
    	LocalElementAccessorBase<3> ele_ac(dh_cell);
        unsigned int dim = ele_ac.dim();
        assembler[dim-1]->assemble(ele_ac);
    }    
    

    balance_->finish_mass_assembly(data_->water_balance_idx);
    balance_->finish_source_assembly(data_->water_balance_idx);
    balance_->finish_flux_assembly(data_->water_balance_idx);

}


void DarcyLMH::allocate_mh_matrix()
{
    START_TIMER("DarcyLMH::allocate_mh_matrix");

    // to make space for second schur complement, max. 10 neighbour edges of one el.
    double zeros[100000];
    for(int i=0; i<100000; i++) zeros[i] = 0.0;

    std::vector<int> tmp_rows;
    tmp_rows.reserve(200);
    
    unsigned int loc_size;

    DebugOut() << "Allocate new schur\n";
    for ( DHCellAccessor dh_cell : data_->dh_cr_->own_range() ) {
        std::vector<int> indices(dh_cell.n_dofs());
        dh_cell.get_dof_indices(indices);

        loc_size = indices.size();
        int* indices_ptr = indices.data();
        lin_sys_schur().mat_set_values(loc_size, indices_ptr, loc_size, indices_ptr, zeros);
        
        
        tmp_rows.clear();
        LocalElementAccessorBase<3> ele_ac(dh_cell);
        // compatible neighborings rows
        unsigned int n_neighs = ele_ac.element_accessor()->n_neighs_vb();
        for (unsigned int i = 0; i < n_neighs; i++) {
            // every compatible connection adds a 2x2 matrix involving
            // current element pressure  and a connected edge pressure
            Neighbour *ngh = ele_ac.element_accessor()->neigh_vb[i];
            DHCellAccessor ngh_cell = data_->dh_cr_->cell_accessor_from_element(ngh->edge()->side(0)->element().idx());
            LocalElementAccessorBase<3> acc_higher_dim( ngh_cell );
            
            std::vector<int> ngh_indices(ngh_cell.n_dofs());
            ngh_cell.get_dof_indices(ngh_indices);
            
            for (unsigned int j = 0; j < ngh->edge()->side(0)->element().dim()+1; j++)
            	if (ngh->edge()->side(0)->element()->edge_idx(j) == ngh->edge_idx()) {
                    tmp_rows.push_back(ngh_indices[j]);
            		break;
            	}
            //DebugOut() << "CC" << print_var(tmp_rows[i]);
        }
        
        lin_sys_schur().mat_set_values(loc_size, indices_ptr, n_neighs, tmp_rows.data(), zeros); // (edges)  x (neigh edges)
        lin_sys_schur().mat_set_values(n_neighs, tmp_rows.data(), loc_size, indices_ptr, zeros); // (neigh edges) x (edges)
        lin_sys_schur().mat_set_values(n_neighs, tmp_rows.data(), n_neighs, tmp_rows.data(), zeros);  // (neigh edges) x (neigh edges)

        tmp_rows.clear();
        if (data_->mortar_method_ != NoMortar) {
            auto &isec_list = mesh_->mixed_intersections().element_intersections_[ele_ac.ele_global_idx()];
            for(auto &isec : isec_list ) {
                IntersectionLocalBase *local = isec.second;
                DHCellAccessor slave_cell = data_->dh_cr_->cell_accessor_from_element(local->bulk_ele_idx());
                LocalElementAccessorBase<3> slave_acc( slave_cell );
                
                std::vector<int> slave_indices(slave_cell.n_dofs());
                slave_cell.get_dof_indices(slave_indices);
            
                //DebugOut().fmt("Alloc: {} {}", ele_ac.ele_global_idx(), local->bulk_ele_idx());
                for(unsigned int i_side=0; i_side < slave_acc.dim()+1; i_side++) {
                    tmp_rows.push_back( slave_indices[i_side] );
                    //DebugOut() << "aedge" << print_var(tmp_rows[tmp_rows.size()-1]);
                }
            }
        }

        lin_sys_schur().mat_set_values(loc_size, indices_ptr, tmp_rows.size(), tmp_rows.data(), zeros);   // master edges x slave edges
        lin_sys_schur().mat_set_values(tmp_rows.size(), tmp_rows.data(), loc_size, indices_ptr, zeros);   // slave edges  x master edges
        lin_sys_schur().mat_set_values(tmp_rows.size(), tmp_rows.data(), tmp_rows.size(), tmp_rows.data(), zeros);  // slave edges  x slave edges
    }
    DebugOut() << "end Allocate new schur\n";
    
    // int local_dofs[10];
    // unsigned int nsides;
    // for ( DHCellAccessor dh_cell : data_->dh_->own_range() ) {
    //     LocalElementAccessorBase<3> ele_ac(dh_cell);
    //     nsides = ele_ac.n_sides();
        
    //     //allocate at once matrix [sides,ele,edges]x[sides,ele,edges]
    //     loc_size = 1 + 2*nsides;
    //     unsigned int i_side = 0;
        
    //     for (; i_side < nsides; i_side++) {
    //         local_dofs[i_side] = ele_ac.side_row(i_side);
    //         local_dofs[i_side+nsides] = ele_ac.edge_row(i_side);
    //     }
    //     local_dofs[i_side+nsides] = ele_ac.ele_row();
    //     int * edge_rows = local_dofs + nsides;
    //     //int ele_row = local_dofs[0];
        
    //     // whole local MH matrix
    //     ls->mat_set_values(loc_size, local_dofs, loc_size, local_dofs, zeros);
        

    //     // compatible neighborings rows
    //     unsigned int n_neighs = ele_ac.element_accessor()->n_neighs_vb();
    //     unsigned int i=0;
    //     for ( DHCellSide neighb_side : dh_cell.neighb_sides() ) {
    //     //for (unsigned int i = 0; i < n_neighs; i++) {
    //         // every compatible connection adds a 2x2 matrix involving
    //         // current element pressure  and a connected edge pressure
    //         Neighbour *ngh = ele_ac.element_accessor()->neigh_vb[i];
    //         DHCellAccessor cell_higher_dim = data_->dh_->cell_accessor_from_element(neighb_side.elem_idx());
    //         LocalElementAccessorBase<3> acc_higher_dim( cell_higher_dim );
    //         for (unsigned int j = 0; j < neighb_side.element().dim()+1; j++)
    //         	if (neighb_side.element()->edge_idx(j) == ngh->edge_idx()) {
    //         		int neigh_edge_row = acc_higher_dim.edge_row(j);
    //         		tmp_rows.push_back(neigh_edge_row);
    //         		break;
    //         	}
    //         //DebugOut() << "CC" << print_var(tmp_rows[i]);
    //         ++i;
    //     }

    //     // allocate always also for schur 2
    //     ls->mat_set_values(nsides+1, edge_rows, n_neighs, tmp_rows.data(), zeros); // (edges, ele)  x (neigh edges)
    //     ls->mat_set_values(n_neighs, tmp_rows.data(), nsides+1, edge_rows, zeros); // (neigh edges) x (edges, ele)
    //     ls->mat_set_values(n_neighs, tmp_rows.data(), n_neighs, tmp_rows.data(), zeros);  // (neigh edges) x (neigh edges)

    //     tmp_rows.clear();

    //     if (data_->mortar_method_ != NoMortar) {
    //         auto &isec_list = mesh_->mixed_intersections().element_intersections_[ele_ac.ele_global_idx()];
    //         for(auto &isec : isec_list ) {
    //             IntersectionLocalBase *local = isec.second;
    //             LocalElementAccessorBase<3> slave_acc( data_->dh_->cell_accessor_from_element(local->bulk_ele_idx()) );
    //             //DebugOut().fmt("Alloc: {} {}", ele_ac.ele_global_idx(), local->bulk_ele_idx());
    //             for(unsigned int i_side=0; i_side < slave_acc.dim()+1; i_side++) {
    //                 tmp_rows.push_back( slave_acc.edge_row(i_side) );
    //                 //DebugOut() << "aedge" << print_var(tmp_rows[tmp_rows.size()-1]);
    //             }
    //         }
    //     }
    //     /*
    //     for(unsigned int i_side=0; i_side < ele_ac.element_accessor()->n_sides(); i_side++) {
    //         DebugOut() << "aedge:" << print_var(edge_rows[i_side]);
    //     }*/

    //     ls->mat_set_values(nsides, edge_rows, tmp_rows.size(), tmp_rows.data(), zeros);   // master edges x neigh edges
    //     ls->mat_set_values(tmp_rows.size(), tmp_rows.data(), nsides, edge_rows, zeros);   // neigh edges  x master edges
    //     ls->mat_set_values(tmp_rows.size(), tmp_rows.data(), tmp_rows.size(), tmp_rows.data(), zeros);  // neigh edges  x neigh edges

    // }
/*
    // alloc edge diagonal entries
    if(rank == 0)
    for( vector<Edge>::iterator edg = mesh_->edges.begin(); edg != mesh_->edges.end(); ++edg) {
        int edg_idx = mh_dh.row_4_edge[edg->side(0)->edge_idx()];
        
//        for( vector<Edge>::iterator edg2 = mesh_->edges.begin(); edg2 != mesh_->edges.end(); ++edg2){
//            int edg_idx2 = mh_dh.row_4_edge[edg2->side(0)->edge_idx()];
//            if(edg_idx == edg_idx2){
//                 DBGCOUT(<< "P[ " << rank << " ] " << "edg alloc: " << edg_idx << "  " << edg_idx2 << "\n");
                ls->mat_set_value(edg_idx, edg_idx, 0.0);
//            }
//        }
    }
  */
    /*
    if (mortar_method_ == MortarP0) {
        P0_CouplingAssembler(*this).assembly(*ls);
    } else if (mortar_method_ == MortarP1) {
        P1_CouplingAssembler(*this).assembly(*ls);
    }*/
}



/*******************************************************************************
 * COMPOSE WATER MH MATRIX WITHOUT SCHUR COMPLEMENT
 ******************************************************************************/

void DarcyLMH::create_linear_system(Input::AbstractRecord in_rec) {
  
    START_TIMER("preallocation");

    // if (schur0 == NULL) { // create Linear System for MH matrix
       
//     	if (in_rec.type() == LinSys_BDDC::get_input_type()) {
// #ifdef FLOW123D_HAVE_BDDCML
//     		WarningOut() << "For BDDC no Schur complements are used.";
//             n_schur_compls = 0;
//             LinSys_BDDC *ls = new LinSys_BDDC(&(*data_->dh_->distr()),
//                     true); // swap signs of matrix and rhs to make the matrix SPD
//             ls->set_from_input(in_rec);
//             ls->set_solution( data_->full_solution.petsc_vec() );
//             // possible initialization particular to BDDC
//             START_TIMER("BDDC set mesh data");
//             set_mesh_data_for_bddc(ls);
//             schur0=ls;
//             END_TIMER("BDDC set mesh data");
// #else
//             Exception
//             xprintf(Err, "Flow123d was not build with BDDCML support.\n");
// #endif // FLOW123D_HAVE_BDDCML
//         } 
//         else
        if (in_rec.type() == LinSys_PETSC::get_input_type()) {
        // use PETSC for serial case even when user wants BDDC

<<<<<<< HEAD
            data_->lin_sys_schur = std::make_shared<LinSys_PETSC>( &(*data_->dh_cr_->distr()) );
            lin_sys_schur().set_from_input(in_rec);
            lin_sys_schur().set_positive_definite();
            lin_sys_schur().set_solution( data_->schur_solution.petsc_vec() );
            lin_sys_schur().set_symmetric();
=======
            schur_compl = new LinSys_PETSC( &(*data_->dh_cr_->distr()) );
            schur_compl->set_from_input(in_rec);
            schur_compl->set_positive_definite();
            schur_compl->set_solution( data_->p_edge_solution.petsc_vec() );
            schur_compl->set_symmetric();
>>>>>>> 8bffaae5
            
//             LinSys_PETSC *schur1, *schur2;

//             if (n_schur_compls == 0) {
//                 LinSys_PETSC *ls = new LinSys_PETSC( &(*data_->dh_->distr()) );

//                 // temporary solution; we have to set precision also for sequantial case of BDDC
//                 // final solution should be probably call of direct solver for oneproc case
// //                 if (in_rec.type() != LinSys_BDDC::get_input_type()) ls->set_from_input(in_rec);
// //                 else {
// //                     ls->LinSys::set_from_input(in_rec); // get only common options
// //                 }
//                 ls->set_from_input(in_rec);

// //                 ls->set_solution( data_->full_solution.petsc_vec() );
//                 schur0=ls;
//             } else {
//                 IS is;
//                 auto side_dofs_vec = get_component_indices_vec(0);

//                 ISCreateGeneral(PETSC_COMM_SELF, side_dofs_vec.size(), &(side_dofs_vec[0]), PETSC_COPY_VALUES, &is);
//                 //ISView(is, PETSC_VIEWER_STDOUT_SELF);
//                 //OLD_ASSERT(err == 0,"Error in ISCreateStride.");

//                 SchurComplement *ls = new SchurComplement(&(*data_->dh_->distr()), is);

//                 // make schur1
//                 Distribution *ds = ls->make_complement_distribution();
//                 if (n_schur_compls==1) {
//                     schur1 = new LinSys_PETSC(ds);
//                     schur1->set_positive_definite();
//                 } else {
//                     IS is;
//                     auto elem_dofs_vec = get_component_indices_vec(1);

//                     const PetscInt *b_indices;
//                     ISGetIndices(ls->IsB, &b_indices);
//                     uint b_size = ls->loc_size_B;
//                     for(uint i_b=0, i_bb=0; i_b < b_size && i_bb < elem_dofs_vec.size(); i_b++) {
//                         if (b_indices[i_b] == elem_dofs_vec[i_bb])
//                             elem_dofs_vec[i_bb++] = i_b + ds->begin();
//                     }
//                     ISRestoreIndices(ls->IsB, &b_indices);


//                     ISCreateGeneral(PETSC_COMM_SELF, elem_dofs_vec.size(), &(elem_dofs_vec[0]), PETSC_COPY_VALUES, &is);
//                     //ISView(is, PETSC_VIEWER_STDOUT_SELF);
//                     //OLD_ASSERT(err == 0,"Error in ISCreateStride.");
//                     SchurComplement *ls1 = new SchurComplement(ds, is); // is is deallocated by SchurComplement
//                     ls1->set_negative_definite();

//                     // make schur2
//                     schur2 = new LinSys_PETSC( ls1->make_complement_distribution() );
//                     schur2->set_positive_definite();
//                     ls1->set_complement( schur2 );
//                     schur1 = ls1;
//                 }
//                 ls->set_complement( schur1 );
//                 ls->set_from_input(in_rec);
// //                 ls->set_solution( data_->full_solution.petsc_vec() );
//                 schur0=ls;
            // }

            START_TIMER("PETSC PREALLOCATION");
            lin_sys_schur().start_allocation();
            
            allocate_mh_matrix();
            
    	    data_->full_solution.zero_entries();
            data_->p_edge_solution.zero_entries();
            END_TIMER("PETSC PREALLOCATION");
        }
        else {
            xprintf(Err, "Unknown solver type. Internal error.\n");
        }

        END_TIMER("preallocation");
}

void DarcyLMH::postprocess()
{}

void DarcyLMH::reconstruct_solution_from_schur(MultidimAssembly& assembler)
{
    START_TIMER("DarcyFlowMH::reconstruct_solution_from_schur");

    data_->full_solution.zero_entries();
    data_->p_edge_solution.local_to_ghost_begin();
    data_->p_edge_solution.local_to_ghost_end();

    balance_->start_flux_assembly(data_->water_balance_idx);
    balance_->start_source_assembly(data_->water_balance_idx);
    balance_->start_mass_assembly(data_->water_balance_idx);

    for ( DHCellAccessor dh_cell : data_->dh_->own_range() ) {
    	LocalElementAccessorBase<3> ele_ac(dh_cell);
        unsigned int dim = ele_ac.dim();
        assembler[dim-1]->assemble_reconstruct(ele_ac);
    }

    data_->full_solution.local_to_ghost_begin();
    data_->full_solution.local_to_ghost_end();

    balance_->finish_mass_assembly(data_->water_balance_idx);
    balance_->finish_source_assembly(data_->water_balance_idx);
    balance_->finish_flux_assembly(data_->water_balance_idx);
}

void DarcyLMH::assembly_linear_system() {
    START_TIMER("DarcyFlowMH::assembly_linear_system");
//     DebugOut() << "DarcyLMH::assembly_linear_system\n";

    data_->p_edge_solution.local_to_ghost_begin();
    data_->p_edge_solution.local_to_ghost_end();

    data_->is_linear=true;
    //DebugOut() << "Assembly linear system\n";
//  if (data_changed_) {
//      data_changed_ = false;
    {
        //DebugOut()  << "Data changed\n";
        // currently we have no optimization for cases when just time term data or RHS data are changed
        START_TIMER("full assembly");
//         if (typeid(*schur0) != typeid(LinSys_BDDC)) {
//             schur0->start_add_assembly(); // finish allocation and create matrix
//             schur_compl->start_add_assembly();
//         }
        
        lin_sys_schur().start_add_assembly();
        
        lin_sys_schur().mat_zero_entries();
        lin_sys_schur().rhs_zero_entries();
        
        data_->time_step_ = time_->dt();

        assembly_mh_matrix( data_->multidim_assembler ); // fill matrix

        lin_sys_schur().finish_assembly();
        lin_sys_schur().set_matrix_changed();

        // print_matlab_matrix("matrix");
    }
}


void DarcyLMH::print_matlab_matrix(std::string matlab_file)
{
    std::string output_file;
    
    // compute h_min for different dimensions
    double d_max = std::numeric_limits<double>::max();
    double h1 = d_max, h2 = d_max, h3 = d_max;
    double he2 = d_max, he3 = d_max;
    for (auto ele : mesh_->elements_range()) {
        switch(ele->dim()){
            case 1: h1 = std::min(h1,ele.measure()); break;
            case 2: h2 = std::min(h2,ele.measure()); break;
            case 3: h3 = std::min(h3,ele.measure()); break;
        }
        
        for (unsigned int j=0; j<ele->n_sides(); j++) {
            switch(ele->dim()){
                case 2: he2 = std::min(he2, ele.side(j)->measure()); break;
                case 3: he3 = std::min(he3, ele.side(j)->measure()); break;
            }
        }
    }
    if(h1 == d_max) h1 = 0;
    if(h2 == d_max) h2 = 0;
    if(h3 == d_max) h3 = 0;
    if(he2 == d_max) he2 = 0;
    if(he3 == d_max) he3 = 0;
    
    FILE * file;
    file = fopen(output_file.c_str(),"a");
    fprintf(file, "nA = %d;\n", data_->dh_cr_disc_->distr()->size());
    fprintf(file, "nB = %d;\n", data_->dh_->mesh()->get_el_ds()->size());
    fprintf(file, "nBF = %d;\n", data_->dh_cr_->distr()->size());
    fprintf(file, "h1 = %e;\nh2 = %e;\nh3 = %e;\n", h1, h2, h3);
    fprintf(file, "he2 = %e;\nhe3 = %e;\n", he2, he3);
    fclose(file);

    {
        output_file = FilePath(matlab_file + "_sch_new.m", FilePath::output_file);
        PetscViewer    viewer;
        PetscViewerASCIIOpen(PETSC_COMM_WORLD, output_file.c_str(), &viewer);
        PetscViewerSetFormat(viewer, PETSC_VIEWER_ASCII_MATLAB);
        MatView( *const_cast<Mat*>(lin_sys_schur().get_matrix()), viewer);
        VecView( *const_cast<Vec*>(lin_sys_schur().get_rhs()), viewer);
        VecView( *const_cast<Vec*>(&(lin_sys_schur().get_solution())), viewer);
        VecView( *const_cast<Vec*>(&(data_->full_solution.petsc_vec())), viewer);
    }
}


//template <int dim>
//std::vector<arma::vec3> dof_points(DHCellAccessor cell, const Mapping<dim, 3> &mapping) {
//
//
//    vector<arma::vec::fixed<dim+1>> bary_dof_points = cell->fe()->dof_points();
//
//    std::vector<arma::vec3> points(20);
//    points.resize(0);
//
//}
//

// void DarcyLMH::set_mesh_data_for_bddc(LinSys_BDDC * bddc_ls) {
//     START_TIMER("DarcyFlowMH_Steady::set_mesh_data_for_bddc");
//     // prepare mesh for BDDCML
//     // initialize arrays
//     // auxiliary map for creating coordinates of local dofs and global-to-local numbering
//     std::map<int, arma::vec3> localDofMap;
//     // connectivity for the subdomain, i.e. global dof numbers on element, stored element-by-element
//     // Indices of Nodes on Elements
//     std::vector<int> inet;
//     // number of degrees of freedom on elements - determines elementwise chunks of INET array
//     // Number of Nodes on Elements
//     std::vector<int> nnet;
//     // Indices of Subdomain Elements in Global Numbering - for local elements, their global indices
//     std::vector<int> isegn;
// 
//     // This array is currently not used in BDDCML, it was used as an interface scaling alternative to scaling
//     // by diagonal. It corresponds to the rho-scaling.
//     std::vector<double> element_permeability;
// 
//     // maximal and minimal dimension of elements
//     uint elDimMax = 1;
//     uint elDimMin = 3;
//     std::vector<LongIdx> cell_dofs_global(10);
// 
// 
// 
//     for ( DHCellAccessor dh_cell : data_->dh_->own_range() ) {
//         // LocalElementAccessorBase<3> ele_ac(dh_cell);
//         // for each element, create local numbering of dofs as fluxes (sides), pressure (element centre), Lagrange multipliers (edges), compatible connections
// 
//         dh_cell.get_dof_indices(cell_dofs_global);
// 
//         inet.insert(inet.end(), cell_dofs_global.begin(), cell_dofs_global.end());
//         uint n_inet = cell_dofs_global.size();
// 
// 
//         uint dim = dh_cell.elm().dim();
//         elDimMax = std::max( elDimMax, dim );
//         elDimMin = std::min( elDimMin, dim );
// 
//         // TODO: this is consistent with previous implementation, but may be wrong as it use global element numbering
//         // used in sequential mesh, do global numbering of distributed elements.
//         isegn.push_back( dh_cell.elm_idx());
// 
//         // TODO: use FiniteElement::dof_points
//         for (unsigned int si=0; si<dh_cell.elm()->n_sides(); si++) {
//             arma::vec3 coord = dh_cell.elm().side(si)->centre();
//             // flux dof points
//             localDofMap.insert( std::make_pair( cell_dofs_global[si], coord ) );
//             // pressure trace dof points
//             localDofMap.insert( std::make_pair( cell_dofs_global[si+dim+2], coord ) );
//         }
//         // pressure dof points
//         arma::vec3 elm_centre = dh_cell.elm().centre();
//         localDofMap.insert( std::make_pair( cell_dofs_global[dim+1], elm_centre ) );
// 
//         // insert dofs related to compatible connections
//         //const Element *ele = dh_cell.elm().element();
//         for(DHCellSide side : dh_cell.neighb_sides()) {
//             uint neigh_dim = side.cell().elm().dim();
//             side.cell().get_dof_indices(cell_dofs_global);
//             int edge_row = cell_dofs_global[neigh_dim+2+side.side_idx()];
//             localDofMap.insert( std::make_pair( edge_row, side.centre() ) );
//             inet.push_back( edge_row );
//             n_inet++;
//         }
//         nnet.push_back(n_inet);
// 
// 
//         // version for rho scaling
//         // trace computation
//         double conduct = data_->conductivity.value( elm_centre , dh_cell.elm() );
//         auto aniso = data_->anisotropy.value( elm_centre , dh_cell.elm() );
// 
//         // compute mean on the diagonal
//         double coef = 0.;
//         for ( int i = 0; i < 3; i++) {
//             coef = coef + aniso.at(i,i);
//         }
//         // Maybe divide by cs
//         coef = conduct*coef / 3;
// 
//         OLD_ASSERT( coef > 0.,
//                 "Zero coefficient of hydrodynamic resistance %f . \n ", coef );
//         element_permeability.push_back( 1. / coef );
//     }
// //    uint i_inet = 0;
// //    for(int n_dofs : nnet) {
// //        DebugOut() << "nnet: " << n_dofs;
// //        for(int j=0; j < n_dofs; j++, i_inet++) {
// //            DebugOut() << "inet: " << inet[i_inet];
// //        }
// //    }
// 
//     auto distr = data_->dh_->distr();
// //    for(auto pair : localDofMap) {
// //        DebugOut().every_proc() << "r: " << distr->myp() << " gi: " << pair.first << "xyz: " << pair.second[0];
// //
// //    }
// 
// 
//     //convert set of dofs to vectors
//     // number of nodes (= dofs) on the subdomain
//     int numNodeSub = localDofMap.size();
//     //ASSERT_EQ( (unsigned int)numNodeSub, data_->dh_->lsize() );
//     // Indices of Subdomain Nodes in Global Numbering - for local nodes, their global indices
//     std::vector<int> isngn( numNodeSub );
//     // pseudo-coordinates of local nodes (i.e. dofs)
//     // they need not be exact, they are used just for some geometrical considerations in BDDCML, 
//     // such as selection of corners maximizing area of a triangle, bounding boxes fro subdomains to 
//     // find candidate neighbours etc.
//     std::vector<double> xyz( numNodeSub * 3 ) ;
//     int ind = 0;
//     std::map<int,arma::vec3>::iterator itB = localDofMap.begin();
//     for ( ; itB != localDofMap.end(); ++itB ) {
//         isngn[ind] = itB -> first;
// 
//         arma::vec3 coord = itB -> second;
//         for ( int j = 0; j < 3; j++ ) {
//             xyz[ j*numNodeSub + ind ] = coord[j];
//         }
// 
//         ind++;
//     }
//     localDofMap.clear();
// 
//     // Number of Nodal Degrees of Freedom
//     // nndf is trivially one - dofs coincide with nodes
//     std::vector<int> nndf( numNodeSub, 1 );
// 
//     // prepare auxiliary map for renumbering nodes
//     typedef std::map<int,int> Global2LocalMap_; //! type for storage of global to local map
//     Global2LocalMap_ global2LocalNodeMap;
//     for ( unsigned ind = 0; ind < isngn.size(); ++ind ) {
//         global2LocalNodeMap.insert( std::make_pair( static_cast<unsigned>( isngn[ind] ), ind ) );
//     }
// 
//     // renumber nodes in the inet array to locals
//     int indInet = 0;
//     for ( unsigned int iEle = 0; iEle < isegn.size(); iEle++ ) {
//         int nne = nnet[ iEle ];
//         for ( int ien = 0; ien < nne; ien++ ) {
// 
//             int indGlob = inet[indInet];
//             // map it to local node
//             Global2LocalMap_::iterator pos = global2LocalNodeMap.find( indGlob );
//             OLD_ASSERT( pos != global2LocalNodeMap.end(),
//                     "Cannot remap node index %d to local indices. \n ", indGlob );
//             int indLoc = static_cast<int> ( pos -> second );
// 
//             // store the node
//             inet[ indInet++ ] = indLoc;
//         }
//     }
// 
//     int numNodes    = size;
//     int numDofsInt  = size;
//     int spaceDim    = 3;    // TODO: what is the proper value here?
//     int meshDim     = elDimMax;
// 
//     /**
//      * We need:
//      * - local to global element map (possibly mesh->el_4_loc
//      * - inet, nnet - local dof numbers per element, local numbering of only those dofs that are on owned elements
//      *   1. collect DH local dof indices  on elements, manage map from DH local indices to BDDC local dof indices
//      *   2. map collected DH indices to BDDC indices using the map
//      * - local BDDC dofs to global dofs, use DH to BDDC map with DH local to global map
//      * - XYZ - permuted, collect in main loop into array of size of all DH local dofs, compress and rearrange latter
//      * - element_permeability - in main loop
//      */
//     bddc_ls -> load_mesh( LinSys_BDDC::BDDCMatrixType::SPD_VIA_SYMMETRICGENERAL, spaceDim, numNodes, numDofsInt, inet, nnet, nndf, isegn, isngn, isngn, xyz, element_permeability, meshDim );
// }




//=============================================================================
// DESTROY WATER MH SYSTEM STRUCTURE
//=============================================================================
DarcyLMH::~DarcyLMH() {
	if (output_object)	delete output_object;

    if(time_ != nullptr)
        delete time_;
    
}


std::shared_ptr< FieldFE<3, FieldValue<3>::VectorFixed> > DarcyLMH::get_velocity_field() {
    return ele_flux_ptr;
}


std::vector<int> DarcyLMH::get_component_indices_vec(unsigned int component) const {
	ASSERT_LT_DBG(component, 3).error("Invalid component!");
	unsigned int i, n_dofs, min, max;
    std::vector<int> dof_vec;
    std::vector<LongIdx> dof_indices(data_->dh_->max_elem_dofs());
	for ( DHCellAccessor dh_cell : data_->dh_->own_range() ) {
        n_dofs = dh_cell.get_dof_indices(dof_indices);
        dofs_range(n_dofs, min, max, component);
        for (i=min; i<max; ++i) dof_vec.push_back(dof_indices[i]);
    }
	return dof_vec;
}


//-----------------------------------------------------------------------------
// vim: set cindent:<|MERGE_RESOLUTION|>--- conflicted
+++ resolved
@@ -878,19 +878,11 @@
         if (in_rec.type() == LinSys_PETSC::get_input_type()) {
         // use PETSC for serial case even when user wants BDDC
 
-<<<<<<< HEAD
             data_->lin_sys_schur = std::make_shared<LinSys_PETSC>( &(*data_->dh_cr_->distr()) );
             lin_sys_schur().set_from_input(in_rec);
             lin_sys_schur().set_positive_definite();
-            lin_sys_schur().set_solution( data_->schur_solution.petsc_vec() );
+            lin_sys_schur().set_solution( data_->p_edge_solution.petsc_vec() );
             lin_sys_schur().set_symmetric();
-=======
-            schur_compl = new LinSys_PETSC( &(*data_->dh_cr_->distr()) );
-            schur_compl->set_from_input(in_rec);
-            schur_compl->set_positive_definite();
-            schur_compl->set_solution( data_->p_edge_solution.petsc_vec() );
-            schur_compl->set_symmetric();
->>>>>>> 8bffaae5
             
 //             LinSys_PETSC *schur1, *schur2;
 

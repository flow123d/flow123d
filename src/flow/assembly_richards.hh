--- conflicted
+++ resolved
@@ -81,7 +81,7 @@
         if (genuchten_on) {
             for (unsigned int i=0; i<ele->n_sides(); i++)
             {
-                double phead = ad_->schur_solution[ this->loc_schur_.row_dofs[i] ];
+                double phead = ad_->p_edge_solution[ this->loc_schur_.row_dofs[i] ];
                 conductivity += ad_->soil_model_->conductivity(phead);
             }
             conductivity /= ele->n_sides();
@@ -124,26 +124,7 @@
         reset_soil_model(ele.dh_cell());
         cross_section = ad_->cross_section.value(ele.centre(), ele.element_accessor());
 
-<<<<<<< HEAD
         double conductivity = compute_conductivity(ele.element_accessor());
-=======
-        double conductivity, head;
-        if (genuchten_on) {
-            conductivity=0;
-            head=0;
-            for (unsigned int i=0; i<ele.element_accessor()->n_sides(); i++)
-            {
-                double phead = ad_->p_edge_solution[ this->loc_schur_.row_dofs[i] ];
-                conductivity += ad_->soil_model_->conductivity(phead);
-                head += ad_->p_edge_solution[ this->loc_schur_.row_dofs[i] ];
-            }
-            conductivity /= ele.n_sides();
-            head /= ele.n_sides();
-        } else {
-            conductivity = ad_->conductivity.value(ele.centre(), ele.element_accessor());
-        }
-
->>>>>>> 8bffaae5
         double scale = 1 / cross_section / conductivity;
         this->assemble_sides_scale(ele,scale);
     }
@@ -231,11 +212,10 @@
             sat_val += water_content / wcs;
         }
          
-        std::vector<LongIdx> p0_dofs;
-        dh_cell.cell_with_other_dh(ad_->dh_p_.get()).get_loc_dof_indices(p0_dofs);
-
-        ad_->saturation_ptr->get_data_vec()[p0_dofs[0]] = sat_val / ele->n_sides();
-        ad_->conductivity_ptr->get_data_vec()[p0_dofs[0]] = compute_conductivity(ele);
+        Idx p_dof = dh_cell.cell_with_other_dh(ad_->dh_p_.get()).get_loc_dof_indices()(0);
+
+        ad_->saturation_ptr->get_data_vec()[p_dof] = sat_val / ele->n_sides();
+        ad_->conductivity_ptr->get_data_vec()[p_dof] = compute_conductivity(ele);
     }
 
     AssemblyDataPtrRichards ad_;

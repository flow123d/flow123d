--- conflicted
+++ resolved
@@ -24,24 +24,16 @@
  */
 class LocalElementAccessor {
 public:
-<<<<<<< HEAD
-    LocalElementAccessor(ElementFullIter iter, unsigned int loc_idx)
-    :iter(iter), loc_idx(loc_idx) {};
-=======
     LocalElementAccessor(Mesh &mesh, unsigned int loc_idx)
     :iter(mesh.element(mesh.get_el_4_loc()[loc_idx])),
      loc_idx(loc_idx),
      mesh_(mesh)
     {}
->>>>>>> fd1a6463
 
     ElementFullIter iter;
     unsigned int loc_idx;
     int local_edge_idx[4];
-<<<<<<< HEAD
-=======
     int local_side_idx[4];
->>>>>>> fd1a6463
     int edge_row[4];
 
     void update() {
@@ -56,15 +48,10 @@
     const ElementAccessor<3> accessor() const {
         return accessor_;
     }
-<<<<<<< HEAD
-private:
-    arma::vec3 centre_;
-=======
 
 private:
     arma::vec3 centre_;
     Mesh &mesh_;
->>>>>>> fd1a6463
     ElementAccessor<3> accessor_;
 };
 

--- conflicted
+++ resolved
@@ -107,61 +107,6 @@
         loc_system_(size(), size()),
         loc_system_vb_(2,2)
     {
-<<<<<<< HEAD
-    public:
-        AssemblyMH<dim>(AssemblyDataPtr data)
-        : quad_(3),
-          fe_values_(map_, quad_, fe_rt_,
-                    update_values | update_gradients | update_JxW_values | update_quadrature_points),
-
-          side_quad_(1),
-          fe_side_values_(map_, side_quad_, fe_p_disc_, update_normal_vectors),
-
-          velocity_interpolation_quad_(0), // veloctiy values in barycenter
-          velocity_interpolation_fv_(map_,velocity_interpolation_quad_, fe_rt_, update_values | update_quadrature_points),
-
-          ad_(data),
-          system_(data->system_)
-        {}
-
-
-        ~AssemblyMH<dim>() override
-        {}
-
-        arma::mat::fixed<dim+1,dim+1>  assembly_local_geometry_matrix(ElementFullIter ele)
-
-        {
-            //START_TIMER("Assembly<dim>::assembly_local_matrix");
-            fe_values_.reinit(ele);
-            unsigned int ndofs = fe_values_.get_fe()->n_dofs();
-            unsigned int qsize = fe_values_.get_quadrature()->size();
-            arma::mat::fixed<dim+1,dim+1> local_matrix;
-            local_matrix.zeros();
-            arma::vec3 &gravity_vec = ad_->gravity_vec_;
-            
-            auto pre_value = (ad_->anisotropy.value(ele->centre(), ele->element_accessor() )).i();
-
-            for (unsigned int k=0; k<qsize; k++)
-            {
-                for (unsigned int i=0; i<ndofs; i++)
-                {
-                     for (unsigned int j=0; j<ndofs; j++)
-                        local_matrix[i*ndofs+j] +=
-                                arma::dot(fe_values_.shape_vector(i,k),
-                                            pre_value
-                                             * fe_values_.shape_vector(j,k)
-                                           )
-                                * fe_values_.JxW(k);
-                     ad_->system_.loc_side_rhs[i] +=
-                             arma::dot(
-                                     gravity_vec,
-                                     fe_values_.shape_vector(i,k)
-                                     ) * fe_values_.JxW(k);
-                }
-            }
-
-            return local_matrix;
-=======
         // local numbering of dofs for MH system
         unsigned int nsides = dim+1;
         loc_side_dofs.resize(nsides);
@@ -191,7 +136,6 @@
             mortar_assembly = std::make_shared<P0_CouplingAssembler>(ad_);
         } else if (ad_->mortar_method_ == DarcyMH::MortarP1) {
             mortar_assembly = std::make_shared<P1_CouplingAssembler>(ad_);
->>>>>>> d03bc975
         }
 
     }
@@ -208,8 +152,9 @@
         if (mortar_assembly)
             mortar_assembly->fix_velocity(ele_ac);
     }
-
+            
     void assemble(LocalElementAccessorBase<3> ele_ac) override
+
     {
         ASSERT_EQ_DBG(ele_ac.dim(), dim);
         loc_system_.reset();
@@ -442,8 +387,10 @@
         unsigned int ndofs = fe_values_.get_fe()->n_dofs();
         unsigned int qsize = fe_values_.get_quadrature()->size();
         auto velocity = fe_values_.vector_view(0);
-
+	auto pre_anisotropy = (ad_->anisotropy.value(ele->centre(), ele->element_accessor() )).i();
+	
         for (unsigned int k=0; k<qsize; k++)
+            
             for (unsigned int i=0; i<ndofs; i++){
                 double rhs_val =
                         arma::dot(gravity_vec,velocity.value(i,k))
@@ -452,8 +399,8 @@
                 
                 for (unsigned int j=0; j<ndofs; j++){
                     double mat_val = 
-                        arma::dot(velocity.value(i,k), //TODO: compute anisotropy before
-                                    (ad_->anisotropy.value(ele_ac.centre(), ele_ac.element_accessor() )).i()
+                        arma::dot(velocity.value(i,k), 
+                                    pre_anisotropy
                                         * velocity.value(j,k))
                         * scale * fe_values_.JxW(k);
                     

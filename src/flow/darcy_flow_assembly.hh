/*
 * darcy_flow_assembly.hh
 *
 *  Created on: Apr 21, 2016
 *      Author: jb
 */

#ifndef SRC_FLOW_DARCY_FLOW_ASSEMBLY_HH_
#define SRC_FLOW_DARCY_FLOW_ASSEMBLY_HH_

#include "mesh/long_idx.hh"
#include "mesh/mesh.h"
#include "mesh/accessors.hh"
#include "mesh/neighbours.h"
#include "fem/mapping_p1.hh"
#include "fem/fe_p.hh"
#include "fem/fe_values.hh"
#include "fem/fe_rt.hh"
#include "fem/fe_values_views.hh"
#include "fem/fe_system.hh"
#include "quadrature/quadrature_lib.hh"
#include "flow/mh_dofhandler.hh"

#include "la/linsys.hh"
#include "la/linsys_PETSC.hh"
#include "la/linsys_BDDC.hh"
#include "la/schur.hh"

#include "la/local_system.hh"

#include "coupling/balance.hh"
#include "flow/darcy_flow_mh.hh"
#include "flow/mortar_assembly.hh"


class AssemblyBase
{
public:
    typedef std::shared_ptr<DarcyMH::EqData> AssemblyDataPtr;

    virtual ~AssemblyBase() {}

    /**
        * Generic creator of multidimensional assembly, i.e. vector of
        * particular assembly objects.
        */
    template< template<int dim> class Impl >
    static MultidimAssembly create(typename Impl<1>::AssemblyDataPtr data) {
        return { std::make_shared<Impl<1> >(data),
            std::make_shared<Impl<2> >(data),
            std::make_shared<Impl<3> >(data) };

    }

//     virtual LocalSystem & get_local_system() = 0;
    virtual void fix_velocity(LocalElementAccessorBase<3> ele_ac) = 0;
    virtual void assemble(LocalElementAccessorBase<3> ele_ac) = 0;
        
    // assembly compatible neighbourings
    virtual void assembly_local_vb(ElementAccessor<3> ele, DHCellSide neighb_side) = 0;

    // compute velocity value in the barycenter
    // TODO: implement and use general interpolations between discrete spaces
    virtual arma::vec3 make_element_vector(LocalElementAccessorBase<3> ele_ac) = 0;
<<<<<<< HEAD
=======

    virtual void update_water_content(LocalElementAccessorBase<3> ele)
    {}
>>>>>>> 78217822

    /// Postprocess the velocity due to lumping.
    virtual void postprocess_velocity(const DHCellAccessor& dh_cell) = 0;
    
protected:

    virtual void assemble_sides(LocalElementAccessorBase<3> ele) =0;
    
    virtual void assemble_source_term(LocalElementAccessorBase<3> ele) = 0;
    
    /// Postprocess the velocity due to lumping.
    /**
     * @p edge_scale is the coeficient scaling an element quantity to an element edge
     * @p edge_source_term is the source term scaled to an element edge
     */
    virtual void postprocess_velocity_specific(const DHCellAccessor& dh_cell,
                                               double edge_scale, double edge_source_term) = 0;
};



template <int dim>
class NeighSideValues {
private:
    // assembly face integrals (BC)
    MappingP1<dim+1,3> side_map_;
    QGauss<dim> side_quad_;
    FE_P_disc<dim+1> fe_p_disc_;
public:
    NeighSideValues<dim>()
    :  side_quad_(1),
       fe_p_disc_(0),
       fe_side_values_(side_map_, side_quad_, fe_p_disc_, update_normal_vectors)
    {}
    FESideValues<dim+1,3> fe_side_values_;

};



template<int dim>
class AssemblyMH : public AssemblyBase
{
public:
    AssemblyMH<dim>(AssemblyDataPtr data)
    : quad_(3),
        fe_values_(map_, quad_, fe_rt_,
                update_values | update_gradients | update_JxW_values | update_quadrature_points),

        velocity_interpolation_quad_(0), // veloctiy values in barycenter
        velocity_interpolation_fv_(map_,velocity_interpolation_quad_, fe_rt_, update_values | update_quadrature_points),

        ad_(data),
        loc_system_(size(), size()),
        loc_system_vb_(2,2),
        edge_indices_(dim+1)
    {
        // local numbering of dofs for MH system
        // note: this shortcut supposes that the fe_system is the same on all elements
        // the function DiscreteSpace.fe(ElementAccessor) does not in fact depend on the element accessor
        FiniteElement<dim>* fe = ad_->dh_->ds()->fe<dim>(ad_->dh_->own_range().begin()->elm());
        FESystem<dim>* fe_system = dynamic_cast<FESystem<dim>*>(fe);
        loc_side_dofs = fe_system->fe_dofs(0);;
        loc_ele_dof = fe_system->fe_dofs(1)[0];
        loc_edge_dofs = fe_system->fe_dofs(2);;
        
        unsigned int nsides = dim+1;
        
        // create local sparsity pattern
        arma::umat sp(size(),size());
        sp.zeros();
        sp.submat(0, 0, nsides, nsides).ones();
        sp.diag().ones();
        // armadillo 8.4.3 bug with negative sub diagonal index
        // sp.diag(nsides+1).ones();
        // sp.diag(-nsides-1).ones();
        // sp.print();
        
        sp.submat(0, nsides+1, nsides-1, size()-1).diag().ones();
        sp.submat(nsides+1, 0, size()-1, nsides-1).diag().ones();
        
        loc_system_.set_sparsity(sp);
        
        // local system 2x2 for vb neighbourings is full matrix
        // this matrix cannot be influenced by any BC (no elimination can take place)
        sp.ones(2,2);
        loc_system_vb_.set_sparsity(sp);

        if (ad_->mortar_method_ == DarcyMH::MortarP0) {
            mortar_assembly = std::make_shared<P0_CouplingAssembler>(ad_);
        } else if (ad_->mortar_method_ == DarcyMH::MortarP1) {
            mortar_assembly = std::make_shared<P1_CouplingAssembler>(ad_);
        }

    }


    ~AssemblyMH<dim>() override
    {}

//     LocalSystem& get_local_system() override
//         { return loc_system_;}
    
    void fix_velocity(LocalElementAccessorBase<3> ele_ac) override
    {
        if (mortar_assembly)
            mortar_assembly->fix_velocity(ele_ac);
    }

    void assemble(LocalElementAccessorBase<3> ele_ac) override
    {
        ASSERT_EQ_DBG(ele_ac.dim(), dim);
        loc_system_.reset();
    
        set_dofs_and_bc(ele_ac);
        
        assemble_sides(ele_ac);
        assemble_element(ele_ac);
        assemble_source_term(ele_ac);
        
        ad_->lin_sys->set_local_system(loc_system_);

        assembly_dim_connections(ele_ac);

        if (ad_->balance != nullptr)
            add_fluxes_in_balance_matrix(ele_ac);

        if (mortar_assembly)
            mortar_assembly->assembly(ele_ac);
    }

    void assembly_local_vb(ElementAccessor<3> ele, DHCellSide neighb_side) override
    {
        ASSERT_LT_DBG(ele->dim(), 3);
        //DebugOut() << "alv " << print_var(this);
        //START_TIMER("Assembly<dim>::assembly_local_vb");
        // compute normal vector to side
        arma::vec3 nv;
<<<<<<< HEAD
        ElementAccessor<3> ele_higher = ad_->mesh->element_accessor( neighb_side.side()->element().idx() );
        ngh_values_.fe_side_values_.reinit(ele_higher, neighb_side.side()->side_idx());
=======
        ElementAccessor<3> ele_higher = ad_->mesh->element_accessor( neighb_side.element().idx() );
        ngh_values_.fe_side_values_.reinit(ele_higher, neighb_side.side_idx());
>>>>>>> 78217822
        nv = ngh_values_.fe_side_values_.normal_vector(0);

        double value = ad_->sigma.value( ele.centre(), ele) *
                        2*ad_->conductivity.value( ele.centre(), ele) *
                        arma::dot(ad_->anisotropy.value( ele.centre(), ele)*nv, nv) *
<<<<<<< HEAD
                        ad_->cross_section.value( neighb_side.side()->centre(), ele_higher ) * // cross-section of higher dim. (2d)
                        ad_->cross_section.value( neighb_side.side()->centre(), ele_higher ) /
                        ad_->cross_section.value( ele.centre(), ele ) *      // crossection of lower dim.
						neighb_side.side()->measure();
=======
                        ad_->cross_section.value( neighb_side.centre(), ele_higher ) * // cross-section of higher dim. (2d)
                        ad_->cross_section.value( neighb_side.centre(), ele_higher ) /
                        ad_->cross_section.value( ele.centre(), ele ) *      // crossection of lower dim.
						neighb_side.measure();
>>>>>>> 78217822

        loc_system_vb_.add_value(0,0, -value);
        loc_system_vb_.add_value(0,1,  value);
        loc_system_vb_.add_value(1,0,  value);
        loc_system_vb_.add_value(1,1, -value);
    }


    arma::vec3 make_element_vector(LocalElementAccessorBase<3> ele_ac) override
    {
        //START_TIMER("Assembly<dim>::make_element_vector");
        arma::vec3 flux_in_center;
        flux_in_center.zeros();
        auto ele = ele_ac.element_accessor();

        velocity_interpolation_fv_.reinit(ele);
        for (unsigned int li = 0; li < ele->n_sides(); li++) {
            flux_in_center += ad_->data_vec_[ ele_ac.side_local_row(li) ]
                        * velocity_interpolation_fv_.vector_view(0).value(li,0);
        }


        flux_in_center /= ad_->cross_section.value(ele.centre(), ele );
        return flux_in_center;
    }

    void postprocess_velocity(const DHCellAccessor& dh_cell)
    {
        ElementAccessor<3> ele = dh_cell.elm();
        
        double edge_scale = ele.measure()
                              * ad_->cross_section.value(ele.centre(), ele)
                              / ele->n_sides();
        
        double edge_source_term = edge_scale * ad_->water_source_density.value(ele.centre(), ele);
      
        postprocess_velocity_specific(dh_cell, edge_scale, edge_source_term);
    }
    
protected:
    
    static const unsigned int size()
    {
        // dofs: velocity, pressure, edge pressure
        return RefElement<dim>::n_sides + 1 + RefElement<dim>::n_sides;
    }
    
    void set_dofs_and_bc(LocalElementAccessorBase<3> ele_ac){
        
        ASSERT_DBG(ele_ac.dim() == dim);
        
        //set global dof for element (pressure)
        loc_system_.row_dofs[loc_ele_dof] = loc_system_.col_dofs[loc_ele_dof] = ele_ac.ele_row();
        
        //shortcuts
        const unsigned int nsides = ele_ac.n_sides();
        LinSys *ls = ad_->lin_sys;
        
        Boundary *bcd;
        unsigned int side_row, edge_row;
        
        dirichlet_edge.resize(nsides);
        for (unsigned int i = 0; i < nsides; i++) {

            side_row = loc_side_dofs[i];    //local
            edge_row = loc_edge_dofs[i];    //local
            loc_system_.row_dofs[side_row] = loc_system_.col_dofs[side_row] = ele_ac.side_row(i);    //global
            loc_system_.row_dofs[edge_row] = loc_system_.col_dofs[edge_row] = ele_ac.edge_row(i);    //global
            
            bcd = ele_ac.side(i)->cond();
            dirichlet_edge[i] = 0;
            if (bcd) {
                ElementAccessor<3> b_ele = bcd->element_accessor();
                DarcyMH::EqData::BC_Type type = (DarcyMH::EqData::BC_Type)ad_->bc_type.value(b_ele.centre(), b_ele);

                double cross_section = ad_->cross_section.value(ele_ac.centre(), ele_ac.element_accessor());

                if ( type == DarcyMH::EqData::none) {
                    // homogeneous neumann
                } else if ( type == DarcyMH::EqData::dirichlet ) {
                    double bc_pressure = ad_->bc_pressure.value(b_ele.centre(), b_ele);
                    loc_system_.set_solution(loc_edge_dofs[i],bc_pressure,-1);
                    dirichlet_edge[i] = 1;
                    
                } else if ( type == DarcyMH::EqData::total_flux) {
                    // internally we work with outward flux
                    double bc_flux = -ad_->bc_flux.value(b_ele.centre(), b_ele);
                    double bc_pressure = ad_->bc_pressure.value(b_ele.centre(), b_ele);
                    double bc_sigma = ad_->bc_robin_sigma.value(b_ele.centre(), b_ele);
                    
                    dirichlet_edge[i] = 2;  // to be skipped in LMH source assembly
                    loc_system_.add_value(edge_row, edge_row,
                                            -b_ele.measure() * bc_sigma * cross_section,
                                            (bc_flux - bc_sigma * bc_pressure) * b_ele.measure() * cross_section);
                }
                else if (type==DarcyMH::EqData::seepage) {
                    ad_->is_linear=false;

                    unsigned int loc_edge_idx = bcd->bc_ele_idx_;
                    char & switch_dirichlet = ad_->bc_switch_dirichlet[loc_edge_idx];
                    double bc_pressure = ad_->bc_switch_pressure.value(b_ele.centre(), b_ele);
                    double bc_flux = -ad_->bc_flux.value(b_ele.centre(), b_ele);
                    double side_flux = bc_flux * b_ele.measure() * cross_section;

                    // ** Update BC type. **
                    if (switch_dirichlet) {
                        // check and possibly switch to flux BC
                        // The switch raise error on the corresponding edge row.
                        // Magnitude of the error is abs(solution_flux - side_flux).
                        ASSERT_DBG(ad_->dh_->distr()->is_local(ele_ac.side_row(i)))(ele_ac.side_row(i));
                        unsigned int loc_side_row = ele_ac.side_local_row(i);
                        double & solution_flux = ls->get_solution_array()[loc_side_row];

                        if ( solution_flux < side_flux) {
                            //DebugOut().fmt("x: {}, to neum, p: {} f: {} -> f: {}\n", b_ele.centre()[0], bc_pressure, solution_flux, side_flux);
                            solution_flux = side_flux;
                            switch_dirichlet=0;
                        }
                    } else {
                        // check and possibly switch to  pressure BC
                        // TODO: What is the appropriate DOF in not local?
                        // The switch raise error on the corresponding side row.
                        // Magnitude of the error is abs(solution_head - bc_pressure)
                        // Since usually K is very large, this error would be much
                        // higher then error caused by the inverse switch, this
                        // cause that a solution  with the flux violating the
                        // flux inequality leading may be accepted, while the error
                        // in pressure inequality is always satisfied.
                        ASSERT_DBG(ad_->dh_->distr()->is_local(ele_ac.edge_row(i)))(ele_ac.edge_row(i));
                        unsigned int loc_edge_row = ele_ac.edge_local_row(i);
                        double & solution_head = ls->get_solution_array()[loc_edge_row];

                        if ( solution_head > bc_pressure) {
                            //DebugOut().fmt("x: {}, to dirich, p: {} -> p: {} f: {}\n",b_ele.centre()[0], solution_head, bc_pressure, bc_flux);
                            solution_head = bc_pressure;
                            switch_dirichlet=1;
                        }
                    }
                    
                        // ** Apply BCUpdate BC type. **
                        // Force Dirichlet type during the first iteration of the unsteady case.
                        if (switch_dirichlet || ad_->force_bc_switch ) {
                            //DebugOut().fmt("x: {}, dirich, bcp: {}\n", b_ele.centre()[0], bc_pressure);
                            loc_system_.set_solution(loc_edge_dofs[i],bc_pressure, -1);
                            dirichlet_edge[i] = 1;
                        } else {
                            //DebugOut()("x: {}, neuman, q: {}  bcq: {}\n", b_ele.centre()[0], side_flux, bc_flux);
                            loc_system_.add_value(edge_row, side_flux);
                        }

                } else if (type==DarcyMH::EqData::river) {
                    ad_->is_linear=false;

                    double bc_pressure = ad_->bc_pressure.value(b_ele.centre(), b_ele);
                    double bc_switch_pressure = ad_->bc_switch_pressure.value(b_ele.centre(), b_ele);
                    double bc_flux = -ad_->bc_flux.value(b_ele.centre(), b_ele);
                    double bc_sigma = ad_->bc_robin_sigma.value(b_ele.centre(), b_ele);
                    ASSERT_DBG(ad_->dh_->distr()->is_local(ele_ac.edge_row(i)))(ele_ac.edge_row(i));
                    unsigned int loc_edge_row = ele_ac.edge_local_row(i);
                    double & solution_head = ls->get_solution_array()[loc_edge_row];

                    // Force Robin type during the first iteration of the unsteady case.
                    if (solution_head > bc_switch_pressure  || ad_->force_bc_switch) {
                        // Robin BC
                        //DebugOut().fmt("x: {}, robin, bcp: {}\n", b_ele.centre()[0], bc_pressure);
                        loc_system_.add_value(edge_row, edge_row,
                                                -b_ele.measure() * bc_sigma * cross_section,
												b_ele.measure() * cross_section * (bc_flux - bc_sigma * bc_pressure)  );
                    } else {
                        // Neumann BC
                        //DebugOut().fmt("x: {}, neuman, q: {}  bcq: {}\n", b_ele.centre()[0], bc_switch_pressure, bc_pressure);
                        double bc_total_flux = bc_flux + bc_sigma*(bc_switch_pressure - bc_pressure);
                        
                        loc_system_.add_value(edge_row, bc_total_flux * b_ele.measure() * cross_section);
                    }
                } 
                else {
                    xprintf(UsrErr, "BC type not supported.\n");
                }
            }
            loc_system_.add_value(side_row, edge_row, 1.0);
            loc_system_.add_value(edge_row, side_row, 1.0);
        }
        
//         DBGCOUT(<< "ele " << ele_ac.ele_global_idx() << ":  ");
//         for (unsigned int i = 0; i < nsides; i++) cout << loc_system_.row_dofs[loc_side_dofs[i]] << "  ";
//         cout << loc_system_.row_dofs[loc_ele_dof] << "  ";
//         for (unsigned int i = 0; i < nsides; i++) cout << loc_system_.row_dofs[loc_edge_dofs[i]] << "  ";
//         cout << "\n";
    }
        
     void assemble_sides(LocalElementAccessorBase<3> ele_ac) override
     {
        double cs = ad_->cross_section.value(ele_ac.centre(), ele_ac.element_accessor());
        double conduct =  ad_->conductivity.value(ele_ac.centre(), ele_ac.element_accessor());
        double scale = 1 / cs /conduct;
        
        assemble_sides_scale(ele_ac, scale);
    }
    
    void assemble_sides_scale(LocalElementAccessorBase<3> ele_ac, double scale)
    {
        arma::vec3 &gravity_vec = ad_->gravity_vec_;
        
        ElementAccessor<3> ele =ele_ac.element_accessor();
        fe_values_.reinit(ele);
        unsigned int ndofs = fe_values_.get_fe()->n_dofs();
        unsigned int qsize = fe_values_.get_quadrature()->size();
        auto velocity = fe_values_.vector_view(0);

        for (unsigned int k=0; k<qsize; k++)
            for (unsigned int i=0; i<ndofs; i++){
                double rhs_val =
                        arma::dot(gravity_vec,velocity.value(i,k))
                        * fe_values_.JxW(k);
                loc_system_.add_value(i, rhs_val);
                
                for (unsigned int j=0; j<ndofs; j++){
                    double mat_val = 
                        arma::dot(velocity.value(i,k), //TODO: compute anisotropy before
                                    (ad_->anisotropy.value(ele_ac.centre(), ele_ac.element_accessor() )).i()
                                        * velocity.value(j,k))
                        * scale * fe_values_.JxW(k);
                    
                    loc_system_.add_value(i, j, mat_val);
                }
            }
        
        // assemble matrix for weights in BDDCML
        // approximation to diagonal of 
        // S = -C - B*inv(A)*B'
        // as 
        // diag(S) ~ - diag(C) - 1./diag(A)
        // the weights form a partition of unity to average a discontinuous solution from neighbouring subdomains
        // to a continuous one
        // it is important to scale the effect - if conductivity is low for one subdomain and high for the other,
        // trust more the one with low conductivity - it will be closer to the truth than an arithmetic average
        if ( typeid(*ad_->lin_sys) == typeid(LinSys_BDDC) ) {
            const arma::mat& local_matrix = loc_system_.get_matrix();
            for(unsigned int i=0; i < ndofs; i++) {
                double val_side =  local_matrix(i,i);
                double val_edge =  -1./local_matrix(i,i);

                unsigned int side_row = loc_system_.row_dofs[loc_side_dofs[i]];
                unsigned int edge_row = loc_system_.row_dofs[loc_edge_dofs[i]];
                static_cast<LinSys_BDDC*>(ad_->lin_sys)->diagonal_weights_set_value( side_row, val_side );
                static_cast<LinSys_BDDC*>(ad_->lin_sys)->diagonal_weights_set_value( edge_row, val_edge );
            }
        }
    }
    
    
    void assemble_element(LocalElementAccessorBase<3> ele_ac){
        // set block B, B': element-side, side-element
        
        for(unsigned int side = 0; side < loc_side_dofs.size(); side++){
            loc_system_.add_value(loc_ele_dof, loc_side_dofs[side], -1.0);
            loc_system_.add_value(loc_side_dofs[side], loc_ele_dof, -1.0);
        }
        
        if ( typeid(*ad_->lin_sys) == typeid(LinSys_BDDC) ) {
            double val_ele =  1.;
            static_cast<LinSys_BDDC*>(ad_->lin_sys)->
                            diagonal_weights_set_value( loc_system_.row_dofs[loc_ele_dof], val_ele );
        }
    }
    
    void assemble_source_term(LocalElementAccessorBase<3> ele_ac) override
    {
        ElementAccessor<3> ele =ele_ac.element_accessor();
        
        ele_ac.dh_cell().cell_with_other_dh(ad_->dh_cr_.get()).get_loc_dof_indices(edge_indices_);
        
        // compute lumped source
        double alpha = 1.0 / ele_ac.n_sides();
        double cross_section = ad_->cross_section.value(ele.centre(), ele);
        double coef = alpha * ele.measure() * cross_section;
        
        double source = ad_->water_source_density.value(ele_ac.centre(), ele_ac.element_accessor());
        double source_term = coef * source;
        
        // in unsteady, compute time term
        double storativity = 0.0;
        double time_term_diag = 0.0, time_term = 0.0, time_term_rhs = 0.0;
        
        if(! ad_->use_steady_assembly_)
        {
            storativity = ad_->storativity.value(ele_ac.centre(), ele_ac.element_accessor());
            time_term = coef * storativity;
        }
        
        for (unsigned int i=0; i<ele_ac.n_sides(); i++)
        {
            if(! ad_->use_steady_assembly_)
            {
                time_term_diag = time_term / ad_->time_step_;
                time_term_rhs = time_term_diag * ad_->previous_solution[ele_ac.edge_local_row(i)];
            }

            this->loc_system_.add_value(loc_edge_dofs[i], loc_edge_dofs[i],
                                        -time_term_diag,
                                        -source_term - time_term_rhs);
                
            if (ad_->balance != nullptr)
            {
                ad_->balance->add_source_values(ad_->water_balance_idx, ele.region().bulk_idx(), {(LongIdx)edge_indices_[i]}, {0},{source_term});
                if( ! ad_->use_steady_assembly_)
                {
                    ad_->balance->add_mass_matrix_values(ad_->water_balance_idx, ele_ac.region().bulk_idx(), { LongIdx(ele_ac.edge_row(i)) },
                                                         {time_term});
                }
            }
        }
    }

    void assembly_dim_connections(LocalElementAccessorBase<3> ele_ac){
        //D, E',E block: compatible connections: element-edge
        auto ele = ele_ac.element_accessor(); //ElementAccessor<3>
        DHCellAccessor dh_cell = ele_ac.dh_cell();
        
        // no Neighbours => nothing to asssemble here
        if(dh_cell.elm()->n_neighs_vb() == 0) return;
        
        int ele_row = ele_ac.ele_row();
        Neighbour *ngh;

        //DebugOut() << "adc " << print_var(this) << print_var(side_quad_.size());
        unsigned int i = 0;
        for ( DHCellSide neighb_side : dh_cell.neighb_sides() ) {
            // every compatible connection adds a 2x2 matrix involving
            // current element pressure  and a connected edge pressure
            ngh = ele_ac.element_accessor()->neigh_vb[i];
            loc_system_vb_.reset();
            loc_system_vb_.row_dofs[0] = loc_system_vb_.col_dofs[0] = ele_row;
<<<<<<< HEAD
            DHCellAccessor cell_higher_dim = ele_ac.dh_cell().dh()->cell_accessor_from_element(neighb_side.side()->elem_idx());
            LocalElementAccessorBase<3> acc_higher_dim( cell_higher_dim );
            for (unsigned int j = 0; j < neighb_side.side()->element().dim()+1; j++)
            	if (neighb_side.side()->element()->edge_idx(j) == ngh->edge_idx()) {
=======
            DHCellAccessor cell_higher_dim = ele_ac.dh_cell().dh()->cell_accessor_from_element(neighb_side.elem_idx());
            LocalElementAccessorBase<3> acc_higher_dim( cell_higher_dim );
            for (unsigned int j = 0; j < neighb_side.element().dim()+1; j++)
            	if (neighb_side.element()->edge_idx(j) == ngh->edge_idx()) {
>>>>>>> 78217822
                    loc_system_vb_.row_dofs[1] = loc_system_vb_.col_dofs[1] = acc_higher_dim.edge_row(j);
            		break;
            	}

            assembly_local_vb(ele, neighb_side);

            ad_->lin_sys->set_local_system(loc_system_vb_);

            // update matrix for weights in BDDCML
            if ( typeid(*ad_->lin_sys) == typeid(LinSys_BDDC) ) {
               int ind = loc_system_vb_.row_dofs[1];
               // there is -value on diagonal in block C!
               double new_val = loc_system_vb_.get_matrix()(0,0);
               static_cast<LinSys_BDDC*>(ad_->lin_sys)->diagonal_weights_set_value( ind, new_val );
            }
            ++i;
        }
    }

    void add_fluxes_in_balance_matrix(LocalElementAccessorBase<3> ele_ac){

        for (unsigned int i = 0; i < ele_ac.n_sides(); i++) {
            Boundary* bcd = ele_ac.side(i)->cond();

            if (bcd) {
                ad_->balance->add_flux_matrix_values(ad_->water_balance_idx, ad_->local_boundary_index,
                                                     {(LongIdx)(ele_ac.side_row(i))}, {1});
                ++(ad_->local_boundary_index);
            }
        }
    }


    void postprocess_velocity_specific(const DHCellAccessor& dh_cell, double edge_scale, double edge_source_term) override
    {
        dh_cell.get_loc_dof_indices(indices_);
        ElementAccessor<3> ele = dh_cell.elm();
        
        double storativity = ad_->storativity.value(ele.centre(), ele);
        double new_pressure, old_pressure, time_term = 0.0;
        
        for (unsigned int i=0; i<ele->n_sides(); i++) {
            
            if( ! ad_->use_steady_assembly_)
            {
                new_pressure = ad_->data_vec_[         indices_[loc_edge_dofs[i]] ];
                old_pressure = ad_->previous_solution[ indices_[loc_edge_dofs[i]] ];
                time_term = edge_scale * storativity / ad_->time_step_ * (new_pressure - old_pressure);
            }
            
            ad_->data_vec_[indices_[loc_side_dofs[i]]] += edge_source_term - time_term;
        }
    }

    // assembly volume integrals
    FE_RT0<dim> fe_rt_;
    MappingP1<dim,3> map_;
    QGauss<dim> quad_;
    FEValues<dim,3> fe_values_;

    NeighSideValues<dim<3?dim:2> ngh_values_;

    // Interpolation of velocity into barycenters
    QGauss<dim> velocity_interpolation_quad_;
    FEValues<dim,3> velocity_interpolation_fv_;

    // data shared by assemblers of different dimension
    AssemblyDataPtr ad_;
    std::vector<unsigned int> dirichlet_edge;

    LocalSystem loc_system_;
    LocalSystem loc_system_vb_;
    std::vector<unsigned int> loc_side_dofs;
    std::vector<unsigned int> loc_edge_dofs;
    unsigned int loc_ele_dof;

    std::shared_ptr<MortarAssemblyBase> mortar_assembly;
    
    // TODO: Update dofs only once, use the dofs from LocalSystem.
    std::vector<int> indices_;
    std::vector<int> edge_indices_;
};


#endif /* SRC_FLOW_DARCY_FLOW_ASSEMBLY_HH_ */<|MERGE_RESOLUTION|>--- conflicted
+++ resolved
@@ -62,12 +62,6 @@
     // compute velocity value in the barycenter
     // TODO: implement and use general interpolations between discrete spaces
     virtual arma::vec3 make_element_vector(LocalElementAccessorBase<3> ele_ac) = 0;
-<<<<<<< HEAD
-=======
-
-    virtual void update_water_content(LocalElementAccessorBase<3> ele)
-    {}
->>>>>>> 78217822
 
     /// Postprocess the velocity due to lumping.
     virtual void postprocess_velocity(const DHCellAccessor& dh_cell) = 0;
@@ -206,29 +200,17 @@
         //START_TIMER("Assembly<dim>::assembly_local_vb");
         // compute normal vector to side
         arma::vec3 nv;
-<<<<<<< HEAD
-        ElementAccessor<3> ele_higher = ad_->mesh->element_accessor( neighb_side.side()->element().idx() );
-        ngh_values_.fe_side_values_.reinit(ele_higher, neighb_side.side()->side_idx());
-=======
         ElementAccessor<3> ele_higher = ad_->mesh->element_accessor( neighb_side.element().idx() );
         ngh_values_.fe_side_values_.reinit(ele_higher, neighb_side.side_idx());
->>>>>>> 78217822
         nv = ngh_values_.fe_side_values_.normal_vector(0);
 
         double value = ad_->sigma.value( ele.centre(), ele) *
                         2*ad_->conductivity.value( ele.centre(), ele) *
                         arma::dot(ad_->anisotropy.value( ele.centre(), ele)*nv, nv) *
-<<<<<<< HEAD
-                        ad_->cross_section.value( neighb_side.side()->centre(), ele_higher ) * // cross-section of higher dim. (2d)
-                        ad_->cross_section.value( neighb_side.side()->centre(), ele_higher ) /
-                        ad_->cross_section.value( ele.centre(), ele ) *      // crossection of lower dim.
-						neighb_side.side()->measure();
-=======
                         ad_->cross_section.value( neighb_side.centre(), ele_higher ) * // cross-section of higher dim. (2d)
                         ad_->cross_section.value( neighb_side.centre(), ele_higher ) /
                         ad_->cross_section.value( ele.centre(), ele ) *      // crossection of lower dim.
 						neighb_side.measure();
->>>>>>> 78217822
 
         loc_system_vb_.add_value(0,0, -value);
         loc_system_vb_.add_value(0,1,  value);
@@ -563,17 +545,10 @@
             ngh = ele_ac.element_accessor()->neigh_vb[i];
             loc_system_vb_.reset();
             loc_system_vb_.row_dofs[0] = loc_system_vb_.col_dofs[0] = ele_row;
-<<<<<<< HEAD
-            DHCellAccessor cell_higher_dim = ele_ac.dh_cell().dh()->cell_accessor_from_element(neighb_side.side()->elem_idx());
-            LocalElementAccessorBase<3> acc_higher_dim( cell_higher_dim );
-            for (unsigned int j = 0; j < neighb_side.side()->element().dim()+1; j++)
-            	if (neighb_side.side()->element()->edge_idx(j) == ngh->edge_idx()) {
-=======
             DHCellAccessor cell_higher_dim = ele_ac.dh_cell().dh()->cell_accessor_from_element(neighb_side.elem_idx());
             LocalElementAccessorBase<3> acc_higher_dim( cell_higher_dim );
             for (unsigned int j = 0; j < neighb_side.element().dim()+1; j++)
             	if (neighb_side.element()->edge_idx(j) == ngh->edge_idx()) {
->>>>>>> 78217822
                     loc_system_vb_.row_dofs[1] = loc_system_vb_.col_dofs[1] = acc_higher_dim.edge_row(j);
             		break;
             	}

--- conflicted
+++ resolved
@@ -473,16 +473,12 @@
             ngh = ele_ac.element_accessor()->neigh_vb[i];
             loc_system_vb_.reset();
             loc_system_vb_.row_dofs[0] = loc_system_vb_.col_dofs[0] = ele_row;
-<<<<<<< HEAD
-            loc_system_vb_.row_dofs[1] = loc_system_vb_.col_dofs[1] = ele_ac.edge_row( ngh->edge_idx() );
-=======
             LocalElementAccessorBase<3> acc_higher_dim( ele_ac.dh_cell().dh()->cell_accessor_from_element(ngh->edge()->side(0)->element().idx()) );
             for (unsigned int j = 0; j < ngh->edge()->side(0)->element().dim()+1; j++)
             	if (ngh->edge()->side(0)->element()->edge_idx(j) == ngh->edge_idx()) {
                     loc_system_vb_.row_dofs[1] = loc_system_vb_.col_dofs[1] = acc_higher_dim.edge_row(j);
             		break;
             	}
->>>>>>> 4992ecc5
 
             assembly_local_vb(ele, ngh);
 

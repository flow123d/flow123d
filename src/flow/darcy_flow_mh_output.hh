--- conflicted
+++ resolved
@@ -43,6 +43,7 @@
 #include "petscvec.h"                    // for Vec, _p_Vec
 #include "system/exceptions.hh"          // for ExcAssertMsg::~ExcAssertMsg
 
+
 class DOFHandlerMultiDim;
 class DarcyFlowInterface;
 class Mesh;
@@ -187,13 +188,8 @@
         FEData();
         
         const unsigned int order; // order of Gauss quadrature
-<<<<<<< HEAD
-        MixedPtr<QGauss> quad;
+        QGauss::array quad;
         Mixed<MappingP1> mapp;
-=======
-        QGauss quad;
->>>>>>> ffc6a5f7
-
         MixedPtr<FE_P_disc> fe_p1;
 
         // following is used for calculation of postprocessed pressure difference

/*!
 *
﻿ * Copyright (C) 2015 Technical University of Liberec.  All rights reserved.
 * 
 * This program is free software; you can redistribute it and/or modify it under
 * the terms of the GNU General Public License version 3 as published by the
 * Free Software Foundation. (http://www.gnu.org/licenses/gpl-3.0.en.html)
 * 
 * This program is distributed in the hope that it will be useful, but WITHOUT
 * ANY WARRANTY; without even the implied warranty of MERCHANTABILITY or FITNESS
 * FOR A PARTICULAR PURPOSE.  See the GNU General Public License for more details.
 *
 * 
 * @file    darcy_flow_mh_output.hh
 * @brief   Output class for darcy_flow_mh model.
 * @author  Jan Brezina
 */

#ifndef DARCY_FLOW_MH_OUTPUT_HH_
#define DARCY_FLOW_MH_OUTPUT_HH_

#include <stdio.h>                       // for sprintf
#include <string.h>                      // for memcpy
#include <boost/exception/info.hpp>      // for operator<<, error_info::erro...
#include <cmath>                         // for pow
#include <iosfwd>                        // for ofstream
#include <memory>                        // for shared_ptr
#include <vector>                        // for vector
#include <armadillo>
#include "fem/fe_p.hh"                   // for FE_P_disc
#include "fem/fe_rt.hh"                  // for FE_RT0
#include "fem/mapping_p1.hh"             // for MappingP1
#include "fem/fe_values.hh"              // for FEValues
#include "quadrature/quadrature_lib.hh"  // for QGauss
#include "fields/equation_output.hh"     // for EquationOutput
#include "fields/field.hh"               // for Field
#include "fields/field_set.hh"           // for FieldSet
#include "fields/field_values.hh"        // for FieldValue<>::Scalar, FieldV...
#include "fields/field_python.hh"
#include "fields/vec_seq_double.hh"      // for VectorSeqDouble
#include "input/type_base.hh"            // for Array
#include "input/type_generic.hh"         // for Instance
#include "petscvec.h"                    // for Vec, _p_Vec
#include "system/exceptions.hh"          // for ExcAssertMsg::~ExcAssertMsg

class DOFHandlerMultiDim;
class DarcyMH;
class Mesh;
class OutputTime;
namespace Input {
	class Record;
	namespace Type {
		class Record;
	}
}

template<unsigned int dim, unsigned int spacedim> class FEValues;


/**
 * Actually this class only collect former code from postprocess.*
 * This code depends on values stored in mesh and has to be changed to use fields or other data provided by
 * interface to darcy_flow. We have to relay on the interface in order to allow different implementation of darcy_flow.
 *
 * Principal functionalities of current postprocess are:
 * - move computed values into mesh - this can be removed after we get new output classes,
 *   other dependent code can use directly field interface
 * - compute interpolation to nodes - this can be external and operate directly on fields
 * - compute water balances over materials and boundary parts - is feasible through field interface
 *
 * Further functionality of this class should be:
 * - prepare data for general output classes
 *
 */
class DarcyFlowMHOutput {
public:

    /// Standard quantities for output in DarcyFlowMH.
	class OutputFields : public EquationOutput {
	public:

		OutputFields();

	    Field<3, FieldValue<3>::Scalar> field_ele_pressure;
	    Field<3, FieldValue<3>::Scalar> field_node_pressure;
	    Field<3, FieldValue<3>::Scalar> field_ele_piezo_head;
	    Field<3, FieldValue<3>::VectorFixed> field_ele_flux;
	    Field<3, FieldValue<3>::Integer> subdomain;
	    Field<3, FieldValue<3>::Integer> region_id;
	};

    /// Specific quantities for output in DarcyFlowMH - error estimates etc.
    class OutputSpecificFields : public EquationOutput {
        public:
            OutputSpecificFields();
            
            Field<3, FieldValue<3>::Scalar> velocity_diff;
            Field<3, FieldValue<3>::Scalar> pressure_diff;
            Field<3, FieldValue<3>::Scalar> div_diff;
<<<<<<< HEAD
            Field<3, FieldValue<3>::VectorFixed> field_ele_flux_enr;
            Field<3, FieldValue<3>::VectorFixed> field_ele_flux_reg;
            Field<3, FieldValue<3>::VectorFixed> velocity_exact;
    };

    DarcyFlowMHOutput(DarcyMH *flow);
    void initialize(Input::Record in_rec);
    ~DarcyFlowMHOutput();
=======
    };

    DarcyFlowMHOutput(DarcyMH *flow, Input::Record in_rec) ;
    virtual ~DarcyFlowMHOutput();
>>>>>>> 134d1fc8

    static const Input::Type::Instance & get_input_type();
    static const Input::Type::Instance & get_input_type_specific_fields();
    static const Input::Type::Record & get_input_type_specific();

    /** \brief Calculate values for output.  **/
    void output();

    //const OutputFields &get_output_fields() { return output_fields; }



protected:
    typedef const vector<unsigned int> & ElementSetRef;

    virtual void prepare_output(Input::Record in_rec);
    virtual void prepare_specific_output(Input::Record in_rec);
    
    void make_side_flux();
    void make_element_scalar(ElementSetRef element_indices);
    
    /** Computes fluxes at the barycenters of elements.
     *  TODO:
     *  We use FEValues to get fluxes at the barycenters of elements,
     *  but we still use MHDofHandler. Once we are able to make output routines
     *  parallel, we can use simply FieldFE for velocity here.
     */
    virtual void make_element_vector(ElementSetRef element_indices);

    //void make_sides_scalar();
    /**
     * \brief Calculate nodes scalar,
     * store it in double* node_scalars instead of node->scalar
     *  */
    void make_node_scalar_param(ElementSetRef element_indices);
    //void make_node_scalar();
    void make_corner_scalar(vector<double> &node_scalar);
    //void make_neighbour_flux();
    void output_internal_flow_data();

    /**
     * Temporary hack.
     * Calculate approximation of L2 norm for:
     * 1) difference between regularized pressure and analytical solution (using FunctionPython)
     * 2) difference between RT velocities and analytical solution
     * 3) difference of divergence
     *
     * TODO:
     * 1) implement field objects
     * 2) implement DG_P2 finite elements
     * 3) implement pressure postprocessing (result is DG_P2 field)
     * 4) implement calculation of L2 norm for two field (compute the norm and values on individual elements as P0 field)
     */
    virtual void compute_l2_difference();


    DarcyMH *darcy_flow;
    Mesh *mesh_;

    /// Specific experimental error computing.
    bool compute_errors_;
<<<<<<< HEAD
    FilePath python_solution_filename_;
=======
>>>>>>> 134d1fc8
    

    /** Pressure head (in [m]) interpolated into nodes. Provides P1 approximation. Indexed by element-node numbering.*/
    VectorSeqDouble corner_pressure;
    /** Pressure head (in [m]) in barycenters of elements (or equivalently mean pressure over every element). Indexed by element indexes in the mesh.*/
    VectorSeqDouble ele_pressure;
    /** Piezo-metric head (in [m]) in barycenter of elements (or equivalently mean pressure over every element). Indexed by element indexes in the mesh.*/
    VectorSeqDouble ele_piezo_head;

    /** Average flux in barycenter of every element. Indexed as elements in the mesh. */
    // TODO: Definitely we need more general (templated) implementation of Output that accept arbitrary containers. So
    // that we can pass there directly vector< arma:: vec3 >
    VectorSeqDouble ele_flux;

    // A vector of all element indexes
    std::vector<unsigned int> all_element_idx_;

    // integrals of squared differences on individual elements - error indicators, can be written out into VTK files
    std::vector<double>     l2_diff_pressure, l2_diff_velocity, l2_diff_divergence;

    std::shared_ptr<DOFHandlerMultiDim> dh_;

    OutputFields output_fields;
    OutputSpecificFields output_specific_fields;
<<<<<<< HEAD

    /// Output specific field stuff
    bool is_output_specific_fields;
    struct DiffData {
        double pressure_error[3], velocity_error[3], div_error[3];
        double mask_vel_error;
        VectorSeqDouble pressure_diff;
        VectorSeqDouble velocity_diff;
        VectorSeqDouble div_diff;

        double * solution;
        const MH_DofHandler * dh;

        std::vector<int> velocity_mask;
        DarcyMH *darcy;
        DarcyMH::EqData *data_;
    } diff_data;
    
    template <int dim>
    void l2_diff_local(ElementAccessor<3> &ele,
                      FEValues<dim,3> &fe_values, FEValues<dim,3> &fv_rt,
                      FieldPython<3, FieldValue<3>::Vector > &anal_sol,  DiffData &result);
=======
>>>>>>> 134d1fc8
    
    std::shared_ptr<OutputTime> output_stream;

    /// Raw data output file.
    ofstream raw_output_file;

    /// Output specific field stuff
    bool is_output_specific_fields;
    struct DiffData {
        double pressure_error[3], velocity_error[3], div_error[3];
        double mask_vel_error;
        VectorSeqDouble pressure_diff;
        VectorSeqDouble velocity_diff;
        VectorSeqDouble div_diff;

        double * solution;
        const MH_DofHandler * dh;

        std::vector<int> velocity_mask;
        DarcyMH *darcy;
        DarcyMH::EqData *data_;
    } diff_data;
    
    
    /// Struct containing all dim dependent FE classes needed for output
    /// (and for computing solution error).
    template<int dim> struct FEData{
        FEData();
        
        // we create trivial Dofhandler , for P0 elements, to get access to, FEValues on individual elements
        // this we use to integrate our own functions - difference of postprocessed pressure and analytical solution
        FE_P_disc<dim> fe_p0;
        FE_P_disc<dim> fe_p1;

        const unsigned int order; // order of Gauss quadrature
        QGauss<dim> quad;

        MappingP1<dim,3> mapp;

        FEValues<dim,3> fe_values;
        
        // FEValues for velocity.
        FE_RT0<dim> fe_rt;
        FEValues<dim, 3> fv_rt;
    };
    
    FEData<1> fe_data_1d;
    FEData<2> fe_data_2d;
    FEData<3> fe_data_3d;
    
    /// Computes L2 error on an element.
    template <int dim>
    void l2_diff_local(ElementAccessor<3> &ele,
                      FEValues<dim,3> &fe_values, FEValues<dim,3> &fv_rt,
                      FieldPython<3, FieldValue<3>::Vector > &anal_sol,  DiffData &result);
};


#endif /* DARCY_FLOW_MH_OUTPUT_HH_ */
<|MERGE_RESOLUTION|>--- conflicted
+++ resolved
@@ -97,7 +97,6 @@
             Field<3, FieldValue<3>::Scalar> velocity_diff;
             Field<3, FieldValue<3>::Scalar> pressure_diff;
             Field<3, FieldValue<3>::Scalar> div_diff;
-<<<<<<< HEAD
             Field<3, FieldValue<3>::VectorFixed> field_ele_flux_enr;
             Field<3, FieldValue<3>::VectorFixed> field_ele_flux_reg;
             Field<3, FieldValue<3>::VectorFixed> velocity_exact;
@@ -105,13 +104,7 @@
 
     DarcyFlowMHOutput(DarcyMH *flow);
     void initialize(Input::Record in_rec);
-    ~DarcyFlowMHOutput();
-=======
-    };
-
-    DarcyFlowMHOutput(DarcyMH *flow, Input::Record in_rec) ;
     virtual ~DarcyFlowMHOutput();
->>>>>>> 134d1fc8
 
     static const Input::Type::Instance & get_input_type();
     static const Input::Type::Instance & get_input_type_specific_fields();
@@ -173,10 +166,7 @@
 
     /// Specific experimental error computing.
     bool compute_errors_;
-<<<<<<< HEAD
     FilePath python_solution_filename_;
-=======
->>>>>>> 134d1fc8
     
 
     /** Pressure head (in [m]) interpolated into nodes. Provides P1 approximation. Indexed by element-node numbering.*/
@@ -201,7 +191,11 @@
 
     OutputFields output_fields;
     OutputSpecificFields output_specific_fields;
-<<<<<<< HEAD
+    
+    std::shared_ptr<OutputTime> output_stream;
+
+    /// Raw data output file.
+    ofstream raw_output_file;
 
     /// Output specific field stuff
     bool is_output_specific_fields;
@@ -220,38 +214,10 @@
         DarcyMH::EqData *data_;
     } diff_data;
     
-    template <int dim>
-    void l2_diff_local(ElementAccessor<3> &ele,
-                      FEValues<dim,3> &fe_values, FEValues<dim,3> &fv_rt,
-                      FieldPython<3, FieldValue<3>::Vector > &anal_sol,  DiffData &result);
-=======
->>>>>>> 134d1fc8
-    
-    std::shared_ptr<OutputTime> output_stream;
-
-    /// Raw data output file.
-    ofstream raw_output_file;
-
-    /// Output specific field stuff
-    bool is_output_specific_fields;
-    struct DiffData {
-        double pressure_error[3], velocity_error[3], div_error[3];
-        double mask_vel_error;
-        VectorSeqDouble pressure_diff;
-        VectorSeqDouble velocity_diff;
-        VectorSeqDouble div_diff;
-
-        double * solution;
-        const MH_DofHandler * dh;
-
-        std::vector<int> velocity_mask;
-        DarcyMH *darcy;
-        DarcyMH::EqData *data_;
-    } diff_data;
-    
     
     /// Struct containing all dim dependent FE classes needed for output
     /// (and for computing solution error).
+    /// IDEA: create object of class like this only once and use it throughout the assembly, output and elsewhere
     template<int dim> struct FEData{
         FEData();
         

--- conflicted
+++ resolved
@@ -99,7 +99,8 @@
             Field<3, FieldValue<3>::VectorFixed> velocity_exact;
     };
 
-    DarcyFlowMHOutput(DarcyMH *flow, Input::Record in_rec) ;
+    DarcyFlowMHOutput(DarcyMH *flow);
+    void initialize(Input::Record in_rec);
     ~DarcyFlowMHOutput();
 
     static const Input::Type::Instance & get_input_type();
@@ -211,15 +212,11 @@
         DarcyMH *darcy;
         DarcyMH::EqData *data_;
     } diff_data;
-<<<<<<< HEAD
-    virtual void prepare_specific_output();
-=======
     
     template <int dim>
     void l2_diff_local(ElementFullIter &ele,
                       FEValues<dim,3> &fe_values, FEValues<dim,3> &fv_rt,
                       FieldPython<3, FieldValue<3>::Vector > &anal_sol,  DiffData &result);
->>>>>>> e861ecdb
     
     std::shared_ptr<OutputTime> output_stream;
 

--- conflicted
+++ resolved
@@ -188,11 +188,8 @@
     std::vector<double>     l2_diff_pressure, l2_diff_velocity, l2_diff_divergence;
 
     std::shared_ptr<DOFHandlerMultiDim> dh_;
-<<<<<<< HEAD
     FE_P_disc<0> fe0; //TODO temporary solution - add support of FEData<0>
-=======
     std::shared_ptr<DiscreteSpace> ds;
->>>>>>> c9223270
 
     OutputFields output_fields;
     OutputSpecificFields output_specific_fields;

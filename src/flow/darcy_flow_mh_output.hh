/*!
 *
﻿ * Copyright (C) 2015 Technical University of Liberec.  All rights reserved.
 * 
 * This program is free software; you can redistribute it and/or modify it under
 * the terms of the GNU General Public License version 3 as published by the
 * Free Software Foundation. (http://www.gnu.org/licenses/gpl-3.0.en.html)
 * 
 * This program is distributed in the hope that it will be useful, but WITHOUT
 * ANY WARRANTY; without even the implied warranty of MERCHANTABILITY or FITNESS
 * FOR A PARTICULAR PURPOSE.  See the GNU General Public License for more details.
 *
 * 
 * @file    darcy_flow_mh_output.hh
 * @brief   Output class for darcy_flow_mh model.
 * @author  Jan Brezina
 */

#ifndef DARCY_FLOW_MH_OUTPUT_HH_
#define DARCY_FLOW_MH_OUTPUT_HH_

#include <stdio.h>                       // for sprintf
#include <string.h>                      // for memcpy
#include <boost/exception/info.hpp>      // for operator<<, error_info::erro...
#include <cmath>                         // for pow
#include <iosfwd>                        // for ofstream
#include <memory>                        // for shared_ptr
#include <vector>                        // for vector
#include <armadillo>
#include "fem/fe_p.hh"                   // for FE_P_disc
#include "fem/fe_rt.hh"                  // for FE_RT0
#include "fem/mapping_p1.hh"             // for MappingP1
#include "fem/fe_values.hh"              // for FEValues
#include "quadrature/quadrature_lib.hh"  // for QGauss
#include "fields/equation_output.hh"     // for EquationOutput
#include "fields/field.hh"               // for Field
#include "fields/field_set.hh"           // for FieldSet
#include "fields/field_values.hh"        // for FieldValue<>::Scalar, FieldV...
#include "fields/field_python.hh"
#include "fields/vec_seq_double.hh"      // for VectorSeqDouble
#include "input/type_base.hh"            // for Array
#include "input/type_generic.hh"         // for Instance
#include "petscvec.h"                    // for Vec, _p_Vec
#include "system/exceptions.hh"          // for ExcAssertMsg::~ExcAssertMsg

class DarcyMH;
class OutputTime;
class DOFHandlerMultiDim;
namespace Input {
	class Record;
	namespace Type {
		class Record;
	}
}

template<unsigned int dim, unsigned int spacedim> class FEValues;


/**
 * Actually this class only collect former code from postprocess.*
 * This code depends on values stored in mesh and has to be changed to use fields or other data provided by
 * interface to darcy_flow. We have to relay on the interface in order to allow different implementation of darcy_flow.
 *
 * Principal functionalities of current postprocess are:
 * - move computed values into mesh - this can be removed after we get new output classes,
 *   other dependent code can use directly field interface
 * - compute interpolation to nodes - this can be external and operate directly on fields
 * - compute water balances over materials and boundary parts - is feasible through field interface
 *
 * Further functionality of this class should be:
 * - prepare data for general output classes
 *
 */
class DarcyFlowMHOutput {
public:

    /// Standard quantities for output in DarcyFlowMH.
	class OutputFields : public EquationOutput {
	public:

		OutputFields();

	    Field<3, FieldValue<3>::Scalar> field_ele_pressure;
	    Field<3, FieldValue<3>::Scalar> field_node_pressure;
	    Field<3, FieldValue<3>::Scalar> field_ele_piezo_head;
	    Field<3, FieldValue<3>::VectorFixed> field_ele_flux;
	    Field<3, FieldValue<3>::Integer> subdomain;
	    Field<3, FieldValue<3>::Integer> region_id;
	};

    /// Specific quantities for output in DarcyFlowMH - error estimates etc.
    class OutputSpecificFields : public EquationOutput {
        public:
            OutputSpecificFields();
            
            Field<3, FieldValue<3>::Scalar> velocity_diff;
            Field<3, FieldValue<3>::Scalar> pressure_diff;
            Field<3, FieldValue<3>::Scalar> div_diff;
    };

    DarcyFlowMHOutput(DarcyMH *flow, Input::Record in_rec) ;
    virtual ~DarcyFlowMHOutput();

    static const Input::Type::Instance & get_input_type();
    static const Input::Type::Instance & get_input_type_specific();

    /** \brief Calculate values for output.  **/
    void output();

    //const OutputFields &get_output_fields() { return output_fields; }



protected:
    typedef const vector<unsigned int> & ElementSetRef;

    virtual void prepare_output(Input::Record in_rec);
    virtual void prepare_specific_output(Input::Record in_rec);
    
    void make_side_flux();
    void make_element_scalar(ElementSetRef element_indices);
    
    /** Computes fluxes at the barycenters of elements.
     *  TODO:
     *  We use FEValues to get fluxes at the barycenters of elements,
     *  but we still use MHDofHandler. Once we are able to make output routines
     *  parallel, we can use simply FieldFE for velocity here.
     */
    void make_element_vector(ElementSetRef element_indices);

    //void make_sides_scalar();
    /**
     * \brief Calculate nodes scalar,
     * store it in double* node_scalars instead of node->scalar
     *  */
    void make_node_scalar_param(ElementSetRef element_indices);
    //void make_node_scalar();
    void make_corner_scalar(vector<double> &node_scalar);
    //void make_neighbour_flux();
    void output_internal_flow_data();

    /**
     * Temporary hack.
     * Calculate approximation of L2 norm for:
     * 1) difference between regularized pressure and analytical solution (using FunctionPython)
     * 2) difference between RT velocities and analytical solution
     * 3) difference of divergence
     *
     * TODO:
     * 1) implement field objects
     * 2) implement DG_P2 finite elements
     * 3) implement pressure postprocessing (result is DG_P2 field)
     * 4) implement calculation of L2 norm for two field (compute the norm and values on individual elements as P0 field)
     */
    void compute_l2_difference();


    DarcyMH *darcy_flow;
    Mesh *mesh_;

    /// Specific experimental error computing.
    bool compute_errors_;
    

    /** Pressure head (in [m]) interpolated into nodes. Provides P1 approximation. Indexed by element-node numbering.*/
    VectorSeqDouble corner_pressure;
    /** Pressure head (in [m]) in barycenters of elements (or equivalently mean pressure over every element). Indexed by element indexes in the mesh.*/
    VectorSeqDouble ele_pressure;
    /** Piezo-metric head (in [m]) in barycenter of elements (or equivalently mean pressure over every element). Indexed by element indexes in the mesh.*/
    VectorSeqDouble ele_piezo_head;

    /** Average flux in barycenter of every element. Indexed as elements in the mesh. */
    // TODO: Definitely we need more general (templated) implementation of Output that accept arbitrary containers. So
    // that we can pass there directly vector< arma:: vec3 >
    VectorSeqDouble ele_flux;

    // A vector of all element indexes
    std::vector<unsigned int> all_element_idx_;

    // integrals of squared differences on individual elements - error indicators, can be written out into VTK files
    std::vector<double>     l2_diff_pressure, l2_diff_velocity, l2_diff_divergence;

    std::shared_ptr<DOFHandlerMultiDim> dh_;
<<<<<<< HEAD
    MappingP1<1,3> map1;
    MappingP1<2,3> map2;
    MappingP1<3,3> map3;
    FE_P_disc<1> fe1;
    FE_P_disc<2> fe2;
    FE_P_disc<3> fe3;
    std::shared_ptr<DiscreteSpace> ds;
=======
>>>>>>> b80bd177

    OutputFields output_fields;
    OutputSpecificFields output_specific_fields;
    
    std::shared_ptr<OutputTime> output_stream;

    /// Raw data output file.
    ofstream raw_output_file;

    /// Output specific field stuff
    bool is_output_specific_fields;
    struct DiffData {
        double pressure_error[3], velocity_error[3], div_error[3];
        double mask_vel_error;
        VectorSeqDouble pressure_diff;
        VectorSeqDouble velocity_diff;
        VectorSeqDouble div_diff;

        double * solution;
        const MH_DofHandler * dh;

        std::vector<int> velocity_mask;
        DarcyMH *darcy;
        DarcyMH::EqData *data_;
    } diff_data;
    
    
    /// Struct containing all dim dependent FE classes needed for output
    /// (and for computing solution error).
    template<int dim> struct FEData{
        FEData();
        
        // we create trivial Dofhandler , for P0 elements, to get access to, FEValues on individual elements
        // this we use to integrate our own functions - difference of postprocessed pressure and analytical solution
        FE_P_disc<dim> fe_p0;
        FE_P_disc<dim> fe_p1;

        const unsigned int order; // order of Gauss quadrature
        QGauss<dim> quad;

        MappingP1<dim,3> mapp;

        FEValues<dim,3> fe_values;
        
        // FEValues for velocity.
        FE_RT0<dim> fe_rt;
        FEValues<dim, 3> fv_rt;
    };
    
    FEData<1> fe_data_1d;
    FEData<2> fe_data_2d;
    FEData<3> fe_data_3d;
    
    /// Computes L2 error on an element.
    template <int dim>
    void l2_diff_local(ElementAccessor<3> &ele,
                      FEValues<dim,3> &fe_values, FEValues<dim,3> &fv_rt,
                      FieldPython<3, FieldValue<3>::Vector > &anal_sol,  DiffData &result);
};


#endif /* DARCY_FLOW_MH_OUTPUT_HH_ */
<|MERGE_RESOLUTION|>--- conflicted
+++ resolved
@@ -43,9 +43,10 @@
 #include "petscvec.h"                    // for Vec, _p_Vec
 #include "system/exceptions.hh"          // for ExcAssertMsg::~ExcAssertMsg
 
+class DOFHandlerMultiDim;
 class DarcyMH;
+class Mesh;
 class OutputTime;
-class DOFHandlerMultiDim;
 namespace Input {
 	class Record;
 	namespace Type {
@@ -181,16 +182,7 @@
     std::vector<double>     l2_diff_pressure, l2_diff_velocity, l2_diff_divergence;
 
     std::shared_ptr<DOFHandlerMultiDim> dh_;
-<<<<<<< HEAD
-    MappingP1<1,3> map1;
-    MappingP1<2,3> map2;
-    MappingP1<3,3> map3;
-    FE_P_disc<1> fe1;
-    FE_P_disc<2> fe2;
-    FE_P_disc<3> fe3;
     std::shared_ptr<DiscreteSpace> ds;
-=======
->>>>>>> b80bd177
 
     OutputFields output_fields;
     OutputSpecificFields output_specific_fields;

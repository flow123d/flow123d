/*!
 *
﻿ * Copyright (C) 2015 Technical University of Liberec.  All rights reserved.
 * 
 * This program is free software; you can redistribute it and/or modify it under
 * the terms of the GNU General Public License version 3 as published by the
 * Free Software Foundation. (http://www.gnu.org/licenses/gpl-3.0.en.html)
 * 
 * This program is distributed in the hope that it will be useful, but WITHOUT
 * ANY WARRANTY; without even the implied warranty of MERCHANTABILITY or FITNESS
 * FOR A PARTICULAR PURPOSE.  See the GNU General Public License for more details.
 *
 * 
 * @file    darcy_flow_mh_output.hh
 * @brief   Output class for darcy_flow_mh model.
 * @author  Jan Brezina
 */

#ifndef DARCY_FLOW_MH_OUTPUT_HH_
#define DARCY_FLOW_MH_OUTPUT_HH_

#include <stdio.h>                       // for sprintf
#include <string.h>                      // for memcpy
#include <boost/exception/info.hpp>      // for operator<<, error_info::erro...
#include <cmath>                         // for pow
#include <iosfwd>                        // for ofstream
#include <memory>                        // for shared_ptr
#include <vector>                        // for vector
#include <armadillo>
#include "fem/fe_p.hh"                   // for FE_P_disc
#include "fem/mapping_p1.hh"             // for MappingP1
#include "fields/equation_output.hh"     // for EquationOutput
#include "fields/field.hh"               // for Field
#include "fields/field_set.hh"           // for FieldSet
#include "fields/field_values.hh"        // for FieldValue<>::Scalar, FieldV...
#include "fields/vec_seq_double.hh"      // for VectorSeqDouble
#include "input/type_base.hh"            // for Array
#include "input/type_generic.hh"         // for Instance
#include "petscvec.h"                    // for Vec, _p_Vec
#include "system/exceptions.hh"          // for ExcAssertMsg::~ExcAssertMsg

class DOFHandlerMultiDim;
class DarcyMH;
class Mesh;
class OutputTime;
<<<<<<< HEAD
class DOFHandlerMultiDim;
class FieldVelocity;
=======
namespace Input {
	class Record;
	namespace Type {
		class Record;
	}
}
>>>>>>> 78a3d8b6


/**
 * Actually this class only collect former code from postprocess.*
 * This code depends on values stored in mesh and has to be changed to use fields or other data provided by
 * interface to darcy_flow. We have to relay on the interface in order to allow different implementation of darcy_flow.
 *
 * Principal functionalities of current postprocess are:
 * - move computed values into mesh - this can be removed after we get new output classes,
 *   other dependent code can use directly field interface
 * - compute interpolation to nodes - this can be external and operate directly on fields
 * - compute water balances over materials and boundary parts - is feasible through field interface
 *
 * Further functionality of this class should be:
 * - prepare data for general output classes
 *
 */
class DarcyFlowMHOutput {
public:

	class OutputFields : public EquationOutput {
	public:

		OutputFields();

	    Field<3, FieldValue<3>::Scalar> field_ele_pressure;
	    Field<3, FieldValue<3>::Scalar> field_node_pressure;
	    Field<3, FieldValue<3>::Scalar> field_ele_piezo_head;
	    Field<3, FieldValue<3>::VectorFixed> field_ele_flux;
        Field<3, FieldValue<3>::VectorFixed> field_ele_flux_enr;
        Field<3, FieldValue<3>::VectorFixed> field_ele_flux_reg;
	    Field<3, FieldValue<3>::Integer> subdomain;
	    Field<3, FieldValue<3>::Integer> region_id;

	    Field<3, FieldValue<3>::Scalar> velocity_diff;
	    Field<3, FieldValue<3>::Scalar> pressure_diff;
	    Field<3, FieldValue<3>::Scalar> div_diff;

        Field<3, FieldValue<3>::VectorFixed> velocity_exact;
	    FieldSet error_fields_for_output;
	};

    DarcyFlowMHOutput(DarcyMH *flow, Input::Record in_rec) ;
    ~DarcyFlowMHOutput();

    static const Input::Type::Instance & get_input_type();
    static const Input::Type::Record & get_input_type_specific();

    /** \brief Calculate values for output.  **/
    void output();

    //const OutputFields &get_output_fields() { return output_fields; }



private:
    typedef const vector<unsigned int> & ElementSetRef;

    void make_side_flux();
    void make_element_scalar(ElementSetRef element_indices);
    
    /** Computes fluxes at the barycenters of elements.
     *  TODO:
     *  We use FEValues to get fluxes at the barycenters of elements,
     *  but we still use MHDofHandler. Once we are able to make output routines
     *  parallel, we can use simply FieldFE for velocity here.
     */
    void make_element_vector(ElementSetRef element_indices);

    //void make_sides_scalar();
    /**
     * \brief Calculate nodes scalar,
     * store it in double* node_scalars instead of node->scalar
     *  */
    void make_node_scalar_param(ElementSetRef element_indices);
    //void make_node_scalar();
    void make_corner_scalar(vector<double> &node_scalar);
    //void make_neighbour_flux();
    void output_internal_flow_data();

    /**
     * Temporary hack.
     * Calculate approximation of L2 norm for:
     * 1) difference between regularized pressure and analytical solution (using FunctionPython)
     * 2) difference between RT velocities and analytical solution
     * 3) difference of divergence
     *
     * TODO:
     * 1) implement field objects
     * 2) implement DG_P2 finite elements
     * 3) implement pressure postprocessing (result is DG_P2 field)
     * 4) implement calculation of L2 norm for two field (compute the norm and values on individual elements as P0 field)
     */
    void compute_l2_difference();


    DarcyMH *darcy_flow;
    Mesh *mesh_;

    /// Specific experimental error computing.
    bool compute_errors_;
    FilePath python_solution_filename_;


    /** Pressure head (in [m]) interpolated into nodes. Provides P1 approximation. Indexed by element-node numbering.*/
    VectorSeqDouble corner_pressure;
    /** Pressure head (in [m]) in barycenters of elements (or equivalently mean pressure over every element). Indexed by element indexes in the mesh.*/
    VectorSeqDouble ele_pressure;
    /** Piezo-metric head (in [m]) in barycenter of elements (or equivalently mean pressure over every element). Indexed by element indexes in the mesh.*/
    VectorSeqDouble ele_piezo_head;

    /** Average flux in barycenter of every element. Indexed as elements in the mesh. */
    // TODO: Definitely we need more general (templated) implementation of Output that accept arbitrary containers. So
    // that we can pass there directly vector< arma:: vec3 >
    VectorSeqDouble ele_flux;

    std::shared_ptr<FieldVelocity> field_velocity;
    
    std::shared_ptr<FieldVelocity> field_velocity_enr_part;
    std::shared_ptr<FieldVelocity> field_velocity_reg_part;
    
    // A vector of all element indexes
    std::vector<unsigned int> all_element_idx_;

    // integrals of squared differences on individual elements - error indicators, can be written out into VTK files
    std::vector<double>     l2_diff_pressure, l2_diff_velocity, l2_diff_divergence;

    std::shared_ptr<DOFHandlerMultiDim> dh_;
    MappingP1<1,3> map1;
    MappingP1<2,3> map2;
    MappingP1<3,3> map3;
    FE_P_disc<1,3> fe1;
    FE_P_disc<2,3> fe2;
    FE_P_disc<3,3> fe3;

    OutputFields output_fields;

    std::shared_ptr<OutputTime> output_stream;

    /// Raw data output file.
    ofstream raw_output_file;
};


#endif /* DARCY_FLOW_MH_OUTPUT_HH_ */
<|MERGE_RESOLUTION|>--- conflicted
+++ resolved
@@ -43,17 +43,13 @@
 class DarcyMH;
 class Mesh;
 class OutputTime;
-<<<<<<< HEAD
-class DOFHandlerMultiDim;
 class FieldVelocity;
-=======
 namespace Input {
 	class Record;
 	namespace Type {
 		class Record;
 	}
 }
->>>>>>> 78a3d8b6
 
 
 /**

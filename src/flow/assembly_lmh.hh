/*!
 *
﻿ * Copyright (C) 2015 Technical University of Liberec.  All rights reserved.
 *
 * This program is free software; you can redistribute it and/or modify it under
 * the terms of the GNU General Public License version 3 as published by the
 * Free Software Foundation. (http://www.gnu.org/licenses/gpl-3.0.en.html)
 *
 * This program is distributed in the hope that it will be useful, but WITHOUT
 * ANY WARRANTY; without even the implied warranty of MERCHANTABILITY or FITNESS
 * FOR A PARTICULAR PURPOSE.  See the GNU General Public License for more details.
 *
 *
 * @file    assembly_lmh.hh
 * @brief
 */

#ifndef ASSEMBLY_LMH_HH_
#define ASSEMBLY_LMH_HH_

#include "coupling/generic_assembly.hh"
#include "coupling/assembly_base.hh"
#include "flow/darcy_flow_lmh.hh"
#include "fem/element_cache_map.hh"

#include "system/index_types.hh"
#include "mesh/mesh.h"
#include "mesh/accessors.hh"
#include "mesh/neighbours.h"
#include "fem/fe_p.hh"
#include "fem/fe_values.hh"
#include "fem/fe_rt.hh"
#include "fem/fe_values_views.hh"
#include "fem/fe_system.hh"
#include "fem/patch_fe_values.hh"
#include "fem/op_factory.hh"
#include "fem/patch_op_impl.hh"
#include "quadrature/quadrature_lib.hh"

#include "la/linsys_PETSC.hh"
#include "la/schur.hh"
#include "la/local_system.hh"
#include "la/local_constraint.hh"

#include "coupling/balance.hh"


template <unsigned int dim>
class ReadInitCondAssemblyLMH : public AssemblyBase<dim>
{
public:
    typedef typename DarcyLMH::EqFields EqFields;
    typedef typename DarcyLMH::EqData EqData;

    static constexpr const char * name() { return "ReadInitCondAssemblyLMH"; }

    /// Constructor.
    ReadInitCondAssemblyLMH(EqFields *eq_fields, EqData *eq_data)
    : AssemblyBase<dim>(0), eq_fields_(eq_fields), eq_data_(eq_data),
	  bulk_integral_( this->create_bulk_integral(this->quad_) ) {
        this->used_fields_ += eq_fields_->init_pressure;
    }

    /// Destructor.
    virtual ~ReadInitCondAssemblyLMH() {}

    /// Initialize auxiliary vectors and other data members
    void initialize(ElementCacheMap *element_cache_map) {
        this->element_cache_map_ = element_cache_map;
    }


    /// Assemble integral over element
    inline void cell_integral(DHCellAccessor cell, unsigned int element_patch_idx)
    {
        ASSERT_EQ(cell.dim(), dim).error("Dimension of element mismatch!");

        l_indices_ = cell.get_loc_dof_indices();
        ASSERT(l_indices_.n_elem == cell.elm().element()->n_sides());

        // set initial condition
        auto p = *( this->points(bulk_integral_, element_patch_idx).begin() );
        double init_value = eq_fields_->init_pressure(p);

        for (unsigned int i=0; i<cell.elm()->n_sides(); i++) {
             double init_value_on_edge = init_value / cell.elm().side(i)->edge().n_sides();
             eq_data_->p_edge_solution.add(l_indices_[i], init_value_on_edge);
        }
    }

    /// Implements @p AssemblyBase::end.
    void end() override
    {
        eq_data_->p_edge_solution.ghost_to_local_begin();
        eq_data_->p_edge_solution.ghost_to_local_end();
        eq_data_->p_edge_solution.local_to_ghost_begin();
        eq_data_->p_edge_solution.local_to_ghost_end();
    }



protected:
    /// Sub field set contains fields used in calculation.
    FieldSet used_fields_;

    /// Data objects shared with Flow equation
    EqFields *eq_fields_;
    EqData *eq_data_;

    /// Vector of pre-computed local DOF indices
    LocDofVec l_indices_;

    std::shared_ptr<BulkIntegral> bulk_integral_;        ///< Bulk integral of assembly class

    template < template<IntDim...> class DimAssembly>
    friend class GenericAssembly;

};

template <unsigned int dim>
class MHMatrixAssemblyLMH : public AssemblyBasePatch<dim>
{
public:
    typedef typename DarcyLMH::EqFields EqFields;
    typedef typename DarcyLMH::EqData EqData;

    DECLARE_EXCEPTION( ExcBCNotSupported, << "BC type not supported.\n" );

    static constexpr const char * name() { return "MHMatrixAssemblyLMH"; }

    /// Constructor.
<<<<<<< HEAD
    MHMatrixAssemblyLMH(EqFields *eq_fields, EqData *eq_data, PatchFEValues<3> *fe_values)
    : AssemblyBasePatch<dim>(fe_values), eq_fields_(eq_fields), eq_data_(eq_data), quad_rt_(dim, 2),
      normal_( this->side_values().normal_vector() ),
      JxW_( this->bulk_values().JxW() ),
      vel_shape_( this->bulk_values().vector_shape() ) {
        this->active_integrals_ = (ActiveIntegrals::bulk | ActiveIntegrals::coupling | ActiveIntegrals::boundary);
=======
    MHMatrixAssemblyLMH(EqFields *eq_fields, EqData *eq_data)
    : AssemblyBase<dim>(0), eq_fields_(eq_fields), eq_data_(eq_data), quad_rt_(dim, 2),
      bulk_integral_( this->create_bulk_integral(this->quad_)) ,
      bdr_integral_( this->create_boundary_integral(this->quad_low_) ),
      coupling_integral_( this->create_coupling_integral(this->quad_) ) {
>>>>>>> dfe3012f
        this->used_fields_ += eq_fields_->cross_section;
        this->used_fields_ += eq_fields_->conductivity;
        this->used_fields_ += eq_fields_->anisotropy;
        this->used_fields_ += eq_fields_->sigma;
        this->used_fields_ += eq_fields_->water_source_density;
        this->used_fields_ += eq_fields_->extra_source;
        this->used_fields_ += eq_fields_->storativity;
        this->used_fields_ += eq_fields_->extra_storativity;
        this->used_fields_ += eq_fields_->bc_type;
        this->used_fields_ += eq_fields_->bc_pressure;
        this->used_fields_ += eq_fields_->bc_flux;
        this->used_fields_ += eq_fields_->bc_robin_sigma;
        this->used_fields_ += eq_fields_->bc_switch_pressure;
    }

    /// Destructor.
    virtual ~MHMatrixAssemblyLMH() {}

    /// Initialize auxiliary vectors and other data members
    void initialize(ElementCacheMap *element_cache_map) {
        //this->balance_ = eq_data_->balance_;
        this->element_cache_map_ = element_cache_map;

<<<<<<< HEAD
        fe_values_old_.initialize(quad_rt_, fe_rt_, update_values | update_JxW_values | update_quadrature_points);
=======
        if (dim < 3) {
            fe_ = std::make_shared< FE_P_disc<dim+1> >(0);
            fe_values_side_.initialize(*this->quad_, *fe_, update_normal_vectors);
        }
>>>>>>> dfe3012f

        this->fe_values_->template initialize<dim>(quad_rt_);
        this->fe_values_->template initialize<dim>(*this->quad_low_);

        // local numbering of dofs for MH system
        // note: this shortcut supposes that the fe_system is the same on all elements
        // TODO the function should be DiscreteSpace.fe(ElementAccessor)
        // and correct form fe(ad_->dh_->own_range().begin()->elm()) (see documentation of DiscreteSpace::fe)
        auto fe = eq_data_->dh_->ds()->fe()[Dim<dim>{}];
        FESystem<dim>* fe_system = dynamic_cast<FESystem<dim>*>(fe.get());
        eq_data_->loc_side_dofs[dim-1] = fe_system->fe_dofs(0);
        eq_data_->loc_ele_dof[dim-1] = fe_system->fe_dofs(1)[0];
        eq_data_->loc_edge_dofs[dim-1] = fe_system->fe_dofs(2);

        // reconstructed vector for the velocity and pressure
        // length = local Schur complement offset in LocalSystem
        eq_data_->schur_offset_[dim-1] = eq_data_->loc_edge_dofs[dim-1][0];
        reconstructed_solution_.zeros(eq_data_->schur_offset_[dim-1]);
    }


    /**
     * Integral over element.
     *
     * Override in descendants.
     */
    inline void cell_integral(DHCellAccessor cell, unsigned int element_patch_idx)
    {
        ASSERT_EQ(cell.dim(), dim).error("Dimension of element mismatch!");

        // evaluation point
        auto p = *( this->points(bulk_integral_, element_patch_idx).begin() );
        bulk_local_idx_ = cell.local_idx();

        this->asm_sides(cell, element_patch_idx, eq_fields_->conductivity(p));
        this->asm_element();
        this->asm_source_term_darcy(cell, p);
    }


    /**
     * Assembles between boundary element and corresponding side on bulk element.
     *
     * Override in descendants.
     */
    inline void boundary_side_integral(DHCellSide cell_side)
    {
        ASSERT_EQ(cell_side.dim(), dim).error("Dimension of element mismatch!");
        if (!cell_side.cell().is_own()) return;

        auto p_side = *( this->points(bdr_integral_, cell_side).begin() );
        auto p_bdr = p_side.point_bdr(cell_side.cond().element_accessor() );
        ElementAccessor<3> b_ele = cell_side.side().cond().element_accessor(); // ??

        precompute_boundary_side(cell_side, p_side, p_bdr);

    	if (type_==DarcyLMH::EqFields::seepage) {
    	    this->use_dirichlet_switch(cell_side, b_ele, p_bdr);
    	}

        this->boundary_side_integral_in(cell_side, b_ele, p_bdr);
    }


    /**
     * Assembles the fluxes between elements of different dimensions.
     *
     * Common in all descendants.
     */
    inline void dimjoin_intergral(DHCellAccessor cell_lower_dim, DHCellSide neighb_side) {
        if (dim == 3) return;
        ASSERT_EQ(cell_lower_dim.dim(), dim).error("Dimension of element mismatch!");

        unsigned int neigh_idx = ngh_idx(cell_lower_dim, neighb_side); // TODO use better evaluation of neighbour_idx
        unsigned int loc_dof_higher = (2*(cell_lower_dim.dim()+1) + 1) + neigh_idx; // loc dof of higher ele edge
        bulk_local_idx_ = cell_lower_dim.local_idx();

        // Evaluation points
        auto p_high = *( this->points(coupling_integral_, neighb_side).begin() );
        auto p_low = p_high.lower_dim(cell_lower_dim);

        nv_ = normal_(p_high);

        ngh_value_ = eq_fields_->sigma(p_low) *
                        2*eq_fields_->conductivity(p_low) *
                        arma::dot(eq_fields_->anisotropy(p_low)*nv_, nv_) *
						eq_fields_->cross_section(p_high) * // cross-section of higher dim. (2d)
						eq_fields_->cross_section(p_high) /
						eq_fields_->cross_section(p_low) *      // crossection of lower dim.
                        neighb_side.measure();

        eq_data_->loc_system_[bulk_local_idx_].add_value(eq_data_->loc_ele_dof[dim-1], eq_data_->loc_ele_dof[dim-1], -ngh_value_);
        eq_data_->loc_system_[bulk_local_idx_].add_value(eq_data_->loc_ele_dof[dim-1], loc_dof_higher,                ngh_value_);
        eq_data_->loc_system_[bulk_local_idx_].add_value(loc_dof_higher,               eq_data_->loc_ele_dof[dim-1],  ngh_value_);
        eq_data_->loc_system_[bulk_local_idx_].add_value(loc_dof_higher,               loc_dof_higher,               -ngh_value_);

//             // update matrix for weights in BDDCML
//             if ( typeid(*eq_data_->lin_sys) == typeid(LinSys_BDDC) ) {
//                 int ind = eq_data_->loc_system_[bulk_local_idx_].row_dofs[p];
//                // there is -value on diagonal in block C!
//                static_cast<LinSys_BDDC*>(eq_data_->lin_sys)->diagonal_weights_set_value( ind, -value );
//             }
    }


    /// Implements @p AssemblyBase::begin.
    void begin() override
    {
        this->begin_mh_matrix();
    }


    /// Implements @p AssemblyBase::end.
    void end() override
    {
        this->end_mh_matrix();
    }

protected:
    /// Common code of begin method of MH matrix assembly (Darcy and Richards)
    void begin_mh_matrix()
    {
        // DebugOut() << "assembly_mh_matrix \n";
        // set auxiliary flag for switchting Dirichlet like BC
        eq_data_->force_no_neumann_bc = eq_data_->use_steady_assembly_ && (eq_data_->nonlinear_iteration_ == 0);

        eq_data_->reset();

        eq_data_->balance_->start_flux_assembly(eq_data_->water_balance_idx);
        eq_data_->balance_->start_source_assembly(eq_data_->water_balance_idx);
        eq_data_->balance_->start_mass_assembly(eq_data_->water_balance_idx);

        this->set_dofs();
    }


    /// Common code of end method of MH matrix assembly (Darcy and Richards)
    void end_mh_matrix()
    {
	    std::sort(eq_data_->loc_constraint_.begin(), eq_data_->loc_constraint_.end());
        eq_data_->loc_constraint_.emplace_back(uint(-1), 0, 0.0); // add constraint of invalid element to end of vector
        unsigned int i_constr = 0;
        for ( DHCellAccessor dh_cell : eq_data_->dh_cr_->own_range() ) {
            this->set_loc_schur(dh_cell);
            while (eq_data_->loc_constraint_[i_constr].i_element() == dh_cell.local_idx()) {
                this->loc_schur_.set_solution(eq_data_->loc_constraint_[i_constr]);
            	i_constr++;
            }
            eq_data_->loc_system_[dh_cell.local_idx()].compute_schur_complement(
                    eq_data_->schur_offset_[dh_cell.dim()-1], this->loc_schur_, true);

            // for seepage BC, save local system
            if (eq_data_->save_local_system_[dh_cell.local_idx()])
            	eq_data_->seepage_bc_systems[dh_cell.elm_idx()] = eq_data_->loc_system_[dh_cell.local_idx()];

            this->loc_schur_.eliminate_solution();
            eq_data_->lin_sys_schur->set_local_system(this->loc_schur_, eq_data_->dh_cr_->get_local_to_global_map());

            // TODO:
            // if (mortar_assembly)
            //     mortar_assembly->assembly(dh_cell);
        }

        eq_data_->balance_->finish_mass_assembly(eq_data_->water_balance_idx);
        eq_data_->balance_->finish_source_assembly(eq_data_->water_balance_idx);
        eq_data_->balance_->finish_flux_assembly(eq_data_->water_balance_idx);

        eq_data_->loc_constraint_.clear();
    }


    /// Common code of begin method of Reconstruct Schur assembly (Darcy and Richards)
    void begin_reconstruct_schur()
    {
        this->eq_data_->full_solution.zero_entries();
        this->eq_data_->p_edge_solution.local_to_ghost_begin();
        this->eq_data_->p_edge_solution.local_to_ghost_end();
    }


    /// Common code of end method of Reconstruct Schur assembly (Darcy and Richards)
    void end_reconstruct_schur()
    {
        for ( DHCellAccessor dh_cell : this->eq_data_->dh_cr_->own_range() ) {
            this->bulk_local_idx_ = dh_cell.local_idx();
            this->set_loc_schur(dh_cell);
            arma::vec schur_solution = this->eq_data_->p_edge_solution.get_subvec(this->loc_schur_.row_dofs);
            // reconstruct the velocity and pressure
            this->eq_data_->loc_system_[this->bulk_local_idx_].reconstruct_solution_schur(this->eq_data_->schur_offset_[dh_cell.dim()-1],
                                                                                  schur_solution, this->reconstructed_solution_);

            this->reconstructed_solution_ += this->eq_data_->postprocess_solution_[this->bulk_local_idx_];

            this->eq_data_->full_solution.set_subvec(this->eq_data_->loc_system_[this->bulk_local_idx_].row_dofs.head(
                    this->eq_data_->schur_offset_[dh_cell.dim()-1]), this->reconstructed_solution_);
            this->eq_data_->full_solution.set_subvec(this->eq_data_->loc_system_[this->bulk_local_idx_].row_dofs.tail(
                    this->loc_schur_.row_dofs.n_elem), schur_solution);
        }

        this->eq_data_->full_solution.local_to_ghost_begin();
        this->eq_data_->full_solution.local_to_ghost_end();

        eq_data_->loc_constraint_.clear();
    }

    /// Part of cell_integral method, common in all descendants
    inline void asm_sides(const DHCellAccessor& cell, unsigned int element_patch_idx, double conductivity)
    {
        auto ele = cell.elm();
        auto p = *( this->bulk_points(element_patch_idx).begin() );
        double scale_sides = 1 / eq_fields_->cross_section(p) / conductivity;

        fe_values_old_.reinit(ele);
        auto velocity = fe_values_old_.vector_view(0);

        for (unsigned int k=0; k<fe_values_old_.n_points(); k++)
            for (unsigned int i=0; i<fe_values_old_.n_dofs(); i++){
                double rhs_val = arma::dot(eq_data_->gravity_vec_, velocity.value(i,k))
                           * fe_values_old_.JxW(k);
                eq_data_->loc_system_[bulk_local_idx_].add_value(i, rhs_val);

                for (unsigned int j=0; j<fe_values_old_.n_dofs(); j++){
                    double mat_val =
                        arma::dot( velocity.value(i,k), //TODO: compute anisotropy before
                                   (eq_fields_->anisotropy(p)).i() * velocity.value(j,k)
                                 )
                        * scale_sides * fe_values_old_.JxW(k);

                    eq_data_->loc_system_[bulk_local_idx_].add_value(i, j, mat_val);
                }
            }

//        ASSERT_EQ(fe_values_old_.n_dofs(), this->n_dofs());
//        for (auto qp : this->bulk_points(element_patch_idx) )
//        {
//            for (unsigned int i=0; i<this->n_dofs(); i++) {
//                double rhs_val = arma::dot(eq_data_->gravity_vec_, vel_shape_.shape(i)(qp))
//                           * JxW_(qp);
//
//                for (unsigned int j=0; j<this->n_dofs(); j++) {
//                    std::cout << "for B " << j << std::endl;
//                    double mat_val =
//                        arma::dot( vel_shape_.shape(i)(qp),
//                                   (eq_fields_->anisotropy(qp)).i() * vel_shape_.shape(j)(qp)
//                                 )
//                        * scale_sides * JxW_(qp);
//
//                    eq_data_->loc_system_[bulk_local_idx_].add_value(i, j, mat_val);
//                }
//            }
//        }

    // assemble matrix for weights in BDDCML
    // approximation to diagonal of
    // S = -C - B*inv(A)*B'
    // as
    // diag(S) ~ - diag(C) - 1./diag(A)
    // the weights form a partition of unity to average a discontinuous solution from neighbouring subdomains
    // to a continuous one
    // it is important to scale the effect - if conductivity is low for one subdomain and high for the other,
    // trust more the one with low conductivity - it will be closer to the truth than an arithmetic average
//            if ( typeid(*ad_->lin_sys) == typeid(LinSys_BDDC) ) {
//                const arma::mat& local_matrix = loc_system_.get_matrix();
//                for(unsigned int i=0; i < ndofs; i++) {
//                    double val_side = local_matrix(i,i);
//                    double val_edge = -1./local_matrix(i,i);
//
//                    unsigned int side_row = loc_system_.row_dofs[loc_side_dofs[i]];
//                    unsigned int edge_row = loc_system_.row_dofs[loc_edge_dofs[i]];
//                    static_cast<LinSys_BDDC*>(ad_->lin_sys)->diagonal_weights_set_value( side_row, val_side );
//                    static_cast<LinSys_BDDC*>(ad_->lin_sys)->diagonal_weights_set_value( edge_row, val_edge );
//                }
//            }
    }

    /// Part of cell_integral method, common in all descendants
    inline void asm_element()
    {
        // set block B, B': element-side, side-element

        for(unsigned int side = 0; side < eq_data_->loc_side_dofs[dim-1].size(); side++){
            eq_data_->loc_system_[bulk_local_idx_].add_value(eq_data_->loc_ele_dof[dim-1], eq_data_->loc_side_dofs[dim-1][side], -1.0);
            eq_data_->loc_system_[bulk_local_idx_].add_value(eq_data_->loc_side_dofs[dim-1][side], eq_data_->loc_ele_dof[dim-1], -1.0);
        }

//            if ( typeid(*ad_->lin_sys) == typeid(LinSys_BDDC) ) {
//                double val_ele =  1.;
//                static_cast<LinSys_BDDC*>(ad_->lin_sys)->
//                                diagonal_weights_set_value( loc_system_.row_dofs[loc_ele_dof], val_ele );
//            }
    }

    /// Part of cell_integral method, specialized in Darcy equation
    inline void asm_source_term_darcy(const DHCellAccessor& cell, BulkPoint &p)
    {
        // compute lumped source
        uint n_sides = cell.elm()->n_sides();
        coef_ = (1.0 / n_sides) * cell.elm().measure() * eq_fields_->cross_section(p);
        source_term_ = coef_ * (eq_fields_->water_source_density(p) + eq_fields_->extra_source(p));

        // in unsteady, compute time term
        time_term_diag_ = 0.0;
        time_term_ = 0.0;
        time_term_rhs_ = 0.0;

        if(! eq_data_->use_steady_assembly_)
        {
            time_term_ = coef_ * (eq_fields_->storativity(p) + eq_fields_->extra_storativity(p));
        }

        const DHCellAccessor cr_cell = cell.cell_with_other_dh(eq_data_->dh_cr_.get());
        auto loc_dof_vec = cr_cell.get_loc_dof_indices();

        for (unsigned int i=0; i<n_sides; i++)
        {
            if(! eq_data_->use_steady_assembly_)
            {
                time_term_diag_ = time_term_ / eq_data_->time_step_;
                time_term_rhs_ = time_term_diag_ * eq_data_->p_edge_solution_previous_time.get(loc_dof_vec[i]);

                eq_data_->balance_->add_mass_values(eq_data_->water_balance_idx, cell,
                                  {eq_data_->loc_system_[bulk_local_idx_].row_dofs[eq_data_->loc_edge_dofs[dim-1][i]]}, {time_term_}, 0);
            }
            else
            {
                // Add zeros explicitely to keep the sparsity pattern.
                // Otherwise Petsc would compress out the zeros in FinishAssembly.
                eq_data_->balance_->add_mass_values(eq_data_->water_balance_idx, cell,
                                  {eq_data_->loc_system_[bulk_local_idx_].row_dofs[eq_data_->loc_edge_dofs[dim-1][i]]}, {0}, 0);
            }

            eq_data_->loc_system_[bulk_local_idx_].add_value(eq_data_->loc_edge_dofs[dim-1][i], eq_data_->loc_edge_dofs[dim-1][i],
                            -time_term_diag_,
                            -source_term_ - time_term_rhs_);

            eq_data_->balance_->add_source_values(eq_data_->water_balance_idx, cell.elm().region().bulk_idx(),
                            {eq_data_->loc_system_[bulk_local_idx_].row_dofs[eq_data_->loc_edge_dofs[dim-1][i]]}, {0}, {source_term_});
        }
    }

    /// Precompute values used in boundary side integral on given DHCellSide
    inline void precompute_boundary_side(DHCellSide &cell_side, BoundaryPoint &p_side, BulkPoint &p_bdr)
    {
        bulk_local_idx_ = cell_side.cell().local_idx();

        cross_section_ = eq_fields_->cross_section(p_side);
        type_ = (DarcyLMH::EqFields::BC_Type)eq_fields_->bc_type(p_bdr);

        sidx_ = cell_side.side_idx();
        side_row_ = eq_data_->loc_side_dofs[dim-1][sidx_];    //local
        edge_row_ = eq_data_->loc_edge_dofs[dim-1][sidx_];    //local
    }

    /// Update BC switch dirichlet in MH matrix assembly if BC type is seepage
    inline void use_dirichlet_switch(DHCellSide &cell_side, const ElementAccessor<3> &b_ele, BulkPoint &p_bdr)
    {
        char & switch_dirichlet = eq_data_->bc_switch_dirichlet[b_ele.idx()];
        if (switch_dirichlet) {
            // check and possibly switch to flux BC
            // The switch raise error on the corresponding edge row.
            // Magnitude of the error is abs(solution_flux - side_flux).

            // try reconstructing local system for seepage BC
            auto reconstr_solution = this->load_local_system(cell_side.cell());
            double side_flux = -eq_fields_->bc_flux(p_bdr) * b_ele.measure() * cross_section_;

            if ( reconstr_solution[side_row_] < side_flux) {
                //DebugOut().fmt("x: {}, to neum, p: {} f: {} -> f: {}\n", b_ele.centre()[0], bc_pressure, reconstructed_solution_[side_row_], side_flux);
                switch_dirichlet = 0;
            }
        } else {
            // check and possibly switch to  pressure BC
            // TODO: What is the appropriate DOF in not local?
            // The switch raise error on the corresponding side row.
            // Magnitude of the error is abs(solution_head - bc_pressure)
            // Since usually K is very large, this error would be much
            // higher then error caused by the inverse switch, this
            // cause that a solution  with the flux violating the
            // flux inequality leading may be accepted, while the error
            // in pressure inequality is always satisfied.

            const DHCellAccessor cr_cell = cell_side.cell().cell_with_other_dh(eq_data_->dh_cr_.get());
            auto loc_dof_vec = cr_cell.get_loc_dof_indices();
            double solution_head = eq_data_->p_edge_solution.get(loc_dof_vec[sidx_]);
            double bc_pressure = eq_fields_->bc_switch_pressure(p_bdr);

            if ( solution_head > bc_pressure) {
                //DebugOut().fmt("x: {}, to dirich, p: {} -> p: {} f: {}\n",b_ele.centre()[0], solution_head, bc_pressure, bc_flux);
                switch_dirichlet=1;
            }
        }
    }

    /**
     * Common code of boundary_side_integral.
     */
    inline void boundary_side_integral_in(DHCellSide cell_side, const ElementAccessor<3> &b_ele, BulkPoint &p_bdr)
    {
        if ( type_ == DarcyLMH::EqFields::none) {
            // homogeneous neumann
        } else if ( type_ == DarcyLMH::EqFields::dirichlet ) {
            eq_data_->loc_constraint_.emplace_back( bulk_local_idx_, sidx_, eq_fields_->bc_pressure(p_bdr) );

        } else if ( type_ == DarcyLMH::EqFields::total_flux) {
            // internally we work with outward flux
            eq_data_->loc_system_[bulk_local_idx_].add_value(edge_row_, edge_row_,
                    -b_ele.measure() * eq_fields_->bc_robin_sigma(p_bdr) * cross_section_,
                    (-eq_fields_->bc_flux(p_bdr) - eq_fields_->bc_robin_sigma(p_bdr) * eq_fields_->bc_pressure(p_bdr)) * b_ele.measure() * cross_section_);
        } else if (type_==DarcyLMH::EqFields::seepage) {
            eq_data_->is_linear=false;

            double bc_pressure = eq_fields_->bc_switch_pressure(p_bdr);
            double side_flux = -eq_fields_->bc_flux(p_bdr) * b_ele.measure() * cross_section_;

            eq_data_->save_local_system_[bulk_local_idx_] = (bool) eq_data_->bc_switch_dirichlet[b_ele.idx()];

            // ** Apply BCUpdate BC type. **
            // Force Dirichlet type during the first iteration of the unsteady case.
            if (eq_data_->save_local_system_[bulk_local_idx_] || eq_data_->force_no_neumann_bc ) {
                //DebugOut().fmt("x: {}, dirich, bcp: {}\n", b_ele.centre()[0], bc_pressure);
                eq_data_->loc_constraint_.emplace_back(bulk_local_idx_, sidx_, bc_pressure);
            } else {
                //DebugOut()("x: {}, neuman, q: {}  bcq: {}\n", b_ele.centre()[0], side_flux, bc_flux);
                eq_data_->loc_system_[bulk_local_idx_].add_value(edge_row_, side_flux);
            }

        } else if (type_==DarcyLMH::EqFields::river) {
            eq_data_->is_linear=false;

            double bc_pressure = eq_fields_->bc_pressure(p_bdr);
            double bc_switch_pressure = eq_fields_->bc_switch_pressure(p_bdr);
            double bc_flux = -eq_fields_->bc_flux(p_bdr);
            double bc_sigma = eq_fields_->bc_robin_sigma(p_bdr);

            const DHCellAccessor cr_cell = cell_side.cell().cell_with_other_dh(eq_data_->dh_cr_.get());
            auto loc_dof_vec = cr_cell.get_loc_dof_indices();
            double solution_head = eq_data_->p_edge_solution.get(loc_dof_vec[sidx_]);

            // Force Robin type during the first iteration of the unsteady case.
            if (solution_head > bc_switch_pressure  || eq_data_->force_no_neumann_bc) {
                // Robin BC
                //DebugOut().fmt("x: {}, robin, bcp: {}\n", b_ele.centre()[0], bc_pressure);
                eq_data_->loc_system_[bulk_local_idx_].add_value(edge_row_, edge_row_,
                                        -b_ele.measure() * bc_sigma * cross_section_,
                                        b_ele.measure() * cross_section_ * (bc_flux - bc_sigma * bc_pressure)  );
            } else {
                // Neumann BC
                //DebugOut().fmt("x: {}, neuman, q: {}  bcq: {}\n", b_ele.centre()[0], bc_switch_pressure, bc_pressure);
                double bc_total_flux = bc_flux + bc_sigma*(bc_switch_pressure - bc_pressure);

                eq_data_->loc_system_[bulk_local_idx_].add_value(edge_row_, bc_total_flux * b_ele.measure() * cross_section_);
            }
        }
        else {
            THROW( ExcBCNotSupported() );
        }

        eq_data_->balance_->add_flux_values(eq_data_->water_balance_idx, cell_side,
                                      {eq_data_->loc_system_[bulk_local_idx_].row_dofs[eq_data_->loc_side_dofs[dim-1][sidx_]]},
                                      {1}, 0);
    }

    /// Precompute loc_system and loc_schur data members.
    void set_dofs() {
        unsigned int size, loc_size, elm_dim;;
        for ( DHCellAccessor dh_cell : eq_data_->dh_->local_range() ) {
            const ElementAccessor<3> ele = dh_cell.elm();

            elm_dim = ele.dim();
            size = (elm_dim+1) + 1 + (elm_dim+1); // = n_sides + 1 + n_sides
            loc_size = size + ele->n_neighs_vb();
            LocDofVec dofs(loc_size);

            // add full vec indices
            dofs.head(dh_cell.n_dofs()) = dh_cell.get_loc_dof_indices();

            if(ele->n_neighs_vb() != 0)
            {
                //D, E',E block: compatible connections: element-edge
                unsigned int i = 0;

                for ( DHCellSide neighb_side : dh_cell.neighb_sides() ) {

                    // read neighbor dofs (dh dofhandler)
                    // neighbor cell owning neighb_side
                    DHCellAccessor dh_neighb_cell = neighb_side.cell();

                    // read neighbor dofs (dh_cr dofhandler)
                    // neighbor cell owning neighb_side
                    DHCellAccessor dh_neighb_cr_cell = dh_neighb_cell.cell_with_other_dh(eq_data_->dh_cr_.get());

                    // local index of pedge dof in local system
                    const unsigned int p = size+i;
                    // local index of pedge dof on neighboring cell
                    const unsigned int t = dh_neighb_cell.n_dofs() - dh_neighb_cr_cell.n_dofs() + neighb_side.side().side_idx();
                    dofs[p] = dh_neighb_cell.get_loc_dof_indices()[t];
                    i++;
                }
            }
            eq_data_->loc_system_[dh_cell.local_idx()].reset(dofs, dofs);

            // Set side-edge (flux-lambda) terms
            for (DHCellSide dh_side : dh_cell.side_range()) {
                unsigned int sidx = dh_side.side_idx();
                // side-edge (flux-lambda) terms
                eq_data_->loc_system_[dh_cell.local_idx()].add_value(eq_data_->loc_side_dofs[elm_dim-1][sidx], eq_data_->loc_edge_dofs[elm_dim-1][sidx], 1.0);
                eq_data_->loc_system_[dh_cell.local_idx()].add_value(eq_data_->loc_edge_dofs[elm_dim-1][sidx], eq_data_->loc_side_dofs[elm_dim-1][sidx], 1.0);
            }
        }
    }


    /// Precompute loc_schur data member of given cell.
    void set_loc_schur(const DHCellAccessor dh_cr_cell) {
        const ElementAccessor<3> ele = dh_cr_cell.elm();

        unsigned int loc_size_schur = ele->n_sides() + ele->n_neighs_vb();
        LocDofVec dofs_schur(loc_size_schur);

        // add schur vec indices
        dofs_schur.head(dh_cr_cell.n_dofs()) = dh_cr_cell.get_loc_dof_indices();

        if(ele->n_neighs_vb() != 0)
        {
            //D, E',E block: compatible connections: element-edge
            unsigned int i = 0;

            for ( DHCellSide neighb_side : dh_cr_cell.neighb_sides() ) {

                // read neighbor dofs (dh dofhandler)
                // neighbor cell owning neighb_side
                DHCellAccessor dh_neighb_cr_cell = neighb_side.cell();

                // local index of pedge dof in local schur system
                const unsigned int tt = dh_cr_cell.n_dofs()+i;
                dofs_schur[tt] = dh_neighb_cr_cell.get_loc_dof_indices()[neighb_side.side().side_idx()];
                i++;
            }
        }


        loc_schur_.reset(dofs_schur, dofs_schur);
    }


    /// Temporary method find neighbour index in higher-dim cell
    inline unsigned int ngh_idx(DHCellAccessor &dh_cell, DHCellSide &neighb_side) {
        for (uint n_i=0; n_i<dh_cell.elm()->n_neighs_vb(); ++n_i) {
            auto side = dh_cell.elm()->neigh_vb[n_i]->side();
            if ( (side->elem_idx() == neighb_side.elem_idx()) && (side->side_idx() == neighb_side.side_idx()) ) return n_i;
        }
        ASSERT_PERMANENT(false)(dh_cell.elm_idx())(neighb_side.side_idx()).error("Side is not a part of neighbour!\n");
        return 0;
    }


    /** Loads the local system from a map: element index -> LocalSystem,
     * if it exits, or if the full solution is not yet reconstructed,
     * and reconstructs the full solution on the element.
     * Currently used only for seepage BC.
     */
    arma::vec load_local_system(const DHCellAccessor& dh_cell)
    {
        // possibly find the corresponding local system
        auto ls = eq_data_->seepage_bc_systems.find(dh_cell.elm_idx());
        if (ls != eq_data_->seepage_bc_systems.end())
        {
            const DHCellAccessor cr_cell = dh_cell.cell_with_other_dh(eq_data_->dh_cr_.get());
            auto loc_dof_vec = cr_cell.get_loc_dof_indices();
            arma::vec schur_solution = eq_data_->p_edge_solution.get_subvec(loc_dof_vec);
            // reconstruct the velocity and pressure
            ls->second.reconstruct_solution_schur(eq_data_->schur_offset_[dim-1], schur_solution, reconstructed_solution_);

        	unsigned int pos_in_cache = this->element_cache_map_->position_in_cache(dh_cell.elm_idx());
        	auto p = *( this->points(bulk_integral_, pos_in_cache).begin() );
            postprocess_velocity_darcy(dh_cell, p, reconstructed_solution_);

            eq_data_->bc_fluxes_reconstruted[bulk_local_idx_] = true;
        }

        return reconstructed_solution_;
    }


    /**
     * Precompute edge_scale and edge_source_term.
     *
     * This method must be calls in methods postprocess_velocity_darcy and postprocess_velocity_richards
     */
    void postprocess_velocity(const DHCellAccessor& dh_cell, BulkPoint &p)
    {
        edge_scale_ = dh_cell.elm().measure()
                          * eq_fields_->cross_section(p)
                          / dh_cell.elm()->n_sides();

        edge_source_term_ = edge_scale_ *
                ( eq_fields_->water_source_density(p)
                + eq_fields_->extra_source(p));
    }


    /// Postprocess velocity during loading of local system and after calculating of cell integral.
    void postprocess_velocity_darcy(const DHCellAccessor& dh_cell, BulkPoint &p, arma::vec& solution)
    {
    	postprocess_velocity(dh_cell, p);

        time_term_ = 0.0;
        const DHCellAccessor cr_cell = dh_cell.cell_with_other_dh(eq_data_->dh_cr_.get());
        auto loc_dof_vec = cr_cell.get_loc_dof_indices();

        for (unsigned int i=0; i<dh_cell.elm()->n_sides(); i++) {

            if( ! eq_data_->use_steady_assembly_)
            {
                double new_pressure = eq_data_->p_edge_solution.get(loc_dof_vec[i]);
                double old_pressure = eq_data_->p_edge_solution_previous_time.get(loc_dof_vec[i]);
                time_term_ = edge_scale_ * (eq_fields_->storativity(p) + eq_fields_->extra_storativity(p))
                             / eq_data_->time_step_ * (new_pressure - old_pressure);
            }
            solution[eq_data_->loc_side_dofs[dim-1][i]] += edge_source_term_ - time_term_;
        }
    }


    /// Sub field set contains fields used in calculation.
    FieldSet used_fields_;

    /// Data objects shared with DarcyFlow
    EqFields *eq_fields_;
    EqData *eq_data_;

    /// Assembly volume integrals
    FE_RT0<dim> fe_rt_;
    QGauss quad_rt_;
<<<<<<< HEAD
    FEValues<3> fe_values_old_;
=======
    FEValues<3> fe_values_;

    shared_ptr<FiniteElement<dim+1>> fe_;                  ///< Finite element for the solution of the advection-diffusion equation.
    FEValues<3> fe_values_side_;                           ///< FEValues of object (of P disc finite element type)
>>>>>>> dfe3012f

    /// Vector for reconstructed solution (velocity and pressure on element) from Schur complement.
    arma::vec reconstructed_solution_;

    double coef_, source_term_;                            ///< Variables used in compute lumped source.
    double time_term_diag_, time_term_, time_term_rhs_;    ///< Variables used in compute time term (unsteady)
    double cross_section_;                                 ///< Precomputed cross-section value
    unsigned int bulk_local_idx_;                          ///< Local idx of bulk element
    unsigned int sidx_, side_row_, edge_row_;              ///< Helper indices in boundary assembly
    DarcyLMH::EqFields::BC_Type type_;                     ///< Type of boundary condition
    arma::vec3 nv_;                                        ///< Normal vector
    double ngh_value_;                                     ///< Precomputed ngh value
    double edge_scale_, edge_source_term_;                 ///< Precomputed values in postprocess_velocity

    LocalSystem loc_schur_;

<<<<<<< HEAD
    /// Declarations of FE quantities
    ElQ<Vector> normal_;
    FeQ<Scalar> JxW_;
    FeQArray<Vector> vel_shape_;
=======
    std::shared_ptr<BulkIntegral> bulk_integral_;           ///< Bulk integral of assembly class
    std::shared_ptr<BoundaryIntegral> bdr_integral_;        ///< Boundary integral of assembly class
    std::shared_ptr<CouplingIntegral> coupling_integral_;   ///< Coupling integral of assembly class
>>>>>>> dfe3012f

    template < template<IntDim...> class DimAssembly>
    friend class GenericAssembly;

};

template <unsigned int dim>
class ReconstructSchurAssemblyLMH : public MHMatrixAssemblyLMH<dim>
{
public:
    typedef typename DarcyLMH::EqFields EqFields;
    typedef typename DarcyLMH::EqData EqData;

    static constexpr const char * name() { return "ReconstructSchurAssemblyLMH"; }

    /// Constructor.
    ReconstructSchurAssemblyLMH(EqFields *eq_fields, EqData *eq_data, PatchFEValues<3> *fe_values)
    : MHMatrixAssemblyLMH<dim>(eq_fields, eq_data, fe_values) {}

    /// Integral over element.
    inline void cell_integral(DHCellAccessor cell, unsigned int element_patch_idx)
    {
        ASSERT_EQ(cell.dim(), dim).error("Dimension of element mismatch!");

        // evaluation point
        auto p = *( this->points(this->bulk_integral_, element_patch_idx).begin() );
        this->bulk_local_idx_ = cell.local_idx();

        { // postprocess the velocity
            this->eq_data_->postprocess_solution_[this->bulk_local_idx_].zeros(this->eq_data_->schur_offset_[dim-1]);
            this->postprocess_velocity_darcy(cell, p, this->eq_data_->postprocess_solution_[this->bulk_local_idx_]);
        }
    }


    /// Assembles between boundary element and corresponding side on bulk element.
    inline void boundary_side_integral(FMT_UNUSED DHCellSide cell_side)
    {}

    inline void dimjoin_intergral(FMT_UNUSED DHCellAccessor cell_lower_dim, FMT_UNUSED DHCellSide neighb_side)
    {}


    /// Implements @p AssemblyBase::begin.
    void begin() override
    {
        this->begin_reconstruct_schur();
    }


    /// Implements @p AssemblyBase::end.
    void end() override
    {
        this->end_reconstruct_schur();
    }

};

#endif /* ASSEMBLY_LMH_HH_ */
<|MERGE_RESOLUTION|>--- conflicted
+++ resolved
@@ -129,20 +129,14 @@
     static constexpr const char * name() { return "MHMatrixAssemblyLMH"; }
 
     /// Constructor.
-<<<<<<< HEAD
     MHMatrixAssemblyLMH(EqFields *eq_fields, EqData *eq_data, PatchFEValues<3> *fe_values)
     : AssemblyBasePatch<dim>(fe_values), eq_fields_(eq_fields), eq_data_(eq_data), quad_rt_(dim, 2),
       normal_( this->side_values().normal_vector() ),
       JxW_( this->bulk_values().JxW() ),
-      vel_shape_( this->bulk_values().vector_shape() ) {
-        this->active_integrals_ = (ActiveIntegrals::bulk | ActiveIntegrals::coupling | ActiveIntegrals::boundary);
-=======
-    MHMatrixAssemblyLMH(EqFields *eq_fields, EqData *eq_data)
-    : AssemblyBase<dim>(0), eq_fields_(eq_fields), eq_data_(eq_data), quad_rt_(dim, 2),
+      vel_shape_( this->bulk_values().vector_shape() ),
       bulk_integral_( this->create_bulk_integral(this->quad_)) ,
       bdr_integral_( this->create_boundary_integral(this->quad_low_) ),
       coupling_integral_( this->create_coupling_integral(this->quad_) ) {
->>>>>>> dfe3012f
         this->used_fields_ += eq_fields_->cross_section;
         this->used_fields_ += eq_fields_->conductivity;
         this->used_fields_ += eq_fields_->anisotropy;
@@ -166,14 +160,11 @@
         //this->balance_ = eq_data_->balance_;
         this->element_cache_map_ = element_cache_map;
 
-<<<<<<< HEAD
         fe_values_old_.initialize(quad_rt_, fe_rt_, update_values | update_JxW_values | update_quadrature_points);
-=======
         if (dim < 3) {
             fe_ = std::make_shared< FE_P_disc<dim+1> >(0);
             fe_values_side_.initialize(*this->quad_, *fe_, update_normal_vectors);
         }
->>>>>>> dfe3012f
 
         this->fe_values_->template initialize<dim>(quad_rt_);
         this->fe_values_->template initialize<dim>(*this->quad_low_);
@@ -383,7 +374,7 @@
     inline void asm_sides(const DHCellAccessor& cell, unsigned int element_patch_idx, double conductivity)
     {
         auto ele = cell.elm();
-        auto p = *( this->bulk_points(element_patch_idx).begin() );
+        auto p = *( this->points(bulk_integral_, element_patch_idx).begin() );
         double scale_sides = 1 / eq_fields_->cross_section(p) / conductivity;
 
         fe_values_old_.reinit(ele);
@@ -808,14 +799,10 @@
     /// Assembly volume integrals
     FE_RT0<dim> fe_rt_;
     QGauss quad_rt_;
-<<<<<<< HEAD
     FEValues<3> fe_values_old_;
-=======
-    FEValues<3> fe_values_;
-
     shared_ptr<FiniteElement<dim+1>> fe_;                  ///< Finite element for the solution of the advection-diffusion equation.
     FEValues<3> fe_values_side_;                           ///< FEValues of object (of P disc finite element type)
->>>>>>> dfe3012f
+    // TODO make revision of used FEValues objects
 
     /// Vector for reconstructed solution (velocity and pressure on element) from Schur complement.
     arma::vec reconstructed_solution_;
@@ -832,16 +819,14 @@
 
     LocalSystem loc_schur_;
 
-<<<<<<< HEAD
     /// Declarations of FE quantities
     ElQ<Vector> normal_;
     FeQ<Scalar> JxW_;
     FeQArray<Vector> vel_shape_;
-=======
+
     std::shared_ptr<BulkIntegral> bulk_integral_;           ///< Bulk integral of assembly class
     std::shared_ptr<BoundaryIntegral> bdr_integral_;        ///< Boundary integral of assembly class
     std::shared_ptr<CouplingIntegral> coupling_integral_;   ///< Coupling integral of assembly class
->>>>>>> dfe3012f
 
     template < template<IntDim...> class DimAssembly>
     friend class GenericAssembly;

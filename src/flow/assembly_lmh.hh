--- conflicted
+++ resolved
@@ -9,6 +9,7 @@
 #define SRC_ASSEMBLY_LMH_HH_
 
 #include "system/index_types.hh"
+#include "system/fmt/posix.h"
 #include "mesh/mesh.h"
 #include "mesh/accessors.hh"
 #include "mesh/neighbours.h"
@@ -20,7 +21,6 @@
 #include "fem/fe_system.hh"
 #include "quadrature/quadrature_lib.hh"
 
-#include "la/linsys.hh"
 #include "la/linsys_PETSC.hh"
 // #include "la/linsys_BDDC.hh"
 #include "la/schur.hh"
@@ -31,40 +31,9 @@
 #include "flow/darcy_flow_lmh.hh"
 #include "flow/mortar_assembly.hh"
 
-<<<<<<< HEAD
 /** Copy of the assembly class for MH implementation,
  * with Lumping and further improvements.
  * Used also for Richards.
-=======
-#include "tools/include_fadbad.hh"  // for "badiff.h"
-
-
-/**
- * Prove of concept for general assembly scheme.
- * Ideas:
- * - Local assembly class for given DIM provides assembly methods for:
- *   - local assembly on elements of dimension DIM
- *   - local assembly on edges/faces of neighbouring elemnts of dimension DIM
- *   - local assembly of interactiong elements DIM and OTHER_DIM with OTHER_DIM < DIM
- * - Such class template would be necessary to create particular instance of Assembler class, that
- *   takes job of pass through the mesh, precomputing necessary fields, etc.
- *   This allows to manage order of assembled entities in arbitrary way in order to use caches and vectorisation efficiently.
- * - Separate local assembly template would be necessary for every pass through the mesh, but it may delegate its actions
- *   to a single general local assembly class.
- * - The local assembly class gets an Accessor object for particular domain of the assembly, i.e. ElementAccessor for element assembly,
- *   FaceAccessor for interface intergrals assembly, and InteractionAccessor for assembly of interaction of two elements, e.g. for XFEM
- *   there may be an interaction between every 3D element within the enrichment with appropriate 1D elemnt on the well.
- *   These accessors provides methods to access fields values as well as the DOF indices on the element(s).
- * - Results of the assembly are passed to the global linear algebra objects collected in the RichardSystem class, global indices
- *   (which are still local indicies of the single process) provided by accessors are used.
- *
- *
- * TODO:
- * - finish functional Richards model
- * - move whole internals of the assembly_mh_matrix into local assembly classes
- * - mean while: imporve accessors, imporve mesh and DOF handler interface; possibly create new mesh implementation used in Darcy first and then
- *   apply it to other equations
->>>>>>> 45bfb2ac
  */
 template <int dim>
 class AssemblyLMH : public AssemblyBase
@@ -263,16 +232,16 @@
         const ElementAccessor<3> ele = dh_cell.elm();
         
         dirichlet_edge.resize(ele->n_sides());
-        for(DHCellSide side : dh_cell.side_range()){
-            unsigned int sidx = side.side_idx();
+        for(DHCellSide dh_side : dh_cell.side_range()){
+            unsigned int sidx = dh_side.side_idx();
             dirichlet_edge[sidx] = 0;
 
             // assemble BC
-            if (side.cond()) {
+            if (dh_side.side().is_boundary()) {
                 double cross_section = ad_->cross_section.value(ele.centre(), ele);
-                assemble_side_bc(side, cross_section, use_dirichlet_switch);
-
-                ad_->balance->add_flux_values(ad_->water_balance_idx, side,
+                assemble_side_bc(dh_side, cross_section, use_dirichlet_switch);
+
+                ad_->balance->add_flux_values(ad_->water_balance_idx, dh_side,
                                               {loc_system_.row_dofs[loc_side_dofs[sidx]]},
                                               {1}, 0);
             }
@@ -290,7 +259,7 @@
         const unsigned int side_row = loc_side_dofs[sidx];    //local
         const unsigned int edge_row = loc_edge_dofs[sidx];    //local
 
-        ElementAccessor<3> b_ele = side.cond()->element_accessor();
+        ElementAccessor<3> b_ele = side.cond().element_accessor();
         DarcyMH::EqData::BC_Type type = (DarcyMH::EqData::BC_Type)ad_->bc_type.value(b_ele.centre(), b_ele);
 
         if ( type == DarcyMH::EqData::none) {
@@ -460,7 +429,7 @@
     }
     
     
-    void assemble_element(const DHCellAccessor& dh_cell){
+    void assemble_element(FMT_UNUSED const DHCellAccessor& dh_cell){
         // set block B, B': element-side, side-element
         
         for(unsigned int side = 0; side < loc_side_dofs.size(); side++){

/*
 * assembly_lmh.hh
 *
 *  Created on: Apr 30, 2016
 *      Author: jb
 */

#ifndef SRC_FLOW_ASSEMBLY_LMH_HH_
#define SRC_FLOW_ASSEMBLY_LMH_HH_

#include "flow/darcy_flow_assembly.hh"
#include "soil_models.hh"
#include "coupling/balance.hh"

#include "badiff.h"


/**
 * Prove of concept for general assembly scheme.
 * Ideas:
 * - Local assembly class for given DIM provides assembly methods for:
 *   - local assembly on elements of dimension DIM
 *   - local assembly on edges/faces of neighbouring elemnts of dimension DIM
 *   - local assembly of interactiong elements DIM and OTHER_DIM with OTHER_DIM < DIM
 * - Such class template would be necessary to create particular instance of Assembler class, that
 *   takes job of pass through the mesh, precomputing necessary fields, etc.
 *   This allows to manage order of assembled entities in arbitrary way in order to use caches and vectorisation efficiently.
 * - Separate local assembly template would be necessary for every pass through the mesh, but it may delegate its actions
 *   to a single general local assembly class.
 * - The local assembly class gets an Accessor object for particular domain of the assembly, i.e. ElementAccessor for element assembly,
 *   FaceAccessor for interface intergrals assembly, and InteractionAccessor for assembly of interaction of two elements, e.g. for XFEM
 *   there may be an interaction between every 3D element within the enrichment with appropriate 1D elemnt on the well.
 *   These accessors provides methods to access fields values as well as the DOF indices on the element(s).
 * - Results of the assembly are passed to the global linear algebra objects collected in the RichardSystem class, global indices
 *   (which are still local indicies of the single process) provided by accessors are used.
 *
 *
 * TODO:
 * - finish functional Richards model
 * - move whole internals of the assembly_mh_matrix into local assembly classes
 * - mean while: imporve accessors, imporve mesh and DOF handler interface; possibly create new mesh implementation used in Darcy first and then
 *   apply it to other equations
 */


template<int dim>
class AssemblyLMH : public AssemblyMH<dim> {
public:

    typedef std::shared_ptr<RichardsLMH::EqData> AssemblyDataPtr;
    using AssemblyMH<dim>::loc_system_;

    AssemblyLMH(AssemblyDataPtr data)
    : AssemblyMH<dim>(data),
      ad_(data),
      genuchten_on(false),
      cross_section(1.0),
      soil_model(data->soil_model_)
    {}

    void reset_soil_model(LocalElementAccessorBase<3> ele) {
        genuchten_on = (this->ad_->genuchten_p_head_scale.field_result({ele.region()}) != result_zeros);
        if (genuchten_on) {
            SoilData soil_data;
            soil_data.n =  this->ad_->genuchten_n_exponent.value(ele.centre(), ele.element_accessor());
            soil_data.alpha = this->ad_->genuchten_p_head_scale.value(ele.centre(), ele.element_accessor());
            soil_data.Qr = this->ad_->water_content_residual.value(ele.centre(), ele.element_accessor());
            soil_data.Qs = this->ad_->water_content_saturated.value(ele.centre(), ele.element_accessor());
            soil_data.Ks = this->ad_->conductivity.value(ele.centre(), ele.element_accessor());
            //soil_data.cut_fraction = 0.99; // set by model

            soil_model->reset(soil_data);
        }

    }

    void update_water_content(LocalElementAccessorBase<3> ele) override {
        reset_soil_model(ele);
        double storativity = this->ad_->storativity.value(ele.centre(), ele.element_accessor());
        FOR_ELEMENT_SIDES(ele.full_iter(), i) {
            double capacity = 0;
            double water_content = 0;
            double phead = ad_->phead_edge_[ele.edge_local_idx(i)];
            if (genuchten_on) {

                  fadbad::B<double> x_phead(phead);
                  fadbad::B<double> evaluated( soil_model->water_content_diff(x_phead) );
                  evaluated.diff(0,1);
                  water_content = evaluated.val();
                  capacity = x_phead.d(0);
            }
            ad_->capacity[ele.side_local_idx(i)] = capacity + storativity;
            ad_->water_content_previous_it[ele.side_local_idx(i)] = water_content + storativity * phead;
        }
    }

    void assemble_sides(LocalElementAccessorBase<3> ele) override
    {
        reset_soil_model(ele);
        cross_section = this->ad_->cross_section.value(ele.centre(), ele.element_accessor());


        double conductivity, head;
        if (genuchten_on) {
            conductivity=0;
            head=0;
            FOR_ELEMENT_SIDES(ele.full_iter(), i)
            {
                uint local_edge = ele.edge_local_idx(i);
                double phead = ad_->phead_edge_[local_edge];
                conductivity += soil_model->conductivity(phead);
                head += ad_->phead_edge_[local_edge];
            }
            conductivity /= ele.n_sides();
            head /= ele.n_sides();
        } else {
            conductivity = this->ad_->conductivity.value(ele.centre(), ele.element_accessor());
        }

        double scale = 1 / cross_section / conductivity;
        this->assemble_sides_scale(ele,scale);
    }

    /***
     * Called from assembly_local_matrix, assumes precomputed:
     * cross_section, genuchten_on, soil_model
     */
    void assemble_source_term(LocalElementAccessorBase<3> ele) override
    {

        // set lumped source
        double diagonal_coef = ele.measure() * cross_section / ele.n_sides();


        double source_diagonal = diagonal_coef * this->ad_->water_source_density.value(ele.centre(), ele.element_accessor());

        update_water_content(ele);
        FOR_ELEMENT_SIDES(ele.full_iter(), i)
        {

            uint local_edge = ele.edge_local_idx(i);
            uint local_side = ele.side_local_idx(i);
            uint edge_row = ele.edge_row(i);
            if (this->dirichlet_edge[i] == 0) {

                double capacity = this->ad_->capacity[local_side];
                double water_content_diff = -ad_->water_content_previous_it[local_side] + ad_->water_content_previous_time[local_side];
                double mass_diagonal = diagonal_coef * capacity;

                /*
                DebugOut().fmt("w diff: {:g}  mass: {:g} w prev: {:g} w time: {:g} c: {:g} p: {:g} z: {:g}",
                      water_content_diff,
                      mass_diagonal * ad_->phead_edge_[local_edge],
                     -ad_->water_content_previous_it[local_side],
                      ad_->water_content_previous_time[local_side],
                      capacity,
                      ad_->phead_edge_[local_edge],
                      ele.centre()[0] );
                */


                double mass_rhs = mass_diagonal * ad_->phead_edge_[local_edge] / this->ad_->time_step_
                                  + diagonal_coef * water_content_diff / this->ad_->time_step_;

//                 DBGCOUT(<< "source [" << loc_system_.row_dofs[this->loc_edge_dofs[i]] << ", " << loc_system_.row_dofs[this->loc_edge_dofs[i]]
//                             << "] mat: " << -mass_diagonal/this->ad_->time_step_
//                             << " rhs: " << -source_diagonal - mass_rhs
//                             << "\n");
<<<<<<< HEAD
                this->loc_system_.set_value(this->loc_edge_dofs[i], this->loc_edge_dofs[i],
=======
                this->loc_system_.add_value(this->loc_edge_dofs[i], this->loc_edge_dofs[i],
>>>>>>> 72ad5c8b
                                            -mass_diagonal/this->ad_->time_step_,
                                            -source_diagonal - mass_rhs);
            }

            if (ad_->balance != nullptr) {
                ad_->balance->add_mass_vec_value(ad_->water_balance_idx, ele.region().bulk_idx(),
                        diagonal_coef*ad_->water_content_previous_it[local_side]);
                ad_->balance->add_source_vec_values(ad_->water_balance_idx, ele.region().bulk_idx(), {(int)edge_row}, {source_diagonal});
            }
        }

    }

    AssemblyDataPtr ad_;

    bool genuchten_on;
    double cross_section;
    std::shared_ptr<SoilModelBase> soil_model;
};



#endif /* SRC_FLOW_ASSEMBLY_LMH_HH_ */<|MERGE_RESOLUTION|>--- conflicted
+++ resolved
@@ -48,7 +48,6 @@
 public:
 
     typedef std::shared_ptr<RichardsLMH::EqData> AssemblyDataPtr;
-    using AssemblyMH<dim>::loc_system_;
 
     AssemblyLMH(AssemblyDataPtr data)
     : AssemblyMH<dim>(data),
@@ -166,11 +165,7 @@
 //                             << "] mat: " << -mass_diagonal/this->ad_->time_step_
 //                             << " rhs: " << -source_diagonal - mass_rhs
 //                             << "\n");
-<<<<<<< HEAD
-                this->loc_system_.set_value(this->loc_edge_dofs[i], this->loc_edge_dofs[i],
-=======
                 this->loc_system_.add_value(this->loc_edge_dofs[i], this->loc_edge_dofs[i],
->>>>>>> 72ad5c8b
                                             -mass_diagonal/this->ad_->time_step_,
                                             -source_diagonal - mass_rhs);
             }

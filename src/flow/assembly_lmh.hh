/*
 * assembly_lmh.hh
 *
 *  Created on: Apr 21, 2016
 *      Author: jb
 */

#ifndef SRC_ASSEMBLY_LMH_HH_
#define SRC_ASSEMBLY_LMH_HH_

#include "system/index_types.hh"
#include "mesh/mesh.h"
#include "mesh/accessors.hh"
#include "mesh/neighbours.h"
#include "fem/mapping_p1.hh"
#include "fem/fe_p.hh"
#include "fem/fe_values.hh"
#include "fem/fe_rt.hh"
#include "fem/fe_values_views.hh"
#include "fem/fe_system.hh"
#include "fem/dh_cell_accessor.hh"
#include "quadrature/quadrature_lib.hh"

#include "la/linsys.hh"
#include "la/linsys_PETSC.hh"
// #include "la/linsys_BDDC.hh"
#include "la/schur.hh"
#include "la/local_system.hh"

#include "coupling/balance.hh"
#include "flow/assembly_mh.hh"
#include "flow/darcy_flow_lmh.hh"
#include "flow/mortar_assembly.hh"

/** Copy of the assembly class for MH implementation,
 * with Lumping and further improvements.
 * Used also for Richards.
 */
template <int dim>
class AssemblyLMH : public AssemblyBase
{
public:
    typedef std::shared_ptr<DarcyLMH::EqData> AssemblyDataPtrLMH;
    
    AssemblyLMH<dim>(AssemblyDataPtrLMH data)
    : quad_(dim, 3),
        fe_values_(quad_, fe_rt_,
                update_values | update_gradients | update_JxW_values | update_quadrature_points),

        velocity_interpolation_quad_(dim, 0), // veloctiy values in barycenter
        velocity_interpolation_fv_(velocity_interpolation_quad_, fe_rt_, update_values | update_quadrature_points),

        ad_(data)
    {
        // local numbering of dofs for MH system
        // note: this shortcut supposes that the fe_system is the same on all elements
        // the function DiscreteSpace.fe(ElementAccessor) does not in fact depend on the element accessor
        auto fe = ad_->dh_->ds()->fe(ad_->dh_->own_range().begin()->elm()).get<dim>();
        FESystem<dim>* fe_system = dynamic_cast<FESystem<dim>*>(fe.get());
        loc_side_dofs = fe_system->fe_dofs(0);
        loc_ele_dof = fe_system->fe_dofs(1)[0];
        loc_edge_dofs = fe_system->fe_dofs(2);

        FEAL_ASSERT(ad_->mortar_method_ == DarcyFlowInterface::NoMortar)
            .error("Mortar methods are not supported in Lumped Mixed-Hybrid Method.");
        // if (ad_->mortar_method_ == DarcyFlowInterface::MortarP0) {
        //     mortar_assembly = std::make_shared<P0_CouplingAssembler>(ad_);
        // } else if (ad_->mortar_method_ == DarcyFlowInterface::MortarP1) {
        //     mortar_assembly = std::make_shared<P1_CouplingAssembler>(ad_);
        // }

        // reconstructed vector for the velocity and pressure
        // length = local Schur complement offset in LocalSystem
        schur_offset_ = loc_edge_dofs[0];
        reconstructed_solution_.zeros(schur_offset_);
    }


    ~AssemblyLMH<dim>() override
    {}
    
    void fix_velocity(const DHCellAccessor& dh_cell) override
    {
        // if (mortar_assembly)
        //     mortar_assembly->fix_velocity(ele_ac);
    }

    void assemble_reconstruct(const DHCellAccessor& dh_cell) override
    {
        ASSERT_EQ_DBG(dh_cell.dim(), dim);

        assemble_local_system(dh_cell, false);   //do not switch dirichlet in seepage when reconstructing
        
        // TODO:
        // if (mortar_assembly)
        //     mortar_assembly->assembly(dh_cell);
        // if (mortar_assembly)
        //     mortar_assembly->fix_velocity(dh_cell);

        arma::vec schur_solution = ad_->p_edge_solution.get_subvec(loc_schur_.row_dofs);
        // reconstruct the velocity and pressure
        loc_system_.reconstruct_solution_schur(schur_offset_, schur_solution, reconstructed_solution_);

        // postprocess the velocity
        postprocess_velocity(dh_cell, reconstructed_solution_);
        
        ad_->full_solution.set_subvec(loc_system_.row_dofs.head(schur_offset_), reconstructed_solution_);
        ad_->full_solution.set_subvec(loc_system_.row_dofs.tail(loc_schur_.row_dofs.n_elem), schur_solution);
    }
    
    void assemble(const DHCellAccessor& dh_cell) override
    {
        ASSERT_EQ_DBG(dh_cell.dim(), dim);
        save_local_system_ = false;
        bc_fluxes_reconstruted = false;

        assemble_local_system(dh_cell, true);   //do use_dirichlet_switch
        
        loc_system_.compute_schur_complement(schur_offset_, loc_schur_, true);

        save_local_system(dh_cell);
        
        loc_schur_.eliminate_solution();
        ad_->lin_sys_schur->set_local_system(loc_schur_, ad_->dh_cr_->get_local_to_global_map());

        // TODO:
        // if (mortar_assembly)
<<<<<<< HEAD
        //     mortar_assembly->assembly(ele_ac);
    }


    arma::vec3 make_element_vector(LocalElementAccessorBase<3> ele_ac) override
    {
        //START_TIMER("Assembly<dim>::make_element_vector");
        arma::vec3 flux_in_center;
        flux_in_center.zeros();
        auto ele = ele_ac.element_accessor();

        velocity_interpolation_fv_.reinit(ele_ac.dh_cell());
        for (unsigned int li = 0; li < ele->n_sides(); li++) {
            flux_in_center += ad_->full_solution[ ele_ac.side_local_row(li) ]
                        * velocity_interpolation_fv_.vector_view(0).value(li,0);
        }


        flux_in_center /= ad_->cross_section.value(ele.centre(), ele );
        return flux_in_center;
=======
        //     mortar_assembly->assembly(dh_cell);
>>>>>>> 84b15555
    }

    void update_water_content(const DHCellAccessor& dh_cell) override
    {};

protected:
    static const unsigned int size()
    {
        // dofs: velocity, pressure, edge pressure
        return RefElement<dim>::n_sides + 1 + RefElement<dim>::n_sides;
    }
    
    void assemble_local_system(const DHCellAccessor& dh_cell, bool use_dirichlet_switch)
    {
        set_dofs(dh_cell);

        assemble_bc(dh_cell, use_dirichlet_switch);
        assemble_sides(dh_cell);
        assemble_element(dh_cell);
        assemble_source_term(dh_cell);
        assembly_dim_connections(dh_cell);
    }

    /** Loads the local system from a map: element index -> LocalSystem,
     * if it exits, or if the full solution is not yet reconstructed,
     * and reconstructs the full solution on the element.
     * Currently used only for seepage BC.
     */
    void load_local_system(const DHCellAccessor& dh_cell)
    {
        // do this only once per element
        if(bc_fluxes_reconstruted)
            return;

        // possibly find the corresponding local system
        auto ls = ad_->seepage_bc_systems.find(dh_cell.elm_idx());
        if (ls != ad_->seepage_bc_systems.end())
        {
            arma::vec schur_solution = ad_->p_edge_solution.get_subvec(loc_schur_.row_dofs);            
            // reconstruct the velocity and pressure
            ls->second.reconstruct_solution_schur(schur_offset_, schur_solution, reconstructed_solution_);

            postprocess_velocity(dh_cell, reconstructed_solution_);

            bc_fluxes_reconstruted = true;
        }
    }


    /// Saves the local system to a map: element index -> LocalSystem.
    /// Currently used only for seepage BC.
    void save_local_system(const DHCellAccessor& dh_cell)
    {
        // for seepage BC, save local system
        if(save_local_system_)
            ad_->seepage_bc_systems[dh_cell.elm_idx()] = loc_system_;
    }


    void set_dofs(const DHCellAccessor& dh_cell){
        const ElementAccessor<3> ele = dh_cell.elm();
        const DHCellAccessor dh_cr_cell = dh_cell.cell_with_other_dh(ad_->dh_cr_.get());

        unsigned int loc_size = size() + ele->n_neighs_vb();
        unsigned int loc_size_schur = ele->n_sides() + ele->n_neighs_vb();
        LocDofVec dofs(loc_size);
        LocDofVec dofs_schur(loc_size_schur);
        
        // add full vec indices
        dofs.head(dh_cell.n_dofs()) = dh_cell.get_loc_dof_indices();
        // add schur vec indices
        dofs_schur.head(dh_cr_cell.n_dofs()) = dh_cr_cell.get_loc_dof_indices();

        global_dofs_.resize(dh_cell.n_dofs());
        dh_cell.get_dof_indices(global_dofs_);
        
        if(ele->n_neighs_vb() != 0)
        {
            //D, E',E block: compatible connections: element-edge
            unsigned int i = 0;
            
            for ( DHCellSide neighb_side : dh_cell.neighb_sides() ) {

                // read neighbor dofs (dh dofhandler)
                // neighbor cell owning neighb_side
                DHCellAccessor dh_neighb_cell = neighb_side.cell();
                
                // read neighbor dofs (dh_cr dofhandler)
                // neighbor cell owning neighb_side
                DHCellAccessor dh_neighb_cr_cell = dh_neighb_cell.cell_with_other_dh(ad_->dh_cr_.get());
                
                // local index of pedge dof in local system
                const unsigned int p = size()+i;
                // local index of pedge dof on neighboring cell
                const unsigned int t = dh_neighb_cell.n_dofs() - dh_neighb_cr_cell.n_dofs() + neighb_side.side().side_idx();
                dofs[p] = dh_neighb_cell.get_loc_dof_indices()[t];

                // local index of pedge dof in local schur system
                const unsigned int tt = dh_cr_cell.n_dofs()+i;
                dofs_schur[tt] = dh_neighb_cr_cell.get_loc_dof_indices()
                            [neighb_side.side().side_idx()];
                i++;
            }
        }
        loc_system_.reset(dofs, dofs);
        loc_schur_.reset(dofs_schur, dofs_schur);
    }

    
    void assemble_bc(const DHCellAccessor& dh_cell, bool use_dirichlet_switch){
        //shortcuts
        const ElementAccessor<3> ele = dh_cell.elm();
        const unsigned int nsides = ele->n_sides();
        
        Boundary *bcd;
        unsigned int side_row, edge_row;
        
        dirichlet_edge.resize(nsides);
        for (unsigned int i = 0; i < nsides; i++) {

            side_row = loc_side_dofs[i];    //local
            edge_row = loc_edge_dofs[i];    //local
            
            bcd = ele.side(i)->cond();
            dirichlet_edge[i] = 0;
            if (bcd) {
                ElementAccessor<3> b_ele = bcd->element_accessor();
                DarcyMH::EqData::BC_Type type = (DarcyMH::EqData::BC_Type)ad_->bc_type.value(b_ele.centre(), b_ele);

                double cross_section = ad_->cross_section.value(ele.centre(), ele);

                ad_->balance->add_flux_matrix_values(ad_->water_balance_idx, ele.side(i),
                                                    {global_dofs_[loc_side_dofs[i]]}, {1});

                if ( type == DarcyMH::EqData::none) {
                    // homogeneous neumann
                } else if ( type == DarcyMH::EqData::dirichlet ) {
                    double bc_pressure = ad_->bc_pressure.value(b_ele.centre(), b_ele);
                    loc_schur_.set_solution(i, bc_pressure);
                    dirichlet_edge[i] = 1;
                    
                } else if ( type == DarcyMH::EqData::total_flux) {
                    // internally we work with outward flux
                    double bc_flux = -ad_->bc_flux.value(b_ele.centre(), b_ele);
                    double bc_pressure = ad_->bc_pressure.value(b_ele.centre(), b_ele);
                    double bc_sigma = ad_->bc_robin_sigma.value(b_ele.centre(), b_ele);
                    
                    dirichlet_edge[i] = 2;  // to be skipped in LMH source assembly
                    loc_system_.add_value(edge_row, edge_row,
                                            -b_ele.measure() * bc_sigma * cross_section,
                                            (bc_flux - bc_sigma * bc_pressure) * b_ele.measure() * cross_section);
                }
                else if (type==DarcyMH::EqData::seepage) {
                    ad_->is_linear=false;

                    unsigned int loc_edge_idx = bcd->bc_ele_idx_;
                    char & switch_dirichlet = ad_->bc_switch_dirichlet[loc_edge_idx];
                    double bc_pressure = ad_->bc_switch_pressure.value(b_ele.centre(), b_ele);
                    double bc_flux = -ad_->bc_flux.value(b_ele.centre(), b_ele);
                    double side_flux = bc_flux * b_ele.measure() * cross_section;

                    // ** Update BC type. **
                    if(use_dirichlet_switch){  // skip BC change if only reconstructing the solution
                    if (switch_dirichlet) {
                        // check and possibly switch to flux BC
                        // The switch raise error on the corresponding edge row.
                        // Magnitude of the error is abs(solution_flux - side_flux).
                        
                        // try reconstructing local system for seepage BC
                        load_local_system(dh_cell);
                        double solution_flux = reconstructed_solution_[side_row];

                        if ( solution_flux < side_flux) {
                            //DebugOut().fmt("x: {}, to neum, p: {} f: {} -> f: {}\n", b_ele.centre()[0], bc_pressure, solution_flux, side_flux);
                            switch_dirichlet=0;
                        }
                    } else {
                        // check and possibly switch to  pressure BC
                        // TODO: What is the appropriate DOF in not local?
                        // The switch raise error on the corresponding side row.
                        // Magnitude of the error is abs(solution_head - bc_pressure)
                        // Since usually K is very large, this error would be much
                        // higher then error caused by the inverse switch, this
                        // cause that a solution  with the flux violating the
                        // flux inequality leading may be accepted, while the error
                        // in pressure inequality is always satisfied.

                        double solution_head = ad_->p_edge_solution[loc_schur_.row_dofs[i]];

                        if ( solution_head > bc_pressure) {
                            //DebugOut().fmt("x: {}, to dirich, p: {} -> p: {} f: {}\n",b_ele.centre()[0], solution_head, bc_pressure, bc_flux);
                            switch_dirichlet=1;
                        }
                    }
                    }

                    save_local_system_ = (bool) switch_dirichlet;
                    
                    // ** Apply BCUpdate BC type. **
                    // Force Dirichlet type during the first iteration of the unsteady case.
                    if (switch_dirichlet || ad_->force_bc_switch ) {
                        //DebugOut().fmt("x: {}, dirich, bcp: {}\n", b_ele.centre()[0], bc_pressure);
                        loc_schur_.set_solution(i, bc_pressure);
                        dirichlet_edge[i] = 1;
                    } else {
                        //DebugOut()("x: {}, neuman, q: {}  bcq: {}\n", b_ele.centre()[0], side_flux, bc_flux);
                        loc_system_.add_value(edge_row, side_flux);
                    }

                } else if (type==DarcyMH::EqData::river) {
                    ad_->is_linear=false;

                    double bc_pressure = ad_->bc_pressure.value(b_ele.centre(), b_ele);
                    double bc_switch_pressure = ad_->bc_switch_pressure.value(b_ele.centre(), b_ele);
                    double bc_flux = -ad_->bc_flux.value(b_ele.centre(), b_ele);
                    double bc_sigma = ad_->bc_robin_sigma.value(b_ele.centre(), b_ele);

                    double solution_head = ad_->p_edge_solution[loc_schur_.row_dofs[i]];

                    // Force Robin type during the first iteration of the unsteady case.
                    if (solution_head > bc_switch_pressure  || ad_->force_bc_switch) {
                        // Robin BC
                        //DebugOut().fmt("x: {}, robin, bcp: {}\n", b_ele.centre()[0], bc_pressure);
                        loc_system_.add_value(edge_row, edge_row,
                                                -b_ele.measure() * bc_sigma * cross_section,
												b_ele.measure() * cross_section * (bc_flux - bc_sigma * bc_pressure)  );
                    } else {
                        // Neumann BC
                        //DebugOut().fmt("x: {}, neuman, q: {}  bcq: {}\n", b_ele.centre()[0], bc_switch_pressure, bc_pressure);
                        double bc_total_flux = bc_flux + bc_sigma*(bc_switch_pressure - bc_pressure);
                        
                        loc_system_.add_value(edge_row, bc_total_flux * b_ele.measure() * cross_section);
                    }
                } 
                else {
                    xprintf(UsrErr, "BC type not supported.\n");
                }
            }
            loc_system_.add_value(side_row, edge_row, 1.0);
            loc_system_.add_value(edge_row, side_row, 1.0);
        }
    }
        
    virtual void assemble_sides(const DHCellAccessor& dh_cell)
    {
        const ElementAccessor<3> ele = dh_cell.elm();
        double cs = ad_->cross_section.value(ele.centre(), ele);
        double conduct =  ad_->conductivity.value(ele.centre(), ele);
        double scale = 1 / cs /conduct;
        
        assemble_sides_scale(ele, scale);
    }
    
    void assemble_sides_scale(ElementAccessor<3> ele, double scale)
    {
        arma::vec3 &gravity_vec = ad_->gravity_vec_;
        
<<<<<<< HEAD
        ElementAccessor<3> ele = ele_ac.element_accessor();
        fe_values_.reinit(ele_ac.dh_cell());
=======
        fe_values_.reinit(ele);
>>>>>>> 84b15555
        unsigned int ndofs = fe_values_.get_fe()->n_dofs();
        unsigned int qsize = fe_values_.n_points();
        auto velocity = fe_values_.vector_view(0);

        for (unsigned int k=0; k<qsize; k++)
            for (unsigned int i=0; i<ndofs; i++){
                double rhs_val =
                        arma::dot(gravity_vec,velocity.value(i,k))
                        * fe_values_.JxW(k);
                loc_system_.add_value(i, rhs_val);
                
                for (unsigned int j=0; j<ndofs; j++){
                    double mat_val = 
                        arma::dot(velocity.value(i,k), //TODO: compute anisotropy before
                                    (ad_->anisotropy.value(ele.centre(), ele)).i()
                                        * velocity.value(j,k))
                        * scale * fe_values_.JxW(k);
                    
                    loc_system_.add_value(i, j, mat_val);
                }
            }
        
        // assemble matrix for weights in BDDCML
        // approximation to diagonal of 
        // S = -C - B*inv(A)*B'
        // as 
        // diag(S) ~ - diag(C) - 1./diag(A)
        // the weights form a partition of unity to average a discontinuous solution from neighbouring subdomains
        // to a continuous one
        // it is important to scale the effect - if conductivity is low for one subdomain and high for the other,
        // trust more the one with low conductivity - it will be closer to the truth than an arithmetic average
//         if ( typeid(*ad_->lin_sys) == typeid(LinSys_BDDC) ) {
//             const arma::mat& local_matrix = loc_system_.get_matrix();
//             for(unsigned int i=0; i < ndofs; i++) {
//                 double val_side = local_matrix(i,i);
//                 double val_edge = -1./local_matrix(i,i);
// 
//                 unsigned int side_row = loc_system_.row_dofs[loc_side_dofs[i]];
//                 unsigned int edge_row = loc_system_.row_dofs[loc_edge_dofs[i]];
//                 static_cast<LinSys_BDDC*>(ad_->lin_sys)->diagonal_weights_set_value( side_row, val_side );
//                 static_cast<LinSys_BDDC*>(ad_->lin_sys)->diagonal_weights_set_value( edge_row, val_edge );
//             }
//         }
    }
    
    
    void assemble_element(const DHCellAccessor& dh_cell){
        // set block B, B': element-side, side-element
        
        for(unsigned int side = 0; side < loc_side_dofs.size(); side++){
            loc_system_.add_value(loc_ele_dof, loc_side_dofs[side], -1.0);
            loc_system_.add_value(loc_side_dofs[side], loc_ele_dof, -1.0);
        }
        
//         if ( typeid(*ad_->lin_sys) == typeid(LinSys_BDDC) ) {
//             double val_ele =  1.;
//             static_cast<LinSys_BDDC*>(ad_->lin_sys)->
//                             diagonal_weights_set_value( loc_system_.row_dofs[loc_ele_dof], val_ele );
//         }
    }
    
    virtual void assemble_source_term(const DHCellAccessor& dh_cell)
    {
        const ElementAccessor<3> ele = dh_cell.elm();
        
        // compute lumped source
        double alpha = 1.0 / ele->n_sides();
        double cross_section = ad_->cross_section.value(ele.centre(), ele);
        double coef = alpha * ele.measure() * cross_section;
        
        double source = ad_->water_source_density.value(ele.centre(), ele);
        double source_term = coef * source;
        
        // in unsteady, compute time term
        double storativity = 0.0;
        double time_term_diag = 0.0, time_term = 0.0, time_term_rhs = 0.0;
        
        if(! ad_->use_steady_assembly_)
        {
            storativity = ad_->storativity.value(ele.centre(), ele);
            time_term = coef * storativity;
        }
        
        for (unsigned int i=0; i<ele->n_sides(); i++)
        {
            if(! ad_->use_steady_assembly_)
            {
                time_term_diag = time_term / ad_->time_step_;
                time_term_rhs = time_term_diag * ad_->p_edge_solution_previous_time[loc_schur_.row_dofs[i]];

                ad_->balance->add_mass_matrix_values(ad_->water_balance_idx, ele.region().bulk_idx(),
                                                {global_dofs_[loc_edge_dofs[i]]}, {time_term});
            }

            this->loc_system_.add_value(loc_edge_dofs[i], loc_edge_dofs[i],
                                        -time_term_diag,
                                        -source_term - time_term_rhs);

            ad_->balance->add_source_values(ad_->water_balance_idx, ele.region().bulk_idx(),
                                                {loc_system_.row_dofs[loc_edge_dofs[i]]}, {0},{source_term});
        }
    }

    void assembly_dim_connections(const DHCellAccessor& dh_cell){
        //D, E',E block: compatible connections: element-edge
        const ElementAccessor<3> ele = dh_cell.elm();
        
        // no Neighbours => nothing to asssemble here
        if(dh_cell.elm()->n_neighs_vb() == 0) return;
        
        ASSERT_LT_DBG(ele->dim(), 3);
        arma::vec3 nv;

        unsigned int i = 0;
        for ( DHCellSide neighb_side : dh_cell.neighb_sides() ) {
            // every compatible connection adds a 2x2 matrix involving
            // current element pressure  and a connected edge pressure
            unsigned int p = size()+i; // loc dof of higher ele edge
            
            ElementAccessor<3> ele_higher = neighb_side.cell().elm();
            ngh_values_.fe_side_values_.reinit(neighb_side);
            nv = ngh_values_.fe_side_values_.normal_vector(0);

            double value = ad_->sigma.value( ele.centre(), ele) *
                            2*ad_->conductivity.value( ele.centre(), ele) *
                            arma::dot(ad_->anisotropy.value( ele.centre(), ele)*nv, nv) *
                            ad_->cross_section.value( neighb_side.centre(), ele_higher ) * // cross-section of higher dim. (2d)
                            ad_->cross_section.value( neighb_side.centre(), ele_higher ) /
                            ad_->cross_section.value( ele.centre(), ele ) *      // crossection of lower dim.
                            neighb_side.measure();

            loc_system_.add_value(loc_ele_dof, loc_ele_dof, -value);
            loc_system_.add_value(loc_ele_dof, p,            value);
            loc_system_.add_value(p,loc_ele_dof,             value);
            loc_system_.add_value(p,p,                      -value);

//             // update matrix for weights in BDDCML
//             if ( typeid(*ad_->lin_sys) == typeid(LinSys_BDDC) ) {
//                 int ind = loc_system_.row_dofs[p];
//                // there is -value on diagonal in block C!
//                static_cast<LinSys_BDDC*>(ad_->lin_sys)->diagonal_weights_set_value( ind, -value );
//             }
            ++i;
        }
    }


    void postprocess_velocity(const DHCellAccessor& dh_cell, arma::vec& solution)
    {
        const ElementAccessor<3> ele = dh_cell.elm();
        
        double edge_scale = ele.measure()
                              * ad_->cross_section.value(ele.centre(), ele)
                              / ele->n_sides();
        
        double edge_source_term = edge_scale * ad_->water_source_density.value(ele.centre(), ele);
      
        postprocess_velocity_specific(dh_cell, solution, edge_scale, edge_source_term);
    }

    virtual void postprocess_velocity_specific(const DHCellAccessor& dh_cell, arma::vec& solution,
                                               double edge_scale, double edge_source_term)// override
    {
        const ElementAccessor<3> ele = dh_cell.elm();
        
        double storativity = ad_->storativity.value(ele.centre(), ele);
        double new_pressure, old_pressure, time_term = 0.0;
        
        for (unsigned int i=0; i<ele->n_sides(); i++) {
            
            if( ! ad_->use_steady_assembly_)
            {
                new_pressure = ad_->p_edge_solution[loc_schur_.row_dofs[i]];
                old_pressure = ad_->p_edge_solution_previous_time[loc_schur_.row_dofs[i]];
                time_term = edge_scale * storativity / ad_->time_step_ * (new_pressure - old_pressure);
            }
            solution[loc_side_dofs[i]] += edge_source_term - time_term;
        }
    }

    // assembly volume integrals
    FE_RT0<dim> fe_rt_;
    QGauss quad_;
    FEValues<dim,3> fe_values_;

    NeighSideValues<dim<3?dim:2> ngh_values_;

    // Interpolation of velocity into barycenters
    QGauss velocity_interpolation_quad_;
    FEValues<dim,3> velocity_interpolation_fv_;

    // data shared by assemblers of different dimension
    AssemblyDataPtrLMH ad_;
    
    /** TODO: Investigate why the hell do we need this flag.
    *  If removed, it does not break any of the integration tests,
    * however it must influence the Dirichlet rows in matrix.
    */
    std::vector<unsigned int> dirichlet_edge;

    LocalSystem loc_system_;
    LocalSystem loc_schur_;
    std::vector<unsigned int> loc_side_dofs;
    std::vector<unsigned int> loc_edge_dofs;
    unsigned int loc_ele_dof;

    // std::shared_ptr<MortarAssemblyBase> mortar_assembly;

    /// Index offset in the local system for the Schur complement.
    unsigned int schur_offset_;

    /// Vector for reconstruted solution (velocity and pressure on element) from Schur complement.
    arma::vec reconstructed_solution_;

    /// Flag for saving the local system.
    /// Currently used only in case of seepage BC.
    bool save_local_system_;

    /// Flag indicating whether the fluxes for seepage BC has been reconstructed already.
    bool bc_fluxes_reconstruted;

    /// Temporarily keeping the global dofs to the full vector solution due to Balance.
    /// TODO: remove when Balance is assembled by local dofs
    std::vector<LongIdx> global_dofs_;
};


#endif /* SRC_ASSEMBLY_LMH_HH_ */<|MERGE_RESOLUTION|>--- conflicted
+++ resolved
@@ -18,7 +18,6 @@
 #include "fem/fe_rt.hh"
 #include "fem/fe_values_views.hh"
 #include "fem/fe_system.hh"
-#include "fem/dh_cell_accessor.hh"
 #include "quadrature/quadrature_lib.hh"
 
 #include "la/linsys.hh"
@@ -88,67 +87,44 @@
     void assemble_reconstruct(const DHCellAccessor& dh_cell) override
     {
         ASSERT_EQ_DBG(dh_cell.dim(), dim);
-
+    
         assemble_local_system(dh_cell, false);   //do not switch dirichlet in seepage when reconstructing
         
+        // TODO:
+        // if (mortar_assembly)
+        //     mortar_assembly->assembly(ele_ac);
+        // if (mortar_assembly)
+        //     mortar_assembly->fix_velocity(ele_ac);
+
+        arma::vec schur_solution = ad_->p_edge_solution.get_subvec(loc_schur_.row_dofs);
+        // reconstruct the velocity and pressure
+        loc_system_.reconstruct_solution_schur(schur_offset_, schur_solution, reconstructed_solution_);
+
+        // postprocess the velocity
+        postprocess_velocity(dh_cell, reconstructed_solution_);
+        
+        ad_->full_solution.set_subvec(loc_system_.row_dofs.head(schur_offset_), reconstructed_solution_);
+        ad_->full_solution.set_subvec(loc_system_.row_dofs.tail(loc_schur_.row_dofs.n_elem), schur_solution);
+    }
+    
+    void assemble(const DHCellAccessor& dh_cell) override
+    {
+        ASSERT_EQ_DBG(dh_cell.dim(), dim);
+        save_local_system_ = false;
+        bc_fluxes_reconstruted = false;
+
+        assemble_local_system(dh_cell, true);   //do use_dirichlet_switch
+        
+        loc_system_.compute_schur_complement(schur_offset_, loc_schur_, true);
+
+        save_local_system(dh_cell);
+        
+        loc_schur_.eliminate_solution();
+        ad_->lin_sys_schur->set_local_system(loc_schur_, ad_->dh_cr_->get_local_to_global_map());
+
         // TODO:
         // if (mortar_assembly)
         //     mortar_assembly->assembly(dh_cell);
-        // if (mortar_assembly)
-        //     mortar_assembly->fix_velocity(dh_cell);
-
-        arma::vec schur_solution = ad_->p_edge_solution.get_subvec(loc_schur_.row_dofs);
-        // reconstruct the velocity and pressure
-        loc_system_.reconstruct_solution_schur(schur_offset_, schur_solution, reconstructed_solution_);
-
-        // postprocess the velocity
-        postprocess_velocity(dh_cell, reconstructed_solution_);
-        
-        ad_->full_solution.set_subvec(loc_system_.row_dofs.head(schur_offset_), reconstructed_solution_);
-        ad_->full_solution.set_subvec(loc_system_.row_dofs.tail(loc_schur_.row_dofs.n_elem), schur_solution);
-    }
-    
-    void assemble(const DHCellAccessor& dh_cell) override
-    {
-        ASSERT_EQ_DBG(dh_cell.dim(), dim);
-        save_local_system_ = false;
-        bc_fluxes_reconstruted = false;
-
-        assemble_local_system(dh_cell, true);   //do use_dirichlet_switch
-        
-        loc_system_.compute_schur_complement(schur_offset_, loc_schur_, true);
-
-        save_local_system(dh_cell);
-        
-        loc_schur_.eliminate_solution();
-        ad_->lin_sys_schur->set_local_system(loc_schur_, ad_->dh_cr_->get_local_to_global_map());
-
-        // TODO:
-        // if (mortar_assembly)
-<<<<<<< HEAD
-        //     mortar_assembly->assembly(ele_ac);
-    }
-
-
-    arma::vec3 make_element_vector(LocalElementAccessorBase<3> ele_ac) override
-    {
-        //START_TIMER("Assembly<dim>::make_element_vector");
-        arma::vec3 flux_in_center;
-        flux_in_center.zeros();
-        auto ele = ele_ac.element_accessor();
-
-        velocity_interpolation_fv_.reinit(ele_ac.dh_cell());
-        for (unsigned int li = 0; li < ele->n_sides(); li++) {
-            flux_in_center += ad_->full_solution[ ele_ac.side_local_row(li) ]
-                        * velocity_interpolation_fv_.vector_view(0).value(li,0);
-        }
-
-
-        flux_in_center /= ad_->cross_section.value(ele.centre(), ele );
-        return flux_in_center;
-=======
-        //     mortar_assembly->assembly(dh_cell);
->>>>>>> 84b15555
     }
 
     void update_water_content(const DHCellAccessor& dh_cell) override
@@ -399,19 +375,15 @@
         double conduct =  ad_->conductivity.value(ele.centre(), ele);
         double scale = 1 / cs /conduct;
         
-        assemble_sides_scale(ele, scale);
-    }
-    
-    void assemble_sides_scale(ElementAccessor<3> ele, double scale)
+        assemble_sides_scale(dh_cell, scale);
+    }
+    
+    void assemble_sides_scale(const DHCellAccessor& dh_cell, double scale)
     {
         arma::vec3 &gravity_vec = ad_->gravity_vec_;
-        
-<<<<<<< HEAD
-        ElementAccessor<3> ele = ele_ac.element_accessor();
-        fe_values_.reinit(ele_ac.dh_cell());
-=======
-        fe_values_.reinit(ele);
->>>>>>> 84b15555
+        auto ele = dh_cell.elm();
+        
+        fe_values_.reinit(dh_cell);
         unsigned int ndofs = fe_values_.get_fe()->n_dofs();
         unsigned int qsize = fe_values_.n_points();
         auto velocity = fe_values_.vector_view(0);
@@ -520,7 +492,7 @@
         const ElementAccessor<3> ele = dh_cell.elm();
         
         // no Neighbours => nothing to asssemble here
-        if(dh_cell.elm()->n_neighs_vb() == 0) return;
+        if(ele->n_neighs_vb() == 0) return;
         
         ASSERT_LT_DBG(ele->dim(), 3);
         arma::vec3 nv;

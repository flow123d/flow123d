--- conflicted
+++ resolved
@@ -147,13 +147,7 @@
         for (unsigned int i=0; i<ele.element_accessor()->n_sides(); i++)
         {
 
-<<<<<<< HEAD
             uint local_side = side_indices[i];
-            uint edge_row = ele.edge_row(i);
-=======
-            uint local_edge = ele.edge_local_idx(i);
-            uint local_side = ele.side_local_idx(i);
->>>>>>> ba2c39a7
             if (this->dirichlet_edge[i] == 0) {
 
                 double capacity = this->ad_->capacity[local_side];

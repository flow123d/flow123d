/*
 * assembly_lmh.hh
 *
 *  Created on: Apr 21, 2016
 *      Author: jb
 */

#ifndef SRC_ASSEMBLY_LMH_HH_
#define SRC_ASSEMBLY_LMH_HH_

#include "system/index_types.hh"
#include "system/fmt/posix.h"
#include "mesh/mesh.h"
#include "mesh/accessors.hh"
#include "mesh/neighbours.h"
#include "fem/mapping_p1.hh"
#include "fem/fe_p.hh"
#include "fem/fe_values.hh"
#include "fem/fe_rt.hh"
#include "fem/fe_values_views.hh"
#include "fem/fe_system.hh"
#include "quadrature/quadrature_lib.hh"

#include "la/linsys_PETSC.hh"
// #include "la/linsys_BDDC.hh"
#include "la/schur.hh"
#include "la/local_system.hh"

#include "coupling/balance.hh"
#include "flow/assembly_mh.hh"
#include "flow/darcy_flow_lmh.hh"
#include "flow/mortar_assembly.hh"

/** Copy of the assembly class for MH implementation,
 * with Lumping and further improvements.
 * Used also for Richards.
 */
template <int dim>
class AssemblyLMH : public AssemblyBase
{
public:
    typedef std::shared_ptr<DarcyLMH::EqData> AssemblyDataPtrLMH;
    
    AssemblyLMH<dim>(AssemblyDataPtrLMH data)
    : quad_(dim, 3),
      velocity_interpolation_quad_(dim, 0), // veloctiy values in barycenter
      ad_(data)
    {
        fe_values_.initialize(quad_, fe_rt_, update_values | update_gradients | update_JxW_values | update_quadrature_points);
        velocity_interpolation_fv_.initialize(velocity_interpolation_quad_, fe_rt_, update_values | update_quadrature_points);
        // local numbering of dofs for MH system
        // note: this shortcut supposes that the fe_system is the same on all elements
<<<<<<< HEAD
        // TODO the function should be DiscreteSpace.fe(ElementAccessor)
        // and correct form fe(ad_->dh_->own_range().begin()->elm()) (see documentation of DiscreteSpace::fe)
        auto fe = ad_->dh_->ds()->fe().get<dim>();
=======
        // the function DiscreteSpace.fe(ElementAccessor) does not in fact depend on the element accessor
        auto fe = ad_->dh_->ds()->fe(ad_->dh_->own_range().begin()->elm())[Dim<dim>{}];
>>>>>>> 486f41f3
        FESystem<dim>* fe_system = dynamic_cast<FESystem<dim>*>(fe.get());
        loc_side_dofs = fe_system->fe_dofs(0);
        loc_ele_dof = fe_system->fe_dofs(1)[0];
        loc_edge_dofs = fe_system->fe_dofs(2);

        FEAL_ASSERT(ad_->mortar_method_ == DarcyFlowInterface::NoMortar)
            .error("Mortar methods are not supported in Lumped Mixed-Hybrid Method.");
        // if (ad_->mortar_method_ == DarcyFlowInterface::MortarP0) {
        //     mortar_assembly = std::make_shared<P0_CouplingAssembler>(ad_);
        // } else if (ad_->mortar_method_ == DarcyFlowInterface::MortarP1) {
        //     mortar_assembly = std::make_shared<P1_CouplingAssembler>(ad_);
        // }

        // reconstructed vector for the velocity and pressure
        // length = local Schur complement offset in LocalSystem
        schur_offset_ = loc_edge_dofs[0];
        reconstructed_solution_.zeros(schur_offset_);
    }


    ~AssemblyLMH<dim>() override
    {}
    
    void fix_velocity(const DHCellAccessor&) override
    {
        // if (mortar_assembly)
        //     mortar_assembly->fix_velocity(ele_ac);
    }

    void assemble_reconstruct(const DHCellAccessor& dh_cell) override
    {
        ASSERT_EQ_DBG(dh_cell.dim(), dim);
    
        assemble_local_system(dh_cell, false);   //do not switch dirichlet in seepage when reconstructing
        
        // TODO:
        // if (mortar_assembly)
        //     mortar_assembly->assembly(ele_ac);
        // if (mortar_assembly)
        //     mortar_assembly->fix_velocity(ele_ac);

        arma::vec schur_solution = ad_->p_edge_solution.get_subvec(loc_schur_.row_dofs);
        // reconstruct the velocity and pressure
        loc_system_.reconstruct_solution_schur(schur_offset_, schur_solution, reconstructed_solution_);

        // postprocess the velocity
        postprocess_velocity(dh_cell, reconstructed_solution_);
        
        ad_->full_solution.set_subvec(loc_system_.row_dofs.head(schur_offset_), reconstructed_solution_);
        ad_->full_solution.set_subvec(loc_system_.row_dofs.tail(loc_schur_.row_dofs.n_elem), schur_solution);
    }
    
    void assemble(const DHCellAccessor& dh_cell) override
    {
        ASSERT_EQ_DBG(dh_cell.dim(), dim);
        save_local_system_ = false;
        bc_fluxes_reconstruted = false;

        assemble_local_system(dh_cell, true);   //do use_dirichlet_switch
        
        loc_system_.compute_schur_complement(schur_offset_, loc_schur_, true);

        save_local_system(dh_cell);
        
        loc_schur_.eliminate_solution();
        ad_->lin_sys_schur->set_local_system(loc_schur_, ad_->dh_cr_->get_local_to_global_map());

        // TODO:
        // if (mortar_assembly)
        //     mortar_assembly->assembly(dh_cell);
    }

    void update_water_content(const DHCellAccessor&) override
    {};

protected:
    static unsigned int size()
    {
        // dofs: velocity, pressure, edge pressure
        return RefElement<dim>::n_sides + 1 + RefElement<dim>::n_sides;
    }
    
    void assemble_local_system(const DHCellAccessor& dh_cell, bool use_dirichlet_switch)
    {
        set_dofs(dh_cell);

        assemble_bc(dh_cell, use_dirichlet_switch);
        assemble_sides(dh_cell);
        assemble_element(dh_cell);
        assemble_source_term(dh_cell);
        assembly_dim_connections(dh_cell);
    }

    /** Loads the local system from a map: element index -> LocalSystem,
     * if it exits, or if the full solution is not yet reconstructed,
     * and reconstructs the full solution on the element.
     * Currently used only for seepage BC.
     */
    void load_local_system(const DHCellAccessor& dh_cell)
    {
        // do this only once per element
        if(bc_fluxes_reconstruted)
            return;

        // possibly find the corresponding local system
        auto ls = ad_->seepage_bc_systems.find(dh_cell.elm_idx());
        if (ls != ad_->seepage_bc_systems.end())
        {
            arma::vec schur_solution = ad_->p_edge_solution.get_subvec(loc_schur_.row_dofs);            
            // reconstruct the velocity and pressure
            ls->second.reconstruct_solution_schur(schur_offset_, schur_solution, reconstructed_solution_);

            postprocess_velocity(dh_cell, reconstructed_solution_);

            bc_fluxes_reconstruted = true;
        }
    }


    /// Saves the local system to a map: element index -> LocalSystem.
    /// Currently used only for seepage BC.
    void save_local_system(const DHCellAccessor& dh_cell)
    {
        // for seepage BC, save local system
        if(save_local_system_)
            ad_->seepage_bc_systems[dh_cell.elm_idx()] = loc_system_;
    }


    void set_dofs(const DHCellAccessor& dh_cell){
        const ElementAccessor<3> ele = dh_cell.elm();
        const DHCellAccessor dh_cr_cell = dh_cell.cell_with_other_dh(ad_->dh_cr_.get());

        unsigned int loc_size = size() + ele->n_neighs_vb();
        unsigned int loc_size_schur = ele->n_sides() + ele->n_neighs_vb();
        LocDofVec dofs(loc_size);
        LocDofVec dofs_schur(loc_size_schur);
        
        // add full vec indices
        dofs.head(dh_cell.n_dofs()) = dh_cell.get_loc_dof_indices();
        // add schur vec indices
        dofs_schur.head(dh_cr_cell.n_dofs()) = dh_cr_cell.get_loc_dof_indices();
        
        if(ele->n_neighs_vb() != 0)
        {
            //D, E',E block: compatible connections: element-edge
            unsigned int i = 0;
            
            for ( DHCellSide neighb_side : dh_cell.neighb_sides() ) {

                // read neighbor dofs (dh dofhandler)
                // neighbor cell owning neighb_side
                DHCellAccessor dh_neighb_cell = neighb_side.cell();
                
                // read neighbor dofs (dh_cr dofhandler)
                // neighbor cell owning neighb_side
                DHCellAccessor dh_neighb_cr_cell = dh_neighb_cell.cell_with_other_dh(ad_->dh_cr_.get());
                
                // local index of pedge dof in local system
                const unsigned int p = size()+i;
                // local index of pedge dof on neighboring cell
                const unsigned int t = dh_neighb_cell.n_dofs() - dh_neighb_cr_cell.n_dofs() + neighb_side.side().side_idx();
                dofs[p] = dh_neighb_cell.get_loc_dof_indices()[t];

                // local index of pedge dof in local schur system
                const unsigned int tt = dh_cr_cell.n_dofs()+i;
                dofs_schur[tt] = dh_neighb_cr_cell.get_loc_dof_indices()
                            [neighb_side.side().side_idx()];
                i++;
            }
        }
        loc_system_.reset(dofs, dofs);
        loc_schur_.reset(dofs_schur, dofs_schur);
    }

    
    void assemble_bc(const DHCellAccessor& dh_cell, bool use_dirichlet_switch){
        const ElementAccessor<3> ele = dh_cell.elm();
        
        dirichlet_edge.resize(ele->n_sides());
        for(DHCellSide dh_side : dh_cell.side_range()){
            unsigned int sidx = dh_side.side_idx();
            dirichlet_edge[sidx] = 0;

            // assemble BC
            if (dh_side.side().is_boundary()) {
                double cross_section = ad_->cross_section.value(ele.centre(), ele);
                assemble_side_bc(dh_side, cross_section, use_dirichlet_switch);

                ad_->balance->add_flux_values(ad_->water_balance_idx, dh_side,
                                              {loc_system_.row_dofs[loc_side_dofs[sidx]]},
                                              {1}, 0);
            }

            // side-edge (flux-lambda) terms
            loc_system_.add_value(loc_side_dofs[sidx], loc_edge_dofs[sidx], 1.0);
            loc_system_.add_value(loc_edge_dofs[sidx], loc_side_dofs[sidx], 1.0);
        }
    }


    void assemble_side_bc(const DHCellSide& side, double cross_section, bool use_dirichlet_switch)
    {
        const unsigned int sidx = side.side_idx();
        const unsigned int side_row = loc_side_dofs[sidx];    //local
        const unsigned int edge_row = loc_edge_dofs[sidx];    //local

        ElementAccessor<3> b_ele = side.cond().element_accessor();
        DarcyMH::EqData::BC_Type type = (DarcyMH::EqData::BC_Type)ad_->bc_type.value(b_ele.centre(), b_ele);

        if ( type == DarcyMH::EqData::none) {
            // homogeneous neumann
        } else if ( type == DarcyMH::EqData::dirichlet ) {
            double bc_pressure = ad_->bc_pressure.value(b_ele.centre(), b_ele);
            loc_schur_.set_solution(sidx, bc_pressure);
            dirichlet_edge[sidx] = 1;
            
        } else if ( type == DarcyMH::EqData::total_flux) {
            // internally we work with outward flux
            double bc_flux = -ad_->bc_flux.value(b_ele.centre(), b_ele);
            double bc_pressure = ad_->bc_pressure.value(b_ele.centre(), b_ele);
            double bc_sigma = ad_->bc_robin_sigma.value(b_ele.centre(), b_ele);
            
            dirichlet_edge[sidx] = 2;  // to be skipped in LMH source assembly
            loc_system_.add_value(edge_row, edge_row,
                                    -b_ele.measure() * bc_sigma * cross_section,
                                    (bc_flux - bc_sigma * bc_pressure) * b_ele.measure() * cross_section);
        }
        else if (type==DarcyMH::EqData::seepage) {
            ad_->is_linear=false;

            char & switch_dirichlet = ad_->bc_switch_dirichlet[b_ele.idx()];
            double bc_pressure = ad_->bc_switch_pressure.value(b_ele.centre(), b_ele);
            double bc_flux = -ad_->bc_flux.value(b_ele.centre(), b_ele);
            double side_flux = bc_flux * b_ele.measure() * cross_section;

            // ** Update BC type. **
            if(use_dirichlet_switch){  // skip BC change if only reconstructing the solution
            if (switch_dirichlet) {
                // check and possibly switch to flux BC
                // The switch raise error on the corresponding edge row.
                // Magnitude of the error is abs(solution_flux - side_flux).
                
                // try reconstructing local system for seepage BC
                load_local_system(side.cell());
                double solution_flux = reconstructed_solution_[side_row];

                if ( solution_flux < side_flux) {
                    //DebugOut().fmt("x: {}, to neum, p: {} f: {} -> f: {}\n", b_ele.centre()[0], bc_pressure, solution_flux, side_flux);
                    switch_dirichlet=0;
                }
            } else {
                // check and possibly switch to  pressure BC
                // TODO: What is the appropriate DOF in not local?
                // The switch raise error on the corresponding side row.
                // Magnitude of the error is abs(solution_head - bc_pressure)
                // Since usually K is very large, this error would be much
                // higher then error caused by the inverse switch, this
                // cause that a solution  with the flux violating the
                // flux inequality leading may be accepted, while the error
                // in pressure inequality is always satisfied.

                double solution_head = ad_->p_edge_solution[loc_schur_.row_dofs[sidx]];

                if ( solution_head > bc_pressure) {
                    //DebugOut().fmt("x: {}, to dirich, p: {} -> p: {} f: {}\n",b_ele.centre()[0], solution_head, bc_pressure, bc_flux);
                    switch_dirichlet=1;
                }
            }
            }

            save_local_system_ = (bool) switch_dirichlet;
            
            // ** Apply BCUpdate BC type. **
            // Force Dirichlet type during the first iteration of the unsteady case.
            if (switch_dirichlet || ad_->force_no_neumann_bc ) {
                //DebugOut().fmt("x: {}, dirich, bcp: {}\n", b_ele.centre()[0], bc_pressure);
                loc_schur_.set_solution(sidx, bc_pressure);
                dirichlet_edge[sidx] = 1;
            } else {
                //DebugOut()("x: {}, neuman, q: {}  bcq: {}\n", b_ele.centre()[0], side_flux, bc_flux);
                loc_system_.add_value(edge_row, side_flux);
            }

        } else if (type==DarcyMH::EqData::river) {
            ad_->is_linear=false;

            double bc_pressure = ad_->bc_pressure.value(b_ele.centre(), b_ele);
            double bc_switch_pressure = ad_->bc_switch_pressure.value(b_ele.centre(), b_ele);
            double bc_flux = -ad_->bc_flux.value(b_ele.centre(), b_ele);
            double bc_sigma = ad_->bc_robin_sigma.value(b_ele.centre(), b_ele);

            double solution_head = ad_->p_edge_solution[loc_schur_.row_dofs[sidx]];

            // Force Robin type during the first iteration of the unsteady case.
            if (solution_head > bc_switch_pressure  || ad_->force_no_neumann_bc) {
                // Robin BC
                //DebugOut().fmt("x: {}, robin, bcp: {}\n", b_ele.centre()[0], bc_pressure);
                loc_system_.add_value(edge_row, edge_row,
                                        -b_ele.measure() * bc_sigma * cross_section,
                                        b_ele.measure() * cross_section * (bc_flux - bc_sigma * bc_pressure)  );
            } else {
                // Neumann BC
                //DebugOut().fmt("x: {}, neuman, q: {}  bcq: {}\n", b_ele.centre()[0], bc_switch_pressure, bc_pressure);
                double bc_total_flux = bc_flux + bc_sigma*(bc_switch_pressure - bc_pressure);
                
                loc_system_.add_value(edge_row, bc_total_flux * b_ele.measure() * cross_section);
            }
        } 
        else {
            xprintf(UsrErr, "BC type not supported.\n");
        }
    }


    virtual void assemble_sides(const DHCellAccessor& dh_cell)
    {
        const ElementAccessor<3> ele = dh_cell.elm();
        double cs = ad_->cross_section.value(ele.centre(), ele);
        double conduct =  ad_->conductivity.value(ele.centre(), ele);
        double scale = 1 / cs /conduct;
        
        assemble_sides_scale(dh_cell, scale);
    }
    
    void assemble_sides_scale(const DHCellAccessor& dh_cell, double scale)
    {
        arma::vec3 &gravity_vec = ad_->gravity_vec_;
        auto ele = dh_cell.elm();
        
        fe_values_.reinit(ele);
        unsigned int ndofs = fe_values_.n_dofs();
        unsigned int qsize = fe_values_.n_points();
        auto velocity = fe_values_.vector_view(0);

        for (unsigned int k=0; k<qsize; k++)
            for (unsigned int i=0; i<ndofs; i++){
                double rhs_val =
                        arma::dot(gravity_vec,velocity.value(i,k))
                        * fe_values_.JxW(k);
                loc_system_.add_value(i, rhs_val);
                
                for (unsigned int j=0; j<ndofs; j++){
                    double mat_val = 
                        arma::dot(velocity.value(i,k), //TODO: compute anisotropy before
                                    (ad_->anisotropy.value(ele.centre(), ele)).i()
                                        * velocity.value(j,k))
                        * scale * fe_values_.JxW(k);
                    
                    loc_system_.add_value(i, j, mat_val);
                }
            }
        
        // assemble matrix for weights in BDDCML
        // approximation to diagonal of 
        // S = -C - B*inv(A)*B'
        // as 
        // diag(S) ~ - diag(C) - 1./diag(A)
        // the weights form a partition of unity to average a discontinuous solution from neighbouring subdomains
        // to a continuous one
        // it is important to scale the effect - if conductivity is low for one subdomain and high for the other,
        // trust more the one with low conductivity - it will be closer to the truth than an arithmetic average
//         if ( typeid(*ad_->lin_sys) == typeid(LinSys_BDDC) ) {
//             const arma::mat& local_matrix = loc_system_.get_matrix();
//             for(unsigned int i=0; i < ndofs; i++) {
//                 double val_side = local_matrix(i,i);
//                 double val_edge = -1./local_matrix(i,i);
// 
//                 unsigned int side_row = loc_system_.row_dofs[loc_side_dofs[i]];
//                 unsigned int edge_row = loc_system_.row_dofs[loc_edge_dofs[i]];
//                 static_cast<LinSys_BDDC*>(ad_->lin_sys)->diagonal_weights_set_value( side_row, val_side );
//                 static_cast<LinSys_BDDC*>(ad_->lin_sys)->diagonal_weights_set_value( edge_row, val_edge );
//             }
//         }
    }
    
    
    void assemble_element(FMT_UNUSED const DHCellAccessor& dh_cell){
        // set block B, B': element-side, side-element
        
        for(unsigned int side = 0; side < loc_side_dofs.size(); side++){
            loc_system_.add_value(loc_ele_dof, loc_side_dofs[side], -1.0);
            loc_system_.add_value(loc_side_dofs[side], loc_ele_dof, -1.0);
        }
        
//         if ( typeid(*ad_->lin_sys) == typeid(LinSys_BDDC) ) {
//             double val_ele =  1.;
//             static_cast<LinSys_BDDC*>(ad_->lin_sys)->
//                             diagonal_weights_set_value( loc_system_.row_dofs[loc_ele_dof], val_ele );
//         }
    }
    
    virtual void assemble_source_term(const DHCellAccessor& dh_cell)
    {
        const ElementAccessor<3> ele = dh_cell.elm();
        
        // compute lumped source
        double alpha = 1.0 / ele->n_sides();
        double cross_section = ad_->cross_section.value(ele.centre(), ele);
        double coef = alpha * ele.measure() * cross_section;
        
        double source = ad_->water_source_density.value(ele.centre(), ele)
                        + ad_->extra_source.value(ele.centre(), ele);
        double source_term = coef * source;
        
        // in unsteady, compute time term
        double storativity = 0.0;
        double time_term_diag = 0.0, time_term = 0.0, time_term_rhs = 0.0;
        
        if(! ad_->use_steady_assembly_)
        {
            storativity = ad_->storativity.value(ele.centre(), ele)
                          + ad_->extra_storativity.value(ele.centre(), ele);
            time_term = coef * storativity;
        }
        
        for (unsigned int i=0; i<ele->n_sides(); i++)
        {
            if(! ad_->use_steady_assembly_)
            {
                time_term_diag = time_term / ad_->time_step_;
                time_term_rhs = time_term_diag * ad_->p_edge_solution_previous_time[loc_schur_.row_dofs[i]];

                ad_->balance->add_mass_values(ad_->water_balance_idx, dh_cell,
                                              {loc_system_.row_dofs[loc_edge_dofs[i]]}, {time_term}, 0);
            }

            this->loc_system_.add_value(loc_edge_dofs[i], loc_edge_dofs[i],
                                        -time_term_diag,
                                        -source_term - time_term_rhs);

            ad_->balance->add_source_values(ad_->water_balance_idx, ele.region().bulk_idx(),
                                                {loc_system_.row_dofs[loc_edge_dofs[i]]}, {0},{source_term});
        }
    }

    void assembly_dim_connections(const DHCellAccessor& dh_cell){
        //D, E',E block: compatible connections: element-edge
        const ElementAccessor<3> ele = dh_cell.elm();
        
        // no Neighbours => nothing to asssemble here
        if(ele->n_neighs_vb() == 0) return;
        
        ASSERT_LT_DBG(ele->dim(), 3);
        arma::vec3 nv;

        unsigned int i = 0;
        for ( DHCellSide neighb_side : dh_cell.neighb_sides() ) {
            // every compatible connection adds a 2x2 matrix involving
            // current element pressure  and a connected edge pressure
            unsigned int p = size()+i; // loc dof of higher ele edge
            
            ElementAccessor<3> ele_higher = neighb_side.cell().elm();
            ngh_values_.fe_side_values_.reinit(neighb_side.side());
            nv = ngh_values_.fe_side_values_.normal_vector(0);

            double value = ad_->sigma.value( ele.centre(), ele) *
                            2*ad_->conductivity.value( ele.centre(), ele) *
                            arma::dot(ad_->anisotropy.value( ele.centre(), ele)*nv, nv) *
                            ad_->cross_section.value( neighb_side.centre(), ele_higher ) * // cross-section of higher dim. (2d)
                            ad_->cross_section.value( neighb_side.centre(), ele_higher ) /
                            ad_->cross_section.value( ele.centre(), ele ) *      // crossection of lower dim.
                            neighb_side.measure();

            loc_system_.add_value(loc_ele_dof, loc_ele_dof, -value);
            loc_system_.add_value(loc_ele_dof, p,            value);
            loc_system_.add_value(p,loc_ele_dof,             value);
            loc_system_.add_value(p,p,                      -value);

//             // update matrix for weights in BDDCML
//             if ( typeid(*ad_->lin_sys) == typeid(LinSys_BDDC) ) {
//                 int ind = loc_system_.row_dofs[p];
//                // there is -value on diagonal in block C!
//                static_cast<LinSys_BDDC*>(ad_->lin_sys)->diagonal_weights_set_value( ind, -value );
//             }
            ++i;
        }
    }


    void postprocess_velocity(const DHCellAccessor& dh_cell, arma::vec& solution)
    {
        const ElementAccessor<3> ele = dh_cell.elm();
        
        double edge_scale = ele.measure()
                              * ad_->cross_section.value(ele.centre(), ele)
                              / ele->n_sides();
        
        double edge_source_term = edge_scale * 
                ( ad_->water_source_density.value(ele.centre(), ele)
                + ad_->extra_source.value(ele.centre(), ele));
      
        postprocess_velocity_specific(dh_cell, solution, edge_scale, edge_source_term);
    }

    virtual void postprocess_velocity_specific(const DHCellAccessor& dh_cell, arma::vec& solution,
                                               double edge_scale, double edge_source_term)// override
    {
        const ElementAccessor<3> ele = dh_cell.elm();
        
        double storativity = ad_->storativity.value(ele.centre(), ele)
                             + ad_->extra_storativity.value(ele.centre(), ele);
        double new_pressure, old_pressure, time_term = 0.0;
        
        for (unsigned int i=0; i<ele->n_sides(); i++) {
            
            if( ! ad_->use_steady_assembly_)
            {
                new_pressure = ad_->p_edge_solution[loc_schur_.row_dofs[i]];
                old_pressure = ad_->p_edge_solution_previous_time[loc_schur_.row_dofs[i]];
                time_term = edge_scale * storativity / ad_->time_step_ * (new_pressure - old_pressure);
            }
            solution[loc_side_dofs[i]] += edge_source_term - time_term;
        }
    }

    // assembly volume integrals
    FE_RT0<dim> fe_rt_;
    QGauss quad_;
    FEValues<3> fe_values_;

    NeighSideValues<dim<3?dim:2> ngh_values_;

    // Interpolation of velocity into barycenters
    QGauss velocity_interpolation_quad_;
    FEValues<3> velocity_interpolation_fv_;

    // data shared by assemblers of different dimension
    AssemblyDataPtrLMH ad_;
    
    /** TODO: Investigate why the hell do we need this flag.
    *  If removed, it does not break any of the integration tests,
    * however it must influence the Dirichlet rows in matrix.
    */
    std::vector<unsigned int> dirichlet_edge;

    LocalSystem loc_system_;
    LocalSystem loc_schur_;
    std::vector<unsigned int> loc_side_dofs;
    std::vector<unsigned int> loc_edge_dofs;
    unsigned int loc_ele_dof;

    // std::shared_ptr<MortarAssemblyBase> mortar_assembly;

    /// Index offset in the local system for the Schur complement.
    unsigned int schur_offset_;

    /// Vector for reconstruted solution (velocity and pressure on element) from Schur complement.
    arma::vec reconstructed_solution_;

    /// Flag for saving the local system.
    /// Currently used only in case of seepage BC.
    bool save_local_system_;

    /// Flag indicating whether the fluxes for seepage BC has been reconstructed already.
    bool bc_fluxes_reconstruted;
};


#endif /* SRC_ASSEMBLY_LMH_HH_ */<|MERGE_RESOLUTION|>--- conflicted
+++ resolved
@@ -50,14 +50,9 @@
         velocity_interpolation_fv_.initialize(velocity_interpolation_quad_, fe_rt_, update_values | update_quadrature_points);
         // local numbering of dofs for MH system
         // note: this shortcut supposes that the fe_system is the same on all elements
-<<<<<<< HEAD
         // TODO the function should be DiscreteSpace.fe(ElementAccessor)
         // and correct form fe(ad_->dh_->own_range().begin()->elm()) (see documentation of DiscreteSpace::fe)
-        auto fe = ad_->dh_->ds()->fe().get<dim>();
-=======
-        // the function DiscreteSpace.fe(ElementAccessor) does not in fact depend on the element accessor
-        auto fe = ad_->dh_->ds()->fe(ad_->dh_->own_range().begin()->elm())[Dim<dim>{}];
->>>>>>> 486f41f3
+        auto fe = ad_->dh_->ds()->fe()[Dim<dim>{}];
         FESystem<dim>* fe_system = dynamic_cast<FESystem<dim>*>(fe.get());
         loc_side_dofs = fe_system->fe_dofs(0);
         loc_ele_dof = fe_system->fe_dofs(1)[0];

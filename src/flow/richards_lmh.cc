--- conflicted
+++ resolved
@@ -30,10 +30,9 @@
 
 
 namespace it=Input::Type;
-<<<<<<< HEAD
-
-
-DarcyFlowLMH_Unsteady::EqData::EqData()
+
+
+RichardsLMH::EqData::EqData()
 {
 
     ADD_FIELD(water_content_saturated,
@@ -59,26 +58,18 @@
 }
 
 
-const it::Record & DarcyFlowLMH_Unsteady::get_input_type() {
+const it::Record & RichardsLMH::get_input_type() {
     it::Record field_descriptor = it::Record("RichardsLMH_Data",FieldCommon::field_descriptor_record_description("RichardsLMH_Data"))
     .copy_keys( DarcyFlowMH_Steady::type_field_descriptor() )
     .copy_keys( DarcyFlowLMH_Unsteady::EqData().make_field_descriptor_type("RichardsLMH_Data_aux") )
     .close();
 
-    return it::Record("UnsteadyDarcy_LMH", "Lumped Mixed-Hybrid solver for unsteady saturated Darcy flow.")
-        .derive_from(DarcyFlowInterface::get_input_type())
-        .copy_keys(DarcyFlowMH_Steady::get_input_type())
-        .declare_key("input_fields", it::Array( field_descriptor ), it::Default::obligatory(),
-                "Input data for Darcy flow model.")
-
-=======
-const it::Record & RichardsLMH::get_input_type() {
     return it::Record("Flow_Richards_LMH", "Lumped Mixed-Hybrid solver for unsteady saturated Darcy flow.")
         .derive_from(DarcyFlowInterface::get_input_type())
         .copy_keys(DarcyMH::get_input_type())
-        .declare_key("time",         TimeGovernor::get_input_type(), it::Default::obligatory(),
-                                    "Time governor setting for the unsteady Darcy flow model.")
->>>>>>> 5f299cf2
+        .declare_key("input_fields", it::Array( field_descriptor ), it::Default::obligatory(),
+                "Input data for Darcy flow model.")
+
         .close();
 }
 
@@ -97,7 +88,7 @@
     EquationBase::eq_data_ = data_.get();
 }
 
-void DarcyFlowLMH_Unsteady::initialize_specific() {
+void RichardsLMH::initialize_specific() {
 
     // create edge vectors
     unsigned int n_local_edges = edge_new_local_4_mesh_idx_.size();
@@ -138,7 +129,7 @@
 }
 
 /*
-void DarcyFlowLMH_Unsteady::local_assembly_specific(LocalAssemblyData &local_data)
+void RichardsLMH::local_assembly_specific(LocalAssemblyData &local_data)
 {
 
 }
@@ -169,7 +160,7 @@
 }
 
 
-void DarcyFlowLMH_Unsteady::assembly_linear_system()
+void RichardsLMH::assembly_linear_system()
 {
 
     START_TIMER("RicharsLMH::assembly_linear_system");
@@ -225,7 +216,7 @@
 }
 
 /*
-void DarcyFlowLMH_Unsteady::compute_per_element_nonlinearities() {
+void RichardsLMH::compute_per_element_nonlinearities() {
 
 }
 */
@@ -274,24 +265,6 @@
     solution_changed_for_scatter=true;
     schur0->set_matrix_changed();
 
-<<<<<<< HEAD
-=======
-    if (balance_ != nullptr)
-        balance_->finish_mass_assembly(water_balance_idx_);
-}
-
-void RichardsLMH::modify_system() {
-    START_TIMER("modify system");
-    //if (time_->step().index()>0)
-    //    DBGMSG("dt: %f dt-1: %f indexchanged: %d matrix: %d\n", time_->step().length(), time_->step(-1).length(), time_->is_changed_dt(), schur0->is_matrix_changed() );
-
-    if (time_->is_changed_dt() && time_->step().index()>0) {
-        // if time step has changed and setup_time_term not called
-
-        double scale_factor=time_->step(-2).length()/time_->step().length();
-        if (scale_factor != 1.0) {
-            MatDiagonalSet(*( schur0->get_matrix() ),steady_diagonal, INSERT_VALUES);
->>>>>>> 5f299cf2
 
     VecPointwiseMult(*( schur0->get_rhs()), new_diagonal, schur0->get_solution());
     VecAXPY(*( schur0->get_rhs()), 1.0, steady_rhs);
@@ -303,12 +276,8 @@
 }
 
 
-<<<<<<< HEAD
-
-void DarcyFlowLMH_Unsteady::assembly_source_term()
-=======
+
 void RichardsLMH::assembly_source_term()
->>>>>>> 5f299cf2
 {
     if (balance_ != nullptr)
         balance_->start_source_assembly(water_balance_idx_);

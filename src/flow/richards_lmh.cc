/*
 * richards_lmh.cc
 *
 *  Created on: Sep 16, 2015
 *      Author: jb
 */

#include "input/input_type.hh"
#include "input/factory.hh"
#include "flow/richards_lmh.hh"
#include "flow/darcy_flow_mh_output.hh"
#include "tools/time_governor.hh"

#include "petscmat.h"
#include "petscviewer.h"
#include "petscerror.h"
#include <armadillo>

#include "system/global_defs.h"
#include "system/sys_profiler.hh"
#include "la/schur.hh"

#include "coupling/balance.hh"

#include "fields/vec_seq_double.hh"

FLOW123D_FORCE_LINK_IN_CHILD(richards_lmh);


namespace it=Input::Type;
const it::Record & DarcyFlowLMH_Unsteady::get_input_type() {
    return it::Record("UnsteadyDarcy_LMH", "Lumped Mixed-Hybrid solver for unsteady saturated Darcy flow.")
        .derive_from(DarcyFlowInterface::get_input_type())
        .copy_keys(DarcyFlowMH_Steady::get_input_type())
        .declare_key("time",         TimeGovernor::get_input_type(), it::Default::obligatory(),
                                    "Time governor setting for the unsteady Darcy flow model.")
        .close();
}


const int DarcyFlowLMH_Unsteady::registrar =
        Input::register_class< DarcyFlowLMH_Unsteady, Mesh &, const Input::Record >("UnsteadyDarcy_LMH") +
        DarcyFlowLMH_Unsteady::get_input_type().size();



DarcyFlowLMH_Unsteady::DarcyFlowLMH_Unsteady(Mesh &mesh_in, const  Input::Record in_rec)
    : DarcyFlowMH_Steady(mesh_in, in_rec)
{
    /*
    time_ = new TimeGovernor(in_rec.val<Input::Record>("time"));
    data_.mark_input_times(this->mark_type());
<<<<<<< HEAD
    data_.set_limit_side(LimitSide::right);
    data_.set_time(time_->step());
=======

    data_.set_time(time_->step(), LimitSide::right);
>>>>>>> efdfa472

    output_object = new DarcyFlowMHOutput(this, in_rec.val<Input::Record>("output"));
    //balance_->units(output_object->get_output_fields().field_ele_pressure.units()*data_.cross_section.units()*data_.storativity.units());

    //time_->fix_dt_until_mark();
    create_linear_system();
    if ( typeid(SchurComplement) != typeid(*(this->schur0)) ) {
        DBGMSG( "%s != %s\n", typeid(LinSys_PETSC).name(),typeid(*(this->schur0)).name() );
        THROW( ExcMessage() << EI_Message("Only SchurComplement linear solver currently allowed for DarcyFlowLMH.") );
    }

    VecDuplicate(schur0->get_solution(), &previous_solution);
    VecCreateMPI(PETSC_COMM_WORLD,rows_ds->lsize(),PETSC_DETERMINE,&(steady_diagonal));
    VecDuplicate(steady_diagonal,& new_diagonal);
    VecDuplicate(*( schur0->get_rhs()), &steady_rhs);

    assembly_linear_system();
    read_init_condition();
    output_data();
    */
}




void DarcyFlowLMH_Unsteady::read_init_condition()
{
    VecDuplicate(schur0->get_solution(), &previous_solution);
    VecCreateMPI(PETSC_COMM_WORLD,rows_ds->lsize(),PETSC_DETERMINE,&(steady_diagonal));
    VecDuplicate(steady_diagonal,& new_diagonal);
    VecDuplicate(*( schur0->get_rhs()), &steady_rhs);

    VecZeroEntries(schur0->get_solution());

    // apply initial condition
    // cycle over local element rows

    ElementFullIter ele = ELEMENT_FULL_ITER(mesh_, NULL);
    double init_value;

    for (unsigned int i_loc_el = 0; i_loc_el < el_ds->lsize(); i_loc_el++) {
     ele = mesh_->element(el_4_loc[i_loc_el]);

     init_value = data_.init_pressure.value(ele->centre(), ele->element_accessor());

     FOR_ELEMENT_SIDES(ele,i) {
         int edge_row = row_4_edge[ele->side(i)->edge_idx()];
         VecSetValue(schur0->get_solution(),edge_row,init_value/ele->n_sides(),ADD_VALUES);
     }
    }
    VecAssemblyBegin(schur0->get_solution());
    VecAssemblyEnd(schur0->get_solution());

    solution_changed_for_scatter=true;
}



void DarcyFlowLMH_Unsteady::setup_time_term()
{
    // save diagonal of steady matrix
    MatGetDiagonal(*( schur0->get_matrix() ), steady_diagonal);
    // save RHS
    VecCopy(*( schur0->get_rhs()),steady_rhs);

    VecZeroEntries(new_diagonal);

    // modify matrix diagonal
    // cycle over local element rows
    ElementFullIter ele = ELEMENT_FULL_ITER(mesh_, NULL);
    DBGMSG("setup time term with dt: %f\n", time_->dt());

    if (balance_ != nullptr)
        balance_->start_mass_assembly(water_balance_idx_);

    for (unsigned int i_loc_el = 0; i_loc_el < el_ds->lsize(); i_loc_el++) {
        ele = mesh_->element(el_4_loc[i_loc_el]);

        data_.init_pressure.value(ele->centre(), ele->element_accessor());

        FOR_ELEMENT_SIDES(ele,i) {
            int edge_row = row_4_edge[ele->side(i)->edge_idx()];
            // set new diagonal
            double diagonal_coef = ele->measure() *
                      data_.storativity.value(ele->centre(), ele->element_accessor()) *
                      data_.cross_section.value(ele->centre(), ele->element_accessor())
                      / ele->n_sides();
            VecSetValue(new_diagonal, edge_row, -diagonal_coef / time_->dt(), ADD_VALUES);

            if (balance_ != nullptr)
                balance_->add_mass_matrix_values(water_balance_idx_, ele->region().bulk_idx(), {edge_row}, {diagonal_coef});


        }
    }
    VecAssemblyBegin(new_diagonal);
    VecAssemblyEnd(new_diagonal);

    MatDiagonalSet(*( schur0->get_matrix() ),new_diagonal, ADD_VALUES);

    solution_changed_for_scatter=true;
    schur0->set_matrix_changed();

    if (balance_ != nullptr)
        balance_->finish_mass_assembly(water_balance_idx_);
}

void DarcyFlowLMH_Unsteady::modify_system() {
    START_TIMER("modify system");
    //if (time_->step().index()>0)
    //    DBGMSG("dt: %f dt-1: %f indexchanged: %d matrix: %d\n", time_->step().length(), time_->step(-1).length(), time_->is_changed_dt(), schur0->is_matrix_changed() );

    if (time_->is_changed_dt() && time_->step().index()>0) {
        // if time step has changed and setup_time_term not called

        double scale_factor=time_->step(-2).length()/time_->step().length();
        if (scale_factor != 1.0) {
            MatDiagonalSet(*( schur0->get_matrix() ),steady_diagonal, INSERT_VALUES);

            //DBGMSG("Scale factor: %f\n",scale_factor);
            VecScale(new_diagonal, scale_factor);
            MatDiagonalSet(*( schur0->get_matrix() ),new_diagonal, ADD_VALUES);
            schur0->set_matrix_changed();
        }
    }

    // modify RHS - add previous solution
    VecPointwiseMult(*( schur0->get_rhs()), new_diagonal, schur0->get_solution());
    VecAXPY(*( schur0->get_rhs()), 1.0, steady_rhs);
    schur0->set_rhs_changed();

    // swap solutions
    VecSwap(previous_solution, schur0->get_solution());
}


void DarcyFlowLMH_Unsteady::assembly_source_term()
{
    if (balance_ != nullptr)
        balance_->start_source_assembly(water_balance_idx_);

    for (unsigned int i_loc = 0; i_loc < el_ds->lsize(); i_loc++)
    {
        ElementFullIter ele = mesh_->element(el_4_loc[i_loc]);

        // set lumped source
        double diagonal_coef = ele->measure()
                  * data_.cross_section.value(ele->centre(), ele->element_accessor())
                  * data_.water_source_density.value(ele->centre(), ele->element_accessor())
                  / ele->n_sides();

        FOR_ELEMENT_SIDES(ele,i)
        {
            int edge_row = row_4_edge[ele->side(i)->edge_idx()];

            schur0->rhs_set_value(edge_row, -diagonal_coef);

            if (balance_ != nullptr)
                balance_->add_source_rhs_values(water_balance_idx_, ele->region().bulk_idx(), {edge_row}, {diagonal_coef});
        }
    }

    if (balance_ != nullptr)
        balance_->finish_source_assembly(water_balance_idx_);
}


void DarcyFlowLMH_Unsteady::postprocess() {
    int side_row, loc_edge_row, i;
    Edge* edg;
    ElementIter ele;
    double new_pressure, old_pressure, time_coef;

    PetscScalar *loc_prev_sol;
    VecGetArray(previous_solution, &loc_prev_sol);

    // modify side fluxes in parallel
    // for every local edge take time term on diagonal and add it to the corresponding flux
    for (unsigned int i_loc = 0; i_loc < edge_ds->lsize(); i_loc++) {

        edg = &( mesh_->edges[ edge_4_loc[i_loc] ] );
        loc_edge_row = side_ds->lsize() + el_ds->lsize() + i_loc;

        new_pressure = (schur0->get_solution_array())[loc_edge_row];
        old_pressure = loc_prev_sol[loc_edge_row];
        FOR_EDGE_SIDES(edg,i) {
          ele = edg->side(i)->element();
          side_row = side_row_4_id[ mh_dh.side_dof( edg->side(i) ) ];
          time_coef = - ele->measure() *
              data_.cross_section.value(ele->centre(), ele->element_accessor()) *
              data_.storativity.value(ele->centre(), ele->element_accessor()) /
              time_->dt() / ele->n_sides();
            VecSetValue(schur0->get_solution(), side_row, time_coef * (new_pressure - old_pressure), ADD_VALUES);
        }
    }
  VecRestoreArray(previous_solution, &loc_prev_sol);

    VecAssemblyBegin(schur0->get_solution());
    VecAssemblyEnd(schur0->get_solution());

    int side_rows[4];
    double values[4];

  // modify side fluxes in parallel
  // for every local edge take time term on digonal and add it to the corresponding flux

  for (unsigned int i_loc = 0; i_loc < el_ds->lsize(); i_loc++) {
      ele = mesh_->element(el_4_loc[i_loc]);
      FOR_ELEMENT_SIDES(ele,i) {
          side_rows[i] = side_row_4_id[ mh_dh.side_dof( ele->side(i) ) ];
          values[i] = 1.0 * ele->measure() *
            data_.cross_section.value(ele->centre(), ele->element_accessor()) *
            data_.water_source_density.value(ele->centre(), ele->element_accessor()) /
            ele->n_sides();
      }
      VecSetValues(schur0->get_solution(), ele->n_sides(), side_rows, values, ADD_VALUES);
  }
  VecAssemblyBegin(schur0->get_solution());
  VecAssemblyEnd(schur0->get_solution());
}
<|MERGE_RESOLUTION|>--- conflicted
+++ resolved
@@ -50,13 +50,7 @@
     /*
     time_ = new TimeGovernor(in_rec.val<Input::Record>("time"));
     data_.mark_input_times(this->mark_type());
-<<<<<<< HEAD
-    data_.set_limit_side(LimitSide::right);
-    data_.set_time(time_->step());
-=======
-
     data_.set_time(time_->step(), LimitSide::right);
->>>>>>> efdfa472
 
     output_object = new DarcyFlowMHOutput(this, in_rec.val<Input::Record>("output"));
     //balance_->units(output_object->get_output_fields().field_ele_pressure.units()*data_.cross_section.units()*data_.storativity.units());

--- conflicted
+++ resolved
@@ -25,10 +25,6 @@
 #include "reaction/reaction.hh"
 #include "reaction/linear_reaction.hh"
 #include "reaction/pade_approximant.hh"
-<<<<<<< HEAD
-//#include "reaction/isotherm.hh"
-=======
->>>>>>> 8dc5f808
 #include "reaction/sorption.hh"
 //#include "reaction/dual_por_exchange.hh"
 
@@ -83,11 +79,8 @@
     .derive_from(TransportBase::input_type)
 	.declare_key("reactions", Reaction::input_type, Default::optional(),
                 "Initialization of per element reactions.")
-<<<<<<< HEAD
-=======
     .declare_key("adsorptions", Sorption::input_type, Default::optional(),
     			"Initialization of per element sorptions.")
->>>>>>> 8dc5f808
     .declare_key("bc_data", Array(ConvectionTransport::EqData().boundary_input_type()
     		.declare_key("old_boundary_file", IT::FileName::input(), "Input file with boundary conditions (obsolete).")
     		.declare_key("bc_times", Array(Double()), Default::optional(),
@@ -130,13 +123,7 @@
 /////////////////////////////////////////////////////////////////////////////////////////////////////////////////////////////////
 
 
-/////////////////////////////////////////////////////////////////////////////////////////////////////////////////////////////////
-
-<<<<<<< HEAD
-
-
-=======
->>>>>>> 8dc5f808
+
 TransportOperatorSplitting::TransportOperatorSplitting(Mesh &init_mesh, const Input::Record &in_rec)
 : TransportBase(init_mesh, in_rec)
 {
@@ -162,13 +149,8 @@
 	        /*Semchem_reactions = NULL;
 	        sorptions = NULL;*/
 		} else
-<<<<<<< HEAD
-	    if (reactions_it->type() == Pade_approximant::input_type ) {
-                decayRad = new Pade_approximant(init_mesh, *reactions_it, subst_names_ );
-=======
 	    if (reactions_it->type() == Pade_approximant::input_type) {
             decayRad = new Pade_approximant(init_mesh, *reactions_it, subst_names_ );
->>>>>>> 8dc5f808
 	        convection->get_par_info(el_4_loc, el_distribution);
 	        decayRad->set_dual_porosity(convection->get_dual_porosity());
 	        static_cast<Pade_approximant *> (decayRad) -> modify_reaction_matrix();
@@ -183,36 +165,9 @@
 	        Semchem_reactions->set_el_4_loc(el_4_loc);
 	        Semchem_reactions->set_concentration_matrix(convection->get_concentration_matrix(), el_distribution, el_4_loc);
 
-<<<<<<< HEAD
-	        decayRad = NULL;
-	        sorptions = NULL;
-	    } else
-	    if (reactions_it->type() == Sorption::input_type ){
-	    	sorptions = new Sorption(init_mesh, *reactions_it, subst_names_ );
-	        convection->get_par_info(el_4_loc, el_distribution);
-	        // sorptions->set_dual_porosity(convection->get_dual_porosity());
-	        sorptions->set_concentration_matrix(convection->get_concentration_matrix(), el_distribution, el_4_loc);
-
-	        // TODO: move this into Sorption class, just pass dimensions of the array.
-	        double** sorb_conc_array = new double * [n_subst_];
-	        for (unsigned int sbi = 0; sbi < n_subst_; sbi++)
-	        {
-	          sorb_conc_array[sbi] = new double[ el_distribution->lsize() ];
-	          for (unsigned int i = 0; i < el_distribution->lsize(); i++)
-	          {
-	            sorb_conc_array[sbi][i] = 0.0;
-	          }
-	        }
-	        sorptions->set_sorb_conc_array(sorb_conc_array);
-
-	        decayRad = NULL;
-	        Semchem_reactions = NULL;
-	    } else{
-=======
 	        /*decayRad = NULL;
 	        sorptions = NULL;*/
 	    } else {
->>>>>>> 8dc5f808
 	        xprintf(UsrErr, "Wrong reaction type.\n");
 	    }
 	} else {
@@ -254,43 +209,7 @@
 	    sorptions_immob = NULL;
 	}
 	
-<<<<<<< HEAD
-#if 0
-        time_ = new TimeGovernor(in_rec.val<Input::Record>("time"), this->mark_type());
-        output_mark_type = this->mark_type() | time_->marks().type_fixed_time() | time_->marks().type_output();
-
-        time_->marks().add_time_marks(0.0,
-            in_rec.val<Input::Record>("output").val<double>("save_step"),
-            time_->end_time(), output_mark_type );
-	// TODO: this has to be set after construction of transport matrix !!
-
-
-	// register output vectors from convection
-	double ***out_conc = convection->get_out_conc();
-	vector<string> substance_name = convection->get_substance_names();
-
-	// TODO: Add corresponding record to the in_rec
-	Input::Record output_rec = in_rec.val<Input::Record>("output");
-
-	//field_output = new OutputTime(mesh_, output_rec.val<Input::Record>("output_stream"));
-	//field_output = OutputTime::output_stream(output_rec.val<Input::Record>("output_stream"));
-
-    for(int subst_id=0; subst_id < convection->get_n_substances(); subst_id++) {
-         // TODO: What about output also other "phases", IMMOBILE and so on.
-         std::string subst_name = substance_name[subst_id] + "_mobile";
-         double *data = out_conc[MOBILE][subst_id];
-         this->output_streams[data] = OutputTime::register_elem_data<double>(mesh_, subst_name, "M/L^3",
-                 output_rec, data , mesh_->n_elements(), time_->t());
-    }
-    // write initial condition
-    convection->output_vector_gather();
-    //if(field_output) field_output->write_data(time_->t());
-#endif
-
-	output_mark_type = convection->mark_type() | time_->marks().type_fixed_time() | time_->marks().type_output();
-=======
 	output_mark_type = convection->mark_type() | TimeGovernor::marks().type_fixed_time() | TimeGovernor::marks().type_output();
->>>>>>> 8dc5f808
     time_ = new TimeGovernor(in_rec.val<Input::Record>("time"), output_mark_type );
 
 }
@@ -315,11 +234,8 @@
         
         START_TIMER("TOS-output data");
         DBGMSG("\nTOS: output time: %f\n", time_->t());
-<<<<<<< HEAD
 
         convection->output_vector_gather();
-=======
->>>>>>> 8dc5f808
         
         convection->output_data();
     }
@@ -400,44 +316,19 @@
 {
     convection->set_cross_section_field(cross_section);
 
-<<<<<<< HEAD
-    if (Semchem_reactions != NULL) {
-=======
     /*if (Semchem_reactions != NULL) {
->>>>>>> 8dc5f808
         Semchem_reactions->set_cross_section(cross_section);
         Semchem_reactions->set_sorption_fields(&convection->get_data()->por_m, &convection->get_data()->por_imm, &convection->get_data()->phi);
     }
   if (sorptions != NULL)
   {
-<<<<<<< HEAD
-	  sorptions->set_sorption_fields(&convection->get_data()->por_m);
-  }
-=======
 	  sorptions->set_porosity(&(convection->get_data()->por_m),&(convection->get_data()->por_imm));
   }*/
->>>>>>> 8dc5f808
 }
 
 
 
 void TransportOperatorSplitting::calc_fluxes(vector<vector<double> > &bcd_balance, vector<vector<double> > &bcd_plus_balance, vector<vector<double> > &bcd_minus_balance)
-<<<<<<< HEAD
-{
-    convection->calc_fluxes(bcd_balance, bcd_plus_balance, bcd_minus_balance);
-}
-
-
-
-void TransportOperatorSplitting::calc_elem_sources(vector<vector<double> > &mass, vector<vector<double> > &src_balance)
-{
-    convection->calc_elem_sources(mass, src_balance);
-}
-
-
-
-
-=======
 {}
 
 void TransportOperatorSplitting::calc_elem_sources(vector<vector<double> > &mass, vector<vector<double> > &src_balance)
@@ -446,4 +337,3 @@
 
 
 
->>>>>>> 8dc5f808

--- conflicted
+++ resolved
@@ -87,14 +87,6 @@
 		.declare_key("reaction_term", ReactionTerm::get_input_type(), Default::optional(),
 					"Reaction model involved in transport.")
 
-<<<<<<< HEAD
-=======
-		.declare_key("input_fields", Array(
-				Record("TransportOperatorSplitting_Data", FieldCommon::field_descriptor_record_decsription("TransportOperatorSplitting_Data") )
-				.copy_keys( ConvectionTransport::EqData().make_field_descriptor_type("TransportOperatorSplitting") )
-				.close()
-				), IT::Default::obligatory(), "")
->>>>>>> 6871a805
 		.declare_key("output_fields", Array(ConvectionTransport::EqData::get_output_selection()),
 				Default("\"conc\""),
 				"List of fields to write to output file.")

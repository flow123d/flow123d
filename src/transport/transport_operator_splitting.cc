/*!
 *
﻿ * Copyright (C) 2015 Technical University of Liberec.  All rights reserved.
 * 
 * This program is free software; you can redistribute it and/or modify it under
 * the terms of the GNU General Public License version 3 as published by the
 * Free Software Foundation. (http://www.gnu.org/licenses/gpl-3.0.en.html)
 * 
 * This program is distributed in the hope that it will be useful, but WITHOUT
 * ANY WARRANTY; without even the implied warranty of MERCHANTABILITY or FITNESS
 * FOR A PARTICULAR PURPOSE.  See the GNU General Public License for more details.
 *
 * 
 * @file    transport_operator_splitting.cc
 * @brief   
 */

#include <iostream>
#include <iomanip>

#include "system/system.hh"
#include "system/sys_profiler.hh"
#include "system/xio.h"

#include "transport/transport_operator_splitting.hh"
#include <petscmat.h>

#include "io/output_time.hh"
#include "tools/time_governor.hh"
#include "system/sys_vector.hh"
#include "coupling/equation.hh"
#include "coupling/balance.hh"
#include "transport/transport.h"
#include "mesh/mesh.h"

#include "reaction/reaction_term.hh"
#include "reaction/first_order_reaction.hh"
#include "reaction/radioactive_decay.hh"
#include "reaction/sorption.hh"
#include "reaction/dual_porosity.hh"

#include "semchem/semchem_interface.hh"

#include "la/distribution.hh"
#include "input/input_type.hh"
#include "input/accessors.hh"
#include "input/factory.hh"

FLOW123D_FORCE_LINK_IN_CHILD(transportOperatorSplitting);

FLOW123D_FORCE_LINK_IN_PARENT(firstOrderReaction);
FLOW123D_FORCE_LINK_IN_PARENT(radioactiveDecay);
FLOW123D_FORCE_LINK_IN_PARENT(dualPorosity);
FLOW123D_FORCE_LINK_IN_PARENT(sorptionMobile);
FLOW123D_FORCE_LINK_IN_PARENT(sorptionImmobile);
FLOW123D_FORCE_LINK_IN_PARENT(sorption);


using namespace Input::Type;



Abstract & ConcentrationTransportBase::get_input_type() {
	return Abstract("Transport",
			"Transport of substances.")
			.close();
}


const Record & TransportOperatorSplitting::get_input_type() {
	return Record("Transport_OS",
            "Transport by convection and/or diffusion\n"
            "coupled with reaction and adsorption model (ODE per element)\n"
            " via operator splitting.")
		.derive_from(AdvectionProcessBase::get_input_type())
		.declare_key("time", TimeGovernor::get_input_type(), Default::obligatory(),
				"Time governor setting for the secondary equation.")
		.declare_key("balance", Balance::get_input_type(), Default::obligatory(),
				"Settings for computing balance.")
		.declare_key("output_stream", OutputTime::get_input_type(), Default::obligatory(),
				"Parameters of output stream.")
		.declare_key("substances", Array( Substance::get_input_type(), 1), Default::obligatory(),
				"Specification of transported substances.")
				// input data
		.declare_key("transport", ConcentrationTransportBase::get_input_type(), Default::obligatory(),
				"Type of numerical method for solute transport.")
		.declare_key("reaction_term", ReactionTerm::get_input_type(), Default::optional(),
					"Reaction model involved in transport.")
/*
		.declare_key("output_fields", Array(ConvectionTransport::get_output_selection()),
				Default("\"conc\""),
				"List of fields to write to output file.")*/
		.close();
}


const int TransportOperatorSplitting::registrar =
		Input::register_class< TransportOperatorSplitting, Mesh &, const Input::Record>("Transport_OS") +
		TransportOperatorSplitting::get_input_type().size();







TransportEqData::TransportEqData()
{

	ADD_FIELD(porosity, "Mobile porosity", "1");
	porosity.units( UnitSI::dimensionless() ).flags_add(in_time_term & in_main_matrix & in_rhs);

	ADD_FIELD(cross_section, "");
	cross_section.flags( FieldFlag::input_copy ).flags_add(in_time_term & in_main_matrix & in_rhs);

	ADD_FIELD(sources_density, "Density of concentration sources.", "0");
	sources_density.units( UnitSI().kg().m(-3).s(-1) )
			.flags_add(in_rhs);

	ADD_FIELD(sources_sigma, "Concentration flux.", "0");
	sources_sigma.units( UnitSI().s(-1) )
			.flags_add(in_main_matrix & in_rhs);

	ADD_FIELD(sources_conc, "Concentration sources threshold.", "0");
	sources_conc.units( UnitSI().kg().m(-3) )
			.flags_add(in_rhs);
}







/////////////////////////////////////////////////////////////////////////////////////////////////////////////////////////////////



TransportOperatorSplitting::TransportOperatorSplitting(Mesh &init_mesh, const Input::Record in_rec)
: AdvectionProcessBase(init_mesh, in_rec),
  convection(NULL),
  Semchem_reactions(NULL)
{
	START_TIMER("TransportOperatorSpliting");

	Distribution *el_distribution;
	int *el_4_loc;

	Input::AbstractRecord trans = in_rec.val<Input::AbstractRecord>("transport");
	convection = trans.factory< ConcentrationTransportBase, Mesh &, const Input::Record >(init_mesh, trans);

	convection->set_time_governor(*(new TimeGovernor(in_rec.val<Input::Record>("time"))));

	// Initialize list of substances.
	convection->substances().initialize(in_rec.val<Input::Array>("substances"));

	// Initialize output stream.
    convection->set_output_stream(OutputTime::create_output_stream(in_rec.val<Input::Record>("output_stream")));


    // initialization of balance object
    Input::Iterator<Input::Record> it = in_rec.find<Input::Record>("balance");
    if (it->val<bool>("balance_on"))
    {
  	  balance_ = boost::make_shared<Balance>("mass", mesh_, *it);
  	  balance_->units(UnitSI().kg(1));
  	  convection->set_balance_object(balance_);
    }

	convection->initialize();

	time_ = new TimeGovernor(in_rec.val<Input::Record>("time"), convection->mark_type());

    this->eq_data_ = &(convection->data());

    convection->get_par_info(el_4_loc, el_distribution);
    Input::Iterator<Input::AbstractRecord> reactions_it = in_rec.find<Input::AbstractRecord>("reaction_term");
	if ( reactions_it ) {
		// TODO: allowed instances in this case are only
		// FirstOrderReaction, RadioactiveDecay, SorptionSimple and DualPorosity
		reaction = (*reactions_it).factory< ReactionTerm, Mesh &, Input::Record >(init_mesh, *reactions_it);

		reaction->substances(convection->substances())
                    .concentration_matrix(convection->get_concentration_matrix(),
						el_distribution, el_4_loc, convection->get_row_4_el())
				.output_stream(convection->output_stream())
				.set_time_governor((TimeGovernor &)convection->time());

		reaction->initialize();

	} else {
		reaction = nullptr;
		Semchem_reactions = nullptr;
	}
        
  //coupling - passing fields
  if(reaction)
  if( typeid(*reaction) == typeid(SorptionSimple) ||
		  typeid(*reaction) == typeid(DualPorosity)
		)
  {
	reaction->data().set_field("porosity", convection->data()["porosity"]);
  }
<<<<<<< HEAD

  // initialization of balance object
  Input::Iterator<Input::Record> it = in_rec.find<Input::Record>("balance");
  if (it->val<bool>("balance_on"))
  {
	  balance_ = boost::make_shared<Balance>("mass", mesh_, *it);

	  convection->set_balance_object(balance_);

	  balance_->allocate(el_distribution->lsize(), 1);

	  balance_->units(UnitSI().kg(1));
  }
=======
>>>>>>> 80d0a585
}

TransportOperatorSplitting::~TransportOperatorSplitting()
{
    //delete field_output;
    if (Semchem_reactions) delete Semchem_reactions;
    delete time_;
}




void TransportOperatorSplitting::output_data(){

        
        START_TIMER("TOS-output data");


        convection->output_data();
        if(reaction) reaction->output_data(); // do not perform write_time_frame
        convection->output_stream()->write_time_frame();

        if (balance_ != nullptr && time_->is_current( time_->marks().type_output() ))
        {
        	START_TIMER("TOS-balance");
        	convection->calculate_instant_balance();
        	balance_->output(time_->t());
        	END_TIMER("TOS-balance");
        }

        END_TIMER("TOS-output data");
}


void TransportOperatorSplitting::zero_time_step()
{
  
    convection->zero_time_step();
    if(reaction) reaction->zero_time_step();
    convection->output_stream()->write_time_frame();
    if (balance_ != nullptr) balance_->output(time_->t());

}



void TransportOperatorSplitting::update_solution() {

	vector<double> source(convection->n_substances()), region_mass(mesh_->region_db().bulk_size());

    time_->next_time();
    time_->view("TOS");    //show time governor

    convection->set_target_time(time_->t());
    convection->time().view("Convection");
    
    START_TIMER("TOS-one step");
    int steps=0;
    while ( convection->time().step().lt(time_->t()) )
    {
        steps++;
	    // one internal step
        double cfl_convection, cfl_reaction;
        if (convection->assess_time_constraint(cfl_convection)
            //|| reaction->assess_time_constraint(cfl_reaction)
        )
        {
            DBGMSG("CFL changed.\n");
            convection->time().set_upper_constraint(cfl_convection);
//             convection->time_->set_upper_constraint(std::min(cfl_convection, cfl_reaction));
            
            // fix step with new constraint
            convection->time().fix_dt_until_mark();
        }
            
	    convection->update_solution();
        

	    if (balance_ != nullptr && balance_->cumulative())
	    {
	    	START_TIMER("TOS-balance");

			// save mass after transport step
	    	for (unsigned int sbi=0; sbi<convection->n_substances(); sbi++)
	    	{
	    		balance_->calculate_mass(convection->get_subst_idx()[sbi], convection->get_solution(sbi), region_mass);
	    		source[sbi] = 0;
	    		for (unsigned int ri=0; ri<mesh_->region_db().bulk_size(); ri++)
	    			source[sbi] -= region_mass[ri];
	    	}

	    	END_TIMER("TOS-balance");
	    }

        if(reaction) {
        	convection->calculate_concentration_matrix();
        	reaction->update_solution();
        	convection->update_after_reactions(true);
        }
        else
        	convection->update_after_reactions(false);

	    if(Semchem_reactions) Semchem_reactions->update_solution();



	    if (balance_ != nullptr && balance_->cumulative())
	    {
	    	START_TIMER("TOS-balance");

	    	for (unsigned int sbi=0; sbi<convection->n_substances(); sbi++)
	    	{
	    		// compute mass difference due to reactions
	    		balance_->calculate_mass(convection->get_subst_idx()[sbi], convection->get_solution(sbi), region_mass);
	    		for (unsigned int ri=0; ri<mesh_->region_db().bulk_size(); ri++)
	    			source[sbi] += region_mass[ri];

	    		// update balance of sources due to reactions
	    		balance_->add_cumulative_source(sbi, source[sbi]);
	    	}

	    	END_TIMER("TOS-balance");
	    }
	}

    xprintf( MsgLog, "    CONVECTION: steps: %d\n",steps);
}





void TransportOperatorSplitting::set_velocity_field(const MH_DofHandler &dh)
{
	convection->set_velocity_field( dh );
};



<|MERGE_RESOLUTION|>--- conflicted
+++ resolved
@@ -201,22 +201,6 @@
   {
 	reaction->data().set_field("porosity", convection->data()["porosity"]);
   }
-<<<<<<< HEAD
-
-  // initialization of balance object
-  Input::Iterator<Input::Record> it = in_rec.find<Input::Record>("balance");
-  if (it->val<bool>("balance_on"))
-  {
-	  balance_ = boost::make_shared<Balance>("mass", mesh_, *it);
-
-	  convection->set_balance_object(balance_);
-
-	  balance_->allocate(el_distribution->lsize(), 1);
-
-	  balance_->units(UnitSI().kg(1));
-  }
-=======
->>>>>>> 80d0a585
 }
 
 TransportOperatorSplitting::~TransportOperatorSplitting()

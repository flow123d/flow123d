/*!
 *
﻿ * Copyright (C) 2015 Technical University of Liberec.  All rights reserved.
 * 
 * This program is free software; you can redistribute it and/or modify it under
 * the terms of the GNU General Public License version 3 as published by the
 * Free Software Foundation. (http://www.gnu.org/licenses/gpl-3.0.en.html)
 * 
 * This program is distributed in the hope that it will be useful, but WITHOUT
 * ANY WARRANTY; without even the implied warranty of MERCHANTABILITY or FITNESS
 * FOR A PARTICULAR PURPOSE.  See the GNU General Public License for more details.
 *
 * 
 * @file    transport_operator_splitting.cc
 * @brief   
 */

#include <iostream>
#include <iomanip>

#include "system/system.hh"
#include "system/sys_profiler.hh"
#include "system/xio.h"

#include "transport/transport_operator_splitting.hh"
#include <petscmat.h>

#include "io/output_time.hh"
#include "tools/time_governor.hh"
#include "system/sys_vector.hh"
#include "coupling/equation.hh"
#include "coupling/balance.hh"
#include "transport/transport.h"
#include "mesh/mesh.h"

#include "reaction/reaction_term.hh"
#include "reaction/first_order_reaction.hh"
#include "reaction/radioactive_decay.hh"
#include "reaction/sorption.hh"
#include "reaction/dual_porosity.hh"

#include "semchem/semchem_interface.hh"

#include "la/distribution.hh"
#include "input/input_type.hh"
#include "input/accessors.hh"
#include "input/factory.hh"

FLOW123D_FORCE_LINK_IN_CHILD(transportOperatorSplitting);

FLOW123D_FORCE_LINK_IN_PARENT(firstOrderReaction);
FLOW123D_FORCE_LINK_IN_PARENT(radioactiveDecay);
FLOW123D_FORCE_LINK_IN_PARENT(dualPorosity);
FLOW123D_FORCE_LINK_IN_PARENT(sorptionMobile);
FLOW123D_FORCE_LINK_IN_PARENT(sorptionImmobile);
FLOW123D_FORCE_LINK_IN_PARENT(sorption);


using namespace Input::Type;



Abstract & ConcentrationTransportBase::get_input_type() {
	return Abstract("Transport",
			"Transport of substances.")
			.close();
}


const Record & TransportOperatorSplitting::get_input_type() {
	return Record("Transport_OS",
            "Transport by convection and/or diffusion\n"
            "coupled with reaction and adsorption model (ODE per element)\n"
            " via operator splitting.")
		.derive_from(AdvectionProcessBase::get_input_type())
		.declare_key("time", TimeGovernor::get_input_type(), Default::obligatory(),
				"Time governor setting for the secondary equation.")
		.declare_key("balance", Balance::get_input_type(), Default::obligatory(),
				"Settings for computing balance.")
		.declare_key("output_stream", OutputTime::get_input_type(), Default::obligatory(),
				"Parameters of output stream.")
		.declare_key("substances", Array( Substance::get_input_type(), 1), Default::obligatory(),
				"Specification of transported substances.")
				// input data
		.declare_key("transport", ConcentrationTransportBase::get_input_type(), Default::obligatory(),
				"Type of numerical method for solute transport.")
		.declare_key("reaction_term", ReactionTerm::get_input_type(), Default::optional(),
					"Reaction model involved in transport.")

<<<<<<< HEAD
		.declare_key("input_fields", Array(
				Record("TransportOperatorSplitting_Data", FieldCommon::field_descriptor_record_description("TransportOperatorSplitting_Data") )
				.copy_keys( ConvectionTransport::EqData().make_field_descriptor_type("TransportOperatorSplitting") )
				.close()
				), IT::Default::obligatory(), "")
		.declare_key("output_fields",
		        Array(
		                ConvectionTransport::EqData().output_fields
		                    .make_output_field_selection(
		                        "ConvectionTransport_output_fields",
		                        "Selection of output fields for Convection Solute Transport model.")
		                    .close()),
=======
		.declare_key("output_fields", Array(ConvectionTransport::EqData::get_output_selection()),
>>>>>>> 617fc171
				Default("\"conc\""),
				"List of fields to write to output file.")
		.close();
}


const int TransportOperatorSplitting::registrar =
		Input::register_class< TransportOperatorSplitting, Mesh &, const Input::Record>("Transport_OS") +
		TransportOperatorSplitting::get_input_type().size();







TransportEqData::TransportEqData()
{

	ADD_FIELD(porosity, "Mobile porosity", "1");
	porosity.units( UnitSI::dimensionless() ).flags_add(in_time_term & in_main_matrix & in_rhs);

	ADD_FIELD(cross_section, "");
	cross_section.flags( FieldFlag::input_copy ).flags_add(in_time_term & in_main_matrix & in_rhs);

	ADD_FIELD(sources_density, "Density of concentration sources.", "0");
	sources_density.units( UnitSI().kg().m(-3).s(-1) )
			.flags_add(in_rhs);

	ADD_FIELD(sources_sigma, "Concentration flux.", "0");
	sources_sigma.units( UnitSI().s(-1) )
			.flags_add(in_main_matrix & in_rhs);

	ADD_FIELD(sources_conc, "Concentration sources threshold.", "0");
	sources_conc.units( UnitSI().kg().m(-3) )
			.flags_add(in_rhs);
}







/////////////////////////////////////////////////////////////////////////////////////////////////////////////////////////////////



TransportOperatorSplitting::TransportOperatorSplitting(Mesh &init_mesh, const Input::Record in_rec)
: AdvectionProcessBase(init_mesh, in_rec),
  convection(NULL),
  Semchem_reactions(NULL)
{
	START_TIMER("TransportOperatorSpliting");

	Distribution *el_distribution;
	int *el_4_loc;

	Input::AbstractRecord trans = in_rec.val<Input::AbstractRecord>("transport");
	convection = trans.factory< ConcentrationTransportBase, Mesh &, const Input::Record >(init_mesh, trans);

	convection->set_time_governor(*(new TimeGovernor(in_rec.val<Input::Record>("time"))));

	// Initialize list of substances.
	convection->substances().initialize(in_rec.val<Input::Array>("substances"));

	// Initialize output stream.
    convection->set_output_stream(OutputTime::create_output_stream(in_rec.val<Input::Record>("output_stream")));
    convection->output_stream()->add_admissible_field_names(in_rec.val<Input::Array>("output_fields"));

    // initialization of balance object
    Input::Iterator<Input::Record> it = in_rec.find<Input::Record>("balance");
    if (it->val<bool>("balance_on"))
    {
  	  balance_ = boost::make_shared<Balance>("mass", mesh_, *it);
  	  balance_->units(UnitSI().kg(1));
  	  convection->set_balance_object(balance_);
    }

	convection->initialize();

	time_ = new TimeGovernor(in_rec.val<Input::Record>("time"), convection->mark_type());

    this->eq_data_ = &(convection->data());

    convection->get_par_info(el_4_loc, el_distribution);
    Input::Iterator<Input::AbstractRecord> reactions_it = in_rec.find<Input::AbstractRecord>("reaction_term");
	if ( reactions_it ) {
		// TODO: allowed instances in this case are only
		// FirstOrderReaction, RadioactiveDecay, SorptionSimple and DualPorosity
		reaction = (*reactions_it).factory< ReactionTerm, Mesh &, Input::Record >(init_mesh, *reactions_it);

		reaction->substances(convection->substances())
                    .concentration_matrix(convection->get_concentration_matrix(),
						el_distribution, el_4_loc, convection->get_row_4_el())
				.output_stream(convection->output_stream())
				.set_time_governor((TimeGovernor &)convection->time());

		reaction->initialize();

	} else {
		reaction = nullptr;
		Semchem_reactions = nullptr;
	}
        
  //coupling - passing fields
  if(reaction)
  if( typeid(*reaction) == typeid(SorptionSimple) ||
		  typeid(*reaction) == typeid(DualPorosity)
		)
  {
	reaction->data().set_field("porosity", convection->data()["porosity"]);
  }
}

TransportOperatorSplitting::~TransportOperatorSplitting()
{
    //delete field_output;
    if (Semchem_reactions) delete Semchem_reactions;
    delete time_;
}




void TransportOperatorSplitting::output_data(){

        
        START_TIMER("TOS-output data");


        convection->output_data();
        if(reaction) reaction->output_data(); // do not perform write_time_frame
        convection->output_stream()->write_time_frame();

        if (balance_ != nullptr && time_->is_current( time_->marks().type_output() ))
        {
        	START_TIMER("TOS-balance");
        	convection->calculate_instant_balance();
        	balance_->output(time_->t());
        	END_TIMER("TOS-balance");
        }

        END_TIMER("TOS-output data");
}


void TransportOperatorSplitting::zero_time_step()
{
  
    convection->zero_time_step();
    if(reaction) reaction->zero_time_step();
    convection->output_stream()->write_time_frame();
    if (balance_ != nullptr) balance_->output(time_->t());

}



void TransportOperatorSplitting::update_solution() {

	vector<double> source(convection->n_substances()), region_mass(mesh_->region_db().bulk_size());

    time_->next_time();
    time_->view("TOS");    //show time governor

    convection->set_target_time(time_->t());
    convection->time().view("Convection");
    
    START_TIMER("TOS-one step");
    int steps=0;
    while ( convection->time().step().lt(time_->t()) )
    {
        steps++;
	    // one internal step
        double cfl_convection, cfl_reaction;
        if (convection->assess_time_constraint(cfl_convection)
            //|| reaction->assess_time_constraint(cfl_reaction)
        )
        {
            DBGMSG("CFL changed.\n");
            convection->time().set_upper_constraint(cfl_convection);
//             convection->time_->set_upper_constraint(std::min(cfl_convection, cfl_reaction));
            
            // fix step with new constraint
            convection->time().fix_dt_until_mark();
        }
            
	    convection->update_solution();
        

	    if (balance_ != nullptr && balance_->cumulative())
	    {
	    	START_TIMER("TOS-balance");

			// save mass after transport step
	    	for (unsigned int sbi=0; sbi<convection->n_substances(); sbi++)
	    	{
	    		balance_->calculate_mass(convection->get_subst_idx()[sbi], convection->get_solution(sbi), region_mass);
	    		source[sbi] = 0;
	    		for (unsigned int ri=0; ri<mesh_->region_db().bulk_size(); ri++)
	    			source[sbi] -= region_mass[ri];
	    	}

	    	END_TIMER("TOS-balance");
	    }

        if(reaction) {
        	convection->calculate_concentration_matrix();
        	reaction->update_solution();
        	convection->update_after_reactions(true);
        }
        else
        	convection->update_after_reactions(false);

	    if(Semchem_reactions) Semchem_reactions->update_solution();



	    if (balance_ != nullptr && balance_->cumulative())
	    {
	    	START_TIMER("TOS-balance");

	    	for (unsigned int sbi=0; sbi<convection->n_substances(); sbi++)
	    	{
	    		// compute mass difference due to reactions
	    		balance_->calculate_mass(convection->get_subst_idx()[sbi], convection->get_solution(sbi), region_mass);
	    		for (unsigned int ri=0; ri<mesh_->region_db().bulk_size(); ri++)
	    			source[sbi] += region_mass[ri];

	    		// update balance of sources due to reactions
	    		balance_->add_cumulative_source(sbi, source[sbi]);
	    	}

	    	END_TIMER("TOS-balance");
	    }
	}

    xprintf( MsgLog, "    CONVECTION: steps: %d\n",steps);
}





void TransportOperatorSplitting::set_velocity_field(const MH_DofHandler &dh)
{
	convection->set_velocity_field( dh );
};



<|MERGE_RESOLUTION|>--- conflicted
+++ resolved
@@ -87,22 +87,7 @@
 		.declare_key("reaction_term", ReactionTerm::get_input_type(), Default::optional(),
 					"Reaction model involved in transport.")
 
-<<<<<<< HEAD
-		.declare_key("input_fields", Array(
-				Record("TransportOperatorSplitting_Data", FieldCommon::field_descriptor_record_description("TransportOperatorSplitting_Data") )
-				.copy_keys( ConvectionTransport::EqData().make_field_descriptor_type("TransportOperatorSplitting") )
-				.close()
-				), IT::Default::obligatory(), "")
-		.declare_key("output_fields",
-		        Array(
-		                ConvectionTransport::EqData().output_fields
-		                    .make_output_field_selection(
-		                        "ConvectionTransport_output_fields",
-		                        "Selection of output fields for Convection Solute Transport model.")
-		                    .close()),
-=======
-		.declare_key("output_fields", Array(ConvectionTransport::EqData::get_output_selection()),
->>>>>>> 617fc171
+		.declare_key("output_fields", Array(ConvectionTransport::get_output_selection()),
 				Default("\"conc\""),
 				"List of fields to write to output file.")
 		.close();

--- conflicted
+++ resolved
@@ -46,14 +46,8 @@
 			"Time governor setting for the secondary equation.")
 	.declare_key("mass_balance", MassBalance::input_type, Default::optional(), "Settings for computing mass balance.")
 	.declare_key("output", TransportBase::input_type_output_record, Default::obligatory(),
-<<<<<<< HEAD
-			"Parameters of output stream.")
-	.declare_key("mass_balance", MassBalance::input_type, Default::optional(), "Settings for computing mass balance.");
+    		"Parameters of output stream.");
         
-=======
-    		"Parameters of output stream.");
-
->>>>>>> fbd5635d
 
 Record TransportBase::input_type_output_record
 	= Record("TransportOutput", "Output setting for transport equations.")
@@ -78,23 +72,6 @@
             "Explicit FVM transport (no diffusion)\n"
             "coupled with reaction and adsorption model (ODE per element)\n"
             " via operator splitting.")
-<<<<<<< HEAD
-    .derive_from(TransportBase::input_type)
-    .declare_key("reactions", Reaction::input_type, Default::optional(),
-                "Reaction model involved in transport.")
-    .declare_key("adsorptions", SorptionBase::input_type, Default::optional(),
-    			"Initialization of per element sorptions.")
-    
-    //.declare_key("myreaction", Reaction::input_type, Default::optional(), "Reaction model involved in transport.")
-    
-    .declare_key("bc_data", Array(ConvectionTransport::EqData().boundary_input_type()
-    		.declare_key("old_boundary_file", IT::FileName::input(), "Input file with boundary conditions (obsolete).")
-    		.declare_key("bc_times", Array(Double()), Default::optional(),
-    				"Times for changing the boundary conditions (obsolete).")
-    		), IT::Default::obligatory(), "")
-    .declare_key("bulk_data", Array(ConvectionTransport::EqData().bulk_input_type()),
-    		IT::Default::obligatory(), "");
-=======
     .derive_from(AdvectionProcessBase::input_type)
     .declare_key("substances", Array(String()), Default::obligatory(),
     		"Names of transported substances.")
@@ -103,15 +80,14 @@
     		"Model of sorption.")
     .declare_key("dual_porosity", Bool(), Default("false"),
     		"Dual porosity model.")
-	.declare_key("reactions", Reaction::input_type, Default::optional(),
-                "Initialization of per element reactions.")
-    .declare_key("adsorptions", Sorption::input_type, Default::optional(),
+    .declare_key("reactions", Reaction::input_type, Default::optional(),
+                "Reaction model involved in transport.")
+    .declare_key("adsorptions", SorptionBase::input_type, Default::optional(),
     			"Initialization of per element sorptions.")
     .declare_key("data", Array(
     		ConvectionTransport::EqData().make_field_descriptor_type("TransportOperatorSplitting")
     		.declare_key(OldBcdInput::transport_old_bcd_file_key(), IT::FileName::input(), "File with mesh dependent boundary conditions (obsolete).")
     		), IT::Default::obligatory(), "");
->>>>>>> fbd5635d
 
 
 TransportBase::TransportEqData::TransportEqData()
@@ -181,13 +157,13 @@
             if (reactions_it->type() == SorptionBase::input_type ) {
                 reaction =  new SorptionSimple(init_mesh, *reactions_it, subst_names_);
                 
-                static_cast<SorptionSimple *> (reaction) -> set_porosity(&(convection->get_data()->por_m));
+                static_cast<SorptionSimple *> (reaction) -> set_porosity(convection->get_data()->por_m);
                 
             } else
             if (reactions_it->type() == Dual_por_exchange::input_type ) {
                 reaction =  new Dual_por_exchange(init_mesh, *reactions_it, subst_names_);
                 
-                static_cast<Dual_por_exchange *> (reaction) -> set_porosity(&(convection->get_data()->por_m));
+                static_cast<Dual_por_exchange *> (reaction) -> set_porosity(convection->get_data()->por_m);
                 
             } else
             if (reactions_it->type() == Semchem_interface::input_type ) {

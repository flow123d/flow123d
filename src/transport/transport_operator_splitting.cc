--- conflicted
+++ resolved
@@ -268,13 +268,6 @@
     {
         steps++;
 	    // one internal step
-<<<<<<< HEAD
-        double cfl_convection; //, cfl_reaction;
-        bool cfl_changed =  convection->evaluate_time_constraint(cfl_convection);
-                         //|| reaction->evaluate_time_constraint(cfl_reaction);
-        if (cfl_changed)
-            //|| reaction->assess_time_constraint(cfl_reaction)
-=======
         // we call evaluate_time_constraint() of convection and reaction separately to
         // make sure that both routines are executed.
         bool cfl_convection_changed =  convection->evaluate_time_constraint(cfl_convection);
@@ -282,7 +275,6 @@
         bool cfl_changed = cfl_convection_changed || cfl_reaction_changed;
         
         if (steps == 1 || cfl_changed)
->>>>>>> 5f299cf2
         {
             convection->time().set_upper_constraint(cfl_convection, "Time step constrained by transport CFL condition (including both flow and sources).");
             convection->time().set_upper_constraint(cfl_reaction, "Time step constrained by reaction CFL condition.");

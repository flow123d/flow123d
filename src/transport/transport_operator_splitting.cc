/*
 * transport_operator_splitting.cc
 *
 *  Created on: May 21, 2011
 *      Author: jiri
 */

#include <iostream>
#include <iomanip>

#include "system/system.hh"
#include "system/sys_profiler.hh"
#include "system/xio.h"

#include "transport/transport_operator_splitting.hh"
#include <petscmat.h>
#include "system/sys_vector.hh"
#include "coupling/time_governor.hh"
#include "coupling/equation.hh"
#include "transport/transport.h"
#include "mesh/mesh.h"
#include "flow/old_bcd.hh"

#include "reaction/reaction.hh"
#include "reaction/linear_reaction.hh"
#include "reaction/pade_approximant.hh"
//#include "reaction/sorption_base.hh"
#include "reaction/sorption.hh"
#include "reaction/dual_por_exchange.hh"

#include "semchem/semchem_interface.hh"

#include "la/distribution.hh"
#include "io/output_data.hh"

#include "input/input_type.hh"
#include "input/accessors.hh"

using namespace Input::Type;

AbstractRecord AdvectionProcessBase::input_type
	= AbstractRecord("Transport", "Secondary equation for transport of substances.")
	.declare_key("time", TimeGovernor::input_type, Default::obligatory(),
			"Time governor setting for the secondary equation.")
	.declare_key("output_stream", OutputTime::input_type, Default::obligatory(),
			"Parameters of output stream.")
	.declare_key("mass_balance", MassBalance::input_type, Default::optional(), "Settings for computing mass balance.");


Record TransportBase::input_type_output_record
	= Record("TransportOutput", "Output setting for transport equations.")
	.declare_key("output_stream", OutputTime::input_type, Default::obligatory(),
			"Parameters of output stream.");


Record TransportOperatorSplitting::input_type
	= Record("TransportOperatorSplitting",
            "Explicit FVM transport (no diffusion)\n"
            "coupled with reaction and adsorption model (ODE per element)\n"
            " via operator splitting.")
    .derive_from(AdvectionProcessBase::input_type)
    .declare_key("substances", Array(String()), Default::obligatory(),
    		"Names of transported substances.")
    	    // input data
    .declare_key("reaction_term", ReactionTerm::input_type, Default::optional(),
                "Reaction model involved in transport.")

    .declare_key("input_fields", Array(
    		ConvectionTransport::EqData().make_field_descriptor_type("TransportOperatorSplitting")
    		.declare_key(OldBcdInput::transport_old_bcd_file_key(), IT::FileName::input(), "File with mesh dependent boundary conditions (obsolete).")
    		), IT::Default::obligatory(), "")
    .declare_key("output_fields", Array(ConvectionTransport::EqData::output_selection),
    		Default("conc"),
       		"List of fields to write to output file.");


TransportBase::TransportEqData::TransportEqData()
{

	ADD_FIELD(porosity, "Mobile porosity", "1");
	ADD_FIELD(cross_section, "");
	cross_section.flags( FieldFlag::input_copy );

	ADD_FIELD(sources_density, "Density of concentration sources.", "0");
	ADD_FIELD(sources_sigma, "Concentration flux.", "0");
	ADD_FIELD(sources_conc, "Concentration sources threshold.", "0");

}


TransportBase::TransportBase(Mesh &mesh, const Input::Record in_rec)
: AdvectionProcessBase(mesh, in_rec ),
  mh_dh(nullptr),
  mass_balance_(nullptr)
{
}

TransportBase::~TransportBase()
{
}





/////////////////////////////////////////////////////////////////////////////////////////////////////////////////////////////////



TransportOperatorSplitting::TransportOperatorSplitting(Mesh &init_mesh, const Input::Record &in_rec)
: TransportBase(init_mesh, in_rec),
  convection(NULL),
  reaction(nullptr),
  Semchem_reactions(NULL)
{
	Distribution *el_distribution;
	int *el_4_loc;

    // double problem_save_step = OptGetDbl("Global", "Save_step", "1.0");

    in_rec.val<Input::Array>("substances").copy_to(subst_names_);
    n_subst_ = subst_names_.size();
	convection = new ConvectionTransport(*mesh_, in_rec);
	this->eq_data_ = &(convection->data());

	//output_mark_type = convection->mark_type() | TimeGovernor::marks().type_fixed_time() | TimeGovernor::marks().type_output();
    time_ = new TimeGovernor(in_rec.val<Input::Record>("time"), convection->mark_type() );


    convection->get_par_info(el_4_loc, el_distribution);
    Input::Iterator<Input::AbstractRecord> reactions_it = in_rec.find<Input::AbstractRecord>("reaction_term");
        if ( reactions_it ) {
            if (reactions_it->type() == Linear_reaction::input_type ) {
                reaction =  new Linear_reaction(init_mesh, *reactions_it);
            } else
            if (reactions_it->type() == Pade_approximant::input_type) {
                reaction = new Pade_approximant(init_mesh, *reactions_it);
            } else
            if (reactions_it->type() == SorptionSimple::input_type ) {
                reaction =  new SorptionSimple(init_mesh, *reactions_it);
            } else
            if (reactions_it->type() == DualPorosity::input_type ) {
                reaction =  new DualPorosity(init_mesh, *reactions_it);
            } else
            if (reactions_it->type() == Semchem_interface::input_type ) {
                Semchem_reactions = new Semchem_interface(0.0, mesh_, n_subst_, false); //false instead of convection->get_dual_porosity
                Semchem_reactions->set_el_4_loc(el_4_loc);
                Semchem_reactions->set_concentration_matrix(convection->get_concentration_matrix(), el_distribution, el_4_loc);

            } else {
                xprintf(UsrErr, "Wrong reaction type.\n");
            }
<<<<<<< HEAD
            reaction->set_time_governor(*(convection->time_));
            reaction->set_concentration_matrix(convection->get_concentration_matrix()[MOBILE], el_distribution, el_4_loc, convection->get_row_4_el());
=======
            //temporary, until new mass balance considering reaction term is created
            xprintf(Warn, "The mass balance is not computed correctly when reaction term is present. "
                          "Only the mass flux over boundaries is correct.\n");

            reaction->names(subst_names_)
                    .concentration_matrix(convection->get_concentration_matrix()[MOBILE],
                            el_distribution, el_4_loc, convection->get_row_4_el())
                    .output_stream(*(convection->output_stream()))
                    .set_time_governor(*(convection->time_));
            
>>>>>>> 58103dd4
            reaction->initialize();

        } else {
            reaction = nullptr;
            Semchem_reactions = nullptr;
        }
        
  //coupling - passing fields
  if(reaction)
  if( typeid(*reaction) == typeid(SorptionSimple) || 
      typeid(*reaction) == typeid(DualPorosity)
    )
  {
    reaction->data().set_field("porosity", convection->data()["porosity"]);
  }
}

TransportOperatorSplitting::~TransportOperatorSplitting()
{
    //delete field_output;
    delete convection;
    if (reaction) delete reaction;
    if (Semchem_reactions) delete Semchem_reactions;
    delete time_;
}




void TransportOperatorSplitting::output_data(){

        
        START_TIMER("TOS-output data");

        time_->view("TOS");    //show time governor
        convection->output_data();
<<<<<<< HEAD
        reaction->output_data();
    }
=======
        if(reaction) reaction->output_data(); // do not perform write_time_frame
        convection->output_stream_->write_time_frame();

}


void TransportOperatorSplitting::zero_time_step()
{
  
    convection->zero_time_step();
    if(reaction) reaction->zero_time_step();
    convection->output_stream_->write_time_frame();

>>>>>>> 58103dd4
}



void TransportOperatorSplitting::update_solution() {



    time_->next_time();

    
    convection->set_target_time(time_->t());
    convection->time_->estimate_dt();
        
    //xprintf( Msg, "TOS: time: %f        CONVECTION: time: %f      dt_estimate: %f\n",
    //         time_->t(), convection->time().t(), convection->time().estimate_dt() );
    

    START_TIMER("TOS-one step");
    int steps=0;
    while ( convection->time().lt(time_->t()) )
    {
        steps++;
	    // one internal step
	    convection->update_solution();
            if(reaction) reaction->update_solution();
	    if(Semchem_reactions) Semchem_reactions->update_solution();
	    if (convection->mass_balance() != NULL)
	    	convection->mass_balance()->calculate(convection->time().t());

	}
    END_TIMER("TOS-one step");


    
    xprintf( MsgLog, "    CONVECTION: steps: %d\n",steps);
}





void TransportOperatorSplitting::set_velocity_field(const MH_DofHandler &dh)
{
    mh_dh = &dh;
	convection->set_velocity_field( dh );
};


//DELETE
// void TransportOperatorSplitting::get_parallel_solution_vector(Vec &vec){
// 	convection->update_solution();
// };
// 
// 
// 
// void TransportOperatorSplitting::get_solution_vector(double * &x, unsigned int &a){
// 	convection->update_solution();
// };


/*
void TransportOperatorSplitting::set_cross_section_field(const Field< 3, FieldValue<3>::Scalar > &cross_section)
{
    convection->set_cross_section_field(cross_section);

 }
*/


void TransportOperatorSplitting::calc_fluxes(vector<vector<double> > &bcd_balance, vector<vector<double> > &bcd_plus_balance, vector<vector<double> > &bcd_minus_balance)
{}

void TransportOperatorSplitting::calc_elem_sources(vector<vector<double> > &mass, vector<vector<double> > &src_balance)
{}




<|MERGE_RESOLUTION|>--- conflicted
+++ resolved
@@ -150,10 +150,6 @@
             } else {
                 xprintf(UsrErr, "Wrong reaction type.\n");
             }
-<<<<<<< HEAD
-            reaction->set_time_governor(*(convection->time_));
-            reaction->set_concentration_matrix(convection->get_concentration_matrix()[MOBILE], el_distribution, el_4_loc, convection->get_row_4_el());
-=======
             //temporary, until new mass balance considering reaction term is created
             xprintf(Warn, "The mass balance is not computed correctly when reaction term is present. "
                           "Only the mass flux over boundaries is correct.\n");
@@ -164,7 +160,6 @@
                     .output_stream(*(convection->output_stream()))
                     .set_time_governor(*(convection->time_));
             
->>>>>>> 58103dd4
             reaction->initialize();
 
         } else {
@@ -201,10 +196,6 @@
 
         time_->view("TOS");    //show time governor
         convection->output_data();
-<<<<<<< HEAD
-        reaction->output_data();
-    }
-=======
         if(reaction) reaction->output_data(); // do not perform write_time_frame
         convection->output_stream_->write_time_frame();
 
@@ -218,7 +209,6 @@
     if(reaction) reaction->zero_time_step();
     convection->output_stream_->write_time_frame();
 
->>>>>>> 58103dd4
 }
 
 

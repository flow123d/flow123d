/*!
 *
﻿ * Copyright (C) 2015 Technical University of Liberec.  All rights reserved.
 * 
 * This program is free software; you can redistribute it and/or modify it under
 * the terms of the GNU General Public License version 3 as published by the
 * Free Software Foundation. (http://www.gnu.org/licenses/gpl-3.0.en.html)
 * 
 * This program is distributed in the hope that it will be useful, but WITHOUT
 * ANY WARRANTY; without even the implied warranty of MERCHANTABILITY or FITNESS
 * FOR A PARTICULAR PURPOSE.  See the GNU General Public License for more details.
 *
 * 
 * @file    transport.cc
 * @ingroup transport
 * @brief   Transport
 */

#include <memory>

#include "system/system.hh"
#include "system/sys_profiler.hh"

#include "mesh/mesh.h"
#include "mesh/partitioning.hh"
#include "transport/transport.h"

#include "la/distribution.hh"

#include "la/sparse_graph.hh"
#include <iostream>
#include <iomanip>
#include <string>

#include "io/output_time.hh"
#include "tools/time_governor.hh"
#include "coupling/balance.hh"
#include "input/accessors.hh"
#include "input/input_type.hh"

#include "fields/field_algo_base.hh"
#include "fields/field_values.hh"
#include "fields/field_elementwise.hh" 
#include "fields/generic_field.hh"

#include "reaction/isotherm.hh" // SorptionType enum


FLOW123D_FORCE_LINK_IN_CHILD(convectionTransport);


namespace IT = Input::Type;


const int ConvectionTransport::registrar =
		Input::register_class< ConvectionTransport, Mesh &, const Input::Record >("Convection_FV") +
		ConvectionTransport::get_input_type().size();

const IT::Record &ConvectionTransport::get_input_type()
{
	return IT::Record("Convection_FV", "Explicit in time finite volume method for solute transport.")
			.derive_from(ConcentrationTransportBase::get_input_type())
			.declare_key("input_fields", IT::Array(
			        EqData().make_field_descriptor_type("Convection_FV")),
			        IT::Default::obligatory(),
			        "")

            .declare_key("output_fields",
			                IT::Array(
			                        ConvectionTransport::EqData().output_fields
			                            .make_output_field_selection(
			                                "ConvectionTransport_output_fields",
			                                "Selection of output fields for Convection Solute Transport model.")
			                            .close()),
			                IT::Default("\"conc\""),
			                "List of fields to write to output file.")
			.close();
}


const IT::Selection & ConvectionTransport::get_output_selection() {
	return  ConvectionTransport::EqData().output_fields
            .make_output_field_selection(
                "ConvectionTransport_output_fields",
                "Selection of output fields for Convection Solute Transport model.")
            .close();

}


ConvectionTransport::EqData::EqData() : TransportEqData()
{
	ADD_FIELD(bc_conc, "Boundary conditions for concentrations.", "0.0");
    	bc_conc.units( UnitSI().kg().m(-3) );
	ADD_FIELD(init_conc, "Initial concentrations.", "0.0");
    	init_conc.units( UnitSI().kg().m(-3) );

    output_fields += *this;
    output_fields += conc_mobile.name("conc").units( UnitSI().kg().m(-3) ).flags(FieldFlag::equation_result);
	output_fields += region_id.name("region_id")
	        .units( UnitSI::dimensionless())
	        .flags(FieldFlag::equation_external_output);
}


ConvectionTransport::ConvectionTransport(Mesh &init_mesh, const Input::Record in_rec)
: ConcentrationTransportBase(init_mesh, in_rec),
  input_rec(in_rec),
  mh_dh(nullptr)
{
	START_TIMER("ConvectionTransport");
	this->eq_data_ = &data_;

    transport_matrix_time = -1.0; // or -infty
    transport_bc_time = -1.0;
    is_convection_matrix_scaled = false;
    is_src_term_scaled = false;
    is_bc_term_scaled = false;
}

void ConvectionTransport::initialize()
{
    target_mark_type = time_->equation_fixed_mark_type();

    cfl_max_step = time_->end_time();

    data_.set_components(substances_.names());
    data_.set_input_list( input_rec.val<Input::Array>("input_fields") );
    data_.set_mesh(*mesh_);

    make_transport_partitioning();
    alloc_transport_vectors();
    alloc_transport_structs_mpi();

	// register output vectors
	data_.output_fields.set_components(substances_.names());
	data_.output_fields.set_mesh(*mesh_);
	data_.output_fields.output_type(OutputTime::ELEM_DATA);
	data_.conc_mobile.setup_components();
	data_.region_id = GenericField<3>::region_id(*mesh_);
	for (unsigned int sbi=0; sbi<n_substances(); sbi++)
	{
		// create shared pointer to a FieldElementwise and push this Field to output_field on all regions
		auto output_field_ptr = out_conc[sbi].create_field<3, FieldValue<3>::Scalar>(n_substances());
		data_.conc_mobile[sbi].set_field(mesh_->region_db().get_region_set("ALL"), output_field_ptr, 0);
	}
	output_stream_->add_admissible_field_names(input_rec.val<Input::Array>("output_fields"));
    output_stream_->mark_output_times(*time_);

    if (balance_ != nullptr)
    	balance_->allocate(el_ds->lsize(), 1);
}


//=============================================================================
// MAKE TRANSPORT
//=============================================================================
void ConvectionTransport::make_transport_partitioning() {

//    int * id_4_old = new int[mesh_->n_elements()];
//    int i = 0;
//    FOR_ELEMENTS(mesh_, ele) id_4_old[i++] = ele.index();
//    mesh_->get_part()->id_maps(mesh_->n_elements(), id_4_old, el_ds, el_4_loc, row_4_el);
//    delete[] id_4_old;
	el_ds = mesh_->get_el_ds();
	el_4_loc = mesh_->get_el_4_loc();
	row_4_el = mesh_->get_row_4_el();

    // TODO: make output of partitioning is usefull but makes outputs different
    // on different number of processors, which breaks tests.
    //
    // Possible solution:
    // - have flag in ini file to turn this output ON
    // - possibility to have different ref_output for different num of proc.
    // - or do not test such kind of output
    //
    //FOR_ELEMENTS(mesh_, ele) {
    //    ele->pid=el_ds->get_proc(row_4_el[ele.index()]);
    //}

}



ConvectionTransport::~ConvectionTransport()
{
    unsigned int sbi;

    //Destroy mpi vectors at first
    MatDestroy(&tm);
    VecDestroy(&vcfl_flow_);
    VecDestroy(&vcfl_source_);
    delete cfl_flow_;
    delete cfl_source_;

    for (sbi = 0; sbi < n_substances(); sbi++) {
        // mpi vectors
        VecDestroy(&(vconc[sbi]));
        VecDestroy(&(vpconc[sbi]));
        VecDestroy(&(bcvcorr[sbi]));
        VecDestroy(&(vcumulative_corr[sbi]));
        VecDestroy(&(v_tm_diag[sbi]));
        VecDestroy(&(v_sources_corr[sbi]));
        
        // arrays of arrays
        delete conc[sbi];
        delete cumulative_corr[sbi];
        delete tm_diag[sbi];
        delete sources_corr[sbi];
    }
    
    // arrays of mpi vectors
    delete vconc;
    delete vpconc;
    delete bcvcorr;
    delete vcumulative_corr;
    delete v_tm_diag;
    delete v_sources_corr;
    
    // arrays of arrays
    delete conc;
    delete cumulative_corr;
    delete tm_diag;
    delete sources_corr;
}





void ConvectionTransport::set_initial_condition()
{
    FOR_ELEMENTS(mesh_, elem)
    {
    	if (!el_ds->is_local(row_4_el[elem.index()])) continue;

    	unsigned int index = row_4_el[elem.index()] - el_ds->begin();
    	ElementAccessor<3> ele_acc = mesh_->element_accessor(elem.index());
		arma::vec value = data_.init_conc.value(elem->centre(), ele_acc);

		for (unsigned int sbi=0; sbi<n_substances(); sbi++)
			conc[sbi][index] = value(sbi);
    }

}

//=============================================================================
//	ALLOCATE OF TRANSPORT VARIABLES (ELEMENT & NODES)
//=============================================================================
void ConvectionTransport::alloc_transport_vectors() {

    unsigned int i, sbi, n_subst;
    n_subst = n_substances();
    
    sources_corr = new double*[n_subst];
    tm_diag = new double*[n_subst];
    cumulative_corr = new double*[n_subst];
    for (sbi = 0; sbi < n_subst; sbi++) {
      cumulative_corr[sbi] = new double[el_ds->lsize()];
      sources_corr[sbi] = new double[el_ds->lsize()];
      tm_diag[sbi] = new double[el_ds->lsize()];
    }

    conc = new double*[n_subst];
    out_conc.clear();
    out_conc.resize(n_subst);
    for (sbi = 0; sbi < n_subst; sbi++) {
        conc[sbi] = new double[el_ds->lsize()];
        out_conc[sbi].resize( el_ds->size() );
        for (i = 0; i < el_ds->lsize(); i++) {
            conc[sbi][i] = 0.0;
        }
    }
    
    cfl_flow_ = new double[el_ds->lsize()];
    cfl_source_ = new double[el_ds->lsize()];
}

//=============================================================================
//	ALLOCATION OF TRANSPORT VECTORS (MPI)
//=============================================================================
void ConvectionTransport::alloc_transport_structs_mpi() {

    int sbi, n_subst, rank, np;
    n_subst = n_substances();

    MPI_Barrier(PETSC_COMM_WORLD);
    MPI_Comm_rank(PETSC_COMM_WORLD, &rank);
    MPI_Comm_size(PETSC_COMM_WORLD, &np);

    vconc = new Vec[n_subst];
    vpconc = new Vec[n_subst];
    bcvcorr = new Vec[n_subst];
    vcumulative_corr = new Vec[n_subst];
    v_tm_diag = new Vec[n_subst];
    v_sources_corr = new Vec[n_subst];
    

    for (sbi = 0; sbi < n_subst; sbi++) {
        VecCreateMPI(PETSC_COMM_WORLD, el_ds->lsize(), mesh_->n_elements(), &bcvcorr[sbi]);
        VecZeroEntries(bcvcorr[sbi]);
        VecCreateMPIWithArray(PETSC_COMM_WORLD,1, el_ds->lsize(), mesh_->n_elements(), conc[sbi],
                &vconc[sbi]);

        VecCreateMPI(PETSC_COMM_WORLD, el_ds->lsize(), mesh_->n_elements(), &vpconc[sbi]);
        VecZeroEntries(vconc[sbi]);
        VecZeroEntries(vpconc[sbi]);

        // SOURCES
        VecCreateMPIWithArray(PETSC_COMM_WORLD,1, el_ds->lsize(), mesh_->n_elements(),
        		cumulative_corr[sbi],&vcumulative_corr[sbi]);
        
        VecCreateMPIWithArray(PETSC_COMM_WORLD,1, el_ds->lsize(), mesh_->n_elements(),
                sources_corr[sbi],&v_sources_corr[sbi]);
        
        VecCreateMPIWithArray(PETSC_COMM_WORLD,1, el_ds->lsize(), mesh_->n_elements(),
                tm_diag[sbi],&v_tm_diag[sbi]);

        VecZeroEntries(vcumulative_corr[sbi]);
        VecZeroEntries(out_conc[sbi].get_data_petsc());
    }


    MatCreateAIJ(PETSC_COMM_WORLD, el_ds->lsize(), el_ds->lsize(), mesh_->n_elements(),
            mesh_->n_elements(), 16, PETSC_NULL, 4, PETSC_NULL, &tm);

    VecCreateMPIWithArray(PETSC_COMM_WORLD,1, el_ds->lsize(), mesh_->n_elements(),
            cfl_flow_,&vcfl_flow_);
    VecCreateMPIWithArray(PETSC_COMM_WORLD,1, el_ds->lsize(), mesh_->n_elements(),
            cfl_source_,&vcfl_source_);
}


void ConvectionTransport::set_boundary_conditions()
{
    START_TIMER ("set_boundary_conditions");

    ElementFullIter elm = ELEMENT_FULL_ITER_NULL(mesh_);

    unsigned int sbi, loc_el, loc_b = 0;
    
    // Assembly bcvcorr vector
    for(sbi=0; sbi < n_substances(); sbi++) VecZeroEntries(bcvcorr[sbi]);

    if (balance_ != nullptr)
    	balance_->start_flux_assembly(subst_idx);

    for (loc_el = 0; loc_el < el_ds->lsize(); loc_el++) {
        elm = mesh_->element(el_4_loc[loc_el]);
        if (elm->boundary_idx_ != NULL) {
            unsigned int new_i = row_4_el[elm.index()];
            double csection = data_.cross_section.value(elm->centre(), elm->element_accessor());
            double por_m = data_.porosity.value(elm->centre(), elm->element_accessor());

            FOR_ELEMENT_SIDES(elm,si) {
                Boundary *b = elm->side(si)->cond();
                if (b != NULL) {
                    double flux = mh_dh->side_flux( *(elm->side(si)) );
                    if (flux < 0.0) {
                        double aij = -(flux / (elm->measure() * csection * por_m) );

                        arma::vec value = data_.bc_conc.value( b->element()->centre(), b->element_accessor() );
                        for (sbi=0; sbi<n_substances(); sbi++)
                            VecSetValue(bcvcorr[sbi], new_i, value[sbi] * aij, ADD_VALUES);

                        if (balance_ != nullptr)
                        {
                        	for (unsigned int sbi=0; sbi<n_substances(); sbi++)
                        	{
                        	    // CAUTION: It seems that PETSc possibly optimize allocated space during assembly.
                        	    // So we have to add also values that may be non-zero in future due to changing velocity field.
                         		balance_->add_flux_matrix_values(subst_idx[sbi], loc_b, {row_4_el[el_4_loc[loc_el]]}, {0.});
                        		balance_->add_flux_vec_value(subst_idx[sbi], loc_b, flux*value[sbi]);
                        	}
                        }
                    } else {
                    	if (balance_ != nullptr)
						{
							for (unsigned int sbi=0; sbi<n_substances(); sbi++)
							{
								balance_->add_flux_matrix_values(subst_idx[sbi], loc_b, {row_4_el[el_4_loc[loc_el]]}, {flux});
							}
						}
                    }
                    ++loc_b;
                }
            }

        }
    }

    if (balance_ != nullptr)
    	balance_->finish_flux_assembly(subst_idx);

    for (sbi=0; sbi<n_substances(); sbi++)  	VecAssemblyBegin(bcvcorr[sbi]);
    for (sbi=0; sbi<n_substances(); sbi++)   	VecAssemblyEnd(bcvcorr[sbi]);

    // we are calling set_boundary_conditions() after next_time() and
    // we are using data from t() before, so we need to set corresponding bc time
    transport_bc_time = time_->last_t();
}


//=============================================================================
// COMPUTE SOURCES
//=============================================================================
void ConvectionTransport::compute_concentration_sources() {

  //temporary variables
  unsigned int loc_el, sbi;
  double measure, por_m, source, diag;

  Element *ele;
  ElementAccessor<3> ele_acc;
  arma::vec3 p;
  arma::vec src_density(n_substances()), src_conc(n_substances()), src_sigma(n_substances());
    
  //TODO: would it be possible to check the change in data for chosen substance? (may be in multifields?)
  
  //checking if the data were changed
    if( (data_.sources_density.changed() )
          || (data_.sources_conc.changed() )
          || (data_.sources_sigma.changed() )
          || (data_.cross_section.changed())
          || (data_.porosity.changed() ))
    {
        START_TIMER("sources_reinit"); 
        if (balance_ != nullptr) balance_->start_source_assembly(subst_idx);
        
        for (loc_el = 0; loc_el < el_ds->lsize(); loc_el++) 
        {
            ele = mesh_->element(el_4_loc[loc_el]);
            ele_acc = ele->element_accessor();
            p = ele_acc.centre();
            por_m = data_.porosity.value(p, ele_acc);
            
            if (balance_ != nullptr) 
                measure = ele->measure() *
                          data_.cross_section.value(p, ele_acc);
            
            // read for all substances
            src_density = data_.sources_density.value(p, ele_acc);
            src_conc = data_.sources_conc.value(p, ele_acc);
            src_sigma = data_.sources_sigma.value(p, ele_acc);

            double max_cfl=0;
            for (sbi = 0; sbi < n_substances(); sbi++)
            {      
                source = src_density(sbi) + src_sigma(sbi) * src_conc(sbi);
                // addition to RHS
                sources_corr[sbi][loc_el] = source / por_m;
                // addition to diagonal of the transport matrix
                diag = src_sigma(sbi) / por_m;
                tm_diag[sbi][loc_el] = - diag;
                
                // compute maximal cfl condition over all substances
                max_cfl = std::max(max_cfl, diag);
                
                if (balance_ != nullptr)
                {
                    balance_->add_source_matrix_values(sbi, ele_acc.region().bulk_idx(), {row_4_el[el_4_loc[loc_el]]}, 
                                                       {- src_sigma(sbi) * measure});
                    balance_->add_source_rhs_values(sbi, ele_acc.region().bulk_idx(), {row_4_el[el_4_loc[loc_el]]}, 
                                                    {source * measure});
                }
            }
            
            cfl_source_[loc_el] = max_cfl;
        }
        
        if (balance_ != nullptr) balance_->finish_source_assembly(subst_idx);
        
        END_TIMER("sources_reinit");
    }
}



void ConvectionTransport::zero_time_step()
{
	ASSERT_EQUAL(time_->tlevel(), 0);

	data_.mark_input_times(*time_);
	data_.set_time(time_->step(), LimitSide::right);

    set_initial_condition();

    if (balance_ != nullptr)
    {
    	START_TIMER("Convection balance zero time step");

    	create_transport_matrix_mpi();
        compute_concentration_sources();
    	set_boundary_conditions();

    	calculate_instant_balance();
    }

    // write initial condition
	output_data();
}


bool ConvectionTransport::evaluate_time_constraint(double& time_constraint)
{
    ASSERT(mh_dh, "Null MH object.\n" );
    data_.set_time(time_->step(), LimitSide::right); // set to the last computed time
    
    START_TIMER("data reinit");
    
    bool cfl_changed = false;
    
    // if FLOW or DATA changed ---------------------> recompute transport matrix
    if (mh_dh->time_changed() > transport_matrix_time  || data_.porosity.changed())
    {
        create_transport_matrix_mpi();
        is_convection_matrix_scaled=false;
        cfl_changed = true;
        DBGMSG("CFL changed - flow.\n");
    }
    
    // if DATA changed ---------------------> recompute concentration sources (rhs and matrix diagonal)
    if( data_.sources_density.changed() || data_.sources_conc.changed() || data_.sources_sigma.changed()
       || data_.cross_section.changed() || data_.porosity.changed() )
    {
        compute_concentration_sources();
        is_src_term_scaled = false;
        cfl_changed = true;
        DBGMSG("CFL changed - source.\n");
    }
    
    // now resolve the CFL condition
    if(cfl_changed)
    {
        // find maximum of sum of contribution from flow and sources: MAX(vcfl_flow_ + vcfl_source_)
        Vec cfl;
        VecCreateMPI(PETSC_COMM_WORLD, el_ds->lsize(),PETSC_DETERMINE, &cfl);
        VecWAXPY(cfl, 1.0, vcfl_flow_, vcfl_source_);
        VecMax(cfl,nullptr, &cfl_max_step);
        // get a reciprocal value as a time constraint
        cfl_max_step = 1 / cfl_max_step;
    }
    
    // although it does not influence CFL, compute BC so the full system is assembled
    if ( (mh_dh->time_changed() > transport_bc_time)
        || data_.porosity.changed()
        || data_.bc_conc.changed() )
    {
        set_boundary_conditions();
        is_bc_term_scaled = false;
    }

    END_TIMER("data reinit");
    
    // return time constraint
    time_constraint = cfl_max_step;
    return cfl_changed;
}

void ConvectionTransport::update_solution() {

    START_TIMER("convection-one step");
    
    // proceed to next time - which we are about to compute
    // explicit scheme looks one step back and uses data from previous time
    // (data time set previously in assess_time_constraint())
    time_->next_time();
    
    double dt_new = time_->dt(),                    // current time step we are about to compute
           dt_scaled = dt_new / time_->last_dt();   // scaling ratio to previous time step
    
    START_TIMER("time step rescaling");
    
    // if FLOW or DATA or BC or DT changed ---------------------> rescale boundary condition
    if( ! is_bc_term_scaled || time_->is_changed_dt() )
    {
        DBGMSG("BC - rescale dt.\n");
        //choose between fresh scaling with new dt or rescaling to a new dt
        double dt = (!is_bc_term_scaled) ? dt_new : dt_scaled;
        for (unsigned int  sbi=0; sbi<n_substances(); sbi++)
            VecScale(bcvcorr[sbi], dt);
        is_bc_term_scaled = true;
    }
    

    // if DATA or TIME STEP changed -----------------------> rescale source term
    if( !is_src_term_scaled || time_->is_changed_dt()) {
        DBGMSG("SRC - rescale dt.\n");
        //choose between fresh scaling with new dt or rescaling to a new dt
        double dt = (!is_src_term_scaled) ? dt_new : dt_scaled;
        for (unsigned int sbi=0; sbi<n_substances(); sbi++)
        {
            VecScale(v_sources_corr[sbi], dt);
            VecScale(v_tm_diag[sbi], dt);
        }
        is_src_term_scaled = true;
    }
    
    // if DATA or TIME STEP changed -----------------------> rescale transport matrix
    if ( !is_convection_matrix_scaled || time_->is_changed_dt()) {
        DBGMSG("TM - rescale dt.\n");
        //choose between fresh scaling with new dt or rescaling to a new dt
        double dt = (!is_convection_matrix_scaled) ? dt_new : dt_scaled;
        
        if(is_convection_matrix_scaled) MatShift(tm, -1.0);
        MatScale(tm, dt);
        MatShift(tm, 1.0);
        is_convection_matrix_scaled = true;
    }
    
    END_TIMER("time step rescaling");
    

    // Compute new concentrations for every substance.
    
    for (unsigned int sbi = 0; sbi < n_substances(); sbi++) {
      // one step in MOBILE phase
      START_TIMER("mat mult");
      
      // tm_diag is a diagonal part of transport matrix, which depends on substance data (sources_sigma)
      // Wwe need keep transport matrix independent of substance, therefore we keep this diagonal part
      // separately in a vector tm_diag.
      // Computation: first, we compute this diagonal addition D*pconc and save it temporaly into RHS
        
      // RHS = D*pconc, where D is diagonal matrix represented by a vector
      VecPointwiseMult(vcumulative_corr[sbi], v_tm_diag[sbi], vconc[sbi]); //w = x.*y
      
      // Then we add boundary terms ans other source terms into RHS.
      // RHS = 1.0 * bcvcorr + 1.0 * v_sources_corr + 1.0 * rhs
      VecAXPBYPCZ(vcumulative_corr[sbi], 1.0, 1.0, 1.0, bcvcorr[sbi], v_sources_corr[sbi]);   //z = ax + by + cz
      
      // Then we set the new previous concentration.
      VecCopy(vconc[sbi], vpconc[sbi]); // pconc = conc
      // And finally proceed with transport matrix multiplication.
      MatMultAdd(tm, vpconc[sbi], vcumulative_corr[sbi], vconc[sbi]); // conc=tm*pconc + bc
      END_TIMER("mat mult");
    }
    
    if (balance_ != nullptr)
      calculate_cumulative_balance();
    
    END_TIMER("convection-one step");
}


void ConvectionTransport::set_target_time(double target_time)
{

    //sets target_mark_type (it is fixed) to be met in next_time()
    time_->marks().add(TimeMark(target_time, target_mark_type));

    // This is done every time TOS calls update_solution.
    // If CFL condition is changed, time fixation will change later from TOS.
    
    // Set the same constraint as was set last time.
<<<<<<< HEAD
=======
    time_->set_upper_constraint(cfl_max_step, "CFL condition used from previous step.");
>>>>>>> fb39419b
    
    // TODO: fix this hack, remove this method completely, leaving just the first line at the calling point
    // in TransportOperatorSplitting::update_solution()
    // doing this directly leads to choose of large time step violationg CFL condition
    if (cfl_max_step > time_->dt()*1e-10)
        time_->set_upper_constraint(cfl_max_step);

    // fixing convection time governor till next target_mark_type (got from TOS or other)
    // may have marks for data changes
    time_->fix_dt_until_mark();
}


//=============================================================================
// CREATE TRANSPORT MATRIX
//=============================================================================
void ConvectionTransport::create_transport_matrix_mpi() {

    START_TIMER("convection_matrix_assembly");

    ElementFullIter el2 = ELEMENT_FULL_ITER_NULL(mesh_);
    ElementFullIter elm = ELEMENT_FULL_ITER_NULL(mesh_);
    struct Edge *edg;
    unsigned int n;
    int s, j, np, rank, new_j, new_i;
    double aij, aii;
        
    MatZeroEntries(tm);

    MPI_Comm_rank(PETSC_COMM_WORLD, &rank);
    MPI_Comm_size(PETSC_COMM_WORLD, &np);

    double flux, flux2, edg_flux;


    vector<double> edge_flow(mesh_->n_edges(),0.0);
    for(unsigned int i=0; i < mesh_->n_edges() ; i++) { // calculate edge Qv
        Edge &edg = mesh_->edges[i];
        for( int s=0; s < edg.n_sides; s++) {
            flux = mh_dh->side_flux( *(edg.side(s)) );
            if ( flux > 0)  edge_flow[i]+= flux;
        }
    }

    if (balance_ != nullptr)
    	balance_->start_mass_assembly(subst_idx);

    aii = 0.0;

    for (unsigned int loc_el = 0; loc_el < el_ds->lsize(); loc_el++) {
        elm = mesh_->element(el_4_loc[loc_el]);
        new_i = row_4_el[elm.index()];

        double csection = data_.cross_section.value(elm->centre(), elm->element_accessor());
        double por_m = data_.porosity.value(elm->centre(), elm->element_accessor());

        if (balance_ != nullptr)
        {
        	for (unsigned int sbi=0; sbi<n_substances(); ++sbi)
        		balance_->add_mass_matrix_values(subst_idx[sbi], elm->region().bulk_idx(), {row_4_el[el_4_loc[loc_el]]}, {csection*por_m*elm->measure()} );
        }
        
        FOR_ELEMENT_SIDES(elm,si) {
            // same dim
            flux = mh_dh->side_flux( *(elm->side(si)) );
            if (elm->side(si)->cond() == NULL) {
                 edg = elm->side(si)->edge();
                 edg_flux = edge_flow[ elm->side(si)->edge_idx() ];
                 FOR_EDGE_SIDES(edg,s)
                    // this test should also eliminate sides facing to lower dim. elements in comp. neighboring
                    // These edges on these sides should have just one side
                    if (edg->side(s) != elm->side(si)) {
                        j = ELEMENT_FULL_ITER(mesh_, edg->side(s)->element()).index();
                        new_j = row_4_el[j];

                        flux2 = mh_dh->side_flux( *(edg->side(s)));
                        if ( flux2 > 0.0 && flux <0.0)
                            aij = -(flux * flux2 / ( edg_flux * elm->measure() * csection * por_m) );
                        else aij =0;
                        MatSetValue(tm, new_i, new_j, aij, INSERT_VALUES);
                    }
                if (flux > 0.0)
                    aii -= (flux / (elm->measure() * csection * por_m) );
            } else {
                if (flux > 0.0)
                    aii -= (flux / (elm->measure() * csection * por_m) );
            }
        }  // end same dim     //ELEMENT_SIDES

        FOR_ELM_NEIGHS_VB(elm,n) // comp model
            {
                el2 = ELEMENT_FULL_ITER(mesh_, elm->neigh_vb[n]->side()->element() ); // higher dim. el.
                ASSERT( el2 != elm, "Elm. same\n");
                new_j = row_4_el[el2.index()];
                flux = mh_dh->side_flux( *(elm->neigh_vb[n]->side()) );

                // volume source - out-flow from higher dimension
                if (flux > 0.0)  aij = flux / (elm->measure() * csection * por_m);
                else aij=0;
                MatSetValue(tm, new_i, new_j, aij, INSERT_VALUES);
                // out flow from higher dim. already accounted

                // volume drain - in-flow to higher dimension
                if (flux < 0.0) {
                        aii -= (-flux) / (elm->measure() * csection * por_m);                           // diagonal drain
                        aij = (-flux) / (el2->measure() *
                                        data_.cross_section.value(el2->centre(), el2->element_accessor()) *
                                        data_.porosity.value(el2->centre(), el2->element_accessor()));
                } else aij=0;
                MatSetValue(tm, new_j, new_i, aij, INSERT_VALUES);
            }

        MatSetValue(tm, new_i, new_i, aii, INSERT_VALUES);
        
        cfl_flow_[loc_el] = fabs(aii);
        aii = 0.0;
    } // END ELEMENTS

    if (balance_ != nullptr)
    	balance_->finish_mass_assembly(subst_idx);
    
    MatAssemblyBegin(tm, MAT_FINAL_ASSEMBLY);
    MatAssemblyEnd(tm, MAT_FINAL_ASSEMBLY);

    is_convection_matrix_scaled = false;
    END_TIMER("convection_matrix_assembly");

    transport_matrix_time = time_->t();
}





//=============================================================================
//      OUTPUT VECTOR GATHER
//=============================================================================
void ConvectionTransport::output_vector_gather() {

    unsigned int sbi;
    IS is;

    ISCreateGeneral(PETSC_COMM_SELF, mesh_->n_elements(), row_4_el, PETSC_COPY_VALUES, &is); //WithArray
    VecScatterCreate(vconc[0], is, out_conc[0].get_data_petsc(), PETSC_NULL, &vconc_out_scatter);
    for (sbi = 0; sbi < n_substances(); sbi++) {
        VecScatterBegin(vconc_out_scatter, vconc[sbi], out_conc[sbi].get_data_petsc(), INSERT_VALUES, SCATTER_FORWARD);
        VecScatterEnd(vconc_out_scatter, vconc[sbi], out_conc[sbi].get_data_petsc(), INSERT_VALUES, SCATTER_FORWARD);
    }
    VecScatterDestroy(&(vconc_out_scatter));
    ISDestroy(&(is));
}


double **ConvectionTransport::get_concentration_matrix() {
	return conc;
}

void ConvectionTransport::get_par_info(int * &el_4_loc_out, Distribution * &el_distribution_out){
	el_4_loc_out = this->el_4_loc;
	el_distribution_out = this->el_ds;
	return;
}

//int *ConvectionTransport::get_el_4_loc(){
//	return el_4_loc;
//}

int *ConvectionTransport::get_row_4_el(){
	return row_4_el;
}



void ConvectionTransport::calculate_cumulative_balance()
{
	for (unsigned int sbi=0; sbi<n_substances(); ++sbi)
	{
		balance_->calculate_cumulative_sources(sbi, vpconc[sbi], time_->dt());
		balance_->calculate_cumulative_fluxes(sbi, vpconc[sbi], time_->dt());
	}
}


void ConvectionTransport::calculate_instant_balance()
{
	for (unsigned int sbi=0; sbi<n_substances(); ++sbi)
	{
		balance_->calculate_mass(sbi, vconc[sbi]);
		balance_->calculate_source(sbi, vconc[sbi]);
		balance_->calculate_flux(sbi, vconc[sbi]);
	}
}


void ConvectionTransport::output_data() {

    if (time_->is_current( time_->marks().type_output() )) {
        output_vector_gather();

		data_.output_fields.set_time(time_->step(), LimitSide::right);
		data_.output_fields.output(output_stream_);

    }
}

void ConvectionTransport::set_balance_object(boost::shared_ptr<Balance> balance)
{
	balance_ = balance;
	subst_idx = balance_->add_quantities(substances_.names());
}<|MERGE_RESOLUTION|>--- conflicted
+++ resolved
@@ -653,16 +653,12 @@
     // If CFL condition is changed, time fixation will change later from TOS.
     
     // Set the same constraint as was set last time.
-<<<<<<< HEAD
-=======
-    time_->set_upper_constraint(cfl_max_step, "CFL condition used from previous step.");
->>>>>>> fb39419b
     
     // TODO: fix this hack, remove this method completely, leaving just the first line at the calling point
     // in TransportOperatorSplitting::update_solution()
     // doing this directly leads to choose of large time step violationg CFL condition
     if (cfl_max_step > time_->dt()*1e-10)
-        time_->set_upper_constraint(cfl_max_step);
+    time_->set_upper_constraint(cfl_max_step, "CFL condition used from previous step.");
 
     // fixing convection time governor till next target_mark_type (got from TOS or other)
     // may have marks for data changes

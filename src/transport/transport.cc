--- conflicted
+++ resolved
@@ -188,12 +188,8 @@
 : ConcentrationTransportBase(init_mesh, in_rec),
   is_mass_diag_changed(false),
   input_rec(in_rec),
-<<<<<<< HEAD
-  sources_corr(nullptr)
-=======
   sources_corr(nullptr),
   changed_(true)
->>>>>>> 78217822
 {
 	START_TIMER("ConvectionTransport");
 	this->eq_data_ = &data_;
@@ -592,11 +588,7 @@
     bool cfl_changed = false;
     
     // if FLOW or DATA changed ---------------------> recompute transport matrix
-<<<<<<< HEAD
-    if (velocity_last_time_ > transport_matrix_time)
-=======
     if (changed_)
->>>>>>> 78217822
     {
         create_transport_matrix_mpi();
         is_convection_matrix_scaled=false;
@@ -635,11 +627,7 @@
     }
     
     // although it does not influence CFL, compute BC so the full system is assembled
-<<<<<<< HEAD
-    if ( (velocity_last_time_ > transport_bc_time)
-=======
     if ( changed_
->>>>>>> 78217822
         || data_.porosity.changed()
         || data_.water_content.changed()
         || data_.bc_conc.changed() )
@@ -836,23 +824,6 @@
         new_i = row_4_el[ dh_cell.elm_idx() ];
         elm = dh_cell.elm();
         for( DHCellSide cell_side : dh_cell.side_range() ) {
-<<<<<<< HEAD
-            flux = this->side_flux(elm, cell_side.side()->side_idx());
-            if (cell_side.side()->cond() == NULL) {
-                edg_flux = 0;
-                for( DHCellSide edge_side : cell_side.edge_sides() ) {
-                    el2 = edge_side.side()->element();
-                    flux2 = this->side_flux(el2, edge_side.side()->side_idx());
-                    if ( flux2 > 0)  edg_flux+= flux2;
-                }
-                for( DHCellSide edge_side : cell_side.edge_sides() )
-                    if ( !(edge_side==cell_side) ) {
-                        j = edge_side.side()->element().idx();
-                        new_j = row_4_el[j];
-
-                        el2 = edge_side.side()->element();
-                        flux2 = this->side_flux(el2, edge_side.side()->side_idx());
-=======
             flux = this->side_flux(elm, cell_side.side_idx());
             if (cell_side.cond() == NULL) {
                 edg_flux = 0;
@@ -868,7 +839,6 @@
 
                         el2 = edge_side.element();
                         flux2 = this->side_flux(el2, edge_side.side_idx());
->>>>>>> 78217822
                         if ( flux2 > 0.0 && flux <0.0)
                             aij = -(flux * flux2 / ( edg_flux * dh_cell.elm().measure() ) );
                         else aij =0;
@@ -881,17 +851,10 @@
 
         for( DHCellSide neighb_side : dh_cell.neighb_sides() ) // dh_cell lower dim
         {
-<<<<<<< HEAD
-            ASSERT( neighb_side.side()->elem_idx() != dh_cell.elm_idx() ).error("Elm. same\n");
-            new_j = row_4_el[ neighb_side.side()->elem_idx() ];
-            el2 = neighb_side.side()->element();
-            flux = this->side_flux(el2, neighb_side.side()->side_idx());
-=======
             ASSERT( neighb_side.elem_idx() != dh_cell.elm_idx() ).error("Elm. same\n");
             new_j = row_4_el[ neighb_side.elem_idx() ];
             el2 = neighb_side.element();
             flux = this->side_flux(el2, neighb_side.side_idx());
->>>>>>> 78217822
 
             // volume source - out-flow from higher dimension
             if (flux > 0.0)  aij = flux / dh_cell.elm().measure();

--- conflicted
+++ resolved
@@ -52,8 +52,6 @@
 namespace IT = Input::Type;
 
 
-<<<<<<< HEAD
-=======
 const int ConvectionTransport::registrar =
 		Input::register_class< ConvectionTransport, Mesh &, const Input::Record >("Convection_FV") +
 		ConvectionTransport::get_input_type().size();
@@ -62,17 +60,32 @@
 {
 	return IT::Record("Convection_FV", "Explicit in time finite volume method for solute transport.")
 			.derive_from(ConcentrationTransportBase::get_input_type())
-			.declare_key("input_fields", IT::Array(EqData().make_field_descriptor_type("Convection_FV")), IT::Default::obligatory(), "")
+			.declare_key("input_fields", IT::Array(
+			        EqData().make_field_descriptor_type("Convection_FV")),
+			        IT::Default::obligatory(),
+			        "")
+/*
+            .declare_key("output_fields",
+			                Array(
+			                        ConvectionTransport::EqData().output_fields
+			                            .make_output_field_selection(
+			                                "ConvectionTransport_output_fields",
+			                                "Selection of output fields for Convection Solute Transport model.")
+			                            .close()),
+			                Default("\"conc\""),
+			                "List of fields to write to output file.")*/
 			.close();
 }
 
 
-const IT::Selection & ConvectionTransport::EqData::get_output_selection() {
-	return EqData().output_fields
-		.make_output_field_selection("Convection_FV_Output")
-		.close();
-}
->>>>>>> 617fc171
+const IT::Selection & ConvectionTransport::get_output_selection() {
+	return  ConvectionTransport::EqData().output_fields
+            .make_output_field_selection(
+                "ConvectionTransport_output_fields",
+                "Selection of output fields for Convection Solute Transport model.")
+            .close();
+
+}
 
 
 ConvectionTransport::EqData::EqData() : TransportEqData()

--- conflicted
+++ resolved
@@ -620,12 +620,7 @@
     // update matrix and sources if neccessary
 
 
-<<<<<<< HEAD
     if (mh_dh->time_changed() > transport_matrix_time  || data_.porosity.changed()) {
-        DBGMSG("mh time: %f tm: %f por: %d\n", mh_dh->time_changed(), transport_matrix_time, data_.porosity.changed());
-=======
-    if (mh_dh->time_changed() > transport_matrix_time  || data_.por_m.changed()) {
->>>>>>> 082d7bca
         create_transport_matrix_mpi();
 
         // need new fixation of the time step

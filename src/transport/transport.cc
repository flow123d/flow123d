/*!
 *
﻿ * Copyright (C) 2015 Technical University of Liberec.  All rights reserved.
 * 
 * This program is free software; you can redistribute it and/or modify it under
 * the terms of the GNU General Public License version 3 as published by the
 * Free Software Foundation. (http://www.gnu.org/licenses/gpl-3.0.en.html)
 * 
 * This program is distributed in the hope that it will be useful, but WITHOUT
 * ANY WARRANTY; without even the implied warranty of MERCHANTABILITY or FITNESS
 * FOR A PARTICULAR PURPOSE.  See the GNU General Public License for more details.
 *
 * 
 * @file    transport.cc
 * @ingroup transport
 * @brief   Transport
 */

#include <memory>

#include "system/system.hh"
#include "system/sys_profiler.hh"
#include "system/index_types.hh"

#include "mesh/mesh.h"
#include "mesh/partitioning.hh"
#include "mesh/accessors.hh"
#include "mesh/range_wrapper.hh"
#include "mesh/neighbours.h"
#include "transport/transport.h"

#include "la/distribution.hh"

#include "la/sparse_graph.hh"
#include <iostream>
#include <iomanip>
#include <string>

#include "io/output_time.hh"
#include "tools/time_governor.hh"
#include "tools/mixed.hh"
#include "coupling/balance.hh"
#include "input/accessors.hh"
#include "input/input_type.hh"

#include "fields/field_algo_base.hh"
#include "fields/field_values.hh"
#include "fields/field_fe.hh"
#include "fields/fe_value_handler.hh"
#include "fields/generic_field.hh"

#include "reaction/isotherm.hh" // SorptionType enum

#include "fem/fe_p.hh"
#include "fem/fe_values.hh"
#include "quadrature/quadrature_lib.hh"


FLOW123D_FORCE_LINK_IN_CHILD(convectionTransport)


namespace IT = Input::Type;

/********************************************************************************
 * Static methods and data members
 */
const string _equation_name = "Solute_Advection_FV";

const int ConvectionTransport::registrar =
		Input::register_class< ConvectionTransport, Mesh &, const Input::Record >(_equation_name) +
		ConvectionTransport::get_input_type().size();

const IT::Record &ConvectionTransport::get_input_type()
{
	return IT::Record(_equation_name, "Finite volume method, explicit in time, for advection only solute transport.")
			.derive_from(ConcentrationTransportBase::get_input_type())
			.declare_key("input_fields", IT::Array(
			        EqData().make_field_descriptor_type(_equation_name)),
			        IT::Default::obligatory(),
			        "")
            .declare_key("output",
                    EqData().output_fields.make_output_type(_equation_name, ""),
                    IT::Default("{ \"fields\": [ \"conc\" ] }"),
                    "Specification of output fields and output times.")
			.close();
}


ConvectionTransport::EqData::EqData() : TransportEqData()
{
    *this += bc_conc.name("bc_conc")
            .description("Boundary condition for concentration of substances.")
            .input_default("0.0")
            .units( UnitSI().kg().m(-3) );

    *this += init_conc.name("init_conc")
            .description("Initial values for concentration of substances.")
            .input_default("0.0")
            .units( UnitSI().kg().m(-3) );

    output_fields += *this;
    output_fields += conc_mobile.name("conc")
            .units( UnitSI().kg().m(-3) )
            .flags(FieldFlag::equation_result)
            .description("Concentration solution.");
	output_fields += region_id.name("region_id")
	        .units( UnitSI::dimensionless())
	        .flags(FieldFlag::equation_external_output)
            .description("Region ids.");
    output_fields += subdomain.name("subdomain")
            .units( UnitSI::dimensionless() )
            .flags(FieldFlag::equation_external_output)
            .description("Subdomain ids of the domain decomposition.");
}


/********************************************************************************
 * Helper class FETransportObjects
 */
FETransportObjects::FETransportObjects()
: q_(QGauss::make_array(0))
{
    fe0_ = new FE_P_disc<0>(0);
    fe1_ = new FE_P_disc<1>(0);
    fe2_ = new FE_P_disc<2>(0);
    fe3_ = new FE_P_disc<3>(0);


    fe_values_[0].initialize(q(0), *fe1_,
            update_values | update_gradients | update_side_JxW_values | update_normal_vectors | update_quadrature_points);
    fe_values_[1].initialize(q(1), *fe2_,
            update_values | update_gradients | update_side_JxW_values | update_normal_vectors | update_quadrature_points);
    fe_values_[2].initialize(q(2), *fe3_,
            update_values | update_gradients | update_side_JxW_values | update_normal_vectors | update_quadrature_points);
}


FETransportObjects::~FETransportObjects()
{
    delete fe0_;
    delete fe1_;
    delete fe2_;
    delete fe3_;
}

template<> FiniteElement<0> *FETransportObjects::fe<0>() { return fe0_; }
template<> FiniteElement<1> *FETransportObjects::fe<1>() { return fe1_; }
template<> FiniteElement<2> *FETransportObjects::fe<2>() { return fe2_; }
template<> FiniteElement<3> *FETransportObjects::fe<3>() { return fe3_; }

Quadrature &FETransportObjects::q(unsigned int dim) { return q_[dim]; }



/********************************************************************************
 * ConvectionTransport
 */
ConvectionTransport::ConvectionTransport(Mesh &init_mesh, const Input::Record in_rec)
: ConcentrationTransportBase(init_mesh, in_rec),
  is_mass_diag_changed(false),
  sources_corr(nullptr),
  input_rec(in_rec)
{
	START_TIMER("ConvectionTransport");
	this->eq_data_ = &data_;

    transport_matrix_time = -1.0; // or -infty
    transport_bc_time = -1.0;
    is_convection_matrix_scaled = false;
    is_src_term_scaled = false;
    is_bc_term_scaled = false;

    //initialization of DOF handler
    MixedPtr<FE_P_disc> fe(0);
    dh_ = make_shared<DOFHandlerMultiDim>(init_mesh);
    shared_ptr<DiscreteSpace> ds = make_shared<EqualOrderDiscreteSpace>( &init_mesh, fe);
    dh_->distribute_dofs(ds);

}

void ConvectionTransport::initialize()
{
    target_mark_type = time_->equation_fixed_mark_type();

    cfl_max_step = time_->end_time();

    data_.set_components(substances_.names());
    data_.set_input_list( input_rec.val<Input::Array>("input_fields"), *time_ );
    data_.set_mesh(*mesh_);

    make_transport_partitioning();
    alloc_transport_vectors();
    alloc_transport_structs_mpi();

	// register output vectors
	data_.output_fields.set_components(substances_.names());
	data_.output_fields.set_mesh(*mesh_);
	data_.output_fields.output_type(OutputTime::ELEM_DATA);
	data_.conc_mobile.setup_components();
	data_.region_id = GenericField<3>::region_id(*mesh_);
    data_.subdomain = GenericField<3>::subdomain(*mesh_);
	for (unsigned int sbi=0; sbi<n_substances(); sbi++)
	{
		// create shared pointer to a FieldFE and push this Field to output_field on all regions
<<<<<<< HEAD
        auto output_field_ptr = create_field_fe< 3, FieldValue<3>::Scalar >(dh_);
		data_.conc_mobile[sbi].set(output_field_ptr, 0);
		vconc[sbi] = output_field_ptr->get_data_vec().petsc_vec();
		conc[sbi] = &(output_field_ptr->get_data_vec().data()[0]);
=======
        data_.conc_mobile_fe[sbi] = create_field_fe< 3, FieldValue<3>::Scalar >(dh_);
		data_.conc_mobile[sbi].set_field(mesh_->region_db().get_region_set("ALL"), data_.conc_mobile_fe[sbi], 0);
>>>>>>> d2386838
	}
	//output_stream_->add_admissible_field_names(input_rec.val<Input::Array>("output_fields"));
    //output_stream_->mark_output_times(*time_);

	data_.output_fields.initialize(output_stream_, mesh_, input_rec.val<Input::Record>("output"), time() );
	//cout << "Transport." << endl;
	//cout << time().marks();

    balance_->allocate(el_ds->lsize(), 1);

}


Vec ConvectionTransport::get_component_vec(unsigned int sbi)
{
    return data_.conc_mobile_fe[sbi]->vec().petsc_vec(); 
}


//=============================================================================
// MAKE TRANSPORT
//=============================================================================
void ConvectionTransport::make_transport_partitioning() {

//    int * id_4_old = new int[mesh_->n_elements()];
//    int i = 0;
//    for (auto ele : mesh_->elements_range()) id_4_old[i++] = ele.index();
//    mesh_->get_part()->id_maps(mesh_->n_elements(), id_4_old, el_ds, el_4_loc, row_4_el);
//    delete[] id_4_old;
	el_ds = mesh_->get_el_ds();
	el_4_loc = mesh_->get_el_4_loc();
	row_4_el = mesh_->get_row_4_el();

    // TODO: make output of partitioning is usefull but makes outputs different
    // on different number of processors, which breaks tests.
    //
    // Possible solution:
    // - have flag in ini file to turn this output ON
    // - possibility to have different ref_output for different num of proc.
    // - or do not test such kind of output
    //
    //for (auto ele : mesh_->elements_range()) {
    //    ele->pid()=el_ds->get_proc(row_4_el[ele.index()]);
    //}

}



ConvectionTransport::~ConvectionTransport()
{
    unsigned int sbi;

    if (sources_corr) {
        //Destroy mpi vectors at first
        chkerr(MatDestroy(&tm));
        chkerr(VecDestroy(&mass_diag));
        chkerr(VecDestroy(&vpmass_diag));
        chkerr(VecDestroy(&vcfl_flow_));
        chkerr(VecDestroy(&vcfl_source_));
        delete cfl_flow_;
        delete cfl_source_;

        for (sbi = 0; sbi < n_substances(); sbi++) {
            // mpi vectors
        	chkerr(VecDestroy(&vpconc[sbi]));
        	chkerr(VecDestroy(&bcvcorr[sbi]));
        	chkerr(VecDestroy(&vcumulative_corr[sbi]));
        	chkerr(VecDestroy(&v_tm_diag[sbi]));
        	chkerr(VecDestroy(&v_sources_corr[sbi]));

            // arrays of arrays
            delete cumulative_corr[sbi];
            delete tm_diag[sbi];
            delete sources_corr[sbi];
        }

        // arrays of mpi vectors
        delete vpconc;
        delete bcvcorr;
        delete vcumulative_corr;
        delete v_tm_diag;
        delete v_sources_corr;
        
        // arrays of arrays
        delete cumulative_corr;
        delete tm_diag;
        delete sources_corr;
    }
}





void ConvectionTransport::set_initial_condition()
{
    DebugOut() << "ConvectionTransport::set_initial_condition()\n";
    // get vecs
    std::vector<VectorMPI> vecs;
    for (unsigned int sbi=0; sbi<n_substances(); sbi++)
        vecs.push_back(data_.conc_mobile_fe[sbi]->vec());

	for ( DHCellAccessor dh_cell : dh_->own_range() ) {
		LongIdx index = dh_cell.local_idx();
		ElementAccessor<3> ele_acc = mesh_->element_accessor( dh_cell.elm_idx() );
        
		for (unsigned int sbi=0; sbi<n_substances(); sbi++) { // Optimize: SWAP LOOPS
			vecs[sbi][index] = data_.init_conc[sbi].value(ele_acc.centre(), ele_acc);
        }
	}
}

//=============================================================================
//	ALLOCATE OF TRANSPORT VARIABLES (ELEMENT & NODES)
//=============================================================================
void ConvectionTransport::alloc_transport_vectors() {

    unsigned int sbi, n_subst;
    n_subst = n_substances();
    
    sources_corr = new double*[n_subst];
    tm_diag = new double*[n_subst];
    cumulative_corr = new double*[n_subst];
    for (sbi = 0; sbi < n_subst; sbi++) {
      cumulative_corr[sbi] = new double[el_ds->lsize()];
      sources_corr[sbi] = new double[el_ds->lsize()];
      tm_diag[sbi] = new double[el_ds->lsize()];
    }

    data_.conc_mobile_fe.resize(n_subst);
    
    cfl_flow_ = new double[el_ds->lsize()];
    cfl_source_ = new double[el_ds->lsize()];
}

//=============================================================================
//	ALLOCATION OF TRANSPORT VECTORS (MPI)
//=============================================================================
void ConvectionTransport::alloc_transport_structs_mpi() {

    int sbi, n_subst;
    n_subst = n_substances();

    MPI_Barrier(PETSC_COMM_WORLD);

    vpconc = new Vec[n_subst];
    bcvcorr = new Vec[n_subst];
    vcumulative_corr = new Vec[n_subst];
    v_tm_diag = new Vec[n_subst];
    v_sources_corr = new Vec[n_subst];
    

    for (sbi = 0; sbi < n_subst; sbi++) {
        VecCreateMPI(PETSC_COMM_WORLD, el_ds->lsize(), mesh_->n_elements(), &bcvcorr[sbi]);
        VecZeroEntries(bcvcorr[sbi]);

        VecCreateMPI(PETSC_COMM_WORLD, el_ds->lsize(), mesh_->n_elements(), &vpconc[sbi]);
        VecZeroEntries(vpconc[sbi]);

        // SOURCES
        VecCreateMPIWithArray(PETSC_COMM_WORLD,1, el_ds->lsize(), mesh_->n_elements(),
        		cumulative_corr[sbi],&vcumulative_corr[sbi]);
        
        VecCreateMPIWithArray(PETSC_COMM_WORLD,1, el_ds->lsize(), mesh_->n_elements(),
                sources_corr[sbi],&v_sources_corr[sbi]);
        
        VecCreateMPIWithArray(PETSC_COMM_WORLD,1, el_ds->lsize(), mesh_->n_elements(),
                tm_diag[sbi],&v_tm_diag[sbi]);

        VecZeroEntries(vcumulative_corr[sbi]);
    }


    MatCreateAIJ(PETSC_COMM_WORLD, el_ds->lsize(), el_ds->lsize(), mesh_->n_elements(),
            mesh_->n_elements(), 16, PETSC_NULL, 4, PETSC_NULL, &tm);
    
    VecCreateMPI(PETSC_COMM_WORLD, el_ds->lsize(), mesh_->n_elements(), &mass_diag);
    VecCreateMPI(PETSC_COMM_WORLD, el_ds->lsize(), mesh_->n_elements(), &vpmass_diag);

    VecCreateMPIWithArray(PETSC_COMM_WORLD,1, el_ds->lsize(), mesh_->n_elements(),
            cfl_flow_,&vcfl_flow_);
    VecCreateMPIWithArray(PETSC_COMM_WORLD,1, el_ds->lsize(), mesh_->n_elements(),
            cfl_source_,&vcfl_source_);
}


void ConvectionTransport::set_boundary_conditions()
{
    START_TIMER ("set_boundary_conditions");

    unsigned int sbi;
    
    // Assembly bcvcorr vector
    for(sbi=0; sbi < n_substances(); sbi++) VecZeroEntries(bcvcorr[sbi]);

   	balance_->start_flux_assembly(subst_idx);

    for ( DHCellAccessor dh_cell : dh_->own_range() )
    {
        ElementAccessor<3> elm = dh_cell.elm();
        // we have currently zero order P_Disc FE
        ASSERT_DBG(dh_cell.get_loc_dof_indices().size() == 1);
        IntIdx local_p0_dof = dh_cell.get_loc_dof_indices()[0];
        LongIdx glob_p0_dof = dh_->get_local_to_global_map()[local_p0_dof];

        for(DHCellSide dh_side: dh_cell.side_range()) {
            if (dh_side.side().is_boundary()) {
                ElementAccessor<3> bc_elm = dh_side.cond().element_accessor();
                double flux = this->side_flux(dh_side);
                if (flux < 0.0) {
                    double aij = -(flux / elm.measure() );

                    for (sbi=0; sbi<n_substances(); sbi++)
                    {
                        double value = data_.bc_conc[sbi].value( bc_elm.centre(), bc_elm );
                        
                        VecSetValue(bcvcorr[sbi], glob_p0_dof, value * aij, ADD_VALUES);

                        // CAUTION: It seems that PETSc possibly optimize allocated space during assembly.
                        // So we have to add also values that may be non-zero in future due to changing velocity field.
                        balance_->add_flux_values(subst_idx[sbi], dh_side,
                                                  {local_p0_dof}, {0.0}, flux*value);
                    }
                } else {
                    for (sbi=0; sbi<n_substances(); sbi++)
                        VecSetValue(bcvcorr[sbi], glob_p0_dof, 0, ADD_VALUES);
                    
                    for (unsigned int sbi=0; sbi<n_substances(); sbi++)
                        balance_->add_flux_values(subst_idx[sbi], dh_side,
                                                  {local_p0_dof}, {flux}, 0.0);
                }
            }
        }
    }

    balance_->finish_flux_assembly(subst_idx);

    for (sbi=0; sbi<n_substances(); sbi++)  	VecAssemblyBegin(bcvcorr[sbi]);
    for (sbi=0; sbi<n_substances(); sbi++)   	VecAssemblyEnd(bcvcorr[sbi]);

    // we are calling set_boundary_conditions() after next_time() and
    // we are using data from t() before, so we need to set corresponding bc time
    transport_bc_time = time_->last_t();
}


//=============================================================================
// COMPUTE SOURCES
//=============================================================================
void ConvectionTransport::compute_concentration_sources() {

  //temporary variables
  double csection, source, diag;
    
  //TODO: would it be possible to check the change in data for chosen substance? (may be in multifields?)
  
  //checking if the data were changed
    if( (data_.sources_density.changed() )
          || (data_.sources_conc.changed() )
          || (data_.sources_sigma.changed() )
          || (data_.cross_section.changed()))
    {
        START_TIMER("sources_reinit"); 
        balance_->start_source_assembly(subst_idx);
        
        for ( DHCellAccessor dh_cell : dh_->own_range() )
        {
            ElementAccessor<3> elm = dh_cell.elm();
            // we have currently zero order P_Disc FE
            ASSERT_DBG(dh_cell.get_loc_dof_indices().size() == 1);
            IntIdx local_p0_dof = dh_cell.get_loc_dof_indices()[0];

            arma::vec3 center = elm.centre();
            csection = data_.cross_section.value(center, elm);
            
            // read for all substances
            double max_cfl=0;
            for (unsigned int sbi = 0; sbi < n_substances(); sbi++)
            {      
                double src_sigma = data_.sources_sigma[sbi].value(center, elm);
                
                source = csection * (data_.sources_density[sbi].value(center, elm)
                         + src_sigma * data_.sources_conc[sbi].value(center, elm));
                // addition to RHS
                sources_corr[sbi][local_p0_dof] = source;
                // addition to diagonal of the transport matrix
                diag = src_sigma * csection;
                tm_diag[sbi][local_p0_dof] = - diag;
                
                // compute maximal cfl condition over all substances
                max_cfl = std::max(max_cfl, fabs(diag));
                
                balance_->add_source_values(sbi, elm.region().bulk_idx(), {local_p0_dof},
                                                {- src_sigma * elm.measure() * csection},
                                                {source * elm.measure()});
            }
            
            cfl_source_[local_p0_dof] = max_cfl;
        }
        
        balance_->finish_source_assembly(subst_idx);
        
        END_TIMER("sources_reinit");
    }
}



void ConvectionTransport::zero_time_step()
{
	OLD_ASSERT_EQUAL(time_->tlevel(), 0);

	data_.mark_input_times(*time_);
	data_.set_time(time_->step(), LimitSide::right);
	std::stringstream ss; // print warning message with table of uninitialized fields
	if ( FieldCommon::print_message_table(ss, "convection transport") ) {
		WarningOut() << ss.str();
	}

    set_initial_condition();
    create_mass_matrix();
    
    START_TIMER("Convection balance zero time step");

    create_transport_matrix_mpi();
    compute_concentration_sources();
    set_boundary_conditions();

    // write initial condition
	output_data();
}


bool ConvectionTransport::evaluate_time_constraint(double& time_constraint)
{
	ASSERT_PTR(dh_).error( "Null DOF handler object.\n" );
    // read changed status before setting time
    bool changed_flux = data_.flow_flux.changed();
    data_.set_time(time_->step(), LimitSide::right); // set to the last computed time

    START_TIMER("data reinit");
    
    bool cfl_changed = false;
    
    // if FLOW or DATA changed ---------------------> recompute transport matrix
    if (changed_flux)
    {
        create_transport_matrix_mpi();
        is_convection_matrix_scaled=false;
        cfl_changed = true;
        DebugOut() << "CFL changed - flow.\n";
    }
    
    if (is_mass_diag_changed)
    {
        create_mass_matrix();
        cfl_changed = true;
        DebugOut() << "CFL changed - mass matrix.\n";
    }
    
    // if DATA changed ---------------------> recompute concentration sources (rhs and matrix diagonal)
    if( data_.sources_density.changed() || data_.sources_conc.changed() || data_.sources_sigma.changed()
       || data_.cross_section.changed())
    {
        compute_concentration_sources();
        is_src_term_scaled = false;
        cfl_changed = true;
        DebugOut() << "CFL changed - source.\n";
    }
    
    // now resolve the CFL condition
    if(cfl_changed)
    {
        // find maximum of sum of contribution from flow and sources: MAX(vcfl_flow_ + vcfl_source_)
        Vec cfl;
        VecCreateMPI(PETSC_COMM_WORLD, el_ds->lsize(),PETSC_DETERMINE, &cfl);
        VecWAXPY(cfl, 1.0, vcfl_flow_, vcfl_source_);
        VecMaxPointwiseDivide(cfl,mass_diag, &cfl_max_step);
        // get a reciprocal value as a time constraint
        cfl_max_step = 1 / cfl_max_step;
        DebugOut().fmt("CFL constraint (transport): {}\n", cfl_max_step);
    }
    
    // although it does not influence CFL, compute BC so the full system is assembled
    if ( data_.flow_flux.changed()
        || data_.porosity.changed()
        || data_.water_content.changed()
        || data_.bc_conc.changed() )
    {
        set_boundary_conditions();
        is_bc_term_scaled = false;
    }

    END_TIMER("data reinit");
    
    // return time constraint
    time_constraint = cfl_max_step;
    return cfl_changed;
}

void ConvectionTransport::update_solution() {

    START_TIMER("convection-one step");
    
    // proceed to next time - which we are about to compute
    // explicit scheme looks one step back and uses data from previous time
    // (data time set previously in assess_time_constraint())
    time_->next_time();
    
    double dt_new = time_->dt(),                    // current time step we are about to compute
           dt_scaled = dt_new / time_->last_dt();   // scaling ratio to previous time step
    
    START_TIMER("time step rescaling");
    
    // if FLOW or DATA or BC or DT changed ---------------------> rescale boundary condition
    if( ! is_bc_term_scaled || time_->is_changed_dt() )
    {
    	DebugOut() << "BC - rescale dt.\n";
        //choose between fresh scaling with new dt or rescaling to a new dt
        double dt = (!is_bc_term_scaled) ? dt_new : dt_scaled;
        for (unsigned int  sbi=0; sbi<n_substances(); sbi++)
            VecScale(bcvcorr[sbi], dt);
        is_bc_term_scaled = true;
    }
    

    // if DATA or TIME STEP changed -----------------------> rescale source term
    if( !is_src_term_scaled || time_->is_changed_dt()) {
    	DebugOut() << "SRC - rescale dt.\n";
        //choose between fresh scaling with new dt or rescaling to a new dt
        double dt = (!is_src_term_scaled) ? dt_new : dt_scaled;
        for (unsigned int sbi=0; sbi<n_substances(); sbi++)
        {
            VecScale(v_sources_corr[sbi], dt);
            VecScale(v_tm_diag[sbi], dt);
        }
        is_src_term_scaled = true;
    }
    
    // if DATA or TIME STEP changed -----------------------> rescale transport matrix
    if ( !is_convection_matrix_scaled || time_->is_changed_dt()) {
    	DebugOut() << "TM - rescale dt.\n";
        //choose between fresh scaling with new dt or rescaling to a new dt
        double dt = (!is_convection_matrix_scaled) ? dt_new : dt_scaled;
        
        MatScale(tm, dt);
        is_convection_matrix_scaled = true;
    }
    
    END_TIMER("time step rescaling");
    
    
    data_.set_time(time_->step(), LimitSide::right); // set to the last computed time
    if (data_.cross_section.changed() || data_.water_content.changed() || data_.porosity.changed())
    {
        VecCopy(mass_diag, vpmass_diag);
        create_mass_matrix();
    } else is_mass_diag_changed = false;
    

    // Compute new concentrations for every substance.
    
    for (unsigned int sbi = 0; sbi < n_substances(); sbi++) {
      // one step in MOBILE phase
      START_TIMER("mat mult");
      Vec vconc = data_.conc_mobile_fe[sbi]->vec().petsc_vec();
      
      // tm_diag is a diagonal part of transport matrix, which depends on substance data (sources_sigma)
      // Wwe need keep transport matrix independent of substance, therefore we keep this diagonal part
      // separately in a vector tm_diag.
      // Computation: first, we compute this diagonal addition D*pconc and save it temporaly into RHS
        
      // RHS = D*pconc, where D is diagonal matrix represented by a vector
      VecPointwiseMult(vcumulative_corr[sbi], v_tm_diag[sbi], vconc); //w = x.*y
      
      // Then we add boundary terms ans other source terms into RHS.
      // RHS = 1.0 * bcvcorr + 1.0 * v_sources_corr + 1.0 * rhs
      VecAXPBYPCZ(vcumulative_corr[sbi], 1.0, 1.0, 1.0, bcvcorr[sbi], v_sources_corr[sbi]);   //z = ax + by + cz
      
      // Then we set the new previous concentration.
      VecCopy(vconc, vpconc[sbi]); // pconc = conc
      // And finally proceed with transport matrix multiplication.
      if (is_mass_diag_changed) {
        VecPointwiseMult(vconc, vconc, vpmass_diag); // vconc*=vpmass_diag
        MatMultAdd(tm, vpconc[sbi], vconc, vconc);   // vconc+=tm*vpconc
        VecAXPY(vconc, 1, vcumulative_corr[sbi]);    // vconc+=vcumulative_corr
        VecPointwiseDivide(vconc, vconc, mass_diag); // vconc/=mass_diag
      } else {
        MatMultAdd(tm, vpconc[sbi], vcumulative_corr[sbi], vconc);  // vconc =tm*vpconc+vcumulative_corr
        VecPointwiseDivide(vconc, vconc, mass_diag);                // vconc/=mass_diag
        VecAXPY(vconc, 1, vpconc[sbi]);                             // vconc+=vpconc
      }

      END_TIMER("mat mult");
    }
    
    for (unsigned int sbi=0; sbi<n_substances(); ++sbi)
      balance_->calculate_cumulative(sbi, vpconc[sbi]);
    
    END_TIMER("convection-one step");
}


void ConvectionTransport::set_target_time(double target_time)
{

    //sets target_mark_type (it is fixed) to be met in next_time()
    time_->marks().add(TimeMark(target_time, target_mark_type));

    // This is done every time TOS calls update_solution.
    // If CFL condition is changed, time fixation will change later from TOS.
    
    // Set the same constraint as was set last time.
    
    // TODO: fix this hack, remove this method completely, leaving just the first line at the calling point
    // in TransportOperatorSplitting::update_solution()
    // doing this directly leads to choose of large time step violationg CFL condition
    if (cfl_max_step > time_->dt()*1e-10)
    time_->set_upper_constraint(cfl_max_step, "CFL condition used from previous step.");

    // fixing convection time governor till next target_mark_type (got from TOS or other)
    // may have marks for data changes
    time_->fix_dt_until_mark();
}


void ConvectionTransport::create_mass_matrix()
{
    ElementAccessor<3> elm;
    
    VecZeroEntries(mass_diag);
    
    balance_->start_mass_assembly(subst_idx);

    for ( DHCellAccessor dh_cell : dh_->own_range() ) {
        ElementAccessor<3> elm = dh_cell.elm();
        // we have currently zero order P_Disc FE
        ASSERT_DBG(dh_cell.get_loc_dof_indices().size() == 1);
        IntIdx local_p0_dof = dh_cell.get_loc_dof_indices()[0];

        double csection = data_.cross_section.value(elm.centre(), elm);
        //double por_m = data_.porosity.value(elm.centre(), elm->element_accessor());
        double por_m = data_.water_content.value(elm.centre(), elm);

        for (unsigned int sbi=0; sbi<n_substances(); ++sbi)
            balance_->add_mass_values(subst_idx[sbi], dh_cell, {local_p0_dof}, {csection*por_m*elm.measure()}, 0);
        
        VecSetValue(mass_diag, dh_->get_local_to_global_map()[local_p0_dof], csection*por_m, INSERT_VALUES);
    }
    
    balance_->finish_mass_assembly(subst_idx);
    
    VecAssemblyBegin(mass_diag);
    VecAssemblyEnd(mass_diag);
    
    is_mass_diag_changed = true;
}


//=============================================================================
// CREATE TRANSPORT MATRIX
//=============================================================================
void ConvectionTransport::create_transport_matrix_mpi() {

    START_TIMER("convection_matrix_assembly");

    ElementAccessor<3> el2;
    ElementAccessor<3> elm;
    int j;
    LongIdx new_j, new_i;
    double aij, aii;
        
    MatZeroEntries(tm);

    double flux, flux2, edg_flux;

    aii = 0.0;

    unsigned int loc_el = 0;
    for ( DHCellAccessor dh_cell : dh_->own_range() ) {
        new_i = row_4_el[ dh_cell.elm_idx() ];
        elm = dh_cell.elm();
        for( DHCellSide cell_side : dh_cell.side_range() ) {
            flux = this->side_flux(cell_side);
            if (! cell_side.side().is_boundary()) {
                edg_flux = 0;
                for( DHCellSide edge_side : cell_side.edge_sides() ) {
                    el2 = edge_side.element();
                    flux2 = this->side_flux(edge_side);
                    if ( flux2 > 0)  edg_flux+= flux2;
                }
                for( DHCellSide edge_side : cell_side.edge_sides() )
                    if (edge_side != cell_side) {
                        j = edge_side.element().idx();
                        new_j = row_4_el[j];

                        el2 = edge_side.element();
                        flux2 = this->side_flux(edge_side);
                        if ( flux2 > 0.0 && flux <0.0)
                            aij = -(flux * flux2 / ( edg_flux * dh_cell.elm().measure() ) );
                        else aij =0;
                        MatSetValue(tm, new_i, new_j, aij, INSERT_VALUES);
                    }
            }
            if (flux > 0.0)
              aii -= (flux / dh_cell.elm().measure() );
        }  // end same dim     //ELEMENT_SIDES

        for( DHCellSide neighb_side : dh_cell.neighb_sides() ) // dh_cell lower dim
        {
            ASSERT( neighb_side.elem_idx() != dh_cell.elm_idx() ).error("Elm. same\n");
            new_j = row_4_el[ neighb_side.elem_idx() ];
            el2 = neighb_side.element();
            flux = this->side_flux(neighb_side);

            // volume source - out-flow from higher dimension
            if (flux > 0.0)  aij = flux / dh_cell.elm().measure();
            else aij=0;
            MatSetValue(tm, new_i, new_j, aij, INSERT_VALUES);
            // out flow from higher dim. already accounted

            // volume drain - in-flow to higher dimension
            if (flux < 0.0) {
                aii -= (-flux) / dh_cell.elm().measure();                           // diagonal drain
                aij = (-flux) / neighb_side.element().measure();
            } else aij=0;
            MatSetValue(tm, new_j, new_i, aij, INSERT_VALUES);
        }

    MatSetValue(tm, new_i, new_i, aii, INSERT_VALUES);

    cfl_flow_[loc_el++] = fabs(aii);
    aii = 0.0;
    }

    MatAssemblyBegin(tm, MAT_FINAL_ASSEMBLY);
    MatAssemblyEnd(tm, MAT_FINAL_ASSEMBLY);

    is_convection_matrix_scaled = false;
    END_TIMER("convection_matrix_assembly");

    transport_matrix_time = time_->t();
}


ConvectionTransport::FieldFEScalarVec& ConvectionTransport::get_p0_interpolation() {
    return data_.conc_mobile_fe;
}

void ConvectionTransport::get_par_info(LongIdx * &el_4_loc_out, Distribution * &el_distribution_out){
	el_4_loc_out = this->el_4_loc;
	el_distribution_out = this->el_ds;
	return;
}

//int *ConvectionTransport::get_el_4_loc(){
//	return el_4_loc;
//}

LongIdx *ConvectionTransport::get_row_4_el(){
	return row_4_el;
}



void ConvectionTransport::output_data() {

    data_.output_fields.set_time(time().step(), LimitSide::right);
	data_.output_fields.output(time().step());
    
    START_TIMER("TOS-balance");
    for (unsigned int sbi=0; sbi<n_substances(); ++sbi)
        balance_->calculate_instant(sbi, data_.conc_mobile_fe[sbi]->vec().petsc_vec());
    balance_->output();
    END_TIMER("TOS-balance");
}

void ConvectionTransport::set_balance_object(std::shared_ptr<Balance> balance)
{
	balance_ = balance;
    subst_idx = balance_->add_quantities(substances_.names());
}

double ConvectionTransport::side_flux(const DHCellSide &cell_side)
{
    if (cell_side.dim()==3) return calculate_side_flux<3>(cell_side);
    else if (cell_side.dim()==2) return calculate_side_flux<2>(cell_side);
    else return calculate_side_flux<1>(cell_side);
}

template<unsigned int dim>
double ConvectionTransport::calculate_side_flux(const DHCellSide &cell_side)
{
    ASSERT_EQ(cell_side.dim(), dim).error("Element dimension mismatch!");

    feo_.fe_values(dim).reinit(cell_side.side());
    auto vel = data_.flow_flux.value(cell_side.centre(), cell_side.element());
    double side_flux = arma::dot(vel, feo_.fe_values(dim).normal_vector(0)) * feo_.fe_values(dim).JxW(0);
    return side_flux;
}<|MERGE_RESOLUTION|>--- conflicted
+++ resolved
@@ -202,15 +202,8 @@
 	for (unsigned int sbi=0; sbi<n_substances(); sbi++)
 	{
 		// create shared pointer to a FieldFE and push this Field to output_field on all regions
-<<<<<<< HEAD
-        auto output_field_ptr = create_field_fe< 3, FieldValue<3>::Scalar >(dh_);
-		data_.conc_mobile[sbi].set(output_field_ptr, 0);
-		vconc[sbi] = output_field_ptr->get_data_vec().petsc_vec();
-		conc[sbi] = &(output_field_ptr->get_data_vec().data()[0]);
-=======
-        data_.conc_mobile_fe[sbi] = create_field_fe< 3, FieldValue<3>::Scalar >(dh_);
-		data_.conc_mobile[sbi].set_field(mesh_->region_db().get_region_set("ALL"), data_.conc_mobile_fe[sbi], 0);
->>>>>>> d2386838
+		data_.conc_mobile_fe[sbi] = create_field_fe< 3, FieldValue<3>::Scalar >(dh_);
+		data_.conc_mobile[sbi].set(data_.conc_mobile_fe[sbi], 0);
 	}
 	//output_stream_->add_admissible_field_names(input_rec.val<Input::Array>("output_fields"));
     //output_stream_->mark_output_times(*time_);

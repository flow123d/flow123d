--- conflicted
+++ resolved
@@ -816,7 +816,6 @@
         new_i = row_4_el[ dh_cell.elm_idx() ];
         elm = dh_cell.elm();
         for( DHCellSide cell_side : dh_cell.side_range() ) {
-<<<<<<< HEAD
             flux = this->side_flux(elm, cell_side.side_idx());
             if (cell_side.cond() == NULL) {
                 edg_flux = 0;
@@ -824,26 +823,14 @@
                     el2 = edge_side.element();
                     flux2 = this->side_flux(el2, edge_side.side_idx());
                     if ( flux2 > 0)  edg_flux+= flux2;
-=======
-            flux = mh_dh->side_flux( cell_side.side());
-            if (cell_side.cond() == NULL) {
-                edg_flux = 0;
-                for( DHCellSide edge_side : cell_side.edge_sides() ) {
-                	flux2 = mh_dh->side_flux( edge_side.side() );
-                	if ( flux2 > 0)  edg_flux+= flux2;
->>>>>>> 9e13a927
                 }
                 for( DHCellSide edge_side : cell_side.edge_sides() )
                     if (edge_side != cell_side) {
                         j = edge_side.element().idx();
                         new_j = row_4_el[j];
 
-<<<<<<< HEAD
                         el2 = edge_side.element();
                         flux2 = this->side_flux(el2, edge_side.side_idx());
-=======
-                        flux2 = mh_dh->side_flux(edge_side.side());
->>>>>>> 9e13a927
                         if ( flux2 > 0.0 && flux <0.0)
                             aij = -(flux * flux2 / ( edg_flux * dh_cell.elm().measure() ) );
                         else aij =0;
@@ -858,12 +845,8 @@
         {
             ASSERT( neighb_side.elem_idx() != dh_cell.elm_idx() ).error("Elm. same\n");
             new_j = row_4_el[ neighb_side.elem_idx() ];
-<<<<<<< HEAD
             el2 = neighb_side.element();
             flux = this->side_flux(el2, neighb_side.side_idx());
-=======
-            flux = mh_dh->side_flux(neighb_side.side());
->>>>>>> 9e13a927
 
             // volume source - out-flow from higher dimension
             if (flux > 0.0)  aij = flux / dh_cell.elm().measure();

/*!
 *
﻿ * Copyright (C) 2015 Technical University of Liberec.  All rights reserved.
 * 
 * This program is free software; you can redistribute it and/or modify it under
 * the terms of the GNU General Public License version 3 as published by the
 * Free Software Foundation. (http://www.gnu.org/licenses/gpl-3.0.en.html)
 * 
 * This program is distributed in the hope that it will be useful, but WITHOUT
 * ANY WARRANTY; without even the implied warranty of MERCHANTABILITY or FITNESS
 * FOR A PARTICULAR PURPOSE.  See the GNU General Public License for more details.
 *
 * 
 * @file    transport.cc
 * @ingroup transport
 * @brief   Transport
 */

#include <memory>

#include "system/system.hh"
#include "system/sys_profiler.hh"

#include "mesh/mesh.h"
#include "mesh/partitioning.hh"
#include "transport/transport.h"

#include "la/distribution.hh"

#include "la/sparse_graph.hh"
#include <iostream>
#include <iomanip>
#include <string>

#include "io/output_time.hh"
#include "tools/time_governor.hh"
#include "coupling/balance.hh"
#include "input/accessors.hh"
#include "input/input_type.hh"

#include "fields/field_algo_base.hh"
#include "fields/field_values.hh"
#include "fields/field_elementwise.hh" 
#include "fields/generic_field.hh"

#include "reaction/isotherm.hh" // SorptionType enum


FLOW123D_FORCE_LINK_IN_CHILD(convectionTransport);


namespace IT = Input::Type;


const int ConvectionTransport::registrar =
		Input::register_class< ConvectionTransport, Mesh &, const Input::Record >("Convection_FV") +
		ConvectionTransport::get_input_type().size();

const IT::Record &ConvectionTransport::get_input_type()
{
	return IT::Record("Convection_FV", "Explicit in time finite volume method for solute transport.")
			.derive_from(ConcentrationTransportBase::get_input_type())
			.declare_key("input_fields", IT::Array(
			        EqData().make_field_descriptor_type("Convection_FV")),
			        IT::Default::obligatory(),
			        "")

            .declare_key("output_fields",
			                IT::Array(
			                        ConvectionTransport::EqData().output_fields
			                            .make_output_field_selection(
			                                "ConvectionTransport_output_fields",
			                                "Selection of output fields for Convection Solute Transport model.")
			                            .close()),
			                IT::Default("\"conc\""),
			                "List of fields to write to output file.")
			.close();
}


const IT::Selection & ConvectionTransport::get_output_selection() {
	return  ConvectionTransport::EqData().output_fields
            .make_output_field_selection(
                "ConvectionTransport_output_fields",
                "Selection of output fields for Convection Solute Transport model.")
            .close();

}


ConvectionTransport::EqData::EqData() : TransportEqData()
{
	ADD_FIELD(bc_conc, "Boundary conditions for concentrations.", "0.0");
    	bc_conc.units( UnitSI().kg().m(-3) );
	ADD_FIELD(init_conc, "Initial concentrations.", "0.0");
    	init_conc.units( UnitSI().kg().m(-3) );

    output_fields += *this;
    output_fields += conc_mobile.name("conc").units( UnitSI().kg().m(-3) ).flags(FieldFlag::equation_result);
	output_fields += region_id.name("region_id")
	        .units( UnitSI::dimensionless())
	        .flags(FieldFlag::equation_external_output);
}


ConvectionTransport::ConvectionTransport(Mesh &init_mesh, const Input::Record in_rec)
: ConcentrationTransportBase(init_mesh, in_rec),
  is_mass_diag_changed(false),
  input_rec(in_rec),
  mh_dh(nullptr)
{
	START_TIMER("ConvectionTransport");
	this->eq_data_ = &data_;

    transport_matrix_time = -1.0; // or -infty
    transport_bc_time = -1.0;
    is_convection_matrix_scaled = false;
    is_src_term_scaled = false;
    is_bc_term_scaled = false;
}

void ConvectionTransport::initialize()
{
    target_mark_type = time_->equation_fixed_mark_type();

    cfl_max_step = time_->end_time();

    data_.set_components(substances_.names());
    data_.set_input_list( input_rec.val<Input::Array>("input_fields") );
    data_.set_mesh(*mesh_);

    make_transport_partitioning();
    alloc_transport_vectors();
    alloc_transport_structs_mpi();

	// register output vectors
	data_.output_fields.set_components(substances_.names());
	data_.output_fields.set_mesh(*mesh_);
	data_.output_fields.output_type(OutputTime::ELEM_DATA);
	data_.conc_mobile.setup_components();
	data_.region_id = GenericField<3>::region_id(*mesh_);
	for (unsigned int sbi=0; sbi<n_substances(); sbi++)
	{
		// create shared pointer to a FieldElementwise and push this Field to output_field on all regions
		auto output_field_ptr = out_conc[sbi].create_field<3, FieldValue<3>::Scalar>(n_substances());
		data_.conc_mobile[sbi].set_field(mesh_->region_db().get_region_set("ALL"), output_field_ptr, 0);
	}
	output_stream_->add_admissible_field_names(input_rec.val<Input::Array>("output_fields"));
    output_stream_->mark_output_times(*time_);

    if (balance_ != nullptr)
    	balance_->allocate(el_ds->lsize(), 1);
}


//=============================================================================
// MAKE TRANSPORT
//=============================================================================
void ConvectionTransport::make_transport_partitioning() {

//    int * id_4_old = new int[mesh_->n_elements()];
//    int i = 0;
//    FOR_ELEMENTS(mesh_, ele) id_4_old[i++] = ele.index();
//    mesh_->get_part()->id_maps(mesh_->n_elements(), id_4_old, el_ds, el_4_loc, row_4_el);
//    delete[] id_4_old;
	el_ds = mesh_->get_el_ds();
	el_4_loc = mesh_->get_el_4_loc();
	row_4_el = mesh_->get_row_4_el();

    // TODO: make output of partitioning is usefull but makes outputs different
    // on different number of processors, which breaks tests.
    //
    // Possible solution:
    // - have flag in ini file to turn this output ON
    // - possibility to have different ref_output for different num of proc.
    // - or do not test such kind of output
    //
    //FOR_ELEMENTS(mesh_, ele) {
    //    ele->pid=el_ds->get_proc(row_4_el[ele.index()]);
    //}

}



ConvectionTransport::~ConvectionTransport()
{
    unsigned int sbi;

    //Destroy mpi vectors at first
    MatDestroy(&tm);
    VecDestroy(&mass_diag);
    VecDestroy(&vpmass_diag);
    VecDestroy(&vcfl_flow_);
    VecDestroy(&vcfl_source_);
    delete cfl_flow_;
    delete cfl_source_;

    for (sbi = 0; sbi < n_substances(); sbi++) {
        // mpi vectors
        VecDestroy(&(vconc[sbi]));
        VecDestroy(&(vpconc[sbi]));
        VecDestroy(&(bcvcorr[sbi]));
        VecDestroy(&(vcumulative_corr[sbi]));
        VecDestroy(&(v_tm_diag[sbi]));
        VecDestroy(&(v_sources_corr[sbi]));
        
        // arrays of arrays
        delete conc[sbi];
        delete cumulative_corr[sbi];
        delete tm_diag[sbi];
        delete sources_corr[sbi];
    }
    
    // arrays of mpi vectors
    delete vconc;
    delete vpconc;
    delete bcvcorr;
    delete vcumulative_corr;
    delete v_tm_diag;
    delete v_sources_corr;
    
    // arrays of arrays
    delete conc;
    delete cumulative_corr;
    delete tm_diag;
    delete sources_corr;
}





void ConvectionTransport::set_initial_condition()
{
    FOR_ELEMENTS(mesh_, elem)
    {
    	if (!el_ds->is_local(row_4_el[elem.index()])) continue;

    	unsigned int index = row_4_el[elem.index()] - el_ds->begin();
    	ElementAccessor<3> ele_acc = mesh_->element_accessor(elem.index());
		arma::vec value = data_.init_conc.value(elem->centre(), ele_acc);

		for (unsigned int sbi=0; sbi<n_substances(); sbi++)
			conc[sbi][index] = value(sbi);
    }

}

//=============================================================================
//	ALLOCATE OF TRANSPORT VARIABLES (ELEMENT & NODES)
//=============================================================================
void ConvectionTransport::alloc_transport_vectors() {

    unsigned int i, sbi, n_subst;
    n_subst = n_substances();
    
    sources_corr = new double*[n_subst];
    tm_diag = new double*[n_subst];
    cumulative_corr = new double*[n_subst];
    for (sbi = 0; sbi < n_subst; sbi++) {
      cumulative_corr[sbi] = new double[el_ds->lsize()];
      sources_corr[sbi] = new double[el_ds->lsize()];
      tm_diag[sbi] = new double[el_ds->lsize()];
    }

    conc = new double*[n_subst];
    out_conc.clear();
    out_conc.resize(n_subst);
    for (sbi = 0; sbi < n_subst; sbi++) {
        conc[sbi] = new double[el_ds->lsize()];
        out_conc[sbi].resize( el_ds->size() );
        for (i = 0; i < el_ds->lsize(); i++) {
            conc[sbi][i] = 0.0;
        }
    }
    
    cfl_flow_ = new double[el_ds->lsize()];
    cfl_source_ = new double[el_ds->lsize()];
}

//=============================================================================
//	ALLOCATION OF TRANSPORT VECTORS (MPI)
//=============================================================================
void ConvectionTransport::alloc_transport_structs_mpi() {

    int sbi, n_subst, rank, np;
    n_subst = n_substances();

    MPI_Barrier(PETSC_COMM_WORLD);
    MPI_Comm_rank(PETSC_COMM_WORLD, &rank);
    MPI_Comm_size(PETSC_COMM_WORLD, &np);

    vconc = new Vec[n_subst];
    vpconc = new Vec[n_subst];
    bcvcorr = new Vec[n_subst];
    vcumulative_corr = new Vec[n_subst];
    v_tm_diag = new Vec[n_subst];
    v_sources_corr = new Vec[n_subst];
    

    for (sbi = 0; sbi < n_subst; sbi++) {
        VecCreateMPI(PETSC_COMM_WORLD, el_ds->lsize(), mesh_->n_elements(), &bcvcorr[sbi]);
        VecZeroEntries(bcvcorr[sbi]);
        VecCreateMPIWithArray(PETSC_COMM_WORLD,1, el_ds->lsize(), mesh_->n_elements(), conc[sbi],
                &vconc[sbi]);

        VecCreateMPI(PETSC_COMM_WORLD, el_ds->lsize(), mesh_->n_elements(), &vpconc[sbi]);
        VecZeroEntries(vconc[sbi]);
        VecZeroEntries(vpconc[sbi]);

        // SOURCES
        VecCreateMPIWithArray(PETSC_COMM_WORLD,1, el_ds->lsize(), mesh_->n_elements(),
        		cumulative_corr[sbi],&vcumulative_corr[sbi]);
        
        VecCreateMPIWithArray(PETSC_COMM_WORLD,1, el_ds->lsize(), mesh_->n_elements(),
                sources_corr[sbi],&v_sources_corr[sbi]);
        
        VecCreateMPIWithArray(PETSC_COMM_WORLD,1, el_ds->lsize(), mesh_->n_elements(),
                tm_diag[sbi],&v_tm_diag[sbi]);

        VecZeroEntries(vcumulative_corr[sbi]);
        VecZeroEntries(out_conc[sbi].get_data_petsc());
    }


    MatCreateAIJ(PETSC_COMM_WORLD, el_ds->lsize(), el_ds->lsize(), mesh_->n_elements(),
            mesh_->n_elements(), 16, PETSC_NULL, 4, PETSC_NULL, &tm);
    
    VecCreateMPI(PETSC_COMM_WORLD, el_ds->lsize(), mesh_->n_elements(), &mass_diag);
    VecCreateMPI(PETSC_COMM_WORLD, el_ds->lsize(), mesh_->n_elements(), &vpmass_diag);

    VecCreateMPIWithArray(PETSC_COMM_WORLD,1, el_ds->lsize(), mesh_->n_elements(),
            cfl_flow_,&vcfl_flow_);
    VecCreateMPIWithArray(PETSC_COMM_WORLD,1, el_ds->lsize(), mesh_->n_elements(),
            cfl_source_,&vcfl_source_);
}


void ConvectionTransport::set_boundary_conditions()
{
    START_TIMER ("set_boundary_conditions");

    ElementFullIter elm = ELEMENT_FULL_ITER_NULL(mesh_);

    unsigned int sbi, loc_el, loc_b = 0;
    
    // Assembly bcvcorr vector
    for(sbi=0; sbi < n_substances(); sbi++) VecZeroEntries(bcvcorr[sbi]);

    if (balance_ != nullptr)
    	balance_->start_flux_assembly(subst_idx);

    for (loc_el = 0; loc_el < el_ds->lsize(); loc_el++) {
        elm = mesh_->element(el_4_loc[loc_el]);
        if (elm->boundary_idx_ != NULL) {
            unsigned int new_i = row_4_el[elm.index()];

            FOR_ELEMENT_SIDES(elm,si) {
                Boundary *b = elm->side(si)->cond();
                if (b != NULL) {
                    double flux = mh_dh->side_flux( *(elm->side(si)) );
                    if (flux < 0.0) {
                        double aij = -(flux / elm->measure() );

                        arma::vec value = data_.bc_conc.value( b->element()->centre(), b->element_accessor() );
                        for (sbi=0; sbi<n_substances(); sbi++)
                            VecSetValue(bcvcorr[sbi], new_i, value[sbi] * aij, ADD_VALUES);

                        if (balance_ != nullptr)
                        {
                        	for (unsigned int sbi=0; sbi<n_substances(); sbi++)
                        	{
                         		balance_->add_flux_matrix_values(subst_idx[sbi], loc_b, {row_4_el[el_4_loc[loc_el]]}, {0.});
                        		balance_->add_flux_vec_value(subst_idx[sbi], loc_b, flux*value[sbi]);
                        	}
                        }
                    } else {
                        for (sbi=0; sbi<n_substances(); sbi++)
                            VecSetValue(bcvcorr[sbi], new_i, 0, ADD_VALUES);
                        
                    	if (balance_ != nullptr)
						{
							for (unsigned int sbi=0; sbi<n_substances(); sbi++)
							{
								balance_->add_flux_matrix_values(subst_idx[sbi], loc_b, {row_4_el[el_4_loc[loc_el]]}, {flux});
                                balance_->add_flux_vec_value(subst_idx[sbi], loc_b, 0);
							}
						}
                    }
                    ++loc_b;
                }
            }

        }
    }

    if (balance_ != nullptr)
    	balance_->finish_flux_assembly(subst_idx);

    for (sbi=0; sbi<n_substances(); sbi++)  	VecAssemblyBegin(bcvcorr[sbi]);
    for (sbi=0; sbi<n_substances(); sbi++)   	VecAssemblyEnd(bcvcorr[sbi]);

    // we are calling set_boundary_conditions() after next_time() and
    // we are using data from t() before, so we need to set corresponding bc time
    transport_bc_time = time_->last_t();
}


//=============================================================================
// COMPUTE SOURCES
//=============================================================================
void ConvectionTransport::compute_concentration_sources() {

  //temporary variables
  unsigned int loc_el, sbi;
  double csection, source, diag;
  double max_cfl;
  Element *ele;
  ElementAccessor<3> ele_acc;
  arma::vec3 p;
  arma::vec src_density(n_substances()), src_conc(n_substances()), src_sigma(n_substances());
    
  //TODO: would it be possible to check the change in data for chosen substance? (may be in multifields?)
  
  //checking if the data were changed
    if( (data_.sources_density.changed() )
          || (data_.sources_conc.changed() )
          || (data_.sources_sigma.changed() )
          || (data_.cross_section.changed()))
    {
        START_TIMER("sources_reinit"); 
        if (balance_ != nullptr) balance_->start_source_assembly(subst_idx);
        
        for (loc_el = 0; loc_el < el_ds->lsize(); loc_el++) 
        {
            ele = mesh_->element(el_4_loc[loc_el]);
            ele_acc = ele->element_accessor();
            p = ele_acc.centre();
            csection = data_.cross_section.value(p, ele_acc);
            
            // read for all substances
            src_density = data_.sources_density.value(p, ele_acc);
            src_conc = data_.sources_conc.value(p, ele_acc);
            src_sigma = data_.sources_sigma.value(p, ele_acc);
                
            for (sbi = 0; sbi < n_substances(); sbi++)
            {      
                source = csection * (src_density(sbi) + src_sigma(sbi) * src_conc(sbi));
                // addition to RHS
                sources_corr[sbi][loc_el] = source;
                // addition to diagonal of the transport matrix
                diag = src_sigma(sbi) * csection;
                tm_diag[sbi][loc_el] = - diag;
                
                // compute maximal cfl condition over all substances
                max_cfl = std::max(max_cfl, fabs(diag));
                
                if (balance_ != nullptr)
                {
                    balance_->add_source_matrix_values(sbi, ele_acc.region().bulk_idx(), {row_4_el[el_4_loc[loc_el]]}, 
                                                       {- src_sigma(sbi) * ele->measure() * csection});
                    balance_->add_source_rhs_values(sbi, ele_acc.region().bulk_idx(), {row_4_el[el_4_loc[loc_el]]}, 
                                                    {source * ele->measure()});
                }
            }
            
            cfl_source_[loc_el] = max_cfl;
            max_cfl = 0;
        }
        
        if (balance_ != nullptr) balance_->finish_source_assembly(subst_idx);
        
        END_TIMER("sources_reinit");
    }
}



void ConvectionTransport::zero_time_step()
{
	ASSERT_EQUAL(time_->tlevel(), 0);

	data_.mark_input_times(*time_);
	data_.set_time(time_->step(), LimitSide::right);

    set_initial_condition();
    create_mass_matrix();
    
    if (balance_ != nullptr)
    {
    	START_TIMER("Convection balance zero time step");

    	create_transport_matrix_mpi();
        compute_concentration_sources();
    	set_boundary_conditions();

    	calculate_instant_balance();
    }

    // write initial condition
	output_data();
}


bool ConvectionTransport::evaluate_time_constraint(double& time_constraint)
{
    ASSERT(mh_dh, "Null MH object.\n" );
    data_.set_time(time_->step(), LimitSide::right); // set to the last computed time
    
    START_TIMER("data reinit");
    
    bool cfl_changed = false;
    
    // if FLOW or DATA changed ---------------------> recompute transport matrix
    if (mh_dh->time_changed() > transport_matrix_time)
    {
        create_transport_matrix_mpi();
        is_convection_matrix_scaled=false;
        cfl_changed = true;
        DBGMSG("CFL changed - flow.\n");
    }
    
    if (is_mass_diag_changed)
    {
        create_mass_matrix();
        cfl_changed = true;
        DBGMSG("CFL changed - mass matrix.\n");
    }
    
    // if DATA changed ---------------------> recompute concentration sources (rhs and matrix diagonal)
    if( data_.sources_density.changed() || data_.sources_conc.changed() || data_.sources_sigma.changed()
       || data_.cross_section.changed())
    {
        compute_concentration_sources();
        is_src_term_scaled = false;
        cfl_changed = true;
        DBGMSG("CFL changed - source.\n");
    }
    
    // now resolve the CFL condition
    if(cfl_changed)
    {
        // find maximum of sum of contribution from flow and sources: MAX(vcfl_flow_ + vcfl_source_)
        Vec cfl;
        VecCreateMPI(PETSC_COMM_WORLD, el_ds->lsize(),PETSC_DETERMINE, &cfl);
        VecWAXPY(cfl, 1.0, vcfl_flow_, vcfl_source_);
        VecMaxPointwiseDivide(cfl,mass_diag, &cfl_max_step);
        // get a reciprocal value as a time constraint
        cfl_max_step = 1 / cfl_max_step;
    }
    
    // although it does not influence CFL, compute BC so the full system is assembled
    if ( (mh_dh->time_changed() > transport_bc_time)
        || data_.porosity.changed()
        || data_.bc_conc.changed() )
    {
        set_boundary_conditions();
        is_bc_term_scaled = false;
    }

    END_TIMER("data reinit");
    
    // return time constraint
    time_constraint = cfl_max_step;
    return cfl_changed;
}

void ConvectionTransport::update_solution() {

    START_TIMER("convection-one step");
    
    // proceed to next time - which we are about to compute
    // explicit scheme looks one step back and uses data from previous time
    // (data time set previously in assess_time_constraint())
    time_->next_time();
    
    double dt_new = time_->dt(),                    // current time step we are about to compute
           dt_scaled = dt_new / time_->last_dt();   // scaling ratio to previous time step
    
    START_TIMER("time step rescaling");
<<<<<<< HEAD
    bool scaled = false; //flag to avoid rescaling newly created bc term
    // if FLOW or DATA or BC changed ---------------------> recompute boundary condition
    if ( (mh_dh->time_changed() > transport_bc_time)
        || data_.bc_conc.changed() )
    {
        set_boundary_conditions();  //TODO move to asses...
        // rescale by time step
        DBGMSG("BC - rescale NEW dt.\n");
        for (unsigned int  sbi=0; sbi<n_substances(); sbi++)
            VecScale(bcvcorr[sbi], dt_new);
        scaled = true;
    }
=======
>>>>>>> fb39419b
    
    // if FLOW or DATA or BC or DT changed ---------------------> rescale boundary condition
    if( ! is_bc_term_scaled || time_->is_changed_dt() )
    {
        DBGMSG("BC - rescale dt.\n");
        //choose between fresh scaling with new dt or rescaling to a new dt
        double dt = (!is_bc_term_scaled) ? dt_new : dt_scaled;
        for (unsigned int  sbi=0; sbi<n_substances(); sbi++)
            VecScale(bcvcorr[sbi], dt);
        is_bc_term_scaled = true;
    }
    

    // if DATA or TIME STEP changed -----------------------> rescale source term
    if( !is_src_term_scaled || time_->is_changed_dt()) {
        DBGMSG("SRC - rescale dt.\n");
        //choose between fresh scaling with new dt or rescaling to a new dt
        double dt = (!is_src_term_scaled) ? dt_new : dt_scaled;
        for (unsigned int sbi=0; sbi<n_substances(); sbi++)
        {
            VecScale(v_sources_corr[sbi], dt);
            VecScale(v_tm_diag[sbi], dt);
        }
        is_src_term_scaled = true;
    }
    
    // if DATA or TIME STEP changed -----------------------> rescale transport matrix
<<<<<<< HEAD
    scaled = false; //reset; flag to avoid rescaling newly created tm term
    if ( !is_convection_matrix_scaled ) { // scale fresh convection term matrix
        DBGMSG("TM - rescale NEW dt.\n");
        MatScale(tm, dt_new);
        is_convection_matrix_scaled = true;
        scaled = true;
    }
    if ( !scaled && time_->is_changed_dt()) {
        DBGMSG("TM - rescale SCALE dt.\n");
        // rescale matrix
        MatScale(tm, dt_scaled );
=======
    if ( !is_convection_matrix_scaled || time_->is_changed_dt()) {
        DBGMSG("TM - rescale dt.\n");
        //choose between fresh scaling with new dt or rescaling to a new dt
        double dt = (!is_convection_matrix_scaled) ? dt_new : dt_scaled;
        
        if(is_convection_matrix_scaled) MatShift(tm, -1.0);
        MatScale(tm, dt);
        MatShift(tm, 1.0);
        is_convection_matrix_scaled = true;
>>>>>>> fb39419b
    }
    
    END_TIMER("time step rescaling");
    
    
    data_.set_time(time_->step(), LimitSide::right); // set to the last computed time
    if (data_.cross_section.changed() || data_.porosity.changed())
    {
        VecCopy(mass_diag, vpmass_diag);
        create_mass_matrix();
    } else is_mass_diag_changed = false;
    

    // Compute new concentrations for every substance.
    
    for (unsigned int sbi = 0; sbi < n_substances(); sbi++) {
      // one step in MOBILE phase
      START_TIMER("mat mult");
      
      // tm_diag is a diagonal part of transport matrix, which depends on substance data (sources_sigma)
      // Wwe need keep transport matrix independent of substance, therefore we keep this diagonal part
      // separately in a vector tm_diag.
      // Computation: first, we compute this diagonal addition D*pconc and save it temporaly into RHS
        
      // RHS = D*pconc, where D is diagonal matrix represented by a vector
      VecPointwiseMult(vcumulative_corr[sbi], v_tm_diag[sbi], vconc[sbi]); //w = x.*y
      
      // Then we add boundary terms ans other source terms into RHS.
      // RHS = 1.0 * bcvcorr + 1.0 * v_sources_corr + 1.0 * rhs
      VecAXPBYPCZ(vcumulative_corr[sbi], 1.0, 1.0, 1.0, bcvcorr[sbi], v_sources_corr[sbi]);   //z = ax + by + cz
      
      // Then we set the new previous concentration.
      VecCopy(vconc[sbi], vpconc[sbi]); // pconc = conc
      // And finally proceed with transport matrix multiplication.
      if (is_mass_diag_changed) {
        VecPointwiseMult(vconc[sbi], vconc[sbi], vpmass_diag); // vconc*=vpmass_diag
        MatMultAdd(tm, vpconc[sbi], vconc[sbi], vconc[sbi]);   // vconc+=tm*vpconc
        VecAXPY(vconc[sbi], 1, vcumulative_corr[sbi]);         // vconc+=vcumulative_corr
        VecPointwiseDivide(vconc[sbi], vconc[sbi], mass_diag); // vconc/=mass_diag
      } else {
        MatMultAdd(tm, vpconc[sbi], vcumulative_corr[sbi], vconc[sbi]); // vconc =tm*vpconc+vcumulative_corr
        VecPointwiseDivide(vconc[sbi], vconc[sbi], mass_diag);          // vconc/=mass_diag
        VecAXPY(vconc[sbi], 1, vpconc[sbi]);                            // vconc+=vpconc
      }

      END_TIMER("mat mult");
    }
    
    if (balance_ != nullptr)
      calculate_cumulative_balance();
    
    END_TIMER("convection-one step");
}


void ConvectionTransport::set_target_time(double target_time)
{

    //sets target_mark_type (it is fixed) to be met in next_time()
    time_->marks().add(TimeMark(target_time, target_mark_type));

    // This is done every time TOS calls update_solution.
    // If CFL condition is changed, time fixation will change later from TOS.
    
    // Set the same constraint as was set last time.
    time_->set_upper_constraint(cfl_max_step, "CFL condition used from previous step.");
    
    // fixing convection time governor till next target_mark_type (got from TOS or other)
    // may have marks for data changes
    time_->fix_dt_until_mark();
}


void ConvectionTransport::create_mass_matrix()
{
    ElementFullIter elm = ELEMENT_FULL_ITER_NULL(mesh_);
    
    VecZeroEntries(mass_diag);
    
    if (balance_ != nullptr)
        balance_->start_mass_assembly(subst_idx);

    for (unsigned int loc_el = 0; loc_el < el_ds->lsize(); loc_el++) {
        elm = mesh_->element(el_4_loc[loc_el]);

        double csection = data_.cross_section.value(elm->centre(), elm->element_accessor());
        double por_m = data_.porosity.value(elm->centre(), elm->element_accessor());

        if (balance_ != nullptr)
        {
            for (unsigned int sbi=0; sbi<n_substances(); ++sbi)
                balance_->add_mass_matrix_values(subst_idx[sbi], elm->region().bulk_idx(), {row_4_el[el_4_loc[loc_el]]}, {csection*por_m*elm->measure()} );
        }
        
        VecSetValue(mass_diag, row_4_el[elm.index()], csection*por_m, INSERT_VALUES);
    }
    
    if (balance_ != nullptr)
        balance_->finish_mass_assembly(subst_idx);
    
    VecAssemblyBegin(mass_diag);
    VecAssemblyEnd(mass_diag);
    
    is_mass_diag_changed = true;
}


//=============================================================================
// CREATE TRANSPORT MATRIX
//=============================================================================
void ConvectionTransport::create_transport_matrix_mpi() {

    START_TIMER("convection_matrix_assembly");

    ElementFullIter el2 = ELEMENT_FULL_ITER_NULL(mesh_);
    ElementFullIter elm = ELEMENT_FULL_ITER_NULL(mesh_);
    struct Edge *edg;
    unsigned int n;
    int s, j, np, rank, new_j, new_i;
    double aij, aii;
        
    MatZeroEntries(tm);

    MPI_Comm_rank(PETSC_COMM_WORLD, &rank);
    MPI_Comm_size(PETSC_COMM_WORLD, &np);

    double flux, flux2, edg_flux;

    aii = 0.0;

    for (unsigned int loc_el = 0; loc_el < el_ds->lsize(); loc_el++) {
        elm = mesh_->element(el_4_loc[loc_el]);
        new_i = row_4_el[elm.index()];

        FOR_ELEMENT_SIDES(elm,si) {
            // same dim
            flux = mh_dh->side_flux( *(elm->side(si)) );
            if (elm->side(si)->cond() == NULL) {
                 edg = elm->side(si)->edge();
                 edg_flux = 0;
                 for( int s=0; s < edg->n_sides; s++) {
                   flux2 = mh_dh->side_flux( *(edg->side(s)) );
                   if ( flux2 > 0)  edg_flux+= flux2;
                 }
                 FOR_EDGE_SIDES(edg,s)
                    // this test should also eliminate sides facing to lower dim. elements in comp. neighboring
                    // These edges on these sides should have just one side
                    if (edg->side(s) != elm->side(si)) {
                        j = ELEMENT_FULL_ITER(mesh_, edg->side(s)->element()).index();
                        new_j = row_4_el[j];

                        flux2 = mh_dh->side_flux( *(edg->side(s)));
                        if ( flux2 > 0.0 && flux <0.0)
                            aij = -(flux * flux2 / ( edg_flux * elm->measure() ) );
                        else aij =0;
                        MatSetValue(tm, new_i, new_j, aij, INSERT_VALUES);
                    }
            }
            if (flux > 0.0)
              aii -= (flux / elm->measure() );
        }  // end same dim     //ELEMENT_SIDES

        FOR_ELM_NEIGHS_VB(elm,n) // comp model
            {
                el2 = ELEMENT_FULL_ITER(mesh_, elm->neigh_vb[n]->side()->element() ); // higher dim. el.
                ASSERT( el2 != elm, "Elm. same\n");
                new_j = row_4_el[el2.index()];
                flux = mh_dh->side_flux( *(elm->neigh_vb[n]->side()) );

                // volume source - out-flow from higher dimension
                if (flux > 0.0)  aij = flux / elm->measure();
                else aij=0;
                MatSetValue(tm, new_i, new_j, aij, INSERT_VALUES);
                // out flow from higher dim. already accounted

                // volume drain - in-flow to higher dimension
                if (flux < 0.0) {
                  aii -= (-flux) / elm->measure();                           // diagonal drain
                  aij = (-flux) / el2->measure();
                } else aij=0;
                MatSetValue(tm, new_j, new_i, aij, INSERT_VALUES);
            }

        MatSetValue(tm, new_i, new_i, aii, INSERT_VALUES);
        
        cfl_flow_[loc_el] = fabs(aii);
        aii = 0.0;
    } // END ELEMENTS

    MatAssemblyBegin(tm, MAT_FINAL_ASSEMBLY);
    MatAssemblyEnd(tm, MAT_FINAL_ASSEMBLY);

    is_convection_matrix_scaled = false;
    END_TIMER("convection_matrix_assembly");

    transport_matrix_time = time_->t();
}





//=============================================================================
//      OUTPUT VECTOR GATHER
//=============================================================================
void ConvectionTransport::output_vector_gather() {

    unsigned int sbi;
    IS is;

    ISCreateGeneral(PETSC_COMM_SELF, mesh_->n_elements(), row_4_el, PETSC_COPY_VALUES, &is); //WithArray
    VecScatterCreate(vconc[0], is, out_conc[0].get_data_petsc(), PETSC_NULL, &vconc_out_scatter);
    for (sbi = 0; sbi < n_substances(); sbi++) {
        VecScatterBegin(vconc_out_scatter, vconc[sbi], out_conc[sbi].get_data_petsc(), INSERT_VALUES, SCATTER_FORWARD);
        VecScatterEnd(vconc_out_scatter, vconc[sbi], out_conc[sbi].get_data_petsc(), INSERT_VALUES, SCATTER_FORWARD);
    }
    VecScatterDestroy(&(vconc_out_scatter));
    ISDestroy(&(is));
}


double **ConvectionTransport::get_concentration_matrix() {
	return conc;
}

void ConvectionTransport::get_par_info(int * &el_4_loc_out, Distribution * &el_distribution_out){
	el_4_loc_out = this->el_4_loc;
	el_distribution_out = this->el_ds;
	return;
}

//int *ConvectionTransport::get_el_4_loc(){
//	return el_4_loc;
//}

int *ConvectionTransport::get_row_4_el(){
	return row_4_el;
}



void ConvectionTransport::calculate_cumulative_balance()
{
	for (unsigned int sbi=0; sbi<n_substances(); ++sbi)
	{
		balance_->calculate_cumulative_sources(sbi, vpconc[sbi], time_->dt());
		balance_->calculate_cumulative_fluxes(sbi, vpconc[sbi], time_->dt());
	}
}


void ConvectionTransport::calculate_instant_balance()
{
	for (unsigned int sbi=0; sbi<n_substances(); ++sbi)
	{
		balance_->calculate_mass(sbi, vconc[sbi]);
		balance_->calculate_source(sbi, vconc[sbi]);
		balance_->calculate_flux(sbi, vconc[sbi]);
	}
}


void ConvectionTransport::output_data() {

    if (time_->is_current( time_->marks().type_output() )) {
        output_vector_gather();

		data_.output_fields.set_time(time_->step(), LimitSide::right);
		data_.output_fields.output(output_stream_);

    }
}

void ConvectionTransport::set_balance_object(boost::shared_ptr<Balance> balance)
{
	balance_ = balance;
	subst_idx = balance_->add_quantities(substances_.names());
}<|MERGE_RESOLUTION|>--- conflicted
+++ resolved
@@ -579,21 +579,6 @@
            dt_scaled = dt_new / time_->last_dt();   // scaling ratio to previous time step
     
     START_TIMER("time step rescaling");
-<<<<<<< HEAD
-    bool scaled = false; //flag to avoid rescaling newly created bc term
-    // if FLOW or DATA or BC changed ---------------------> recompute boundary condition
-    if ( (mh_dh->time_changed() > transport_bc_time)
-        || data_.bc_conc.changed() )
-    {
-        set_boundary_conditions();  //TODO move to asses...
-        // rescale by time step
-        DBGMSG("BC - rescale NEW dt.\n");
-        for (unsigned int  sbi=0; sbi<n_substances(); sbi++)
-            VecScale(bcvcorr[sbi], dt_new);
-        scaled = true;
-    }
-=======
->>>>>>> fb39419b
     
     // if FLOW or DATA or BC or DT changed ---------------------> rescale boundary condition
     if( ! is_bc_term_scaled || time_->is_changed_dt() )
@@ -621,29 +606,13 @@
     }
     
     // if DATA or TIME STEP changed -----------------------> rescale transport matrix
-<<<<<<< HEAD
-    scaled = false; //reset; flag to avoid rescaling newly created tm term
-    if ( !is_convection_matrix_scaled ) { // scale fresh convection term matrix
-        DBGMSG("TM - rescale NEW dt.\n");
-        MatScale(tm, dt_new);
-        is_convection_matrix_scaled = true;
-        scaled = true;
-    }
-    if ( !scaled && time_->is_changed_dt()) {
-        DBGMSG("TM - rescale SCALE dt.\n");
-        // rescale matrix
-        MatScale(tm, dt_scaled );
-=======
     if ( !is_convection_matrix_scaled || time_->is_changed_dt()) {
         DBGMSG("TM - rescale dt.\n");
         //choose between fresh scaling with new dt or rescaling to a new dt
         double dt = (!is_convection_matrix_scaled) ? dt_new : dt_scaled;
         
-        if(is_convection_matrix_scaled) MatShift(tm, -1.0);
         MatScale(tm, dt);
-        MatShift(tm, 1.0);
         is_convection_matrix_scaled = true;
->>>>>>> fb39419b
     }
     
     END_TIMER("time step rescaling");

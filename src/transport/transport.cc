/*!
 *
﻿ * Copyright (C) 2015 Technical University of Liberec.  All rights reserved.
 * 
 * This program is free software; you can redistribute it and/or modify it under
 * the terms of the GNU General Public License version 3 as published by the
 * Free Software Foundation. (http://www.gnu.org/licenses/gpl-3.0.en.html)
 * 
 * This program is distributed in the hope that it will be useful, but WITHOUT
 * ANY WARRANTY; without even the implied warranty of MERCHANTABILITY or FITNESS
 * FOR A PARTICULAR PURPOSE.  See the GNU General Public License for more details.
 *
 * 
 * @file    transport.cc
 * @ingroup transport
 * @brief   Transport
 */

#include <memory>

#include "system/system.hh"
#include "system/sys_profiler.hh"
#include "system/index_types.hh"

<<<<<<< HEAD
#include "mesh/side_impl.hh"
=======
#include "mesh/long_idx.hh"
>>>>>>> 45bfb2ac
#include "mesh/mesh.h"
#include "mesh/partitioning.hh"
#include "mesh/accessors.hh"
#include "mesh/range_wrapper.hh"
#include "mesh/neighbours.h"
#include "transport/transport.h"

#include "la/distribution.hh"

#include "la/sparse_graph.hh"
#include <iostream>
#include <iomanip>
#include <string>

#include "io/output_time.hh"
#include "tools/time_governor.hh"
#include "tools/mixed.hh"
#include "coupling/balance.hh"
#include "input/accessors.hh"
#include "input/input_type.hh"

#include "fields/field_algo_base.hh"
#include "fields/field_values.hh"
#include "fields/field_fe.hh"
#include "fields/fe_value_handler.hh"
#include "fields/generic_field.hh"

#include "reaction/isotherm.hh" // SorptionType enum

#include "fem/fe_p.hh"
#include "fem/fe_values.hh"
#include "quadrature/quadrature_lib.hh"


FLOW123D_FORCE_LINK_IN_CHILD(convectionTransport)


namespace IT = Input::Type;

/********************************************************************************
 * Static methods and data members
 */
const string _equation_name = "Solute_Advection_FV";

const int ConvectionTransport::registrar =
		Input::register_class< ConvectionTransport, Mesh &, const Input::Record >(_equation_name) +
		ConvectionTransport::get_input_type().size();

const IT::Record &ConvectionTransport::get_input_type()
{
	return IT::Record(_equation_name, "Finite volume method, explicit in time, for advection only solute transport.")
			.derive_from(ConcentrationTransportBase::get_input_type())
			.declare_key("input_fields", IT::Array(
			        EqData().make_field_descriptor_type(_equation_name)),
			        IT::Default::obligatory(),
			        "")
            .declare_key("output",
                    EqData().output_fields.make_output_type(_equation_name, ""),
                    IT::Default("{ \"fields\": [ \"conc\" ] }"),
                    "Specification of output fields and output times.")
			.close();
}


ConvectionTransport::EqData::EqData() : TransportEqData()
{
    *this += bc_conc.name("bc_conc")
            .description("Boundary condition for concentration of substances.")
            .input_default("0.0")
            .units( UnitSI().kg().m(-3) );

    *this += init_conc.name("init_conc")
            .description("Initial values for concentration of substances.")
            .input_default("0.0")
            .units( UnitSI().kg().m(-3) );

    output_fields += *this;
    output_fields += conc_mobile.name("conc")
            .units( UnitSI().kg().m(-3) )
            .flags(FieldFlag::equation_result)
            .description("Concentration solution.");
	output_fields += region_id.name("region_id")
	        .units( UnitSI::dimensionless())
	        .flags(FieldFlag::equation_external_output)
            .description("Region ids.");
    output_fields += subdomain.name("subdomain")
            .units( UnitSI::dimensionless() )
            .flags(FieldFlag::equation_external_output)
            .description("Subdomain ids of the domain decomposition.");
}


/********************************************************************************
 * Helper class FETransportObjects
 */
FETransportObjects::FETransportObjects()
: q_(QGauss::make_array(0))
{
    fe0_ = new FE_P_disc<0>(0);
    fe1_ = new FE_P_disc<1>(0);
    fe2_ = new FE_P_disc<2>(0);
    fe3_ = new FE_P_disc<3>(0);


    fe_values_[0].initialize(q(0), *fe1_,
            update_values | update_gradients | update_side_JxW_values | update_normal_vectors | update_quadrature_points);
    fe_values_[1].initialize(q(1), *fe2_,
            update_values | update_gradients | update_side_JxW_values | update_normal_vectors | update_quadrature_points);
    fe_values_[2].initialize(q(2), *fe3_,
            update_values | update_gradients | update_side_JxW_values | update_normal_vectors | update_quadrature_points);
}


FETransportObjects::~FETransportObjects()
{
    delete fe0_;
    delete fe1_;
    delete fe2_;
    delete fe3_;
}

template<> FiniteElement<0> *FETransportObjects::fe<0>() { return fe0_; }
template<> FiniteElement<1> *FETransportObjects::fe<1>() { return fe1_; }
template<> FiniteElement<2> *FETransportObjects::fe<2>() { return fe2_; }
template<> FiniteElement<3> *FETransportObjects::fe<3>() { return fe3_; }

Quadrature &FETransportObjects::q(unsigned int dim) { return q_[dim]; }



/********************************************************************************
 * ConvectionTransport
 */
ConvectionTransport::ConvectionTransport(Mesh &init_mesh, const Input::Record in_rec)
: ConcentrationTransportBase(init_mesh, in_rec),
  is_mass_diag_changed(false),
  sources_corr(nullptr),
  input_rec(in_rec),
<<<<<<< HEAD
  sources_corr(nullptr),
  changed_(true)
=======
  mh_dh(nullptr)
>>>>>>> 45bfb2ac
{
	START_TIMER("ConvectionTransport");
	this->eq_data_ = &data_;

    transport_matrix_time = -1.0; // or -infty
    transport_bc_time = -1.0;
    is_convection_matrix_scaled = false;
    is_src_term_scaled = false;
    is_bc_term_scaled = false;

    //initialization of DOF handler
    MixedPtr<FE_P_disc> fe(0);
    dh_ = make_shared<DOFHandlerMultiDim>(init_mesh);
    shared_ptr<DiscreteSpace> ds = make_shared<EqualOrderDiscreteSpace>( &init_mesh, fe);
    dh_->distribute_dofs(ds);

}

void ConvectionTransport::initialize()
{
    target_mark_type = time_->equation_fixed_mark_type();

    cfl_max_step = time_->end_time();

    data_.set_components(substances_.names());
    data_.set_input_list( input_rec.val<Input::Array>("input_fields"), *time_ );
    data_.set_mesh(*mesh_);

    make_transport_partitioning();
    alloc_transport_vectors();
    alloc_transport_structs_mpi();

	// register output vectors
	data_.output_fields.set_components(substances_.names());
	data_.output_fields.set_mesh(*mesh_);
	data_.output_fields.output_type(OutputTime::ELEM_DATA);
	data_.conc_mobile.setup_components();
	data_.region_id = GenericField<3>::region_id(*mesh_);
    data_.subdomain = GenericField<3>::subdomain(*mesh_);
	for (unsigned int sbi=0; sbi<n_substances(); sbi++)
	{
		// create shared pointer to a FieldFE and push this Field to output_field on all regions
		output_field_ptr[sbi] = std::make_shared< FieldFE<3, FieldValue<3>::Scalar> >();
		output_field_ptr[sbi]->set_fe_data(dh_ );
		data_.conc_mobile[sbi].set_field(mesh_->region_db().get_region_set("ALL"), output_field_ptr[sbi], 0);
		vconc[sbi] = output_field_ptr[sbi]->get_data_vec().petsc_vec();
		conc[sbi] = &(output_field_ptr[sbi]->get_data_vec().data()[0]);
	}
	//output_stream_->add_admissible_field_names(input_rec.val<Input::Array>("output_fields"));
    //output_stream_->mark_output_times(*time_);

	data_.output_fields.initialize(output_stream_, mesh_, input_rec.val<Input::Record>("output"), time() );
	//cout << "Transport." << endl;
	//cout << time().marks();

    balance_->allocate(el_ds->lsize(), 1);

}


//=============================================================================
// MAKE TRANSPORT
//=============================================================================
void ConvectionTransport::make_transport_partitioning() {

//    int * id_4_old = new int[mesh_->n_elements()];
//    int i = 0;
//    for (auto ele : mesh_->elements_range()) id_4_old[i++] = ele.index();
//    mesh_->get_part()->id_maps(mesh_->n_elements(), id_4_old, el_ds, el_4_loc, row_4_el);
//    delete[] id_4_old;
	el_ds = mesh_->get_el_ds();
	el_4_loc = mesh_->get_el_4_loc();
	row_4_el = mesh_->get_row_4_el();

    // TODO: make output of partitioning is usefull but makes outputs different
    // on different number of processors, which breaks tests.
    //
    // Possible solution:
    // - have flag in ini file to turn this output ON
    // - possibility to have different ref_output for different num of proc.
    // - or do not test such kind of output
    //
    //for (auto ele : mesh_->elements_range()) {
    //    ele->pid()=el_ds->get_proc(row_4_el[ele.index()]);
    //}

}



ConvectionTransport::~ConvectionTransport()
{
    unsigned int sbi;

    if (sources_corr) {
        //Destroy mpi vectors at first
        chkerr(MatDestroy(&tm));
        chkerr(VecDestroy(&mass_diag));
        chkerr(VecDestroy(&vpmass_diag));
        chkerr(VecDestroy(&vcfl_flow_));
        chkerr(VecDestroy(&vcfl_source_));
        delete cfl_flow_;
        delete cfl_source_;

        for (sbi = 0; sbi < n_substances(); sbi++) {
            // mpi vectors
        	chkerr(VecDestroy(&vpconc[sbi]));
        	chkerr(VecDestroy(&bcvcorr[sbi]));
        	chkerr(VecDestroy(&vcumulative_corr[sbi]));
        	chkerr(VecDestroy(&v_tm_diag[sbi]));
        	chkerr(VecDestroy(&v_sources_corr[sbi]));

            // arrays of arrays
            delete cumulative_corr[sbi];
            delete tm_diag[sbi];
            delete sources_corr[sbi];
        }

        // arrays of mpi vectors
        delete vpconc;
        delete bcvcorr;
        delete vcumulative_corr;
        delete v_tm_diag;
        delete v_sources_corr;
        
        // arrays of arrays
        delete conc;
        delete cumulative_corr;
        delete tm_diag;
        delete sources_corr;
    }
}





void ConvectionTransport::set_initial_condition()
{
	for ( DHCellAccessor dh_cell : dh_->own_range() ) {
		LongIdx index = dh_cell.local_idx();
		ElementAccessor<3> ele_acc = mesh_->element_accessor( dh_cell.elm_idx() );

		for (unsigned int sbi=0; sbi<n_substances(); sbi++) // Optimize: SWAP LOOPS
			output_field_ptr[sbi]->get_data_vec().data()[index] = data_.init_conc[sbi].value(ele_acc.centre(), ele_acc);
	}
}

//=============================================================================
//	ALLOCATE OF TRANSPORT VARIABLES (ELEMENT & NODES)
//=============================================================================
void ConvectionTransport::alloc_transport_vectors() {

    unsigned int sbi, n_subst;
    n_subst = n_substances();
    
    sources_corr = new double*[n_subst];
    tm_diag = new double*[n_subst];
    cumulative_corr = new double*[n_subst];
    for (sbi = 0; sbi < n_subst; sbi++) {
      cumulative_corr[sbi] = new double[el_ds->lsize()];
      sources_corr[sbi] = new double[el_ds->lsize()];
      tm_diag[sbi] = new double[el_ds->lsize()];
    }

    conc = new double*[n_subst];
    vconc = new Vec[n_subst];
    out_conc.clear();
    out_conc.resize(n_subst);
    output_field_ptr.clear();
    output_field_ptr.resize(n_subst);
    for (sbi = 0; sbi < n_subst; sbi++) {
        out_conc[sbi].resize( el_ds->size() );
    }
    
    cfl_flow_ = new double[el_ds->lsize()];
    cfl_source_ = new double[el_ds->lsize()];
}

//=============================================================================
//	ALLOCATION OF TRANSPORT VECTORS (MPI)
//=============================================================================
void ConvectionTransport::alloc_transport_structs_mpi() {

    int sbi, n_subst;
    n_subst = n_substances();

    MPI_Barrier(PETSC_COMM_WORLD);

    vpconc = new Vec[n_subst];
    bcvcorr = new Vec[n_subst];
    vcumulative_corr = new Vec[n_subst];
    v_tm_diag = new Vec[n_subst];
    v_sources_corr = new Vec[n_subst];
    

    for (sbi = 0; sbi < n_subst; sbi++) {
        VecCreateMPI(PETSC_COMM_WORLD, el_ds->lsize(), mesh_->n_elements(), &bcvcorr[sbi]);
        VecZeroEntries(bcvcorr[sbi]);

        VecCreateMPI(PETSC_COMM_WORLD, el_ds->lsize(), mesh_->n_elements(), &vpconc[sbi]);
        VecZeroEntries(vpconc[sbi]);

        // SOURCES
        VecCreateMPIWithArray(PETSC_COMM_WORLD,1, el_ds->lsize(), mesh_->n_elements(),
        		cumulative_corr[sbi],&vcumulative_corr[sbi]);
        
        VecCreateMPIWithArray(PETSC_COMM_WORLD,1, el_ds->lsize(), mesh_->n_elements(),
                sources_corr[sbi],&v_sources_corr[sbi]);
        
        VecCreateMPIWithArray(PETSC_COMM_WORLD,1, el_ds->lsize(), mesh_->n_elements(),
                tm_diag[sbi],&v_tm_diag[sbi]);

        VecZeroEntries(vcumulative_corr[sbi]);
        VecZeroEntries(out_conc[sbi].petsc_vec());
    }


    MatCreateAIJ(PETSC_COMM_WORLD, el_ds->lsize(), el_ds->lsize(), mesh_->n_elements(),
            mesh_->n_elements(), 16, PETSC_NULL, 4, PETSC_NULL, &tm);
    
    VecCreateMPI(PETSC_COMM_WORLD, el_ds->lsize(), mesh_->n_elements(), &mass_diag);
    VecCreateMPI(PETSC_COMM_WORLD, el_ds->lsize(), mesh_->n_elements(), &vpmass_diag);

    VecCreateMPIWithArray(PETSC_COMM_WORLD,1, el_ds->lsize(), mesh_->n_elements(),
            cfl_flow_,&vcfl_flow_);
    VecCreateMPIWithArray(PETSC_COMM_WORLD,1, el_ds->lsize(), mesh_->n_elements(),
            cfl_source_,&vcfl_source_);
}


void ConvectionTransport::set_boundary_conditions()
{
    START_TIMER ("set_boundary_conditions");

    unsigned int sbi;
    
    // Assembly bcvcorr vector
    for(sbi=0; sbi < n_substances(); sbi++) VecZeroEntries(bcvcorr[sbi]);

   	balance_->start_flux_assembly(subst_idx);

<<<<<<< HEAD
    for ( DHCellAccessor dh_cell : dh_->own_range() )
    {
        ElementAccessor<3> elm = dh_cell.elm();
        // we have currently zero order P_Disc FE
        ASSERT_DBG(dh_cell.get_loc_dof_indices().size() == 1);
        Idx local_p0_dof = dh_cell.get_loc_dof_indices()[0];
        LongIdx glob_p0_dof = dh_->get_local_to_global_map()[local_p0_dof];

        for(DHCellSide dh_side: dh_cell.side_range()) {
            if (dh_side.cond() != NULL) {
                ElementAccessor<3> bc_elm = dh_side.cond()->element_accessor();
                double flux = this->side_flux(dh_side);
                if (flux < 0.0) {
                    double aij = -(flux / elm.measure() );

                    for (sbi=0; sbi<n_substances(); sbi++)
                    {
                        double value = data_.bc_conc[sbi].value( bc_elm.centre(), bc_elm );
=======
    for (loc_el = 0; loc_el < el_ds->lsize(); loc_el++) {
        elm = mesh_->element_accessor( el_4_loc[loc_el] );
        if (elm->boundary_idx_ != NULL) {
        	LongIdx new_i = row_4_el[ elm.idx() ];

        	for (unsigned int si=0; si<elm->n_sides(); si++) {
                if (elm.side(si)->is_boundary()) {
                    Boundary bcd = elm.side(si)->cond();
                    double flux = mh_dh->side_flux( *(elm.side(si)) );
                    if (flux < 0.0) {
                        double aij = -(flux / elm.measure() );

                        for (sbi=0; sbi<n_substances(); sbi++)
                        {
                            double value = data_.bc_conc[sbi].value( bcd.element_accessor().centre(), bcd.element_accessor() );
                            
                            VecSetValue(bcvcorr[sbi], new_i, value * aij, ADD_VALUES);

                            // CAUTION: It seems that PETSc possibly optimize allocated space during assembly.
                            // So we have to add also values that may be non-zero in future due to changing velocity field.
                            balance_->add_flux_matrix_values(subst_idx[sbi], elm.side(si), {row_4_el[el_4_loc[loc_el]]}, {0.});
                            balance_->add_flux_vec_value(subst_idx[sbi], elm.side(si), flux*value);
                        }
                    } else {
                        for (sbi=0; sbi<n_substances(); sbi++)
                            VecSetValue(bcvcorr[sbi], new_i, 0, ADD_VALUES);
>>>>>>> 45bfb2ac
                        
                        VecSetValue(bcvcorr[sbi], glob_p0_dof, value * aij, ADD_VALUES);

                        // CAUTION: It seems that PETSc possibly optimize allocated space during assembly.
                        // So we have to add also values that may be non-zero in future due to changing velocity field.
                        balance_->add_flux_values(subst_idx[sbi], dh_side,
                                                  {local_p0_dof}, {0.0}, flux*value);
                    }
                } else {
                    for (sbi=0; sbi<n_substances(); sbi++)
                        VecSetValue(bcvcorr[sbi], glob_p0_dof, 0, ADD_VALUES);
                    
                    for (unsigned int sbi=0; sbi<n_substances(); sbi++)
                        balance_->add_flux_values(subst_idx[sbi], dh_side,
                                                  {local_p0_dof}, {flux}, 0.0);
                }
            }
        }
    }

    balance_->finish_flux_assembly(subst_idx);

    for (sbi=0; sbi<n_substances(); sbi++)  	VecAssemblyBegin(bcvcorr[sbi]);
    for (sbi=0; sbi<n_substances(); sbi++)   	VecAssemblyEnd(bcvcorr[sbi]);

    // we are calling set_boundary_conditions() after next_time() and
    // we are using data from t() before, so we need to set corresponding bc time
    transport_bc_time = time_->last_t();
}


//=============================================================================
// COMPUTE SOURCES
//=============================================================================
void ConvectionTransport::compute_concentration_sources() {

  //temporary variables
  double csection, source, diag;
    
  //TODO: would it be possible to check the change in data for chosen substance? (may be in multifields?)
  
  //checking if the data were changed
    if( (data_.sources_density.changed() )
          || (data_.sources_conc.changed() )
          || (data_.sources_sigma.changed() )
          || (data_.cross_section.changed()))
    {
        START_TIMER("sources_reinit"); 
        balance_->start_source_assembly(subst_idx);
        
        for ( DHCellAccessor dh_cell : dh_->own_range() )
        {
            ElementAccessor<3> elm = dh_cell.elm();
            // we have currently zero order P_Disc FE
            ASSERT_DBG(dh_cell.get_loc_dof_indices().size() == 1);
            Idx local_p0_dof = dh_cell.get_loc_dof_indices()[0];

            arma::vec3 center = elm.centre();
            csection = data_.cross_section.value(center, elm);
            
            // read for all substances
            double max_cfl=0;
            for (unsigned int sbi = 0; sbi < n_substances(); sbi++)
            {      
                double src_sigma = data_.sources_sigma[sbi].value(center, elm);
                
                source = csection * (data_.sources_density[sbi].value(center, elm)
                         + src_sigma * data_.sources_conc[sbi].value(center, elm));
                // addition to RHS
                sources_corr[sbi][local_p0_dof] = source;
                // addition to diagonal of the transport matrix
                diag = src_sigma * csection;
                tm_diag[sbi][local_p0_dof] = - diag;
                
                // compute maximal cfl condition over all substances
                max_cfl = std::max(max_cfl, fabs(diag));
                
                balance_->add_source_values(sbi, elm.region().bulk_idx(), {local_p0_dof},
                                                {- src_sigma * elm.measure() * csection},
                                                {source * elm.measure()});
            }
            
            cfl_source_[local_p0_dof] = max_cfl;
        }
        
        balance_->finish_source_assembly(subst_idx);
        
        END_TIMER("sources_reinit");
    }
}



void ConvectionTransport::zero_time_step()
{
	OLD_ASSERT_EQUAL(time_->tlevel(), 0);

	data_.mark_input_times(*time_);
	data_.set_time(time_->step(), LimitSide::right);
	std::stringstream ss; // print warning message with table of uninitialized fields
	if ( FieldCommon::print_message_table(ss, "convection transport") ) {
		WarningOut() << ss.str();
	}

    set_initial_condition();
    create_mass_matrix();
    
    START_TIMER("Convection balance zero time step");

    create_transport_matrix_mpi();
    compute_concentration_sources();
    set_boundary_conditions();

    // write initial condition
	output_data();
}


bool ConvectionTransport::evaluate_time_constraint(double& time_constraint)
{
	ASSERT_PTR(dh_).error( "Null DOF handler object.\n" );
    data_.set_time(time_->step(), LimitSide::right); // set to the last computed time
    
    START_TIMER("data reinit");
    
    bool cfl_changed = false;
    
    // if FLOW or DATA changed ---------------------> recompute transport matrix
    if (changed_)
    {
        create_transport_matrix_mpi();
        is_convection_matrix_scaled=false;
        cfl_changed = true;
        DebugOut() << "CFL changed - flow.\n";
    }
    
    if (is_mass_diag_changed)
    {
        create_mass_matrix();
        cfl_changed = true;
        DebugOut() << "CFL changed - mass matrix.\n";
    }
    
    // if DATA changed ---------------------> recompute concentration sources (rhs and matrix diagonal)
    if( data_.sources_density.changed() || data_.sources_conc.changed() || data_.sources_sigma.changed()
       || data_.cross_section.changed())
    {
        compute_concentration_sources();
        is_src_term_scaled = false;
        cfl_changed = true;
        DebugOut() << "CFL changed - source.\n";
    }
    
    // now resolve the CFL condition
    if(cfl_changed)
    {
        // find maximum of sum of contribution from flow and sources: MAX(vcfl_flow_ + vcfl_source_)
        Vec cfl;
        VecCreateMPI(PETSC_COMM_WORLD, el_ds->lsize(),PETSC_DETERMINE, &cfl);
        VecWAXPY(cfl, 1.0, vcfl_flow_, vcfl_source_);
        VecMaxPointwiseDivide(cfl,mass_diag, &cfl_max_step);
        // get a reciprocal value as a time constraint
        cfl_max_step = 1 / cfl_max_step;
        DebugOut().fmt("CFL constraint (transport): {}\n", cfl_max_step);
    }
    
    // although it does not influence CFL, compute BC so the full system is assembled
    if ( changed_
        || data_.porosity.changed()
        || data_.water_content.changed()
        || data_.bc_conc.changed() )
    {
        set_boundary_conditions();
        is_bc_term_scaled = false;
    }

    END_TIMER("data reinit");
    
    // return time constraint
    time_constraint = cfl_max_step;
    changed_ = false;
    return cfl_changed;
}

void ConvectionTransport::update_solution() {

    START_TIMER("convection-one step");
    
    // proceed to next time - which we are about to compute
    // explicit scheme looks one step back and uses data from previous time
    // (data time set previously in assess_time_constraint())
    time_->next_time();
    
    double dt_new = time_->dt(),                    // current time step we are about to compute
           dt_scaled = dt_new / time_->last_dt();   // scaling ratio to previous time step
    
    START_TIMER("time step rescaling");
    
    // if FLOW or DATA or BC or DT changed ---------------------> rescale boundary condition
    if( ! is_bc_term_scaled || time_->is_changed_dt() )
    {
    	DebugOut() << "BC - rescale dt.\n";
        //choose between fresh scaling with new dt or rescaling to a new dt
        double dt = (!is_bc_term_scaled) ? dt_new : dt_scaled;
        for (unsigned int  sbi=0; sbi<n_substances(); sbi++)
            VecScale(bcvcorr[sbi], dt);
        is_bc_term_scaled = true;
    }
    

    // if DATA or TIME STEP changed -----------------------> rescale source term
    if( !is_src_term_scaled || time_->is_changed_dt()) {
    	DebugOut() << "SRC - rescale dt.\n";
        //choose between fresh scaling with new dt or rescaling to a new dt
        double dt = (!is_src_term_scaled) ? dt_new : dt_scaled;
        for (unsigned int sbi=0; sbi<n_substances(); sbi++)
        {
            VecScale(v_sources_corr[sbi], dt);
            VecScale(v_tm_diag[sbi], dt);
        }
        is_src_term_scaled = true;
    }
    
    // if DATA or TIME STEP changed -----------------------> rescale transport matrix
    if ( !is_convection_matrix_scaled || time_->is_changed_dt()) {
    	DebugOut() << "TM - rescale dt.\n";
        //choose between fresh scaling with new dt or rescaling to a new dt
        double dt = (!is_convection_matrix_scaled) ? dt_new : dt_scaled;
        
        MatScale(tm, dt);
        is_convection_matrix_scaled = true;
    }
    
    END_TIMER("time step rescaling");
    
    
    data_.set_time(time_->step(), LimitSide::right); // set to the last computed time
    if (data_.cross_section.changed() || data_.water_content.changed() || data_.porosity.changed())
    {
        VecCopy(mass_diag, vpmass_diag);
        create_mass_matrix();
    } else is_mass_diag_changed = false;
    

    // Compute new concentrations for every substance.
    
    for (unsigned int sbi = 0; sbi < n_substances(); sbi++) {
      // one step in MOBILE phase
      START_TIMER("mat mult");
      
      // tm_diag is a diagonal part of transport matrix, which depends on substance data (sources_sigma)
      // Wwe need keep transport matrix independent of substance, therefore we keep this diagonal part
      // separately in a vector tm_diag.
      // Computation: first, we compute this diagonal addition D*pconc and save it temporaly into RHS
        
      // RHS = D*pconc, where D is diagonal matrix represented by a vector
      VecPointwiseMult(vcumulative_corr[sbi], v_tm_diag[sbi], vconc[sbi]); //w = x.*y
      
      // Then we add boundary terms ans other source terms into RHS.
      // RHS = 1.0 * bcvcorr + 1.0 * v_sources_corr + 1.0 * rhs
      VecAXPBYPCZ(vcumulative_corr[sbi], 1.0, 1.0, 1.0, bcvcorr[sbi], v_sources_corr[sbi]);   //z = ax + by + cz
      
      // Then we set the new previous concentration.
      VecCopy(vconc[sbi], vpconc[sbi]); // pconc = conc
      // And finally proceed with transport matrix multiplication.
      if (is_mass_diag_changed) {
        VecPointwiseMult(vconc[sbi], vconc[sbi], vpmass_diag); // vconc*=vpmass_diag
        MatMultAdd(tm, vpconc[sbi], vconc[sbi], vconc[sbi]);   // vconc+=tm*vpconc
        VecAXPY(vconc[sbi], 1, vcumulative_corr[sbi]);         // vconc+=vcumulative_corr
        VecPointwiseDivide(vconc[sbi], vconc[sbi], mass_diag); // vconc/=mass_diag
      } else {
        MatMultAdd(tm, vpconc[sbi], vcumulative_corr[sbi], vconc[sbi]); // vconc =tm*vpconc+vcumulative_corr
        VecPointwiseDivide(vconc[sbi], vconc[sbi], mass_diag);          // vconc/=mass_diag
        VecAXPY(vconc[sbi], 1, vpconc[sbi]);                            // vconc+=vpconc
      }

      END_TIMER("mat mult");
    }
    
    for (unsigned int sbi=0; sbi<n_substances(); ++sbi)
      balance_->calculate_cumulative(sbi, vpconc[sbi]);
    
    END_TIMER("convection-one step");
}


void ConvectionTransport::set_target_time(double target_time)
{

    //sets target_mark_type (it is fixed) to be met in next_time()
    time_->marks().add(TimeMark(target_time, target_mark_type));

    // This is done every time TOS calls update_solution.
    // If CFL condition is changed, time fixation will change later from TOS.
    
    // Set the same constraint as was set last time.
    
    // TODO: fix this hack, remove this method completely, leaving just the first line at the calling point
    // in TransportOperatorSplitting::update_solution()
    // doing this directly leads to choose of large time step violationg CFL condition
    if (cfl_max_step > time_->dt()*1e-10)
    time_->set_upper_constraint(cfl_max_step, "CFL condition used from previous step.");

    // fixing convection time governor till next target_mark_type (got from TOS or other)
    // may have marks for data changes
    time_->fix_dt_until_mark();
}


void ConvectionTransport::create_mass_matrix()
{
    ElementAccessor<3> elm;
    
    VecZeroEntries(mass_diag);
    
    balance_->start_mass_assembly(subst_idx);

    for ( DHCellAccessor dh_cell : dh_->own_range() ) {
        ElementAccessor<3> elm = dh_cell.elm();
        // we have currently zero order P_Disc FE
        ASSERT_DBG(dh_cell.get_loc_dof_indices().size() == 1);
        Idx local_p0_dof = dh_cell.get_loc_dof_indices()[0];

        double csection = data_.cross_section.value(elm.centre(), elm);
        //double por_m = data_.porosity.value(elm.centre(), elm->element_accessor());
        double por_m = data_.water_content.value(elm.centre(), elm);

        for (unsigned int sbi=0; sbi<n_substances(); ++sbi)
            balance_->add_mass_values(subst_idx[sbi], dh_cell, {local_p0_dof}, {csection*por_m*elm.measure()}, 0);
        
        VecSetValue(mass_diag, dh_->get_local_to_global_map()[local_p0_dof], csection*por_m, INSERT_VALUES);
    }
    
    balance_->finish_mass_assembly(subst_idx);
    
    VecAssemblyBegin(mass_diag);
    VecAssemblyEnd(mass_diag);
    
    is_mass_diag_changed = true;
}


//=============================================================================
// CREATE TRANSPORT MATRIX
//=============================================================================
void ConvectionTransport::create_transport_matrix_mpi() {

    START_TIMER("convection_matrix_assembly");

    ElementAccessor<3> el2;
    ElementAccessor<3> elm;
    int j;
    LongIdx new_j, new_i;
    double aij, aii;
        
    MatZeroEntries(tm);

    double flux, flux2, edg_flux;

    aii = 0.0;

    unsigned int loc_el = 0;
    for ( DHCellAccessor dh_cell : dh_->own_range() ) {
        new_i = row_4_el[ dh_cell.elm_idx() ];
        elm = dh_cell.elm();
        for( DHCellSide cell_side : dh_cell.side_range() ) {
<<<<<<< HEAD
            flux = this->side_flux(cell_side);
            if (cell_side.cond() == NULL) {
=======
            flux = mh_dh->side_flux( cell_side.side());
            if (! cell_side.side().is_boundary()) {
>>>>>>> 45bfb2ac
                edg_flux = 0;
                for( DHCellSide edge_side : cell_side.edge_sides() ) {
                    el2 = edge_side.element();
                    flux2 = this->side_flux(edge_side);
                    if ( flux2 > 0)  edg_flux+= flux2;
                }
                for( DHCellSide edge_side : cell_side.edge_sides() )
                    if (edge_side != cell_side) {
                        j = edge_side.element().idx();
                        new_j = row_4_el[j];

                        el2 = edge_side.element();
                        flux2 = this->side_flux(edge_side);
                        if ( flux2 > 0.0 && flux <0.0)
                            aij = -(flux * flux2 / ( edg_flux * dh_cell.elm().measure() ) );
                        else aij =0;
                        MatSetValue(tm, new_i, new_j, aij, INSERT_VALUES);
                    }
            }
            if (flux > 0.0)
              aii -= (flux / dh_cell.elm().measure() );
        }  // end same dim     //ELEMENT_SIDES

        for( DHCellSide neighb_side : dh_cell.neighb_sides() ) // dh_cell lower dim
        {
            ASSERT( neighb_side.elem_idx() != dh_cell.elm_idx() ).error("Elm. same\n");
            new_j = row_4_el[ neighb_side.elem_idx() ];
            el2 = neighb_side.element();
            flux = this->side_flux(neighb_side);

            // volume source - out-flow from higher dimension
            if (flux > 0.0)  aij = flux / dh_cell.elm().measure();
            else aij=0;
            MatSetValue(tm, new_i, new_j, aij, INSERT_VALUES);
            // out flow from higher dim. already accounted

            // volume drain - in-flow to higher dimension
            if (flux < 0.0) {
                aii -= (-flux) / dh_cell.elm().measure();                           // diagonal drain
                aij = (-flux) / neighb_side.element().measure();
            } else aij=0;
            MatSetValue(tm, new_j, new_i, aij, INSERT_VALUES);
        }

    MatSetValue(tm, new_i, new_i, aii, INSERT_VALUES);

    cfl_flow_[loc_el++] = fabs(aii);
    aii = 0.0;
    }

    MatAssemblyBegin(tm, MAT_FINAL_ASSEMBLY);
    MatAssemblyEnd(tm, MAT_FINAL_ASSEMBLY);

    is_convection_matrix_scaled = false;
    END_TIMER("convection_matrix_assembly");

    transport_matrix_time = time_->t();
}


double **ConvectionTransport::get_concentration_matrix() {
	return conc;
}

void ConvectionTransport::get_par_info(LongIdx * &el_4_loc_out, Distribution * &el_distribution_out){
	el_4_loc_out = this->el_4_loc;
	el_distribution_out = this->el_ds;
	return;
}

//int *ConvectionTransport::get_el_4_loc(){
//	return el_4_loc;
//}

LongIdx *ConvectionTransport::get_row_4_el(){
	return row_4_el;
}



void ConvectionTransport::output_data() {

    data_.output_fields.set_time(time().step(), LimitSide::right);
	data_.output_fields.output(time().step());
    
    START_TIMER("TOS-balance");
    for (unsigned int sbi=0; sbi<n_substances(); ++sbi)
      balance_->calculate_instant(sbi, vconc[sbi]);
    balance_->output();
    END_TIMER("TOS-balance");
}

void ConvectionTransport::set_balance_object(std::shared_ptr<Balance> balance)
{
	balance_ = balance;
    subst_idx = balance_->add_quantities(substances_.names());
}

double ConvectionTransport::side_flux(const DHCellSide &cell_side)
{
    if (cell_side.dim()==3) return calculate_side_flux<3>(cell_side);
    else if (cell_side.dim()==2) return calculate_side_flux<2>(cell_side);
    else return calculate_side_flux<1>(cell_side);
}

template<unsigned int dim>
double ConvectionTransport::calculate_side_flux(const DHCellSide &cell_side)
{
    ASSERT_EQ(cell_side.dim(), dim).error("Element dimension mismatch!");

    feo_.fe_values(dim).reinit(cell_side.side());
    auto vel = velocity_field_ptr_->value(cell_side.centre(), cell_side.element());
    double side_flux = arma::dot(vel, feo_.fe_values(dim).normal_vector(0)) * feo_.fe_values(dim).JxW(0);
    return side_flux;
}<|MERGE_RESOLUTION|>--- conflicted
+++ resolved
@@ -22,11 +22,6 @@
 #include "system/sys_profiler.hh"
 #include "system/index_types.hh"
 
-<<<<<<< HEAD
-#include "mesh/side_impl.hh"
-=======
-#include "mesh/long_idx.hh"
->>>>>>> 45bfb2ac
 #include "mesh/mesh.h"
 #include "mesh/partitioning.hh"
 #include "mesh/accessors.hh"
@@ -163,14 +158,9 @@
 ConvectionTransport::ConvectionTransport(Mesh &init_mesh, const Input::Record in_rec)
 : ConcentrationTransportBase(init_mesh, in_rec),
   is_mass_diag_changed(false),
-  sources_corr(nullptr),
   input_rec(in_rec),
-<<<<<<< HEAD
   sources_corr(nullptr),
   changed_(true)
-=======
-  mh_dh(nullptr)
->>>>>>> 45bfb2ac
 {
 	START_TIMER("ConvectionTransport");
 	this->eq_data_ = &data_;
@@ -413,7 +403,6 @@
 
    	balance_->start_flux_assembly(subst_idx);
 
-<<<<<<< HEAD
     for ( DHCellAccessor dh_cell : dh_->own_range() )
     {
         ElementAccessor<3> elm = dh_cell.elm();
@@ -423,8 +412,8 @@
         LongIdx glob_p0_dof = dh_->get_local_to_global_map()[local_p0_dof];
 
         for(DHCellSide dh_side: dh_cell.side_range()) {
-            if (dh_side.cond() != NULL) {
-                ElementAccessor<3> bc_elm = dh_side.cond()->element_accessor();
+            if (dh_side.side().is_boundary()) {
+                ElementAccessor<3> bc_elm = dh_side.cond().element_accessor();
                 double flux = this->side_flux(dh_side);
                 if (flux < 0.0) {
                     double aij = -(flux / elm.measure() );
@@ -432,34 +421,6 @@
                     for (sbi=0; sbi<n_substances(); sbi++)
                     {
                         double value = data_.bc_conc[sbi].value( bc_elm.centre(), bc_elm );
-=======
-    for (loc_el = 0; loc_el < el_ds->lsize(); loc_el++) {
-        elm = mesh_->element_accessor( el_4_loc[loc_el] );
-        if (elm->boundary_idx_ != NULL) {
-        	LongIdx new_i = row_4_el[ elm.idx() ];
-
-        	for (unsigned int si=0; si<elm->n_sides(); si++) {
-                if (elm.side(si)->is_boundary()) {
-                    Boundary bcd = elm.side(si)->cond();
-                    double flux = mh_dh->side_flux( *(elm.side(si)) );
-                    if (flux < 0.0) {
-                        double aij = -(flux / elm.measure() );
-
-                        for (sbi=0; sbi<n_substances(); sbi++)
-                        {
-                            double value = data_.bc_conc[sbi].value( bcd.element_accessor().centre(), bcd.element_accessor() );
-                            
-                            VecSetValue(bcvcorr[sbi], new_i, value * aij, ADD_VALUES);
-
-                            // CAUTION: It seems that PETSc possibly optimize allocated space during assembly.
-                            // So we have to add also values that may be non-zero in future due to changing velocity field.
-                            balance_->add_flux_matrix_values(subst_idx[sbi], elm.side(si), {row_4_el[el_4_loc[loc_el]]}, {0.});
-                            balance_->add_flux_vec_value(subst_idx[sbi], elm.side(si), flux*value);
-                        }
-                    } else {
-                        for (sbi=0; sbi<n_substances(); sbi++)
-                            VecSetValue(bcvcorr[sbi], new_i, 0, ADD_VALUES);
->>>>>>> 45bfb2ac
                         
                         VecSetValue(bcvcorr[sbi], glob_p0_dof, value * aij, ADD_VALUES);
 
@@ -826,13 +787,8 @@
         new_i = row_4_el[ dh_cell.elm_idx() ];
         elm = dh_cell.elm();
         for( DHCellSide cell_side : dh_cell.side_range() ) {
-<<<<<<< HEAD
             flux = this->side_flux(cell_side);
-            if (cell_side.cond() == NULL) {
-=======
-            flux = mh_dh->side_flux( cell_side.side());
             if (! cell_side.side().is_boundary()) {
->>>>>>> 45bfb2ac
                 edg_flux = 0;
                 for( DHCellSide edge_side : cell_side.edge_sides() ) {
                     el2 = edge_side.element();

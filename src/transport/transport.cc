/*!
 *
 * Copyright (C) 2007 Technical University of Liberec.  All rights reserved.
 *
 * Please make a following refer to Flow123d on your project site if you use the program for any purpose,
 * especially for academic research:
 * Flow123d, Research Centre: Advanced Remedial Technologies, Technical University of Liberec, Czech Republic
 *
 * This program is free software; you can redistribute it and/or modify it under the terms
 * of the GNU General Public License version 3 as published by the Free Software Foundation.
 *
 * This program is distributed in the hope that it will be useful, but WITHOUT ANY WARRANTY;
 * without even the implied warranty of MERCHANTABILITY or FITNESS FOR A PARTICULAR PURPOSE.
 * See the GNU General Public License for more details.
 *
 *
 * You should have received a copy of the GNU General Public License along with this program; if not,
 * write to the Free Software Foundation, Inc., 59 Temple Place - Suite 330, Boston, MA 021110-1307, USA.
 *
 *
 * $Id$
 * $Revision$
 * $LastChangedBy$
 * $LastChangedDate$
 *
 * @file
 * @ingroup transport
 * @brief  Transport
 *
 *
 */


#include <memory>

#include "system/system.hh"
#include "system/sys_profiler.hh"

#include "mesh/mesh.h"
#include "mesh/partitioning.hh"
#include "transport/transport.h"

#include "io/output.h"

//#include "ppfcs.h"
//#include "btc.h" XX
//#include "reaction.h" XX

#include "la/distribution.hh"

#include "la/sparse_graph.hh"
#include <iostream>
#include <iomanip>
#include <string>

// TODO: move partitioning into mesh_ and remove this include
#include "flow/darcy_flow_mh.hh"
#include "flow/old_bcd.hh"
#include "input/accessors.hh"
#include "input/input_type.hh"

#include "coupling/time_governor.hh"

#include "fields/field_base.hh"
#include "fields/field_values.hh"
#include "fields/field_elementwise.hh" 
#include "reaction/isotherm.hh" // SorptionType enum

namespace IT = Input::Type;

IT::Selection ConvectionTransport::EqData::sorption_type_selection = IT::Selection("TransportSorptionType")
    .add_value(none,"none","No sorption considered")
    .add_value(linear,"linear","Linear isotherm described sorption considered.")
    .add_value(freundlich,"freundlich","Freundlich isotherm described sorption considered")
    .add_value(langmuir,"langmuir","Langmuir isotherm described sorption considered")
    .close();



ConvectionTransport::EqData::EqData() : TransportBase::TransportEqData()
{
	ADD_FIELD(bc_conc, "Boundary conditions for concentrations.", "0.0");
	ADD_FIELD(init_conc, "Initial concentrations.", "0.0");
    ADD_FIELD(por_imm, "Porosity material parameter of the immobile zone. Vector, one value for every substance.", "0.0");
    ADD_FIELD(alpha, "Diffusion coefficient of non-equilibrium linear exchange between mobile and immobile zone (dual porosity)."
            " Vector, one value for every substance.", "0.0");
    ADD_FIELD(sorp_type, "Type of sorption isotherm.", "\"none\"");
    sorp_type.input_selection(&sorption_type_selection);
    ADD_FIELD(sorp_coef0, "First parameter of sorption: Scaling of the isothem for all types. Vector, one value for every substance. ", "0.0");
    ADD_FIELD(sorp_coef1, "Second parameter of sorption: exponent( Freundlich isotherm), limit concentration (Langmuir isotherm). "
            "Vector, one value for every substance.", "1.0");
    ADD_FIELD(phi, "Fraction of the total sorption surface exposed to the mobile zone, in interval (0,1). "
            "Used only in combination with dual porosity model. Vector, one value for every substance.", "1.0");

    bc_conc.read_field_descriptor_hook = OldBcdInput::trans_conc_hook;
}

<<<<<<< HEAD

RegionSet ConvectionTransport::EqData::read_boundary_list_item(Input::Record rec) {
=======
/*
RegionSet ConvectionTransport::EqData::read_descriptor_hook(Input::Record rec) {
>>>>>>> 01c08400
    // Base method EqDataBase::read_boundary_list_item must be called first!
    RegionSet domain = EqDataBase::read_boundary_list_item(rec);
    FilePath bcd_file;

    // read transport boundary conditions using old file format .tbc
    if (rec.opt_val("old_boundary_file", bcd_file) )
        OldBcdInput::instance()->read_transport(bcd_file, bc_conc);

    return domain;
}*/



ConvectionTransport::ConvectionTransport(Mesh &init_mesh, const Input::Record &in_rec)
: TransportBase(init_mesh, in_rec)
{
    F_ENTRY;

    //mark type of the equation of convection transport (created in EquationBase constructor) and it is fixed
    target_mark_type = this->mark_type() | TimeGovernor::marks().type_fixed_time();
    output_mark_type = this->mark_type() | TimeGovernor::marks().type_fixed_time() | time_->marks().type_output();
    time_ = new TimeGovernor(in_rec.val<Input::Record>("time"), target_mark_type);
    time_->marks().add_time_marks(0.0,
        in_rec.val<Input::Record>("output").val<double>("save_step"),
        time_->end_time(), output_mark_type );
    cfl_max_step = time_->end_time();
    // TODO: this has to be set after construction of transport matrix ??!!


    in_rec.val<Input::Array>("substances").copy_to(subst_names_);
    n_subst_ = subst_names_.size();
    INPUT_CHECK(n_subst_ >= 1 ,"Number of substances must be positive.\n");

    Input::Iterator<Input::Record> it = in_rec.find<Input::Record>("mass_balance");
    if (it)
    	mass_balance_ = new MassBalance(this, *it);

    data_.init_conc.n_comp(n_subst_);
    data_.bc_conc.n_comp(n_subst_);
    data_.alpha.n_comp(n_subst_);
    data_.sorp_type.n_comp(n_subst_);
    data_.sorp_coef0.n_comp(n_subst_);
    data_.sorp_coef1.n_comp(n_subst_);
    data_.sources_density.n_comp(n_subst_);
    data_.sources_sigma.n_comp(n_subst_);
    data_.sources_conc.n_comp(n_subst_);
    data_.set_mesh(init_mesh);
    data_.set_input_list( in_rec.val<Input::Array>("data") );

    data_.set_limit_side(LimitSide::right);
    data_.set_time(*time_);


    sorption = in_rec.val<bool>("sorption_enable");
    dual_porosity = in_rec.val<bool>("dual_porosity");
    // reaction_on = in_rec.val<bool>("transport_reactions");


    sub_problem = 0;
    if (dual_porosity == true)
        sub_problem += 1;
    if (sorption == true)
        sub_problem += 2;

    make_transport_partitioning();
    alloc_transport_vectors();
    alloc_transport_structs_mpi();
    transport_matrix_time = -1.0; // or -infty
    set_initial_condition();

    is_convection_matrix_scaled = false;
    need_time_rescaling=true;

    // register output vectors
    Input::Record output_rec = in_rec.val<Input::Record>("output");
    data_.conc_mobile.init(subst_names_);
    data_.conc_mobile.set_mesh(*mesh_);
    data_.conc_mobile.name("conc_mobile");
    data_.conc_mobile.units("M/L^3");

<<<<<<< HEAD
=======
    field_output=OutputTime::output_stream(output_rec.val<Input::Record>("output_stream"));
    for(unsigned int subst_id=0; subst_id < n_subst_; subst_id++) {
         // TODO: What about output also other "phases", IMMOBILE and so on.

         // create FieldElementwise for every substance, set it to data->conc_mobile
         data_.conc_mobile[subst_id].set_field(
                 mesh_->region_db().get_region_set("ALL"),
                 std::make_shared< FieldElementwise<3, FieldValue<3>::Scalar > >( out_conc[MOBILE][subst_id] , 1, mesh_->n_elements() ),
                 time_->t()
                 );


         std::string subst_name = subst_names_[subst_id] + "_mobile";
         double *data = out_conc[MOBILE][subst_id];
         OutputTime::register_elem_data<double>(mesh_, subst_name, "M/L^3",
                 output_rec.val<Input::Record>("output_stream"), data , mesh_->n_elements());
    }

>>>>>>> 01c08400
    // write initial condition
    output_vector_gather();
    OutputTime::register_data<3, FieldValue<3>::Scalar>(output_rec, OutputTime::ELEM_DATA, &data_.conc_mobile);
}


//=============================================================================
// MAKE TRANSPORT
//=============================================================================
void ConvectionTransport::make_transport_partitioning() {

    F_ENTRY;

    //int rank, np, i, j, k, row_MH, a;
    //struct DarcyFlowMH *water=transport->problem->water;
/*
    SparseGraph *ele_graph = new SparseGraphMETIS(mesh_->n_elements()); // graph for partitioning
    Distribution init_ele_ds = ele_graph->get_distr(); // initial distr.
    int *loc_part = new int[init_ele_ds.lsize()]; // partitionig in initial distribution

    make_element_connection_graph(mesh_, ele_graph, true);
    WARN_ASSERT(ele_graph->is_symmetric(),"Attention graph for partitioning is not symmetric!\n");

    ele_graph->partition(loc_part);

    delete ele_graph;
*/
    int * id_4_old = new int[mesh_->n_elements()];
    int i = 0;
    FOR_ELEMENTS(mesh_, ele) id_4_old[i++] = ele.index();
    mesh_->get_part()->id_maps(mesh_->n_elements(), id_4_old, el_ds, el_4_loc, row_4_el);
    delete[] id_4_old;

    // TODO: make output of partitioning is usefull but makes outputs different
    // on different number of processors, which breaks tests.
    //
    // Possible solution:
    // - have flag in ini file to turn this output ON
    // - possibility to have different ref_output for different num of proc.
    // - or do not test such kind of output
    //
    //FOR_ELEMENTS(mesh_, ele) {
    //    ele->pid=el_ds->get_proc(row_4_el[ele.index()]);
    //}

}



ConvectionTransport::~ConvectionTransport()
{
    unsigned int sbi, ph;

    if (mass_balance_ != NULL)
    	delete mass_balance_;

    //Destroy mpi vectors at first
    VecDestroy(&v_sources_corr);
    MatDestroy(&tm);
    
    VecDestroy(vconc);
    VecDestroy(bcvcorr);
    VecDestroy(vpconc);
    VecDestroy(vcumulative_corr);
    VecDestroy(vconc_out);
    
    for (sbi = 0; sbi < n_subst_; sbi++) {
      //no mpi vectors
      xfree(sources_density[sbi]);
      xfree(sources_conc[sbi]);
      xfree(sources_sigma[sbi]);
      xfree(cumulative_corr[sbi]);
    }
    
    
    xfree(sources_corr);
    
    xfree(sources_density);
    xfree(sources_conc);
    xfree(sources_sigma);
    xfree(cumulative_corr);
    
    /*
    for (ph = 0; ph < MAX_PHASES; ph++) {
      if ((sub_problem & ph) == ph) {
        for (sbi = 0; sbi < n_subst_; sbi++) {
          xfree(conc[ph][sbi]);
          xfree(out_conc[ph][sbi]);   
        }
        xfree(conc[ph]);
        xfree(out_conc[ph]);
      }
    }
    
    DBGMSG("inner conc vecs freed\n");
    
    xfree(conc);
    xfree(out_conc);
    //*/
}

/*
//=============================================================================
// GET REACTION
//=============================================================================
void ConvectionTransport::get_reaction(int i,oReaction *reaction) {
	react[i] = *reaction;
}
*/
//=============================================================================
// RECOMPUTE MATRICES
//=============================================================================

/*
void ConvectionTransport::set_flow_field_vector(const MH_DofHandler &dh){
    // DBGMSG("set_flow_fieldvec\n");
    mh_dh = &dh;
	create_transport_matrix_mpi();
};
*/

void ConvectionTransport::set_cross_section_field(Field< 3, FieldValue<3>::Scalar >* cross_section) {
    data_.cross_section = cross_section;
}




void ConvectionTransport::set_initial_condition()
{
    FOR_ELEMENTS(mesh_, elem)
    {
    	if (!el_ds->is_local(row_4_el[elem.index()])) continue;

    	unsigned int index = row_4_el[elem.index()] - el_ds->begin();
    	ElementAccessor<3> ele_acc = mesh_->element_accessor(elem.index());
		arma::vec value = data_.init_conc.value(elem->centre(), ele_acc);

		for (int sbi=0; sbi<n_subst_; sbi++)
		{
			conc[MOBILE][sbi][index] = value(sbi);
			//pconc[MOBILE][sbi][index] = value(sbi);
		}
    }

}

//=============================================================================
//	ALLOCATE OF TRANSPORT VARIABLES (ELEMENT & NODES)
//=============================================================================
void ConvectionTransport::alloc_transport_vectors() {

    int i, sbi, n_subst, ph; //, j;
    //ElementIter elm;
    n_subst = n_subst_;


   // printf("%d\t\n",n_substances);
   // getchar();

    sources_corr = new double[el_ds->lsize()];
    sources_density = (double**) xmalloc(n_subst * sizeof(double*));
    sources_conc = (double**) xmalloc(n_subst * sizeof(double*));
    sources_sigma = (double**) xmalloc(n_subst * sizeof(double*));
    
    cumulative_corr = (double**) xmalloc(n_subst * sizeof(double*));
    for (sbi = 0; sbi < n_subst; sbi++) {
      sources_density[sbi] = (double*) xmalloc(el_ds->lsize() * sizeof(double));
      sources_conc[sbi] = (double*) xmalloc(el_ds->lsize() * sizeof(double));
      sources_sigma[sbi] = (double*) xmalloc(el_ds->lsize() * sizeof(double));
      cumulative_corr[sbi] = (double*) xmalloc(el_ds->lsize() * sizeof(double));
    }

    conc = (double***) xmalloc(MAX_PHASES * sizeof(double**));
    //pconc = (double***) xmalloc(MAX_PHASES * sizeof(double**));
    out_conc = (double***) xmalloc(MAX_PHASES * sizeof(double**));
    //transport->node_conc = (double****) xmalloc(MAX_PHASES * sizeof(double***));
    for (ph = 0; ph < MAX_PHASES; ph++) {
        if ((sub_problem & ph) == ph) {
            conc[ph] = (double**) xmalloc(n_subst * sizeof(double*)); //(MAX_PHASES * sizeof(double*));
            //pconc[ph] = (double**) xmalloc(n_subst * sizeof(double*));
            out_conc[ph] = (double**) xmalloc(n_subst * sizeof(double*));
            //  transport->node_conc[sbi] = (double***) xmalloc(MAX_PHASES * sizeof(double**));
            //}
            //}
            for (sbi = 0; sbi < n_subst; sbi++) {
                conc[ph][sbi] = (double*) xmalloc(el_ds->lsize() * sizeof(double));
                //pconc[ph][sbi] = (double*) xmalloc(el_ds->lsize() * sizeof(double));
                out_conc[ph][sbi] = (double*) xmalloc(el_ds->size() * sizeof(double));
                // transport->node_conc[sbi][ph] = (double**)xmalloc((mesh__->n_elements() ) * sizeof(double*));
                for (i = 0; i < el_ds->lsize(); i++) {
                    conc[ph][sbi][i] = 0.0;
                    //pconc[ph][sbi][i] = 0.0;

                }
                for (i = 0; i < el_ds->size(); i++) {
                	out_conc[ph][sbi][i] = 0.0;
                }
                /*
                 i = 0;
                 FOR_ELEMENTS(elm){
                 transport->node_conc[sbi][ph][i++]=(double*)xmalloc((elm->n_nodes) * sizeof(double));
                 for(j = 0 ;j < elm->n_nodes ; j++)
                 transport->node_conc[sbi][ph][i-1][j] = 0.0;
                 }*/
            }
        } else {
            conc[ph] = NULL;
            //pconc[ph] = NULL;
            out_conc[ph] = NULL;
            //transport->node_conc[sbi][ph] = NULL;
        }
    }
}

//=============================================================================
//	ALLOCATION OF TRANSPORT VECTORS (MPI)
//=============================================================================
void ConvectionTransport::alloc_transport_structs_mpi() {

    int sbi, n_subst, ierr, rank, np; //, i, j, ph;
    //ElementIter elm;
    n_subst = n_subst_;

    MPI_Barrier(PETSC_COMM_WORLD);
    MPI_Comm_rank(PETSC_COMM_WORLD, &rank);
    MPI_Comm_size(PETSC_COMM_WORLD, &np);

    bcvcorr = (Vec*) xmalloc(n_subst * (sizeof(Vec)));
    vconc = (Vec*) xmalloc(n_subst * (sizeof(Vec)));
    vpconc = (Vec*) xmalloc(n_subst * (sizeof(Vec)));
    vcumulative_corr = (Vec*) xmalloc(n_subst * (sizeof(Vec)));


    // if( rank == 0)
    vconc_out = (Vec*) xmalloc(n_subst * (sizeof(Vec))); // extend to all
    

    ierr = VecCreateMPIWithArray(PETSC_COMM_WORLD,1, el_ds->lsize(), PETSC_DECIDE,
            sources_corr, &v_sources_corr);

    for (sbi = 0; sbi < n_subst; sbi++) {
        ierr = VecCreateMPI(PETSC_COMM_WORLD, el_ds->lsize(), mesh_->n_elements(), &bcvcorr[sbi]);
        VecZeroEntries(bcvcorr[sbi]);
        ierr = VecCreateMPIWithArray(PETSC_COMM_WORLD,1, el_ds->lsize(), mesh_->n_elements(), conc[MOBILE][sbi],
                &vconc[sbi]);

//        ierr = VecCreateMPIWithArray(PETSC_COMM_WORLD, el_ds->lsize(), mesh_->n_elements(),
//                pconc[MOBILE][sbi], &vpconc[sbi]);
        ierr = VecCreateMPI(PETSC_COMM_WORLD, el_ds->lsize(), mesh_->n_elements(), &vpconc[sbi]);
        VecZeroEntries(vconc[sbi]);
        VecZeroEntries(vpconc[sbi]);

        // SOURCES
        ierr = VecCreateMPIWithArray(PETSC_COMM_WORLD,1, el_ds->lsize(), mesh_->n_elements(),
        		cumulative_corr[sbi],&vcumulative_corr[sbi]);

        //  if(rank == 0)
        ierr = VecCreateSeqWithArray(PETSC_COMM_SELF,1, mesh_->n_elements(), out_conc[MOBILE][sbi], &vconc_out[sbi]);

        VecZeroEntries(vcumulative_corr[sbi]);
        VecZeroEntries(vconc_out[sbi]);
    }


    ierr = MatCreateAIJ(PETSC_COMM_WORLD, el_ds->lsize(), el_ds->lsize(), mesh_->n_elements(),
            mesh_->n_elements(), 16, PETSC_NULL, 4, PETSC_NULL, &tm);

}


void ConvectionTransport::set_boundary_conditions()
{
    ElementFullIter elm = ELEMENT_FULL_ITER_NULL(mesh_);

    unsigned int sbi, loc_el;
    
    // Assembly bcvcorr vector
    for(sbi=0; sbi < n_subst_; sbi++) VecZeroEntries(bcvcorr[sbi]);


    for (loc_el = 0; loc_el < el_ds->lsize(); loc_el++) {
        elm = mesh_->element(el_4_loc[loc_el]);
        if (elm->boundary_idx_ != NULL) {
            unsigned int new_i = row_4_el[elm.index()];
            double csection = data_.cross_section->value(elm->centre(), elm->element_accessor());
            double por_m = data_.por_m.value(elm->centre(), elm->element_accessor());

            FOR_ELEMENT_SIDES(elm,si) {
                Boundary *b = elm->side(si)->cond();
                if (b != NULL) {
                    double flux = mh_dh->side_flux( *(elm->side(si)) );
                    if (flux < 0.0) {
                        double aij = -(flux / (elm->measure() * csection * por_m) );

                        arma::vec value = data_.bc_conc.value( b->element()->centre(), b->element_accessor() );
                        for (sbi=0; sbi<n_subst_; sbi++)
                            VecSetValue(bcvcorr[sbi], new_i, value[sbi] * aij, ADD_VALUES);
                    }
                }
            }

        }
    }

    for (sbi=0; sbi<n_subst_; sbi++)  	VecAssemblyBegin(bcvcorr[sbi]);
    for (sbi=0; sbi<n_subst_; sbi++)   	VecAssemblyEnd(bcvcorr[sbi]);


    //VecView(bcvcorr[0],PETSC_VIEWER_STDOUT_SELF);
    //exit(0);
}


//=============================================================================
// COMPUTE SOURCES
//=============================================================================
void ConvectionTransport::compute_concentration_sources(unsigned int sbi) {

  //temporary variables
  unsigned int loc_el;
  double conc_diff;
  ElementAccessor<3> ele_acc;
  arma::vec3 p;
    
  //TODO: would it be possible to check the change in data for chosen substance? (may be in multifields?)
  
  //checking if the data were changed
    if( (data_.sources_density.changed() )
          || (data_.sources_conc.changed() )
          || (data_.sources_sigma.changed() ) )
      {
        START_TIMER("sources_reinit");
        for (loc_el = 0; loc_el < el_ds->lsize(); loc_el++) 
        {
          ele_acc = mesh_->element_accessor(el_4_loc[loc_el]);
          p = ele_acc.centre();
          
          //if(data_.sources_density.changed_during_set_time) 
          sources_density[sbi][loc_el] = data_.sources_density.value(p, ele_acc)(sbi);
      
          //if(data_.sources_conc.changed_during_set_time)
          sources_conc[sbi][loc_el] = data_.sources_conc.value(p, ele_acc)(sbi);
        
          //if(data_.sources_sigma.changed_during_set_time)
          sources_sigma[sbi][loc_el] = data_.sources_sigma.value(p, ele_acc)(sbi);
        }
      }
    
    //now computing source concentrations: density - sigma (source_conc - actual_conc)
    for (loc_el = 0; loc_el < el_ds->lsize(); loc_el++) 
        {
          conc_diff = sources_conc[sbi][loc_el] - conc[MOBILE][sbi][loc_el];
          if ( conc_diff > 0.0)
            sources_corr[loc_el] = ( sources_density[sbi][loc_el]
                                     + conc_diff * sources_sigma[sbi][loc_el] )
                                   * time_->dt();
          else
            sources_corr[loc_el] = sources_density[sbi][loc_el] * time_->dt();
        }
}

void ConvectionTransport::compute_concentration_sources_for_mass_balance(unsigned int sbi) {

	//temporary variables
	unsigned int loc_el;
	double conc_diff;
	ElementAccessor<3> ele_acc;
	arma::vec3 p;

	double *pconc;
	VecGetArray(vpconc[sbi], &pconc);

	//TODO: would it be possible to check the change in data for chosen substance? (may be in multifields?)

	//checking if the data were changed
	if( (data_.sources_density.changed() )
		  || (data_.sources_conc.changed() )
		  || (data_.sources_sigma.changed() ) )
	{
		START_TIMER("sources_reinit");
		for (loc_el = 0; loc_el < el_ds->lsize(); loc_el++)
		{
			ele_acc = mesh_->element_accessor(el_4_loc[loc_el]);
			p = ele_acc.centre();

			//if(data_.sources_density.changed_during_set_time)
			sources_density[sbi][loc_el] = data_.sources_density.value(p, ele_acc)(sbi);

			//if(data_.sources_conc.changed_during_set_time)
			sources_conc[sbi][loc_el] = data_.sources_conc.value(p, ele_acc)(sbi);

			//if(data_.sources_sigma.changed_during_set_time)
			sources_sigma[sbi][loc_el] = data_.sources_sigma.value(p, ele_acc)(sbi);
		}
	}

    //now computing source concentrations: density - sigma (source_conc - actual_conc)
    for (loc_el = 0; loc_el < el_ds->lsize(); loc_el++)
    {
    	conc_diff = sources_conc[sbi][loc_el] - pconc[loc_el];
    	if ( conc_diff > 0.0)
    		sources_corr[loc_el] = sources_density[sbi][loc_el] + conc_diff * sources_sigma[sbi][loc_el];
    	else
            sources_corr[loc_el] = sources_density[sbi][loc_el];
    }
}


void ConvectionTransport::compute_one_step() {

    START_TIMER("convection-one step");
    
    unsigned int loc_el,sbi;
    
    START_TIMER("data reinit");
    data_.set_time(*time_); // set to the last computed time

    ASSERT(mh_dh, "Null MH object.\n" );
    // update matrix and sources if neccessary

    if (mh_dh->time_changed() > transport_matrix_time  || data_.por_m.changed() ) {
        DBGMSG("mh time: %f tm: %f por: %d\n", mh_dh->time_changed(), transport_matrix_time, data_.por_m.changed() );
        create_transport_matrix_mpi();

        // need new fixation of the time step

        time_->set_upper_constraint(cfl_max_step);
        time_->fix_dt_until_mark();

        set_boundary_conditions();
        // scale boundary sources
        for (sbi=0; sbi<n_subst_; sbi++) VecScale(bcvcorr[sbi], time_->estimate_dt());

        need_time_rescaling = true;
    } else {
        // possibly read boundary conditions
        if (data_.bc_conc.changed() ) {
            set_boundary_conditions();
            // scale boundary sources
            for (sbi=0; sbi<n_subst_; sbi++) VecScale(bcvcorr[sbi], time_->estimate_dt());
        }
    }

    if (need_time_rescaling) {
        if ( is_convection_matrix_scaled ) {
            // rescale matrix
            //for (unsigned int sbi=0; sbi<n_substances; sbi++) VecScale(bcvcorr[sbi], time_->dt()/time_->estimate_dt());
            MatShift(tm, -1.0);
            MatScale(tm, time_->estimate_dt()/time_->dt() );
            MatShift(tm, 1.0);
            DBGMSG("rescaling matrix\n");

            for (sbi=0; sbi<n_subst_; sbi++) VecScale(bcvcorr[sbi], time_->estimate_dt()/time_->dt());

        } else {
            // scale fresh convection term matrix
            //for (unsigned int sbi=0; sbi<n_substances; sbi++) VecScale(bcvcorr[sbi], time_->estimate_dt());
            MatScale(tm, time_->estimate_dt());
            MatShift(tm, 1.0);
            is_convection_matrix_scaled = true;

        }
        need_time_rescaling = false;
    }

    // update source vectors
//    for (unsigned int sbi = 0; sbi < n_substances; sbi++) {
//            MatMult(bcm, bcv[sbi], bcvcorr[sbi]);
//            VecView(bcv[sbi],PETSC_VIEWER_STDOUT_SELF);
//            getchar();
//            VecView(bcvcorr[sbi],PETSC_VIEWER_STDOUT_SELF);
//           getchar();
//    }


    END_TIMER("data reinit");


    // proceed to actually computed time
    //time_->view("CONVECTION");
    time_->next_time(); // explicit scheme use values from previous time and then set then new time

    START_TIMER("old_sorp_step");
    for (sbi = 0; sbi < n_subst_; sbi++) {
      // one step in MOBILE phase
      
      START_TIMER("compute_concentration_sources");
      //sources update  
      compute_concentration_sources(sbi);  
     
      //vcumulative_corr[sbi] = 1.0 * bcvcorr[sbi] + v_sources_corr;
      VecWAXPY(vcumulative_corr[sbi],1.0,bcvcorr[sbi],v_sources_corr);
      END_TIMER("compute_concentration_sources");

      START_TIMER("mat mult");
      VecCopy(vconc[sbi], vpconc[sbi]); // pconc = conc
      MatMultAdd(tm, vpconc[sbi], vcumulative_corr[sbi], vconc[sbi]); // conc=tm*pconc + bc
      //VecView(vconc[sbi],PETSC_VIEWER_STDOUT_SELF);
      END_TIMER("mat mult");

     //}

     //START_TIMER("dual porosity/old-sorption");
     
    /*if(sorption == true) for(int loc_el = 0; loc_el < el_ds->lsize(); loc_el++)
    {
      for(int i_subst = 0; i_subst < n_subst_; i_subst++)
      {
        //following conditional print is here for comparison of old and new type of sorption input concentrations
        if(i_subst < (n_subst_ - 1)) cout << conc[MOBILE][i_subst][loc_el] << ", ";
          else cout << conc[MOBILE][i_subst][loc_el] << endl;
      }
	}
    for (sbi = 0; sbi < n_subst_; sbi++) {*/
           
        if ((dual_porosity == true) || (sorption == true) )
            // cycle over local elements only in any order
            for (loc_el = 0; loc_el < el_ds->lsize(); loc_el++) {

                if (dual_porosity == true)
                    transport_dual_porosity(loc_el, mesh_->element(el_4_loc[loc_el]), sbi);
                if (sorption == true)
                    transport_sorption(loc_el, mesh_->element(el_4_loc[loc_el]), sbi);

            }
        // transport_node_conc(mesh_,sbi,problem->transport_sub_problem);  // vyresit prepocet
      //END_TIMER("dual porosity/old-sorption");
    }
    END_TIMER("old_sorp_step");
    END_TIMER("convection-one step");
}


void ConvectionTransport::set_target_time(double target_time)
{

    //sets target_mark_type (it is fixed) to be met in next_time()
    time_->marks().add(TimeMark(target_time, target_mark_type));

    // make new time step fixation, invalidate scaling
    // same is done when matrix has changed in compute_one_step
    time_->set_upper_constraint(cfl_max_step);
    
    // fixing convection time governor till next target_mark_type (got from TOS or other)
    // may have marks for data changes
    time_->fix_dt_until_mark();
    need_time_rescaling = true;

}

/*
void ConvectionTransport::preallocate_transport_matrix() {

    for (unsigned int loc_el = 0; loc_el < el_ds->lsize(); loc_el++) {
        elm = mesh_->element(el_4_loc[loc_el]);
        new_i = row_4_el[elm.index()];

        n_on_proc=1; n_off_proc=0;
        FOR_ELEMENT_SIDES(elm,si) {
            if (elm->side(si)->cond() == NULL) {
                    edg = elm->side(si)->edge();
                    FOR_EDGE_SIDES(edg,s) {
                           j = ELEMENT_FULL_ITER(mesh_, edg->side(s)->element()).index();
                           new_j = row_4_el[j];
                           if (el_ds->is_local(new_j)) n_on_proc++;
                           else n_off_proc++;
                    }
                    n_on_proc--; // do not count diagonal entry more then once
            }
        }

        FOR_ELM_NEIGHS_VB(elm,n) // comp model
            {
                el2 = ELEMENT_FULL_ITER(mesh_, elm->neigh_vb[n]->side()->element() ); // higher dim. el.
                ASSERT( el2 != elm, "Elm. same\n");
                    if (flux > 0.0) {
                        // volume source - out-flow from higher dimension
                        j = el2.index();
                        new_j = row_4_el[j];
                        MatSetValue(tm, new_i, new_j, aij, INSERT_VALUES);
                        // out flow from higher dim. already accounted
                    }
                    if (flux < 0.0) {
                        // volume drain - in-flow to higher dimension
                        aij = (-flux) / (el2->measure() *
                                        data_.cross_section->value(el2->centre(), el2->element_accessor()) *
                                        data_.por_m.value(el2->centre(), el2->element_accessor()));
                        new_j = row_4_el[el2.index()];
                        MatSetValue(tm, new_j, new_i, aij, INSERT_VALUES);

                        // diagonal drain
                        aii -= (-flux) / (elm->measure() * csection * por_m);
                    }

                //} // end comp model
            }
    } // END ELEMENTS

}*/

//=============================================================================
// CREATE TRANSPORT MATRIX
//=============================================================================
void ConvectionTransport::create_transport_matrix_mpi() {

    DBGMSG("TM assembly\n");
    START_TIMER("convection_matrix_assembly");

    ElementFullIter el2 = ELEMENT_FULL_ITER_NULL(mesh_);
    ElementFullIter elm = ELEMENT_FULL_ITER_NULL(mesh_);
    struct Edge *edg;
    //struct Neighbour *ngh;
    //struct Transport *transport;
    int n, s, j, np, rank, new_j, new_i; //, i;
    double max_sum, aij, aii; //, *solution;
    /*
    DarcyFlow *water;

    water = problem->water;
    solution = water.solution();
    id = water
*/

    /*
     FOR_ELEMENTS(elm)
     FOR_ELEMENT_SIDES(elm,i){
     printf("id: %d side: %d flux:  %f\n",elm->id, i,elm->side(i)->flux);
     getchar();
     }

     getchar();
     */

        
    MatZeroEntries(tm);
//    MatZeroEntries(bcm);


    MPI_Comm_rank(PETSC_COMM_WORLD, &rank);
    MPI_Comm_size(PETSC_COMM_WORLD, &np);

    double flux, flux2, edg_flux;


    vector<double> edge_flow(mesh_->n_edges(),0.0);
    for(unsigned int i=0; i < mesh_->n_edges() ; i++) { // calculate edge Qv
        Edge &edg = mesh_->edges[i];
        for( int s=0; s < edg.n_sides; s++) {
            flux = mh_dh->side_flux( *(edg.side(s)) );
            if ( flux > 0)  edge_flow[i]+= flux;
        }
    }

    max_sum = 0.0;
    aii = 0.0;

    for (unsigned int loc_el = 0; loc_el < el_ds->lsize(); loc_el++) {
        elm = mesh_->element(el_4_loc[loc_el]);
        new_i = row_4_el[elm.index()];

        double csection = data_.cross_section->value(elm->centre(), elm->element_accessor());
        double por_m = data_.por_m.value(elm->centre(), elm->element_accessor());

        FOR_ELEMENT_SIDES(elm,si) {
            // same dim
            flux = mh_dh->side_flux( *(elm->side(si)) );
            if (elm->side(si)->cond() == NULL) {
                 edg = elm->side(si)->edge();
                 edg_flux = edge_flow[ elm->side(si)->edge_idx() ];
                 FOR_EDGE_SIDES(edg,s)
                    // this test should also eliminate sides facing to lower dim. elements in comp. neighboring
                    // These edges on these sides should have just one side
                    if (edg->side(s) != elm->side(si)) {
                        j = ELEMENT_FULL_ITER(mesh_, edg->side(s)->element()).index();
                        new_j = row_4_el[j];

                        flux2 = mh_dh->side_flux( *(edg->side(s)));
                        if ( flux2 > 0.0 && flux <0.0)
                            aij = -(flux * flux2 / ( edg_flux * elm->measure() * csection * por_m) );
                        else aij =0;
                        MatSetValue(tm, new_i, new_j, aij, INSERT_VALUES);
                    }
                if (flux > 0.0)
                    aii -= (flux / (elm->measure() * csection * por_m) );
            } else {
//                if (flux < 0.0) {
//                    aij = -(flux / (elm->measure() * csection * por_m) );
//                    j = elm->side(si)->cond_idx() ;
                    // DBGMSG("BCM, i: %d j:%d\n", new_i , j);
//                    MatSetValue(bcm, new_i, j, aij, INSERT_VALUES);
                    // vyresit BC matrix !!!!
                    //   printf("side in elm:%d value:%f\n ",elm->id,svector->val[j-1]);
                    //   printf("%d\t%d\n",elm->id,id2pos(problem,elm->side(si)->id,problem->spos_id,BC));

//                }
                if (flux > 0.0)
                    aii -= (flux / (elm->measure() * csection * por_m) );
            }
        }  // end same dim     //ELEMENT_SIDES

        FOR_ELM_NEIGHS_VB(elm,n) // comp model
            //FOR_NEIGH_ELEMENTS(elm->neigh_vb[n],s)
            {
                el2 = ELEMENT_FULL_ITER(mesh_, elm->neigh_vb[n]->side()->element() ); // higher dim. el.
                ASSERT( el2 != elm, "Elm. same\n");
                new_j = row_4_el[el2.index()];
                flux = mh_dh->side_flux( *(elm->neigh_vb[n]->side()) );

                // volume source - out-flow from higher dimension
                if (flux > 0.0)  aij = flux / (elm->measure() * csection * por_m);
                else aij=0;
                MatSetValue(tm, new_i, new_j, aij, INSERT_VALUES);
                // out flow from higher dim. already accounted

                // volume drain - in-flow to higher dimension
                if (flux < 0.0) {
                        aii -= (-flux) / (elm->measure() * csection * por_m);                           // diagonal drain
                        aij = (-flux) / (el2->measure() *
                                        data_.cross_section->value(el2->centre(), el2->element_accessor()) *
                                        data_.por_m.value(el2->centre(), el2->element_accessor()));
                } else aij=0;
                MatSetValue(tm, new_j, new_i, aij, INSERT_VALUES);
            }

        MatSetValue(tm, new_i, new_i, aii, INSERT_VALUES);

        if (fabs(aii) > max_sum)
            max_sum = fabs(aii);
        aii = 0.0;
        //   i++;
    } // END ELEMENTS

    double glob_max_sum;

    MPI_Allreduce(&max_sum,&glob_max_sum,1,MPI_DOUBLE,MPI_MAX,PETSC_COMM_WORLD);
    //xprintf(Msg,"CFL: glob_max_sum=%f\n",glob_max_sum);
    cfl_max_step = 1 / glob_max_sum;
    //time_step = 0.9 / glob_max_sum;
    
    DBGMSG("start assembly\n");
    MatAssemblyBegin(tm, MAT_FINAL_ASSEMBLY);
//    MatAssemblyBegin(bcm, MAT_FINAL_ASSEMBLY);
    

    MatAssemblyEnd(tm, MAT_FINAL_ASSEMBLY);
//    MatAssemblyEnd(bcm, MAT_FINAL_ASSEMBLY);
    DBGMSG("end assembly\n");


    // MPI_Barrier(PETSC_COMM_WORLD);

     //MatView(tm,PETSC_VIEWER_STDOUT_SELF);


    is_convection_matrix_scaled = false;
    END_TIMER("convection_matrix_assembly");

    transport_matrix_time = time_->t();
}


//=============================================================================
// COMPUTE CONCENTRATIONS IN THE NODES FROM THE ELEMENTS
//=============================================================================
/*
 void transport_node_conc(struct Transport *transport)
 {
 TNode* nod;
 mesh_* mesh_ = transport->mesh_;
 int i;
 double P,N,scale, *pi;
 int min_elm_dim;
 int sbi,sub;
 pi = transport_aloc_pi(mesh_);

 FOR_NODES(nod)
 {
 P = N = 0;
 min_elm_dim=3;
 FOR_NODE_ELEMENTS(nod,i)
 {
 if (nod->element[i]->dim < min_elm_dim)
 min_elm_dim =  nod->element[i]->dim;
 }
 //printf("%d %d %d\n",nod->id,i,min_elm_dim);
 FOR_NODE_ELEMENTS(nod,i)
 {
 if  (nod->element[i]->dim == min_elm_dim)
 {
 pi[ i ] = sqrt( SQUARE(nod->x - nod->element[i]->centre[0]) +
 SQUARE(nod->y - nod->element[i]->centre[1]) +
 SQUARE(nod->z - nod->element[i]->centre[2]) );
 if (pi[i] > ZERO)
 P += 1 / pi[ i ]; //       {	P += pi[ i ]; N++;}
 }
 //else  printf("vynechano %d ",i);

 }

 //node_init(nod,sbi,sub);

 FOR_NODE_ELEMENTS(nod,i) {
 if ((nod->element[i]->dim == min_elm_dim) && (P != 0)) {
 if (pi[i] > ZERO) { //       if ((pi[i]> ZERO) && (N!=1)){
 scale = 1 / (pi[i] * P); //   scale = (1 - (pi[ i ] / P)) / (N - 1);
 nod->conc[sbi] += nod->element[i]->conc[sbi] * scale;
 if ((sub & 1) == 1)
 nod->conc_immobile[sbi]
 += nod->element[i]->conc_immobile[sbi] * scale;
 if ((sub & 2) == 2)
 nod->conc_sorb[sbi] += nod->element[i]->conc_sorb[sbi]
 * scale;
 if ((sub & 3) == 3)
 nod->conc_immobile_sorb[sbi]
 += nod->element[i]->conc_immobile_sorb[sbi]
 * scale;
 } else {
 nod->conc[sbi] = nod->element[i]->conc[sbi];
 if ((sub & 1) == 1)
 nod->conc_immobile[sbi]
 = nod->element[i]->conc_immobile[sbi];
 if ((sub & 2) == 2)
 nod->conc_sorb[sbi] = nod->element[i]->conc_sorb[sbi];
 if ((sub & 3) == 3)
 nod->conc_immobile_sorb[sbi]
 = nod->element[i]->conc_immobile_sorb[sbi];
 break;
 }
 }
 } //for node elm
 }
 xfree( pi );
 }
 */
//=============================================================================
// COMPUTE DUAL POROSITY  ( ANALYTICAL EQUATION )
//
// assume: elm_pos - position of values of pconc and conc vectors corresponding to a mesh_ element
//         sbi - matter index
//         material - material on corresponding mesh_ element
//=============================================================================
void ConvectionTransport::transport_dual_porosity( int elm_pos, ElementFullIter elem, int sbi) {

    double conc_avg = 0.0;
    unsigned int loc_el;
    //int id;
    //double ***conc = transport->conc;
    //double ***pconc = transport->pconc;
    double cm, pcm, ci, pci, por_m, por_imm, alpha;

    		por_m = data_.por_m.value(elem->centre(), elem->element_accessor());
    		por_imm = data_.por_imm.value(elem->centre(), elem->element_accessor());
    		alpha = data_.alpha.value(elem->centre(), elem->element_accessor())(sbi);
    		pcm = conc[MOBILE][sbi][elm_pos];
    		pci = conc[IMMOBILE][sbi][elm_pos];
    		// ---compute average concentration------------------------------------------
    		conc_avg = ((por_m * pcm) + (por_imm * pci)) / (por_m + por_imm);

    		if ((conc_avg != 0.0) && (por_imm != 0.0)) {
        		// ---compute concentration in mobile area-----------------------------------
        		cm = (pcm - conc_avg) * exp(-alpha * ((por_m + por_imm) / (por_m * por_imm)) * time_->dt()) + conc_avg;

        		// ---compute concentration in immobile area---------------------------------
        		ci = (pci - conc_avg) * exp(-alpha * ((por_m + por_imm) / (por_m * por_imm)) * time_->dt()) + conc_avg;
        		// --------------------------------------------------------------------------
        		//printf("\n%f\t%f\t%f",conc_avg,cm,ci);
        		//getchar();

        		conc[MOBILE][sbi][elm_pos] = cm;
        		conc[IMMOBILE][sbi][elm_pos] = ci;
    		}

}
//=============================================================================
//      TRANSPORT SORPTION
//=============================================================================
void ConvectionTransport::transport_sorption( int elm_pos, ElementFullIter elem, int sbi) {

    double conc_avg = 0.0;
    double conc_avg_imm = 0.0;
    double n, Nm, Nimm;
    //int id;
    double phi = data_.phi.value(elem->centre(), elem->element_accessor());
    double por_m = data_.por_m.value(elem->centre(), elem->element_accessor());
    double por_imm = data_.por_imm.value(elem->centre(), elem->element_accessor());
    arma::Col<unsigned int> sorp_type = data_.sorp_type.value(elem->centre(), elem->element_accessor());
    arma::vec sorp_coef0 = data_.sorp_coef0.value(elem->centre(), elem->element_accessor());
    arma::vec sorp_coef1 = data_.sorp_coef1.value(elem->centre(), elem->element_accessor());

    n = 1 - (por_m + por_imm);
    Nm = por_m;
    Nimm = por_imm;

    conc_avg = conc[MOBILE][sbi][elm_pos] + conc[MOBILE_SORB][sbi][elm_pos] * n / Nm; // cela hmota do poru

    //cout << "input concentration for old sorption is " << conc[MOBILE][sbi][elm_pos] << endl;
    if (conc_avg != 0) {
        compute_sorption(conc_avg, sorp_coef0[sbi], sorp_coef1[sbi], sorp_type[sbi], &conc[MOBILE][sbi][elm_pos],
                &conc[MOBILE_SORB][sbi][elm_pos], Nm / n, n * phi / Nm);

    }
    //printf("\n%f\t%f\t",n * phi / Nm,n * phi / Nm);
    //printf("\n%f\t%f\t",n * phi / Nimm,n * (1 - phi) / Nimm);
    // getchar();

    if ((dual_porosity == true) && (por_imm != 0)) {
        conc_avg_imm = conc[IMMOBILE][sbi][elm_pos] + conc[IMMOBILE_SORB][sbi][elm_pos] * n / Nimm; // cela hmota do poru

        if (conc_avg_imm != 0) {
            compute_sorption(conc_avg_imm, sorp_coef0[sbi], sorp_coef1[sbi], sorp_type[sbi], &conc[IMMOBILE][sbi][elm_pos],
                    &conc[IMMOBILE_SORB][sbi][elm_pos], Nimm / n, n * (1 - phi) / Nimm);
        }
    }

}
//=============================================================================
//      COMPUTE SORPTION
//=============================================================================
void ConvectionTransport::compute_sorption(double conc_avg, double sorp_coef0, double sorp_coef1, unsigned int sorp_type, double *concx, double *concx_sorb, double Nv,
        double N) {
    double Kx = sorp_coef0 * N;
    double parameter;
    double NR, pNR, cz, tcz;

    double ad = 1e4;
    double tolerence = 1e-8;
    int i;

    pNR = 0;

    //if(conc_avg > 1e-20)
    switch (sorp_type) {
    case linear: //linear
        *concx = conc_avg / (1 + Kx);
        //    *concx_sorb = (conc_avg - *concx) * Nv;   // s = Kd *c  [kg/m^3]
        break;
    case freundlich: //freundlich
        parameter = sorp_coef1;
        cz = pow(ad / (Kx * parameter), 1 / (parameter - 1));
        tcz = ad / parameter;
        NR = cz;
        for (i = 0; i < 20; i++) //Newton Raphson iteration cycle
        {
            NR -= (NR + ((NR > cz) ? Kx * pow(NR, parameter) : tcz * NR) - conc_avg) / (1 + ((NR > cz) ? parameter * Kx * pow(NR,
                    parameter - 1) : tcz));
            if ((NR <= cz) || (fabs(NR - pNR) < tolerence * NR ) )
                break;
            pNR = NR;
            //                if(NR < 0) printf("\n%f\t",NR);
        }
        *concx = NR;
        break;
    case langmuir: // langmuir
        parameter = sorp_coef1;
        NR = 0;
        //Kx = sorp_coef0/N;
        for (i = 0; i < 5; i++) //Newton Raphson iteration cycle
        {
            //NR -= (NR + (NR * Kx * parameter) / (1 + NR * Kx) - conc_avg) / (1 + Kx * parameter / pow(1 + NR * Kx, 2));
            NR -= (NR + (N * NR * parameter * sorp_coef0)/( 1 + NR * sorp_coef0 ) - conc_avg)/(1 + N * sorp_coef0 * parameter/pow((1 + NR * sorp_coef0), 2));
            if (fabs(NR - pNR) < tolerence *NR)
                break;
            pNR = NR;
        }
        *concx = NR;
        //   *concx_sorb = (conc_avg - *concx) * Nv;
        break;
    }

    *concx_sorb = (conc_avg - *concx) * Nv;
}
//=============================================================================
//      TIME STEP (RECOMPUTE)
//=============================================================================
//void ConvectionTransport::compute_time_step() {
//    double problem_save_step = OptGetDbl("Global", "Save_step", "1.0");
//    double problem_stop_time = OptGetDbl("Global", "Stop_time", "1.0");
//    save_step = (int) ceil(problem_save_step / time_step); // transport  rev
//    time_step = problem_save_step / save_step;
//    steps = save_step * (int) floor(problem_stop_time / problem_save_step);
//
//}
//=============================================================================
//      TRANSPORT ONE STEP
//=============================================================================

#if 0
//=============================================================================
//      TRANSPORT UNTIL TIME
//=============================================================================
void ConvectionTransport::transport_until_time(double time_interval) {
    	int step = 0;
    	register int t;
    	/*Distribution *distribution;
    	int *el_4_loc;

    	// Chemistry initialization
    	Linear_reaction *decayRad = new Linear_reaction(time_step,mesh_,n_substances,dual_porosity);
    	this->get_par_info(el_4_loc, distribution);
    	decayRad->set_concentration_matrix(pconc, distribution, el_4_loc);
    	Semchem_interface *Semchem_reactions = new Semchem_interface(time_step,mesh_,n_substances,dual_porosity);
    	Semchem_reactions->set_el_4_loc(el_4_loc);
    	Semchem_reactions->set_concentration_matrix(pconc, distribution, el_4_loc);*/

	    for (t = 1; t <= steps; t++) {
	    	time += time_step;
	     //   SET_TIMER_SUBFRAMES("TRANSPORT",t);  // should be in destructor as soon as we have class iteration counter
		START_TIMER("transport_step");
	    	compute_one_step();
		END_TIMER("transport_step");

		     /*/ Calling linear reactions and Semchem together
		    	  for (int loc_el = 0; loc_el < el_ds->lsize(); loc_el++) {
		    		 START_TIMER("decay_step");
		    	   	 (*decayRad).compute_reaction(pconc[MOBILE], loc_el);
		    	     if (dual_porosity == true) {
		    	    	(*decayRad).compute_reaction(pconc[IMMOBILE], loc_el);
		    	     }
		    	     END_TIMER("decay_step");
		    	     START_TIMER("semchem_step");
		    	     if(Semchem_reactions->semchem_on == true){
		    	    	 Semchem_reactions->set_timestep(time_step);
		    	    	 //Semchem_reactions->compute_reaction(dual_porosity, mesh_->element(el_4_loc[loc_el]), loc_el, pconc[MOBILE], pconc[IMMOBILE]);
		    	    	 Semchem_reactions->compute_reaction(dual_porosity, mesh_->element(el_4_loc[loc_el]), loc_el, pconc);
		    	     }
		    	     END_TIMER("semchem_step");
		    	  }*/

	        step++;
	        //&& ((ConstantDB::getInstance()->getInt("Problem_type") != PROBLEM_DENSITY)
	        if ((save_step == step) || (write_iterations)) {
	            xprintf( Msg, "Output\n");
                    output_vector_gather();

                    // Register concentrations data on elements
                    for(int subst_id=0; subst_id<n_subst_; subst_id++) {
                        output_time->register_elem_data(subst_names_[subst_id], "", out_conc[MOBILE][subst_id], mesh_->n_elements());
                    }
                    output_time->write_data(time);
                //  if (ConstantDB::getInstance()->getInt("Problem_type") != STEADY_SATURATED)
                // output_time(problem, t * time_step); // time variable flow field
                step = 0;
            }
	    }
}

#endif

//=============================================================================
//      OUTPUT VECTOR GATHER
//=============================================================================
void ConvectionTransport::output_vector_gather() {

    unsigned int sbi/*, rank, np*/;
    IS is;
    //PetscViewer inviewer;

    //	MPI_Barrier(PETSC_COMM_WORLD);
/*    MPI_Comm_rank(PETSC_COMM_WORLD, &rank);
    MPI_Comm_size(PETSC_COMM_WORLD, &np);*/


    //ISCreateStride(PETSC_COMM_SELF,mesh_->n_elements(),0,1,&is);
    ISCreateGeneral(PETSC_COMM_SELF, mesh_->n_elements(), row_4_el, PETSC_COPY_VALUES, &is); //WithArray
    VecScatterCreate(vconc[0], is, vconc_out[0], PETSC_NULL, &vconc_out_scatter);
    for (sbi = 0; sbi < n_subst_; sbi++) {
        VecScatterBegin(vconc_out_scatter, vconc[sbi], vconc_out[sbi], INSERT_VALUES, SCATTER_FORWARD);
        VecScatterEnd(vconc_out_scatter, vconc[sbi], vconc_out[sbi], INSERT_VALUES, SCATTER_FORWARD);
    }
    //VecView(transport->vconc[0],PETSC_VIEWER_STDOUT_WORLD);
    //VecView(transport->vconc_out[0],PETSC_VIEWER_STDOUT_WORLD);
    VecScatterDestroy(&(vconc_out_scatter));
    ISDestroy(&(is));
}


void ConvectionTransport::get_parallel_solution_vector(Vec &vc){
	return;
};

void ConvectionTransport::get_solution_vector(double* &vector, unsigned int &size){
	return;
};


double ***ConvectionTransport::get_concentration_matrix() {
	return conc;
}

void ConvectionTransport::get_par_info(int * &el_4_loc_out, Distribution * &el_distribution_out){
	el_4_loc_out = this->el_4_loc;
	el_distribution_out = this->el_ds;
	return;
}

bool ConvectionTransport::get_dual_porosity(){
	return dual_porosity;
}

int *ConvectionTransport::get_el_4_loc(){
	return el_4_loc;
}

int *ConvectionTransport::get_row_4_el(){
	return row_4_el;
}

/*
int ConvectionTransport::get_n_substances() {
	return n_subst_;
}
*/


void ConvectionTransport::calc_fluxes(vector<vector<double> > &bcd_balance, vector<vector<double> > &bcd_plus_balance, vector<vector<double> > &bcd_minus_balance)
{
    double mass_flux[n_substances()];
    double *pconc[n_substances()];

    for (int sbi=0; sbi<n_substances(); sbi++)
    	VecGetArray(vpconc[sbi], &pconc[sbi]);

    FOR_BOUNDARIES(mesh_, bcd) {

        // !! there can be more sides per one boundary
        int index = row_4_el[bcd->side()->element().index()];
        if (!el_ds->is_local(index)) continue;
        int loc_index = index-el_ds->begin();

        double por_m = data_.por_m.value(bcd->side()->element()->centre(), bcd->side()->element()->element_accessor() );
        double water_flux = mh_dh->side_flux(*(bcd->side()));
        if (water_flux < 0) {
        	arma::vec bc_conc = data_.bc_conc.value( bcd->element()->centre(), bcd->element_accessor() );
        	for (unsigned int sbi=0; sbi<n_substances(); sbi++)
        		mass_flux[sbi] = water_flux*bc_conc[sbi]*por_m;
        } else {
        	for (unsigned int sbi=0; sbi<n_substances(); sbi++)
        		mass_flux[sbi] = water_flux*pconc[sbi][loc_index]*por_m;
        }

        Region r = bcd->region();
        if (! r.is_valid()) xprintf(Msg, "Invalid region, ele % d, edg: % d\n", bcd->bc_ele_idx_, bcd->edge_idx_);
        unsigned int bc_region_idx = r.boundary_idx();

        for (unsigned int sbi=0; sbi<n_substances(); sbi++)
        {
            bcd_balance[sbi][bc_region_idx] += mass_flux[sbi];

            if (water_flux > 0) bcd_plus_balance[sbi][bc_region_idx] += mass_flux[sbi];
            else bcd_minus_balance[sbi][bc_region_idx] += mass_flux[sbi];
        }
    }

}

void ConvectionTransport::calc_elem_sources(vector<vector<double> > &mass, vector<vector<double> > &src_balance)
{
    for (unsigned int sbi=0; sbi<n_substances(); sbi++)
    {
        compute_concentration_sources_for_mass_balance(sbi);
        double *sources = sources_corr;

        FOR_ELEMENTS(mesh_,elem)
        {
        	int index = row_4_el[elem.index()];
        	if (!el_ds->is_local(index)) continue;
        	ElementAccessor<3> ele_acc = elem->element_accessor();
        	double por_m = data_.por_m.value(elem->centre(), ele_acc);
        	double csection = data_.cross_section->value(elem->centre(), ele_acc);
        	int loc_index = index - el_ds->begin();
			double sum_sol_phases = 0;

			for (int ph=0; ph<MAX_PHASES; ph++)
			{
				if ((sub_problem & ph) == ph)
					sum_sol_phases += conc[ph][sbi][loc_index];
			}

			mass[sbi][ele_acc.region().bulk_idx()] += por_m*csection*sum_sol_phases*elem->measure();
			src_balance[sbi][ele_acc.region().bulk_idx()] += sources[loc_index]*elem->measure();
        }
    }
}



void ConvectionTransport::output_data() {

    if (time_->is_current(output_mark_type)) {

        DBGMSG("\nTOS: output time: %f\n", time_->t());
        output_vector_gather();

        // Register fresh output data
        //Input::Record output_rec = this->in_rec_->val<Input::Record>("output");
        //OutputTime::register_data<3, FieldValue<3>::Scalar>(output_rec, OutputTime::ELEM_DATA, &data_.conc_mobile);

        mass_balance()->output(time_->t());

        //for synchronization when measuring time by Profiler
        MPI_Barrier(MPI_COMM_WORLD);
    }
}<|MERGE_RESOLUTION|>--- conflicted
+++ resolved
@@ -95,13 +95,8 @@
     bc_conc.read_field_descriptor_hook = OldBcdInput::trans_conc_hook;
 }
 
-<<<<<<< HEAD
-
-RegionSet ConvectionTransport::EqData::read_boundary_list_item(Input::Record rec) {
-=======
 /*
 RegionSet ConvectionTransport::EqData::read_descriptor_hook(Input::Record rec) {
->>>>>>> 01c08400
     // Base method EqDataBase::read_boundary_list_item must be called first!
     RegionSet domain = EqDataBase::read_boundary_list_item(rec);
     FilePath bcd_file;
@@ -181,9 +176,7 @@
     data_.conc_mobile.set_mesh(*mesh_);
     data_.conc_mobile.name("conc_mobile");
     data_.conc_mobile.units("M/L^3");
-
-<<<<<<< HEAD
-=======
+    /*
     field_output=OutputTime::output_stream(output_rec.val<Input::Record>("output_stream"));
     for(unsigned int subst_id=0; subst_id < n_subst_; subst_id++) {
          // TODO: What about output also other "phases", IMMOBILE and so on.
@@ -201,8 +194,7 @@
          OutputTime::register_elem_data<double>(mesh_, subst_name, "M/L^3",
                  output_rec.val<Input::Record>("output_stream"), data , mesh_->n_elements());
     }
-
->>>>>>> 01c08400
+	*/
     // write initial condition
     output_vector_gather();
     OutputTime::register_data<3, FieldValue<3>::Scalar>(output_rec, OutputTime::ELEM_DATA, &data_.conc_mobile);

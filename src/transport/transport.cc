/*!
 *
 * Copyright (C) 2007 Technical University of Liberec.  All rights reserved.
 *
 * Please make a following refer to Flow123d on your project site if you use the program for any purpose,
 * especially for academic research:
 * Flow123d, Research Centre: Advanced Remedial Technologies, Technical University of Liberec, Czech Republic
 *
 * This program is free software; you can redistribute it and/or modify it under the terms
 * of the GNU General Public License version 3 as published by the Free Software Foundation.
 *
 * This program is distributed in the hope that it will be useful, but WITHOUT ANY WARRANTY;
 * without even the implied warranty of MERCHANTABILITY or FITNESS FOR A PARTICULAR PURPOSE.
 * See the GNU General Public License for more details.
 *
 *
 * You should have received a copy of the GNU General Public License along with this program; if not,
 * write to the Free Software Foundation, Inc., 59 Temple Place - Suite 330, Boston, MA 021110-1307, USA.
 *
 *
 * $Id$
 * $Revision$
 * $LastChangedBy$
 * $LastChangedDate$
 *
 * @file
 * @ingroup transport
 * @brief  Transport
 *
 *
 */


#include <memory>

#include "system/system.hh"
#include "system/sys_profiler.hh"

#include "mesh/mesh.h"
#include "mesh/partitioning.hh"
#include "transport/transport.h"

#include "io/output.h"

//#include "ppfcs.h"
//#include "btc.h" XX
//#include "reaction.h" XX

#include "la/distribution.hh"

#include "la/sparse_graph.hh"
#include <iostream>
#include <iomanip>
#include <string>

// TODO: move partitioning into mesh_ and remove this include
#include "flow/darcy_flow_mh.hh"
#include "flow/old_bcd.hh"
#include "input/accessors.hh"
#include "input/input_type.hh"

#include "coupling/time_governor.hh"

#include "fields/field_base.hh"
#include "fields/field_values.hh"
#include "fields/field_elementwise.hh" 
#include "reaction/isotherm.hh" // SorptionType enum

namespace IT = Input::Type;

IT::Selection ConvectionTransport::EqData::sorption_type_selection = IT::Selection("TransportSorptionType")
    .add_value(none,"none","No sorption considered")
    .add_value(Isotherm::linear,"linear","Linear isotherm described sorption considered.")
    .add_value(Isotherm::freundlich,"freundlich","Freundlich isotherm described sorption considered")
    .add_value(Isotherm::langmuir,"langmuir","Langmuir isotherm described sorption considered")
    .close();



ConvectionTransport::EqData::EqData() : TransportBase::TransportEqData()
{
	ADD_FIELD(bc_conc, "Boundary conditions for concentrations.", "0.0");
	ADD_FIELD(init_conc, "Initial concentrations.", "0.0");
    ADD_FIELD(por_imm, "Porosity material parameter of the immobile zone. Vector, one value for every substance.", "0.0");
    ADD_FIELD(alpha, "Diffusion coefficient of non-equilibrium linear exchange between mobile and immobile zone (dual porosity)."
            " Vector, one value for every substance.", "0.0");
    ADD_FIELD(sorp_type, "Type of sorption isotherm.", "\"none\"");
    sorp_type.input_selection(&sorption_type_selection);
    ADD_FIELD(sorp_coef0, "First parameter of sorption: Scaling of the isothem for all types. Vector, one value for every substance. ", "0.0");
    ADD_FIELD(sorp_coef1, "Second parameter of sorption: exponent( Freundlich isotherm), limit concentration (Langmuir isotherm). "
            "Vector, one value for every substance.", "1.0");
    ADD_FIELD(phi, "Fraction of the total sorption surface exposed to the mobile zone, in interval (0,1). "
            "Used only in combination with dual porosity model. Vector, one value for every substance.", "1.0");

    bc_conc.read_field_descriptor_hook = OldBcdInput::trans_conc_hook;
}

/*
RegionSet ConvectionTransport::EqData::read_descriptor_hook(Input::Record rec) {
    // Base method EqDataBase::read_boundary_list_item must be called first!
    RegionSet domain = EqDataBase::read_boundary_list_item(rec);
    FilePath bcd_file;

    // read transport boundary conditions using old file format .tbc
    if (rec.opt_val("old_boundary_file", bcd_file) )
        OldBcdInput::instance()->read_transport(bcd_file, bc_conc);

    return domain;
}*/



ConvectionTransport::ConvectionTransport(Mesh &init_mesh, const Input::Record &in_rec)
: TransportBase(init_mesh, in_rec)
{
    F_ENTRY;

    //mark type of the equation of convection transport (created in EquationBase constructor) and it is fixed
    target_mark_type = this->mark_type() | TimeGovernor::marks().type_fixed_time();
    output_mark_type = this->mark_type() | TimeGovernor::marks().type_fixed_time() | time_->marks().type_output();
    time_ = new TimeGovernor(in_rec.val<Input::Record>("time"), target_mark_type);
    time_->marks().add_time_marks(0.0,
        in_rec.val<Input::Record>("output").val<double>("save_step"),
        time_->end_time(), output_mark_type );
    cfl_max_step = time_->end_time();
    // TODO: this has to be set after construction of transport matrix ??!!


    in_rec.val<Input::Array>("substances").copy_to(subst_names_);
    n_subst_ = subst_names_.size();
    INPUT_CHECK(n_subst_ >= 1 ,"Number of substances must be positive.\n");

    Input::Iterator<Input::Record> it = in_rec.find<Input::Record>("mass_balance");
    if (it)
    	mass_balance_ = new MassBalance(this, *it);

    data_.init_conc.n_comp(n_subst_);
    data_.bc_conc.n_comp(n_subst_);
    data_.alpha.n_comp(n_subst_);
    data_.sorp_type.n_comp(n_subst_);
    data_.sorp_coef0.n_comp(n_subst_);
    data_.sorp_coef1.n_comp(n_subst_);
    data_.sources_density.n_comp(n_subst_);
    data_.sources_sigma.n_comp(n_subst_);
    data_.sources_conc.n_comp(n_subst_);
    data_.set_mesh(init_mesh);
    data_.set_input_list( in_rec.val<Input::Array>("data") );

    data_.set_limit_side(LimitSide::right);
    data_.set_time(*time_);


    sorption = in_rec.val<bool>("sorption_enable");
    dual_porosity = in_rec.val<bool>("dual_porosity");
    // reaction_on = in_rec.val<bool>("transport_reactions");


    sub_problem = 0;
    if (dual_porosity == true)
        sub_problem += 1;
    if (sorption == true)
        sub_problem += 2;

    make_transport_partitioning();
    alloc_transport_vectors();
    alloc_transport_structs_mpi();
    transport_matrix_time = -1.0; // or -infty
    set_initial_condition();

    is_convection_matrix_scaled = false;
    need_time_rescaling=true;

    // register output vectors
    Input::Record output_rec = in_rec.val<Input::Record>("output");
    data_.conc_mobile.init(subst_names_);
    data_.conc_mobile.set_mesh(*mesh_);
    data_.conc_mobile.name("conc_mobile");
    data_.conc_mobile.units("M/L^3");

    field_output=OutputTime::output_stream(output_rec.val<Input::Record>("output_stream"));
    for(unsigned int subst_id=0; subst_id < n_subst_; subst_id++) {
         // TODO: What about output also other "phases", IMMOBILE and so on.

         // create FieldElementwise for every substance, set it to data->conc_mobile
         data_.conc_mobile[subst_id].set_field(
                 mesh_->region_db().get_region_set("ALL"),
                 std::make_shared< FieldElementwise<3, FieldValue<3>::Scalar > >( out_conc[MOBILE][subst_id] , 1, mesh_->n_elements() ),
                 time_->t()
                 );


         std::string subst_name = subst_names_[subst_id] + "_mobile";
         double *data = out_conc[MOBILE][subst_id];
         OutputTime::register_elem_data<double>(mesh_, subst_name, "M/L^3",
                 output_rec.val<Input::Record>("output_stream"), data , mesh_->n_elements());
    }

    // write initial condition
    output_vector_gather();
    if(field_output) field_output->write_data(time_->t());
}


//=============================================================================
// MAKE TRANSPORT
//=============================================================================
void ConvectionTransport::make_transport_partitioning() {

    F_ENTRY;

    //int rank, np, i, j, k, row_MH, a;
    //struct DarcyFlowMH *water=transport->problem->water;
/*
    SparseGraph *ele_graph = new SparseGraphMETIS(mesh_->n_elements()); // graph for partitioning
    Distribution init_ele_ds = ele_graph->get_distr(); // initial distr.
    int *loc_part = new int[init_ele_ds.lsize()]; // partitionig in initial distribution

    make_element_connection_graph(mesh_, ele_graph, true);
    WARN_ASSERT(ele_graph->is_symmetric(),"Attention graph for partitioning is not symmetric!\n");

    ele_graph->partition(loc_part);

    delete ele_graph;
*/
    int * id_4_old = new int[mesh_->n_elements()];
    int i = 0;
    FOR_ELEMENTS(mesh_, ele) id_4_old[i++] = ele.index();
    mesh_->get_part()->id_maps(mesh_->n_elements(), id_4_old, el_ds, el_4_loc, row_4_el);
    delete[] id_4_old;

    // TODO: make output of partitioning is usefull but makes outputs different
    // on different number of processors, which breaks tests.
    //
    // Possible solution:
    // - have flag in ini file to turn this output ON
    // - possibility to have different ref_output for different num of proc.
    // - or do not test such kind of output
    //
    //FOR_ELEMENTS(mesh_, ele) {
    //    ele->pid=el_ds->get_proc(row_4_el[ele.index()]);
    //}

}



ConvectionTransport::~ConvectionTransport()
{
    unsigned int sbi, ph;

    if (mass_balance_ != NULL)
    	delete mass_balance_;

    //Destroy mpi vectors at first
    VecDestroy(&v_sources_corr);
    MatDestroy(&tm);
    
    VecDestroy(vconc);
    VecDestroy(bcvcorr);
    VecDestroy(vpconc);
    VecDestroy(vcumulative_corr);
    VecDestroy(vconc_out);
    
    for (sbi = 0; sbi < n_subst_; sbi++) {
      //no mpi vectors
      xfree(sources_density[sbi]);
      xfree(sources_conc[sbi]);
      xfree(sources_sigma[sbi]);
      xfree(cumulative_corr[sbi]);
    }
    
    
    xfree(sources_corr);
    
    xfree(sources_density);
    xfree(sources_conc);
    xfree(sources_sigma);
    xfree(cumulative_corr);
    
    /*
    for (ph = 0; ph < MAX_PHASES; ph++) {
      if ((sub_problem & ph) == ph) {
        for (sbi = 0; sbi < n_subst_; sbi++) {
          xfree(conc[ph][sbi]);
          xfree(out_conc[ph][sbi]);   
        }
        xfree(conc[ph]);
        xfree(out_conc[ph]);
      }
    }
    
    DBGMSG("inner conc vecs freed\n");
    
    xfree(conc);
    xfree(out_conc);
    //*/
}

/*
//=============================================================================
// GET REACTION
//=============================================================================
void ConvectionTransport::get_reaction(int i,oReaction *reaction) {
	react[i] = *reaction;
}
*/
//=============================================================================
// RECOMPUTE MATRICES
//=============================================================================

/*
void ConvectionTransport::set_flow_field_vector(const MH_DofHandler &dh){
    // DBGMSG("set_flow_fieldvec\n");
    mh_dh = &dh;
	create_transport_matrix_mpi();
};
*/

void ConvectionTransport::set_cross_section_field(Field< 3, FieldValue<3>::Scalar >* cross_section) {
    data_.cross_section = cross_section;
}




void ConvectionTransport::set_initial_condition()
{
    FOR_ELEMENTS(mesh_, elem)
    {
    	if (!el_ds->is_local(row_4_el[elem.index()])) continue;

    	unsigned int index = row_4_el[elem.index()] - el_ds->begin();
    	ElementAccessor<3> ele_acc = mesh_->element_accessor(elem.index());
		arma::vec value = data_.init_conc.value(elem->centre(), ele_acc);

		for (int sbi=0; sbi<n_subst_; sbi++)
		{
			conc[MOBILE][sbi][index] = value(sbi);
			//pconc[MOBILE][sbi][index] = value(sbi);
		}
    }

}

//=============================================================================
//	ALLOCATE OF TRANSPORT VARIABLES (ELEMENT & NODES)
//=============================================================================
void ConvectionTransport::alloc_transport_vectors() {

    int i, sbi, n_subst, ph; //, j;
    //ElementIter elm;
    n_subst = n_subst_;


   // printf("%d\t\n",n_substances);
   // getchar();

    sources_corr = new double[el_ds->lsize()];
    sources_density = (double**) xmalloc(n_subst * sizeof(double*));
    sources_conc = (double**) xmalloc(n_subst * sizeof(double*));
    sources_sigma = (double**) xmalloc(n_subst * sizeof(double*));
    
    cumulative_corr = (double**) xmalloc(n_subst * sizeof(double*));
    for (sbi = 0; sbi < n_subst; sbi++) {
      sources_density[sbi] = (double*) xmalloc(el_ds->lsize() * sizeof(double));
      sources_conc[sbi] = (double*) xmalloc(el_ds->lsize() * sizeof(double));
      sources_sigma[sbi] = (double*) xmalloc(el_ds->lsize() * sizeof(double));
      cumulative_corr[sbi] = (double*) xmalloc(el_ds->lsize() * sizeof(double));
    }

    conc = (double***) xmalloc(MAX_PHASES * sizeof(double**));
    //pconc = (double***) xmalloc(MAX_PHASES * sizeof(double**));
    out_conc = (double***) xmalloc(MAX_PHASES * sizeof(double**));
    //transport->node_conc = (double****) xmalloc(MAX_PHASES * sizeof(double***));
    for (ph = 0; ph < MAX_PHASES; ph++) {
        if ((sub_problem & ph) == ph) {
            conc[ph] = (double**) xmalloc(n_subst * sizeof(double*)); //(MAX_PHASES * sizeof(double*));
            //pconc[ph] = (double**) xmalloc(n_subst * sizeof(double*));
            out_conc[ph] = (double**) xmalloc(n_subst * sizeof(double*));
            //  transport->node_conc[sbi] = (double***) xmalloc(MAX_PHASES * sizeof(double**));
            //}
            //}
            for (sbi = 0; sbi < n_subst; sbi++) {
                conc[ph][sbi] = (double*) xmalloc(el_ds->lsize() * sizeof(double));
                //pconc[ph][sbi] = (double*) xmalloc(el_ds->lsize() * sizeof(double));
                out_conc[ph][sbi] = (double*) xmalloc(el_ds->size() * sizeof(double));
                // transport->node_conc[sbi][ph] = (double**)xmalloc((mesh__->n_elements() ) * sizeof(double*));
                for (i = 0; i < el_ds->lsize(); i++) {
                    conc[ph][sbi][i] = 0.0;
                    //pconc[ph][sbi][i] = 0.0;

                }
                for (i = 0; i < el_ds->size(); i++) {
                	out_conc[ph][sbi][i] = 0.0;
                }
                /*
                 i = 0;
                 FOR_ELEMENTS(elm){
                 transport->node_conc[sbi][ph][i++]=(double*)xmalloc((elm->n_nodes) * sizeof(double));
                 for(j = 0 ;j < elm->n_nodes ; j++)
                 transport->node_conc[sbi][ph][i-1][j] = 0.0;
                 }*/
            }
        } else {
            conc[ph] = NULL;
            //pconc[ph] = NULL;
            out_conc[ph] = NULL;
            //transport->node_conc[sbi][ph] = NULL;
        }
    }
}

//=============================================================================
//	ALLOCATION OF TRANSPORT VECTORS (MPI)
//=============================================================================
void ConvectionTransport::alloc_transport_structs_mpi() {

    int sbi, n_subst, ierr, rank, np; //, i, j, ph;
    //ElementIter elm;
    n_subst = n_subst_;

    MPI_Barrier(PETSC_COMM_WORLD);
    MPI_Comm_rank(PETSC_COMM_WORLD, &rank);
    MPI_Comm_size(PETSC_COMM_WORLD, &np);

    bcvcorr = (Vec*) xmalloc(n_subst * (sizeof(Vec)));
    vconc = (Vec*) xmalloc(n_subst * (sizeof(Vec)));
    vpconc = (Vec*) xmalloc(n_subst * (sizeof(Vec)));
    vcumulative_corr = (Vec*) xmalloc(n_subst * (sizeof(Vec)));


    // if( rank == 0)
    vconc_out = (Vec*) xmalloc(n_subst * (sizeof(Vec))); // extend to all
    

    ierr = VecCreateMPIWithArray(PETSC_COMM_WORLD,1, el_ds->lsize(), PETSC_DECIDE,
            sources_corr, &v_sources_corr);

    for (sbi = 0; sbi < n_subst; sbi++) {
        ierr = VecCreateMPI(PETSC_COMM_WORLD, el_ds->lsize(), mesh_->n_elements(), &bcvcorr[sbi]);
        VecZeroEntries(bcvcorr[sbi]);
        ierr = VecCreateMPIWithArray(PETSC_COMM_WORLD,1, el_ds->lsize(), mesh_->n_elements(), conc[MOBILE][sbi],
                &vconc[sbi]);

//        ierr = VecCreateMPIWithArray(PETSC_COMM_WORLD, el_ds->lsize(), mesh_->n_elements(),
//                pconc[MOBILE][sbi], &vpconc[sbi]);
        ierr = VecCreateMPI(PETSC_COMM_WORLD, el_ds->lsize(), mesh_->n_elements(), &vpconc[sbi]);
        VecZeroEntries(vconc[sbi]);
        VecZeroEntries(vpconc[sbi]);

        // SOURCES
        ierr = VecCreateMPIWithArray(PETSC_COMM_WORLD,1, el_ds->lsize(), mesh_->n_elements(),
        		cumulative_corr[sbi],&vcumulative_corr[sbi]);

        //  if(rank == 0)
        ierr = VecCreateSeqWithArray(PETSC_COMM_SELF,1, mesh_->n_elements(), out_conc[MOBILE][sbi], &vconc_out[sbi]);

        VecZeroEntries(vcumulative_corr[sbi]);
        VecZeroEntries(vconc_out[sbi]);
    }


    ierr = MatCreateAIJ(PETSC_COMM_WORLD, el_ds->lsize(), el_ds->lsize(), mesh_->n_elements(),
            mesh_->n_elements(), 16, PETSC_NULL, 4, PETSC_NULL, &tm);

}


void ConvectionTransport::set_boundary_conditions()
{
    ElementFullIter elm = ELEMENT_FULL_ITER_NULL(mesh_);

    unsigned int sbi, loc_el;
    
    // Assembly bcvcorr vector
    for(sbi=0; sbi < n_subst_; sbi++) VecZeroEntries(bcvcorr[sbi]);


    for (loc_el = 0; loc_el < el_ds->lsize(); loc_el++) {
        elm = mesh_->element(el_4_loc[loc_el]);
        if (elm->boundary_idx_ != NULL) {
            unsigned int new_i = row_4_el[elm.index()];
            double csection = data_.cross_section->value(elm->centre(), elm->element_accessor());
            double por_m = data_.por_m.value(elm->centre(), elm->element_accessor());

            FOR_ELEMENT_SIDES(elm,si) {
                Boundary *b = elm->side(si)->cond();
                if (b != NULL) {
                    double flux = mh_dh->side_flux( *(elm->side(si)) );
                    if (flux < 0.0) {
                        double aij = -(flux / (elm->measure() * csection * por_m) );

                        arma::vec value = data_.bc_conc.value( b->element()->centre(), b->element_accessor() );
                        for (sbi=0; sbi<n_subst_; sbi++)
                            VecSetValue(bcvcorr[sbi], new_i, value[sbi] * aij, ADD_VALUES);
                    }
                }
            }

        }
    }

    for (sbi=0; sbi<n_subst_; sbi++)  	VecAssemblyBegin(bcvcorr[sbi]);
    for (sbi=0; sbi<n_subst_; sbi++)   	VecAssemblyEnd(bcvcorr[sbi]);


    //VecView(bcvcorr[0],PETSC_VIEWER_STDOUT_SELF);
    //exit(0);
}


//=============================================================================
// COMPUTE SOURCES
//=============================================================================
void ConvectionTransport::compute_concentration_sources(unsigned int sbi) {

  //temporary variables
  unsigned int loc_el;
  double conc_diff;
  ElementAccessor<3> ele_acc;
  arma::vec3 p;
    
  //TODO: would it be possible to check the change in data for chosen substance? (may be in multifields?)
  
  //checking if the data were changed
    if( (data_.sources_density.changed() )
          || (data_.sources_conc.changed() )
          || (data_.sources_sigma.changed() ) )
      {
        START_TIMER("sources_reinit");
        for (loc_el = 0; loc_el < el_ds->lsize(); loc_el++) 
        {
          ele_acc = mesh_->element_accessor(el_4_loc[loc_el]);
          p = ele_acc.centre();
          
          //if(data_.sources_density.changed_during_set_time) 
          sources_density[sbi][loc_el] = data_.sources_density.value(p, ele_acc)(sbi);
      
          //if(data_.sources_conc.changed_during_set_time)
          sources_conc[sbi][loc_el] = data_.sources_conc.value(p, ele_acc)(sbi);
        
          //if(data_.sources_sigma.changed_during_set_time)
          sources_sigma[sbi][loc_el] = data_.sources_sigma.value(p, ele_acc)(sbi);
        }
      }
    
    //now computing source concentrations: density - sigma (source_conc - actual_conc)
    for (loc_el = 0; loc_el < el_ds->lsize(); loc_el++) 
        {
          conc_diff = sources_conc[sbi][loc_el] - conc[MOBILE][sbi][loc_el];
          if ( conc_diff > 0.0)
            sources_corr[loc_el] = ( sources_density[sbi][loc_el]
                                     + conc_diff * sources_sigma[sbi][loc_el] )
                                   * time_->dt();
          else
            sources_corr[loc_el] = sources_density[sbi][loc_el] * time_->dt();
        }
}

void ConvectionTransport::compute_concentration_sources_for_mass_balance(unsigned int sbi) {

	//temporary variables
	unsigned int loc_el;
	double conc_diff;
	ElementAccessor<3> ele_acc;
	arma::vec3 p;

	double *pconc;
	VecGetArray(vpconc[sbi], &pconc);

	//TODO: would it be possible to check the change in data for chosen substance? (may be in multifields?)

	//checking if the data were changed
	if( (data_.sources_density.changed() )
		  || (data_.sources_conc.changed() )
		  || (data_.sources_sigma.changed() ) )
	{
		START_TIMER("sources_reinit");
		for (loc_el = 0; loc_el < el_ds->lsize(); loc_el++)
		{
			ele_acc = mesh_->element_accessor(el_4_loc[loc_el]);
			p = ele_acc.centre();

			//if(data_.sources_density.changed_during_set_time)
			sources_density[sbi][loc_el] = data_.sources_density.value(p, ele_acc)(sbi);

			//if(data_.sources_conc.changed_during_set_time)
			sources_conc[sbi][loc_el] = data_.sources_conc.value(p, ele_acc)(sbi);

			//if(data_.sources_sigma.changed_during_set_time)
			sources_sigma[sbi][loc_el] = data_.sources_sigma.value(p, ele_acc)(sbi);
		}
	}

    //now computing source concentrations: density - sigma (source_conc - actual_conc)
    for (loc_el = 0; loc_el < el_ds->lsize(); loc_el++)
    {
    	conc_diff = sources_conc[sbi][loc_el] - pconc[loc_el];
    	if ( conc_diff > 0.0)
    		sources_corr[loc_el] = sources_density[sbi][loc_el] + conc_diff * sources_sigma[sbi][loc_el];
    	else
            sources_corr[loc_el] = sources_density[sbi][loc_el];
    }
}


void ConvectionTransport::compute_one_step() {

    START_TIMER("convection-one step");
    
    unsigned int loc_el,sbi;
    
    START_TIMER("data reinit");
    data_.set_time(*time_); // set to the last computed time

    ASSERT(mh_dh, "Null MH object.\n" );
    // update matrix and sources if neccessary

<<<<<<< HEAD
    DBGMSG("por_m chaned: %d\n",data_.por_m.changed_during_set_time);
    DBGMSG("transport_matrix_time: %f\n",transport_matrix_time);
    DBGMSG("mh_dh->time_changed(): %f\n",mh_dh->time_changed());
    if (mh_dh->time_changed() > transport_matrix_time  || data_.por_m.changed_during_set_time) {
        DBGMSG("mh time: %f tm: %f por: %d\n", mh_dh->time_changed(), transport_matrix_time, data_.por_m.changed_during_set_time);
=======
    //DBGMSG("mh time: %f tm: %f por: %d\n", mh_dh->time_changed(), transport_matrix_time, data_.por_m.changed() );
    if (mh_dh->time_changed() > transport_matrix_time  || data_.por_m.changed() ) {
>>>>>>> fbd5635d
        create_transport_matrix_mpi();

        // need new fixation of the time step

        time_->set_upper_constraint(cfl_max_step);
        time_->fix_dt_until_mark();

        set_boundary_conditions();
        // scale boundary sources
        for (sbi=0; sbi<n_subst_; sbi++) VecScale(bcvcorr[sbi], time_->estimate_dt());

        need_time_rescaling = true;
    } else {
        // possibly read boundary conditions
        if (data_.bc_conc.changed() ) {
            set_boundary_conditions();
            // scale boundary sources
            for (sbi=0; sbi<n_subst_; sbi++) VecScale(bcvcorr[sbi], time_->estimate_dt());
        }
    }

    if (need_time_rescaling) {
        if ( is_convection_matrix_scaled ) {
            // rescale matrix
            //for (unsigned int sbi=0; sbi<n_substances; sbi++) VecScale(bcvcorr[sbi], time_->dt()/time_->estimate_dt());
            MatShift(tm, -1.0);
            MatScale(tm, time_->estimate_dt()/time_->dt() );
            MatShift(tm, 1.0);
            DBGMSG("rescaling matrix\n");

            for (sbi=0; sbi<n_subst_; sbi++) VecScale(bcvcorr[sbi], time_->estimate_dt()/time_->dt());

        } else {
            // scale fresh convection term matrix
            //for (unsigned int sbi=0; sbi<n_substances; sbi++) VecScale(bcvcorr[sbi], time_->estimate_dt());
            MatScale(tm, time_->estimate_dt());
            MatShift(tm, 1.0);
            is_convection_matrix_scaled = true;

        }
        need_time_rescaling = false;
    }

    // update source vectors
//    for (unsigned int sbi = 0; sbi < n_substances; sbi++) {
//            MatMult(bcm, bcv[sbi], bcvcorr[sbi]);
//            VecView(bcv[sbi],PETSC_VIEWER_STDOUT_SELF);
//            getchar();
//            VecView(bcvcorr[sbi],PETSC_VIEWER_STDOUT_SELF);
//           getchar();
//    }


    END_TIMER("data reinit");


    // proceed to actually computed time
    //time_->view("CONVECTION");
    time_->next_time(); // explicit scheme use values from previous time and then set then new time


    for (sbi = 0; sbi < n_subst_; sbi++) {
      // one step in MOBILE phase
      
      START_TIMER("compute_concentration_sources");
      //sources update  
      compute_concentration_sources(sbi);  
     
      //vcumulative_corr[sbi] = 1.0 * bcvcorr[sbi] + v_sources_corr;
      VecWAXPY(vcumulative_corr[sbi],1.0,bcvcorr[sbi],v_sources_corr);
      END_TIMER("compute_concentration_sources");

      START_TIMER("mat mult");
      VecCopy(vconc[sbi], vpconc[sbi]); // pconc = conc
      MatMultAdd(tm, vpconc[sbi], vcumulative_corr[sbi], vconc[sbi]); // conc=tm*pconc + bc
      //VecView(vconc[sbi],PETSC_VIEWER_STDOUT_SELF);
      END_TIMER("mat mult");

     //}

     //START_TIMER("dual porosity/old-sorption");
     
    /*if(sorption == true) for(int loc_el = 0; loc_el < el_ds->lsize(); loc_el++)
    {
      for(int i_subst = 0; i_subst < n_subst_; i_subst++)
      {
        //following conditional print is here for comparison of old and new type of sorption input concentrations
        if(i_subst < (n_subst_ - 1)) cout << conc[MOBILE][i_subst][loc_el] << ", ";
          else cout << conc[MOBILE][i_subst][loc_el] << endl;
      }
	}
    for (sbi = 0; sbi < n_subst_; sbi++) {*/
    
    START_TIMER("old_sorp_step");
        if ((dual_porosity == true) || (sorption == true) )
            // cycle over local elements only in any order
            for (loc_el = 0; loc_el < el_ds->lsize(); loc_el++) {

                if (dual_porosity == true)
                    transport_dual_porosity(loc_el, mesh_->element(el_4_loc[loc_el]), sbi);
                if (sorption == true)
                    transport_sorption(loc_el, mesh_->element(el_4_loc[loc_el]), sbi);

            }
        // transport_node_conc(mesh_,sbi,problem->transport_sub_problem);  // vyresit prepocet
      //END_TIMER("dual porosity/old-sorption");
    }
    END_TIMER("old_sorp_step");
    
    END_TIMER("convection-one step");
}


void ConvectionTransport::set_target_time(double target_time)
{

    //sets target_mark_type (it is fixed) to be met in next_time()
    time_->marks().add(TimeMark(target_time, target_mark_type));

    // make new time step fixation, invalidate scaling
    // same is done when matrix has changed in compute_one_step
    time_->set_upper_constraint(cfl_max_step);
    
    // fixing convection time governor till next target_mark_type (got from TOS or other)
    // may have marks for data changes
    time_->fix_dt_until_mark();
    need_time_rescaling = true;

}

/*
void ConvectionTransport::preallocate_transport_matrix() {

    for (unsigned int loc_el = 0; loc_el < el_ds->lsize(); loc_el++) {
        elm = mesh_->element(el_4_loc[loc_el]);
        new_i = row_4_el[elm.index()];

        n_on_proc=1; n_off_proc=0;
        FOR_ELEMENT_SIDES(elm,si) {
            if (elm->side(si)->cond() == NULL) {
                    edg = elm->side(si)->edge();
                    FOR_EDGE_SIDES(edg,s) {
                           j = ELEMENT_FULL_ITER(mesh_, edg->side(s)->element()).index();
                           new_j = row_4_el[j];
                           if (el_ds->is_local(new_j)) n_on_proc++;
                           else n_off_proc++;
                    }
                    n_on_proc--; // do not count diagonal entry more then once
            }
        }

        FOR_ELM_NEIGHS_VB(elm,n) // comp model
            {
                el2 = ELEMENT_FULL_ITER(mesh_, elm->neigh_vb[n]->side()->element() ); // higher dim. el.
                ASSERT( el2 != elm, "Elm. same\n");
                    if (flux > 0.0) {
                        // volume source - out-flow from higher dimension
                        j = el2.index();
                        new_j = row_4_el[j];
                        MatSetValue(tm, new_i, new_j, aij, INSERT_VALUES);
                        // out flow from higher dim. already accounted
                    }
                    if (flux < 0.0) {
                        // volume drain - in-flow to higher dimension
                        aij = (-flux) / (el2->measure() *
                                        data_.cross_section->value(el2->centre(), el2->element_accessor()) *
                                        data_.por_m.value(el2->centre(), el2->element_accessor()));
                        new_j = row_4_el[el2.index()];
                        MatSetValue(tm, new_j, new_i, aij, INSERT_VALUES);

                        // diagonal drain
                        aii -= (-flux) / (elm->measure() * csection * por_m);
                    }

                //} // end comp model
            }
    } // END ELEMENTS

}*/

//=============================================================================
// CREATE TRANSPORT MATRIX
//=============================================================================
void ConvectionTransport::create_transport_matrix_mpi() {

    DBGMSG("TM assembly\n");
    START_TIMER("convection_matrix_assembly");

    ElementFullIter el2 = ELEMENT_FULL_ITER_NULL(mesh_);
    ElementFullIter elm = ELEMENT_FULL_ITER_NULL(mesh_);
    struct Edge *edg;
    //struct Neighbour *ngh;
    //struct Transport *transport;
    int n, s, j, np, rank, new_j, new_i; //, i;
    double max_sum, aij, aii; //, *solution;
    /*
    DarcyFlow *water;

    water = problem->water;
    solution = water.solution();
    id = water
*/

    /*
     FOR_ELEMENTS(elm)
     FOR_ELEMENT_SIDES(elm,i){
     printf("id: %d side: %d flux:  %f\n",elm->id, i,elm->side(i)->flux);
     getchar();
     }

     getchar();
     */

        
    MatZeroEntries(tm);
//    MatZeroEntries(bcm);


    MPI_Comm_rank(PETSC_COMM_WORLD, &rank);
    MPI_Comm_size(PETSC_COMM_WORLD, &np);

    double flux, flux2, edg_flux;


    vector<double> edge_flow(mesh_->n_edges(),0.0);
    for(unsigned int i=0; i < mesh_->n_edges() ; i++) { // calculate edge Qv
        Edge &edg = mesh_->edges[i];
        for( int s=0; s < edg.n_sides; s++) {
            flux = mh_dh->side_flux( *(edg.side(s)) );
            if ( flux > 0)  edge_flow[i]+= flux;
        }
    }

    max_sum = 0.0;
    aii = 0.0;

    for (unsigned int loc_el = 0; loc_el < el_ds->lsize(); loc_el++) {
        elm = mesh_->element(el_4_loc[loc_el]);
        new_i = row_4_el[elm.index()];

        double csection = data_.cross_section->value(elm->centre(), elm->element_accessor());
        double por_m = data_.por_m.value(elm->centre(), elm->element_accessor());

        FOR_ELEMENT_SIDES(elm,si) {
            // same dim
            flux = mh_dh->side_flux( *(elm->side(si)) );
            if (elm->side(si)->cond() == NULL) {
                 edg = elm->side(si)->edge();
                 edg_flux = edge_flow[ elm->side(si)->edge_idx() ];
                 FOR_EDGE_SIDES(edg,s)
                    // this test should also eliminate sides facing to lower dim. elements in comp. neighboring
                    // These edges on these sides should have just one side
                    if (edg->side(s) != elm->side(si)) {
                        j = ELEMENT_FULL_ITER(mesh_, edg->side(s)->element()).index();
                        new_j = row_4_el[j];

                        flux2 = mh_dh->side_flux( *(edg->side(s)));
                        if ( flux2 > 0.0 && flux <0.0)
                            aij = -(flux * flux2 / ( edg_flux * elm->measure() * csection * por_m) );
                        else aij =0;
                        MatSetValue(tm, new_i, new_j, aij, INSERT_VALUES);
                    }
                if (flux > 0.0)
                    aii -= (flux / (elm->measure() * csection * por_m) );
            } else {
//                if (flux < 0.0) {
//                    aij = -(flux / (elm->measure() * csection * por_m) );
//                    j = elm->side(si)->cond_idx() ;
                    // DBGMSG("BCM, i: %d j:%d\n", new_i , j);
//                    MatSetValue(bcm, new_i, j, aij, INSERT_VALUES);
                    // vyresit BC matrix !!!!
                    //   printf("side in elm:%d value:%f\n ",elm->id,svector->val[j-1]);
                    //   printf("%d\t%d\n",elm->id,id2pos(problem,elm->side(si)->id,problem->spos_id,BC));

//                }
                if (flux > 0.0)
                    aii -= (flux / (elm->measure() * csection * por_m) );
            }
        }  // end same dim     //ELEMENT_SIDES

        FOR_ELM_NEIGHS_VB(elm,n) // comp model
            //FOR_NEIGH_ELEMENTS(elm->neigh_vb[n],s)
            {
                el2 = ELEMENT_FULL_ITER(mesh_, elm->neigh_vb[n]->side()->element() ); // higher dim. el.
                ASSERT( el2 != elm, "Elm. same\n");
                new_j = row_4_el[el2.index()];
                flux = mh_dh->side_flux( *(elm->neigh_vb[n]->side()) );

                // volume source - out-flow from higher dimension
                if (flux > 0.0)  aij = flux / (elm->measure() * csection * por_m);
                else aij=0;
                MatSetValue(tm, new_i, new_j, aij, INSERT_VALUES);
                // out flow from higher dim. already accounted

                // volume drain - in-flow to higher dimension
                if (flux < 0.0) {
                        aii -= (-flux) / (elm->measure() * csection * por_m);                           // diagonal drain
                        aij = (-flux) / (el2->measure() *
                                        data_.cross_section->value(el2->centre(), el2->element_accessor()) *
                                        data_.por_m.value(el2->centre(), el2->element_accessor()));
                } else aij=0;
                MatSetValue(tm, new_j, new_i, aij, INSERT_VALUES);
            }

        MatSetValue(tm, new_i, new_i, aii, INSERT_VALUES);

        if (fabs(aii) > max_sum)
            max_sum = fabs(aii);
        aii = 0.0;
        //   i++;
    } // END ELEMENTS

    double glob_max_sum;

    MPI_Allreduce(&max_sum,&glob_max_sum,1,MPI_DOUBLE,MPI_MAX,PETSC_COMM_WORLD);
    //xprintf(Msg,"CFL: glob_max_sum=%f\n",glob_max_sum);
    cfl_max_step = 1 / glob_max_sum;
    //time_step = 0.9 / glob_max_sum;
    
    DBGMSG("start assembly\n");
    MatAssemblyBegin(tm, MAT_FINAL_ASSEMBLY);
//    MatAssemblyBegin(bcm, MAT_FINAL_ASSEMBLY);
    

    MatAssemblyEnd(tm, MAT_FINAL_ASSEMBLY);
//    MatAssemblyEnd(bcm, MAT_FINAL_ASSEMBLY);
    DBGMSG("end assembly\n");


    // MPI_Barrier(PETSC_COMM_WORLD);

     //MatView(tm,PETSC_VIEWER_STDOUT_SELF);


    is_convection_matrix_scaled = false;
    END_TIMER("convection_matrix_assembly");

    transport_matrix_time = time_->t();
}


//=============================================================================
// COMPUTE CONCENTRATIONS IN THE NODES FROM THE ELEMENTS
//=============================================================================
/*
 void transport_node_conc(struct Transport *transport)
 {
 TNode* nod;
 mesh_* mesh_ = transport->mesh_;
 int i;
 double P,N,scale, *pi;
 int min_elm_dim;
 int sbi,sub;
 pi = transport_aloc_pi(mesh_);

 FOR_NODES(nod)
 {
 P = N = 0;
 min_elm_dim=3;
 FOR_NODE_ELEMENTS(nod,i)
 {
 if (nod->element[i]->dim < min_elm_dim)
 min_elm_dim =  nod->element[i]->dim;
 }
 //printf("%d %d %d\n",nod->id,i,min_elm_dim);
 FOR_NODE_ELEMENTS(nod,i)
 {
 if  (nod->element[i]->dim == min_elm_dim)
 {
 pi[ i ] = sqrt( SQUARE(nod->x - nod->element[i]->centre[0]) +
 SQUARE(nod->y - nod->element[i]->centre[1]) +
 SQUARE(nod->z - nod->element[i]->centre[2]) );
 if (pi[i] > ZERO)
 P += 1 / pi[ i ]; //       {	P += pi[ i ]; N++;}
 }
 //else  printf("vynechano %d ",i);

 }

 //node_init(nod,sbi,sub);

 FOR_NODE_ELEMENTS(nod,i) {
 if ((nod->element[i]->dim == min_elm_dim) && (P != 0)) {
 if (pi[i] > ZERO) { //       if ((pi[i]> ZERO) && (N!=1)){
 scale = 1 / (pi[i] * P); //   scale = (1 - (pi[ i ] / P)) / (N - 1);
 nod->conc[sbi] += nod->element[i]->conc[sbi] * scale;
 if ((sub & 1) == 1)
 nod->conc_immobile[sbi]
 += nod->element[i]->conc_immobile[sbi] * scale;
 if ((sub & 2) == 2)
 nod->conc_sorb[sbi] += nod->element[i]->conc_sorb[sbi]
 * scale;
 if ((sub & 3) == 3)
 nod->conc_immobile_sorb[sbi]
 += nod->element[i]->conc_immobile_sorb[sbi]
 * scale;
 } else {
 nod->conc[sbi] = nod->element[i]->conc[sbi];
 if ((sub & 1) == 1)
 nod->conc_immobile[sbi]
 = nod->element[i]->conc_immobile[sbi];
 if ((sub & 2) == 2)
 nod->conc_sorb[sbi] = nod->element[i]->conc_sorb[sbi];
 if ((sub & 3) == 3)
 nod->conc_immobile_sorb[sbi]
 = nod->element[i]->conc_immobile_sorb[sbi];
 break;
 }
 }
 } //for node elm
 }
 xfree( pi );
 }
 */
//=============================================================================
// COMPUTE DUAL POROSITY  ( ANALYTICAL EQUATION )
//
// assume: elm_pos - position of values of pconc and conc vectors corresponding to a mesh_ element
//         sbi - matter index
//         material - material on corresponding mesh_ element
//=============================================================================
void ConvectionTransport::transport_dual_porosity( int elm_pos, ElementFullIter elem, int sbi) {

    double conc_avg = 0.0;
    unsigned int loc_el;
    //int id;
    //double ***conc = transport->conc;
    //double ***pconc = transport->pconc;
    double cm, pcm, ci, pci, por_m, por_imm, alpha;

    		por_m = data_.por_m.value(elem->centre(), elem->element_accessor());
    		por_imm = data_.por_imm.value(elem->centre(), elem->element_accessor());
    		alpha = data_.alpha.value(elem->centre(), elem->element_accessor())(sbi);
    		pcm = conc[MOBILE][sbi][elm_pos];
    		pci = conc[IMMOBILE][sbi][elm_pos];
    		// ---compute average concentration------------------------------------------
    		conc_avg = ((por_m * pcm) + (por_imm * pci)) / (por_m + por_imm);

    		if ((conc_avg != 0.0) && (por_imm != 0.0)) {
        		// ---compute concentration in mobile area-----------------------------------
        		cm = (pcm - conc_avg) * exp(-alpha * ((por_m + por_imm) / (por_m * por_imm)) * time_->dt()) + conc_avg;

        		// ---compute concentration in immobile area---------------------------------
        		ci = (pci - conc_avg) * exp(-alpha * ((por_m + por_imm) / (por_m * por_imm)) * time_->dt()) + conc_avg;
        		// --------------------------------------------------------------------------
        		//printf("\n%f\t%f\t%f",conc_avg,cm,ci);
//                         DBGMSG("cm: %f  ci: %f  pcm: %f  pci: %f  conc_avg: %f  alpha: %f  por_m: %f  por_imm: %f  time_dt: %f\n",
//                                 cm, ci, pcm, pci, conc_avg, alpha, por_m, por_imm, time_->dt());
        		//getchar();

        		conc[MOBILE][sbi][elm_pos] = cm;
        		conc[IMMOBILE][sbi][elm_pos] = ci;
    		}

}
//=============================================================================
//      TRANSPORT SORPTION
//=============================================================================
void ConvectionTransport::transport_sorption( int elm_pos, ElementFullIter elem, int sbi) {

    double conc_avg = 0.0;
    double conc_avg_imm = 0.0;
    double n, Nm, Nimm;
    //int id;
    double phi = data_.phi.value(elem->centre(), elem->element_accessor());
    double por_m = data_.por_m.value(elem->centre(), elem->element_accessor());
    double por_imm = data_.por_imm.value(elem->centre(), elem->element_accessor());
    arma::Col<unsigned int> sorp_type = data_.sorp_type.value(elem->centre(), elem->element_accessor());
    arma::vec sorp_coef0 = data_.sorp_coef0.value(elem->centre(), elem->element_accessor());
    arma::vec sorp_coef1 = data_.sorp_coef1.value(elem->centre(), elem->element_accessor());

    n = 1 - (por_m + por_imm);
    Nm = por_m;
    Nimm = por_imm;

    conc_avg = conc[MOBILE][sbi][elm_pos] + conc[MOBILE_SORB][sbi][elm_pos] * n / Nm; // cela hmota do poru

    //cout << "input concentration for old sorption is " << conc[MOBILE][sbi][elm_pos] << endl;
    if (conc_avg != 0) {
        compute_sorption(conc_avg, sorp_coef0[sbi], sorp_coef1[sbi], sorp_type[sbi], &conc[MOBILE][sbi][elm_pos],
                &conc[MOBILE_SORB][sbi][elm_pos], Nm / n, n * phi / Nm);

    }
    //printf("\n%f\t%f\t",n * phi / Nm,n * phi / Nm);
    //printf("\n%f\t%f\t",n * phi / Nimm,n * (1 - phi) / Nimm);
    // getchar();

    if ((dual_porosity == true) && (por_imm != 0)) {
        conc_avg_imm = conc[IMMOBILE][sbi][elm_pos] + conc[IMMOBILE_SORB][sbi][elm_pos] * n / Nimm; // cela hmota do poru

        if (conc_avg_imm != 0) {
            compute_sorption(conc_avg_imm, sorp_coef0[sbi], sorp_coef1[sbi], sorp_type[sbi], &conc[IMMOBILE][sbi][elm_pos],
                    &conc[IMMOBILE_SORB][sbi][elm_pos], Nimm / n, n * (1 - phi) / Nimm);
        }
    }

}
//=============================================================================
//      COMPUTE SORPTION
//=============================================================================
void ConvectionTransport::compute_sorption(double conc_avg, double sorp_coef0, double sorp_coef1, unsigned int sorp_type, double *concx, double *concx_sorb, double Nv,
        double N) {
    double Kx = sorp_coef0 * N;
    double parameter;
    double NR, pNR, cz, tcz;

    double ad = 1e4;
    double tolerence = 1e-8;
    int i;

    pNR = 0;

    //if(conc_avg > 1e-20)
    switch (sorp_type) {
    case Isotherm::linear: //linear
        *concx = conc_avg / (1 + Kx);
        //    *concx_sorb = (conc_avg - *concx) * Nv;   // s = Kd *c  [kg/m^3]
        break;
    case Isotherm::freundlich: //freundlich
        parameter = sorp_coef1;
        cz = pow(ad / (Kx * parameter), 1 / (parameter - 1));
        tcz = ad / parameter;
        NR = cz;
        for (i = 0; i < 20; i++) //Newton Raphson iteration cycle
        {
            NR -= (NR + ((NR > cz) ? Kx * pow(NR, parameter) : tcz * NR) - conc_avg) / (1 + ((NR > cz) ? parameter * Kx * pow(NR,
                    parameter - 1) : tcz));
            if ((NR <= cz) || (fabs(NR - pNR) < tolerence * NR ) )
                break;
            pNR = NR;
            //                if(NR < 0) printf("\n%f\t",NR);
        }
        *concx = NR;
        break;
    case Isotherm::langmuir: // langmuir
        parameter = sorp_coef1;
        NR = 0;
        //Kx = sorp_coef0/N;
        for (i = 0; i < 5; i++) //Newton Raphson iteration cycle
        {
            //NR -= (NR + (NR * Kx * parameter) / (1 + NR * Kx) - conc_avg) / (1 + Kx * parameter / pow(1 + NR * Kx, 2));
            NR -= (NR + (N * NR * parameter * sorp_coef0)/( 1 + NR * sorp_coef0 ) - conc_avg)/(1 + N * sorp_coef0 * parameter/pow((1 + NR * sorp_coef0), 2));
            if (fabs(NR - pNR) < tolerence *NR)
                break;
            pNR = NR;
        }
        *concx = NR;
        //   *concx_sorb = (conc_avg - *concx) * Nv;
        break;
    }

    *concx_sorb = (conc_avg - *concx) * Nv;
}
//=============================================================================
//      TIME STEP (RECOMPUTE)
//=============================================================================
//void ConvectionTransport::compute_time_step() {
//    double problem_save_step = OptGetDbl("Global", "Save_step", "1.0");
//    double problem_stop_time = OptGetDbl("Global", "Stop_time", "1.0");
//    save_step = (int) ceil(problem_save_step / time_step); // transport  rev
//    time_step = problem_save_step / save_step;
//    steps = save_step * (int) floor(problem_stop_time / problem_save_step);
//
//}
//=============================================================================
//      TRANSPORT ONE STEP
//=============================================================================

#if 0
//=============================================================================
//      TRANSPORT UNTIL TIME
//=============================================================================
void ConvectionTransport::transport_until_time(double time_interval) {
    	int step = 0;
    	register int t;
    	/*Distribution *distribution;
    	int *el_4_loc;

    	// Chemistry initialization
    	Linear_reaction *decayRad = new Linear_reaction(time_step,mesh_,n_substances,dual_porosity);
    	this->get_par_info(el_4_loc, distribution);
    	decayRad->set_concentration_matrix(pconc, distribution, el_4_loc);
    	Semchem_interface *Semchem_reactions = new Semchem_interface(time_step,mesh_,n_substances,dual_porosity);
    	Semchem_reactions->set_el_4_loc(el_4_loc);
    	Semchem_reactions->set_concentration_matrix(pconc, distribution, el_4_loc);*/

	    for (t = 1; t <= steps; t++) {
	    	time += time_step;
	     //   SET_TIMER_SUBFRAMES("TRANSPORT",t);  // should be in destructor as soon as we have class iteration counter
		START_TIMER("transport_step");
	    	compute_one_step();
		END_TIMER("transport_step");

		     /*/ Calling linear reactions and Semchem together
		    	  for (int loc_el = 0; loc_el < el_ds->lsize(); loc_el++) {
		    		 START_TIMER("decay_step");
		    	   	 (*decayRad).compute_reaction(pconc[MOBILE], loc_el);
		    	     if (dual_porosity == true) {
		    	    	(*decayRad).compute_reaction(pconc[IMMOBILE], loc_el);
		    	     }
		    	     END_TIMER("decay_step");
		    	     START_TIMER("semchem_step");
		    	     if(Semchem_reactions->semchem_on == true){
		    	    	 Semchem_reactions->set_timestep(time_step);
		    	    	 //Semchem_reactions->compute_reaction(dual_porosity, mesh_->element(el_4_loc[loc_el]), loc_el, pconc[MOBILE], pconc[IMMOBILE]);
		    	    	 Semchem_reactions->compute_reaction(dual_porosity, mesh_->element(el_4_loc[loc_el]), loc_el, pconc);
		    	     }
		    	     END_TIMER("semchem_step");
		    	  }*/

	        step++;
	        //&& ((ConstantDB::getInstance()->getInt("Problem_type") != PROBLEM_DENSITY)
	        if ((save_step == step) || (write_iterations)) {
	            xprintf( Msg, "Output\n");
                    output_vector_gather();

                    // Register concentrations data on elements
                    for(int subst_id=0; subst_id<n_subst_; subst_id++) {
                        output_time->register_elem_data(subst_names_[subst_id], "", out_conc[MOBILE][subst_id], mesh_->n_elements());
                    }
                    output_time->write_data(time);
                //  if (ConstantDB::getInstance()->getInt("Problem_type") != STEADY_SATURATED)
                // output_time(problem, t * time_step); // time variable flow field
                step = 0;
            }
	    }
}

#endif

//=============================================================================
//      OUTPUT VECTOR GATHER
//=============================================================================
void ConvectionTransport::output_vector_gather() {

    unsigned int sbi/*, rank, np*/;
    IS is;
    //PetscViewer inviewer;

    //	MPI_Barrier(PETSC_COMM_WORLD);
/*    MPI_Comm_rank(PETSC_COMM_WORLD, &rank);
    MPI_Comm_size(PETSC_COMM_WORLD, &np);*/


    //ISCreateStride(PETSC_COMM_SELF,mesh_->n_elements(),0,1,&is);
    ISCreateGeneral(PETSC_COMM_SELF, mesh_->n_elements(), row_4_el, PETSC_COPY_VALUES, &is); //WithArray
    VecScatterCreate(vconc[0], is, vconc_out[0], PETSC_NULL, &vconc_out_scatter);
    for (sbi = 0; sbi < n_subst_; sbi++) {
        VecScatterBegin(vconc_out_scatter, vconc[sbi], vconc_out[sbi], INSERT_VALUES, SCATTER_FORWARD);
        VecScatterEnd(vconc_out_scatter, vconc[sbi], vconc_out[sbi], INSERT_VALUES, SCATTER_FORWARD);
    }
    //VecView(transport->vconc[0],PETSC_VIEWER_STDOUT_WORLD);
    //VecView(transport->vconc_out[0],PETSC_VIEWER_STDOUT_WORLD);
    VecScatterDestroy(&(vconc_out_scatter));
    ISDestroy(&(is));
}


void ConvectionTransport::get_parallel_solution_vector(Vec &vc){
	return;
};

void ConvectionTransport::get_solution_vector(double* &vector, unsigned int &size){
	return;
};


double ***ConvectionTransport::get_concentration_matrix() {
	return conc;
}

void ConvectionTransport::get_par_info(int * &el_4_loc_out, Distribution * &el_distribution_out){
	el_4_loc_out = this->el_4_loc;
	el_distribution_out = this->el_ds;
	return;
}

bool ConvectionTransport::get_dual_porosity(){
	return dual_porosity;
}

int *ConvectionTransport::get_el_4_loc(){
	return el_4_loc;
}

int *ConvectionTransport::get_row_4_el(){
	return row_4_el;
}

/*
int ConvectionTransport::get_n_substances() {
	return n_subst_;
}
*/


void ConvectionTransport::calc_fluxes(vector<vector<double> > &bcd_balance, vector<vector<double> > &bcd_plus_balance, vector<vector<double> > &bcd_minus_balance)
{
    double mass_flux[n_substances()];
    double *pconc[n_substances()];

    for (int sbi=0; sbi<n_substances(); sbi++)
    	VecGetArray(vpconc[sbi], &pconc[sbi]);

    FOR_BOUNDARIES(mesh_, bcd) {

        // !! there can be more sides per one boundary
        int index = row_4_el[bcd->side()->element().index()];
        if (!el_ds->is_local(index)) continue;
        int loc_index = index-el_ds->begin();

        double por_m = data_.por_m.value(bcd->side()->element()->centre(), bcd->side()->element()->element_accessor() );
        double water_flux = mh_dh->side_flux(*(bcd->side()));
        if (water_flux < 0) {
        	arma::vec bc_conc = data_.bc_conc.value( bcd->element()->centre(), bcd->element_accessor() );
        	for (unsigned int sbi=0; sbi<n_substances(); sbi++)
        		mass_flux[sbi] = water_flux*bc_conc[sbi]*por_m;
        } else {
        	for (unsigned int sbi=0; sbi<n_substances(); sbi++)
        		mass_flux[sbi] = water_flux*pconc[sbi][loc_index]*por_m;
        }

        Region r = bcd->region();
        if (! r.is_valid()) xprintf(Msg, "Invalid region, ele % d, edg: % d\n", bcd->bc_ele_idx_, bcd->edge_idx_);
        unsigned int bc_region_idx = r.boundary_idx();

        for (unsigned int sbi=0; sbi<n_substances(); sbi++)
        {
            bcd_balance[sbi][bc_region_idx] += mass_flux[sbi];

            if (water_flux > 0) bcd_plus_balance[sbi][bc_region_idx] += mass_flux[sbi];
            else bcd_minus_balance[sbi][bc_region_idx] += mass_flux[sbi];
        }
    }

}

void ConvectionTransport::calc_elem_sources(vector<vector<double> > &mass, vector<vector<double> > &src_balance)
{
    for (unsigned int sbi=0; sbi<n_substances(); sbi++)
    {
        compute_concentration_sources_for_mass_balance(sbi);
        double *sources = sources_corr;

        FOR_ELEMENTS(mesh_,elem)
        {
        	int index = row_4_el[elem.index()];
        	if (!el_ds->is_local(index)) continue;
        	ElementAccessor<3> ele_acc = elem->element_accessor();
        	double por_m = data_.por_m.value(elem->centre(), ele_acc);
        	double csection = data_.cross_section->value(elem->centre(), ele_acc);
        	int loc_index = index - el_ds->begin();
			double sum_sol_phases = 0;

			for (int ph=0; ph<MAX_PHASES; ph++)
			{
				if ((sub_problem & ph) == ph)
					sum_sol_phases += conc[ph][sbi][loc_index];
			}

			mass[sbi][ele_acc.region().bulk_idx()] += por_m*csection*sum_sol_phases*elem->measure();
			src_balance[sbi][ele_acc.region().bulk_idx()] += sources[loc_index]*elem->measure();
        }
    }
}



void ConvectionTransport::output_data() {

    if (time_->is_current(output_mark_type)) {

        DBGMSG("\nTOS: output time: %f\n", time_->t());
        output_vector_gather();
        if (field_output) field_output->write_data(time_->t());
        if (mass_balance() != NULL)
        	mass_balance()->output(time_->t());

        //for synchronization when measuring time by Profiler
        MPI_Barrier(MPI_COMM_WORLD);
    }
}<|MERGE_RESOLUTION|>--- conflicted
+++ resolved
@@ -616,16 +616,9 @@
     ASSERT(mh_dh, "Null MH object.\n" );
     // update matrix and sources if neccessary
 
-<<<<<<< HEAD
-    DBGMSG("por_m chaned: %d\n",data_.por_m.changed_during_set_time);
-    DBGMSG("transport_matrix_time: %f\n",transport_matrix_time);
-    DBGMSG("mh_dh->time_changed(): %f\n",mh_dh->time_changed());
-    if (mh_dh->time_changed() > transport_matrix_time  || data_.por_m.changed_during_set_time) {
-        DBGMSG("mh time: %f tm: %f por: %d\n", mh_dh->time_changed(), transport_matrix_time, data_.por_m.changed_during_set_time);
-=======
-    //DBGMSG("mh time: %f tm: %f por: %d\n", mh_dh->time_changed(), transport_matrix_time, data_.por_m.changed() );
-    if (mh_dh->time_changed() > transport_matrix_time  || data_.por_m.changed() ) {
->>>>>>> fbd5635d
+
+    if (mh_dh->time_changed() > transport_matrix_time  || data_.por_m.changed()) {
+        DBGMSG("mh time: %f tm: %f por: %d\n", mh_dh->time_changed(), transport_matrix_time, data_.por_m.changed());
         create_transport_matrix_mpi();
 
         // need new fixation of the time step

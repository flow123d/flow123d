/*!
 *
﻿ * Copyright (C) 2015 Technical University of Liberec.  All rights reserved.
 * 
 * This program is free software; you can redistribute it and/or modify it under
 * the terms of the GNU General Public License version 3 as published by the
 * Free Software Foundation. (http://www.gnu.org/licenses/gpl-3.0.en.html)
 * 
 * This program is distributed in the hope that it will be useful, but WITHOUT
 * ANY WARRANTY; without even the implied warranty of MERCHANTABILITY or FITNESS
 * FOR A PARTICULAR PURPOSE.  See the GNU General Public License for more details.
 *
 * 
 * @file    transport_operator_splitting.hh
 * @brief   
 */

#ifndef TRANSPORT_OPERATOR_SPLITTING_HH_
#define TRANSPORT_OPERATOR_SPLITTING_HH_

#include <boost/exception/info.hpp>             // for operator<<, error_inf...
#include <memory>                               // for shared_ptr
#include <vector>                               // for vector
#include "coupling/equation.hh"
#include "fields/field.hh"                      // for Field
#include "fields/field_values.hh"
#include "fields/field_set.hh"
#include "fields/field_fe.hh"
#include "fields/multi_field.hh"
#include "transport/advection_process_base.hh"
#include "input/accessors.hh"                   // for Record
#include "input/type_base.hh"                   // for Array
#include "input/type_generic.hh"                // for Instance
#include "petscvec.h"                           // for Vec
#include "tools/time_governor.hh"               // for TimeGovernor, TimeGov...
#include "tools/time_marks.hh"                  // for TimeMarks
#include "system/index_types.hh"

/// external types:
class Mesh;
class ReactionTerm;
class Balance;
class Distribution;
class OutputTime;
class SubstanceList;
namespace Input {
	namespace Type {
		class Abstract;
		class Record;
	}
}






/**
 * Abstract interface class for implementations of transport equation within TransportOperatorSplitting.
 */
class ConcentrationTransportBase : public EquationBase {
public:

    typedef std::vector<std::shared_ptr<FieldFE< 3, FieldValue<3>::Scalar>>> FieldFEScalarVec;

    /**
     * Constructor.
     */
    ConcentrationTransportBase(Mesh &init_mesh, const Input::Record in_rec)
	: EquationBase(init_mesh, in_rec) {};


	/// Common specification of the input record for secondary equations.
    static Input::Type::Abstract & get_input_type();


    /**
     * Set time interval which is considered as one time step by TransportOperatorSplitting.
     * In particular the velocity field dosn't change over this interval.
     *
     * Dependencies:
     *
     * velocity, porosity -> matrix, source_vector
     * matrix -> time_step
     *
     * data_read_times -> time_step (not necessary if we won't stick to jump times)
     * data -> source_vector
     * time_step -> scaling
     *
     *
     *
     */
    virtual void set_target_time(double target_time) = 0;

    /**
     * Use Balance object from upstream equation (e.g. in various couplings) instead of own instance.
     */
    virtual void set_balance_object(std::shared_ptr<Balance> balance) = 0;
    
    /// Computes a constraint for time step.
    virtual bool evaluate_time_constraint(double &time_constraint) = 0;

    /// Return substance indices used in balance.
    virtual const vector<unsigned int> &get_subst_idx() = 0;

    /// Compute P0 interpolation of the solution (used in reaction term).
    virtual void compute_p0_interpolation() = 0;

    /// Perform changes to transport solution after reaction step.
    virtual void update_after_reactions(bool solution_changed) = 0;

    /// Setter for output stream.
    virtual void set_output_stream(std::shared_ptr<OutputTime> stream) = 0;

<<<<<<< HEAD
    /// Getter for array of concentrations per element.
	virtual double **get_concentration_matrix() = 0;
=======
    /// Getter for output stream.
    virtual std::shared_ptr<OutputTime> output_stream() = 0;

    /// Getter for P0 interpolation by FieldFE.
	virtual FieldFEScalarVec& get_p0_interpolation() = 0;
>>>>>>> d2386838

	/// Return PETSc vector with solution for sbi-th substance.
	virtual Vec get_component_vec(unsigned int sbi) = 0;

	/// Return array of indices of local elements and parallel distribution of elements.
	virtual void get_par_info(LongIdx * &el_4_loc, Distribution * &el_ds) = 0;

	/// Return global array of order of elements within parallel vector.
	virtual LongIdx *get_row_4_el() = 0;

    /// Returns number of trnasported substances.
    virtual unsigned int n_substances() = 0;

    /// Returns reference to the vector of substnace names.
    virtual SubstanceList &substances() = 0;


};





/**
 * Class with fields that are common to all transport models.
 */
class TransportEqData : public FieldSet {
public:

	TransportEqData();
	inline virtual ~TransportEqData() {};

	/// Mobile porosity - usually saturated water content in the case of unsaturated flow model
	Field<3, FieldValue<3>::Scalar> porosity;

	/// Water content - result of unsaturated water flow model or porosity
	Field<3, FieldValue<3>::Scalar> water_content;

	/// Pointer to DarcyFlow field cross_section
	Field<3, FieldValue<3>::Scalar > cross_section;

    /// Flow flux, can be result of water flow model.
    Field<3, FieldValue<3>::VectorFixed > flow_flux;

	/// Concentration sources - density of substance source, only positive part is used.
	MultiField<3, FieldValue<3>::Scalar> sources_density;
	/// Concentration sources - Robin type, in_flux = sources_sigma * (sources_conc - mobile_conc)
	MultiField<3, FieldValue<3>::Scalar> sources_sigma;
	MultiField<3, FieldValue<3>::Scalar> sources_conc;

};




/**
 * @brief Empty transport class.
 */
class TransportNothing : public AdvectionProcessBase {
public:
    inline TransportNothing(Mesh &mesh_in)
    : AdvectionProcessBase(mesh_in, Input::Record() )

    {
        // make module solved for ever
        TimeGovernor::marks().new_mark_type();
        // auto eq_mark_type = TimeGovernor::marks().new_mark_type();
        time_= new TimeGovernor(TimeGovernor::inf_time, TimeGovernor::inf_time);
        time_->next_time();
    };

    inline virtual ~TransportNothing()
    {
        if(time_) delete time_;
    }

    inline virtual void output_data() override {};


};



/**
 * @brief Coupling of a transport model with a reaction model by operator splitting.
 *
 * Outline:
 * Transport model is any descendant of TransportBase (even TransportOperatorSplitting itself). This
 * should perform the transport possibly with diffusion and usually without coupling between substances and phases.
 *
 * Reaction is any descendant of the ReactionBase class. This represents reactions in general way of any coupling that
 * happens between substances and phases on one element or more generally on one DoF.
 */

class TransportOperatorSplitting : public AdvectionProcessBase {
public:
    typedef AdvectionProcessBase FactoryBaseType;

    /**
     * @brief Declare input record type for the equation TransportOperatorSplittiong.
     *
     * TODO: The question is if this should be a general coupling class
     * (e.g. allow coupling TranportDG with reactions even if it is not good idea for numerical reasons.)
     * To make this a coupling class we should modify all main input files for transport problems.
     */
    static const Input::Type::Record & get_input_type();

    /// Constructor.
    TransportOperatorSplitting(Mesh &init_mesh, const Input::Record in_rec);
    /// Destructor.
    virtual ~TransportOperatorSplitting();

    void initialize() override;
    void zero_time_step() override;
    void update_solution() override;

    void compute_until_save_time();
    void compute_internal_step();
    void output_data() override;

   

private:
    /// Registrar of class to factory
    static const int registrar;

    std::shared_ptr<ConcentrationTransportBase> convection;
    std::shared_ptr<ReactionTerm> reaction;

    //double *** semchem_conc_ptr;   //dumb 3-dim array (for phases, which are not supported any more)
    //Semchem_interface *Semchem_reactions;
    
    double cfl_convection; ///< Time restriction due to transport
    double cfl_reaction;   ///< Time restriction due to reactions

};





#endif // TRANSPORT_OPERATOR_SPLITTING_HH_<|MERGE_RESOLUTION|>--- conflicted
+++ resolved
@@ -112,16 +112,8 @@
     /// Setter for output stream.
     virtual void set_output_stream(std::shared_ptr<OutputTime> stream) = 0;
 
-<<<<<<< HEAD
-    /// Getter for array of concentrations per element.
-	virtual double **get_concentration_matrix() = 0;
-=======
-    /// Getter for output stream.
-    virtual std::shared_ptr<OutputTime> output_stream() = 0;
-
     /// Getter for P0 interpolation by FieldFE.
 	virtual FieldFEScalarVec& get_p0_interpolation() = 0;
->>>>>>> d2386838
 
 	/// Return PETSc vector with solution for sbi-th substance.
 	virtual Vec get_component_vec(unsigned int sbi) = 0;

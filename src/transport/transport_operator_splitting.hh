#ifndef TRANSPORT_OPERATOR_SPLITTING_HH_
#define TRANSPORT_OPERATOR_SPLITTING_HH_

#include "coupling/equation.hh"

#include <limits>

#include "io/output_time.hh"
//#include "flow/darcy_flow_mh.hh"
#include "flow/mh_dofhandler.hh"
#include "fields/field_algo_base.hh"
#include "fields/field_values.hh"
#include "fields/field_set.hh"
#include "transport/substance.hh"
#include "transport/advection_process_base.hh"


/// external types:
class Mesh;
class ReactionTerm;
class ConvectionTransport;
class Semchem_interface;
class Balance;






<<<<<<< HEAD
/**
 * Abstract interface class for secondary equations in HC_ExplicitCoupling.
 */
class AdvectionProcessBase : public EquationBase {

public:

	AdvectionProcessBase(Mesh &mesh, const Input::Record in_rec) : EquationBase(mesh, in_rec) {};

    /**
     * This method takes sequential PETSc vector of side velocities and update
     * transport matrix. The ordering is same as ordering of sides in the mesh.
     * We just keep the pointer, but do not destroy the object.
     *
     * TODO: We should pass whole velocity field object (description of base functions and dof numbering) and vector.
     */
    virtual void set_velocity_field(const MH_DofHandler &dh) = 0;

	/// Common specification of the input record for secondary equations.
    static Input::Type::AbstractRecord & get_input_type();


protected:

    /// object for calculation and writing the mass balance to file.
    boost::shared_ptr<Balance> balance_;

};



/**
 * Abstract interface class for implementations of transport equation within TransportOperatorSplitting.
 */
class ConcentrationTransportBase : public EquationBase {
public:

    /**
     * Constructor.
     */
    ConcentrationTransportBase(Mesh &init_mesh, const Input::Record &in_rec)
	: EquationBase(init_mesh, in_rec) {};


	/// Common specification of the input record for secondary equations.
    static Input::Type::AbstractRecord & get_input_type();


    virtual void initialize() = 0;

    /**
     * Set time interval which is considered as one time step by TransportOperatorSplitting.
     * In particular the velocity field dosn't change over this interval.
     *
     * Dependencies:
     *
     * velocity, porosity -> matrix, source_vector
     * matrix -> time_step
     *
     * data_read_times -> time_step (not necessary if we won't stick to jump times)
     * data -> source_vector
     * time_step -> scaling
     *
     *
     *
     */
    virtual void set_target_time(double target_time) = 0;

    /**
     * Use Balance object from upstream equation (e.g. in various couplings) instead of own instance.
     */
    virtual void set_balance_object(boost::shared_ptr<Balance> balance) = 0;

    virtual const vector<unsigned int> &get_subst_idx() = 0;

    /**
     * Calculate quantities necessary for cumulative balance (over time).
     * This method is called at each (sub)iteration of the time loop.
     */
    virtual void calculate_cumulative_balance() = 0;

    /**
     * Calculate instant quantities at output times.
     */
    virtual void calculate_instant_balance() = 0;


    virtual std::shared_ptr<OutputTime> &output_stream() = 0;

	virtual double **get_concentration_matrix() = 0;

	/// Return PETSc vector with solution for sbi-th substance.
	virtual const Vec &get_solution(unsigned int sbi) = 0;

	virtual void get_par_info(int * &el_4_loc, Distribution * &el_ds) = 0;

	virtual int *get_row_4_el() = 0;

    virtual void set_velocity_field(const MH_DofHandler &dh) = 0;

    /// Returns number of trnasported substances.
    virtual unsigned int n_substances() = 0;

    /// Returns reference to the vector of substnace names.
    virtual SubstanceList &substances() = 0;


protected:

    TimeGovernor &time() { return *time_; }

    friend class TransportOperatorSplitting;


};
=======

>>>>>>> bb394e97





/**
 * Interface class for transport/heat equations with common declarations.
 */
class TransportCommon {
public:

    /**
     * Class with fields that are common to all transport models.
     */
	class TransportEqData : public FieldSet {
	public:

		TransportEqData();
		inline virtual ~TransportEqData() {};

		/// Mobile porosity
		Field<3, FieldValue<3>::Scalar> porosity;

		/// Pointer to DarcyFlow field cross_section
		Field<3, FieldValue<3>::Scalar > cross_section;

		/// Concentration sources - density of substance source, only positive part is used.
		Field<3, FieldValue<3>::Vector> sources_density;
		/// Concentration sources - Robin type, in_flux = sources_sigma * (sources_conc - mobile_conc)
		Field<3, FieldValue<3>::Vector> sources_sigma;
		Field<3, FieldValue<3>::Vector> sources_conc;

	};

    TransportCommon();
    virtual ~TransportCommon();



};



/**
 * @brief Empty transport class.
 */
class TransportNothing : public AdvectionProcessBase {
public:
    inline TransportNothing(Mesh &mesh_in)
    : AdvectionProcessBase(mesh_in, Input::Record() )

    {
        // make module solved for ever
        time_=new TimeGovernor();
        time_->next_time();
    };

    inline virtual ~TransportNothing()
    {}

    inline void set_velocity_field(const MH_DofHandler &dh) override {};

    inline virtual void output_data() override {};


};



/**
 * @brief Coupling of a transport model with a reaction model by operator splitting.
 *
 * Outline:
 * Transport model is any descendant of TransportBase (even TransportOperatorSplitting itself). This
 * should perform the transport possibly with diffusion and usually without coupling between substances and phases.
 *
 * Reaction is any descendant of the ReactionBase class. This represents reactions in general way of any coupling that
 * happens between substances and phases on one element or more generally on one DoF.
 */

class TransportOperatorSplitting : public AdvectionProcessBase {
public:
    /**
     * @brief Declare input record type for the equation TransportOperatorSplittiong.
     *
     * TODO: The question is if this should be a general coupling class
     * (e.g. allow coupling TranportDG with reactions even if it is not good idea for numerical reasons.)
     * To make this a coupling class we should modify all main input files for transport problems.
     */
    static const Input::Type::Record & get_input_type();

    /// Constructor.
    TransportOperatorSplitting(Mesh &init_mesh, const Input::Record in_rec);
    /// Destructor.
    virtual ~TransportOperatorSplitting();

    virtual void set_velocity_field(const MH_DofHandler &dh) override;

    void zero_time_step() override;
    void update_solution() override;

    void compute_until_save_time();
    void compute_internal_step();
    void output_data() override;

   

private:
    /// Registrar of class to factory
    static const int registrar;

    std::shared_ptr<ConcentrationTransportBase> convection;
    std::shared_ptr<ReactionTerm> reaction;

    double *** semchem_conc_ptr;   //dumb 3-dim array (for phases, which are not supported any more) 
    Semchem_interface *Semchem_reactions;

};





#endif // TRANSPORT_OPERATOR_SPLITTING_HH_<|MERGE_RESOLUTION|>--- conflicted
+++ resolved
@@ -27,37 +27,6 @@
 
 
 
-<<<<<<< HEAD
-/**
- * Abstract interface class for secondary equations in HC_ExplicitCoupling.
- */
-class AdvectionProcessBase : public EquationBase {
-
-public:
-
-	AdvectionProcessBase(Mesh &mesh, const Input::Record in_rec) : EquationBase(mesh, in_rec) {};
-
-    /**
-     * This method takes sequential PETSc vector of side velocities and update
-     * transport matrix. The ordering is same as ordering of sides in the mesh.
-     * We just keep the pointer, but do not destroy the object.
-     *
-     * TODO: We should pass whole velocity field object (description of base functions and dof numbering) and vector.
-     */
-    virtual void set_velocity_field(const MH_DofHandler &dh) = 0;
-
-	/// Common specification of the input record for secondary equations.
-    static Input::Type::AbstractRecord & get_input_type();
-
-
-protected:
-
-    /// object for calculation and writing the mass balance to file.
-    boost::shared_ptr<Balance> balance_;
-
-};
-
-
 
 /**
  * Abstract interface class for implementations of transport equation within TransportOperatorSplitting.
@@ -68,7 +37,7 @@
     /**
      * Constructor.
      */
-    ConcentrationTransportBase(Mesh &init_mesh, const Input::Record &in_rec)
+    ConcentrationTransportBase(Mesh &init_mesh, const Input::Record in_rec)
 	: EquationBase(init_mesh, in_rec) {};
 
 
@@ -143,9 +112,6 @@
 
 
 };
-=======
-
->>>>>>> bb394e97
 
 
 

/*!
 *
﻿ * Copyright (C) 2015 Technical University of Liberec.  All rights reserved.
 * 
 * This program is free software; you can redistribute it and/or modify it under
 * the terms of the GNU General Public License version 3 as published by the
 * Free Software Foundation. (http://www.gnu.org/licenses/gpl-3.0.en.html)
 * 
 * This program is distributed in the hope that it will be useful, but WITHOUT
 * ANY WARRANTY; without even the implied warranty of MERCHANTABILITY or FITNESS
 * FOR A PARTICULAR PURPOSE.  See the GNU General Public License for more details.
 *
 * 
 * @file    heat_model.cc
 * @brief   Discontinuous Galerkin method for equation of transport with dispersion.
 * @author  Jan Stebel
 */

#include "input/input_type.hh"
#include "mesh/mesh.h"
#include "mesh/accessors.hh"
//#include "transport/transport_operator_splitting.hh"
#include "heat_model.hh"
#include "tools/unit_si.hh"
#include "coupling/balance.hh"



using namespace std;
using namespace Input::Type;








const Selection & HeatTransferModel::ModelEqData::get_bc_type_selection() {
	return Selection("Heat_BC_Type", "Types of boundary conditions for heat transfer model.")
            .add_value(bc_inflow, "inflow",
          		  "Default heat transfer boundary condition.\n"
          		  "On water inflow (($(q_w \\le 0)$)), total energy flux is given by the reference temperature 'bc_temperature'. "
          		  "On water outflow we prescribe zero diffusive flux, "
          		  "i.e. the energy flows out only due to advection.")
            .add_value(bc_dirichlet, "dirichlet",
          		  "Dirichlet boundary condition (($T = T_D $)).\n"
          		  "The prescribed temperature (($T_D$)) is specified by the field 'bc_temperature'.")
            .add_value(bc_total_flux, "total_flux",
          		  "Total energy flux boundary condition.\n"
          		  "The prescribed incoming total flux can have the general form (($\\delta(f_N+\\sigma_R(T_R-T) )$)), "
          		  "where the absolute flux (($f_N$)) is specified by the field 'bc_flux', "
          		  "the transition parameter (($\\sigma_R$)) by 'bc_robin_sigma', "
          		  "and the reference temperature (($T_R$)) by 'bc_temperature'.")
            .add_value(bc_diffusive_flux, "diffusive_flux",
          		  "Diffusive flux boundary condition.\n"
          		  "The prescribed incoming energy flux due to diffusion can have the general form (($\\delta(f_N+\\sigma_R(T_R-T) )$)), "
          		  "where the absolute flux (($f_N$)) is specified by the field 'bc_flux', "
          		  "the transition parameter (($\\sigma_R$)) by 'bc_robin_sigma', "
          		  "and the reference temperature (($T_R$)) by 'bc_temperature'.")
			  .close();
}


HeatTransferModel::ModelEqData::ModelEqData()
{
    *this+=bc_type
            .name("bc_type")
            .description(
            "Type of boundary condition.")
            .units( UnitSI::dimensionless() )
            .input_default("\"inflow\"")
            .input_selection( get_bc_type_selection() )
            .flags_add(FieldFlag::in_rhs & FieldFlag::in_main_matrix);
    *this+=bc_dirichlet_value
            .name("bc_temperature")
            .description("Boundary value of temperature.")
            .units( UnitSI().K() )
            .input_default("0.0")
            .flags_add(in_rhs);
	*this+=bc_flux
	        .disable_where(bc_type, { bc_dirichlet, bc_inflow })
			.name("bc_flux")
			.description("Flux in Neumann boundary condition.")
			.units( UnitSI().kg().m().s(-1).md() )
			.input_default("0.0")
			.flags_add(FieldFlag::in_rhs);
	*this+=bc_robin_sigma
	        .disable_where(bc_type, { bc_dirichlet, bc_inflow })
			.name("bc_robin_sigma")
			.description("Conductivity coefficient in Robin boundary condition.")
			.units( UnitSI().m(4).s(-1).md() )
			.input_default("0.0")
			.flags_add(FieldFlag::in_rhs & FieldFlag::in_main_matrix);

    *this+=init_temperature
            .name("init_temperature")
            .description("Initial temperature.")
            .units( UnitSI().K() )
            .input_default("0.0");

    *this+=porosity
            .name("porosity")
            .description("Porosity.")
            .units( UnitSI::dimensionless() )
            .input_default("1.0")
            .flags_add(in_main_matrix & in_time_term)
			.set_limits(0.0);

    *this+=water_content
            .name("water_content")
            .units( UnitSI::dimensionless() )
            .input_default("1.0")
            .flags_add(input_copy & in_main_matrix & in_time_term);

    *this+=fluid_density
            .name("fluid_density")
            .description("Density of fluid.")
            .units( UnitSI().kg().m(-3) )
            .input_default("1000")
            .flags_add(in_main_matrix & in_time_term);

    *this+=fluid_heat_capacity
            .name("fluid_heat_capacity")
            .description("Heat capacity of fluid.")
            .units( UnitSI::J() * UnitSI().kg(-1).K(-1) )
            .flags_add(in_main_matrix & in_time_term);

    *this+=fluid_heat_conductivity
            .name("fluid_heat_conductivity")
            .description("Heat conductivity of fluid.")
            .units( UnitSI::W() * UnitSI().m(-1).K(-1) )
            .flags_add(in_main_matrix)
			.set_limits(0.0);


    *this+=solid_density
            .name("solid_density")
            .description("Density of solid (rock).")
            .units( UnitSI().kg().m(-3) )
            .flags_add(in_time_term);

    *this+=solid_heat_capacity
            .name("solid_heat_capacity")
            .description("Heat capacity of solid (rock).")
            .units( UnitSI::J() * UnitSI().kg(-1).K(-1) )
            .flags_add(in_time_term);

    *this+=solid_heat_conductivity
            .name("solid_heat_conductivity")
            .description("Heat conductivity of solid (rock).")
            .units( UnitSI::W() * UnitSI().m(-1).K(-1) )
            .flags_add(in_main_matrix)
			.set_limits(0.0);

    *this+=disp_l
            .name("disp_l")
            .description("Longitudinal heat dispersivity in fluid.")
            .units( UnitSI().m() )
            .input_default("0.0")
            .flags_add(in_main_matrix);

    *this+=disp_t
            .name("disp_t")
            .description("Transverse heat dispersivity in fluid.")
            .units( UnitSI().m() )
            .input_default("0.0")
            .flags_add(in_main_matrix);

    *this+=fluid_thermal_source
            .name("fluid_thermal_source")
            .description("Density of thermal source in fluid.")
            .units( UnitSI::W() * UnitSI().m(-3) )
            .input_default("0.0")
            .flags_add(in_rhs);

    *this+=solid_thermal_source
            .name("solid_thermal_source")
            .description("Density of thermal source in solid.")
            .units( UnitSI::W() * UnitSI().m(-3) )
            .input_default("0.0")
            .flags_add(in_rhs);

    *this+=fluid_heat_exchange_rate
            .name("fluid_heat_exchange_rate")
            .description("Heat exchange rate of source in fluid.")
            .units( UnitSI().s(-1) )
            .input_default("0.0")
            .flags_add(in_rhs);

    *this+=solid_heat_exchange_rate
            .name("solid_heat_exchange_rate")
            .description("Heat exchange rate of source in solid.")
            .units( UnitSI().s(-1) )
            .input_default("0.0")
            .flags_add(in_rhs);

    *this+=fluid_ref_temperature
            .name("fluid_ref_temperature")
            .description("Reference temperature of source in fluid.")
            .units( UnitSI().K() )
            .input_default("0.0")
            .flags_add(in_rhs);

    *this+=solid_ref_temperature
            .name("solid_ref_temperature")
            .description("Reference temperature in solid.")
            .units( UnitSI().K() )
            .input_default("0.0")
            .flags_add(in_rhs);

    *this+=cross_section
            .name("cross_section")
            .units( UnitSI().m(3).md() )
            .flags(input_copy & in_time_term & in_main_matrix);

    *this+=output_field
            .name("temperature")
            .description("Temperature solution.")
            .units( UnitSI().K() )
            .flags(equation_result);
}



IT::Record HeatTransferModel::get_input_type(const string &implementation, const string &description)
{
	return IT::Record(
				std::string(ModelEqData::name()) + "_" + implementation,
				description + " for heat transfer.")
			.derive_from(AdvectionProcessBase::get_input_type())
			.declare_key("time", TimeGovernor::get_input_type(), Default::obligatory(),
					"Time governor setting for the secondary equation.")
			.declare_key("balance", Balance::get_input_type(), Default("{}"),
					"Settings for computing balance.")
			.declare_key("output_stream", OutputTime::get_input_type(), Default("{}"),
					"Parameters of output stream.");
}


IT::Selection HeatTransferModel::ModelEqData::get_output_selection()
{
    // Return empty selection just to provide model specific selection name and description.
    // The fields are added by TransportDG using an auxiliary selection.
	return IT::Selection(
				std::string(ModelEqData::name()) + "_DG_output_fields",
				"Selection of output fields for Heat Transfer DG model.");
}


HeatTransferModel::HeatTransferModel(Mesh &mesh, const Input::Record in_rec) :
		AdvectionProcessBase(mesh, in_rec),
		flux_changed(true)
{
	time_ = new TimeGovernor(in_rec.val<Input::Record>("time"));
	substances_.initialize({""});

    output_stream_ = OutputTime::create_output_stream("heat", in_rec.val<Input::Record>("output_stream"), time().get_unit_string());
    //output_stream_->add_admissible_field_names(in_rec.val<Input::Array>("output_fields"));

    balance_ = std::make_shared<Balance>("energy", mesh_);
    balance_->init_from_input(in_rec.val<Input::Record>("balance"), *time_);
    // initialization of balance object
    subst_idx = {balance_->add_quantity("energy")};
    balance_->units(UnitSI().m(2).kg().s(-2));
}


void HeatTransferModel::output_data()
{
	output_stream_->write_time_frame();
}


void HeatTransferModel::compute_mass_matrix_coefficient(const Armor::array &point_list,
		const ElementAccessor<3> &ele_acc,
		std::vector<double> &mm_coef)
{
	vector<double> elem_csec(point_list.size()),
			por(point_list.size()),
			f_rho(point_list.size()),
			s_rho(point_list.size()),
			f_c(point_list.size()),
			s_c(point_list.size());

	data().cross_section.value_list(point_list, ele_acc, elem_csec);
	data().porosity.value_list(point_list, ele_acc, por);
	data().fluid_density.value_list(point_list, ele_acc, f_rho);
	data().fluid_heat_capacity.value_list(point_list, ele_acc, f_c);
	data().solid_density.value_list(point_list, ele_acc, s_rho);
	data().solid_heat_capacity.value_list(point_list, ele_acc, s_c);

	for (unsigned int i=0; i<point_list.size(); i++)
		mm_coef[i] = elem_csec[i]*(por[i]*f_rho[i]*f_c[i] + (1.-por[i])*s_rho[i]*s_c[i]);
}


void HeatTransferModel::compute_advection_diffusion_coefficients(const Armor::array &point_list,
		const std::vector<arma::vec3> &velocity,
		const ElementAccessor<3> &ele_acc,
		std::vector<std::vector<arma::vec3> > &ad_coef,
		std::vector<std::vector<arma::mat33> > &dif_coef)
{
	const unsigned int qsize = point_list.size();
	std::vector<double> f_rho(qsize), f_cap(qsize), f_cond(qsize),
			s_cond(qsize), por(qsize), csection(qsize), disp_l(qsize), disp_t(qsize);

	data().fluid_density.value_list(point_list, ele_acc, f_rho);
	data().fluid_heat_capacity.value_list(point_list, ele_acc, f_cap);
	data().fluid_heat_conductivity.value_list(point_list, ele_acc, f_cond);
	data().solid_heat_conductivity.value_list(point_list, ele_acc, s_cond);
	data().disp_l.value_list(point_list, ele_acc, disp_l);
	data().disp_t.value_list(point_list, ele_acc, disp_t);
	data().porosity.value_list(point_list, ele_acc, por);
	data().cross_section.value_list(point_list, ele_acc, csection);

	for (unsigned int k=0; k<qsize; k++) {
		ad_coef[0][k] = velocity[k]*f_rho[k]*f_cap[k];

		// dispersive part of thermal diffusion
		// Note that the velocity vector is in fact the Darcian flux,
		// so to obtain |v| we have to divide vnorm by porosity and cross_section.
		double vnorm = arma::norm(velocity[k], 2);
		if (fabs(vnorm) > 0)
			for (int i=0; i<3; i++)
				for (int j=0; j<3; j++)
					dif_coef[0][k](i,j) = ((velocity[k][i]/vnorm)*(velocity[k][j]/vnorm)*(disp_l[k]-disp_t[k]) + disp_t[k]*(i==j?1:0))
											*vnorm*f_rho[k]*f_cond[k];
		else
			dif_coef[0][k].zeros();

		// conductive part of thermal diffusion
		dif_coef[0][k] += csection[k]*(por[k]*f_cond[k] + (1.-por[k])*s_cond[k])*arma::eye(3,3);
	}
}


void HeatTransferModel::compute_init_cond(const Armor::array &point_list,
		const ElementAccessor<3> &ele_acc,
		std::vector<std::vector<double> > &init_values)
{
	data().init_temperature.value_list(point_list, ele_acc, init_values[0]);
}


void HeatTransferModel::get_bc_type(const ElementAccessor<3> &ele_acc,
			arma::uvec &bc_types)
{
	// Currently the bc types for HeatTransfer are numbered in the same way as in TransportDG.
	// In general we should use some map here.
	bc_types = { data().bc_type.value(ele_acc.centre(), ele_acc) };
}


void HeatTransferModel::get_flux_bc_data(unsigned int index,
        const Armor::array &point_list,
		const ElementAccessor<3> &ele_acc,
		std::vector< double > &bc_flux,
		std::vector< double > &bc_sigma,
		std::vector< double > &bc_ref_value)
{
	data().bc_flux.value_list(point_list, ele_acc, bc_flux);
	data().bc_robin_sigma.value_list(point_list, ele_acc, bc_sigma);
	data().bc_dirichlet_value[index].value_list(point_list, ele_acc, bc_ref_value);
	
	// Change sign in bc_flux since internally we work with outgoing fluxes.
	for (auto f : bc_flux) f = -f;
}

<<<<<<< HEAD
void HeatTransferModel::get_flux_bc_sigma(unsigned int index,
        const Armor::array &point_list,
=======
void HeatTransferModel::get_flux_bc_sigma(FMT_UNUSED unsigned int index,
        const std::vector<arma::vec3> &point_list,
>>>>>>> 45bfb2ac
		const ElementAccessor<3> &ele_acc,
		std::vector< double > &bc_sigma)
{
	data().bc_robin_sigma.value_list(point_list, ele_acc, bc_sigma);
}


void HeatTransferModel::compute_source_coefficients(const Armor::array &point_list,
			const ElementAccessor<3> &ele_acc,
			std::vector<std::vector<double> > &sources_value,
			std::vector<std::vector<double> > &sources_density,
			std::vector<std::vector<double> > &sources_sigma)
{
	const unsigned int qsize = point_list.size();
	std::vector<double> por(qsize), csection(qsize), f_rho(qsize), s_rho(qsize), f_cap(qsize), s_cap(qsize),
			f_source(qsize), s_source(qsize), f_sigma(qsize), s_sigma(qsize), f_temp(qsize), s_temp(qsize);
	data().porosity.value_list(point_list, ele_acc, por);
	data().cross_section.value_list(point_list, ele_acc, csection);
	data().fluid_density.value_list(point_list, ele_acc, f_rho);
	data().solid_density.value_list(point_list, ele_acc, s_rho);
	data().fluid_heat_capacity.value_list(point_list, ele_acc, f_cap);
	data().solid_heat_capacity.value_list(point_list, ele_acc, s_cap);
	data().fluid_thermal_source.value_list(point_list, ele_acc, f_source);
	data().solid_thermal_source.value_list(point_list, ele_acc, s_source);
	data().fluid_heat_exchange_rate.value_list(point_list, ele_acc, f_sigma);
	data().solid_heat_exchange_rate.value_list(point_list, ele_acc, s_sigma);
	data().fluid_ref_temperature.value_list(point_list, ele_acc, f_temp);
	data().solid_ref_temperature.value_list(point_list, ele_acc, s_temp);

    sources_density[0].resize(point_list.size());
    sources_sigma[0].resize(point_list.size());
    sources_value[0].resize(point_list.size());
	for (unsigned int k=0; k<point_list.size(); k++)
	{
		sources_density[0][k] = csection[k]*(por[k]*f_source[k] + (1.-por[k])*s_source[k]);
		sources_sigma[0][k] = csection[k]*(por[k]*f_rho[k]*f_cap[k]*f_sigma[k] + (1.-por[k])*s_rho[k]*s_cap[k]*s_sigma[k]);
		if (fabs(sources_sigma[0][k]) > numeric_limits<double>::epsilon())
			sources_value[0][k] = csection[k]*(por[k]*f_rho[k]*f_cap[k]*f_sigma[k]*f_temp[k]
		                   + (1.-por[k])*s_rho[k]*s_cap[k]*s_sigma[k]*s_temp[k])/sources_sigma[0][k];
		else
			sources_value[0][k] = 0;
	}
}


void HeatTransferModel::compute_sources_sigma(const Armor::array &point_list,
			const ElementAccessor<3> &ele_acc,
			std::vector<std::vector<double> > &sources_sigma)
{
	const unsigned int qsize = point_list.size();
	std::vector<double> por(qsize), csection(qsize), f_rho(qsize), s_rho(qsize), f_cap(qsize), s_cap(qsize),
			f_source(qsize), s_source(qsize), f_sigma(qsize), s_sigma(qsize), f_temp(qsize), s_temp(qsize);
	data().porosity.value_list(point_list, ele_acc, por);
	data().cross_section.value_list(point_list, ele_acc, csection);
	data().fluid_density.value_list(point_list, ele_acc, f_rho);
	data().solid_density.value_list(point_list, ele_acc, s_rho);
	data().fluid_heat_capacity.value_list(point_list, ele_acc, f_cap);
	data().solid_heat_capacity.value_list(point_list, ele_acc, s_cap);
	data().fluid_heat_exchange_rate.value_list(point_list, ele_acc, f_sigma);
	data().solid_heat_exchange_rate.value_list(point_list, ele_acc, s_sigma);
    sources_sigma[0].resize(point_list.size());
	for (unsigned int k=0; k<point_list.size(); k++)
	{
		sources_sigma[0][k] = csection[k]*(por[k]*f_rho[k]*f_cap[k]*f_sigma[k] + (1.-por[k])*s_rho[k]*s_cap[k]*s_sigma[k]);
	}
}


HeatTransferModel::~HeatTransferModel()
{}



<|MERGE_RESOLUTION|>--- conflicted
+++ resolved
@@ -367,13 +367,8 @@
 	for (auto f : bc_flux) f = -f;
 }
 
-<<<<<<< HEAD
-void HeatTransferModel::get_flux_bc_sigma(unsigned int index,
+void HeatTransferModel::get_flux_bc_sigma(FMT_UNUSED unsigned int index,
         const Armor::array &point_list,
-=======
-void HeatTransferModel::get_flux_bc_sigma(FMT_UNUSED unsigned int index,
-        const std::vector<arma::vec3> &point_list,
->>>>>>> 45bfb2ac
 		const ElementAccessor<3> &ele_acc,
 		std::vector< double > &bc_sigma)
 {

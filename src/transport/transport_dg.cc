--- conflicted
+++ resolved
@@ -128,11 +128,7 @@
     ds_ = std::make_shared<EqualOrderDiscreteSpace>(mesh_, fe1_, fe2_, fe3_);
 	dh_ = std::make_shared<DOFHandlerMultiDim>(*mesh_);
 
-<<<<<<< HEAD
     dh_->distribute_dofs(ds_);
-=======
-    dh_->distribute_dofs(ds_, true);
->>>>>>> c9223270
 }
 
 
@@ -646,6 +642,7 @@
 
 
     START_TIMER("DG-OUTPUT");
+
     // gather the solution from all processors
     data_.output_fields.set_time( this->time().step(), LimitSide::left);
     //if (data_.output_fields.is_field_output_time(data_.output_field, this->time().step()) )

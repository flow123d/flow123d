/*!
 *
 * Copyright (C) 2007 Technical University of Liberec.  All rights reserved.
 *
 * Please make a following refer to Flow123d on your project site if you use the program for any purpose,
 * especially for academic research:
 * Flow123d, Research Centre: Advanced Remedial Technologies, Technical University of Liberec, Czech Republic
 *
 * This program is free software; you can redistribute it and/or modify it under the terms
 * of the GNU General Public License version 3 as published by the Free Software Foundation.
 *
 * This program is distributed in the hope that it will be useful, but WITHOUT ANY WARRANTY;
 * without even the implied warranty of MERCHANTABILITY or FITNESS FOR A PARTICULAR PURPOSE.
 * See the GNU General Public License for more details.
 *
 * You should have received a copy of the GNU General Public License along with this program; if not,
 * write to the Free Software Foundation, Inc., 59 Temple Place - Suite 330, Boston, MA 021110-1307, USA.
 *
 *
 * $Id$
 * $Revision$
 * $LastChangedBy$
 * $LastChangedDate$
 *
 * @file
 * @brief Discontinuous Galerkin method for equation of transport with dispersion.
 *  @author Jan Stebel
 */

#include "petscmat.h"
#include <armadillo>
#include "system/xio.h"
#include "system/sys_profiler.hh"
#include "transport/transport_dg.hh"
#include "quadrature/quadrature_lib.hh"
#include "fem/fe_p.hh"
#include "fem/fe_values.hh"
#include "fem/mapping_p1.hh"
#include "la/solve.h"
#include "fem/fe_rt.hh"
#include "io/output.h"
#include "mesh/boundaries.h"
#include "la/distribution.hh"
#include "input/accessors.hh"
#include "flow/old_bcd.hh"
#include "mesh/partitioning.hh"


using namespace Input::Type;

Selection TransportDG::dg_variant_selection_input_type
	= Selection("DG_variant", "Type of penalty term.")
	.add_value(non_symmetric, "non-symmetric", "non-symmetric weighted interior penalty DG method")
	.add_value(incomplete,    "incomplete",    "incomplete weighted interior penalty DG method")
	.add_value(symmetric,     "symmetric",     "symmetric weighted interior penalty DG method");

Selection TransportDG::EqData::bc_type_selection =
              Selection("TransportDG_EqData_bc_Type")
               .add_value(inflow, "inflow", "Dirichlet BC on inflow and homogeneous Neumann BC on outflow.")
               .add_value(dirichlet, "dirichlet")
               .add_value(neumann, "neumann")
               .add_value(robin, "robin");

Record TransportDG::input_type
	= Record("AdvectionDiffusion_DG", "DG solver for transport with diffusion.")
	.derive_from(TransportBase::input_type)
    .declare_key("solver", Solver::input_type, Default::obligatory(),
            "Linear solver for MH problem.")
    .declare_key("bc_data", Array(TransportDG::EqData().boundary_input_type()
    		.declare_key("old_boundary_file", IT::FileName::input(),
    				"Input file with boundary conditions (obsolete).")
    		.declare_key("bc_times", Array(Double()), Default::optional(),
    				"Times for changing the boundary conditions (obsolete).")
    		), IT::Default::obligatory(), "")
    .declare_key("bulk_data", Array(TransportDG::EqData().bulk_input_type()),
    		IT::Default::obligatory(), "")
    .declare_key("dg_variant", TransportDG::dg_variant_selection_input_type, Default("non-symmetric"),
    		"Variant of interior penalty discontinuous Galerkin method.")
    .declare_key("dg_order", Integer(0,2), Default("1"),
    		"Polynomial order for finite element in DG method (order 0 is suitable if there is no diffusion/dispersion).");




TransportDG::FEObjects::FEObjects(Mesh *mesh_, unsigned int fe_order)
{
	unsigned int q_order;

	switch (fe_order)
	{
	case 0:
		q_order = 0;
		fe1_ = new FE_P_disc<0,1,3>;
		fe2_ = new FE_P_disc<0,2,3>;
		fe3_ = new FE_P_disc<0,3,3>;
		break;

	case 1:
		q_order = 2;
		fe1_ = new FE_P_disc<1,1,3>;
		fe2_ = new FE_P_disc<1,2,3>;
		fe3_ = new FE_P_disc<1,3,3>;
		break;

	case 2:
		q_order = 4;
		fe1_ = new FE_P_disc<2,1,3>;
		fe2_ = new FE_P_disc<2,2,3>;
		fe3_ = new FE_P_disc<2,3,3>;
		break;

	default:
		xprintf(PrgErr, "Unsupported polynomial order %d for finite elements in TransportDG ", fe_order);
		break;
	}

	fe_rt1_ = new FE_RT0<1,3>;
	fe_rt2_ = new FE_RT0<2,3>;
	fe_rt3_ = new FE_RT0<3,3>;

	q0_ = new QGauss<0>(q_order);
	q1_ = new QGauss<1>(q_order);
	q2_ = new QGauss<2>(q_order);
	q3_ = new QGauss<3>(q_order);

	map0_ = new MappingP1<0,3>;
	map1_ = new MappingP1<1,3>;
	map2_ = new MappingP1<2,3>;
	map3_ = new MappingP1<3,3>;

	dh_ = new DOFHandlerMultiDim(*mesh_);

	dh_->distribute_dofs(*fe1_, *fe2_, *fe3_);
}

TransportDG::FEObjects::~FEObjects()
{
	delete fe1_;
	delete fe2_;
	delete fe3_;
	delete fe_rt1_;
	delete fe_rt2_;
	delete fe_rt3_;
	delete q0_;
	delete q1_;
	delete q2_;
	delete q3_;
	delete map0_;
	delete map1_;
	delete map2_;
	delete map3_;
	delete dh_;
}

template<> FiniteElement<0,3> *TransportDG::FEObjects::fe<0>() { return 0; }
template<> FiniteElement<1,3> *TransportDG::FEObjects::fe<1>() { return fe1_; }
template<> FiniteElement<2,3> *TransportDG::FEObjects::fe<2>() { return fe2_; }
template<> FiniteElement<3,3> *TransportDG::FEObjects::fe<3>() { return fe3_; }

template<> FiniteElement<0,3> *TransportDG::FEObjects::fe_rt<0>() { return 0; }
template<> FiniteElement<1,3> *TransportDG::FEObjects::fe_rt<1>() { return fe_rt1_; }
template<> FiniteElement<2,3> *TransportDG::FEObjects::fe_rt<2>() { return fe_rt2_; }
template<> FiniteElement<3,3> *TransportDG::FEObjects::fe_rt<3>() { return fe_rt3_; }

template<> Quadrature<0> *TransportDG::FEObjects::q<0>() { return q0_; }
template<> Quadrature<1> *TransportDG::FEObjects::q<1>() { return q1_; }
template<> Quadrature<2> *TransportDG::FEObjects::q<2>() { return q2_; }
template<> Quadrature<3> *TransportDG::FEObjects::q<3>() { return q3_; }

template<> Mapping<0,3> *TransportDG::FEObjects::mapping<0>() { return map0_; }
template<> Mapping<1,3> *TransportDG::FEObjects::mapping<1>() { return map1_; }
template<> Mapping<2,3> *TransportDG::FEObjects::mapping<2>() { return map2_; }
template<> Mapping<3,3> *TransportDG::FEObjects::mapping<3>() { return map3_; }

DOFHandlerMultiDim *TransportDG::FEObjects::dh() { return dh_; }



TransportDG::EqData::EqData() : TransportBase::TransportEqData("TransportDG")
{
	ADD_FIELD(disp_l, "Longitudal dispersivity (for each substance).", Default("0"));
	ADD_FIELD(disp_t, "Transversal dispersivity (for each substance).", Default("0"));
	ADD_FIELD(diff_m, "Molecular diffusivity (for each substance).", Default("0"));
	ADD_FIELD(sigma_c, "Coefficient of diffusive transfer through fractures (for each substance).", Default("0"));
	ADD_FIELD(dg_penalty, "Penalty parameter influencing the discontinuity of the solution (for each substance). "
			"Its default value 1 is sufficient in most cases. Higher value diminishes the inter-element jumps.", Default("1.0"));

    ADD_FIELD(bc_type,"Boundary condition type, possible values: inflow, dirichlet, neumann, robin.", Default("inflow") );
    bc_type.set_selection(&bc_type_selection);

    std::vector<FieldEnum> list; list.push_back(neumann);
//    bc_conc.disable_where(& bc_type, list );

    ADD_FIELD(bc_flux,"Flux in Neumann boundary condition.", Default("0.0"));
//    list.clear(); list.push_back(inflow); list.push_back(dirichlet); list.push_back(robin);
//    bc_flux.disable_where(& bc_type, list );

    ADD_FIELD(bc_robin_sigma,"Conductivity coefficient in Robin boundary condition.", Default("0.0"));
//    list.clear(); list.push_back(inflow); list.push_back(dirichlet); list.push_back(neumann);
//    bc_robin_sigma.disable_where(& bc_type, list );
}

RegionSet TransportDG::EqData::read_boundary_list_item(Input::Record rec) {
	// Base method EqDataBase::read_boundary_list_item must be called first!
	RegionSet domain = EqDataBase::read_boundary_list_item(rec);
    FilePath bcd_file;

    // read transport boundary conditions using old file format .tbc
    if (rec.opt_val("old_boundary_file", bcd_file) )
        OldBcdInput::instance()->read_transport(bcd_file, bc_conc);

    return domain;
}

TransportDG::TransportDG(Mesh & init_mesh, const Input::Record &in_rec)
        : TransportBase(init_mesh, in_rec),
          mass_matrix(0),
          flux_changed(true),
          allocation_done(false)
{
    time_ = new TimeGovernor(in_rec.val<Input::Record>("time"), equation_mark_type_);
    time_->fix_dt_until_mark();
    
    // set up solver
    solver = new Solver;
    solver_init(solver, in_rec.val<Input::AbstractRecord>("solver"));

    // Read names of transported substances.
    in_rec.val<Input::Array>("substances").copy_to(subst_names_);
    n_subst_ = subst_names_.size();
<<<<<<< HEAD
=======

    mass_balance_ = new MassBalance(this, ((string)FilePath("mass_balance.txt", FilePath::output_file)).c_str());
>>>>>>> 8dc5f808

    // Set up physical parameters.
    data.set_mesh(&init_mesh);
    data.init_conc.set_n_comp(n_subst_);
    data.bc_conc.set_n_comp(n_subst_);
<<<<<<< HEAD
=======
    data.bc_type.set_n_comp(n_subst_);
    data.bc_flux.set_n_comp(n_subst_);
    data.bc_robin_sigma.set_n_comp(n_subst_);
>>>>>>> 8dc5f808
    data.diff_m.set_n_comp(n_subst_);
    data.disp_l.set_n_comp(n_subst_);
    data.disp_t.set_n_comp(n_subst_);
    data.sigma_c.set_n_comp(n_subst_);
    data.dg_penalty.set_n_comp(n_subst_);
    data.sources_density.set_n_comp(n_subst_);
    data.sources_sigma.set_n_comp(n_subst_);
    data.sources_conc.set_n_comp(n_subst_);
    data.init_from_input( in_rec.val<Input::Array>("bulk_data"), in_rec.val<Input::Array>("bc_data") );
    data.set_time(*time_);

    // sorption and dual_porosity is currently not used in TransportDG
    sorption = in_rec.val<bool>("sorption_enable");
    dual_porosity = in_rec.val<bool>("dual_porosity");

    // DG variant
    dg_variant = in_rec.val<DGVariant>("dg_variant");

    // DG stabilization parameters on boundary edges
    gamma.resize(n_subst_);
    for (int sbi=0; sbi<n_subst_; sbi++)
    	gamma[sbi].resize(mesh_->boundary_.size());


    // create finite element structures and distribute DOFs
    dg_order = in_rec.val<unsigned int>("dg_order");
    feo = new FEObjects(mesh_, dg_order);
    DBGMSG("TDG: solution size %d\n", feo->dh()->n_global_dofs());

    // set up output class
    Input::Record output_rec = in_rec.val<Input::Record>("output");

#if 0
    // allocate output arrays
    if (feo->dh()->el_ds()->myp() == 0)
    {
    	int n_corners = 0;
    	FOR_ELEMENTS(mesh_, elem)
    		n_corners += elem->dim()+1;
    	output_solution.resize(n_subst_);
    	for (int i=0; i<n_subst_; i++)
    	{
			output_solution[i] = new double[n_corners];
			for(int j=0; j<n_corners; j++)
				output_solution[i][j] = 0.0;
<<<<<<< HEAD
			this->output_streams[(void*)output_solution[i]] = OutputTime::register_corner_data<double>(mesh_, subst_names_[i], "M/L^3",
					output_rec, output_solution[i], n_corners, 0.0);
=======
			OutputTime::register_corner_data<double>(mesh_, subst_names_[i], "M/L^3",
					output_rec.val<Input::Record>("output_stream"), output_solution[i], n_corners);
>>>>>>> 8dc5f808
		}
    }
#endif

    // set time marks for writing the output
    output_mark_type = this->mark_type() | time_->marks().type_fixed_time() | time_->marks().type_output();
    time_->marks().add_time_marks(0.0, output_rec.val<double>("save_step"), time_->end_time(), output_mark_type);
    
    // allocate matrix and vector structures
<<<<<<< HEAD
    ls    = new LinSys*[n_subst_];
    ls_dt = new LinSys_MPIAIJ(distr->lsize());
    for (int sbi = 0; sbi < n_subst_; sbi++)
    	ls[sbi] = new LinSys_MPIAIJ(distr->lsize());
=======
    int lsize = feo->dh()->lsize();
    ls    = new LinSys*[n_subst_];
    ls_dt = new LinSys_MPIAIJ(lsize);
    for (int sbi = 0; sbi < n_subst_; sbi++)
    	ls[sbi] = new LinSys_MPIAIJ(lsize);
>>>>>>> 8dc5f808
    stiffness_matrix = new Mat[n_subst_];
    rhs = new Vec[n_subst_];


    // set initial conditions
    set_initial_condition();

}


TransportDG::~TransportDG()
{
    //delete transport_output;
    delete time_;
    delete solver;
    delete ls_dt;

    if (feo->dh()->el_ds()->myp() == 0)
    {
		for (int i=0; i<n_subst_; i++)
			delete[] output_solution[i];
    }

    for (int i=0; i<n_subst_; i++) delete ls[i];
    delete[] ls;
    delete[] stiffness_matrix;
    delete[] rhs;
    delete feo;
    delete mass_balance_;

    gamma.clear();
    subst_names_.clear();
}


void TransportDG::set_eq_data(Field< 3, FieldValue<3>::Scalar > *cross_section)
{
  data.cross_section = cross_section;
}


void TransportDG::update_solution()
{
	START_TIMER("DG-ONE STEP");

	// save solution and calculate mass balance at initial time
	if (!allocation_done)
	{
		output_data();
	}

    time_->next_time();
    time_->view("TDG");
    
    START_TIMER("data reinit");
    data.set_time(*time_);
    END_TIMER("data reinit");
    
    // check first time assembly - needs preallocation
    if (!allocation_done)
    {
    	// preallocate mass matrix
    	ls_dt->start_allocation();
    	assemble_mass_matrix();
    	mass_matrix = NULL;

		// preallocate system matrix
		for (int i=0; i<n_subst_; i++)
		{
			ls[i]->start_allocation();
			stiffness_matrix[i] = NULL;
			rhs[i] = NULL;
		}
		assemble_stiffness_matrix();
		set_sources();
		set_boundary_conditions();

		allocation_done = true;
    }

	// assemble mass matrix
	if (mass_matrix == NULL ||
		data.cross_section->changed() ||
		data.por_m.changed())
	{
		ls_dt->start_add_assembly();
		assemble_mass_matrix();
		ls_dt->finalize();
		mass_matrix = ls_dt->get_matrix();
	}

	// assemble stiffness matrix
    if (stiffness_matrix[0] == NULL ||
    	flux_changed ||
    	data.disp_l.changed() ||
    	data.disp_t.changed() ||
    	data.diff_m.changed() ||
    	data.sigma_c.changed() ||
    	data.dg_penalty.changed() ||
    	data.por_m.changed() ||
    	data.cross_section->changed())
    {
        // new fluxes can change the location of Neumann boundary,
        // thus stiffness matrix must be reassembled
    	for (int i=0; i<n_subst_; i++)
    	{
    		ls[i]->start_add_assembly();
    		MatZeroEntries(ls[i]->get_matrix());
    	}
        assemble_stiffness_matrix();
        for (int i=0; i<n_subst_; i++)
        {
        	ls[i]->finalize();

        	if (stiffness_matrix[i] == NULL)
        		MatConvert(ls[i]->get_matrix(), MATSAME, MAT_INITIAL_MATRIX, &stiffness_matrix[i]);
        	else
        		MatCopy(ls[i]->get_matrix(), stiffness_matrix[i], DIFFERENT_NONZERO_PATTERN);
        }
    }

    // assemble right hand side (due to sources and boundary conditions)
    if (rhs[0] == NULL ||
    	flux_changed ||
    	data.bc_conc.changed() ||
    	data.dg_penalty.changed() ||
    	data.sources_conc.changed() ||
    	data.sources_density.changed() ||
    	data.sources_sigma.changed())
    {
    	for (int i=0; i<n_subst_; i++)
    	{
    		ls[i]->start_add_assembly();
    		VecSet(ls[i]->get_rhs(), 0);
    	}
    	set_sources();
    	set_boundary_conditions();
    	for (int i=0; i<n_subst_; i++)
    	{
    		ls[i]->finalize();

    		VecDuplicate(ls[i]->get_rhs(), &rhs[i]);
    		VecCopy(ls[i]->get_rhs(), rhs[i]);
    	}
    }

    flux_changed = false;


    /* Apply backward Euler time integration.
     *
     * Denoting A the stiffness matrix and M the mass matrix, the algebraic system at the k-th time level reads
     *
     *   (1/dt M + A)u^k = f + 1/dt M.u^{k-1}
     *
     * Hence we modify at each time level the right hand side:
     *
     *   f^k = f + 1/dt M u^{k-1},
     *
     * where f stands for the term stemming from the force and boundary conditions.
     * Accordingly, we set
     *
     *   A^k = A + 1/dt M.
     *
     */

<<<<<<< HEAD
=======
    START_TIMER("solve");
>>>>>>> 8dc5f808
    for (int i=0; i<n_subst_; i++)
    {
		MatCopy(stiffness_matrix[i], ls[i]->get_matrix(), DIFFERENT_NONZERO_PATTERN);
		// ls->get_matrix() = 1/dt*mass_matrix + ls->get_matrix()
		MatAXPY(ls[i]->get_matrix(), 1./time_->dt(), mass_matrix, SUBSET_NONZERO_PATTERN);
		Vec y;
		VecDuplicate(rhs[i], &y);
		// y = mass_matrix*ls->get_solution()
		MatMult(mass_matrix, ls[i]->get_solution(), y);
		// ls->get_rhs() = 1/dt*y + rhs
		VecWAXPY(ls[i]->get_rhs(), 1./time_->dt(), y, rhs[i]);

		//MatView( ls->get_matrix(), PETSC_VIEWER_STDOUT_SELF );

		VecDestroy(&y);

		//VecView( ls->get_rhs(), PETSC_VIEWER_STDOUT_SELF );
		// solve
		solve_system(solver, ls[i]);
    }
    END_TIMER("solve");

    mass_balance()->calculate(time_->t());

    //VecView( ls->get_solution(), PETSC_VIEWER_STDOUT_SELF );
    
    END_TIMER("DG-ONE STEP");
}




void TransportDG::get_solution_vector(double *& vector, unsigned int & size)
{}



void TransportDG::get_parallel_solution_vector(Vec & vector)
{}



void TransportDG::set_velocity_field(const MH_DofHandler &dh)
{
    // So far the velocity_vector contains zeros, so we ignore it.
    // Instead we use the value Side.flux.

    mh_dh = &dh;
	flux_changed = true;

}



void TransportDG::output_data()
{
    double *solution;
    unsigned int dof_indices[max(feo->fe<1>()->n_dofs(), max(feo->fe<2>()->n_dofs(), feo->fe<3>()->n_dofs()))];
<<<<<<< HEAD
    //int n_nodes = mesh_->node_vector.size();
    //int count[n_nodes];
=======
>>>>>>> 8dc5f808

    if (!time_->is_current(output_mark_type)) return;

    START_TIMER("DG-OUTPUT");

    // gather the solution from all processors
    IS is;
    VecScatter output_scatter;
    int row_ids[feo->dh()->n_global_dofs()];
	Vec solution_vec;

	for (int i=0; i<feo->dh()->n_global_dofs(); i++)
		row_ids[i] = i;

	for (int sbi=0; sbi<n_subst_; sbi++)
	{
		VecCreateSeq(PETSC_COMM_SELF, ls[sbi]->size(), &solution_vec);

		ISCreateGeneral(PETSC_COMM_SELF, ls[sbi]->size(), row_ids, PETSC_COPY_VALUES, &is); //WithArray
		VecScatterCreate(ls[sbi]->get_solution(), is, solution_vec, PETSC_NULL, &output_scatter);
		VecScatterBegin(output_scatter, ls[sbi]->get_solution(), solution_vec, INSERT_VALUES, SCATTER_FORWARD);
		VecScatterEnd(output_scatter, ls[sbi]->get_solution(), solution_vec, INSERT_VALUES, SCATTER_FORWARD);
		VecScatterDestroy(&(output_scatter));
		ISDestroy(&(is));

		// on the main processor fill the output array and save to file
		if (feo->dh()->el_ds()->myp() == 0)
		{
			int corner_id = 0; //, node_id;

			// The solution is evaluated at vertices of each element.
			// For this reason we construct quadratures whose quadrature
			// points are placed at the vertices of the reference element.
			Quadrature<1> q1(2);
			Quadrature<2> q2(3);
			Quadrature<3> q3(4);

			for (int i=0; i<2; i++)
				q1.set_point(i, RefElement<1>::node_coords(i).subvec(0,0));
			for (int i=0; i<3; i++)
				q2.set_point(i, RefElement<2>::node_coords(i).subvec(0,1));
			for (int i=0; i<4; i++)
				q3.set_point(i, RefElement<3>::node_coords(i).subvec(0,2));

			FEValues<1,3> fv1(*feo->mapping<1>(), q1, *feo->fe<1>(), update_values);
			FEValues<2,3> fv2(*feo->mapping<2>(), q2, *feo->fe<2>(), update_values);
			FEValues<3,3> fv3(*feo->mapping<3>(), q3, *feo->fe<3>(), update_values);

			VecGetArray(solution_vec, &solution);
			FOR_ELEMENTS(mesh_, elem)
			{
				feo->dh()->get_dof_indices(elem, dof_indices);
				switch (elem->dim())
				{
				case 1:
					fv1.reinit(elem);
					for (unsigned int k=0; k<q1.size(); k++)
					{
						output_solution[sbi][corner_id] = 0;
						for (unsigned int i=0; i<fv1.n_dofs(); i++)
							output_solution[sbi][corner_id] += solution[dof_indices[i]]*fv1.shape_value(i,k);
						corner_id++;
					}
					break;
				case 2:
					fv2.reinit(elem);
					for (unsigned int k=0; k<q2.size(); k++)
					{
						output_solution[sbi][corner_id] = 0;
						for (unsigned int i=0; i<fv2.n_dofs(); i++)
							output_solution[sbi][corner_id] += solution[dof_indices[i]]*fv2.shape_value(i,k);
						corner_id++;
					}
					break;
				case 3:
					fv3.reinit(elem);
					for (unsigned int k=0; k<q3.size(); k++)
					{
						output_solution[sbi][corner_id] = 0;
						for (unsigned int i=0; i<fv3.n_dofs(); i++)
							output_solution[sbi][corner_id] += solution[dof_indices[i]]*fv3.shape_value(i,k);
						corner_id++;
					}
					break;
				default:
					break;
				}

			}
		}

		VecDestroy(&solution_vec);
	}

<<<<<<< HEAD
=======
	if(transport_output) {
		xprintf(MsgLog, "transport DG: write_data()\n");
		transport_output->write_data(time_->t());
	}
	mass_balance()->output(time_->t());

>>>>>>> 8dc5f808
    END_TIMER("DG-OUTPUT");
}


void TransportDG::assemble_mass_matrix()
{
  START_TIMER("assemble_mass");
	assemble_mass_matrix<1>();
	assemble_mass_matrix<2>();
	assemble_mass_matrix<3>();
  END_TIMER("assemble_mass");
}


template<unsigned int dim>
void TransportDG::assemble_mass_matrix()
{
    FEValues<dim,3> fe_values(*feo->mapping<dim>(), *feo->q<dim>(), *feo->fe<dim>(), update_values | update_JxW_values | update_quadrature_points);
    const unsigned int ndofs = feo->fe<dim>()->n_dofs(), qsize = feo->q<dim>()->size();
    unsigned int dof_indices[ndofs];
    PetscScalar local_mass_matrix[ndofs*ndofs], local_rhs[ndofs];
    vector<double> elem_csec(qsize), por_m(qsize);

    // assemble integral over elements
    for (int i_cell=0; i_cell<feo->dh()->el_ds()->lsize(); i_cell++)
    {
    	typename DOFHandlerBase::CellIterator cell = mesh_->element(feo->dh()->el_index(i_cell));
        if (cell->dim() != dim) continue;

        fe_values.reinit(cell);
        feo->dh()->get_dof_indices(cell, dof_indices);
        ElementAccessor<3> ele_acc = cell->element_accessor();

        data.cross_section->value_list(fe_values.point_list(), ele_acc, elem_csec);
        data.por_m.value_list(fe_values.point_list(), ele_acc, por_m);

        // assemble the local stiffness and mass matrix
        for (unsigned int i=0; i<ndofs; i++)
        {
        	local_rhs[i] = 0;
            for (unsigned int j=0; j<ndofs; j++)
            {
                local_mass_matrix[i*ndofs+j] = 0;
<<<<<<< HEAD
                if ( ((int)dof_indices[i]) < distr->begin() || ((int)dof_indices[i]) > distr->end() ) continue;
=======
>>>>>>> 8dc5f808
                for (unsigned int k=0; k<qsize; k++)
                    local_mass_matrix[i*ndofs+j] += elem_csec[k]*por_m[k]*fe_values.shape_value(j,k)*fe_values.shape_value(i,k)*fe_values.JxW(k);
            }
        }

        ls_dt->set_values(ndofs, (int *)dof_indices, ndofs, (int *)dof_indices, local_mass_matrix, local_rhs);
    }
}





void TransportDG::assemble_stiffness_matrix()
{
  START_TIMER("assemble_stiffness");
   START_TIMER("assemble_volume_integrals");
    assemble_volume_integrals<1>();
    assemble_volume_integrals<2>();
    assemble_volume_integrals<3>();
   END_TIMER("assemble_volume_integrals");

   START_TIMER("assemble_fluxes_boundary");
    assemble_fluxes_boundary<1>();
    assemble_fluxes_boundary<2>();
    assemble_fluxes_boundary<3>();
   END_TIMER("assemble_fluxes_boundary");

   START_TIMER("assemble_fluxes_elem_elem");
    assemble_fluxes_element_element<1>();
    assemble_fluxes_element_element<2>();
    assemble_fluxes_element_element<3>();
   END_TIMER("assemble_fluxes_elem_elem");

   START_TIMER("assemble_fluxes_elem_side");
    assemble_fluxes_element_side<1>();
    assemble_fluxes_element_side<2>();
    assemble_fluxes_element_side<3>();
   END_TIMER("assemble_fluxes_elem_side");
  END_TIMER("assemble_stiffness");
}




template<unsigned int dim>
void TransportDG::assemble_volume_integrals()
{
    FEValues<dim,3> fv_rt(*feo->mapping<dim>(), *feo->q<dim>(), *feo->fe_rt<dim>(),
    		update_values | update_gradients);
    FEValues<dim,3> fe_values(*feo->mapping<dim>(), *feo->q<dim>(), *feo->fe<dim>(),
    		update_values | update_gradients | update_JxW_values | update_quadrature_points);
    arma::mat33 K;
    const unsigned int ndofs = feo->fe<dim>()->n_dofs(), qsize = feo->q<dim>()->size();
    unsigned int dof_indices[ndofs];
    vector<arma::vec3> velocity(qsize);
    vector<arma::vec> Dm(qsize), alphaL(qsize), alphaT(qsize), sources_sigma(qsize);
    vector<double> por_m(qsize), csection(qsize);

    PetscScalar local_matrix[ndofs*ndofs];

	// assemble integral over elements
//    for (typename DOFHandler<dim,3>::CellIterator cell = mesh_->element.begin(); cell != mesh_->element.end(); ++cell)
    for (int i_cell=0; i_cell<feo->dh()->el_ds()->lsize(); i_cell++)
    {
    	typename DOFHandlerBase::CellIterator cell = mesh_->element(feo->dh()->el_index(i_cell));
        if (cell->dim() != dim) continue;

        fe_values.reinit(cell);
        fv_rt.reinit(cell);
        ElementAccessor<3> ele_acc = cell->element_accessor();
        feo->dh()->get_dof_indices(cell, dof_indices);

        data.diff_m.value_list(fe_values.point_list(), ele_acc, Dm);
		data.disp_l.value_list(fe_values.point_list(), ele_acc, alphaL);
		data.disp_t.value_list(fe_values.point_list(), ele_acc, alphaT);
		data.por_m.value_list(fe_values.point_list(), ele_acc, por_m);
		data.cross_section->value_list(fe_values.point_list(), ele_acc, csection);
		data.sources_sigma.value_list(fe_values.point_list(), ele_acc, sources_sigma);

        calculate_velocity(cell, velocity, fv_rt);

        // assemble the local stiffness matrix
        for (int sbi=0; sbi<n_subst_; sbi++)
        {
        	for (unsigned int i=0; i<ndofs; i++)
        		for (unsigned int j=0; j<ndofs; j++)
        			local_matrix[i*ndofs+j] = 0;

        	for (unsigned int k=0; k<qsize; k++)
        	{
        		calculate_dispersivity_tensor(K, velocity[k], Dm[k][sbi], alphaL[k][sbi], alphaT[k][sbi], por_m[k], csection[k]);
        		double por_times_csection_times_JxW = por_m[k]*csection[k]*fe_values.JxW(k);

        		for (unsigned int i=0; i<ndofs; i++)
        		{
<<<<<<< HEAD
        			if ( ((int)dof_indices[i]) < distr->begin() || ((int)dof_indices[i]) > distr->end() ) continue;

=======
>>>>>>> 8dc5f808
        			arma::vec3 Kt_grad_i = K.t()*fe_values.shape_grad(i,k);
        			double velocity_dot_grad_i_times_JxW = arma::dot(velocity[k], fe_values.shape_grad(i,k))*fe_values.JxW(k);

        			for (unsigned int j=0; j<ndofs; j++)
        			{
						local_matrix[i*ndofs+j] += arma::dot(Kt_grad_i, fe_values.shape_grad(j,k))*por_times_csection_times_JxW
												   -fe_values.shape_value(j,k)*velocity_dot_grad_i_times_JxW
												   +sources_sigma[k][sbi]*fe_values.shape_value(j,k)*fe_values.shape_value(i,k)*fe_values.JxW(k);
					}

				}
			}
			ls[sbi]->mat_set_values(ndofs, (int *)dof_indices, ndofs, (int *)dof_indices, local_matrix);
        }
    }
}


void TransportDG::set_sources()
{
  START_TIMER("assemble_sources");
	set_sources<1>();
	set_sources<2>();
	set_sources<3>();
  END_TIMER("assemble_sources");
}

template<unsigned int dim>
void TransportDG::set_sources()
{
    FEValues<dim,3> fe_values(*feo->mapping<dim>(), *feo->q<dim>(), *feo->fe<dim>(),
    		update_values | update_JxW_values | update_quadrature_points);
    const unsigned int ndofs = feo->fe<dim>()->n_dofs(), qsize = feo->q<dim>()->size();
    vector<arma::vec> sources_conc(qsize), sources_density(qsize), sources_sigma(qsize);
    unsigned int dof_indices[ndofs];
    PetscScalar local_rhs[ndofs];
    double source;

	// assemble integral over elements
    for (int i_cell=0; i_cell<feo->dh()->el_ds()->lsize(); i_cell++)
    {
    	typename DOFHandlerBase::CellIterator cell = mesh_->element(feo->dh()->el_index(i_cell));
        if (cell->dim() != dim) continue;

        fe_values.reinit(cell);
        feo->dh()->get_dof_indices(cell, dof_indices);

       	data.sources_conc.value_list(fe_values.point_list(), cell->element_accessor(), sources_conc);
       	data.sources_density.value_list(fe_values.point_list(), cell->element_accessor(), sources_density);
        data.sources_sigma.value_list(fe_values.point_list(), cell->element_accessor(), sources_sigma);

        // assemble the local stiffness matrix
        for (int sbi=0; sbi<n_subst_; sbi++)
        {
        	for (unsigned int i=0; i<ndofs; i++)
        		local_rhs[i] = 0;

        	// compute sources
        	for (unsigned int k=0; k<qsize; k++)
        	{
        		source = (sources_density[k][sbi] + sources_conc[k][sbi]*sources_sigma[k][sbi])*fe_values.JxW(k);

        		for (unsigned int i=0; i<ndofs; i++)
        		{
<<<<<<< HEAD
        			if ( ((int)dof_indices[i]) < distr->begin() || ((int)dof_indices[i]) > distr->end() ) continue;

=======
>>>>>>> 8dc5f808
        			local_rhs[i] += source*fe_values.shape_value(i,k);
            	}
            }
        	ls[sbi]->rhs_set_values(ndofs, (int *)dof_indices, local_rhs);
        }
    }
}




template<unsigned int dim>
void TransportDG::assemble_fluxes_element_element()
{
    vector<FESideValues<dim,3>*> fe_values;
    FESideValues<dim,3> fsv_rt(*feo->mapping<dim>(), *feo->q<dim-1>(), *feo->fe_rt<dim>(),
<<<<<<< HEAD
    		update_values | update_normal_vectors | update_side_JxW_values);
    typename DOFHandler<dim,3>::CellIterator cell = feo->dh<dim>()->begin_cell();
=======
    		update_values);
>>>>>>> 8dc5f808
    const unsigned int ndofs = feo->fe<dim>()->n_dofs(), qsize = feo->q<dim-1>()->size();
    vector<unsigned int*> side_dof_indices;
    PetscScalar local_matrix[ndofs*ndofs]; //, local_rhs[ndofs];
    vector<vector<arma::mat33> > side_K(qsize);
    vector<vector<arma::vec3> > side_velocity;
    vector<vector<double> > por_m(qsize), csection(qsize);
    vector<vector<arma::vec> > Dm(qsize), alphaL(qsize), alphaT(qsize);
    vector<arma::vec> dg_penalty;
    double gamma_l, omega[2], transport_flux;

    // assemble integral over sides
    for (int iedg=0; iedg<feo->dh()->n_loc_edges(); iedg++)
    {
    	Edge *edg = &mesh_->edges[feo->dh()->edge_index(iedg)];
        if (edg->n_sides < 2 || edg->side(0)->element()->dim() != dim) continue;

        side_velocity.resize(edg->n_sides);
        for (unsigned int k=0; k<qsize; k++)
        {
        	por_m[k].resize(edg->n_sides);
        	csection[k].resize(edg->n_sides);
        	Dm[k].resize(edg->n_sides);
        	alphaL[k].resize(edg->n_sides);
        	alphaT[k].resize(edg->n_sides);
        	side_K[k].resize(edg->n_sides);
        }
        dg_penalty.resize(edg->n_sides);

        for (int i=side_dof_indices.size(); i<edg->n_sides; i++)
        	side_dof_indices.push_back(new unsigned int[ndofs]);

        for (int sid=fe_values.size(); sid<edg->n_sides; sid++)
        	fe_values.push_back(new FESideValues<dim,3>(*feo->mapping<dim>(), *feo->q<dim-1>(), *feo->fe<dim>(),
        			update_values | update_gradients | update_side_JxW_values | update_normal_vectors | update_quadrature_points));

		for (int sid=0; sid<edg->n_sides; sid++)
		{
			typename DOFHandlerBase::CellIterator cell = mesh_->element.full_iter(edg->side(sid)->element());
			ElementAccessor<3> ele_acc = cell->element_accessor();
			feo->dh()->get_dof_indices(cell, side_dof_indices[sid]);
			fe_values[sid]->reinit(cell, edg->side(sid)->el_idx());
			fsv_rt.reinit(cell, edg->side(sid)->el_idx());
			calculate_velocity(cell, side_velocity[sid], fsv_rt);

			for (unsigned int k=0; k<qsize; k++)
			{
				por_m[k][sid] = data.por_m.value(fe_values[sid]->point(k), ele_acc);
				csection[k][sid] = data.cross_section->value(fe_values[sid]->point(k), ele_acc);
				Dm[k][sid] = data.diff_m.value(fe_values[sid]->point(k), ele_acc);
				alphaL[k][sid] = data.disp_l.value(fe_values[sid]->point(k), ele_acc);
				alphaT[k][sid] = data.disp_t.value(fe_values[sid]->point(k), ele_acc);
			}
			dg_penalty[sid] = data.dg_penalty.value(cell->centre(), ele_acc);
		}


        // fluxes and penalty
		for (int sbi=0; sbi<n_subst_; sbi++)
		{
			for (unsigned int k=0; k<qsize; k++)
				for (int sid=0; sid<edg->n_sides; sid++)
					calculate_dispersivity_tensor(side_K[k][sid], side_velocity[sid][k], Dm[k][sid][sbi], alphaL[k][sid][sbi], alphaT[k][sid][sbi], por_m[k][sid], csection[k][sid]);

			for (int s1=0; s1<edg->n_sides; s1++)
			{
				for (int s2=s1+1; s2<edg->n_sides; s2++)
				{
					ASSERT(edg->side(s1)->valid(), "Invalid side of edge.");
					if (!feo->dh()->el_is_local(edg->side(s1)->element().index())
							&& !feo->dh()->el_is_local(edg->side(s2)->element().index())) continue;

					arma::vec3 nv = fe_values[s1]->normal_vector(0);

					// set up the parameters for DG method
					set_DG_parameters_edge(*edg, s1, s2, side_K, fe_values[0]->normal_vector(0), dg_penalty[s1][sbi], dg_penalty[s2][sbi], gamma_l, omega, transport_flux);

					int sd[2];
					sd[0] = s1;
					sd[1] = s2;

#define AVERAGE(i,k,side_id)  (fe_values[sd[side_id]]->shape_value(i,k)*0.5)
#define WAVERAGE(i,k,side_id) (por_m[k][sd[side_id]]*csection[k][sd[side_id]]*arma::dot(side_K[k][sd[side_id]]*fe_values[sd[side_id]]->shape_grad(i,k),nv)*omega[side_id])
#define JUMP(i,k,side_id)     ((side_id==0?1:-1)*fe_values[sd[side_id]]->shape_value(i,k))

					// For selected pair of elements:
					for (int n=0; n<2; n++)
					{
						if (!feo->dh()->el_is_local(edg->side(sd[n])->element().index())) continue;

						for (int m=0; m<2; m++)
						{
							for (unsigned int i=0; i<fe_values[sd[n]]->n_dofs(); i++)
								for (unsigned int j=0; j<fe_values[sd[m]]->n_dofs(); j++)
									local_matrix[i*fe_values[sd[m]]->n_dofs()+j] = 0;

							for (unsigned int k=0; k<qsize; k++)
							{
								double flux_times_JxW = transport_flux*fe_values[0]->JxW(k);
								double gamma_times_JxW = gamma_l*fe_values[0]->JxW(k);

								for (unsigned int i=0; i<fe_values[sd[n]]->n_dofs(); i++)
								{
<<<<<<< HEAD
									if ( ((int)side_dof_indices[sd[n]][i]) < distr->begin() || ((int)side_dof_indices[sd[n]][i]) > distr->end() ) continue;

=======
>>>>>>> 8dc5f808
									double flux_JxW_jump_i = flux_times_JxW*JUMP(i,k,n);
									double gamma_JxW_jump_i = gamma_times_JxW*JUMP(i,k,n);
									double JxW_jump_i = fe_values[0]->JxW(k)*JUMP(i,k,n);
									double JxW_var_wavg_i = fe_values[0]->JxW(k)*WAVERAGE(i,k,n)*dg_variant;

									for (unsigned int j=0; j<fe_values[sd[m]]->n_dofs(); j++)
									{
										int index = i*fe_values[sd[m]]->n_dofs()+j;

										// flux due to transport (applied on interior edges) (average times jump)
										local_matrix[index] += flux_JxW_jump_i*AVERAGE(j,k,m);

										// penalty enforcing continuity across edges (applied on interior and Dirichlet edges) (jump times jump)
										local_matrix[index] += gamma_JxW_jump_i*JUMP(j,k,m);

										// terms due to diffusion
										local_matrix[index] -= WAVERAGE(j,k,m)*JxW_jump_i;
										local_matrix[index] -= JUMP(j,k,m)*JxW_var_wavg_i;
									}
								}
							}
							ls[sbi]->mat_set_values(fe_values[sd[n]]->n_dofs(), (int *)side_dof_indices[sd[n]], fe_values[sd[m]]->n_dofs(), (int *)side_dof_indices[sd[m]], local_matrix);
						}
					}
#undef AVERAGE
#undef WAVERAGE
#undef JUMP
				}
			}
		}
    }

    for (unsigned int i=0; i<fe_values.size(); i++)
        delete fe_values[i];

    for (unsigned int i=0; i<side_dof_indices.size(); i++)
        delete[] side_dof_indices[i];
}


template<unsigned int dim>
void TransportDG::assemble_fluxes_boundary()
{
    FESideValues<dim,3> fe_values_side(*feo->mapping<dim>(), *feo->q<dim-1>(), *feo->fe<dim>(),
    		update_values | update_gradients | update_side_JxW_values | update_normal_vectors | update_quadrature_points);
    FESideValues<dim,3> fsv_rt(*feo->mapping<dim>(), *feo->q<dim-1>(), *feo->fe_rt<dim>(),
<<<<<<< HEAD
    		update_values | update_normal_vectors | update_side_JxW_values);
    typename DOFHandler<dim,3>::CellIterator cell = feo->dh<dim>()->begin_cell();
=======
    		update_values);
>>>>>>> 8dc5f808
    const unsigned int ndofs = feo->fe<dim>()->n_dofs(), qsize = feo->q<dim-1>()->size();
    unsigned int side_dof_indices[ndofs];
    PetscScalar local_matrix[ndofs*ndofs]; //, local_rhs[ndofs];
    vector<arma::mat33> side_K(qsize);
    vector<arma::vec3> side_velocity;
    vector<double> por_m(qsize), csection(qsize);
    vector<arma::vec> Dm(qsize), alphaL(qsize), alphaT(qsize), robin_sigma(qsize);
    arma::vec dg_penalty;
    double gamma_l;

    // assemble boundary integral
    for (int iedg=0; iedg<feo->dh()->n_loc_edges(); iedg++)
    {
    	Edge *edg = &mesh_->edges[feo->dh()->edge_index(iedg)];
    	if (edg->n_sides > 1) continue;
    	// check spatial dimension
    	if (edg->side(0)->dim() != dim-1) continue;
    	// skip edges lying not on the boundary
    	if (edg->side(0)->cond() == NULL) continue;

    	SideIter side = edg->side(0);
        typename DOFHandlerBase::CellIterator cell = mesh().element.full_iter(side->element());
        ElementAccessor<3> ele_acc = cell->element_accessor();
        feo->dh()->get_dof_indices(cell, side_dof_indices);
        fe_values_side.reinit(cell, side->el_idx());
        fsv_rt.reinit(cell, side->el_idx());

        calculate_velocity(cell, side_velocity, fsv_rt);
        data.diff_m.value_list(fe_values_side.point_list(), ele_acc, Dm);
        data.disp_l.value_list(fe_values_side.point_list(), ele_acc, alphaL);
        data.disp_t.value_list(fe_values_side.point_list(), ele_acc, alphaT);
        data.por_m.value_list(fe_values_side.point_list(), ele_acc, por_m);
        data.cross_section->value_list(fe_values_side.point_list(), ele_acc, csection);
        dg_penalty = data.dg_penalty.value(cell->centre(), ele_acc);
<<<<<<< HEAD
=======
        arma::uvec bc_type = data.bc_type.value(side->cond()->element()->centre(), side->cond()->element_accessor());

        data.bc_robin_sigma.value_list(fe_values_side.point_list(), side->cond()->element_accessor(), robin_sigma);

>>>>>>> 8dc5f808
        for (int sbi=0; sbi<n_subst_; sbi++)
        {
        	for (unsigned int k=0; k<qsize; k++)
        		calculate_dispersivity_tensor(side_K[k], side_velocity[k], Dm[k][sbi], alphaL[k][sbi], alphaT[k][sbi], por_m[k], csection[k]);

        	for (unsigned int i=0; i<ndofs; i++)
        		for (unsigned int j=0; j<ndofs; j++)
        			local_matrix[i*ndofs+j] = 0;

			// On Neumann boundaries we have only term from integrating by parts the advective term,
			// on Dirichlet boundaries we additionally apply the penalty which enforces the prescribed value.
			double transport_flux = mh_dh->side_flux( *side )/side->measure();
			if ((bc_type[sbi] == EqData::dirichlet)
					|| (bc_type[sbi] == EqData::inflow ))
			{
				// set up the parameters for DG method
				set_DG_parameters_boundary(side, side_K, fe_values_side.normal_vector(0), dg_penalty[sbi], gamma_l);
				gamma[sbi][side->cond_idx()] = gamma_l;
				if (bc_type[sbi] == EqData::dirichlet || mh_dh->side_flux( *side ) < -mh_dh->precision())
					transport_flux += gamma_l;
			}

			// fluxes and penalty
			for (unsigned int k=0; k<qsize; k++)
			{
				double flux_times_JxW;
				if (bc_type[sbi] == EqData::robin)
					flux_times_JxW = (transport_flux + robin_sigma[k][sbi])*fe_values_side.JxW(k);
				else
					flux_times_JxW = transport_flux*fe_values_side.JxW(k);

				for (unsigned int i=0; i<ndofs; i++)
<<<<<<< HEAD
				{
					if ( ((int)side_dof_indices[i]) < distr->begin() || ((int)side_dof_indices[i]) > distr->end()) continue;

=======
>>>>>>> 8dc5f808
					for (unsigned int j=0; j<ndofs; j++)
						local_matrix[i*ndofs+j] += flux_times_JxW*fe_values_side.shape_value(i,k)*fe_values_side.shape_value(j,k);
			}
			ls[sbi]->mat_set_values(ndofs, (int *)side_dof_indices, ndofs, (int *)side_dof_indices, local_matrix);
        }
    }
}


template<unsigned int dim>
void TransportDG::assemble_fluxes_element_side()
{

	if (dim == 1) return;
    FEValues<dim-1,3> fe_values_vb(*feo->mapping<dim-1>(), *feo->q<dim-1>(), *feo->fe<dim-1>(),
    		update_values | update_gradients | update_JxW_values | update_quadrature_points);
    FESideValues<dim,3> fe_values_side(*feo->mapping<dim>(), *feo->q<dim-1>(), *feo->fe<dim>(),
    		update_values | update_gradients | update_side_JxW_values | update_normal_vectors | update_quadrature_points);

    vector<FEValuesSpaceBase<3>*> fv_sb(2);
<<<<<<< HEAD
    typename DOFHandler<dim,3>::CellIterator cell = feo->dh<dim>()->begin_cell();
=======
>>>>>>> 8dc5f808
    const unsigned int ndofs = feo->fe<dim>()->n_dofs();    // number of local dofs
    const unsigned int qsize = feo->q<dim-1>()->size();     // number of quadrature points
    unsigned int side_dof_indices[2*ndofs], n_dofs[2];

    PetscScalar local_matrix[4*ndofs*ndofs];

    double transport_flux;
    double comm_flux[2][2];
<<<<<<< HEAD
    double csection[qsize];
=======
    vector<double> csection(qsize);
>>>>>>> 8dc5f808

    /*
     * Workaround for Clang compiler 3.0 which
     * ends with segfault on the original line:
     * double por_m[2][qsize];
     *
     * Same problem with following line:
     * arma::vec sigma[qsize];
     */
<<<<<<< HEAD
    double *por_m[2];
    double por_m_0[qsize], por_m_1[qsize];
    por_m[0] = por_m_0;
    por_m[1] = por_m_1;

    //arma::vec sigma[qsize];
    std::vector<arma::vec> sigma;
    sigma.resize(qsize);
=======
    vector<double> por_m[2];
//    double por_m_0[qsize], por_m_1[qsize];
//    por_m[0] = por_m_0;
//    por_m[1] = por_m_1;
    por_m[0].resize(qsize);
    por_m[1].resize(qsize);

    //arma::vec sigma[qsize];
    std::vector<arma::vec> sigma(qsize);
>>>>>>> 8dc5f808


    // index 0 = element with lower dimension,
    // index 1 = side of element with higher dimension
    fv_sb[0] = &fe_values_vb;
    fv_sb[1] = &fe_values_side;

    // assemble integral over sides
    for (int inb=0; inb<feo->dh()->n_loc_nb(); inb++)
    {
    	Neighbour *nb = &mesh_->vb_neighbours_[feo->dh()->nb_index(inb)];
        // skip neighbours of different dimension
        if (nb->element()->dim() != dim-1) continue;

		typename DOFHandlerBase::CellIterator cell_sub = mesh_->element.full_iter(nb->element());
		feo->dh()->get_dof_indices(cell_sub, side_dof_indices);
		fe_values_vb.reinit(cell_sub);
		n_dofs[0] = fv_sb[0]->n_dofs();

		typename DOFHandlerBase::CellIterator cell = nb->side()->element();
		feo->dh()->get_dof_indices(cell, side_dof_indices+n_dofs[0]);
		fe_values_side.reinit(cell, nb->side()->el_idx());
		n_dofs[1] = fv_sb[1]->n_dofs();

		// Element id's for testing if they belong to local partition.
		int element_id[2];
		element_id[0] = cell_sub.index();
		element_id[1] = cell.index();

		// flux from the higher dimension to the lower one
		transport_flux = mh_dh->side_flux( *(nb->side()) )/nb->side()->measure();
		data.por_m.value_list(fe_values_vb.point_list(), nb->element()->element_accessor(), por_m[0]);
		data.por_m.value_list(fe_values_side.point_list(), cell->element_accessor(), por_m[1]);
		data.cross_section->value_list(fe_values_side.point_list(), cell->element_accessor(), csection);
		data.sigma_c.value_list(fe_values_vb.point_list(), nb->element()->element_accessor(), sigma);

		for (int sbi=0; sbi<n_subst_; sbi++)
		{
			for (unsigned int i=0; i<n_dofs[0]+n_dofs[1]; i++)
				for (unsigned int j=0; j<n_dofs[0]+n_dofs[1]; j++)
					local_matrix[i*(n_dofs[0]+n_dofs[1])+j] = 0;

			// set transmission conditions
			for (unsigned int k=0; k<qsize; k++)
			{
				/* The communication flux has two parts:
				 * - "diffusive" term containing sigma
				 * - "advective" term representing usual upwind
				 */

				comm_flux[0][0] =  (csection[k]*por_m[0][k]*sigma[k][sbi]-min(0.,transport_flux))*fv_sb[0]->JxW(k);
				comm_flux[0][1] = -(csection[k]*por_m[0][k]*sigma[k][sbi]-min(0.,transport_flux))*fv_sb[0]->JxW(k);
				comm_flux[1][0] = -(csection[k]*por_m[1][k]*sigma[k][sbi]+max(0.,transport_flux))*fv_sb[0]->JxW(k);
				comm_flux[1][1] =  (csection[k]*por_m[1][k]*sigma[k][sbi]+max(0.,transport_flux))*fv_sb[0]->JxW(k);

				for (int n=0; n<2; n++)
				{
					if (!feo->dh()->el_is_local(element_id[n])) continue;

					for (unsigned int i=0; i<n_dofs[n]; i++)
					{
<<<<<<< HEAD
						if ( ((int)side_dof_indices[i+n*n_dofs[0]]) < distr->begin() || ((int)side_dof_indices[i+n*n_dofs[0]]) > distr->end() ) continue;
=======
>>>>>>> 8dc5f808
						for (int m=0; m<2; m++)
						{
							for (unsigned int j=0; j<n_dofs[m]; j++)
							{
								int index = (i+n*n_dofs[0])*(n_dofs[0]+n_dofs[1]) + m*n_dofs[0] + j;
								local_matrix[index] += comm_flux[m][n]*fv_sb[m]->shape_value(j,k)*fv_sb[n]->shape_value(i,k);
							}
						}
					}
				}
			}
			ls[sbi]->mat_set_values(n_dofs[0]+n_dofs[1], (int *)side_dof_indices, n_dofs[0]+n_dofs[1], (int *)side_dof_indices, local_matrix);
		}
    }

}







void TransportDG::set_boundary_conditions()
{
  START_TIMER("assemble_bc");
	set_boundary_conditions<1>();
	set_boundary_conditions<2>();
	set_boundary_conditions<3>();
  END_TIMER("assemble_bc");
}



template<unsigned int dim>
void TransportDG::set_boundary_conditions()
{
<<<<<<< HEAD
    typename DOFHandler<dim,3>::CellIterator cell = feo->dh<dim>()->begin_cell();
=======
>>>>>>> 8dc5f808
    FESideValues<dim,3> fe_values_side(*feo->mapping<dim>(), *feo->q<dim-1>(), *feo->fe<dim>(),
    		update_values | update_side_JxW_values | update_quadrature_points);
    const unsigned int ndofs = feo->fe<dim>()->n_dofs(), qsize = feo->q<dim-1>()->size();
    unsigned int side_dof_indices[ndofs];
    double local_rhs[ndofs];
    vector<arma::vec> bc_values(qsize), bc_fluxes(qsize), bc_sigma(qsize);
    int rank;

    for (int i=0; i<qsize; i++)
    {
    	bc_values[i].resize(n_subst_);
    	bc_fluxes[i].resize(n_subst_);
    	bc_sigma[i].resize(n_subst_);
    }

    for (int iedg=0; iedg<feo->dh()->n_loc_edges(); iedg++)
    {
    	Edge *edg = &mesh_->edges[feo->dh()->edge_index(iedg)];
    	if (edg->n_sides > 1) continue;
    	if (edg->side(0)->dim() != dim-1) continue;
    	// skip edges lying not on the boundary
    	if (edg->side(0)->cond() == NULL) continue;

    	SideIter side = edg->side(0);
    	typename DOFHandlerBase::CellIterator cell = mesh().element.full_iter(side->element());
        ElementAccessor<3> ele_acc = side->cond()->element_accessor();

        arma::uvec bc_type = data.bc_type.value(side->cond()->element()->centre(), ele_acc);

        fe_values_side.reinit(cell, side->el_idx());

<<<<<<< HEAD
=======
        data.bc_conc.value_list(fe_values_side.point_list(), ele_acc, bc_values);
        data.bc_flux.value_list(fe_values_side.point_list(), ele_acc, bc_fluxes);
        data.bc_robin_sigma.value_list(fe_values_side.point_list(), ele_acc, bc_sigma);

        feo->dh()->get_dof_indices(cell, side_dof_indices);

>>>>>>> 8dc5f808
        for (int sbi=0; sbi<n_subst_; sbi++)
        {
        	for (unsigned int i=0; i<ndofs; i++) local_rhs[i] = 0;

        	for (unsigned int k=0; k<qsize; k++)
        	{
<<<<<<< HEAD
        		double bc_term = gamma[sbi][b->side()->cond_idx()]*bc_values[k][sbi]*fe_values_side.JxW(k);
=======
        		double bc_term = 0;
                if ((bc_type[sbi] == EqData::inflow && mh_dh->side_flux( *edg->side(0) ) < -mh_dh->precision())
                		|| (bc_type[sbi] == EqData::dirichlet))
                {
                	bc_term = gamma[sbi][side->cond_idx()]*bc_values[k][sbi]*fe_values_side.JxW(k);
                }
                else if (bc_type[sbi] == EqData::neumann)
                {
                	bc_term = bc_fluxes[k][sbi]*fe_values_side.JxW(k);
                }
                else if (bc_type[sbi] == EqData::robin)
                {
                	bc_term = bc_sigma[k][sbi]*bc_values[k][sbi]*fe_values_side.JxW(k);
                }

>>>>>>> 8dc5f808
        		for (unsigned int i=0; i<ndofs; i++)
					local_rhs[i] += bc_term*fe_values_side.shape_value(i,k);
			}
			ls[sbi]->rhs_set_values(ndofs, (int *)side_dof_indices, local_rhs);
        }
    }
}



// TODO: The detection of side number from SideIter
// in TransportDG::calculate_velocity()
// should be done with help of class RefElement. This however requires
// that the MH_DofHandler uses the node/side ordering defined in
// the respective RefElement.
template<unsigned int dim>
void TransportDG::calculate_velocity(const typename DOFHandlerBase::CellIterator &cell, vector<arma::vec3> &velocity, FEValuesBase<dim,3> &fv)
{
    std::map<const Node*, int> node_nums;
    for (unsigned int i=0; i<cell->n_nodes(); i++)
        node_nums[cell->node[i]] = i;

    velocity.resize(fv.n_points());

    for (unsigned int k=0; k<fv.n_points(); k++)
    {
        velocity[k].zeros();
        for (unsigned int sid=0; sid<cell->n_sides(); sid++)
        {
            if (cell->side(sid)->dim() != dim-1) continue;
            int num = dim*(dim+1)/2;
            for (unsigned int i=0; i<cell->side(sid)->n_nodes(); i++)
                num -= node_nums[cell->side(sid)->node(i)];
            velocity[k] += fv.shape_vector(num,k) * mh_dh->side_flux( *(cell->side(sid)) );
        }
    }
}





void TransportDG::calculate_dispersivity_tensor(arma::mat33 &K, const arma::vec3 &velocity,
		double Dm, double alphaL, double alphaT, double porosity, double cross_cut)
{
    double vnorm = arma::norm(velocity, 2);

	if (fabs(vnorm) > sqrt(numeric_limits<double>::epsilon()))
		for (int i=0; i<3; i++)
			for (int j=0; j<3; j++)
				K(i,j) = velocity[i]*velocity[j]/(vnorm*vnorm)*(alphaL-alphaT) + alphaT*(i==j?1:0);
	else
		K.zeros();

	K = (vnorm*porosity*cross_cut)*K + (Dm*pow(porosity, 1./3))*arma::eye(3,3);
}


void TransportDG::set_DG_parameters_edge(const Edge &edg,
            const int s1,
            const int s2,
            const vector< vector<arma::mat33> > &K,
            const arma::vec3 &normal_vector,
            const double alpha1,
            const double alpha2,
            double &gamma,
            double *omega,
            double &transport_flux)
{
    double delta[2];
    double h = 0;
    double fluxes[edg.n_sides];
    double local_alpha = 0;

    ASSERT(edg.side(s1)->valid(), "Invalid side of an edge.");
    SideIter s = edg.side(s1);

    // calculate the side diameter
    if (s->dim() == 0)
    {
        h = 1;
    }
    else
    {
        for (unsigned int i=0; i<s->n_nodes(); i++)
            for (unsigned int j=i+1; j<s->n_nodes(); j++)
                h = max(h, s->node(i)->distance(*s->node(j)));
    }

    // calculate the total in- and out-flux through the edge
    for (int i=0; i<edg.n_sides; i++) fluxes[i] = mh_dh->side_flux( *(edg.side(i)) )/edg.side(i)->measure();
    double pflux = 0, nflux = 0;
    for (int i=0; i<edg.n_sides; i++)
    {
        if (fluxes[i] > 0)
            pflux += fluxes[i];
        else
            nflux += fluxes[i];
    }

    // calculate the flux from s1 to s2
    if (fluxes[s2] > 0 && fluxes[s1] < 0 && s1 < s2)
    {
        transport_flux = fluxes[s1]*fabs(fluxes[s2]/pflux);
    }
    else if (fluxes[s2] < 0 && fluxes[s1] > 0 && s1 < s2)
    {
        transport_flux = fluxes[s1]*fabs(fluxes[s2]/nflux);
    }
    else if (s1==s2)
    {
        transport_flux = fluxes[s1];
    }
    else
    {
        transport_flux = 0;
    }

    gamma = 0.5*fabs(transport_flux);


    // determine local DG penalty

    local_alpha = max(alpha1, alpha2);

    if (s1 == s2)
    {
        omega[0] = 1;

        // delta is set to the average value of Kn.n on the side
        delta[0] = 0;
        for (unsigned int k=0; k<K.size(); k++)
            delta[0] += dot(K[k][s1]*normal_vector,normal_vector);
        delta[0] /= K.size();

        gamma += local_alpha/h*(delta[0]);
    }
    else
    {
        delta[0] = 0;
        delta[1] = 0;
        for (unsigned int k=0; k<K.size(); k++)
        {
            delta[0] += dot(K[k][s1]*normal_vector,normal_vector);
            delta[1] += dot(K[k][s2]*normal_vector,normal_vector);
        }
        delta[0] /= K.size();
        delta[1] /= K.size();

        double delta_sum = delta[0] + delta[1];

        if (delta_sum > numeric_limits<double>::epsilon())
        {
            omega[0] = delta[1]/delta_sum;
            omega[1] = delta[0]/delta_sum;
            gamma += local_alpha/h*(delta[0]*delta[1]/delta_sum);
        }
        else
            for (int i=0; i<2; i++) omega[i] = 0;
    }
}







void TransportDG::set_DG_parameters_boundary(const SideIter side,
            const vector<arma::mat33> &K,
            const arma::vec3 &normal_vector,
            const double alpha,
            double &gamma)
{
    double delta[2];
    double h = 0;

    // calculate the side diameter
    if (side->dim() == 0)
    {
        h = 1;
    }
    else
    {
        for (unsigned int i=0; i<side->n_nodes(); i++)
            for (unsigned int j=i+1; j<side->n_nodes(); j++)
                h = max(h, side->node(i)->distance( *side->node(j) ));
    }

    gamma = 0.5*fabs( mh_dh->side_flux( *(side) )/side->measure() );

	// delta is set to the average value of Kn.n on the side
	delta[0] = 0;
	for (unsigned int k=0; k<K.size(); k++)
		delta[0] += dot(K[k]*normal_vector,normal_vector);
	delta[0] /= K.size();

	gamma += alpha/h*delta[0];
}






void TransportDG::set_initial_condition()
{
<<<<<<< HEAD
=======
	START_TIMER("set_init_cond");
>>>>>>> 8dc5f808
	for (int sbi=0; sbi<n_subst_; sbi++)
		ls[sbi]->start_allocation();
	prepare_initial_condition<1>();
	prepare_initial_condition<2>();
	prepare_initial_condition<3>();

	for (int sbi=0; sbi<n_subst_; sbi++)
		ls[sbi]->start_add_assembly();
	prepare_initial_condition<1>();
	prepare_initial_condition<2>();
	prepare_initial_condition<3>();

	for (int sbi=0; sbi<n_subst_; sbi++)
	{
		ls[sbi]->finalize();
		solve_system(solver, ls[sbi]);
	}
	END_TIMER("set_init_cond");
}

template<unsigned int dim>
void TransportDG::prepare_initial_condition()
{
	FEValues<dim,3> fe_values(*feo->mapping<dim>(), *feo->q<dim>(), *feo->fe<dim>(),
			update_values | update_JxW_values | update_quadrature_points);
    const unsigned int ndofs = feo->fe<dim>()->n_dofs(), qsize = feo->q<dim>()->size();
    unsigned int dof_indices[ndofs];
    double matrix[ndofs*ndofs], rhs[ndofs];
<<<<<<< HEAD
    //arma::vec init_values[qsize];
    std::vector<arma::vec> init_values;
    init_values.resize(qsize);
=======
    std::vector<arma::vec> init_values(qsize);

    for (int i=0; i<qsize; i++)
    	init_values[i].resize(n_subst_);
>>>>>>> 8dc5f808

    for (int i_cell=0; i_cell<feo->dh()->el_ds()->lsize(); i_cell++)
    {
    	typename DOFHandlerBase::CellIterator elem = mesh_->element(feo->dh()->el_index(i_cell));
    	if (elem->dim() != dim) continue;

    	ElementAccessor<3> ele_acc = elem->element_accessor();
    	feo->dh()->get_dof_indices(elem, dof_indices);
    	fe_values.reinit(elem);

   		data.init_conc.value_list(fe_values.point_list(), ele_acc, init_values);

    	for (int sbi=0; sbi<n_subst_; sbi++)
    	{
    		for (unsigned int i=0; i<ndofs; i++)
    		{
    			rhs[i] = 0;
    			for (unsigned int j=0; j<ndofs; j++)
    				matrix[i*ndofs+j] = 0;
    		}

    		for (unsigned int k=0; k<qsize; k++)
    		{
    			double rhs_term = init_values[k](sbi)*fe_values.JxW(k);

    			for (unsigned int i=0; i<ndofs; i++)
    			{
<<<<<<< HEAD
    				if ( ((int)dof_indices[i]) < distr->begin() || ((int)dof_indices[i]) > distr->end() ) continue;

=======
>>>>>>> 8dc5f808
    				for (unsigned int j=0; j<ndofs; j++)
    					matrix[i*ndofs+j] += fe_values.shape_value(i,k)*fe_values.shape_value(j,k)*fe_values.JxW(k);

    				rhs[i] += fe_values.shape_value(i,k)*rhs_term;
    			}
    		}
    		ls[sbi]->set_values(ndofs, (int *)dof_indices, ndofs, (int *)dof_indices, matrix, rhs);
    	}
    }
}



void TransportDG::calc_fluxes(vector<vector<double> > &bcd_balance, vector<vector<double> > &bcd_plus_balance, vector<vector<double> > &bcd_minus_balance)
{
	calc_fluxes<1>(bcd_balance, bcd_plus_balance, bcd_minus_balance);
	calc_fluxes<2>(bcd_balance, bcd_plus_balance, bcd_minus_balance);
	calc_fluxes<3>(bcd_balance, bcd_plus_balance, bcd_minus_balance);
}

template<unsigned int dim>
void TransportDG::calc_fluxes(vector<vector<double> > &bcd_balance, vector<vector<double> > &bcd_plus_balance, vector<vector<double> > &bcd_minus_balance)
{
	FESideValues<dim,3> fe_values(*feo->mapping<dim>(), *feo->q<dim-1>(), *feo->fe<dim>(),
<<<<<<< HEAD
			update_values | update_gradients | update_side_JxW_values | update_quadrature_points);
	FESideValues<dim,3> fsv_rt(*feo->mapping<dim>(), *feo->q<dim-1>(), *feo->fe_rt<dim>(),
			update_values | update_normal_vectors | update_side_JxW_values);
=======
			update_values | update_gradients | update_normal_vectors | update_side_JxW_values | update_quadrature_points);
	FESideValues<dim,3> fsv_rt(*feo->mapping<dim>(), *feo->q<dim-1>(), *feo->fe_rt<dim>(),
			update_values);
>>>>>>> 8dc5f808
	const unsigned int ndofs = feo->fe<dim>()->n_dofs(), qsize = feo->q<dim-1>()->size();
	unsigned int dof_indices[ndofs];
	vector<double> por_m(qsize), csection(qsize);
	vector<arma::vec3> side_velocity(qsize);
	double conc, mass_flux, water_flux;
<<<<<<< HEAD
	arma::vec3 c_grad;
	//arma::vec Dm[qsize], alphaL[qsize], alphaT[qsize];
    std::vector<arma::vec> Dm, alphaL, alphaT;
	arma::mat33 D;

	Dm.resize(qsize);
	alphaL.resize(qsize);
	alphaT.resize(qsize);

    FOR_BOUNDARIES(mesh_, bcd) {
=======
    std::vector<arma::vec> bc_values;
	arma::mat33 D;

	bc_values.resize(qsize);
>>>>>>> 8dc5f808

    for (int i=0; i<qsize; i++)
    	bc_values[i].resize(n_subst_);

    for (int iedg=0; iedg<feo->dh()->n_loc_edges(); iedg++)
    {
    	Edge *edg = &mesh_->edges[feo->dh()->edge_index(iedg)];
    	if (edg->n_sides > 1) continue;
    	if (edg->side(0)->dim() != dim-1) continue;
    	// skip edges lying not on the boundary
    	if (edg->side(0)->cond() == NULL) continue;

    	SideIter side = edg->side(0);
    	DOFHandlerMultiDim::CellIterator cell = side->element();
        ElementAccessor<3> ele_acc = cell->element_accessor();
        Region r = side->cond()->element_accessor().region();
        if (! r.is_valid()) xprintf(Msg, "Invalid region, ele % d, edg: % d\n", side->cond()->bc_ele_idx_, side->cond()->edge_idx_);
        unsigned int bc_region_idx = r.boundary_idx();

		water_flux = mh_dh->side_flux(*side)/side->measure();

		fe_values.reinit(cell, side->el_idx());
		fsv_rt.reinit(cell, side->el_idx());
		feo->dh()->get_dof_indices(cell, dof_indices);

		calculate_velocity(cell, side_velocity, fsv_rt);
<<<<<<< HEAD
		for (unsigned int k=0; k<qsize; k++)
		{
			por_m[k] = data.por_m.value(fe_values.point(k), ele_acc);
			csection[k] = data.cross_section->value(fe_values.point(k), ele_acc);
			Dm[k]     = data.diff_m.value(fe_values.point(k), ele_acc);
			alphaL[k] = data.disp_l.value(fe_values.point(k), ele_acc);
			alphaT[k] = data.disp_t.value(fe_values.point(k), ele_acc);
		}
=======
		data.por_m.value_list(fe_values.point_list(), ele_acc, por_m);
		data.cross_section->value_list(fe_values.point_list(), ele_acc, csection);
		data.bc_conc.value_list(fe_values.point_list(), side->cond()->element_accessor(), bc_values);
>>>>>>> 8dc5f808
		for (int sbi=0; sbi<n_subst_; sbi++)
		{
			mass_flux = 0;

			for (unsigned int k=0; k<qsize; k++)
			{
				conc = 0;
				for (unsigned int i=0; i<ndofs; i++)
				{
<<<<<<< HEAD
					if ( ((int)dof_indices[i]) < distr->begin() || ((int)dof_indices[i]) > distr->end() ) continue;
					conc += fe_values.shape_value(i,k)*ls[sbi]->get_solution_array()[dof_indices[i]-distr->begin()];
					c_grad += fe_values.shape_grad(i,k)*ls[sbi]->get_solution_array()[dof_indices[i]-distr->begin()];
=======
					conc += fe_values.shape_value(i,k)*ls[sbi]->get_solution_array()[dof_indices[i]-feo->dh()->loffset()];
>>>>>>> 8dc5f808
				}
				// the penalty term has to be added otherwise the mass balance will not hold
				if (mh_dh->side_flux(*side) < -mh_dh->precision())
					mass_flux -= gamma[sbi][side->cond_idx()]*(bc_values[k][sbi] - conc)*fe_values.JxW(k);

				mass_flux += water_flux*conc*fe_values.JxW(k);
			}

			bcd_balance[sbi][bc_region_idx] += mass_flux;
			if (mass_flux > 0) bcd_plus_balance[sbi][bc_region_idx] += mass_flux;
			else bcd_minus_balance[sbi][bc_region_idx] += mass_flux;
		}
    }

}

void TransportDG::calc_elem_sources(vector<vector<double> > &mass, vector<vector<double> > &src_balance)
{
	calc_elem_sources<1>(mass, src_balance);
	calc_elem_sources<2>(mass, src_balance);
	calc_elem_sources<3>(mass, src_balance);
}

template<unsigned int dim>
void TransportDG::calc_elem_sources(vector<vector<double> > &mass, vector<vector<double> > &src_balance)
{
	FEValues<dim,3> fe_values(*feo->mapping<dim>(), *feo->q<dim>(), *feo->fe<dim>(),
			update_values | update_JxW_values | update_quadrature_points);
	const unsigned int ndofs = feo->fe<dim>()->n_dofs(), qsize = feo->q<dim>()->size();
	unsigned int dof_indices[ndofs];
	vector<arma::vec> sources_conc(qsize), sources_density(qsize), sources_sigma(qsize);
	vector<double> por_m(qsize), csection(qsize);
	double mass_sum, sources_sum, conc, conc_diff;

    for (int i_cell=0; i_cell<feo->dh()->el_ds()->lsize(); i_cell++)
    {
    	typename DOFHandlerBase::CellIterator elem = mesh_->element(feo->dh()->el_index(i_cell));
		if (elem->dim() != dim) continue;

		Region r = elem->element_accessor().region();
		if (! r.is_valid()) xprintf(Msg, "Invalid region, ele % d\n", elem.index());
		unsigned int region_idx = r.bulk_idx();

		ElementAccessor<3> ele_acc = elem->element_accessor();
		fe_values.reinit(elem);
		feo->dh()->get_dof_indices(elem, dof_indices);

		data.por_m.value_list(fe_values.point_list(), ele_acc, por_m);
		data.cross_section->value_list(fe_values.point_list(), ele_acc, csection);
		data.sources_conc.value_list(fe_values.point_list(), ele_acc, sources_conc);
		data.sources_density.value_list(fe_values.point_list(), ele_acc, sources_density);
		data.sources_sigma.value_list(fe_values.point_list(), ele_acc, sources_sigma);

		for (int sbi=0; sbi<n_subst_; sbi++)
		{
			mass_sum = 0;
			sources_sum = 0;

			for (unsigned int k=0; k<qsize; k++)
			{
				conc = 0;
				for (unsigned int i=0; i<ndofs; i++)
<<<<<<< HEAD
				{
					// TODO: Correct calculation of actual concentration (see note in TransportDG::set_sources()).
					if ( ((int)dof_indices[i]) < distr->begin() || ((int)dof_indices[i]) > distr->end() ) continue;
					conc += fe_values.shape_value(i,k)*ls[sbi]->get_solution_array()[dof_indices[i]-distr->begin()];
				}
=======
					conc += fe_values.shape_value(i,k)*ls[sbi]->get_solution_array()[dof_indices[i]-feo->dh()->loffset()];
>>>>>>> 8dc5f808

				mass_sum += por_m[k]*csection[k]*conc*fe_values.JxW(k);

				conc_diff = sources_conc[k][sbi] - conc;
				sources_sum += (sources_density[k][sbi] + conc_diff*sources_sigma[k][sbi])*fe_values.JxW(k);
			}

			mass[sbi][region_idx] += mass_sum;
			src_balance[sbi][region_idx] += sources_sum;
		}
	}
}










<|MERGE_RESOLUTION|>--- conflicted
+++ resolved
@@ -228,22 +228,16 @@
     // Read names of transported substances.
     in_rec.val<Input::Array>("substances").copy_to(subst_names_);
     n_subst_ = subst_names_.size();
-<<<<<<< HEAD
-=======
 
     mass_balance_ = new MassBalance(this, ((string)FilePath("mass_balance.txt", FilePath::output_file)).c_str());
->>>>>>> 8dc5f808
 
     // Set up physical parameters.
     data.set_mesh(&init_mesh);
     data.init_conc.set_n_comp(n_subst_);
     data.bc_conc.set_n_comp(n_subst_);
-<<<<<<< HEAD
-=======
     data.bc_type.set_n_comp(n_subst_);
     data.bc_flux.set_n_comp(n_subst_);
     data.bc_robin_sigma.set_n_comp(n_subst_);
->>>>>>> 8dc5f808
     data.diff_m.set_n_comp(n_subst_);
     data.disp_l.set_n_comp(n_subst_);
     data.disp_t.set_n_comp(n_subst_);
@@ -289,13 +283,8 @@
 			output_solution[i] = new double[n_corners];
 			for(int j=0; j<n_corners; j++)
 				output_solution[i][j] = 0.0;
-<<<<<<< HEAD
 			this->output_streams[(void*)output_solution[i]] = OutputTime::register_corner_data<double>(mesh_, subst_names_[i], "M/L^3",
 					output_rec, output_solution[i], n_corners, 0.0);
-=======
-			OutputTime::register_corner_data<double>(mesh_, subst_names_[i], "M/L^3",
-					output_rec.val<Input::Record>("output_stream"), output_solution[i], n_corners);
->>>>>>> 8dc5f808
 		}
     }
 #endif
@@ -305,18 +294,11 @@
     time_->marks().add_time_marks(0.0, output_rec.val<double>("save_step"), time_->end_time(), output_mark_type);
     
     // allocate matrix and vector structures
-<<<<<<< HEAD
-    ls    = new LinSys*[n_subst_];
-    ls_dt = new LinSys_MPIAIJ(distr->lsize());
-    for (int sbi = 0; sbi < n_subst_; sbi++)
-    	ls[sbi] = new LinSys_MPIAIJ(distr->lsize());
-=======
     int lsize = feo->dh()->lsize();
     ls    = new LinSys*[n_subst_];
     ls_dt = new LinSys_MPIAIJ(lsize);
     for (int sbi = 0; sbi < n_subst_; sbi++)
     	ls[sbi] = new LinSys_MPIAIJ(lsize);
->>>>>>> 8dc5f808
     stiffness_matrix = new Mat[n_subst_];
     rhs = new Vec[n_subst_];
 
@@ -324,6 +306,8 @@
     // set initial conditions
     set_initial_condition();
 
+    // save initial state
+    output_data();
 }
 
 
@@ -483,10 +467,7 @@
      *
      */
 
-<<<<<<< HEAD
-=======
     START_TIMER("solve");
->>>>>>> 8dc5f808
     for (int i=0; i<n_subst_; i++)
     {
 		MatCopy(stiffness_matrix[i], ls[i]->get_matrix(), DIFFERENT_NONZERO_PATTERN);
@@ -545,11 +526,6 @@
 {
     double *solution;
     unsigned int dof_indices[max(feo->fe<1>()->n_dofs(), max(feo->fe<2>()->n_dofs(), feo->fe<3>()->n_dofs()))];
-<<<<<<< HEAD
-    //int n_nodes = mesh_->node_vector.size();
-    //int count[n_nodes];
-=======
->>>>>>> 8dc5f808
 
     if (!time_->is_current(output_mark_type)) return;
 
@@ -644,15 +620,6 @@
 		VecDestroy(&solution_vec);
 	}
 
-<<<<<<< HEAD
-=======
-	if(transport_output) {
-		xprintf(MsgLog, "transport DG: write_data()\n");
-		transport_output->write_data(time_->t());
-	}
-	mass_balance()->output(time_->t());
-
->>>>>>> 8dc5f808
     END_TIMER("DG-OUTPUT");
 }
 
@@ -696,10 +663,6 @@
             for (unsigned int j=0; j<ndofs; j++)
             {
                 local_mass_matrix[i*ndofs+j] = 0;
-<<<<<<< HEAD
-                if ( ((int)dof_indices[i]) < distr->begin() || ((int)dof_indices[i]) > distr->end() ) continue;
-=======
->>>>>>> 8dc5f808
                 for (unsigned int k=0; k<qsize; k++)
                     local_mass_matrix[i*ndofs+j] += elem_csec[k]*por_m[k]*fe_values.shape_value(j,k)*fe_values.shape_value(i,k)*fe_values.JxW(k);
             }
@@ -796,11 +759,6 @@
 
         		for (unsigned int i=0; i<ndofs; i++)
         		{
-<<<<<<< HEAD
-        			if ( ((int)dof_indices[i]) < distr->begin() || ((int)dof_indices[i]) > distr->end() ) continue;
-
-=======
->>>>>>> 8dc5f808
         			arma::vec3 Kt_grad_i = K.t()*fe_values.shape_grad(i,k);
         			double velocity_dot_grad_i_times_JxW = arma::dot(velocity[k], fe_values.shape_grad(i,k))*fe_values.JxW(k);
 
@@ -865,11 +823,6 @@
 
         		for (unsigned int i=0; i<ndofs; i++)
         		{
-<<<<<<< HEAD
-        			if ( ((int)dof_indices[i]) < distr->begin() || ((int)dof_indices[i]) > distr->end() ) continue;
-
-=======
->>>>>>> 8dc5f808
         			local_rhs[i] += source*fe_values.shape_value(i,k);
             	}
             }
@@ -886,12 +839,7 @@
 {
     vector<FESideValues<dim,3>*> fe_values;
     FESideValues<dim,3> fsv_rt(*feo->mapping<dim>(), *feo->q<dim-1>(), *feo->fe_rt<dim>(),
-<<<<<<< HEAD
-    		update_values | update_normal_vectors | update_side_JxW_values);
-    typename DOFHandler<dim,3>::CellIterator cell = feo->dh<dim>()->begin_cell();
-=======
     		update_values);
->>>>>>> 8dc5f808
     const unsigned int ndofs = feo->fe<dim>()->n_dofs(), qsize = feo->q<dim-1>()->size();
     vector<unsigned int*> side_dof_indices;
     PetscScalar local_matrix[ndofs*ndofs]; //, local_rhs[ndofs];
@@ -994,11 +942,6 @@
 
 								for (unsigned int i=0; i<fe_values[sd[n]]->n_dofs(); i++)
 								{
-<<<<<<< HEAD
-									if ( ((int)side_dof_indices[sd[n]][i]) < distr->begin() || ((int)side_dof_indices[sd[n]][i]) > distr->end() ) continue;
-
-=======
->>>>>>> 8dc5f808
 									double flux_JxW_jump_i = flux_times_JxW*JUMP(i,k,n);
 									double gamma_JxW_jump_i = gamma_times_JxW*JUMP(i,k,n);
 									double JxW_jump_i = fe_values[0]->JxW(k)*JUMP(i,k,n);
@@ -1045,12 +988,7 @@
     FESideValues<dim,3> fe_values_side(*feo->mapping<dim>(), *feo->q<dim-1>(), *feo->fe<dim>(),
     		update_values | update_gradients | update_side_JxW_values | update_normal_vectors | update_quadrature_points);
     FESideValues<dim,3> fsv_rt(*feo->mapping<dim>(), *feo->q<dim-1>(), *feo->fe_rt<dim>(),
-<<<<<<< HEAD
-    		update_values | update_normal_vectors | update_side_JxW_values);
-    typename DOFHandler<dim,3>::CellIterator cell = feo->dh<dim>()->begin_cell();
-=======
     		update_values);
->>>>>>> 8dc5f808
     const unsigned int ndofs = feo->fe<dim>()->n_dofs(), qsize = feo->q<dim-1>()->size();
     unsigned int side_dof_indices[ndofs];
     PetscScalar local_matrix[ndofs*ndofs]; //, local_rhs[ndofs];
@@ -1085,13 +1023,10 @@
         data.por_m.value_list(fe_values_side.point_list(), ele_acc, por_m);
         data.cross_section->value_list(fe_values_side.point_list(), ele_acc, csection);
         dg_penalty = data.dg_penalty.value(cell->centre(), ele_acc);
-<<<<<<< HEAD
-=======
         arma::uvec bc_type = data.bc_type.value(side->cond()->element()->centre(), side->cond()->element_accessor());
 
         data.bc_robin_sigma.value_list(fe_values_side.point_list(), side->cond()->element_accessor(), robin_sigma);
 
->>>>>>> 8dc5f808
         for (int sbi=0; sbi<n_subst_; sbi++)
         {
         	for (unsigned int k=0; k<qsize; k++)
@@ -1124,12 +1059,6 @@
 					flux_times_JxW = transport_flux*fe_values_side.JxW(k);
 
 				for (unsigned int i=0; i<ndofs; i++)
-<<<<<<< HEAD
-				{
-					if ( ((int)side_dof_indices[i]) < distr->begin() || ((int)side_dof_indices[i]) > distr->end()) continue;
-
-=======
->>>>>>> 8dc5f808
 					for (unsigned int j=0; j<ndofs; j++)
 						local_matrix[i*ndofs+j] += flux_times_JxW*fe_values_side.shape_value(i,k)*fe_values_side.shape_value(j,k);
 			}
@@ -1150,10 +1079,6 @@
     		update_values | update_gradients | update_side_JxW_values | update_normal_vectors | update_quadrature_points);
 
     vector<FEValuesSpaceBase<3>*> fv_sb(2);
-<<<<<<< HEAD
-    typename DOFHandler<dim,3>::CellIterator cell = feo->dh<dim>()->begin_cell();
-=======
->>>>>>> 8dc5f808
     const unsigned int ndofs = feo->fe<dim>()->n_dofs();    // number of local dofs
     const unsigned int qsize = feo->q<dim-1>()->size();     // number of quadrature points
     unsigned int side_dof_indices[2*ndofs], n_dofs[2];
@@ -1162,11 +1087,7 @@
 
     double transport_flux;
     double comm_flux[2][2];
-<<<<<<< HEAD
-    double csection[qsize];
-=======
     vector<double> csection(qsize);
->>>>>>> 8dc5f808
 
     /*
      * Workaround for Clang compiler 3.0 which
@@ -1176,16 +1097,6 @@
      * Same problem with following line:
      * arma::vec sigma[qsize];
      */
-<<<<<<< HEAD
-    double *por_m[2];
-    double por_m_0[qsize], por_m_1[qsize];
-    por_m[0] = por_m_0;
-    por_m[1] = por_m_1;
-
-    //arma::vec sigma[qsize];
-    std::vector<arma::vec> sigma;
-    sigma.resize(qsize);
-=======
     vector<double> por_m[2];
 //    double por_m_0[qsize], por_m_1[qsize];
 //    por_m[0] = por_m_0;
@@ -1195,7 +1106,6 @@
 
     //arma::vec sigma[qsize];
     std::vector<arma::vec> sigma(qsize);
->>>>>>> 8dc5f808
 
 
     // index 0 = element with lower dimension,
@@ -1257,10 +1167,6 @@
 
 					for (unsigned int i=0; i<n_dofs[n]; i++)
 					{
-<<<<<<< HEAD
-						if ( ((int)side_dof_indices[i+n*n_dofs[0]]) < distr->begin() || ((int)side_dof_indices[i+n*n_dofs[0]]) > distr->end() ) continue;
-=======
->>>>>>> 8dc5f808
 						for (int m=0; m<2; m++)
 						{
 							for (unsigned int j=0; j<n_dofs[m]; j++)
@@ -1298,10 +1204,6 @@
 template<unsigned int dim>
 void TransportDG::set_boundary_conditions()
 {
-<<<<<<< HEAD
-    typename DOFHandler<dim,3>::CellIterator cell = feo->dh<dim>()->begin_cell();
-=======
->>>>>>> 8dc5f808
     FESideValues<dim,3> fe_values_side(*feo->mapping<dim>(), *feo->q<dim-1>(), *feo->fe<dim>(),
     		update_values | update_side_JxW_values | update_quadrature_points);
     const unsigned int ndofs = feo->fe<dim>()->n_dofs(), qsize = feo->q<dim-1>()->size();
@@ -1333,24 +1235,18 @@
 
         fe_values_side.reinit(cell, side->el_idx());
 
-<<<<<<< HEAD
-=======
         data.bc_conc.value_list(fe_values_side.point_list(), ele_acc, bc_values);
         data.bc_flux.value_list(fe_values_side.point_list(), ele_acc, bc_fluxes);
         data.bc_robin_sigma.value_list(fe_values_side.point_list(), ele_acc, bc_sigma);
 
         feo->dh()->get_dof_indices(cell, side_dof_indices);
 
->>>>>>> 8dc5f808
         for (int sbi=0; sbi<n_subst_; sbi++)
         {
         	for (unsigned int i=0; i<ndofs; i++) local_rhs[i] = 0;
 
         	for (unsigned int k=0; k<qsize; k++)
         	{
-<<<<<<< HEAD
-        		double bc_term = gamma[sbi][b->side()->cond_idx()]*bc_values[k][sbi]*fe_values_side.JxW(k);
-=======
         		double bc_term = 0;
                 if ((bc_type[sbi] == EqData::inflow && mh_dh->side_flux( *edg->side(0) ) < -mh_dh->precision())
                 		|| (bc_type[sbi] == EqData::dirichlet))
@@ -1366,7 +1262,6 @@
                 	bc_term = bc_sigma[k][sbi]*bc_values[k][sbi]*fe_values_side.JxW(k);
                 }
 
->>>>>>> 8dc5f808
         		for (unsigned int i=0; i<ndofs; i++)
 					local_rhs[i] += bc_term*fe_values_side.shape_value(i,k);
 			}
@@ -1574,10 +1469,7 @@
 
 void TransportDG::set_initial_condition()
 {
-<<<<<<< HEAD
-=======
 	START_TIMER("set_init_cond");
->>>>>>> 8dc5f808
 	for (int sbi=0; sbi<n_subst_; sbi++)
 		ls[sbi]->start_allocation();
 	prepare_initial_condition<1>();
@@ -1606,16 +1498,10 @@
     const unsigned int ndofs = feo->fe<dim>()->n_dofs(), qsize = feo->q<dim>()->size();
     unsigned int dof_indices[ndofs];
     double matrix[ndofs*ndofs], rhs[ndofs];
-<<<<<<< HEAD
-    //arma::vec init_values[qsize];
-    std::vector<arma::vec> init_values;
-    init_values.resize(qsize);
-=======
     std::vector<arma::vec> init_values(qsize);
 
     for (int i=0; i<qsize; i++)
     	init_values[i].resize(n_subst_);
->>>>>>> 8dc5f808
 
     for (int i_cell=0; i_cell<feo->dh()->el_ds()->lsize(); i_cell++)
     {
@@ -1643,11 +1529,6 @@
 
     			for (unsigned int i=0; i<ndofs; i++)
     			{
-<<<<<<< HEAD
-    				if ( ((int)dof_indices[i]) < distr->begin() || ((int)dof_indices[i]) > distr->end() ) continue;
-
-=======
->>>>>>> 8dc5f808
     				for (unsigned int j=0; j<ndofs; j++)
     					matrix[i*ndofs+j] += fe_values.shape_value(i,k)*fe_values.shape_value(j,k)*fe_values.JxW(k);
 
@@ -1672,37 +1553,18 @@
 void TransportDG::calc_fluxes(vector<vector<double> > &bcd_balance, vector<vector<double> > &bcd_plus_balance, vector<vector<double> > &bcd_minus_balance)
 {
 	FESideValues<dim,3> fe_values(*feo->mapping<dim>(), *feo->q<dim-1>(), *feo->fe<dim>(),
-<<<<<<< HEAD
-			update_values | update_gradients | update_side_JxW_values | update_quadrature_points);
-	FESideValues<dim,3> fsv_rt(*feo->mapping<dim>(), *feo->q<dim-1>(), *feo->fe_rt<dim>(),
-			update_values | update_normal_vectors | update_side_JxW_values);
-=======
 			update_values | update_gradients | update_normal_vectors | update_side_JxW_values | update_quadrature_points);
 	FESideValues<dim,3> fsv_rt(*feo->mapping<dim>(), *feo->q<dim-1>(), *feo->fe_rt<dim>(),
 			update_values);
->>>>>>> 8dc5f808
 	const unsigned int ndofs = feo->fe<dim>()->n_dofs(), qsize = feo->q<dim-1>()->size();
 	unsigned int dof_indices[ndofs];
 	vector<double> por_m(qsize), csection(qsize);
 	vector<arma::vec3> side_velocity(qsize);
 	double conc, mass_flux, water_flux;
-<<<<<<< HEAD
-	arma::vec3 c_grad;
-	//arma::vec Dm[qsize], alphaL[qsize], alphaT[qsize];
-    std::vector<arma::vec> Dm, alphaL, alphaT;
-	arma::mat33 D;
-
-	Dm.resize(qsize);
-	alphaL.resize(qsize);
-	alphaT.resize(qsize);
-
-    FOR_BOUNDARIES(mesh_, bcd) {
-=======
     std::vector<arma::vec> bc_values;
 	arma::mat33 D;
 
 	bc_values.resize(qsize);
->>>>>>> 8dc5f808
 
     for (int i=0; i<qsize; i++)
     	bc_values[i].resize(n_subst_);
@@ -1729,20 +1591,9 @@
 		feo->dh()->get_dof_indices(cell, dof_indices);
 
 		calculate_velocity(cell, side_velocity, fsv_rt);
-<<<<<<< HEAD
-		for (unsigned int k=0; k<qsize; k++)
-		{
-			por_m[k] = data.por_m.value(fe_values.point(k), ele_acc);
-			csection[k] = data.cross_section->value(fe_values.point(k), ele_acc);
-			Dm[k]     = data.diff_m.value(fe_values.point(k), ele_acc);
-			alphaL[k] = data.disp_l.value(fe_values.point(k), ele_acc);
-			alphaT[k] = data.disp_t.value(fe_values.point(k), ele_acc);
-		}
-=======
 		data.por_m.value_list(fe_values.point_list(), ele_acc, por_m);
 		data.cross_section->value_list(fe_values.point_list(), ele_acc, csection);
 		data.bc_conc.value_list(fe_values.point_list(), side->cond()->element_accessor(), bc_values);
->>>>>>> 8dc5f808
 		for (int sbi=0; sbi<n_subst_; sbi++)
 		{
 			mass_flux = 0;
@@ -1752,13 +1603,7 @@
 				conc = 0;
 				for (unsigned int i=0; i<ndofs; i++)
 				{
-<<<<<<< HEAD
-					if ( ((int)dof_indices[i]) < distr->begin() || ((int)dof_indices[i]) > distr->end() ) continue;
-					conc += fe_values.shape_value(i,k)*ls[sbi]->get_solution_array()[dof_indices[i]-distr->begin()];
-					c_grad += fe_values.shape_grad(i,k)*ls[sbi]->get_solution_array()[dof_indices[i]-distr->begin()];
-=======
 					conc += fe_values.shape_value(i,k)*ls[sbi]->get_solution_array()[dof_indices[i]-feo->dh()->loffset()];
->>>>>>> 8dc5f808
 				}
 				// the penalty term has to be added otherwise the mass balance will not hold
 				if (mh_dh->side_flux(*side) < -mh_dh->precision())
@@ -1821,15 +1666,7 @@
 			{
 				conc = 0;
 				for (unsigned int i=0; i<ndofs; i++)
-<<<<<<< HEAD
-				{
-					// TODO: Correct calculation of actual concentration (see note in TransportDG::set_sources()).
-					if ( ((int)dof_indices[i]) < distr->begin() || ((int)dof_indices[i]) > distr->end() ) continue;
-					conc += fe_values.shape_value(i,k)*ls[sbi]->get_solution_array()[dof_indices[i]-distr->begin()];
-				}
-=======
 					conc += fe_values.shape_value(i,k)*ls[sbi]->get_solution_array()[dof_indices[i]-feo->dh()->loffset()];
->>>>>>> 8dc5f808
 
 				mass_sum += por_m[k]*csection[k]*conc*fe_values.JxW(k);
 

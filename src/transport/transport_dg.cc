--- conflicted
+++ resolved
@@ -125,11 +125,7 @@
     ds_ = std::make_shared<EqualOrderDiscreteSpace>(mesh_, fe1_, fe2_, fe3_);
 	dh_ = std::make_shared<DOFHandlerMultiDim>(*mesh_);
 
-<<<<<<< HEAD
-    dh_->distribute_dofs(*fe1_, *fe2_, *fe3_);
-=======
-	dh_->distribute_dofs(ds_);
->>>>>>> 644c61cb
+    dh_->distribute_dofs(ds_);
 }
 
 

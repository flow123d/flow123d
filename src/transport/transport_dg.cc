/*!
 *
 * Copyright (C) 2007 Technical University of Liberec.  All rights reserved.
 *
 * Please make a following refer to Flow123d on your project site if you use the program for any purpose,
 * especially for academic research:
 * Flow123d, Research Centre: Advanced Remedial Technologies, Technical University of Liberec, Czech Republic
 *
 * This program is free software; you can redistribute it and/or modify it under the terms
 * of the GNU General Public License version 3 as published by the Free Software Foundation.
 *
 * This program is distributed in the hope that it will be useful, but WITHOUT ANY WARRANTY;
 * without even the implied warranty of MERCHANTABILITY or FITNESS FOR A PARTICULAR PURPOSE.
 * See the GNU General Public License for more details.
 *
 * You should have received a copy of the GNU General Public License along with this program; if not,
 * write to the Free Software Foundation, Inc., 59 Temple Place - Suite 330, Boston, MA 021110-1307, USA.
 *
 *
 * $Id$
 * $Revision$
 * $LastChangedBy$
 * $LastChangedDate$
 *
 * @file
 * @brief Discontinuous Galerkin method for equation of transport with dispersion.
 *  @author Jan Stebel
 */

#include "petscmat.h"
#include <armadillo>
#include <boost/foreach.hpp>
#include "system/xio.h"
#include "system/sys_profiler.hh"
#include "transport/transport_dg.hh"
#include "quadrature/quadrature_lib.hh"
#include "fem/mapping_p1.hh"
#include "fem/fe_values.hh"
#include "fem/fe_p.hh"
#include "fem/fe_rt.hh"
#include "io/output.h"
#include "mesh/boundaries.h"
#include "la/distribution.hh"
#include "input/accessors.hh"
#include "flow/darcy_flow_mh.hh"
#include "la/linsys_PETSC.hh"
#include "mesh/partitioning.hh"
#include "transport/advection_diffusion_model.hh"
#include "transport/concentration_model.hh"
#include "transport/heat_model.hh"

using namespace Input::Type;

template<class Model>
Selection TransportDG<Model>::dg_variant_selection_input_type
	= Selection("DG_variant", "Type of penalty term.")
	.add_value(non_symmetric, "non-symmetric", "non-symmetric weighted interior penalty DG method")
	.add_value(incomplete,    "incomplete",    "incomplete weighted interior penalty DG method")
	.add_value(symmetric,     "symmetric",     "symmetric weighted interior penalty DG method");

template<class Model>
Selection TransportDG<Model>::EqData::bc_type_selection =
              Selection("TransportDG_EqData_bc_Type")
               .add_value(inflow, "inflow", "Dirichlet BC on inflow and homogeneous Neumann BC on outflow.")
               .add_value(dirichlet, "dirichlet")
               .add_value(neumann, "neumann")
               .add_value(robin, "robin");

template<class Model>
Record TransportDG<Model>::input_type
	= Model::get_input_type("DG", "DG solver")
    .declare_key("solver", LinSys_PETSC::input_type, Default::obligatory(),
            "Linear solver for MH problem.")
<<<<<<< HEAD
    .declare_key("bc_data", Array(TransportDG::EqData().boundary_input_type()
    		.declare_key(OldBcdInput::transport_old_bcd_file_key(), IT::FileName::input(),
    				"Input file with boundary conditions (obsolete).")
    		.declare_key("bc_times", Array(Double()), Default::optional(),
    				"Times for changing the boundary conditions (obsolete).")
    		), IT::Default::obligatory(), "")
    .declare_key("bulk_data", Array(TransportDG::EqData().bulk_input_type()),
=======
    .declare_key("bc_data", Array(TransportDG<Model>::EqData().boundary_input_type()), IT::Default::obligatory(), "")
    .declare_key("bulk_data", Array(TransportDG<Model>::EqData().bulk_input_type()),
>>>>>>> ddc301af
    		IT::Default::obligatory(), "")
    .declare_key("dg_variant", TransportDG<Model>::dg_variant_selection_input_type, Default("non-symmetric"),
    		"Variant of interior penalty discontinuous Galerkin method.")
    .declare_key("dg_order", Integer(0,3), Default("1"),
    		"Polynomial order for finite element in DG method (order 0 is suitable if there is no diffusion/dispersion).");



FEObjects::FEObjects(Mesh *mesh_, unsigned int fe_order)
{
    unsigned int q_order;

	switch (fe_order)
	{
	case 0:
		q_order = 0;
		fe1_ = new FE_P_disc<0,1,3>;
		fe2_ = new FE_P_disc<0,2,3>;
		fe3_ = new FE_P_disc<0,3,3>;
		break;

	case 1:
		q_order = 2;
		fe1_ = new FE_P_disc<1,1,3>;
		fe2_ = new FE_P_disc<1,2,3>;
		fe3_ = new FE_P_disc<1,3,3>;
		break;

	case 2:
		q_order = 4;
		fe1_ = new FE_P_disc<2,1,3>;
		fe2_ = new FE_P_disc<2,2,3>;
		fe3_ = new FE_P_disc<2,3,3>;
		break;

	case 3:
		q_order = 6;
		fe1_ = new FE_P_disc<3,1,3>;
		fe2_ = new FE_P_disc<3,2,3>;
		fe3_ = new FE_P_disc<3,3,3>;
		break;

	default:
		xprintf(PrgErr, "Unsupported polynomial order %d for finite elements in TransportDG ", fe_order);
		break;
	}

	fe_rt1_ = new FE_RT0<1,3>;
	fe_rt2_ = new FE_RT0<2,3>;
	fe_rt3_ = new FE_RT0<3,3>;

	q0_ = new QGauss<0>(q_order);
	q1_ = new QGauss<1>(q_order);
	q2_ = new QGauss<2>(q_order);
	q3_ = new QGauss<3>(q_order);

	map0_ = new MappingP1<0,3>;
	map1_ = new MappingP1<1,3>;
	map2_ = new MappingP1<2,3>;
	map3_ = new MappingP1<3,3>;

	dh_ = new DOFHandlerMultiDim(*mesh_);

	dh_->distribute_dofs(*fe1_, *fe2_, *fe3_);
}


FEObjects::~FEObjects()
{
	delete fe1_;
	delete fe2_;
	delete fe3_;
	delete fe_rt1_;
	delete fe_rt2_;
	delete fe_rt3_;
	delete q0_;
	delete q1_;
	delete q2_;
	delete q3_;
	delete map0_;
	delete map1_;
	delete map2_;
	delete map3_;
	delete dh_;
}

template<> FiniteElement<0,3> *FEObjects::fe<0>() { return 0; }
template<> FiniteElement<1,3> *FEObjects::fe<1>() { return fe1_; }
template<> FiniteElement<2,3> *FEObjects::fe<2>() { return fe2_; }
template<> FiniteElement<3,3> *FEObjects::fe<3>() { return fe3_; }

template<> FiniteElement<0,3> *FEObjects::fe_rt<0>() { return 0; }
template<> FiniteElement<1,3> *FEObjects::fe_rt<1>() { return fe_rt1_; }
template<> FiniteElement<2,3> *FEObjects::fe_rt<2>() { return fe_rt2_; }
template<> FiniteElement<3,3> *FEObjects::fe_rt<3>() { return fe_rt3_; }

template<> Quadrature<0> *FEObjects::q<0>() { return q0_; }
template<> Quadrature<1> *FEObjects::q<1>() { return q1_; }
template<> Quadrature<2> *FEObjects::q<2>() { return q2_; }
template<> Quadrature<3> *FEObjects::q<3>() { return q3_; }

template<> Mapping<0,3> *FEObjects::mapping<0>() { return map0_; }
template<> Mapping<1,3> *FEObjects::mapping<1>() { return map1_; }
template<> Mapping<2,3> *FEObjects::mapping<2>() { return map2_; }
template<> Mapping<3,3> *FEObjects::mapping<3>() { return map3_; }

DOFHandlerMultiDim *FEObjects::dh() { return dh_; }


template<class Model>
TransportDG<Model>::EqData::EqData() : Model::ModelEqData()
{
<<<<<<< HEAD
	ADD_FIELD(disp_l, "Longitudal dispersivity (for each substance).", "0");
	ADD_FIELD(disp_t, "Transversal dispersivity (for each substance).", "0");
	ADD_FIELD(diff_m, "Molecular diffusivity (for each substance).", "0");
	ADD_FIELD(sigma_c, "Coefficient of diffusive transfer through fractures (for each substance).", "0");
=======
	ADD_FIELD(fracture_sigma, "Coefficient of diffusive transfer through fractures (for each substance).", Default("1"));
>>>>>>> ddc301af
	ADD_FIELD(dg_penalty, "Penalty parameter influencing the discontinuity of the solution (for each substance). "
			"Its default value 1 is sufficient in most cases. Higher value diminishes the inter-element jumps.", "1.0");

    ADD_FIELD(bc_type,"Boundary condition type, possible values: inflow, dirichlet, neumann, robin.", "\"inflow\"" );
    bc_type.input_selection(&bc_type_selection);

<<<<<<< HEAD
    std::vector<FieldEnum> list; list.push_back(neumann);
//    bc_conc.disable_where(& bc_type, list );

    ADD_FIELD(bc_flux,"Flux in Neumann boundary condition.", "0.0");
//    list.clear(); list.push_back(inflow); list.push_back(dirichlet); list.push_back(robin);
//    bc_flux.disable_where(& bc_type, list );

    ADD_FIELD(bc_robin_sigma,"Conductivity coefficient in Robin boundary condition.", "0.0");
//    list.clear(); list.push_back(inflow); list.push_back(dirichlet); list.push_back(neumann);
//    bc_robin_sigma.disable_where(& bc_type, list );
    bc_conc.read_field_descriptor_hook = OldBcdInput::trans_conc_hook;
}
/*
RegionSet TransportDG::EqData::read_boundary_list_item(Input::Record rec) {
	// Base method EqDataBase::read_boundary_list_item must be called first!
	RegionSet domain = EqDataBase::read_boundary_list_item(rec);
    FilePath bcd_file;

    // read transport boundary conditions using old file format .tbc
    if (rec.opt_val("old_boundary_file", bcd_file) )
        OldBcdInput::instance()->read_transport(bcd_file, bc_conc);

    return domain;
}*/
=======
//    std::vector<FieldEnum> list; list.push_back(neumann);
    ADD_FIELD(bc_flux,"Flux in Neumann boundary condition.", Default("0.0"));
    ADD_FIELD(bc_robin_sigma,"Conductivity coefficient in Robin boundary condition.", Default("0.0"));
}

>>>>>>> ddc301af

template<class Model>
TransportDG<Model>::TransportDG(Mesh & init_mesh, const Input::Record &in_rec)
        : TransportBase(init_mesh, in_rec),
          mass_matrix(0),
          allocation_done(false)
{
	// Check that Model is derived from AdvectionDiffusionModel.
	static_assert(std::is_base_of<AdvectionDiffusionModel, Model>::value, "");

    time_ = new TimeGovernor(in_rec.val<Input::Record>("time"), equation_mark_type_);
    time_->fix_dt_until_mark();

    // Read names of transported substances.
    Model::set_component_names(subst_names_, in_rec);
    n_subst_ = subst_names_.size();

    Input::Iterator<Input::Record> it = in_rec.find<Input::Record>("mass_balance");
    if (it)
    	mass_balance_ = new MassBalance(this, *it);

    // Set up physical parameters.
<<<<<<< HEAD
    data.set_mesh(init_mesh);
    data.init_conc.n_comp(n_subst_);
    data.bc_conc.n_comp(n_subst_);
    data.bc_type.n_comp(n_subst_);
    data.bc_flux.n_comp(n_subst_);
    data.bc_robin_sigma.n_comp(n_subst_);
    data.diff_m.n_comp(n_subst_);
    data.disp_l.n_comp(n_subst_);
    data.disp_t.n_comp(n_subst_);
    data.sigma_c.n_comp(n_subst_);
    data.dg_penalty.n_comp(n_subst_);
    data.sources_density.n_comp(n_subst_);
    data.sources_sigma.n_comp(n_subst_);
    data.sources_conc.n_comp(n_subst_);
    data.init_from_input( in_rec.val<Input::Array>("bulk_data"), in_rec.val<Input::Array>("bc_data") );

    data.set_limit_side(LimitSide::left);
    data.set_time(*time_);

    // sorption and dual_porosity is currently not used in TransportDG
    sorption = in_rec.val<bool>("sorption_enable");
    dual_porosity = in_rec.val<bool>("dual_porosity");
=======
    data_.set_mesh(&init_mesh);
    data_.bc_type.set_n_comp(n_subst_);
    data_.bc_flux.set_n_comp(n_subst_);
    data_.bc_robin_sigma.set_n_comp(n_subst_);
    data_.fracture_sigma.set_n_comp(n_subst_);
    data_.dg_penalty.set_n_comp(n_subst_);
    Model::init_data(n_subst_);
    data_.init_from_input( in_rec.val<Input::Array>("bulk_data"), in_rec.val<Input::Array>("bc_data") );
    data_.set_time(*time_);
>>>>>>> ddc301af

    // DG variant
    dg_variant = in_rec.val<DGVariant>("dg_variant");

    // DG stabilization parameters on boundary edges
    gamma.resize(n_subst_);
    for (int sbi=0; sbi<n_subst_; sbi++)
    	gamma[sbi].resize(mesh_->boundary_.size());


    // create finite element structures and distribute DOFs
    dg_order = in_rec.val<unsigned int>("dg_order");
    feo = new FEObjects(mesh_, dg_order);
    DBGMSG("TDG: solution size %d\n", feo->dh()->n_global_dofs());

    // Resize coefficient arrays
    int qsize = max(feo->q<0>()->size(), max(feo->q<1>()->size(), max(feo->q<2>()->size(), feo->q<3>()->size())));
    int max_edg_sides = max(mesh_->max_edge_sides(1), max(mesh_->max_edge_sides(2), mesh_->max_edge_sides(3)));
    mm_coef.resize(qsize);
    ad_coef.resize(n_subst_);
    dif_coef.resize(n_subst_);
    for (int sbi=0; sbi<n_subst_; sbi++)
    {
      ad_coef[sbi].resize(qsize);
      dif_coef[sbi].resize(qsize);
    }
    ad_coef_edg.resize(max_edg_sides);
    dif_coef_edg.resize(max_edg_sides);
    for (int sd=0; sd<max_edg_sides; sd++)
    {
    	ad_coef_edg[sd].resize(n_subst_);
    	dif_coef_edg[sd].resize(n_subst_);
    	for (int sbi=0; sbi<n_subst_; sbi++)
    	{
    		ad_coef_edg[sd][sbi].resize(qsize);
    		dif_coef_edg[sd][sbi].resize(qsize);
    	}
    }

    // set up output class
    Input::Record output_rec = in_rec.val<Input::Record>("output");
    transport_output = OutputTime::output_stream(output_rec.val<Input::Record>("output_stream"));

    // allocate output arrays
    if (feo->dh()->el_ds()->myp() == 0)
    {
    	int n_corners = 0;
    	FOR_ELEMENTS(mesh_, elem)
    		n_corners += elem->dim()+1;
    	output_solution.resize(n_subst_);
    	for (int i=0; i<n_subst_; i++)
    	{
			output_solution[i] = new double[n_corners];
			for(int j=0; j<n_corners; j++)
				output_solution[i][j] = 0.0;
			OutputTime::register_corner_data<double>(mesh_, subst_names_[i], "M/L^3",
					output_rec.val<Input::Record>("output_stream"), output_solution[i], n_corners);
		}
    }

    // set time marks for writing the output
    output_mark_type = this->mark_type() | time_->marks().type_fixed_time() | time_->marks().type_output();
    time_->marks().add_time_marks(0.0, output_rec.val<double>("save_step"), time_->end_time(), output_mark_type);

    // allocate matrix and vector structures
    
    ls    = new LinSys*[n_subst_];
    ls_dt = new LinSys_PETSC(feo->dh()->distr());
    ( (LinSys_PETSC *)ls_dt )->set_from_input( in_rec.val<Input::Record>("solver") );
//    ( (LinSys_PETSC *)ls_dt )->set_initial_guess_nonzero();
    for (int sbi = 0; sbi < n_subst_; sbi++) {
    	ls[sbi] = new LinSys_PETSC(feo->dh()->distr());
    	( (LinSys_PETSC *)ls[sbi] )->set_from_input( in_rec.val<Input::Record>("solver") );
    	ls[sbi]->set_solution(NULL);
    }
    stiffness_matrix = new Mat[n_subst_];
    rhs = new Vec[n_subst_];


    // set initial conditions
    set_initial_condition();
    for (int sbi = 0; sbi < n_subst_; sbi++)
    	( (LinSys_PETSC *)ls[sbi] )->set_initial_guess_nonzero();

}

template<class Model>
TransportDG<Model>::~TransportDG()
{
    delete time_;
    delete ls_dt;

    if (feo->dh()->el_ds()->myp() == 0)
    {
		for (int i=0; i<n_subst_; i++)
			delete[] output_solution[i];
    }

    for (int i=0; i<n_subst_; i++)
    {
    	delete ls[i];
    	MatDestroy(&stiffness_matrix[i]);
    	VecDestroy(&rhs[i]);
    }
    delete[] ls;
    delete[] stiffness_matrix;
    delete[] rhs;
    delete feo;
    if (mass_balance_ != NULL) delete mass_balance_;

    gamma.clear();
    subst_names_.clear();
}



template<class Model>
void TransportDG<Model>::update_solution()
{
	START_TIMER("DG-ONE STEP");

	// save solution and calculate mass balance at initial time
	if (!allocation_done)
	{
		output_data();
	}

    time_->next_time();
    time_->view("TDG");
    
    START_TIMER("data reinit");
    data_.set_time(*time_);
    END_TIMER("data reinit");
    
    // check first time assembly - needs preallocation
    if (!allocation_done)
    {
    	// preallocate mass matrix
    	ls_dt->start_allocation();
    	assemble_mass_matrix();
    	mass_matrix = NULL;

		// preallocate system matrix
		for (int i=0; i<n_subst_; i++)
		{
			ls[i]->start_allocation();
			stiffness_matrix[i] = NULL;
			rhs[i] = NULL;
		}
		assemble_stiffness_matrix();
		set_sources();
		set_boundary_conditions();

		allocation_done = true;
    }

	// assemble mass matrix
	if (mass_matrix == NULL ||
		mass_matrix_changed())
	{
		ls_dt->start_add_assembly();
		assemble_mass_matrix();
		ls_dt->finish_assembly();
		mass_matrix = ls_dt->get_matrix();
	}

	// assemble stiffness matrix
    if (stiffness_matrix[0] == NULL ||
    	stiffness_matrix_changed())
    {
        // new fluxes can change the location of Neumann boundary,
        // thus stiffness matrix must be reassembled
    	for (int i=0; i<n_subst_; i++)
    	{
    		ls[i]->start_add_assembly();
    		ls[i]->mat_zero_entries();
    	}
        assemble_stiffness_matrix();
        for (int i=0; i<n_subst_; i++)
        {
        	ls[i]->finish_assembly();

        	if (stiffness_matrix[i] == NULL)
        		MatConvert(ls[i]->get_matrix(), MATSAME, MAT_INITIAL_MATRIX, &stiffness_matrix[i]);
        	else
        		MatCopy(ls[i]->get_matrix(), stiffness_matrix[i], DIFFERENT_NONZERO_PATTERN);
        }
    }

    // assemble right hand side (due to sources and boundary conditions)
    if (rhs[0] == NULL ||
    	rhs_changed())
    {
    	for (int i=0; i<n_subst_; i++)
    	{
    		ls[i]->start_add_assembly();
    		ls[i]->rhs_zero_entries();
    	}
    	set_sources();
    	set_boundary_conditions();
    	for (int i=0; i<n_subst_; i++)
    	{
    		ls[i]->finish_assembly();

    		VecDuplicate(ls[i]->get_rhs(), &rhs[i]);
    		VecCopy(ls[i]->get_rhs(), rhs[i]);
    	}
    }

    Model::flux_changed = false;


    /* Apply backward Euler time integration.
     *
     * Denoting A the stiffness matrix and M the mass matrix, the algebraic system at the k-th time level reads
     *
     *   (1/dt M + A)u^k = f + 1/dt M.u^{k-1}
     *
     * Hence we modify at each time level the right hand side:
     *
     *   f^k = f + 1/dt M u^{k-1},
     *
     * where f stands for the term stemming from the force and boundary conditions.
     * Accordingly, we set
     *
     *   A^k = A + 1/dt M.
     *
     */
    Mat m;
    START_TIMER("solve");
    for (int i=0; i<n_subst_; i++)
    {
    	MatConvert(stiffness_matrix[i], MATSAME, MAT_INITIAL_MATRIX, &m);
		MatAXPY(m, 1./time_->dt(), mass_matrix, SUBSET_NONZERO_PATTERN);
		ls[i]->set_matrix(m, DIFFERENT_NONZERO_PATTERN);
		Vec y,w;
		VecDuplicate(rhs[i], &y);
		VecDuplicate(rhs[i], &w);
		MatMult(mass_matrix, ls[i]->get_solution(), y);
		VecWAXPY(w, 1./time_->dt(), y, rhs[i]);
		ls[i]->set_rhs(w);

		VecDestroy(&y);
		VecDestroy(&w);
		MatDestroy(&m);

		ls[i]->solve();
    }
    END_TIMER("solve");

    if (mass_balance() != NULL)
    	mass_balance()->calculate(time_->t());

    END_TIMER("DG-ONE STEP");
}



template<class Model>
void TransportDG<Model>::get_solution_vector(double *& vector, unsigned int & size)
{}


template<class Model>
void TransportDG<Model>::get_parallel_solution_vector(Vec & vector)
{}


template<class Model>
void TransportDG<Model>::set_velocity_field(const MH_DofHandler &dh)
{
    // So far the velocity_vector contains zeros, so we ignore it.
    // Instead we use the value Side.flux.

    mh_dh = &dh;
	Model::flux_changed = true;

}


template<class Model>
void TransportDG<Model>::output_data()
{
    double *solution;
    unsigned int dof_indices[max(feo->fe<1>()->n_dofs(), max(feo->fe<2>()->n_dofs(), feo->fe<3>()->n_dofs()))];

    if (!time_->is_current(output_mark_type)) return;

    START_TIMER("DG-OUTPUT");

    // gather the solution from all processors
    IS is;
    VecScatter output_scatter;
    int row_ids[feo->dh()->n_global_dofs()];
	Vec solution_vec;

	for (int i=0; i<feo->dh()->n_global_dofs(); i++)
		row_ids[i] = i;

	for (int sbi=0; sbi<n_subst_; sbi++)
	{
		VecCreateSeq(PETSC_COMM_SELF, ls[sbi]->size(), &solution_vec);

		ISCreateGeneral(PETSC_COMM_SELF, ls[sbi]->size(), row_ids, PETSC_COPY_VALUES, &is); //WithArray
		VecScatterCreate(ls[sbi]->get_solution(), is, solution_vec, PETSC_NULL, &output_scatter);
		VecScatterBegin(output_scatter, ls[sbi]->get_solution(), solution_vec, INSERT_VALUES, SCATTER_FORWARD);
		VecScatterEnd(output_scatter, ls[sbi]->get_solution(), solution_vec, INSERT_VALUES, SCATTER_FORWARD);
		VecScatterDestroy(&(output_scatter));
		ISDestroy(&(is));

		// on the main processor fill the output array and save to file
		if (feo->dh()->el_ds()->myp() == 0)
		{
			int corner_id = 0; //, node_id;

			// The solution is evaluated at vertices of each element.
			// For this reason we construct quadratures whose quadrature
			// points are placed at the vertices of the reference element.
			Quadrature<1> q1(2);
			Quadrature<2> q2(3);
			Quadrature<3> q3(4);

			for (int i=0; i<2; i++)
				q1.set_point(i, RefElement<1>::node_coords(i).subvec(0,0));
			for (int i=0; i<3; i++)
				q2.set_point(i, RefElement<2>::node_coords(i).subvec(0,1));
			for (int i=0; i<4; i++)
				q3.set_point(i, RefElement<3>::node_coords(i).subvec(0,2));

			FEValues<1,3> fv1(*feo->mapping<1>(), q1, *feo->fe<1>(), update_values);
			FEValues<2,3> fv2(*feo->mapping<2>(), q2, *feo->fe<2>(), update_values);
			FEValues<3,3> fv3(*feo->mapping<3>(), q3, *feo->fe<3>(), update_values);

			VecGetArray(solution_vec, &solution);
			FOR_ELEMENTS(mesh_, elem)
			{
				feo->dh()->get_dof_indices(elem, dof_indices);
				switch (elem->dim())
				{
				case 1:
					fv1.reinit(elem);
					for (unsigned int k=0; k<q1.size(); k++)
					{
						output_solution[sbi][corner_id] = 0;
						for (unsigned int i=0; i<fv1.n_dofs(); i++)
							output_solution[sbi][corner_id] += solution[dof_indices[i]]*fv1.shape_value(i,k);
						corner_id++;
					}
					break;
				case 2:
					fv2.reinit(elem);
					for (unsigned int k=0; k<q2.size(); k++)
					{
						output_solution[sbi][corner_id] = 0;
						for (unsigned int i=0; i<fv2.n_dofs(); i++)
							output_solution[sbi][corner_id] += solution[dof_indices[i]]*fv2.shape_value(i,k);
						corner_id++;
					}
					break;
				case 3:
					fv3.reinit(elem);
					for (unsigned int k=0; k<q3.size(); k++)
					{
						output_solution[sbi][corner_id] = 0;
						for (unsigned int i=0; i<fv3.n_dofs(); i++)
							output_solution[sbi][corner_id] += solution[dof_indices[i]]*fv3.shape_value(i,k);
						corner_id++;
					}
					break;
				default:
					break;
				}

			}
		}

		VecDestroy(&solution_vec);
	}

	if(transport_output) {
		xprintf(MsgLog, "transport DG: write_data()\n");
		transport_output->write_data(time_->t());
	}
	if (mass_balance() != NULL)
		mass_balance()->output(time_->t());

    END_TIMER("DG-OUTPUT");
}


template<class Model>
void TransportDG<Model>::assemble_mass_matrix()
{
  START_TIMER("assemble_mass");
	assemble_mass_matrix<1>();
	assemble_mass_matrix<2>();
	assemble_mass_matrix<3>();
  END_TIMER("assemble_mass");
}


template<class Model> template<unsigned int dim>
void TransportDG<Model>::assemble_mass_matrix()
{
    FEValues<dim,3> fe_values(*feo->mapping<dim>(), *feo->q<dim>(), *feo->fe<dim>(), update_values | update_JxW_values | update_quadrature_points);
    const unsigned int ndofs = feo->fe<dim>()->n_dofs(), qsize = feo->q<dim>()->size();
    unsigned int dof_indices[ndofs];
    PetscScalar local_mass_matrix[ndofs*ndofs];

    // assemble integral over elements
    for (int i_cell=0; i_cell<feo->dh()->el_ds()->lsize(); i_cell++)
    {
    	typename DOFHandlerBase::CellIterator cell = mesh_->element(feo->dh()->el_index(i_cell));
        if (cell->dim() != dim) continue;

        fe_values.reinit(cell);
        feo->dh()->get_dof_indices(cell, dof_indices);
        ElementAccessor<3> ele_acc = cell->element_accessor();

        Model::compute_mass_matrix_coefficient(fe_values.point_list(), ele_acc, mm_coef);

        // assemble the local stiffness and mass matrix
        for (unsigned int i=0; i<ndofs; i++)
        {
            for (unsigned int j=0; j<ndofs; j++)
            {
                local_mass_matrix[i*ndofs+j] = 0;
                for (unsigned int k=0; k<qsize; k++)
                    local_mass_matrix[i*ndofs+j] += mm_coef[k]*fe_values.shape_value(j,k)*fe_values.shape_value(i,k)*fe_values.JxW(k);
            }
        }

        ls_dt->mat_set_values(ndofs, (int *)dof_indices, ndofs, (int *)dof_indices, local_mass_matrix);
    }
}




template<class Model>
void TransportDG<Model>::assemble_stiffness_matrix()
{
  START_TIMER("assemble_stiffness");
   START_TIMER("assemble_volume_integrals");
    assemble_volume_integrals<1>();
    assemble_volume_integrals<2>();
    assemble_volume_integrals<3>();
   END_TIMER("assemble_volume_integrals");

   START_TIMER("assemble_fluxes_boundary");
    assemble_fluxes_boundary<1>();
    assemble_fluxes_boundary<2>();
    assemble_fluxes_boundary<3>();
   END_TIMER("assemble_fluxes_boundary");

   START_TIMER("assemble_fluxes_elem_elem");
    assemble_fluxes_element_element<1>();
    assemble_fluxes_element_element<2>();
    assemble_fluxes_element_element<3>();
   END_TIMER("assemble_fluxes_elem_elem");

   START_TIMER("assemble_fluxes_elem_side");
    assemble_fluxes_element_side<1>();
    assemble_fluxes_element_side<2>();
    assemble_fluxes_element_side<3>();
   END_TIMER("assemble_fluxes_elem_side");
  END_TIMER("assemble_stiffness");
}



template<class Model>
template<unsigned int dim>
void TransportDG<Model>::assemble_volume_integrals()
{
    FEValues<dim,3> fv_rt(*feo->mapping<dim>(), *feo->q<dim>(), *feo->fe_rt<dim>(),
    		update_values | update_gradients);
    FEValues<dim,3> fe_values(*feo->mapping<dim>(), *feo->q<dim>(), *feo->fe<dim>(),
    		update_values | update_gradients | update_JxW_values | update_quadrature_points);
    const unsigned int ndofs = feo->fe<dim>()->n_dofs(), qsize = feo->q<dim>()->size();
    unsigned int dof_indices[ndofs];
    vector<arma::vec3> velocity(qsize);
    vector<arma::vec> sources_sigma(qsize);
    PetscScalar local_matrix[ndofs*ndofs];

	// assemble integral over elements
    for (int i_cell=0; i_cell<feo->dh()->el_ds()->lsize(); i_cell++)
    {
    	typename DOFHandlerBase::CellIterator cell = mesh_->element(feo->dh()->el_index(i_cell));
        if (cell->dim() != dim) continue;

        fe_values.reinit(cell);
        fv_rt.reinit(cell);
        ElementAccessor<3> ele_acc = cell->element_accessor();
        feo->dh()->get_dof_indices(cell, dof_indices);

        calculate_velocity(cell, velocity, fv_rt);
        Model::compute_advection_diffusion_coefficients(fe_values.point_list(), velocity, ele_acc, ad_coef, dif_coef);
        Model::compute_sources_sigma(fe_values.point_list(), ele_acc, sources_sigma);

        // assemble the local stiffness matrix
        for (int sbi=0; sbi<n_subst_; sbi++)
        {
        	for (unsigned int i=0; i<ndofs; i++)
        		for (unsigned int j=0; j<ndofs; j++)
        			local_matrix[i*ndofs+j] = 0;

        	for (unsigned int k=0; k<qsize; k++)
        	{
        		for (unsigned int i=0; i<ndofs; i++)
        		{
        			arma::vec3 Kt_grad_i = dif_coef[sbi][k].t()*fe_values.shape_grad(i,k);
        			double ad_dot_grad_i = arma::dot(ad_coef[sbi][k], fe_values.shape_grad(i,k));

        			for (unsigned int j=0; j<ndofs; j++)
						local_matrix[i*ndofs+j] += (arma::dot(Kt_grad_i, fe_values.shape_grad(j,k))
												   -fe_values.shape_value(j,k)*ad_dot_grad_i
												   +sources_sigma[k][sbi]*fe_values.shape_value(j,k)*fe_values.shape_value(i,k))*fe_values.JxW(k);
				}
			}
			ls[sbi]->mat_set_values(ndofs, (int *)dof_indices, ndofs, (int *)dof_indices, local_matrix);
        }
    }
}


template<class Model>
void TransportDG<Model>::set_sources()
{
  START_TIMER("assemble_sources");
	set_sources<1>();
	set_sources<2>();
	set_sources<3>();
  END_TIMER("assemble_sources");
}

template<class Model>
template<unsigned int dim>
void TransportDG<Model>::set_sources()
{
    FEValues<dim,3> fe_values(*feo->mapping<dim>(), *feo->q<dim>(), *feo->fe<dim>(),
    		update_values | update_JxW_values | update_quadrature_points);
    const unsigned int ndofs = feo->fe<dim>()->n_dofs(), qsize = feo->q<dim>()->size();
    vector<arma::vec> sources_conc(qsize), sources_density(qsize), sources_sigma(qsize);
    unsigned int dof_indices[ndofs];
    PetscScalar local_rhs[ndofs];
    double source;

	// assemble integral over elements
    for (int i_cell=0; i_cell<feo->dh()->el_ds()->lsize(); i_cell++)
    {
    	typename DOFHandlerBase::CellIterator cell = mesh_->element(feo->dh()->el_index(i_cell));
        if (cell->dim() != dim) continue;

        fe_values.reinit(cell);
        feo->dh()->get_dof_indices(cell, dof_indices);

        Model::compute_source_coefficients(fe_values.point_list(), cell->element_accessor(), sources_conc, sources_density, sources_sigma);

        // assemble the local stiffness matrix
        for (int sbi=0; sbi<n_subst_; sbi++)
        {
        	for (unsigned int i=0; i<ndofs; i++)
        		local_rhs[i] = 0;

        	// compute sources
        	for (unsigned int k=0; k<qsize; k++)
        	{
        		source = (sources_density[k][sbi] + sources_conc[k][sbi]*sources_sigma[k][sbi])*fe_values.JxW(k);

        		for (unsigned int i=0; i<ndofs; i++)
        			local_rhs[i] += source*fe_values.shape_value(i,k);
            }
        	ls[sbi]->rhs_set_values(ndofs, (int *)dof_indices, local_rhs);
        }
    }
}



template<class Model>
template<unsigned int dim>
void TransportDG<Model>::assemble_fluxes_element_element()
{
    vector<FESideValues<dim,3>*> fe_values;
    FESideValues<dim,3> fsv_rt(*feo->mapping<dim>(), *feo->q<dim-1>(), *feo->fe_rt<dim>(),
    		update_values);
    const unsigned int ndofs = feo->fe<dim>()->n_dofs(), qsize = feo->q<dim-1>()->size(),
    		n_max_sides = ad_coef_edg.size();
    vector<unsigned int*> side_dof_indices;
    PetscScalar local_matrix[ndofs*ndofs];
    vector<vector<arma::vec3> > side_velocity(n_max_sides);
    vector<arma::vec> dg_penalty(n_max_sides);
    double gamma_l, omega[2], transport_flux;

    for (int sid=0; sid<n_max_sides; sid++)
    {
    	side_dof_indices.push_back(new unsigned int[ndofs]);
    	fe_values.push_back(new FESideValues<dim,3>(*feo->mapping<dim>(), *feo->q<dim-1>(), *feo->fe<dim>(),
    			update_values | update_gradients | update_side_JxW_values | update_normal_vectors | update_quadrature_points));
    }

    // assemble integral over sides
    for (int iedg=0; iedg<feo->dh()->n_loc_edges(); iedg++)
    {
    	Edge *edg = &mesh_->edges[feo->dh()->edge_index(iedg)];
        if (edg->n_sides < 2 || edg->side(0)->element()->dim() != dim) continue;

		for (int sid=0; sid<edg->n_sides; sid++)
		{
			typename DOFHandlerBase::CellIterator cell = edg->side(sid)->element();
			ElementAccessor<3> ele_acc = cell->element_accessor();
			feo->dh()->get_dof_indices(cell, side_dof_indices[sid]);
			fe_values[sid]->reinit(cell, edg->side(sid)->el_idx());
			fsv_rt.reinit(cell, edg->side(sid)->el_idx());
			calculate_velocity(cell, side_velocity[sid], fsv_rt);
			Model::compute_advection_diffusion_coefficients(fe_values[sid]->point_list(), side_velocity[sid], ele_acc, ad_coef_edg[sid], dif_coef_edg[sid]);
			dg_penalty[sid] = data_.dg_penalty.value(cell->centre(), ele_acc);
		}

        // fluxes and penalty
		for (int sbi=0; sbi<n_subst_; sbi++)
		{
			vector<double> fluxes(edg->n_sides);
			for (unsigned int sid=0; sid<edg->n_sides; sid++)
			{
				fluxes[sid] = 0;
				for (unsigned int k=0; k<qsize; k++)
					fluxes[sid] += arma::dot(ad_coef_edg[sid][sbi][k], fe_values[sid]->normal_vector(k))*fe_values[sid]->JxW(k);
				fluxes[sid] /= edg->side(sid)->measure();
			}

			for (int s1=0; s1<edg->n_sides; s1++)
			{
				for (int s2=s1+1; s2<edg->n_sides; s2++)
				{
					ASSERT(edg->side(s1)->valid(), "Invalid side of edge.");
					if (!feo->dh()->el_is_local(edg->side(s1)->element().index())
							&& !feo->dh()->el_is_local(edg->side(s2)->element().index())) continue;

					arma::vec3 nv = fe_values[s1]->normal_vector(0);

					// set up the parameters for DG method
					set_DG_parameters_edge(*edg, s1, s2, qsize, dif_coef_edg[s1][sbi], dif_coef_edg[s2][sbi], fluxes, fe_values[0]->normal_vector(0), dg_penalty[s1][sbi], dg_penalty[s2][sbi], gamma_l, omega, transport_flux);

					int sd[2];
					sd[0] = s1;
					sd[1] = s2;

#define AVERAGE(i,k,side_id)  (fe_values[sd[side_id]]->shape_value(i,k)*0.5)
#define WAVERAGE(i,k,side_id) (arma::dot(dif_coef_edg[sd[side_id]][sbi][k]*fe_values[sd[side_id]]->shape_grad(i,k),nv)*omega[side_id])
#define JUMP(i,k,side_id)     ((side_id==0?1:-1)*fe_values[sd[side_id]]->shape_value(i,k))

					// For selected pair of elements:
					for (int n=0; n<2; n++)
					{
						if (!feo->dh()->el_is_local(edg->side(sd[n])->element().index())) continue;

						for (int m=0; m<2; m++)
						{
							for (unsigned int i=0; i<fe_values[sd[n]]->n_dofs(); i++)
								for (unsigned int j=0; j<fe_values[sd[m]]->n_dofs(); j++)
									local_matrix[i*fe_values[sd[m]]->n_dofs()+j] = 0;

							for (unsigned int k=0; k<qsize; k++)
							{
								double flux_times_JxW = transport_flux*fe_values[0]->JxW(k);
								double gamma_times_JxW = gamma_l*fe_values[0]->JxW(k);

								for (unsigned int i=0; i<fe_values[sd[n]]->n_dofs(); i++)
								{
									double flux_JxW_jump_i = flux_times_JxW*JUMP(i,k,n);
									double gamma_JxW_jump_i = gamma_times_JxW*JUMP(i,k,n);
									double JxW_jump_i = fe_values[0]->JxW(k)*JUMP(i,k,n);
									double JxW_var_wavg_i = fe_values[0]->JxW(k)*WAVERAGE(i,k,n)*dg_variant;

									for (unsigned int j=0; j<fe_values[sd[m]]->n_dofs(); j++)
									{
										int index = i*fe_values[sd[m]]->n_dofs()+j;

										// flux due to transport (applied on interior edges) (average times jump)
										local_matrix[index] += flux_JxW_jump_i*AVERAGE(j,k,m);

										// penalty enforcing continuity across edges (applied on interior and Dirichlet edges) (jump times jump)
										local_matrix[index] += gamma_JxW_jump_i*JUMP(j,k,m);

										// terms due to diffusion
										local_matrix[index] -= WAVERAGE(j,k,m)*JxW_jump_i;
										local_matrix[index] -= JUMP(j,k,m)*JxW_var_wavg_i;
									}
								}
							}
							ls[sbi]->mat_set_values(fe_values[sd[n]]->n_dofs(), (int *)side_dof_indices[sd[n]], fe_values[sd[m]]->n_dofs(), (int *)side_dof_indices[sd[m]], local_matrix);
						}
					}
#undef AVERAGE
#undef WAVERAGE
#undef JUMP
				}
			}
		}
    }

    for (unsigned int i=0; i<n_max_sides; i++)
    {
        delete fe_values[i];
        delete[] side_dof_indices[i];
    }
}


template<class Model>
template<unsigned int dim>
void TransportDG<Model>::assemble_fluxes_boundary()
{
    FESideValues<dim,3> fe_values_side(*feo->mapping<dim>(), *feo->q<dim-1>(), *feo->fe<dim>(),
    		update_values | update_gradients | update_side_JxW_values | update_normal_vectors | update_quadrature_points);
    FESideValues<dim,3> fsv_rt(*feo->mapping<dim>(), *feo->q<dim-1>(), *feo->fe_rt<dim>(),
    		update_values);
    const unsigned int ndofs = feo->fe<dim>()->n_dofs(), qsize = feo->q<dim-1>()->size();
    unsigned int side_dof_indices[ndofs];
    PetscScalar local_matrix[ndofs*ndofs];
    vector<arma::vec3> side_velocity;
    vector<arma::vec> robin_sigma(qsize);
    arma::vec dg_penalty;
    double gamma_l;

    // assemble boundary integral
    for (int iedg=0; iedg<feo->dh()->n_loc_edges(); iedg++)
    {
    	Edge *edg = &mesh_->edges[feo->dh()->edge_index(iedg)];
    	if (edg->n_sides > 1) continue;
    	// check spatial dimension
    	if (edg->side(0)->dim() != dim-1) continue;
    	// skip edges lying not on the boundary
    	if (edg->side(0)->cond() == NULL) continue;

    	SideIter side = edg->side(0);
        typename DOFHandlerBase::CellIterator cell = side->element();
        ElementAccessor<3> ele_acc = cell->element_accessor();
        feo->dh()->get_dof_indices(cell, side_dof_indices);
        fe_values_side.reinit(cell, side->el_idx());
        fsv_rt.reinit(cell, side->el_idx());

        calculate_velocity(cell, side_velocity, fsv_rt);
        Model::compute_advection_diffusion_coefficients(fe_values_side.point_list(), side_velocity, ele_acc, ad_coef, dif_coef);
        dg_penalty = data_.dg_penalty.value(cell->centre(), ele_acc);
        arma::uvec bc_type = data_.bc_type.value(side->cond()->element()->centre(), side->cond()->element_accessor());
        data_.bc_robin_sigma.value_list(fe_values_side.point_list(), side->cond()->element_accessor(), robin_sigma);

        for (int sbi=0; sbi<n_subst_; sbi++)
        {
        	for (unsigned int i=0; i<ndofs; i++)
        		for (unsigned int j=0; j<ndofs; j++)
        			local_matrix[i*ndofs+j] = 0;

			// On Neumann boundaries we have only term from integrating by parts the advective term,
			// on Dirichlet boundaries we additionally apply the penalty which enforces the prescribed value.
			double side_flux = 0;
			for (unsigned int k=0; k<qsize; k++)
				side_flux += arma::dot(ad_coef[sbi][k], fe_values_side.normal_vector(k))*fe_values_side.JxW(k);
			double transport_flux = side_flux/side->measure();

			if ((bc_type[sbi] == EqData::dirichlet) || (bc_type[sbi] == EqData::inflow ))
			{
				// set up the parameters for DG method
				set_DG_parameters_boundary(side, qsize, dif_coef[sbi], transport_flux, fe_values_side.normal_vector(0), dg_penalty[sbi], gamma_l);
				gamma[sbi][side->cond_idx()] = gamma_l;
				if (bc_type[sbi] == EqData::dirichlet || side_flux < -mh_dh->precision())
					transport_flux += gamma_l;
			}

			// fluxes and penalty
			for (unsigned int k=0; k<qsize; k++)
			{
				double flux_times_JxW;
				if (bc_type[sbi] == EqData::robin)
					flux_times_JxW = (transport_flux + robin_sigma[k][sbi])*fe_values_side.JxW(k);
				else
					flux_times_JxW = transport_flux*fe_values_side.JxW(k);

				for (unsigned int i=0; i<ndofs; i++)
					for (unsigned int j=0; j<ndofs; j++)
					{
					    // flux due to advection and penalty
						local_matrix[i*ndofs+j] += flux_times_JxW*fe_values_side.shape_value(i,k)*fe_values_side.shape_value(j,k);

						// flux due to diffusion (only on dirichlet and inflow boundary)
						if (bc_type[sbi] == EqData::dirichlet || (bc_type[sbi] == EqData::inflow && side_flux < -mh_dh->precision()))
							local_matrix[i*ndofs+j] -= (arma::dot(dif_coef[sbi][k]*fe_values_side.shape_grad(j,k),fe_values_side.normal_vector(k))*fe_values_side.shape_value(i,k)
									+ arma::dot(dif_coef[sbi][k]*fe_values_side.shape_grad(i,k),fe_values_side.normal_vector(k))*fe_values_side.shape_value(j,k)*dg_variant
									)*fe_values_side.JxW(k);
					}
			}
			ls[sbi]->mat_set_values(ndofs, (int *)side_dof_indices, ndofs, (int *)side_dof_indices, local_matrix);
        }
    }
}


template<class Model>
template<unsigned int dim>
void TransportDG<Model>::assemble_fluxes_element_side()
{

	if (dim == 1) return;
    FEValues<dim-1,3> fe_values_vb(*feo->mapping<dim-1>(), *feo->q<dim-1>(), *feo->fe<dim-1>(),
    		update_values | update_gradients | update_JxW_values | update_quadrature_points);
    FESideValues<dim,3> fe_values_side(*feo->mapping<dim>(), *feo->q<dim-1>(), *feo->fe<dim>(),
    		update_values | update_gradients | update_side_JxW_values | update_normal_vectors | update_quadrature_points);
    FESideValues<dim,3> fsv_rt(*feo->mapping<dim>(), *feo->q<dim-1>(), *feo->fe_rt<dim>(),
       		update_values);
    FEValues<dim-1,3> fv_rt(*feo->mapping<dim-1>(), *feo->q<dim-1>(), *feo->fe_rt<dim-1>(),
       		update_values);

    vector<FEValuesSpaceBase<3>*> fv_sb(2);
    const unsigned int ndofs = feo->fe<dim>()->n_dofs();    // number of local dofs
    const unsigned int qsize = feo->q<dim-1>()->size();     // number of quadrature points
    unsigned int side_dof_indices[2*ndofs], n_dofs[2];
	vector<arma::vec3> velocity_higher, velocity_lower;
	vector<arma::vec> frac_sigma(qsize);
	vector<double> csection_lower(qsize), csection_higher(qsize), mm_coef_lower(qsize), mm_coef_higher(qsize);
    PetscScalar local_matrix[4*ndofs*ndofs];
    double comm_flux[2][2];

    // index 0 = element with lower dimension,
    // index 1 = side of element with higher dimension
    fv_sb[0] = &fe_values_vb;
    fv_sb[1] = &fe_values_side;

    // assemble integral over sides
    for (int inb=0; inb<feo->dh()->n_loc_nb(); inb++)
    {
    	Neighbour *nb = &mesh_->vb_neighbours_[feo->dh()->nb_index(inb)];
        // skip neighbours of different dimension
        if (nb->element()->dim() != dim-1) continue;

		typename DOFHandlerBase::CellIterator cell_sub = mesh_->element.full_iter(nb->element());
		feo->dh()->get_dof_indices(cell_sub, side_dof_indices);
		fe_values_vb.reinit(cell_sub);
		n_dofs[0] = fv_sb[0]->n_dofs();

		typename DOFHandlerBase::CellIterator cell = nb->side()->element();
		feo->dh()->get_dof_indices(cell, side_dof_indices+n_dofs[0]);
		fe_values_side.reinit(cell, nb->side()->el_idx());
		n_dofs[1] = fv_sb[1]->n_dofs();

		// Element id's for testing if they belong to local partition.
		int element_id[2];
		element_id[0] = cell_sub.index();
		element_id[1] = cell.index();

		fsv_rt.reinit(cell, nb->side()->el_idx());
		fv_rt.reinit(cell_sub);
		calculate_velocity(cell, velocity_higher, fsv_rt);
		calculate_velocity(cell_sub, velocity_lower, fv_rt);
		Model::compute_advection_diffusion_coefficients(fe_values_vb.point_list(), velocity_lower, cell_sub->element_accessor(), ad_coef_edg[0], dif_coef_edg[0]);
		Model::compute_advection_diffusion_coefficients(fe_values_vb.point_list(), velocity_higher, cell->element_accessor(), ad_coef_edg[1], dif_coef_edg[1]);
		Model::compute_mass_matrix_coefficient(fe_values_vb.point_list(), cell_sub->element_accessor(), mm_coef_lower);
		Model::compute_mass_matrix_coefficient(fe_values_vb.point_list(), cell->element_accessor(), mm_coef_higher);
		data_.cross_section->value_list(fe_values_vb.point_list(), cell_sub->element_accessor(), csection_lower);
		data_.cross_section->value_list(fe_values_vb.point_list(), cell->element_accessor(), csection_higher);
		data_.fracture_sigma.value_list(fe_values_vb.point_list(), cell_sub->element_accessor(), frac_sigma);

		for (int sbi=0; sbi<n_subst_; sbi++)
		{
			for (unsigned int i=0; i<n_dofs[0]+n_dofs[1]; i++)
				for (unsigned int j=0; j<n_dofs[0]+n_dofs[1]; j++)
					local_matrix[i*(n_dofs[0]+n_dofs[1])+j] = 0;

			// set transmission conditions
			for (unsigned int k=0; k<qsize; k++)
			{
				/* The communication flux has two parts:
				 * - "diffusive" term containing sigma
				 * - "advective" term representing usual upwind
				 *
				 * The calculation differs from the reference manual, since ad_coef and dif_coef have different meaning
				 * than b and A in the manual.
				 * In calculation of sigma there appears one more csection_lower in the denominator.
				 */
				double sigma = frac_sigma[k][sbi]*arma::dot(dif_coef_edg[0][sbi][k]*fe_values_side.normal_vector(k),fe_values_side.normal_vector(k))*
				        2*csection_higher[k]*csection_higher[k]/(csection_lower[k]*csection_lower[k]);

				// Since mm_coef_* contains cross section, we have to divide by it.
				double transport_flux = arma::dot(ad_coef_edg[1][sbi][k], fe_values_side.normal_vector(k));
				double por_lower_over_higher = mm_coef_lower[k]*csection_higher[k]/(mm_coef_higher[k]*csection_lower[k]);

				comm_flux[0][0] =  (sigma-min(0.,transport_flux*por_lower_over_higher))*fv_sb[0]->JxW(k);
				comm_flux[0][1] = -(sigma-min(0.,transport_flux*por_lower_over_higher))*fv_sb[0]->JxW(k);
				comm_flux[1][0] = -(sigma+max(0.,transport_flux))*fv_sb[0]->JxW(k);
				comm_flux[1][1] =  (sigma+max(0.,transport_flux))*fv_sb[0]->JxW(k);

				for (int n=0; n<2; n++)
				{
					if (!feo->dh()->el_is_local(element_id[n])) continue;

					for (unsigned int i=0; i<n_dofs[n]; i++)
						for (int m=0; m<2; m++)
							for (unsigned int j=0; j<n_dofs[m]; j++)
								local_matrix[(i+n*n_dofs[0])*(n_dofs[0]+n_dofs[1]) + m*n_dofs[0] + j] +=
								        comm_flux[m][n]*fv_sb[m]->shape_value(j,k)*fv_sb[n]->shape_value(i,k);
				}
			}
			ls[sbi]->mat_set_values(n_dofs[0]+n_dofs[1], (int *)side_dof_indices, n_dofs[0]+n_dofs[1], (int *)side_dof_indices, local_matrix);
		}
    }

}






template<class Model>
void TransportDG<Model>::set_boundary_conditions()
{
  START_TIMER("assemble_bc");
	set_boundary_conditions<1>();
	set_boundary_conditions<2>();
	set_boundary_conditions<3>();
  END_TIMER("assemble_bc");
}


template<class Model>
template<unsigned int dim>
void TransportDG<Model>::set_boundary_conditions()
{
    FESideValues<dim,3> fe_values_side(*feo->mapping<dim>(), *feo->q<dim-1>(), *feo->fe<dim>(),
    		update_values | update_gradients | update_normal_vectors | update_side_JxW_values | update_quadrature_points);
    FESideValues<dim,3> fsv_rt(*feo->mapping<dim>(), *feo->q<dim-1>(), *feo->fe_rt<dim>(),
           		update_values);
    const unsigned int ndofs = feo->fe<dim>()->n_dofs(), qsize = feo->q<dim-1>()->size();
    unsigned int side_dof_indices[ndofs];
    double local_rhs[ndofs];
    vector<arma::vec> bc_values(qsize), bc_fluxes(qsize), bc_sigma(qsize);
	vector<arma::vec3> velocity;

    for (int i=0; i<qsize; i++)
    {
    	bc_values[i].resize(n_subst_);
    	bc_fluxes[i].resize(n_subst_);
    	bc_sigma[i].resize(n_subst_);
    }

    for (int iedg=0; iedg<feo->dh()->n_loc_edges(); iedg++)
    {
    	Edge *edg = &mesh_->edges[feo->dh()->edge_index(iedg)];
    	if (edg->n_sides > 1) continue;
    	if (edg->side(0)->dim() != dim-1) continue;
    	// skip edges lying not on the boundary
    	if (edg->side(0)->cond() == NULL) continue;

    	SideIter side = edg->side(0);
    	typename DOFHandlerBase::CellIterator cell = mesh().element.full_iter(side->element());
        ElementAccessor<3> ele_acc = side->cond()->element_accessor();

        arma::uvec bc_type = data_.bc_type.value(side->cond()->element()->centre(), ele_acc);

        fe_values_side.reinit(cell, side->el_idx());
		fsv_rt.reinit(cell, side->el_idx());
		calculate_velocity(cell, velocity, fsv_rt);

        Model::compute_advection_diffusion_coefficients(fe_values_side.point_list(), velocity, side->element()->element_accessor(), ad_coef, dif_coef);
        Model::compute_dirichlet_bc(fe_values_side.point_list(), ele_acc, bc_values);
        data_.bc_flux.value_list(fe_values_side.point_list(), ele_acc, bc_fluxes);
        data_.bc_robin_sigma.value_list(fe_values_side.point_list(), ele_acc, bc_sigma);

        feo->dh()->get_dof_indices(cell, side_dof_indices);

        for (int sbi=0; sbi<n_subst_; sbi++)
        {
        	for (unsigned int i=0; i<ndofs; i++) local_rhs[i] = 0;

        	for (unsigned int k=0; k<qsize; k++)
        	{
        		double bc_term = 0;
        		arma::vec3 bc_grad;
        		bc_grad.zeros();
                if ((bc_type[sbi] == EqData::inflow && mh_dh->side_flux( *edg->side(0) ) < -mh_dh->precision())
                		|| (bc_type[sbi] == EqData::dirichlet))
                {
                	bc_term = gamma[sbi][side->cond_idx()]*bc_values[k][sbi]*fe_values_side.JxW(k);
                	bc_grad = -bc_values[k][sbi]*fe_values_side.JxW(k)*dg_variant*(arma::trans(dif_coef[sbi][k])*fe_values_side.normal_vector(k));
                }
                else if (bc_type[sbi] == EqData::neumann)
                {
                	bc_term = bc_fluxes[k][sbi]*fe_values_side.JxW(k);
                }
                else if (bc_type[sbi] == EqData::robin)
                {
                	bc_term = bc_sigma[k][sbi]*bc_values[k][sbi]*fe_values_side.JxW(k);
                }

        		for (unsigned int i=0; i<ndofs; i++)
					local_rhs[i] += bc_term*fe_values_side.shape_value(i,k)
							+ arma::dot(bc_grad,fe_values_side.shape_grad(i,k));
			}
			ls[sbi]->rhs_set_values(ndofs, (int *)side_dof_indices, local_rhs);
        }
    }
}



// TODO: The detection of side number from SideIter
// in TransportDG::calculate_velocity()
// should be done with help of class RefElement. This however requires
// that the MH_DofHandler uses the node/side ordering defined in
// the respective RefElement.
template<class Model>
template<unsigned int dim>
void TransportDG<Model>::calculate_velocity(const typename DOFHandlerBase::CellIterator &cell, vector<arma::vec3> &velocity, FEValuesBase<dim,3> &fv)
{
    std::map<const Node*, int> node_nums;
    for (unsigned int i=0; i<cell->n_nodes(); i++)
        node_nums[cell->node[i]] = i;

    velocity.resize(fv.n_points());

    for (unsigned int k=0; k<fv.n_points(); k++)
    {
        velocity[k].zeros();
        for (unsigned int sid=0; sid<cell->n_sides(); sid++)
        {
            if (cell->side(sid)->dim() != dim-1) continue;
            int num = dim*(dim+1)/2;
            for (unsigned int i=0; i<cell->side(sid)->n_nodes(); i++)
                num -= node_nums[cell->side(sid)->node(i)];
            velocity[k] += fv.shape_vector(num,k) * mh_dh->side_flux( *(cell->side(sid)) );
        }
    }
}





template<class Model>
void TransportDG<Model>::set_DG_parameters_edge(const Edge &edg,
            const int s1,
            const int s2,
            const int K_size,
            const vector<arma::mat33> &K1,
            const vector<arma::mat33> &K2,
            const vector<double> &fluxes,
            const arma::vec3 &normal_vector,
            const double alpha1,
            const double alpha2,
            double &gamma,
            double *omega,
            double &transport_flux)
{
    double delta[2];
    double h = 0;
    double local_alpha = 0;

    ASSERT(edg.side(s1)->valid(), "Invalid side of an edge.");
    SideIter s = edg.side(s1);

    // calculate the side diameter
    if (s->dim() == 0)
    {
        h = 1;
    }
    else
    {
        for (unsigned int i=0; i<s->n_nodes(); i++)
            for (unsigned int j=i+1; j<s->n_nodes(); j++)
                h = max(h, s->node(i)->distance(*s->node(j)));
    }

    // calculate the total in- and out-flux through the edge
    double pflux = 0, nflux = 0;
    for (int i=0; i<edg.n_sides; i++)
    {
        if (fluxes[i] > 0)
            pflux += fluxes[i];
        else
            nflux += fluxes[i];
    }

    // calculate the flux from s1 to s2
    if (fluxes[s2] > 0 && fluxes[s1] < 0 && s1 < s2)
        transport_flux = fluxes[s1]*fabs(fluxes[s2]/pflux);
    else if (fluxes[s2] < 0 && fluxes[s1] > 0 && s1 < s2)
        transport_flux = fluxes[s1]*fabs(fluxes[s2]/nflux);
    else if (s1==s2)
        transport_flux = fluxes[s1];
    else
        transport_flux = 0;

    gamma = 0.5*fabs(transport_flux);


    // determine local DG penalty
    local_alpha = max(alpha1, alpha2);

    if (s1 == s2)
    {
        omega[0] = 1;

        // delta is set to the average value of Kn.n on the side
        delta[0] = 0;
        for (unsigned int k=0; k<K_size; k++)
            delta[0] += dot(K1[k]*normal_vector,normal_vector);
        delta[0] /= K_size;

        gamma += local_alpha/h*(delta[0]);
    }
    else
    {
        delta[0] = 0;
        delta[1] = 0;
        for (unsigned int k=0; k<K_size; k++)
        {
            delta[0] += dot(K1[k]*normal_vector,normal_vector);
            delta[1] += dot(K2[k]*normal_vector,normal_vector);
        }
        delta[0] /= K_size;
        delta[1] /= K_size;

        double delta_sum = delta[0] + delta[1];

        if (delta_sum > numeric_limits<double>::epsilon())
        {
            omega[0] = delta[1]/delta_sum;
            omega[1] = delta[0]/delta_sum;
            gamma += local_alpha/h*(delta[0]*delta[1]/delta_sum);
        }
        else
            for (int i=0; i<2; i++) omega[i] = 0;
    }
}






template<class Model>
void TransportDG<Model>::set_DG_parameters_boundary(const SideIter side,
		    const int K_size,
            const vector<arma::mat33> &K,
            const double flux,
            const arma::vec3 &normal_vector,
            const double alpha,
            double &gamma)
{
    double delta = 0, h = 0;

    // calculate the side diameter
    if (side->dim() == 0)
    {
        h = 1;
    }
    else
    {
        for (unsigned int i=0; i<side->n_nodes(); i++)
            for (unsigned int j=i+1; j<side->n_nodes(); j++)
                h = max(h, side->node(i)->distance( *side->node(j) ));
    }

	// delta is set to the average value of Kn.n on the side
	for (unsigned int k=0; k<K_size; k++)
		delta += dot(K[k]*normal_vector,normal_vector);
	delta /= K_size;

	gamma = 0.5*fabs(flux) + alpha/h*delta;
}





template<class Model>
void TransportDG<Model>::set_initial_condition()
{
	START_TIMER("set_init_cond");
	for (int sbi=0; sbi<n_subst_; sbi++)
		ls[sbi]->start_allocation();
	prepare_initial_condition<1>();
	prepare_initial_condition<2>();
	prepare_initial_condition<3>();

	for (int sbi=0; sbi<n_subst_; sbi++)
		ls[sbi]->start_add_assembly();
	prepare_initial_condition<1>();
	prepare_initial_condition<2>();
	prepare_initial_condition<3>();

	for (int sbi=0; sbi<n_subst_; sbi++)
	{
		ls[sbi]->finish_assembly();
		ls[sbi]->solve();
	}
	END_TIMER("set_init_cond");
}

template<class Model>
template<unsigned int dim>
void TransportDG<Model>::prepare_initial_condition()
{
	FEValues<dim,3> fe_values(*feo->mapping<dim>(), *feo->q<dim>(), *feo->fe<dim>(),
			update_values | update_JxW_values | update_quadrature_points);
    const unsigned int ndofs = feo->fe<dim>()->n_dofs(), qsize = feo->q<dim>()->size();
    unsigned int dof_indices[ndofs];
    double matrix[ndofs*ndofs], rhs[ndofs];
    std::vector<arma::vec> init_values(qsize);

    for (int i=0; i<qsize; i++)
    	init_values[i].resize(n_subst_);

    for (int i_cell=0; i_cell<feo->dh()->el_ds()->lsize(); i_cell++)
    {
    	typename DOFHandlerBase::CellIterator elem = mesh_->element(feo->dh()->el_index(i_cell));
    	if (elem->dim() != dim) continue;

    	ElementAccessor<3> ele_acc = elem->element_accessor();
    	feo->dh()->get_dof_indices(elem, dof_indices);
    	fe_values.reinit(elem);

   		Model::compute_init_cond(fe_values.point_list(), ele_acc, init_values);

    	for (int sbi=0; sbi<n_subst_; sbi++)
    	{
    		for (unsigned int i=0; i<ndofs; i++)
    		{
    			rhs[i] = 0;
    			for (unsigned int j=0; j<ndofs; j++)
    				matrix[i*ndofs+j] = 0;
    		}

    		for (unsigned int k=0; k<qsize; k++)
    		{
    			double rhs_term = init_values[k](sbi)*fe_values.JxW(k);

    			for (unsigned int i=0; i<ndofs; i++)
    			{
    				for (unsigned int j=0; j<ndofs; j++)
    					matrix[i*ndofs+j] += fe_values.shape_value(i,k)*fe_values.shape_value(j,k)*fe_values.JxW(k);

    				rhs[i] += fe_values.shape_value(i,k)*rhs_term;
    			}
    		}
    		ls[sbi]->set_values(ndofs, (int *)dof_indices, ndofs, (int *)dof_indices, matrix, rhs);
    	}
    }
}


template<class Model>
void TransportDG<Model>::calc_fluxes(vector<vector<double> > &bcd_balance, vector<vector<double> > &bcd_plus_balance, vector<vector<double> > &bcd_minus_balance)
{
	calc_fluxes<1>(bcd_balance, bcd_plus_balance, bcd_minus_balance);
	calc_fluxes<2>(bcd_balance, bcd_plus_balance, bcd_minus_balance);
	calc_fluxes<3>(bcd_balance, bcd_plus_balance, bcd_minus_balance);
}

template<class Model>
template<unsigned int dim>
void TransportDG<Model>::calc_fluxes(vector<vector<double> > &bcd_balance, vector<vector<double> > &bcd_plus_balance, vector<vector<double> > &bcd_minus_balance)
{
	FESideValues<dim,3> fe_values(*feo->mapping<dim>(), *feo->q<dim-1>(), *feo->fe<dim>(),
			update_values | update_gradients | update_normal_vectors | update_side_JxW_values | update_quadrature_points);
	FESideValues<dim,3> fsv_rt(*feo->mapping<dim>(), *feo->q<dim-1>(), *feo->fe_rt<dim>(),
			update_values);
	const unsigned int ndofs = feo->fe<dim>()->n_dofs(), qsize = feo->q<dim-1>()->size();
	unsigned int dof_indices[ndofs];
	vector<arma::vec3> side_velocity(qsize);
    vector<arma::vec> bc_values(qsize);
	arma::vec3 conc_grad;

    for (int i=0; i<qsize; i++)
    	bc_values[i].resize(n_subst_);

    for (int iedg=0; iedg<feo->dh()->n_loc_edges(); iedg++)
    {
    	Edge *edg = &mesh_->edges[feo->dh()->edge_index(iedg)];
    	if (edg->n_sides > 1) continue;
    	if (edg->side(0)->dim() != dim-1) continue;
    	// skip edges lying not on the boundary
    	if (edg->side(0)->cond() == NULL) continue;

    	SideIter side = edg->side(0);
    	DOFHandlerMultiDim::CellIterator cell = side->element();
        ElementAccessor<3> ele_acc = cell->element_accessor();
        Region r = side->cond()->element_accessor().region();
        if (! r.is_valid()) xprintf(Msg, "Invalid region, ele % d, edg: % d\n", side->cond()->bc_ele_idx_, side->cond()->edge_idx_);
        unsigned int bc_region_idx = r.boundary_idx();

		fe_values.reinit(cell, side->el_idx());
		fsv_rt.reinit(cell, side->el_idx());
		feo->dh()->get_dof_indices(cell, dof_indices);
		calculate_velocity(cell, side_velocity, fsv_rt);
		Model::compute_advection_diffusion_coefficients(fe_values.point_list(), side_velocity, ele_acc, ad_coef, dif_coef);
		Model::compute_dirichlet_bc(fe_values.point_list(), side->cond()->element_accessor(), bc_values);
		arma::uvec bc_type = data_.bc_type.value(side->cond()->element()->centre(), side->cond()->element_accessor());

		for (int sbi=0; sbi<n_subst_; sbi++)
		{
			double mass_flux = 0;
			double water_flux = 0;
			for (unsigned int k=0; k<qsize; k++)
				water_flux += arma::dot(ad_coef[sbi][k], fe_values.normal_vector(k))*fe_values.JxW(k);
			water_flux /= side->measure();

			for (unsigned int k=0; k<qsize; k++)
			{
				double conc = 0;
				conc_grad.zeros();
				for (unsigned int i=0; i<ndofs; i++)
				{
					conc += fe_values.shape_value(i,k)*ls[sbi]->get_solution_array()[dof_indices[i]-feo->dh()->loffset()];
					conc_grad += fe_values.shape_grad(i,k)*ls[sbi]->get_solution_array()[dof_indices[i]-feo->dh()->loffset()];
				}

				// flux due to advection
				mass_flux += water_flux*conc*fe_values.JxW(k);

				if (bc_type[sbi] == EqData::dirichlet || (bc_type[sbi] == EqData::inflow && water_flux*side->measure() < -mh_dh->precision()))
				{
					// flux due to diffusion
					mass_flux -= arma::dot(dif_coef[sbi][k]*conc_grad,fe_values.normal_vector(k))*fe_values.JxW(k);

					// the penalty term has to be added otherwise the mass balance will not hold
					mass_flux -= gamma[sbi][side->cond_idx()]*(bc_values[k][sbi] - conc)*fe_values.JxW(k);
				}

			}
			bcd_balance[sbi][bc_region_idx] += mass_flux;
			if (mass_flux >= 0) bcd_plus_balance[sbi][bc_region_idx] += mass_flux;
			else bcd_minus_balance[sbi][bc_region_idx] += mass_flux;
		}
    }

}

template<class Model>
void TransportDG<Model>::calc_elem_sources(vector<vector<double> > &mass, vector<vector<double> > &src_balance)
{
	calc_elem_sources<1>(mass, src_balance);
	calc_elem_sources<2>(mass, src_balance);
	calc_elem_sources<3>(mass, src_balance);
}

template<class Model>
template<unsigned int dim>
void TransportDG<Model>::calc_elem_sources(vector<vector<double> > &mass, vector<vector<double> > &src_balance)
{
	FEValues<dim,3> fe_values(*feo->mapping<dim>(), *feo->q<dim>(), *feo->fe<dim>(),
			update_values | update_JxW_values | update_quadrature_points);
	const unsigned int ndofs = feo->fe<dim>()->n_dofs(), qsize = feo->q<dim>()->size();
	unsigned int dof_indices[ndofs];
	vector<arma::vec> sources_conc(qsize), sources_density(qsize), sources_sigma(qsize);
	double mass_sum, sources_sum, conc, conc_diff;

    for (int i_cell=0; i_cell<feo->dh()->el_ds()->lsize(); i_cell++)
    {
    	typename DOFHandlerBase::CellIterator elem = mesh_->element(feo->dh()->el_index(i_cell));
		if (elem->dim() != dim) continue;

		Region r = elem->element_accessor().region();
		if (! r.is_valid()) xprintf(Msg, "Invalid region, ele % d\n", elem.index());
		unsigned int region_idx = r.bulk_idx();

		ElementAccessor<3> ele_acc = elem->element_accessor();
		fe_values.reinit(elem);
		feo->dh()->get_dof_indices(elem, dof_indices);

		Model::compute_mass_matrix_coefficient(fe_values.point_list(), ele_acc, mm_coef);
		Model::compute_source_coefficients(fe_values.point_list(), ele_acc, sources_conc, sources_density, sources_sigma);

		for (int sbi=0; sbi<n_subst_; sbi++)
		{
			mass_sum = 0;
			sources_sum = 0;

			for (unsigned int k=0; k<qsize; k++)
			{
				conc = 0;
				for (unsigned int i=0; i<ndofs; i++)
					conc += fe_values.shape_value(i,k)*ls[sbi]->get_solution_array()[dof_indices[i]-feo->dh()->loffset()];

				mass_sum += mm_coef[k]*conc*fe_values.JxW(k);

				conc_diff = sources_conc[k][sbi] - conc;
				sources_sum += (sources_density[k][sbi] + conc_diff*sources_sigma[k][sbi])*fe_values.JxW(k);
			}

			mass[sbi][region_idx] += mass_sum;
			src_balance[sbi][region_idx] += sources_sum;
		}
	}
}





template class TransportDG<ConcentrationTransportModel>;
template class TransportDG<HeatTransferModel>;



<|MERGE_RESOLUTION|>--- conflicted
+++ resolved
@@ -71,18 +71,8 @@
 	= Model::get_input_type("DG", "DG solver")
     .declare_key("solver", LinSys_PETSC::input_type, Default::obligatory(),
             "Linear solver for MH problem.")
-<<<<<<< HEAD
-    .declare_key("bc_data", Array(TransportDG::EqData().boundary_input_type()
-    		.declare_key(OldBcdInput::transport_old_bcd_file_key(), IT::FileName::input(),
-    				"Input file with boundary conditions (obsolete).")
-    		.declare_key("bc_times", Array(Double()), Default::optional(),
-    				"Times for changing the boundary conditions (obsolete).")
-    		), IT::Default::obligatory(), "")
-    .declare_key("bulk_data", Array(TransportDG::EqData().bulk_input_type()),
-=======
     .declare_key("bc_data", Array(TransportDG<Model>::EqData().boundary_input_type()), IT::Default::obligatory(), "")
     .declare_key("bulk_data", Array(TransportDG<Model>::EqData().bulk_input_type()),
->>>>>>> ddc301af
     		IT::Default::obligatory(), "")
     .declare_key("dg_variant", TransportDG<Model>::dg_variant_selection_input_type, Default("non-symmetric"),
     		"Variant of interior penalty discontinuous Galerkin method.")
@@ -195,52 +185,19 @@
 template<class Model>
 TransportDG<Model>::EqData::EqData() : Model::ModelEqData()
 {
-<<<<<<< HEAD
-	ADD_FIELD(disp_l, "Longitudal dispersivity (for each substance).", "0");
-	ADD_FIELD(disp_t, "Transversal dispersivity (for each substance).", "0");
-	ADD_FIELD(diff_m, "Molecular diffusivity (for each substance).", "0");
-	ADD_FIELD(sigma_c, "Coefficient of diffusive transfer through fractures (for each substance).", "0");
-=======
-	ADD_FIELD(fracture_sigma, "Coefficient of diffusive transfer through fractures (for each substance).", Default("1"));
->>>>>>> ddc301af
+	ADD_FIELD(fracture_sigma, "Coefficient of diffusive transfer through fractures (for each substance).", "1.0");
 	ADD_FIELD(dg_penalty, "Penalty parameter influencing the discontinuity of the solution (for each substance). "
 			"Its default value 1 is sufficient in most cases. Higher value diminishes the inter-element jumps.", "1.0");
 
     ADD_FIELD(bc_type,"Boundary condition type, possible values: inflow, dirichlet, neumann, robin.", "\"inflow\"" );
     bc_type.input_selection(&bc_type_selection);
 
-<<<<<<< HEAD
-    std::vector<FieldEnum> list; list.push_back(neumann);
-//    bc_conc.disable_where(& bc_type, list );
-
+//    std::vector<FieldEnum> list; list.push_back(neumann);
     ADD_FIELD(bc_flux,"Flux in Neumann boundary condition.", "0.0");
-//    list.clear(); list.push_back(inflow); list.push_back(dirichlet); list.push_back(robin);
-//    bc_flux.disable_where(& bc_type, list );
-
     ADD_FIELD(bc_robin_sigma,"Conductivity coefficient in Robin boundary condition.", "0.0");
-//    list.clear(); list.push_back(inflow); list.push_back(dirichlet); list.push_back(neumann);
-//    bc_robin_sigma.disable_where(& bc_type, list );
     bc_conc.read_field_descriptor_hook = OldBcdInput::trans_conc_hook;
 }
-/*
-RegionSet TransportDG::EqData::read_boundary_list_item(Input::Record rec) {
-	// Base method EqDataBase::read_boundary_list_item must be called first!
-	RegionSet domain = EqDataBase::read_boundary_list_item(rec);
-    FilePath bcd_file;
-
-    // read transport boundary conditions using old file format .tbc
-    if (rec.opt_val("old_boundary_file", bcd_file) )
-        OldBcdInput::instance()->read_transport(bcd_file, bc_conc);
-
-    return domain;
-}*/
-=======
-//    std::vector<FieldEnum> list; list.push_back(neumann);
-    ADD_FIELD(bc_flux,"Flux in Neumann boundary condition.", Default("0.0"));
-    ADD_FIELD(bc_robin_sigma,"Conductivity coefficient in Robin boundary condition.", Default("0.0"));
-}
-
->>>>>>> ddc301af
+
 
 template<class Model>
 TransportDG<Model>::TransportDG(Mesh & init_mesh, const Input::Record &in_rec)
@@ -263,30 +220,6 @@
     	mass_balance_ = new MassBalance(this, *it);
 
     // Set up physical parameters.
-<<<<<<< HEAD
-    data.set_mesh(init_mesh);
-    data.init_conc.n_comp(n_subst_);
-    data.bc_conc.n_comp(n_subst_);
-    data.bc_type.n_comp(n_subst_);
-    data.bc_flux.n_comp(n_subst_);
-    data.bc_robin_sigma.n_comp(n_subst_);
-    data.diff_m.n_comp(n_subst_);
-    data.disp_l.n_comp(n_subst_);
-    data.disp_t.n_comp(n_subst_);
-    data.sigma_c.n_comp(n_subst_);
-    data.dg_penalty.n_comp(n_subst_);
-    data.sources_density.n_comp(n_subst_);
-    data.sources_sigma.n_comp(n_subst_);
-    data.sources_conc.n_comp(n_subst_);
-    data.init_from_input( in_rec.val<Input::Array>("bulk_data"), in_rec.val<Input::Array>("bc_data") );
-
-    data.set_limit_side(LimitSide::left);
-    data.set_time(*time_);
-
-    // sorption and dual_porosity is currently not used in TransportDG
-    sorption = in_rec.val<bool>("sorption_enable");
-    dual_porosity = in_rec.val<bool>("dual_porosity");
-=======
     data_.set_mesh(&init_mesh);
     data_.bc_type.set_n_comp(n_subst_);
     data_.bc_flux.set_n_comp(n_subst_);
@@ -296,7 +229,8 @@
     Model::init_data(n_subst_);
     data_.init_from_input( in_rec.val<Input::Array>("bulk_data"), in_rec.val<Input::Array>("bc_data") );
     data_.set_time(*time_);
->>>>>>> ddc301af
+
+    data.set_limit_side(LimitSide::left);
 
     // DG variant
     dg_variant = in_rec.val<DGVariant>("dg_variant");

--- conflicted
+++ resolved
@@ -154,12 +154,8 @@
 	map2_ = new MappingP1<2,3>;
 	map3_ = new MappingP1<3,3>;
 
-<<<<<<< HEAD
-    ds_ = new EqualOrderDiscreteSpace(mesh_, fe1_, fe2_, fe3_);
-	dh_ = new DOFHandlerMultiDim(*mesh_);
-=======
+    ds_ = std::make_shared<EqualOrderDiscreteSpace>(mesh_, fe1_, fe2_, fe3_);
 	dh_ = std::make_shared<DOFHandlerMultiDim>(*mesh_);
->>>>>>> 8af5e2bb
 
 	dh_->distribute_dofs(ds_);
 }

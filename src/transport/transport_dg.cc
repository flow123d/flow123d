/*!
*
﻿ * Copyright (C) 2015 Technical University of Liberec.  All rights reserved.
* 
* This program is free software; you can redistribute it and/or modify it under
* the terms of the GNU General Public License version 3 as published by the
* Free Software Foundation. (http://www.gnu.org/licenses/gpl-3.0.en.html)
* 
* This program is distributed in the hope that it will be useful, but WITHOUT
* ANY WARRANTY; without even the implied warranty of MERCHANTABILITY or FITNESS
* FOR A PARTICULAR PURPOSE.  See the GNU General Public License for more details.
*
* 
* @file    transport_dg.cc
* @brief   Discontinuous Galerkin method for equation of transport with dispersion.
* @author  Jan Stebel
*/

#include "system/sys_profiler.hh"
#include "transport/transport_dg.hh"

#include "io/output_time.hh"
#include "quadrature/quadrature_lib.hh"
#include "fem/mapping_p1.hh"
#include "fem/fe_values.hh"
#include "fem/fe_p.hh"
#include "fem/fe_rt.hh"
#include "fem/dh_cell_accessor.hh"
#include "fields/field_fe.hh"
#include "fields/fe_value_handler.hh"
#include "la/linsys_PETSC.hh"
#include "flow/mh_dofhandler.hh"
#include "transport/advection_diffusion_model.hh"
#include "transport/concentration_model.hh"
#include "transport/heat_model.hh"
#include "coupling/balance.hh"

#include "fields/multi_field.hh"
#include "fields/generic_field.hh"
#include "input/factory.hh"
#include "fields/equation_output.hh"
#include "mesh/long_idx.hh"
#include "mesh/accessors.hh"

FLOW123D_FORCE_LINK_IN_CHILD(concentrationTransportModel);
FLOW123D_FORCE_LINK_IN_CHILD(heatModel);



using namespace Input::Type;

template<class Model>
const Selection & TransportDG<Model>::get_dg_variant_selection_input_type() {
    return Selection("DG_variant", "Type of penalty term.")
        .add_value(non_symmetric, "non-symmetric", "non-symmetric weighted interior penalty DG method")
        .add_value(incomplete,    "incomplete",    "incomplete weighted interior penalty DG method")
        .add_value(symmetric,     "symmetric",     "symmetric weighted interior penalty DG method")
        .close();
}

/*
*  Should be removed
template<class Model>
const Selection & TransportDG<Model>::EqData::get_output_selection() {
    return Model::ModelEqData::get_output_selection_input_type(
            "DG",
            "Implicit in time Discontinuous Galerkin solver")
        .copy_values(EqData().make_output_field_selection("").close())
        ConvectionTransport::EqData().output_fields
                                    .make_output_field_selection(
                                        "ConvectionTransport_output_fields",
                                        "Selection of output fields for Convection Solute Transport model.")
                                    .close()),
        .close();
}
*/

template<class Model>
const Record & TransportDG<Model>::get_input_type() {
    std::string equation_name = std::string(Model::ModelEqData::name()) + "_DG";
    return Model::get_input_type("DG", "Discontinuous Galerkin (DG) solver")
        .declare_key("solver", LinSys_PETSC::get_input_type(), Default("{}"),
                "Solver for the linear system.")
        .declare_key("input_fields", Array(
                TransportDG<Model>::EqData()
                    .make_field_descriptor_type(equation_name)),
                IT::Default::obligatory(),
                "Input fields of the equation.")
        .declare_key("dg_variant", TransportDG<Model>::get_dg_variant_selection_input_type(), Default("\"non-symmetric\""),
                "Variant of the interior penalty discontinuous Galerkin method.")
        .declare_key("dg_order", Integer(0,3), Default("1"),
                "Polynomial order for the finite element in DG method (order 0 is suitable if there is no diffusion/dispersion).")
        .declare_key("output",
                EqData().output_fields.make_output_type(equation_name, ""),
                IT::Default("{ \"fields\": [ " + Model::ModelEqData::default_output_field() + "] }"),
                "Specification of output fields and output times.")
        .close();
}

template<class Model>
const int TransportDG<Model>::registrar =
        Input::register_class< TransportDG<Model>, Mesh &, const Input::Record>(std::string(Model::ModelEqData::name()) + "_DG") +
        TransportDG<Model>::get_input_type().size();




FEObjects::FEObjects(Mesh *mesh_, unsigned int fe_order)
{
    unsigned int q_order;

    q_order = 2*fe_order;
    fe0_ = new FE_P_disc<0>(fe_order);
    fe1_ = new FE_P_disc<1>(fe_order);
    fe2_ = new FE_P_disc<2>(fe_order);
    fe3_ = new FE_P_disc<3>(fe_order);

    fe_rt1_ = new FE_RT0<1>;
    fe_rt2_ = new FE_RT0<2>;
    fe_rt3_ = new FE_RT0<3>;
    
    q0_ = new QGauss<0>(q_order);
    q1_ = new QGauss<1>(q_order);
    q2_ = new QGauss<2>(q_order);
    q3_ = new QGauss<3>(q_order);

    map1_ = new MappingP1<1,3>;
    map2_ = new MappingP1<2,3>;
    map3_ = new MappingP1<3,3>;

    ds_ = std::make_shared<EqualOrderDiscreteSpace>(mesh_, fe0_, fe1_, fe2_, fe3_);
	dh_ = std::make_shared<DOFHandlerMultiDim>(*mesh_);

    dh_->distribute_dofs(ds_);
}


FEObjects::~FEObjects()
{
    delete fe0_;
    delete fe1_;
    delete fe2_;
    delete fe3_;
    delete fe_rt1_;
    delete fe_rt2_;
    delete fe_rt3_;
    delete q0_;
    delete q1_;
    delete q2_;
    delete q3_;
    delete map1_;
    delete map2_;
    delete map3_;
}

template<> FiniteElement<0> *FEObjects::fe<0>() { return fe0_; }
template<> FiniteElement<1> *FEObjects::fe<1>() { return fe1_; }
template<> FiniteElement<2> *FEObjects::fe<2>() { return fe2_; }
template<> FiniteElement<3> *FEObjects::fe<3>() { return fe3_; }

template<> FiniteElement<0> *FEObjects::fe_rt<0>() { return 0; }
template<> FiniteElement<1> *FEObjects::fe_rt<1>() { return fe_rt1_; }
template<> FiniteElement<2> *FEObjects::fe_rt<2>() { return fe_rt2_; }
template<> FiniteElement<3> *FEObjects::fe_rt<3>() { return fe_rt3_; }

template<> Quadrature<0> *FEObjects::q<0>() { return q0_; }
template<> Quadrature<1> *FEObjects::q<1>() { return q1_; }
template<> Quadrature<2> *FEObjects::q<2>() { return q2_; }
template<> Quadrature<3> *FEObjects::q<3>() { return q3_; }

template<> MappingP1<1,3> *FEObjects::mapping<1>() { return map1_; }
template<> MappingP1<2,3> *FEObjects::mapping<2>() { return map2_; }
template<> MappingP1<3,3> *FEObjects::mapping<3>() { return map3_; }

std::shared_ptr<DOFHandlerMultiDim> FEObjects::dh() { return dh_; }


template<class Model>
TransportDG<Model>::EqData::EqData() : Model::ModelEqData()
{
    *this+=fracture_sigma
            .name("fracture_sigma")
            .description(
            "Coefficient of diffusive transfer through fractures (for each substance).")
            .units( UnitSI::dimensionless() )
            .input_default("1.0")
            .flags_add(FieldFlag::in_main_matrix);

    *this+=dg_penalty
            .name("dg_penalty")
            .description(
            "Penalty parameter influencing the discontinuity of the solution (for each substance). "
            "Its default value 1 is sufficient in most cases. Higher value diminishes the inter-element jumps.")
            .units( UnitSI::dimensionless() )
            .input_default("1.0")
            .flags_add(FieldFlag::in_rhs & FieldFlag::in_main_matrix);

    *this += region_id.name("region_id")
                .units( UnitSI::dimensionless())
                .flags(FieldFlag::equation_external_output)
                .description("Region ids.");
                
    *this += subdomain.name("subdomain")
      .units( UnitSI::dimensionless() )
      .flags(FieldFlag::equation_external_output)
      .description("Subdomain ids of the domain decomposition.");


    // add all input fields to the output list
    output_fields += *this;

}

template<class Model>
TransportDG<Model>::TransportDG(Mesh & init_mesh, const Input::Record in_rec)
        : Model(init_mesh, in_rec),
          input_rec(in_rec),
          allocation_done(false)
{
    // Can not use name() + "constructor" here, since START_TIMER only accepts const char *
    // due to constexpr optimization.
    START_TIMER(Model::ModelEqData::name());
    // Check that Model is derived from AdvectionDiffusionModel.
    static_assert(std::is_base_of<AdvectionDiffusionModel, Model>::value, "");

    this->eq_data_ = &data_;


    // Set up physical parameters.
    data_.set_mesh(init_mesh);
    data_.region_id = GenericField<3>::region_id(*Model::mesh_);
    data_.subdomain = GenericField<3>::subdomain(*Model::mesh_);


    // DG variant and order
    dg_variant = in_rec.val<DGVariant>("dg_variant");
    dg_order = in_rec.val<unsigned int>("dg_order");
    
    Model::init_from_input(in_rec);

    // create finite element structures and distribute DOFs
    feo = new FEObjects(Model::mesh_, dg_order);
    //DebugOut().fmt("TDG: solution size {}\n", feo->dh()->n_global_dofs());

}


template<class Model>
void TransportDG<Model>::initialize()
{
    data_.set_components(Model::substances_.names());
    data_.set_input_list( input_rec.val<Input::Array>("input_fields"), *(Model::time_) );

    // DG stabilization parameters on boundary edges
    gamma.resize(Model::n_substances());
    for (unsigned int sbi=0; sbi<Model::n_substances(); sbi++)
        gamma[sbi].resize(Model::mesh_->boundary_.size());

    // Resize coefficient arrays
    int qsize = max(feo->q<0>()->size(), max(feo->q<1>()->size(), max(feo->q<2>()->size(), feo->q<3>()->size())));
    int max_edg_sides = max(Model::mesh_->max_edge_sides(1), max(Model::mesh_->max_edge_sides(2), Model::mesh_->max_edge_sides(3)));
    mm_coef.resize(qsize);
    ret_coef.resize(Model::n_substances());
    ret_sources.resize(Model::n_substances());
    ret_sources_prev.resize(Model::n_substances());
    ad_coef.resize(Model::n_substances());
    dif_coef.resize(Model::n_substances());
    for (unsigned int sbi=0; sbi<Model::n_substances(); sbi++)
    {
        ret_coef[sbi].resize(qsize);
        ad_coef[sbi].resize(qsize);
        dif_coef[sbi].resize(qsize);
    }
    ad_coef_edg.resize(max_edg_sides);
    dif_coef_edg.resize(max_edg_sides);
    for (int sd=0; sd<max_edg_sides; sd++)
    {
        ad_coef_edg[sd].resize(Model::n_substances());
        dif_coef_edg[sd].resize(Model::n_substances());
        for (unsigned int sbi=0; sbi<Model::n_substances(); sbi++)
        {
            ad_coef_edg[sd][sbi].resize(qsize);
            dif_coef_edg[sd][sbi].resize(qsize);
        }
    }

    output_vec.resize(Model::n_substances());
    //output_solution.resize(Model::n_substances());
    int rank;
    MPI_Comm_rank(PETSC_COMM_WORLD, &rank);
    unsigned int output_vector_size= (rank==0)?feo->dh()->n_global_dofs():0;
    for (unsigned int sbi=0; sbi<Model::n_substances(); sbi++)
    {
        // for each substance we allocate output array and vector
        //output_solution[sbi] = new double[feo->dh()->n_global_dofs()];
		output_vec[sbi].resize(output_vector_size);
    }
    data_.output_field.set_components(Model::substances_.names());
    data_.output_field.set_mesh(*Model::mesh_);
    data_.output_type(OutputTime::CORNER_DATA);

    data_.output_field.setup_components();
    for (unsigned int sbi=0; sbi<Model::n_substances(); sbi++)
    {
        // create shared pointer to a FieldFE, pass FE data and push this FieldFE to output_field on all regions
        std::shared_ptr<FieldFE<3, FieldValue<3>::Scalar> > output_field_ptr(new FieldFE<3, FieldValue<3>::Scalar>);
<<<<<<< HEAD
        output_field_ptr->set_fe_data(feo->dh()->sequential(), &output_vec[sbi]);
=======
        output_field_ptr->set_fe_data(feo->dh()->sequential(), 0, &output_vec[sbi]);
>>>>>>> 67d21c4a
        data_.output_field[sbi].set_field(Model::mesh_->region_db().get_region_set("ALL"), output_field_ptr, 0);
    }

    // set time marks for writing the output
    data_.output_fields.initialize(Model::output_stream_, Model::mesh_, input_rec.val<Input::Record>("output"), this->time());

    // equation default PETSc solver options
    std::string petsc_default_opts;
    if (feo->dh()->distr()->np() == 1)
      petsc_default_opts = "-ksp_type bcgs -pc_type ilu -pc_factor_levels 2 -ksp_diagonal_scale_fix -pc_factor_fill 6.0";
    else
      petsc_default_opts = "-ksp_type bcgs -ksp_diagonal_scale_fix -pc_type asm -pc_asm_overlap 4 -sub_pc_type ilu -sub_pc_factor_levels 3 -sub_pc_factor_fill 6.0";
    
    // allocate matrix and vector structures
    ls    = new LinSys*[Model::n_substances()];
    ls_dt = new LinSys*[Model::n_substances()];
    solution_elem_ = new double*[Model::n_substances()];

    stiffness_matrix.resize(Model::n_substances(), nullptr);
    mass_matrix.resize(Model::n_substances(), nullptr);
    rhs.resize(Model::n_substances(), nullptr);
    mass_vec.resize(Model::n_substances(), nullptr);
    ret_vec.resize(Model::n_substances(), nullptr);

    for (unsigned int sbi = 0; sbi < Model::n_substances(); sbi++) {
        ls[sbi] = new LinSys_PETSC(feo->dh()->distr().get(), petsc_default_opts);
        ( (LinSys_PETSC *)ls[sbi] )->set_from_input( input_rec.val<Input::Record>("solver") );
        ls[sbi]->set_solution(NULL);

        ls_dt[sbi] = new LinSys_PETSC(feo->dh()->distr().get(), petsc_default_opts);
        ( (LinSys_PETSC *)ls_dt[sbi] )->set_from_input( input_rec.val<Input::Record>("solver") );
        solution_elem_[sbi] = new double[Model::mesh_->get_el_ds()->lsize()];
        
        VecDuplicate(ls[sbi]->get_solution(), &ret_vec[sbi]);
    }


    // initialization of balance object
    Model::balance_->allocate(feo->dh()->distr()->lsize(),
            max(feo->fe<1>()->n_dofs(), max(feo->fe<2>()->n_dofs(), feo->fe<3>()->n_dofs())));

}


template<class Model>
TransportDG<Model>::~TransportDG()
{
    delete Model::time_;

    if (gamma.size() > 0) {
        // initialize called

        for (unsigned int i=0; i<Model::n_substances(); i++)
        {
            delete ls[i];
            delete[] solution_elem_[i];
            delete ls_dt[i];

            if (stiffness_matrix[i])
                chkerr(MatDestroy(&stiffness_matrix[i]));
            if (mass_matrix[i])
                chkerr(MatDestroy(&mass_matrix[i]));
            if (rhs[i])
            	chkerr(VecDestroy(&rhs[i]));
            if (mass_vec[i])
            	chkerr(VecDestroy(&mass_vec[i]));
            if (ret_vec[i])
            	chkerr(VecDestroy(&ret_vec[i]));
        }
        delete[] ls;
        delete[] solution_elem_;
        delete[] ls_dt;
        //delete[] stiffness_matrix;
        //delete[] mass_matrix;
        //delete[] rhs;
        //delete[] mass_vec;
        //delete[] ret_vec;
        delete feo;

    }

}


template<class Model>
void TransportDG<Model>::output_vector_gather()
{
    VecScatter output_scatter;
    VecScatterCreateToZero(ls[0]->get_solution(), &output_scatter, PETSC_NULL);
    for (unsigned int sbi=0; sbi<Model::n_substances(); sbi++)
    {
        // gather solution to output_vec[sbi]
    	VecScatterBegin(output_scatter, ls[sbi]->get_solution(), (output_vec[sbi]).petsc_vec(), INSERT_VALUES, SCATTER_FORWARD);
    	VecScatterEnd(output_scatter, ls[sbi]->get_solution(), (output_vec[sbi]).petsc_vec(), INSERT_VALUES, SCATTER_FORWARD);
    }
    chkerr(VecScatterDestroy(&(output_scatter)));

}



template<class Model>
void TransportDG<Model>::zero_time_step()
{
    START_TIMER(Model::ModelEqData::name());
    data_.mark_input_times( *(Model::time_) );
    data_.set_time(Model::time_->step(), LimitSide::left);
    std::stringstream ss; // print warning message with table of uninitialized fields
    if ( FieldCommon::print_message_table(ss, "transport DG") ) {
        WarningOut() << ss.str();
    }


    // set initial conditions
    set_initial_condition();
    for (unsigned int sbi = 0; sbi < Model::n_substances(); sbi++)
        ( (LinSys_PETSC *)ls[sbi] )->set_initial_guess_nonzero();

    // check first time assembly - needs preallocation
    if (!allocation_done) preallocate();

    // after preallocation we assemble the matrices and vectors required for mass balance
    for (unsigned int sbi=0; sbi<Model::n_substances(); ++sbi)
    {
        Model::balance_->calculate_instant(Model::subst_idx[sbi], ls[sbi]->get_solution());

        // add sources due to sorption
        ret_sources_prev[sbi] = 0;
    }

    output_data();
}


template<class Model>
void TransportDG<Model>::preallocate()
{
    // preallocate system matrix
    for (unsigned int i=0; i<Model::n_substances(); i++)
    {
        // preallocate system matrix
        ls[i]->start_allocation();
        stiffness_matrix[i] = NULL;
        rhs[i] = NULL;

        // preallocate mass matrix
        ls_dt[i]->start_allocation();
        mass_matrix[i] = NULL;
        VecZeroEntries(ret_vec[i]);
    }
    assemble_stiffness_matrix();
    assemble_mass_matrix();
    set_sources();
    set_boundary_conditions();
    for (unsigned int i=0; i<Model::n_substances(); i++)
    {
      VecAssemblyBegin(ret_vec[i]);
      VecAssemblyEnd(ret_vec[i]);
    }

    allocation_done = true;
}



template<class Model>
void TransportDG<Model>::update_solution()
{
    START_TIMER("DG-ONE STEP");

    Model::time_->next_time();
    Model::time_->view("TDG");
    
    START_TIMER("data reinit");
    data_.set_time(Model::time_->step(), LimitSide::left);
    END_TIMER("data reinit");
    
    // assemble mass matrix
    if (mass_matrix[0] == NULL || data_.subset(FieldFlag::in_time_term).changed() )
    {
        for (unsigned int i=0; i<Model::n_substances(); i++)
        {
            ls_dt[i]->start_add_assembly();
            ls_dt[i]->mat_zero_entries();
            VecZeroEntries(ret_vec[i]);
        }
        assemble_mass_matrix();
        for (unsigned int i=0; i<Model::n_substances(); i++)
        {
            ls_dt[i]->finish_assembly();
            VecAssemblyBegin(ret_vec[i]);
            VecAssemblyEnd(ret_vec[i]);
            // construct mass_vec for initial time
            if (mass_matrix[i] == NULL)
            {
                VecDuplicate(ls[i]->get_solution(), &mass_vec[i]);
                MatMult(*(ls_dt[i]->get_matrix()), ls[i]->get_solution(), mass_vec[i]);
                MatConvert(*( ls_dt[i]->get_matrix() ), MATSAME, MAT_INITIAL_MATRIX, &mass_matrix[i]);
            }
            else
                MatCopy(*( ls_dt[i]->get_matrix() ), mass_matrix[i], DIFFERENT_NONZERO_PATTERN);
        }
    }

    // assemble stiffness matrix
    if (stiffness_matrix[0] == NULL
            || data_.subset(FieldFlag::in_main_matrix).changed()
            || Model::flux_changed)
    {
        // new fluxes can change the location of Neumann boundary,
        // thus stiffness matrix must be reassembled
        for (unsigned int i=0; i<Model::n_substances(); i++)
        {
            ls[i]->start_add_assembly();
            ls[i]->mat_zero_entries();
        }
        assemble_stiffness_matrix();
        for (unsigned int i=0; i<Model::n_substances(); i++)
        {
            ls[i]->finish_assembly();

            if (stiffness_matrix[i] == NULL)
                MatConvert(*( ls[i]->get_matrix() ), MATSAME, MAT_INITIAL_MATRIX, &stiffness_matrix[i]);
            else
                MatCopy(*( ls[i]->get_matrix() ), stiffness_matrix[i], DIFFERENT_NONZERO_PATTERN);
        }
    }

    // assemble right hand side (due to sources and boundary conditions)
    if (rhs[0] == NULL
            || data_.subset(FieldFlag::in_rhs).changed()
            || Model::flux_changed)
    {
        for (unsigned int i=0; i<Model::n_substances(); i++)
        {
            ls[i]->start_add_assembly();
            ls[i]->rhs_zero_entries();
        }
        set_sources();
        set_boundary_conditions();
        for (unsigned int i=0; i<Model::n_substances(); i++)
        {
            ls[i]->finish_assembly();

            if (rhs[i] == nullptr) VecDuplicate(*( ls[i]->get_rhs() ), &rhs[i]);
            VecCopy(*( ls[i]->get_rhs() ), rhs[i]);
        }
    }
    
    Model::flux_changed = false;


    /* Apply backward Euler time integration.
    *
    * Denoting A the stiffness matrix and M the mass matrix, the algebraic system at the k-th time level reads
    *
    *   (1/dt M + A)u^k = f + 1/dt M.u^{k-1}
    *
    * Hence we modify at each time level the right hand side:
    *
    *   f^k = f + 1/dt M u^{k-1},
    *
    * where f stands for the term stemming from the force and boundary conditions.
    * Accordingly, we set
    *
    *   A^k = A + 1/dt M.
    *
    */
    Mat m;
    START_TIMER("solve");
    for (unsigned int i=0; i<Model::n_substances(); i++)
    {
        MatConvert(stiffness_matrix[i], MATSAME, MAT_INITIAL_MATRIX, &m);
        MatAXPY(m, 1./Model::time_->dt(), mass_matrix[i], SUBSET_NONZERO_PATTERN);
        ls[i]->set_matrix(m, DIFFERENT_NONZERO_PATTERN);
        Vec w;
        VecDuplicate(rhs[i], &w);
        VecWAXPY(w, 1./Model::time_->dt(), mass_vec[i], rhs[i]);
        ls[i]->set_rhs(w);

        VecDestroy(&w);
        chkerr(MatDestroy(&m));

        ls[i]->solve();

        // update mass_vec due to possible changes in mass matrix
        MatMult(*(ls_dt[i]->get_matrix()), ls[i]->get_solution(), mass_vec[i]);
    }
    END_TIMER("solve");

    calculate_cumulative_balance();

    END_TIMER("DG-ONE STEP");
}


template<class Model>
void TransportDG<Model>::calculate_concentration_matrix()
{
    // calculate element averages of solution
	unsigned int i_cell=0;
	for (auto cell : feo->dh()->own_range() )
    {

        unsigned int n_dofs;
        switch (cell.dim())
        {
        case 1:
            n_dofs = feo->fe<1>()->n_dofs();
            break;
        case 2:
            n_dofs = feo->fe<2>()->n_dofs();
            break;
        case 3:
            n_dofs = feo->fe<3>()->n_dofs();
            break;
        }

        std::vector<LongIdx> dof_indices(n_dofs);
        cell.get_dof_indices(dof_indices);

        for (unsigned int sbi=0; sbi<Model::n_substances(); ++sbi)
        {
            solution_elem_[sbi][i_cell] = 0;

            for (unsigned int j=0; j<n_dofs; ++j)
                solution_elem_[sbi][i_cell] += ls[sbi]->get_solution_array()[dof_indices[j]-feo->dh()->distr()->begin()];

            solution_elem_[sbi][i_cell] = max(solution_elem_[sbi][i_cell]/n_dofs, 0.);
        }
        ++i_cell;
    }
}




template<class Model>
void TransportDG<Model>::output_data()
{
    //if (!Model::time_->is_current( Model::time_->marks().type_output() )) return;


    START_TIMER("DG-OUTPUT");

    // gather the solution from all processors
    data_.output_fields.set_time( this->time().step(), LimitSide::left);
    //if (data_.output_fields.is_field_output_time(data_.output_field, this->time().step()) )
    output_vector_gather();
    data_.output_fields.output(this->time().step());

    Model::output_data();
    
    START_TIMER("TOS-balance");
    for (unsigned int sbi=0; sbi<Model::n_substances(); ++sbi)
      Model::balance_->calculate_instant(Model::subst_idx[sbi], ls[sbi]->get_solution());
    Model::balance_->output();
    END_TIMER("TOS-balance");

    END_TIMER("DG-OUTPUT");
}


template<class Model>
void TransportDG<Model>::calculate_cumulative_balance()
{
    if (Model::balance_->cumulative())
    {
        for (unsigned int sbi=0; sbi<Model::n_substances(); ++sbi)
        {
            Model::balance_->calculate_cumulative(Model::subst_idx[sbi], ls[sbi]->get_solution());

            // update source increment due to retardation
            VecDot(ret_vec[sbi], ls[sbi]->get_solution(), &ret_sources[sbi]);

            Model::balance_->add_cumulative_source(Model::subst_idx[sbi], (ret_sources[sbi]-ret_sources_prev[sbi])/Model::time_->dt());
            ret_sources_prev[sbi] = ret_sources[sbi];
        }
    }
}


template<class Model>
void TransportDG<Model>::assemble_mass_matrix()
{
  START_TIMER("assemble_mass");
    Model::balance_->start_mass_assembly(Model::subst_idx);
    assemble_mass_matrix<1>();
    assemble_mass_matrix<2>();
    assemble_mass_matrix<3>();
    Model::balance_->finish_mass_assembly(Model::subst_idx);
  END_TIMER("assemble_mass");
}


template<class Model> template<unsigned int dim>
void TransportDG<Model>::assemble_mass_matrix()
{
    FEValues<dim,3> fe_values(*feo->mapping<dim>(), *feo->q<dim>(), *feo->fe<dim>(), update_values | update_JxW_values | update_quadrature_points);
    const unsigned int ndofs = feo->fe<dim>()->n_dofs(), qsize = feo->q<dim>()->size();
    vector<LongIdx> dof_indices(ndofs);
    PetscScalar local_mass_matrix[ndofs*ndofs], local_retardation_balance_vector[ndofs];
    vector<PetscScalar> local_mass_balance_vector(ndofs);

    // assemble integral over elements
    for (auto cell : feo->dh()->own_range() )
    {
        if (cell.dim() != dim) continue;
        ElementAccessor<3> elm = cell.elm();

        fe_values.reinit(elm);
        cell.get_dof_indices(dof_indices);

        Model::compute_mass_matrix_coefficient(fe_values.point_list(), elm, mm_coef);
        Model::compute_retardation_coefficient(fe_values.point_list(), elm, ret_coef);

        for (unsigned int sbi=0; sbi<Model::n_substances(); ++sbi)
        {
            // assemble the local mass matrix
            for (unsigned int i=0; i<ndofs; i++)
            {
                for (unsigned int j=0; j<ndofs; j++)
                {
                    local_mass_matrix[i*ndofs+j] = 0;
                    for (unsigned int k=0; k<qsize; k++)
                        local_mass_matrix[i*ndofs+j] += (mm_coef[k]+ret_coef[sbi][k])*fe_values.shape_value(j,k)*fe_values.shape_value(i,k)*fe_values.JxW(k);
                }
            }

            for (unsigned int i=0; i<ndofs; i++)
            {
                    local_mass_balance_vector[i] = 0;
                    local_retardation_balance_vector[i] = 0;
                    for (unsigned int k=0; k<qsize; k++)
                    {
                        local_mass_balance_vector[i] += mm_coef[k]*fe_values.shape_value(i,k)*fe_values.JxW(k);
                        local_retardation_balance_vector[i] -= ret_coef[sbi][k]*fe_values.shape_value(i,k)*fe_values.JxW(k);
                    }
            }
            
            Model::balance_->add_mass_matrix_values(Model::subst_idx[sbi], elm.region().bulk_idx(), dof_indices, local_mass_balance_vector);
            ls_dt[sbi]->mat_set_values(ndofs, &(dof_indices[0]), ndofs, &(dof_indices[0]), local_mass_matrix);
            VecSetValues(ret_vec[sbi], ndofs, &(dof_indices[0]), local_retardation_balance_vector, ADD_VALUES);
        }
    }
}




template<class Model>
void TransportDG<Model>::assemble_stiffness_matrix()
{
  START_TIMER("assemble_stiffness");
  START_TIMER("assemble_volume_integrals");
    assemble_volume_integrals<1>();
    assemble_volume_integrals<2>();
    assemble_volume_integrals<3>();
  END_TIMER("assemble_volume_integrals");

  START_TIMER("assemble_fluxes_boundary");
    assemble_fluxes_boundary<1>();
    assemble_fluxes_boundary<2>();
    assemble_fluxes_boundary<3>();
  END_TIMER("assemble_fluxes_boundary");

  START_TIMER("assemble_fluxes_elem_elem");
    assemble_fluxes_element_element<1>();
    assemble_fluxes_element_element<2>();
    assemble_fluxes_element_element<3>();
  END_TIMER("assemble_fluxes_elem_elem");

  START_TIMER("assemble_fluxes_elem_side");
    assemble_fluxes_element_side<1>();
    assemble_fluxes_element_side<2>();
    assemble_fluxes_element_side<3>();
  END_TIMER("assemble_fluxes_elem_side");
  END_TIMER("assemble_stiffness");
}



template<class Model>
template<unsigned int dim>
void TransportDG<Model>::assemble_volume_integrals()
{
    FEValues<dim,3> fv_rt(*feo->mapping<dim>(), *feo->q<dim>(), *feo->fe_rt<dim>(),
            update_values | update_gradients);
    FEValues<dim,3> fe_values(*feo->mapping<dim>(), *feo->q<dim>(), *feo->fe<dim>(),
            update_values | update_gradients | update_JxW_values | update_quadrature_points);
    const unsigned int ndofs = feo->fe<dim>()->n_dofs(), qsize = feo->q<dim>()->size();
    std::vector<LongIdx> dof_indices(ndofs);
    vector<arma::vec3> velocity(qsize);
    vector<vector<double> > sources_sigma(Model::n_substances(), std::vector<double>(qsize));
    PetscScalar local_matrix[ndofs*ndofs];

    // assemble integral over elements
    for (auto cell : feo->dh()->own_range() )
    {
        if (cell.dim() != dim) continue;
        ElementAccessor<3> elm = cell.elm();

        fe_values.reinit(elm);
        fv_rt.reinit(elm);
        cell.get_dof_indices(dof_indices);

        calculate_velocity(elm, velocity, fv_rt);
        Model::compute_advection_diffusion_coefficients(fe_values.point_list(), velocity, elm, ad_coef, dif_coef);
        Model::compute_sources_sigma(fe_values.point_list(), elm, sources_sigma);

        // assemble the local stiffness matrix
        for (unsigned int sbi=0; sbi<Model::n_substances(); sbi++)
        {
            for (unsigned int i=0; i<ndofs; i++)
                for (unsigned int j=0; j<ndofs; j++)
                    local_matrix[i*ndofs+j] = 0;

            for (unsigned int k=0; k<qsize; k++)
            {
                for (unsigned int i=0; i<ndofs; i++)
                {
                    arma::vec3 Kt_grad_i = dif_coef[sbi][k].t()*fe_values.shape_grad(i,k);
                    double ad_dot_grad_i = arma::dot(ad_coef[sbi][k], fe_values.shape_grad(i,k));

                    for (unsigned int j=0; j<ndofs; j++)
                        local_matrix[i*ndofs+j] += (arma::dot(Kt_grad_i, fe_values.shape_grad(j,k))
                                                  -fe_values.shape_value(j,k)*ad_dot_grad_i
                                                  +sources_sigma[sbi][k]*fe_values.shape_value(j,k)*fe_values.shape_value(i,k))*fe_values.JxW(k);
                }
            }
			ls[sbi]->mat_set_values(ndofs, &(dof_indices[0]), ndofs, &(dof_indices[0]), local_matrix);
        }
    }
}


template<class Model>
void TransportDG<Model>::set_sources()
{
  START_TIMER("assemble_sources");
    Model::balance_->start_source_assembly(Model::subst_idx);
    set_sources<1>();
    set_sources<2>();
    set_sources<3>();
    Model::balance_->finish_source_assembly(Model::subst_idx);
  END_TIMER("assemble_sources");
}

template<class Model>
template<unsigned int dim>
void TransportDG<Model>::set_sources()
{
    FEValues<dim,3> fe_values(*feo->mapping<dim>(), *feo->q<dim>(), *feo->fe<dim>(),
            update_values | update_JxW_values | update_quadrature_points);
    const unsigned int ndofs = feo->fe<dim>()->n_dofs(), qsize = feo->q<dim>()->size();
    vector<std::vector<double> > sources_conc(Model::n_substances(), std::vector<double>(qsize)),
            sources_density(Model::n_substances(), std::vector<double>(qsize)),
            sources_sigma(Model::n_substances(), std::vector<double>(qsize));
    vector<LongIdx> dof_indices(ndofs);
    PetscScalar local_rhs[ndofs];
    vector<PetscScalar> local_source_balance_vector(ndofs), local_source_balance_rhs(ndofs);
    double source;

    // assemble integral over elements
    for (auto cell : feo->dh()->own_range() )
    {
        if (cell.dim() != dim) continue;
        ElementAccessor<3> elm = cell.elm();

        fe_values.reinit(elm);
        cell.get_dof_indices(dof_indices);

        Model::compute_source_coefficients(fe_values.point_list(), elm, sources_conc, sources_density, sources_sigma);

        // assemble the local stiffness matrix
        for (unsigned int sbi=0; sbi<Model::n_substances(); sbi++)
        {
            fill_n(local_rhs, ndofs, 0);
            local_source_balance_vector.assign(ndofs, 0);
            local_source_balance_rhs.assign(ndofs, 0);

            // compute sources
            for (unsigned int k=0; k<qsize; k++)
            {
                source = (sources_density[sbi][k] + sources_conc[sbi][k]*sources_sigma[sbi][k])*fe_values.JxW(k);

                for (unsigned int i=0; i<ndofs; i++)
                    local_rhs[i] += source*fe_values.shape_value(i,k);
            }
            ls[sbi]->rhs_set_values(ndofs, &(dof_indices[0]), local_rhs);

            for (unsigned int i=0; i<ndofs; i++)
            {
                for (unsigned int k=0; k<qsize; k++)
                    local_source_balance_vector[i] -= sources_sigma[sbi][k]*fe_values.shape_value(i,k)*fe_values.JxW(k);

                local_source_balance_rhs[i] += local_rhs[i];
            }
            Model::balance_->add_source_matrix_values(Model::subst_idx[sbi], elm.region().bulk_idx(), dof_indices, local_source_balance_vector);
            Model::balance_->add_source_vec_values(Model::subst_idx[sbi], elm.region().bulk_idx(), dof_indices, local_source_balance_rhs);
        }
    }
}



template<class Model>
template<unsigned int dim>
void TransportDG<Model>::assemble_fluxes_element_element()
{
    vector<FESideValues<dim,3>*> fe_values;
    FESideValues<dim,3> fsv_rt(*feo->mapping<dim>(), *feo->q<dim-1>(), *feo->fe_rt<dim>(),
            update_values);
    const unsigned int ndofs = feo->fe<dim>()->n_dofs(), qsize = feo->q<dim-1>()->size(),
            n_max_sides = ad_coef_edg.size();
    vector< vector<LongIdx> > side_dof_indices;
    PetscScalar local_matrix[ndofs*ndofs];
    vector<vector<arma::vec3> > side_velocity(n_max_sides);
    vector<vector<double> > dg_penalty(n_max_sides);
    double gamma_l, omega[2], transport_flux;

    for (unsigned int sid=0; sid<n_max_sides; sid++) // Optimize: SWAP LOOPS
    {
    	side_dof_indices.push_back( vector<LongIdx>(ndofs) );
        fe_values.push_back(new FESideValues<dim,3>(*feo->mapping<dim>(), *feo->q<dim-1>(), *feo->fe<dim>(),
                update_values | update_gradients | update_side_JxW_values | update_normal_vectors | update_quadrature_points));
    }

    // assemble integral over sides
    for (unsigned int iedg=0; iedg<feo->dh()->n_loc_edges(); iedg++)
    {
        Edge *edg = &Model::mesh_->edges[feo->dh()->edge_index(iedg)];
        if (edg->n_sides < 2 || edg->side(0)->element()->dim() != dim) continue;

        for (int sid=0; sid<edg->n_sides; sid++)
        {
        	auto dh_cell = feo->dh()->cell_accessor_from_element( edg->side(sid)->element().idx() );
            ElementAccessor<3> cell = dh_cell.elm(); //Model::mesh_->element_accessor( edg->side(sid)->element().idx() );
            dh_cell.get_dof_indices(side_dof_indices[sid]);
            fe_values[sid]->reinit(cell, edg->side(sid)->side_idx());
            fsv_rt.reinit(cell, edg->side(sid)->side_idx());
            calculate_velocity(cell, side_velocity[sid], fsv_rt);
            Model::compute_advection_diffusion_coefficients(fe_values[sid]->point_list(), side_velocity[sid], cell, ad_coef_edg[sid], dif_coef_edg[sid]);
            dg_penalty[sid].resize(Model::n_substances());
            for (unsigned int sbi=0; sbi<Model::n_substances(); sbi++)
                dg_penalty[sid][sbi] = data_.dg_penalty[sbi].value(cell.centre(), cell);
        }

        // fluxes and penalty
        for (unsigned int sbi=0; sbi<Model::n_substances(); sbi++)
        {
            vector<double> fluxes(edg->n_sides);
            for (int sid=0; sid<edg->n_sides; sid++)
            {
                fluxes[sid] = 0;
                for (unsigned int k=0; k<qsize; k++)
                    fluxes[sid] += arma::dot(ad_coef_edg[sid][sbi][k], fe_values[sid]->normal_vector(k))*fe_values[sid]->JxW(k);
                fluxes[sid] /= edg->side(sid)->measure();
            }

            for (int s1=0; s1<edg->n_sides; s1++)
            {
                for (int s2=s1+1; s2<edg->n_sides; s2++)
                {
                    OLD_ASSERT(edg->side(s1)->valid(), "Invalid side of edge.");
                    if (!feo->dh()->el_is_local( edg->side(s1)->element().idx() )
                            && !feo->dh()->el_is_local( edg->side(s2)->element().idx() )) continue;

                    arma::vec3 nv = fe_values[s1]->normal_vector(0);

                    // set up the parameters for DG method
                    set_DG_parameters_edge(*edg, s1, s2, qsize, dif_coef_edg[s1][sbi], dif_coef_edg[s2][sbi], fluxes, fe_values[0]->normal_vector(0), dg_penalty[s1][sbi], dg_penalty[s2][sbi], gamma_l, omega, transport_flux);

                    int sd[2];
                    sd[0] = s1;
                    sd[1] = s2;

#define AVERAGE(i,k,side_id)  (fe_values[sd[side_id]]->shape_value(i,k)*0.5)
#define WAVERAGE(i,k,side_id) (arma::dot(dif_coef_edg[sd[side_id]][sbi][k]*fe_values[sd[side_id]]->shape_grad(i,k),nv)*omega[side_id])
#define JUMP(i,k,side_id)     ((side_id==0?1:-1)*fe_values[sd[side_id]]->shape_value(i,k))

                    // For selected pair of elements:
                    for (int n=0; n<2; n++)
                    {
                        if (!feo->dh()->el_is_local( edg->side(sd[n])->element().idx() )) continue;

                        for (int m=0; m<2; m++)
                        {
                            for (unsigned int i=0; i<fe_values[sd[n]]->n_dofs(); i++)
                                for (unsigned int j=0; j<fe_values[sd[m]]->n_dofs(); j++)
                                    local_matrix[i*fe_values[sd[m]]->n_dofs()+j] = 0;

                            for (unsigned int k=0; k<qsize; k++)
                            {
                                double flux_times_JxW = transport_flux*fe_values[0]->JxW(k);
                                double gamma_times_JxW = gamma_l*fe_values[0]->JxW(k);

                                for (unsigned int i=0; i<fe_values[sd[n]]->n_dofs(); i++)
                                {
                                    double flux_JxW_jump_i = flux_times_JxW*JUMP(i,k,n);
                                    double gamma_JxW_jump_i = gamma_times_JxW*JUMP(i,k,n);
                                    double JxW_jump_i = fe_values[0]->JxW(k)*JUMP(i,k,n);
                                    double JxW_var_wavg_i = fe_values[0]->JxW(k)*WAVERAGE(i,k,n)*dg_variant;

                                    for (unsigned int j=0; j<fe_values[sd[m]]->n_dofs(); j++)
                                    {
                                        int index = i*fe_values[sd[m]]->n_dofs()+j;

                                        // flux due to transport (applied on interior edges) (average times jump)
                                        local_matrix[index] += flux_JxW_jump_i*AVERAGE(j,k,m);

                                        // penalty enforcing continuity across edges (applied on interior and Dirichlet edges) (jump times jump)
                                        local_matrix[index] += gamma_JxW_jump_i*JUMP(j,k,m);

                                        // terms due to diffusion
                                        local_matrix[index] -= WAVERAGE(j,k,m)*JxW_jump_i;
                                        local_matrix[index] -= JUMP(j,k,m)*JxW_var_wavg_i;
                                    }
                                }
                            }
							ls[sbi]->mat_set_values(fe_values[sd[n]]->n_dofs(), &(side_dof_indices[sd[n]][0]), fe_values[sd[m]]->n_dofs(), &(side_dof_indices[sd[m]][0]), local_matrix);
                        }
                    }
#undef AVERAGE
#undef WAVERAGE
#undef JUMP
                }
            }
        }
    }

    for (unsigned int i=0; i<n_max_sides; i++)
    {
        delete fe_values[i];
    }
}


template<class Model>
template<unsigned int dim>
void TransportDG<Model>::assemble_fluxes_boundary()
{
    FESideValues<dim,3> fe_values_side(*feo->mapping<dim>(), *feo->q<dim-1>(), *feo->fe<dim>(),
            update_values | update_gradients | update_side_JxW_values | update_normal_vectors | update_quadrature_points);
    FESideValues<dim,3> fsv_rt(*feo->mapping<dim>(), *feo->q<dim-1>(), *feo->fe_rt<dim>(),
            update_values);
    const unsigned int ndofs = feo->fe<dim>()->n_dofs(), qsize = feo->q<dim-1>()->size();
    std::vector<LongIdx> side_dof_indices(ndofs);
    PetscScalar local_matrix[ndofs*ndofs];
    vector<arma::vec3> side_velocity;
    vector<double> robin_sigma(qsize);
    vector<double> csection(qsize);
    double gamma_l;

    // assemble boundary integral
    for (unsigned int iedg=0; iedg<feo->dh()->n_loc_edges(); iedg++)
    {
        Edge *edg = &Model::mesh_->edges[feo->dh()->edge_index(iedg)];
        if (edg->n_sides > 1) continue;
        // check spatial dimension
        if (edg->side(0)->dim() != dim-1) continue;
        // skip edges lying not on the boundary
        if (edg->side(0)->cond() == NULL) continue;

        SideIter side = edg->side(0);
        auto cell = feo->dh()->cell_accessor_from_element( side->element().idx() );
        ElementAccessor<3> elm_acc = cell.elm();
        cell.get_dof_indices(side_dof_indices);
        fe_values_side.reinit(elm_acc, side->side_idx());
        fsv_rt.reinit(elm_acc, side->side_idx());

        calculate_velocity(elm_acc, side_velocity, fsv_rt);
        Model::compute_advection_diffusion_coefficients(fe_values_side.point_list(), side_velocity, elm_acc, ad_coef, dif_coef);
        arma::uvec bc_type;
        Model::get_bc_type(side->cond()->element_accessor(), bc_type);
        data_.cross_section.value_list(fe_values_side.point_list(), elm_acc, csection);

        for (unsigned int sbi=0; sbi<Model::n_substances(); sbi++)
        {
            for (unsigned int i=0; i<ndofs; i++)
                for (unsigned int j=0; j<ndofs; j++)
                    local_matrix[i*ndofs+j] = 0;

            // On Neumann boundaries we have only term from integrating by parts the advective term,
            // on Dirichlet boundaries we additionally apply the penalty which enforces the prescribed value.
            double side_flux = 0;
            for (unsigned int k=0; k<qsize; k++)
                side_flux += arma::dot(ad_coef[sbi][k], fe_values_side.normal_vector(k))*fe_values_side.JxW(k);
            double transport_flux = side_flux/side->measure();

            if (bc_type[sbi] == AdvectionDiffusionModel::abc_dirichlet)
            {
                // set up the parameters for DG method
                set_DG_parameters_boundary(side, qsize, dif_coef[sbi], transport_flux, fe_values_side.normal_vector(0), data_.dg_penalty[sbi].value(elm_acc.centre(), elm_acc), gamma_l);
                gamma[sbi][side->cond_idx()] = gamma_l;
                transport_flux += gamma_l;
            }

            // fluxes and penalty
            for (unsigned int k=0; k<qsize; k++)
            {
                double flux_times_JxW;
                if (bc_type[sbi] == AdvectionDiffusionModel::abc_total_flux)
                {
                    Model::get_flux_bc_sigma(sbi, fe_values_side.point_list(), side->cond()->element_accessor(), robin_sigma);
                    flux_times_JxW = csection[k]*robin_sigma[k]*fe_values_side.JxW(k);
                }
                else if (bc_type[sbi] == AdvectionDiffusionModel::abc_diffusive_flux)
                {
                    Model::get_flux_bc_sigma(sbi, fe_values_side.point_list(), side->cond()->element_accessor(), robin_sigma);
                    flux_times_JxW = (transport_flux + csection[k]*robin_sigma[k])*fe_values_side.JxW(k);
                }
                else if (bc_type[sbi] == AdvectionDiffusionModel::abc_inflow && side_flux < 0)
                    flux_times_JxW = 0;
                else
                    flux_times_JxW = transport_flux*fe_values_side.JxW(k);

                for (unsigned int i=0; i<ndofs; i++)
                {
                    for (unsigned int j=0; j<ndofs; j++)
                    {
                        // flux due to advection and penalty
                        local_matrix[i*ndofs+j] += flux_times_JxW*fe_values_side.shape_value(i,k)*fe_values_side.shape_value(j,k);

                        // flux due to diffusion (only on dirichlet and inflow boundary)
                        if (bc_type[sbi] == AdvectionDiffusionModel::abc_dirichlet)
                            local_matrix[i*ndofs+j] -= (arma::dot(dif_coef[sbi][k]*fe_values_side.shape_grad(j,k),fe_values_side.normal_vector(k))*fe_values_side.shape_value(i,k)
                                    + arma::dot(dif_coef[sbi][k]*fe_values_side.shape_grad(i,k),fe_values_side.normal_vector(k))*fe_values_side.shape_value(j,k)*dg_variant
                                    )*fe_values_side.JxW(k);
                    }
                }
            }

			ls[sbi]->mat_set_values(ndofs, &(side_dof_indices[0]), ndofs, &(side_dof_indices[0]), local_matrix);
        }
    }
}


template<class Model>
template<unsigned int dim>
void TransportDG<Model>::assemble_fluxes_element_side()
{

    if (dim == 1) return;
    FEValues<dim-1,3> fe_values_vb(*feo->mapping<dim-1>(), *feo->q<dim-1>(), *feo->fe<dim-1>(),
            update_values | update_gradients | update_JxW_values | update_quadrature_points);
    FESideValues<dim,3> fe_values_side(*feo->mapping<dim>(), *feo->q<dim-1>(), *feo->fe<dim>(),
            update_values | update_gradients | update_side_JxW_values | update_normal_vectors | update_quadrature_points);
    FESideValues<dim,3> fsv_rt(*feo->mapping<dim>(), *feo->q<dim-1>(), *feo->fe_rt<dim>(),
            update_values);
    FEValues<dim-1,3> fv_rt(*feo->mapping<dim-1>(), *feo->q<dim-1>(), *feo->fe_rt<dim-1>(),
            update_values);

    vector<FEValuesSpaceBase<3>*> fv_sb(2);
    const unsigned int ndofs = feo->fe<dim>()->n_dofs();    // number of local dofs
    const unsigned int qsize = feo->q<dim-1>()->size();     // number of quadrature points
    int side_dof_indices[2*ndofs];
    vector<LongIdx> indices(ndofs);
    unsigned int n_dofs[2], n_indices;
    vector<arma::vec3> velocity_higher, velocity_lower;
    vector<double> frac_sigma(qsize);
    vector<double> csection_lower(qsize), csection_higher(qsize);
    PetscScalar local_matrix[4*ndofs*ndofs];
    double comm_flux[2][2];

    // index 0 = element with lower dimension,
    // index 1 = side of element with higher dimension
    fv_sb[0] = &fe_values_vb;
    fv_sb[1] = &fe_values_side;

    // assemble integral over sides
    for (unsigned int inb=0; inb<feo->dh()->n_loc_nb(); inb++)
    {
        Neighbour *nb = &Model::mesh_->vb_neighbours_[feo->dh()->nb_index(inb)];
        // skip neighbours of different dimension
        if (nb->element()->dim() != dim-1) continue;

        auto dh_cell_sub = feo->dh()->cell_accessor_from_element( nb->element().idx() );
        ElementAccessor<3> cell_sub = dh_cell_sub.elm();
        n_indices = dh_cell_sub.get_dof_indices(indices);
		for(unsigned int i=0; i<n_indices; ++i) {
			side_dof_indices[i] = indices[i];
		}
        fe_values_vb.reinit(cell_sub);
        n_dofs[0] = fv_sb[0]->n_dofs();

        auto dh_cell = feo->dh()->cell_accessor_from_element( nb->side()->element().idx() );
        ElementAccessor<3> cell = dh_cell.elm();
        n_indices = dh_cell.get_dof_indices(indices);
		for(unsigned int i=0; i<n_indices; ++i) {
			side_dof_indices[i+n_dofs[0]] = indices[i];
		}
        fe_values_side.reinit(cell, nb->side()->side_idx());
        n_dofs[1] = fv_sb[1]->n_dofs();
        
        // Element id's for testing if they belong to local partition.
        int element_id[2];
        element_id[0] = cell_sub.idx();
        element_id[1] = cell.idx();

        fsv_rt.reinit(cell, nb->side()->side_idx());
        fv_rt.reinit(cell_sub);
        calculate_velocity(cell, velocity_higher, fsv_rt);
        calculate_velocity(cell_sub, velocity_lower, fv_rt);
        Model::compute_advection_diffusion_coefficients(fe_values_vb.point_list(), velocity_lower, cell_sub, ad_coef_edg[0], dif_coef_edg[0]);
        Model::compute_advection_diffusion_coefficients(fe_values_vb.point_list(), velocity_higher, cell, ad_coef_edg[1], dif_coef_edg[1]);
        data_.cross_section.value_list(fe_values_vb.point_list(), cell_sub, csection_lower);
        data_.cross_section.value_list(fe_values_vb.point_list(), cell, csection_higher);

        for (unsigned int sbi=0; sbi<Model::n_substances(); sbi++) // Optimize: SWAP LOOPS
        {
            for (unsigned int i=0; i<n_dofs[0]+n_dofs[1]; i++)
                for (unsigned int j=0; j<n_dofs[0]+n_dofs[1]; j++)
                    local_matrix[i*(n_dofs[0]+n_dofs[1])+j] = 0;
            
            data_.fracture_sigma[sbi].value_list(fe_values_vb.point_list(), cell_sub, frac_sigma);

            // set transmission conditions
            for (unsigned int k=0; k<qsize; k++)
            {
                /* The communication flux has two parts:
                * - "diffusive" term containing sigma
                * - "advective" term representing usual upwind
                *
                * The calculation differs from the reference manual, since ad_coef and dif_coef have different meaning
                * than b and A in the manual.
                * In calculation of sigma there appears one more csection_lower in the denominator.
                */
                double sigma = frac_sigma[k]*arma::dot(dif_coef_edg[0][sbi][k]*fe_values_side.normal_vector(k),fe_values_side.normal_vector(k))*
                        2*csection_higher[k]*csection_higher[k]/(csection_lower[k]*csection_lower[k]);

                double transport_flux = arma::dot(ad_coef_edg[1][sbi][k], fe_values_side.normal_vector(k));

                comm_flux[0][0] =  (sigma-min(0.,transport_flux))*fv_sb[0]->JxW(k);
                comm_flux[0][1] = -(sigma-min(0.,transport_flux))*fv_sb[0]->JxW(k);
                comm_flux[1][0] = -(sigma+max(0.,transport_flux))*fv_sb[0]->JxW(k);
                comm_flux[1][1] =  (sigma+max(0.,transport_flux))*fv_sb[0]->JxW(k);

                for (int n=0; n<2; n++)
                {
                    if (!feo->dh()->el_is_local(element_id[n])) continue;

                    for (unsigned int i=0; i<n_dofs[n]; i++)
                        for (int m=0; m<2; m++)
                            for (unsigned int j=0; j<n_dofs[m]; j++)
                                local_matrix[(i+n*n_dofs[0])*(n_dofs[0]+n_dofs[1]) + m*n_dofs[0] + j] +=
                                        comm_flux[m][n]*fv_sb[m]->shape_value(j,k)*fv_sb[n]->shape_value(i,k);
                }
            }
			ls[sbi]->mat_set_values(n_dofs[0]+n_dofs[1], side_dof_indices, n_dofs[0]+n_dofs[1], side_dof_indices, local_matrix);
        }
    }

}






template<class Model>
void TransportDG<Model>::set_boundary_conditions()
{
  START_TIMER("assemble_bc");
    Model::balance_->start_flux_assembly(Model::subst_idx);
    set_boundary_conditions<1>();
    set_boundary_conditions<2>();
    set_boundary_conditions<3>();
    Model::balance_->finish_flux_assembly(Model::subst_idx);
  END_TIMER("assemble_bc");
}


template<class Model>
template<unsigned int dim>
void TransportDG<Model>::set_boundary_conditions()
{
    FESideValues<dim,3> fe_values_side(*feo->mapping<dim>(), *feo->q<dim-1>(), *feo->fe<dim>(),
            update_values | update_gradients | update_normal_vectors | update_side_JxW_values | update_quadrature_points);
    FESideValues<dim,3> fsv_rt(*feo->mapping<dim>(), *feo->q<dim-1>(), *feo->fe_rt<dim>(),
                update_values);
    const unsigned int ndofs = feo->fe<dim>()->n_dofs(), qsize = feo->q<dim-1>()->size();
    vector<LongIdx> side_dof_indices(ndofs);
    unsigned int loc_b=0;
    double local_rhs[ndofs];
    vector<PetscScalar> local_flux_balance_vector(ndofs);
    PetscScalar local_flux_balance_rhs;
    vector<double> bc_values(qsize);
    vector<double> bc_fluxes(qsize),
            bc_sigma(qsize),
            bc_ref_values(qsize);
    vector<double> csection(qsize);
    vector<arma::vec3> velocity;

    for (auto cell : feo->dh()->own_range() )
    {
        if (cell.elm()->boundary_idx_ == nullptr) continue;

        for (unsigned int si=0; si<cell.elm()->n_sides(); si++)
        {
            const Edge *edg = cell.elm().side(si)->edge();
            if (edg->n_sides > 1) continue;
            // skip edges lying not on the boundary
            if (edg->side(0)->cond() == NULL) continue;

            if (edg->side(0)->dim() != dim-1)
            {
                if (edg->side(0)->cond() != nullptr) ++loc_b;
                continue;
            }

            SideIter side = edg->side(0);
            ElementAccessor<3> elm = Model::mesh_->element_accessor( side->element().idx() );
            ElementAccessor<3> ele_acc = side->cond()->element_accessor();

            arma::uvec bc_type;
            Model::get_bc_type(ele_acc, bc_type);

            fe_values_side.reinit(elm, side->side_idx());
            fsv_rt.reinit(elm, side->side_idx());
            calculate_velocity(elm, velocity, fsv_rt);

            Model::compute_advection_diffusion_coefficients(fe_values_side.point_list(), velocity, side->element(), ad_coef, dif_coef);
            data_.cross_section.value_list(fe_values_side.point_list(), side->element(), csection);

            auto dh_cell = feo->dh()->cell_accessor_from_element( side->element().idx() );
            dh_cell.get_dof_indices(side_dof_indices);

            for (unsigned int sbi=0; sbi<Model::n_substances(); sbi++)
            {
                fill_n(local_rhs, ndofs, 0);
                local_flux_balance_vector.assign(ndofs, 0);
                local_flux_balance_rhs = 0;
                
                // The b.c. data are fetched for all possible b.c. types since we allow
                // different bc_type for each substance.
                data_.bc_dirichlet_value[sbi].value_list(fe_values_side.point_list(), ele_acc, bc_values);

                double side_flux = 0;
                for (unsigned int k=0; k<qsize; k++)
                    side_flux += arma::dot(ad_coef[sbi][k], fe_values_side.normal_vector(k))*fe_values_side.JxW(k);
                double transport_flux = side_flux/side->measure();

                if (bc_type[sbi] == AdvectionDiffusionModel::abc_inflow && side_flux < 0)
                {
                    for (unsigned int k=0; k<qsize; k++)
                    {
                        double bc_term = -transport_flux*bc_values[k]*fe_values_side.JxW(k);
                        for (unsigned int i=0; i<ndofs; i++)
                            local_rhs[i] += bc_term*fe_values_side.shape_value(i,k);
                    }
                    for (unsigned int i=0; i<ndofs; i++)
                        local_flux_balance_rhs -= local_rhs[i];
                }
                else if (bc_type[sbi] == AdvectionDiffusionModel::abc_dirichlet)
                {
                    for (unsigned int k=0; k<qsize; k++)
                    {
                        double bc_term = gamma[sbi][side->cond_idx()]*bc_values[k]*fe_values_side.JxW(k);
                        arma::vec3 bc_grad = -bc_values[k]*fe_values_side.JxW(k)*dg_variant*(arma::trans(dif_coef[sbi][k])*fe_values_side.normal_vector(k));
                        for (unsigned int i=0; i<ndofs; i++)
                            local_rhs[i] += bc_term*fe_values_side.shape_value(i,k)
                                    + arma::dot(bc_grad,fe_values_side.shape_grad(i,k));
                    }
                    for (unsigned int k=0; k<qsize; k++)
                    {
                        for (unsigned int i=0; i<ndofs; i++)
                        {
                            local_flux_balance_vector[i] += (arma::dot(ad_coef[sbi][k], fe_values_side.normal_vector(k))*fe_values_side.shape_value(i,k)
                                    - arma::dot(dif_coef[sbi][k]*fe_values_side.shape_grad(i,k),fe_values_side.normal_vector(k))
                                    + gamma[sbi][side->cond_idx()]*fe_values_side.shape_value(i,k))*fe_values_side.JxW(k);
                        }
                    }
                    if (Model::time_->tlevel() > 0)
                        for (unsigned int i=0; i<ndofs; i++)
                            local_flux_balance_rhs -= local_rhs[i];
                }
                else if (bc_type[sbi] == AdvectionDiffusionModel::abc_total_flux)
                {
                    Model::get_flux_bc_data(sbi, fe_values_side.point_list(), ele_acc, bc_fluxes, bc_sigma, bc_ref_values);
                    for (unsigned int k=0; k<qsize; k++)
                    {
                        double bc_term = csection[k]*(bc_sigma[k]*bc_ref_values[k]+bc_fluxes[k])*fe_values_side.JxW(k);
                        for (unsigned int i=0; i<ndofs; i++)
                            local_rhs[i] += bc_term*fe_values_side.shape_value(i,k);
                    }

                    for (unsigned int i=0; i<ndofs; i++)
                    {
                        for (unsigned int k=0; k<qsize; k++)
                            local_flux_balance_vector[i] += csection[k]*bc_sigma[k]*fe_values_side.JxW(k)*fe_values_side.shape_value(i,k);
                        local_flux_balance_rhs -= local_rhs[i];
                    }
                }
                else if (bc_type[sbi] == AdvectionDiffusionModel::abc_diffusive_flux)
                {
                    Model::get_flux_bc_data(sbi, fe_values_side.point_list(), ele_acc, bc_fluxes, bc_sigma, bc_ref_values);
                    for (unsigned int k=0; k<qsize; k++)
                    {
                        double bc_term = csection[k]*(bc_sigma[k]*bc_ref_values[k]+bc_fluxes[k])*fe_values_side.JxW(k);
                        for (unsigned int i=0; i<ndofs; i++)
                            local_rhs[i] += bc_term*fe_values_side.shape_value(i,k);
                    }

                    for (unsigned int i=0; i<ndofs; i++)
                    {
                        for (unsigned int k=0; k<qsize; k++)
                            local_flux_balance_vector[i] += csection[k]*(arma::dot(ad_coef[sbi][k], fe_values_side.normal_vector(k)) + bc_sigma[k])*fe_values_side.JxW(k)*fe_values_side.shape_value(i,k);
                        local_flux_balance_rhs -= local_rhs[i];
                    }
                }
                else if (bc_type[sbi] == AdvectionDiffusionModel::abc_inflow && side_flux >= 0)
                {
                    for (unsigned int k=0; k<qsize; k++)
                    {
                        for (unsigned int i=0; i<ndofs; i++)
                            local_flux_balance_vector[i] += arma::dot(ad_coef[sbi][k], fe_values_side.normal_vector(k))*fe_values_side.JxW(k)*fe_values_side.shape_value(i,k);
                    }
                }
                ls[sbi]->rhs_set_values(ndofs, &(side_dof_indices[0]), local_rhs);

                Model::balance_->add_flux_matrix_values(Model::subst_idx[sbi], loc_b, side_dof_indices, local_flux_balance_vector);
                Model::balance_->add_flux_vec_value(Model::subst_idx[sbi], loc_b, local_flux_balance_rhs);
            }
            ++loc_b;
        }
    }
}



template<class Model>
template<unsigned int dim>
void TransportDG<Model>::calculate_velocity(const ElementAccessor<3> &cell, 
                                            vector<arma::vec3> &velocity, 
                                            FEValuesBase<dim,3> &fv)
{
    OLD_ASSERT(cell->dim() == dim, "Element dimension mismatch!");

    velocity.resize(fv.n_points());

    for (unsigned int k=0; k<fv.n_points(); k++)
    {
        velocity[k].zeros();
        for (unsigned int sid=0; sid<cell->n_sides(); sid++)
          for (unsigned int c=0; c<3; ++c)
            velocity[k][c] += fv.shape_value_component(sid,k,c) * Model::mh_dh->side_flux( *(cell.side(sid)) );
    }
}


// return the ratio of longest and shortest edge
double elem_anisotropy(ElementAccessor<3> e)
{
    double h_max = 0, h_min = numeric_limits<double>::infinity();
    for (unsigned int i=0; i<e->n_nodes(); i++)
        for (unsigned int j=i+1; j<e->n_nodes(); j++)
        {
            h_max = max(h_max, e.node(i)->distance(*e.node(j)));
            h_min = min(h_min, e.node(i)->distance(*e.node(j)));
        }
    return h_max/h_min;
}



template<class Model>
void TransportDG<Model>::set_DG_parameters_edge(const Edge &edg,
            const int s1,
            const int s2,
            const int K_size,
            const vector<arma::mat33> &K1,
            const vector<arma::mat33> &K2,
            const vector<double> &fluxes,
            const arma::vec3 &normal_vector,
            const double alpha1,
            const double alpha2,
            double &gamma,
            double *omega,
            double &transport_flux)
{
    double delta[2];
    double h = 0;
    double local_alpha = 0;

    OLD_ASSERT(edg.side(s1)->valid(), "Invalid side of an edge.");
    SideIter s = edg.side(s1);

    // calculate the side diameter
    if (s->dim() == 0)
    {
        h = 1;
    }
    else
    {
        for (unsigned int i=0; i<s->n_nodes(); i++)
            for (unsigned int j=i+1; j<s->n_nodes(); j++)
                h = max(h, s->node(i)->distance(*s->node(j).node()));
    }
    
    double aniso1 = elem_anisotropy(edg.side(s1)->element());
    double aniso2 = elem_anisotropy(edg.side(s2)->element());
    

    // calculate the total in- and out-flux through the edge
    double pflux = 0, nflux = 0;
    for (int i=0; i<edg.n_sides; i++)
    {
        if (fluxes[i] > 0)
            pflux += fluxes[i];
        else
            nflux += fluxes[i];
    }

    // calculate the flux from s1 to s2
    if (fluxes[s2] > 0 && fluxes[s1] < 0 && s1 < s2)
        transport_flux = fluxes[s1]*fabs(fluxes[s2]/pflux);
    else if (fluxes[s2] < 0 && fluxes[s1] > 0 && s1 < s2)
        transport_flux = fluxes[s1]*fabs(fluxes[s2]/nflux);
    else if (s1==s2)
        transport_flux = fluxes[s1];
    else
        transport_flux = 0;

    gamma = 0.5*fabs(transport_flux);


    // determine local DG penalty
    local_alpha = max(alpha1, alpha2);

    if (s1 == s2)
    {
        omega[0] = 1;

        // delta is set to the average value of Kn.n on the side
        delta[0] = 0;
        for (int k=0; k<K_size; k++)
            delta[0] += dot(K1[k]*normal_vector,normal_vector);
        delta[0] /= K_size;

        gamma += local_alpha/h*aniso1*aniso2*delta[0];
    }
    else
    {
        delta[0] = 0;
        delta[1] = 0;
        for (int k=0; k<K_size; k++)
        {
            delta[0] += dot(K1[k]*normal_vector,normal_vector);
            delta[1] += dot(K2[k]*normal_vector,normal_vector);
        }
        delta[0] /= K_size;
        delta[1] /= K_size;

        double delta_sum = delta[0] + delta[1];

//        if (delta_sum > numeric_limits<double>::epsilon())
        if (fabs(delta_sum) > 0)
        {
            omega[0] = delta[1]/delta_sum;
            omega[1] = delta[0]/delta_sum;
            gamma += local_alpha/h*aniso1*aniso2*(delta[0]*delta[1]/delta_sum);
        }
        else
            for (int i=0; i<2; i++) omega[i] = 0;
    }
}






template<class Model>
void TransportDG<Model>::set_DG_parameters_boundary(const SideIter side,
            const int K_size,
            const vector<arma::mat33> &K,
            const double flux,
            const arma::vec3 &normal_vector,
            const double alpha,
            double &gamma)
{
    double delta = 0, h = 0;

    // calculate the side diameter
    if (side->dim() == 0)
    {
        h = 1;
    }
    else
    {
        for (unsigned int i=0; i<side->n_nodes(); i++)
            for (unsigned int j=i+1; j<side->n_nodes(); j++)
                h = max(h, side->node(i)->distance( *side->node(j).node() ));
    }

    // delta is set to the average value of Kn.n on the side
    for (int k=0; k<K_size; k++)
        delta += dot(K[k]*normal_vector,normal_vector);
    delta /= K_size;

    gamma = 0.5*fabs(flux) + alpha/h*delta*elem_anisotropy(side->element());
}





template<class Model>
void TransportDG<Model>::set_initial_condition()
{
    START_TIMER("set_init_cond");
    for (unsigned int sbi=0; sbi<Model::n_substances(); sbi++)
        ls[sbi]->start_allocation();
    prepare_initial_condition<1>();
    prepare_initial_condition<2>();
    prepare_initial_condition<3>();

    for (unsigned int sbi=0; sbi<Model::n_substances(); sbi++)
        ls[sbi]->start_add_assembly();
    prepare_initial_condition<1>();
    prepare_initial_condition<2>();
    prepare_initial_condition<3>();

    for (unsigned int sbi=0; sbi<Model::n_substances(); sbi++)
    {
        ls[sbi]->finish_assembly();
        ls[sbi]->solve();
    }
    END_TIMER("set_init_cond");
}

template<class Model>
template<unsigned int dim>
void TransportDG<Model>::prepare_initial_condition()
{
    FEValues<dim,3> fe_values(*feo->mapping<dim>(), *feo->q<dim>(), *feo->fe<dim>(),
            update_values | update_JxW_values | update_quadrature_points);
    const unsigned int ndofs = feo->fe<dim>()->n_dofs(), qsize = feo->q<dim>()->size();
    std::vector<LongIdx> dof_indices(ndofs);
    double matrix[ndofs*ndofs], rhs[ndofs];
    std::vector<std::vector<double> > init_values(Model::n_substances());

    for (unsigned int sbi=0; sbi<Model::n_substances(); sbi++) // Optimize: SWAP LOOPS
        init_values[sbi].resize(qsize);

    for (auto cell : feo->dh()->own_range() )
    {
        if (cell.dim() != dim) continue;
        ElementAccessor<3> elem = cell.elm();

        cell.get_dof_indices(dof_indices);
        fe_values.reinit(elem);

        Model::compute_init_cond(fe_values.point_list(), elem, init_values);

        for (unsigned int sbi=0; sbi<Model::n_substances(); sbi++)
        {
            for (unsigned int i=0; i<ndofs; i++)
            {
                rhs[i] = 0;
                for (unsigned int j=0; j<ndofs; j++)
                    matrix[i*ndofs+j] = 0;
            }

            for (unsigned int k=0; k<qsize; k++)
            {
                double rhs_term = init_values[sbi][k]*fe_values.JxW(k);

                for (unsigned int i=0; i<ndofs; i++)
                {
                    for (unsigned int j=0; j<ndofs; j++)
                        matrix[i*ndofs+j] += fe_values.shape_value(i,k)*fe_values.shape_value(j,k)*fe_values.JxW(k);

                    rhs[i] += fe_values.shape_value(i,k)*rhs_term;
                }
            }
    		ls[sbi]->set_values(ndofs, &(dof_indices[0]), ndofs, &(dof_indices[0]), matrix, rhs);
        }
    }
}


template<class Model>
void TransportDG<Model>::get_par_info(LongIdx * &el_4_loc, Distribution * &el_ds)
{
    el_4_loc = Model::mesh_->get_el_4_loc();
    el_ds = Model::mesh_->get_el_ds();
}


template<class Model>
void TransportDG<Model>::update_after_reactions(bool solution_changed)
{
    if (solution_changed)
    {
    	unsigned int i_cell=0;
    	for (auto cell : feo->dh()->own_range() )
        {

            unsigned int n_dofs;
            switch (cell.dim())
            {
            case 1:
                n_dofs = feo->fe<1>()->n_dofs();
                break;
            case 2:
                n_dofs = feo->fe<2>()->n_dofs();
                break;
            case 3:
                n_dofs = feo->fe<3>()->n_dofs();
                break;
            }

			std::vector<LongIdx> dof_indices(n_dofs);
            cell.get_dof_indices(dof_indices);

            for (unsigned int sbi=0; sbi<Model::n_substances(); ++sbi)
            {
                double old_average = 0;
                for (unsigned int j=0; j<n_dofs; ++j)
                    old_average += ls[sbi]->get_solution_array()[dof_indices[j]-feo->dh()->distr()->begin()];
                old_average /= n_dofs;

                for (unsigned int j=0; j<n_dofs; ++j)
                    ls[sbi]->get_solution_array()[dof_indices[j]-feo->dh()->distr()->begin()] += solution_elem_[sbi][i_cell] - old_average;
            }
            ++i_cell;
        }
    }
    // update mass_vec for the case that mass matrix changes in next time step
    for (unsigned int sbi=0; sbi<Model::n_substances(); ++sbi)
        MatMult(*(ls_dt[sbi]->get_matrix()), ls[sbi]->get_solution(), mass_vec[sbi]);
}

template<class Model>
LongIdx *TransportDG<Model>::get_row_4_el()
{
    return Model::mesh_->get_row_4_el();
}








template class TransportDG<ConcentrationTransportModel>;
template class TransportDG<HeatTransferModel>;



<|MERGE_RESOLUTION|>--- conflicted
+++ resolved
@@ -304,11 +304,7 @@
     {
         // create shared pointer to a FieldFE, pass FE data and push this FieldFE to output_field on all regions
         std::shared_ptr<FieldFE<3, FieldValue<3>::Scalar> > output_field_ptr(new FieldFE<3, FieldValue<3>::Scalar>);
-<<<<<<< HEAD
-        output_field_ptr->set_fe_data(feo->dh()->sequential(), &output_vec[sbi]);
-=======
         output_field_ptr->set_fe_data(feo->dh()->sequential(), 0, &output_vec[sbi]);
->>>>>>> 67d21c4a
         data_.output_field[sbi].set_field(Model::mesh_->region_db().get_region_set("ALL"), output_field_ptr, 0);
     }
 

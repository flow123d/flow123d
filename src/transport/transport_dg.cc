--- conflicted
+++ resolved
@@ -127,14 +127,10 @@
     map2_ = new MappingP1<2,3>;
     map3_ = new MappingP1<3,3>;
 
-    ds_ = std::make_shared<EqualOrderDiscreteSpace>(mesh_, fe1_, fe2_, fe3_);
+    ds_ = std::make_shared<EqualOrderDiscreteSpace>(mesh_, fe0_, fe1_, fe2_, fe3_);
 	dh_ = std::make_shared<DOFHandlerMultiDim>(*mesh_);
 
-<<<<<<< HEAD
-    dh_->distribute_dofs(*fe0_, *fe1_, *fe2_, *fe3_);
-=======
     dh_->distribute_dofs(ds_, true);
->>>>>>> c9223270
 }
 
 

--- conflicted
+++ resolved
@@ -263,14 +263,9 @@
 }
 
 template<class Model>
-<<<<<<< HEAD
-TransportDG<Model>::TransportDG(Mesh & init_mesh, const Input::Record &in_rec)
+TransportDG<Model>::TransportDG(Mesh & init_mesh, const Input::Record in_rec)
         : TransportCommon(),
 		  Model(init_mesh, in_rec),
-=======
-TransportDG<Model>::TransportDG(Mesh & init_mesh, const Input::Record in_rec)
-        : TransportBase(init_mesh, in_rec),
->>>>>>> bb394e97
           mass_matrix(0),
 		  input_rec(in_rec),
 		  allocation_done(false)

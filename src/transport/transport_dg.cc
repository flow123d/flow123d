--- conflicted
+++ resolved
@@ -107,12 +107,9 @@
 
 
 
-<<<<<<< HEAD
-
-
-
-=======
->>>>>>> 5e9592f5
+
+
+
 template<class Model>
 TransportDG<Model>::EqData::EqData() : Model::ModelEqData()
 {

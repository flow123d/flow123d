--- conflicted
+++ resolved
@@ -104,60 +104,6 @@
 {
     unsigned int q_order;
 
-<<<<<<< HEAD
-	switch (fe_order)
-	{
-	case 0:
-		q_order = 0;
-		fe1_ = new FE_P_disc<0,1,3>;
-		fe2_ = new FE_P_disc<0,2,3>;
-		fe3_ = new FE_P_disc<0,3,3>;
-		break;
-
-	case 1:
-		q_order = 2;
-		fe1_ = new FE_P_disc<1,1,3>;
-		fe2_ = new FE_P_disc<1,2,3>;
-		fe3_ = new FE_P_disc<1,3,3>;
-		break;
-
-	case 2:
-		q_order = 4;
-		fe1_ = new FE_P_disc<2,1,3>;
-		fe2_ = new FE_P_disc<2,2,3>;
-		fe3_ = new FE_P_disc<2,3,3>;
-		break;
-
-	case 3:
-		q_order = 6;
-		fe1_ = new FE_P_disc<3,1,3>;
-		fe2_ = new FE_P_disc<3,2,3>;
-		fe3_ = new FE_P_disc<3,3,3>;
-		break;
-
-	default:
-	    q_order=0;
-		xprintf(PrgErr, "Unsupported polynomial order %d for finite elements in TransportDG ", fe_order);
-		break;
-	}
-
-	fe_rt1_ = new FE_RT0<1,3>;
-	fe_rt2_ = new FE_RT0<2,3>;
-	fe_rt3_ = new FE_RT0<3,3>;
-
-	q0_ = new QGauss<0>(q_order);
-	q1_ = new QGauss<1>(q_order);
-	q2_ = new QGauss<2>(q_order);
-	q3_ = new QGauss<3>(q_order);
-
-	map1_ = new MappingP1<1,3>;
-	map2_ = new MappingP1<2,3>;
-	map3_ = new MappingP1<3,3>;
-
-	dh_ = std::make_shared<DOFHandlerMultiDim>(*mesh_);
-
-	dh_->distribute_dofs(*fe1_, *fe2_, *fe3_);
-=======
     switch (fe_order)
     {
     case 0:
@@ -203,35 +149,18 @@
     q2_ = new QGauss<2>(q_order);
     q3_ = new QGauss<3>(q_order);
 
-    map0_ = new MappingP1<0,3>;
     map1_ = new MappingP1<1,3>;
     map2_ = new MappingP1<2,3>;
     map3_ = new MappingP1<3,3>;
 
-    dh_ = new DOFHandlerMultiDim(*mesh_);
+	dh_ = std::make_shared<DOFHandlerMultiDim>(*mesh_);
 
     dh_->distribute_dofs(*fe1_, *fe2_, *fe3_);
->>>>>>> a072b79e
 }
 
 
 FEObjects::~FEObjects()
 {
-<<<<<<< HEAD
-	delete fe1_;
-	delete fe2_;
-	delete fe3_;
-	delete fe_rt1_;
-	delete fe_rt2_;
-	delete fe_rt3_;
-	delete q0_;
-	delete q1_;
-	delete q2_;
-	delete q3_;
-	delete map1_;
-	delete map2_;
-	delete map3_;
-=======
     delete fe1_;
     delete fe2_;
     delete fe3_;
@@ -242,12 +171,9 @@
     delete q1_;
     delete q2_;
     delete q3_;
-    delete map0_;
     delete map1_;
     delete map2_;
     delete map3_;
-    delete dh_;
->>>>>>> a072b79e
 }
 
 template<> FiniteElement<0,3> *FEObjects::fe<0>() { return 0; }
@@ -379,21 +305,6 @@
         }
     }
 
-<<<<<<< HEAD
-	output_vec.resize(Model::n_substances());
-	//output_solution.resize(Model::n_substances());
-	int rank;
-	MPI_Comm_rank(PETSC_COMM_WORLD, &rank);
-	unsigned int output_vector_size= (rank==0)?feo->dh()->n_global_dofs():0;
-	for (unsigned int sbi=0; sbi<Model::n_substances(); sbi++)
-	{
-		// for each substance we allocate output array and vector
-		//output_solution[sbi] = new double[feo->dh()->n_global_dofs()];
-		output_vec[sbi].resize(output_vector_size);
-	}
-	data_.output_field.set_components(Model::substances_.names());
-	data_.output_field.set_mesh(*Model::mesh_);
-=======
     output_vec.resize(Model::n_substances());
     //output_solution.resize(Model::n_substances());
     int rank;
@@ -403,11 +314,10 @@
     {
         // for each substance we allocate output array and vector
         //output_solution[sbi] = new double[feo->dh()->n_global_dofs()];
-        VecCreateSeq(PETSC_COMM_SELF, output_vector_size, &output_vec[sbi]);
+		output_vec[sbi].resize(output_vector_size);
     }
     data_.output_field.set_components(Model::substances_.names());
     data_.output_field.set_mesh(*Model::mesh_);
->>>>>>> a072b79e
     data_.output_type(OutputTime::CORNER_DATA);
 
     data_.output_field.setup_components();
@@ -497,21 +407,11 @@
 {
     VecScatter output_scatter;
     VecScatterCreateToZero(ls[0]->get_solution(), &output_scatter, PETSC_NULL);
-<<<<<<< HEAD
-	for (unsigned int sbi=0; sbi<Model::n_substances(); sbi++)
-	{
-		// gather solution to output_vec[sbi]
-	    VecScatterBegin(output_scatter, ls[sbi]->get_solution(), (output_vec[sbi]).get_data_petsc(), INSERT_VALUES, SCATTER_FORWARD);
-		VecScatterEnd(output_scatter, ls[sbi]->get_solution(), (output_vec[sbi]).get_data_petsc(), INSERT_VALUES, SCATTER_FORWARD);
-	}
-=======
     for (unsigned int sbi=0; sbi<Model::n_substances(); sbi++)
     {
         // gather solution to output_vec[sbi]
-        VecScatterBegin(output_scatter, ls[sbi]->get_solution(), output_vec[sbi], INSERT_VALUES, SCATTER_FORWARD);
-        VecScatterEnd(output_scatter, ls[sbi]->get_solution(), output_vec[sbi], INSERT_VALUES, SCATTER_FORWARD);
-    }
->>>>>>> a072b79e
+	VecScatterBegin(output_scatter, ls[sbi]->get_solution(), (output_vec[sbi]).get_data_petsc(), INSERT_VALUES, SCATTER_FORWARD);
+    }
     VecScatterDestroy(&(output_scatter));
 
 }
@@ -719,36 +619,6 @@
     // calculate element averages of solution
     for (unsigned int i_cell=0; i_cell<Model::mesh_->get_el_ds()->lsize(); i_cell++)
     {
-<<<<<<< HEAD
-    	typename DOFHandlerBase::CellIterator elem = Model::mesh_->element(feo->dh()->el_index(i_cell));
-
-    	unsigned int n_dofs;
-    	switch (elem->dim())
-    	{
-    	case 1:
-    		n_dofs = feo->fe<1>()->n_dofs();
-    		break;
-    	case 2:
-			n_dofs = feo->fe<2>()->n_dofs();
-			break;
-    	case 3:
-			n_dofs = feo->fe<3>()->n_dofs();
-			break;
-    	}
-
-    	std::vector<int> dof_indices(n_dofs);
-    	feo->dh()->get_dof_indices(elem, dof_indices);
-
-    	for (unsigned int sbi=0; sbi<Model::n_substances(); ++sbi)
-    	{
-    		solution_elem_[sbi][i_cell] = 0;
-
-    		for (unsigned int j=0; j<n_dofs; ++j)
-    			solution_elem_[sbi][i_cell] += ls[sbi]->get_solution_array()[dof_indices[j]-feo->dh()->distr()->begin()];
-
-			solution_elem_[sbi][i_cell] = max(solution_elem_[sbi][i_cell]/n_dofs, 0.);
-    	}
-=======
         typename DOFHandlerBase::CellIterator elem = Model::mesh_->element(feo->dh()->el_index(i_cell));
 
         unsigned int n_dofs;
@@ -765,7 +635,7 @@
             break;
         }
 
-        unsigned int dof_indices[n_dofs];
+    	std::vector<int> dof_indices(n_dofs);
         feo->dh()->get_dof_indices(elem, dof_indices);
 
         for (unsigned int sbi=0; sbi<Model::n_substances(); ++sbi)
@@ -777,7 +647,6 @@
 
             solution_elem_[sbi][i_cell] = max(solution_elem_[sbi][i_cell]/n_dofs, 0.);
         }
->>>>>>> a072b79e
     }
 }
 
@@ -962,26 +831,6 @@
         // assemble the local stiffness matrix
         for (unsigned int sbi=0; sbi<Model::n_substances(); sbi++)
         {
-<<<<<<< HEAD
-        	for (unsigned int i=0; i<ndofs; i++)
-        		for (unsigned int j=0; j<ndofs; j++)
-        			local_matrix[i*ndofs+j] = 0;
-
-        	for (unsigned int k=0; k<qsize; k++)
-        	{
-        		for (unsigned int i=0; i<ndofs; i++)
-        		{
-        			arma::vec3 Kt_grad_i = dif_coef[sbi][k].t()*fe_values.shape_grad(i,k);
-        			double ad_dot_grad_i = arma::dot(ad_coef[sbi][k], fe_values.shape_grad(i,k));
-
-        			for (unsigned int j=0; j<ndofs; j++)
-						local_matrix[i*ndofs+j] += (arma::dot(Kt_grad_i, fe_values.shape_grad(j,k))
-												   -fe_values.shape_value(j,k)*ad_dot_grad_i
-												   +sources_sigma[k][sbi]*fe_values.shape_value(j,k)*fe_values.shape_value(i,k))*fe_values.JxW(k);
-				}
-			}
-			ls[sbi]->mat_set_values(ndofs, &(dof_indices[0]), ndofs, &(dof_indices[0]), local_matrix);
-=======
             for (unsigned int i=0; i<ndofs; i++)
                 for (unsigned int j=0; j<ndofs; j++)
                     local_matrix[i*ndofs+j] = 0;
@@ -999,8 +848,7 @@
                                                   +sources_sigma[sbi][k]*fe_values.shape_value(j,k)*fe_values.shape_value(i,k))*fe_values.JxW(k);
                 }
             }
-            ls[sbi]->mat_set_values(ndofs, (int *)dof_indices, ndofs, (int *)dof_indices, local_matrix);
->>>>>>> a072b79e
+			ls[sbi]->mat_set_values(ndofs, &(dof_indices[0]), ndofs, &(dof_indices[0]), local_matrix);
         }
     }
 }
@@ -1084,13 +932,8 @@
     FESideValues<dim,3> fsv_rt(*feo->mapping<dim>(), *feo->q<dim-1>(), *feo->fe_rt<dim>(),
             update_values);
     const unsigned int ndofs = feo->fe<dim>()->n_dofs(), qsize = feo->q<dim-1>()->size(),
-<<<<<<< HEAD
-    		n_max_sides = ad_coef_edg.size();
+            n_max_sides = ad_coef_edg.size();
     vector< vector<int> > side_dof_indices;
-=======
-            n_max_sides = ad_coef_edg.size();
-    vector<unsigned int*> side_dof_indices;
->>>>>>> a072b79e
     PetscScalar local_matrix[ndofs*ndofs];
     vector<vector<arma::vec3> > side_velocity(n_max_sides);
     vector<vector<double> > dg_penalty(n_max_sides);
@@ -1098,15 +941,9 @@
 
     for (unsigned int sid=0; sid<n_max_sides; sid++) // Optimize: SWAP LOOPS
     {
-<<<<<<< HEAD
     	side_dof_indices.push_back( vector<int>(ndofs) );
-    	fe_values.push_back(new FESideValues<dim,3>(*feo->mapping<dim>(), *feo->q<dim-1>(), *feo->fe<dim>(),
-    			update_values | update_gradients | update_side_JxW_values | update_normal_vectors | update_quadrature_points));
-=======
-        side_dof_indices.push_back(new unsigned int[ndofs]);
         fe_values.push_back(new FESideValues<dim,3>(*feo->mapping<dim>(), *feo->q<dim-1>(), *feo->fe<dim>(),
                 update_values | update_gradients | update_side_JxW_values | update_normal_vectors | update_quadrature_points));
->>>>>>> a072b79e
     }
 
     // assemble integral over sides
@@ -1162,50 +999,6 @@
 #define WAVERAGE(i,k,side_id) (arma::dot(dif_coef_edg[sd[side_id]][sbi][k]*fe_values[sd[side_id]]->shape_grad(i,k),nv)*omega[side_id])
 #define JUMP(i,k,side_id)     ((side_id==0?1:-1)*fe_values[sd[side_id]]->shape_value(i,k))
 
-<<<<<<< HEAD
-					// For selected pair of elements:
-					for (int n=0; n<2; n++)
-					{
-						if (!feo->dh()->el_is_local(edg->side(sd[n])->element().index())) continue;
-
-						for (int m=0; m<2; m++)
-						{
-							for (unsigned int i=0; i<fe_values[sd[n]]->n_dofs(); i++)
-								for (unsigned int j=0; j<fe_values[sd[m]]->n_dofs(); j++)
-									local_matrix[i*fe_values[sd[m]]->n_dofs()+j] = 0;
-
-							for (unsigned int k=0; k<qsize; k++)
-							{
-								double flux_times_JxW = transport_flux*fe_values[0]->JxW(k);
-								double gamma_times_JxW = gamma_l*fe_values[0]->JxW(k);
-
-								for (unsigned int i=0; i<fe_values[sd[n]]->n_dofs(); i++)
-								{
-									double flux_JxW_jump_i = flux_times_JxW*JUMP(i,k,n);
-									double gamma_JxW_jump_i = gamma_times_JxW*JUMP(i,k,n);
-									double JxW_jump_i = fe_values[0]->JxW(k)*JUMP(i,k,n);
-									double JxW_var_wavg_i = fe_values[0]->JxW(k)*WAVERAGE(i,k,n)*dg_variant;
-
-									for (unsigned int j=0; j<fe_values[sd[m]]->n_dofs(); j++)
-									{
-										int index = i*fe_values[sd[m]]->n_dofs()+j;
-
-										// flux due to transport (applied on interior edges) (average times jump)
-										local_matrix[index] += flux_JxW_jump_i*AVERAGE(j,k,m);
-
-										// penalty enforcing continuity across edges (applied on interior and Dirichlet edges) (jump times jump)
-										local_matrix[index] += gamma_JxW_jump_i*JUMP(j,k,m);
-
-										// terms due to diffusion
-										local_matrix[index] -= WAVERAGE(j,k,m)*JxW_jump_i;
-										local_matrix[index] -= JUMP(j,k,m)*JxW_var_wavg_i;
-									}
-								}
-							}
-							ls[sbi]->mat_set_values(fe_values[sd[n]]->n_dofs(), &(side_dof_indices[sd[n]][0]), fe_values[sd[m]]->n_dofs(), &(side_dof_indices[sd[m]][0]), local_matrix);
-						}
-					}
-=======
                     // For selected pair of elements:
                     for (int n=0; n<2; n++)
                     {
@@ -1245,10 +1038,9 @@
                                     }
                                 }
                             }
-                            ls[sbi]->mat_set_values(fe_values[sd[n]]->n_dofs(), (int *)side_dof_indices[sd[n]], fe_values[sd[m]]->n_dofs(), (int *)side_dof_indices[sd[m]], local_matrix);
+							ls[sbi]->mat_set_values(fe_values[sd[n]]->n_dofs(), &(side_dof_indices[sd[n]][0]), fe_values[sd[m]]->n_dofs(), &(side_dof_indices[sd[m]][0]), local_matrix);
                         }
                     }
->>>>>>> a072b79e
 #undef AVERAGE
 #undef WAVERAGE
 #undef JUMP
@@ -1357,34 +1149,9 @@
                                     )*fe_values_side.JxW(k);
                     }
                 }
-<<<<<<< HEAD
-				else if (bc_type[sbi] == AdvectionDiffusionModel::abc_inflow && side_flux < 0)
-					flux_times_JxW = 0;
-				else
-					flux_times_JxW = transport_flux*fe_values_side.JxW(k);
-
-				for (unsigned int i=0; i<ndofs; i++)
-				{
-					for (unsigned int j=0; j<ndofs; j++)
-					{
-					    // flux due to advection and penalty
-						local_matrix[i*ndofs+j] += flux_times_JxW*fe_values_side.shape_value(i,k)*fe_values_side.shape_value(j,k);
-
-						// flux due to diffusion (only on dirichlet and inflow boundary)
-						if (bc_type[sbi] == AdvectionDiffusionModel::abc_dirichlet)
-							local_matrix[i*ndofs+j] -= (arma::dot(dif_coef[sbi][k]*fe_values_side.shape_grad(j,k),fe_values_side.normal_vector(k))*fe_values_side.shape_value(i,k)
-									+ arma::dot(dif_coef[sbi][k]*fe_values_side.shape_grad(i,k),fe_values_side.normal_vector(k))*fe_values_side.shape_value(j,k)*dg_variant
-									)*fe_values_side.JxW(k);
-					}
-				}
-			}
+            }
 
 			ls[sbi]->mat_set_values(ndofs, &(side_dof_indices[0]), ndofs, &(side_dof_indices[0]), local_matrix);
-=======
-            }
-
-            ls[sbi]->mat_set_values(ndofs, (int *)side_dof_indices, ndofs, (int *)side_dof_indices, local_matrix);
->>>>>>> a072b79e
         }
     }
 }
@@ -1408,19 +1175,12 @@
     vector<FEValuesSpaceBase<3>*> fv_sb(2);
     const unsigned int ndofs = feo->fe<dim>()->n_dofs();    // number of local dofs
     const unsigned int qsize = feo->q<dim-1>()->size();     // number of quadrature points
-<<<<<<< HEAD
     int side_dof_indices[2*ndofs];
     vector<int> indices(ndofs);
     unsigned int n_dofs[2], n_indices;
-	vector<arma::vec3> velocity_higher, velocity_lower;
-	vector<arma::vec> frac_sigma(qsize, arma::vec(Model::n_substances()));
-	vector<double> csection_lower(qsize), csection_higher(qsize);
-=======
-    unsigned int side_dof_indices[2*ndofs], n_dofs[2];
     vector<arma::vec3> velocity_higher, velocity_lower;
     vector<double> frac_sigma(qsize);
     vector<double> csection_lower(qsize), csection_higher(qsize);
->>>>>>> a072b79e
     PetscScalar local_matrix[4*ndofs*ndofs];
     double comm_flux[2][2];
 
@@ -1436,86 +1196,19 @@
         // skip neighbours of different dimension
         if (nb->element()->dim() != dim-1) continue;
 
-<<<<<<< HEAD
-		typename DOFHandlerBase::CellIterator cell_sub = Model::mesh_->element.full_iter(nb->element());
+        typename DOFHandlerBase::CellIterator cell_sub = Model::mesh_->element.full_iter(nb->element());
 		n_indices = feo->dh()->get_dof_indices(cell_sub, indices);
 		for(unsigned int i=0; i<n_indices; ++i) {
 			side_dof_indices[i] = indices[i];
 		}
-		fe_values_vb.reinit(cell_sub);
-		n_dofs[0] = fv_sb[0]->n_dofs();
-
-		typename DOFHandlerBase::CellIterator cell = nb->side()->element();
+        fe_values_vb.reinit(cell_sub);
+        n_dofs[0] = fv_sb[0]->n_dofs();
+
+        typename DOFHandlerBase::CellIterator cell = nb->side()->element();
 		n_indices = feo->dh()->get_dof_indices(cell, indices);
 		for(unsigned int i=0; i<n_indices; ++i) {
 			side_dof_indices[i+n_dofs[0]] = indices[i];
 		}
-		fe_values_side.reinit(cell, nb->side()->el_idx());
-		n_dofs[1] = fv_sb[1]->n_dofs();
-
-		// Element id's for testing if they belong to local partition.
-		int element_id[2];
-		element_id[0] = cell_sub.index();
-		element_id[1] = cell.index();
-
-		fsv_rt.reinit(cell, nb->side()->el_idx());
-		fv_rt.reinit(cell_sub);
-		calculate_velocity(cell, velocity_higher, fsv_rt);
-		calculate_velocity(cell_sub, velocity_lower, fv_rt);
-		Model::compute_advection_diffusion_coefficients(fe_values_vb.point_list(), velocity_lower, cell_sub->element_accessor(), ad_coef_edg[0], dif_coef_edg[0]);
-		Model::compute_advection_diffusion_coefficients(fe_values_vb.point_list(), velocity_higher, cell->element_accessor(), ad_coef_edg[1], dif_coef_edg[1]);
-		data_.cross_section.value_list(fe_values_vb.point_list(), cell_sub->element_accessor(), csection_lower);
-		data_.cross_section.value_list(fe_values_vb.point_list(), cell->element_accessor(), csection_higher);
-		data_.fracture_sigma.value_list(fe_values_vb.point_list(), cell_sub->element_accessor(), frac_sigma);
-
-		for (unsigned int sbi=0; sbi<Model::n_substances(); sbi++)
-		{
-			for (unsigned int i=0; i<n_dofs[0]+n_dofs[1]; i++)
-				for (unsigned int j=0; j<n_dofs[0]+n_dofs[1]; j++)
-					local_matrix[i*(n_dofs[0]+n_dofs[1])+j] = 0;
-
-			// set transmission conditions
-			for (unsigned int k=0; k<qsize; k++)
-			{
-				/* The communication flux has two parts:
-				 * - "diffusive" term containing sigma
-				 * - "advective" term representing usual upwind
-				 *
-				 * The calculation differs from the reference manual, since ad_coef and dif_coef have different meaning
-				 * than b and A in the manual.
-				 * In calculation of sigma there appears one more csection_lower in the denominator.
-				 */
-				double sigma = frac_sigma[k][sbi]*arma::dot(dif_coef_edg[0][sbi][k]*fe_values_side.normal_vector(k),fe_values_side.normal_vector(k))*
-				        2*csection_higher[k]*csection_higher[k]/(csection_lower[k]*csection_lower[k]);
-
-				double transport_flux = arma::dot(ad_coef_edg[1][sbi][k], fe_values_side.normal_vector(k));
-
- 				comm_flux[0][0] =  (sigma-min(0.,transport_flux))*fv_sb[0]->JxW(k);
- 				comm_flux[0][1] = -(sigma-min(0.,transport_flux))*fv_sb[0]->JxW(k);
- 				comm_flux[1][0] = -(sigma+max(0.,transport_flux))*fv_sb[0]->JxW(k);
- 				comm_flux[1][1] =  (sigma+max(0.,transport_flux))*fv_sb[0]->JxW(k);
-
-				for (int n=0; n<2; n++)
-				{
-					if (!feo->dh()->el_is_local(element_id[n])) continue;
-
-					for (unsigned int i=0; i<n_dofs[n]; i++)
-						for (int m=0; m<2; m++)
-							for (unsigned int j=0; j<n_dofs[m]; j++)
-								local_matrix[(i+n*n_dofs[0])*(n_dofs[0]+n_dofs[1]) + m*n_dofs[0] + j] +=
-								        comm_flux[m][n]*fv_sb[m]->shape_value(j,k)*fv_sb[n]->shape_value(i,k);
-				}
-			}
-			ls[sbi]->mat_set_values(n_dofs[0]+n_dofs[1], side_dof_indices, n_dofs[0]+n_dofs[1], side_dof_indices, local_matrix);
-		}
-=======
-        typename DOFHandlerBase::CellIterator cell_sub = Model::mesh_->element.full_iter(nb->element());
-        feo->dh()->get_dof_indices(cell_sub, side_dof_indices);
-        fe_values_vb.reinit(cell_sub);
-        n_dofs[0] = fv_sb[0]->n_dofs();
-
-        typename DOFHandlerBase::CellIterator cell = nb->side()->element();
-        feo->dh()->get_dof_indices(cell, side_dof_indices+n_dofs[0]);
         fe_values_side.reinit(cell, nb->side()->el_idx());
         n_dofs[1] = fv_sb[1]->n_dofs();
 
@@ -1573,9 +1266,8 @@
                                         comm_flux[m][n]*fv_sb[m]->shape_value(j,k)*fv_sb[n]->shape_value(i,k);
                 }
             }
-            ls[sbi]->mat_set_values(n_dofs[0]+n_dofs[1], (int *)side_dof_indices, n_dofs[0]+n_dofs[1], (int *)side_dof_indices, local_matrix);
-        }
->>>>>>> a072b79e
+			ls[sbi]->mat_set_values(n_dofs[0]+n_dofs[1], side_dof_indices, n_dofs[0]+n_dofs[1], side_dof_indices, local_matrix);
+        }
     }
 
 }
@@ -1626,57 +1318,6 @@
 
         FOR_ELEMENT_SIDES(elm,si)
         {
-<<<<<<< HEAD
-			Edge *edg = elm->side(si)->edge();
-			if (edg->n_sides > 1) continue;
-			// skip edges lying not on the boundary
-			if (edg->side(0)->cond() == NULL) continue;
-
-			if (edg->side(0)->dim() != dim-1)
-			{
-				if (edg->side(0)->cond() != nullptr) ++loc_b;
-				continue;
-			}
-
-			SideIter side = edg->side(0);
-			typename DOFHandlerBase::CellIterator cell = Model::mesh_->element.full_iter(side->element());
-			ElementAccessor<3> ele_acc = side->cond()->element_accessor();
-
-			arma::uvec bc_type;
-			Model::get_bc_type(ele_acc, bc_type);
-
-			fe_values_side.reinit(cell, side->el_idx());
-			fsv_rt.reinit(cell, side->el_idx());
-			calculate_velocity(cell, velocity, fsv_rt);
-
-			Model::compute_advection_diffusion_coefficients(fe_values_side.point_list(), velocity, side->element()->element_accessor(), ad_coef, dif_coef);
-			data_.cross_section.value_list(fe_values_side.point_list(), side->element()->element_accessor(), csection);
-			// The b.c. data are fetched for all possible b.c. types since we allow
-			// different bc_type for each substance.
-			data_.bc_dirichlet_value.value_list(fe_values_side.point_list(), ele_acc, bc_values);
-
-			feo->dh()->get_dof_indices(cell, side_dof_indices);
-
-			for (unsigned int sbi=0; sbi<Model::n_substances(); sbi++)
-			{
-				fill_n(local_rhs, ndofs, 0);
-				local_flux_balance_vector.assign(ndofs, 0);
-				local_flux_balance_rhs = 0;
-
-				double side_flux = 0;
-				for (unsigned int k=0; k<qsize; k++)
-					side_flux += arma::dot(ad_coef[sbi][k], fe_values_side.normal_vector(k))*fe_values_side.JxW(k);
-				double transport_flux = side_flux/side->measure();
-
-				if (bc_type[sbi] == AdvectionDiffusionModel::abc_inflow && side_flux < 0)
-				{
-					for (unsigned int k=0; k<qsize; k++)
-					{
-						double bc_term = -transport_flux*bc_values[k][sbi]*fe_values_side.JxW(k);
-						for (unsigned int i=0; i<ndofs; i++)
-							local_rhs[i] += bc_term*fe_values_side.shape_value(i,k);
-					}
-=======
             Edge *edg = elm->side(si)->edge();
             if (edg->n_sides > 1) continue;
             // skip edges lying not on the boundary
@@ -1702,7 +1343,7 @@
             Model::compute_advection_diffusion_coefficients(fe_values_side.point_list(), velocity, side->element()->element_accessor(), ad_coef, dif_coef);
             data_.cross_section.value_list(fe_values_side.point_list(), side->element()->element_accessor(), csection);
 
-            feo->dh()->get_dof_indices(cell, (unsigned int *)&(side_dof_indices[0]));
+			feo->dh()->get_dof_indices(cell, side_dof_indices);
 
             for (unsigned int sbi=0; sbi<Model::n_substances(); sbi++)
             {
@@ -1727,7 +1368,6 @@
                         for (unsigned int i=0; i<ndofs; i++)
                             local_rhs[i] += bc_term*fe_values_side.shape_value(i,k);
                     }
->>>>>>> a072b79e
                     for (unsigned int i=0; i<ndofs; i++)
                         local_flux_balance_rhs -= local_rhs[i];
                 }
@@ -2022,40 +1662,6 @@
 
     for (unsigned int i_cell=0; i_cell<Model::mesh_->get_el_ds()->lsize(); i_cell++)
     {
-<<<<<<< HEAD
-    	typename DOFHandlerBase::CellIterator elem = Model::mesh_->element(feo->dh()->el_index(i_cell));
-    	if (elem->dim() != dim) continue;
-
-    	ElementAccessor<3> ele_acc = elem->element_accessor();
-    	feo->dh()->get_dof_indices(elem, dof_indices);
-    	fe_values.reinit(elem);
-
-   		Model::compute_init_cond(fe_values.point_list(), ele_acc, init_values);
-
-    	for (unsigned int sbi=0; sbi<Model::n_substances(); sbi++)
-    	{
-    		for (unsigned int i=0; i<ndofs; i++)
-    		{
-    			rhs[i] = 0;
-    			for (unsigned int j=0; j<ndofs; j++)
-    				matrix[i*ndofs+j] = 0;
-    		}
-
-    		for (unsigned int k=0; k<qsize; k++)
-    		{
-    			double rhs_term = init_values[k](sbi)*fe_values.JxW(k);
-
-    			for (unsigned int i=0; i<ndofs; i++)
-    			{
-    				for (unsigned int j=0; j<ndofs; j++)
-    					matrix[i*ndofs+j] += fe_values.shape_value(i,k)*fe_values.shape_value(j,k)*fe_values.JxW(k);
-
-    				rhs[i] += fe_values.shape_value(i,k)*rhs_term;
-    			}
-    		}
-    		ls[sbi]->set_values(ndofs, &(dof_indices[0]), ndofs, &(dof_indices[0]), matrix, rhs);
-    	}
-=======
         typename DOFHandlerBase::CellIterator elem = Model::mesh_->element(feo->dh()->el_index(i_cell));
         if (elem->dim() != dim) continue;
 
@@ -2086,9 +1692,8 @@
                     rhs[i] += fe_values.shape_value(i,k)*rhs_term;
                 }
             }
-            ls[sbi]->set_values(ndofs, (int *)dof_indices, ndofs, (int *)dof_indices, matrix, rhs);
-        }
->>>>>>> a072b79e
+    		ls[sbi]->set_values(ndofs, &(dof_indices[0]), ndofs, &(dof_indices[0]), matrix, rhs);
+        }
     }
 }
 
@@ -2104,43 +1709,6 @@
 template<class Model>
 void TransportDG<Model>::update_after_reactions(bool solution_changed)
 {
-<<<<<<< HEAD
-	if (solution_changed)
-	{
-		for (unsigned int i_cell=0; i_cell<Model::mesh_->get_el_ds()->lsize(); i_cell++)
-		{
-			typename DOFHandlerBase::CellIterator elem = Model::mesh_->element(feo->dh()->el_index(i_cell));
-
-			unsigned int n_dofs;
-			switch (elem->dim())
-			{
-			case 1:
-				n_dofs = feo->fe<1>()->n_dofs();
-				break;
-			case 2:
-				n_dofs = feo->fe<2>()->n_dofs();
-				break;
-			case 3:
-				n_dofs = feo->fe<3>()->n_dofs();
-				break;
-			}
-
-			std::vector<int> dof_indices(n_dofs);
-			feo->dh()->get_dof_indices(elem, dof_indices);
-
-			for (unsigned int sbi=0; sbi<Model::n_substances(); ++sbi)
-			{
-				double old_average = 0;
-				for (unsigned int j=0; j<n_dofs; ++j)
-					old_average += ls[sbi]->get_solution_array()[dof_indices[j]-feo->dh()->distr()->begin()];
-				old_average /= n_dofs;
-
-				for (unsigned int j=0; j<n_dofs; ++j)
-					ls[sbi]->get_solution_array()[dof_indices[j]-feo->dh()->distr()->begin()] += solution_elem_[sbi][i_cell] - old_average;
-			}
-		}
-	}
-=======
     if (solution_changed)
     {
         for (unsigned int i_cell=0; i_cell<Model::mesh_->get_el_ds()->lsize(); i_cell++)
@@ -2161,7 +1729,7 @@
                 break;
             }
 
-            unsigned int dof_indices[n_dofs];
+			std::vector<int> dof_indices(n_dofs);
             feo->dh()->get_dof_indices(elem, dof_indices);
 
             for (unsigned int sbi=0; sbi<Model::n_substances(); ++sbi)
@@ -2176,7 +1744,6 @@
             }
         }
     }
->>>>>>> a072b79e
     // update mass_vec for the case that mass matrix changes in next time step
     for (unsigned int sbi=0; sbi<Model::n_substances(); ++sbi)
         MatMult(*(ls_dt[sbi]->get_matrix()), ls[sbi]->get_solution(), mass_vec[sbi]);

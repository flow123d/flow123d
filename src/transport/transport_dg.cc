--- conflicted
+++ resolved
@@ -1391,29 +1391,15 @@
 template<unsigned int dim>
 void TransportDG<Model>::calculate_velocity(const typename DOFHandlerBase::CellIterator &cell, vector<arma::vec3> &velocity, FEValuesBase<dim,3> &fv)
 {
-<<<<<<< HEAD
-=======
 	ASSERT(cell->dim() == dim, "Element dimension mismatch!");
 
->>>>>>> 5e0113e9
     velocity.resize(fv.n_points());
 
     for (unsigned int k=0; k<fv.n_points(); k++)
     {
         velocity[k].zeros();
         for (unsigned int sid=0; sid<cell->n_sides(); sid++)
-<<<<<<< HEAD
-        {
-            if (cell->side(sid)->dim() != dim-1) continue;
-            int num = dim*(dim+1)/2;
-            for (unsigned int i=0; i<cell->side(sid)->n_nodes(); i++)
-                num -= RefElement<dim>::side_nodes[sid][i];
-            
-            velocity[k] += fv.shape_vector(num,k) * mh_dh->side_flux( *(cell->side(sid)) );
-        }
-=======
             velocity[k] += fv.shape_vector(sid,k) * mh_dh->side_flux( *(cell->side(sid)) );
->>>>>>> 5e0113e9
     }
 }
 

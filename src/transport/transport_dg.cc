/*!
 *
﻿ * Copyright (C) 2015 Technical University of Liberec.  All rights reserved.
 * 
 * This program is free software; you can redistribute it and/or modify it under
 * the terms of the GNU General Public License version 3 as published by the
 * Free Software Foundation. (http://www.gnu.org/licenses/gpl-3.0.en.html)
 * 
 * This program is distributed in the hope that it will be useful, but WITHOUT
 * ANY WARRANTY; without even the implied warranty of MERCHANTABILITY or FITNESS
 * FOR A PARTICULAR PURPOSE.  See the GNU General Public License for more details.
 *
 * 
 * @file    transport_dg.cc
 * @brief   Discontinuous Galerkin method for equation of transport with dispersion.
 * @author  Jan Stebel
 */

#include "system/sys_profiler.hh"
#include "transport/transport_dg.hh"

#include "io/output_time.hh"
#include "quadrature/quadrature_lib.hh"
#include "fem/mapping_p1.hh"
#include "fem/fe_values.hh"
#include "fem/fe_p.hh"
#include "fem/fe_rt.hh"
#include "fields/field_fe.hh"
#include "la/linsys_PETSC.hh"
#include "transport/advection_diffusion_model.hh"
#include "transport/concentration_model.hh"
#include "transport/heat_model.hh"
#include "coupling/balance.hh"
#include "fields/generic_field.hh"
#include "input/factory.hh"

FLOW123D_FORCE_LINK_IN_CHILD(concentrationTransportModel);
FLOW123D_FORCE_LINK_IN_CHILD(heatModel);



using namespace Input::Type;

template<class Model>
const Selection & TransportDG<Model>::get_dg_variant_selection_input_type() {
	return Selection("DG_variant", "Type of penalty term.")
		.add_value(non_symmetric, "non-symmetric", "non-symmetric weighted interior penalty DG method")
		.add_value(incomplete,    "incomplete",    "incomplete weighted interior penalty DG method")
		.add_value(symmetric,     "symmetric",     "symmetric weighted interior penalty DG method")
		.close();
}

/*
 *  Should be removed
template<class Model>
const Selection & TransportDG<Model>::EqData::get_output_selection() {
	return Model::ModelEqData::get_output_selection_input_type(
	        "DG",
	        "Implicit in time Discontinuous Galerkin solver")
		.copy_values(EqData().make_output_field_selection("").close())
		ConvectionTransport::EqData().output_fields
		                            .make_output_field_selection(
		                                "ConvectionTransport_output_fields",
		                                "Selection of output fields for Convection Solute Transport model.")
		                            .close()),
		.close();
}
*/

template<class Model>
const Record & TransportDG<Model>::get_input_type() {
	return Model::get_input_type("DG", "DG solver")
		.declare_key("solver", LinSys_PETSC::get_input_type(), Default::obligatory(),
				"Linear solver for MH problem.")
		.declare_key("input_fields", Array(
		        TransportDG<Model>::EqData()
		            .make_field_descriptor_type(std::string(Model::ModelEqData::name()) + "_DG")),
		        IT::Default::obligatory(),
		        "Input fields of the equation.")
		.declare_key("dg_variant", TransportDG<Model>::get_dg_variant_selection_input_type(), Default("\"non-symmetric\""),
				"Variant of interior penalty discontinuous Galerkin method.")
		.declare_key("dg_order", Integer(0,3), Default("1"),
				"Polynomial order for finite element in DG method (order 0 is suitable if there is no diffusion/dispersion).")

		.declare_key("output_fields",
		        Array(
		            // Get selection name and description from the model
                    Model::ModelEqData::get_output_selection()
	                // EqData contains both TransportDG and model specific fields.
                    .copy_values(
                            EqData().make_output_field_selection("DG_output_fields","Auxiliary Selection")
                            .close())
                    .close()),
				Default(Model::ModelEqData::default_output_field()),
				"List of fields to write to output file.")
		.close();
}

template<class Model>
const int TransportDG<Model>::registrar =
		Input::register_class< TransportDG<Model>, Mesh &, const Input::Record>(std::string(Model::ModelEqData::name()) + "_DG") +
		TransportDG<Model>::get_input_type().size();




FEObjects::FEObjects(Mesh *mesh_, unsigned int fe_order)
{
    unsigned int q_order;

	switch (fe_order)
	{
	case 0:
		q_order = 0;
		fe1_ = new FE_P_disc<0,1,3>;
		fe2_ = new FE_P_disc<0,2,3>;
		fe3_ = new FE_P_disc<0,3,3>;
		break;

	case 1:
		q_order = 2;
		fe1_ = new FE_P_disc<1,1,3>;
		fe2_ = new FE_P_disc<1,2,3>;
		fe3_ = new FE_P_disc<1,3,3>;
		break;

	case 2:
		q_order = 4;
		fe1_ = new FE_P_disc<2,1,3>;
		fe2_ = new FE_P_disc<2,2,3>;
		fe3_ = new FE_P_disc<2,3,3>;
		break;

	case 3:
		q_order = 6;
		fe1_ = new FE_P_disc<3,1,3>;
		fe2_ = new FE_P_disc<3,2,3>;
		fe3_ = new FE_P_disc<3,3,3>;
		break;

	default:
	    q_order=0;
		xprintf(PrgErr, "Unsupported polynomial order %d for finite elements in TransportDG ", fe_order);
		break;
	}

	fe_rt1_ = new FE_RT0<1,3>;
	fe_rt2_ = new FE_RT0<2,3>;
	fe_rt3_ = new FE_RT0<3,3>;

	q0_ = new QGauss<0>(q_order);
	q1_ = new QGauss<1>(q_order);
	q2_ = new QGauss<2>(q_order);
	q3_ = new QGauss<3>(q_order);

	map0_ = new MappingP1<0,3>;
	map1_ = new MappingP1<1,3>;
	map2_ = new MappingP1<2,3>;
	map3_ = new MappingP1<3,3>;

	dh_ = new DOFHandlerMultiDim(*mesh_);

	dh_->distribute_dofs(*fe1_, *fe2_, *fe3_);
}


FEObjects::~FEObjects()
{
	delete fe1_;
	delete fe2_;
	delete fe3_;
	delete fe_rt1_;
	delete fe_rt2_;
	delete fe_rt3_;
	delete q0_;
	delete q1_;
	delete q2_;
	delete q3_;
	delete map0_;
	delete map1_;
	delete map2_;
	delete map3_;
	delete dh_;
}

template<> FiniteElement<0,3> *FEObjects::fe<0>() { return 0; }
template<> FiniteElement<1,3> *FEObjects::fe<1>() { return fe1_; }
template<> FiniteElement<2,3> *FEObjects::fe<2>() { return fe2_; }
template<> FiniteElement<3,3> *FEObjects::fe<3>() { return fe3_; }

template<> FiniteElement<0,3> *FEObjects::fe_rt<0>() { return 0; }
template<> FiniteElement<1,3> *FEObjects::fe_rt<1>() { return fe_rt1_; }
template<> FiniteElement<2,3> *FEObjects::fe_rt<2>() { return fe_rt2_; }
template<> FiniteElement<3,3> *FEObjects::fe_rt<3>() { return fe_rt3_; }

template<> Quadrature<0> *FEObjects::q<0>() { return q0_; }
template<> Quadrature<1> *FEObjects::q<1>() { return q1_; }
template<> Quadrature<2> *FEObjects::q<2>() { return q2_; }
template<> Quadrature<3> *FEObjects::q<3>() { return q3_; }

template<> Mapping<0,3> *FEObjects::mapping<0>() { return map0_; }
template<> Mapping<1,3> *FEObjects::mapping<1>() { return map1_; }
template<> Mapping<2,3> *FEObjects::mapping<2>() { return map2_; }
template<> Mapping<3,3> *FEObjects::mapping<3>() { return map3_; }

DOFHandlerMultiDim *FEObjects::dh() { return dh_; }


template<class Model>
TransportDG<Model>::EqData::EqData() : Model::ModelEqData()
{
    *this+=fracture_sigma
            .name("fracture_sigma")
            .description(
            "Coefficient of diffusive transfer through fractures (for each substance).")
            .units( UnitSI::dimensionless() )
            .input_default("1.0")
            .flags_add(FieldFlag::in_main_matrix);

    *this+=dg_penalty
            .name("dg_penalty")
            .description(
            "Penalty parameter influencing the discontinuity of the solution (for each substance). "
            "Its default value 1 is sufficient in most cases. Higher value diminishes the inter-element jumps.")
            .units( UnitSI::dimensionless() )
            .input_default("1.0")
            .flags_add(FieldFlag::in_rhs & FieldFlag::in_main_matrix);

    *this += region_id.name("region_id")
    	        .units( UnitSI::dimensionless())
    	        .flags(FieldFlag::equation_external_output);

    // add all input fields to the output list

}

template<class Model>
TransportDG<Model>::TransportDG(Mesh & init_mesh, const Input::Record in_rec)
        : Model(init_mesh, in_rec),
          mass_matrix(0),
		  input_rec(in_rec),
		  allocation_done(false)
{
	// Can not use name() + "constructor" here, since START_TIMER only accepts const char *
	// due to constexpr optimization.
	START_TIMER(Model::ModelEqData::name());
	// Check that Model is derived from AdvectionDiffusionModel.
	static_assert(std::is_base_of<AdvectionDiffusionModel, Model>::value, "");

	this->eq_data_ = &data_;


    // Set up physical parameters.
    data_.set_mesh(init_mesh);
<<<<<<< HEAD
//    data_.set_limit_side(LimitSide::right);
=======
    data_.set_input_list( in_rec.val<Input::Array>("input_fields") );
>>>>>>> e77826f2
    data_.region_id = GenericField<3>::region_id(*Model::mesh_);


    // DG variant and order
    dg_variant = in_rec.val<DGVariant>("dg_variant");
    dg_order = in_rec.val<unsigned int>("dg_order");

    // create finite element structures and distribute DOFs
    feo = new FEObjects(Model::mesh_, dg_order);
    DBGMSG("TDG: solution size %d\n", feo->dh()->n_global_dofs());

}


template<class Model>
void TransportDG<Model>::initialize()
{
    data_.set_components(Model::substances_.names());
    data_.set_input_list( input_rec.val<Input::Array>("input_fields") );

    // DG stabilization parameters on boundary edges
    gamma.resize(Model::n_substances());
    for (unsigned int sbi=0; sbi<Model::n_substances(); sbi++)
    	gamma[sbi].resize(Model::mesh_->boundary_.size());

    // Resize coefficient arrays
    int qsize = max(feo->q<0>()->size(), max(feo->q<1>()->size(), max(feo->q<2>()->size(), feo->q<3>()->size())));
    int max_edg_sides = max(Model::mesh_->max_edge_sides(1), max(Model::mesh_->max_edge_sides(2), Model::mesh_->max_edge_sides(3)));
    mm_coef.resize(qsize);
    ad_coef.resize(Model::n_substances());
    dif_coef.resize(Model::n_substances());
    for (unsigned int sbi=0; sbi<Model::n_substances(); sbi++)
    {
      ad_coef[sbi].resize(qsize);
      dif_coef[sbi].resize(qsize);
    }
    ad_coef_edg.resize(max_edg_sides);
    dif_coef_edg.resize(max_edg_sides);
    for (int sd=0; sd<max_edg_sides; sd++)
    {
    	ad_coef_edg[sd].resize(Model::n_substances());
    	dif_coef_edg[sd].resize(Model::n_substances());
    	for (unsigned int sbi=0; sbi<Model::n_substances(); sbi++)
    	{
    		ad_coef_edg[sd][sbi].resize(qsize);
    		dif_coef_edg[sd][sbi].resize(qsize);
    	}
    }

	output_vec.resize(Model::n_substances());
	//output_solution.resize(Model::n_substances());
	int rank;
	MPI_Comm_rank(PETSC_COMM_WORLD, &rank);
	unsigned int output_vector_size= (rank==0)?feo->dh()->n_global_dofs():0;
	for (unsigned int sbi=0; sbi<Model::n_substances(); sbi++)
	{
		// for each substance we allocate output array and vector
		//output_solution[sbi] = new double[feo->dh()->n_global_dofs()];
		VecCreateSeq(PETSC_COMM_SELF, output_vector_size, &output_vec[sbi]);
	}
	data_.output_field.set_components(Model::substances_.names());
	data_.output_field.set_mesh(*Model::mesh_);
    data_.output_type(OutputTime::CORNER_DATA);

    data_.output_field.setup_components();
	for (unsigned int sbi=0; sbi<Model::n_substances(); sbi++)
	{
		// create shared pointer to a FieldFE, pass FE data and push this FieldFE to output_field on all regions
		std::shared_ptr<FieldFE<3, FieldValue<3>::Scalar> > output_field_ptr(new FieldFE<3, FieldValue<3>::Scalar>);
		output_field_ptr->set_fe_data(feo->dh(), feo->mapping<1>(), feo->mapping<2>(), feo->mapping<3>(), &output_vec[sbi]);
		data_.output_field[sbi].set_field(Model::mesh_->region_db().get_region_set("ALL"), output_field_ptr, 0);
	}

    // set time marks for writing the output
	Model::output_stream_->add_admissible_field_names(input_rec.val<Input::Array>("output_fields"));
    Model::output_stream_->mark_output_times(*Model::time_);


    // allocate matrix and vector structures
    ls    = new LinSys*[Model::n_substances()];
    ls_dt = new LinSys_PETSC(feo->dh()->distr());
    ( (LinSys_PETSC *)ls_dt )->set_from_input( input_rec.val<Input::Record>("solver") );
    solution_elem_ = new double*[Model::n_substances()];
    for (unsigned int sbi = 0; sbi < Model::n_substances(); sbi++) {
    	ls[sbi] = new LinSys_PETSC(feo->dh()->distr());
    	( (LinSys_PETSC *)ls[sbi] )->set_from_input( input_rec.val<Input::Record>("solver") );
    	ls[sbi]->set_solution(NULL);
    	solution_elem_[sbi] = new double[Model::mesh_->get_el_ds()->lsize()];
    }
    stiffness_matrix = new Mat[Model::n_substances()];
    rhs = new Vec[Model::n_substances()];
    mass_vec = new Vec[Model::n_substances()];


    // initialization of balance object
    if (Model::balance_ != nullptr)
    {
	    Model::balance_->allocate(feo->dh()->distr()->lsize(),
	    		max(feo->fe<1>()->n_dofs(), max(feo->fe<2>()->n_dofs(), feo->fe<3>()->n_dofs())));
    }

}


template<class Model>
TransportDG<Model>::~TransportDG()
{
    delete Model::time_;
    delete ls_dt;

    if (Model::mesh_->get_el_ds()->myp() == 0)
    {
		for (unsigned int i=0; i<Model::n_substances(); i++)
		{
			VecDestroy(&output_vec[i]);
			//delete[] output_solution[i];
		}
    }

    for (unsigned int i=0; i<Model::n_substances(); i++)
    {
    	delete ls[i];
    	delete[] solution_elem_[i];
    	MatDestroy(&stiffness_matrix[i]);
    	VecDestroy(&rhs[i]);
    	VecDestroy(&mass_vec[i]);
    }
    delete[] ls;
    delete[] solution_elem_;
    delete[] stiffness_matrix;
    delete[] rhs;
    delete[] mass_vec;
    delete feo;

    gamma.clear();
}


template<class Model>
void TransportDG<Model>::output_vector_gather()
{
    IS is;
    VecScatter output_scatter;
    int idx[] = { 0 };
	for (unsigned int sbi=0; sbi<Model::n_substances(); sbi++)
	{
		// gather solution to output_vec[sbi]
		//ISCreateBlock(PETSC_COMM_SELF, ls[sbi]->size(),1 , idx, PETSC_COPY_VALUES, &is);
		//VecScatterCreate(ls[sbi]->get_solution(), is, output_vec[sbi], PETSC_NULL, &output_scatter);
		VecScatterCreateToZero(ls[sbi]->get_solution(), &output_scatter, PETSC_NULL);
	    VecScatterBegin(output_scatter, ls[sbi]->get_solution(), output_vec[sbi], INSERT_VALUES, SCATTER_FORWARD);
		VecScatterEnd(output_scatter, ls[sbi]->get_solution(), output_vec[sbi], INSERT_VALUES, SCATTER_FORWARD);
		VecScatterDestroy(&(output_scatter));
		//ISDestroy(&(is));
	}
}



template<class Model>
void TransportDG<Model>::zero_time_step()
{
	START_TIMER(Model::ModelEqData::name());
	data_.mark_input_times( *(Model::time_) );
	data_.set_time(Model::time_->step(), LimitSide::left);


    // set initial conditions
    set_initial_condition();
    for (unsigned int sbi = 0; sbi < Model::n_substances(); sbi++)
    	( (LinSys_PETSC *)ls[sbi] )->set_initial_guess_nonzero();

    // check first time assembly - needs preallocation
    if (!allocation_done) preallocate();

    // after preallocation we assemble the matrices and vectors required for mass balance
    if (Model::balance_ != nullptr)
    {
		for (unsigned int sbi=0; sbi<Model::n_substances(); ++sbi)
		{
			Model::balance_->calculate_mass(Model::subst_idx[sbi], ls[sbi]->get_solution());
			Model::balance_->calculate_source(Model::subst_idx[sbi], ls[sbi]->get_solution());
			Model::balance_->calculate_flux(Model::subst_idx[sbi], ls[sbi]->get_solution());
		}
    }

    output_data();
}


template<class Model>
void TransportDG<Model>::preallocate()
{
	// preallocate mass matrix
	ls_dt->start_allocation();
	assemble_mass_matrix();
	mass_matrix = NULL;

	// preallocate system matrix
	for (unsigned int i=0; i<Model::n_substances(); i++)
	{
		ls[i]->start_allocation();
		stiffness_matrix[i] = NULL;
		rhs[i] = NULL;
	}
	assemble_stiffness_matrix();
	set_sources();
	set_boundary_conditions();

	allocation_done = true;
}



template<class Model>
void TransportDG<Model>::update_solution()
{
	START_TIMER("DG-ONE STEP");

	Model::time_->next_time();
	Model::time_->view("TDG");
    
    START_TIMER("data reinit");
    data_.set_time(Model::time_->step(), LimitSide::left);
    END_TIMER("data reinit");
    
	// assemble mass matrix
    if (mass_matrix == NULL || data_.subset(FieldFlag::in_time_term).changed() )
	{
		ls_dt->start_add_assembly();
		ls_dt->mat_zero_entries();
		assemble_mass_matrix();
		ls_dt->finish_assembly();
		
		// construct mass_vec for initial time
		if (mass_matrix == NULL)
		{
		  for (unsigned int i=0; i<Model::n_substances(); i++)
		  {
		    VecDuplicate(ls[i]->get_solution(), &mass_vec[i]);
		    MatMult(*(ls_dt->get_matrix()), ls[i]->get_solution(), mass_vec[i]);
		  }
		}
		
		mass_matrix = *(ls_dt->get_matrix());
	}

	// assemble stiffness matrix
    if (stiffness_matrix[0] == NULL
    		|| data_.subset(FieldFlag::in_main_matrix).changed()
    		|| Model::flux_changed)
    {
        // new fluxes can change the location of Neumann boundary,
        // thus stiffness matrix must be reassembled
    	for (unsigned int i=0; i<Model::n_substances(); i++)
    	{
    		ls[i]->start_add_assembly();
    		ls[i]->mat_zero_entries();
    	}
        assemble_stiffness_matrix();
        for (unsigned int i=0; i<Model::n_substances(); i++)
        {
        	ls[i]->finish_assembly();

        	if (stiffness_matrix[i] == NULL)
        		MatConvert(*( ls[i]->get_matrix() ), MATSAME, MAT_INITIAL_MATRIX, &stiffness_matrix[i]);
        	else
        		MatCopy(*( ls[i]->get_matrix() ), stiffness_matrix[i], DIFFERENT_NONZERO_PATTERN);
        }
    }

    // assemble right hand side (due to sources and boundary conditions)
    if (rhs[0] == NULL
    		|| data_.subset(FieldFlag::in_rhs).changed()
    		|| Model::flux_changed)
    {
    	for (unsigned int i=0; i<Model::n_substances(); i++)
    	{
    		ls[i]->start_add_assembly();
    		ls[i]->rhs_zero_entries();
    	}
    	set_sources();
    	set_boundary_conditions();
    	for (unsigned int i=0; i<Model::n_substances(); i++)
    	{
    		ls[i]->finish_assembly();

    		VecDuplicate(*( ls[i]->get_rhs() ), &rhs[i]);
    		VecCopy(*( ls[i]->get_rhs() ), rhs[i]);
    	}
    }

    Model::flux_changed = false;


    /* Apply backward Euler time integration.
     *
     * Denoting A the stiffness matrix and M the mass matrix, the algebraic system at the k-th time level reads
     *
     *   (1/dt M + A)u^k = f + 1/dt M.u^{k-1}
     *
     * Hence we modify at each time level the right hand side:
     *
     *   f^k = f + 1/dt M u^{k-1},
     *
     * where f stands for the term stemming from the force and boundary conditions.
     * Accordingly, we set
     *
     *   A^k = A + 1/dt M.
     *
     */
    Mat m;
    START_TIMER("solve");
    for (unsigned int i=0; i<Model::n_substances(); i++)
    {
    	MatConvert(stiffness_matrix[i], MATSAME, MAT_INITIAL_MATRIX, &m);
		MatAXPY(m, 1./Model::time_->dt(), mass_matrix, SUBSET_NONZERO_PATTERN);
		ls[i]->set_matrix(m, DIFFERENT_NONZERO_PATTERN);
		Vec w;
		VecDuplicate(rhs[i], &w);
		VecWAXPY(w, 1./Model::time_->dt(), mass_vec[i], rhs[i]);
		ls[i]->set_rhs(w);

		VecDestroy(&w);
		MatDestroy(&m);

		ls[i]->solve();

		// update mass_vec due to possible changes in mass matrix
		MatMult(*(ls_dt->get_matrix()), ls[i]->get_solution(), mass_vec[i]);
    }
    END_TIMER("solve");

    calculate_cumulative_balance();

    END_TIMER("DG-ONE STEP");
}


template<class Model>
void TransportDG<Model>::calculate_concentration_matrix()
{
    // calculate element averages of solution
    for (unsigned int i_cell=0; i_cell<Model::mesh_->get_el_ds()->lsize(); i_cell++)
    {
    	typename DOFHandlerBase::CellIterator elem = Model::mesh_->element(feo->dh()->el_index(i_cell));

    	unsigned int n_dofs;
    	switch (elem->dim())
    	{
    	case 1:
    		n_dofs = feo->fe<1>()->n_dofs();
    		break;
    	case 2:
			n_dofs = feo->fe<2>()->n_dofs();
			break;
    	case 3:
			n_dofs = feo->fe<3>()->n_dofs();
			break;
    	}

    	unsigned int dof_indices[n_dofs];
    	feo->dh()->get_dof_indices(elem, dof_indices);

    	for (unsigned int sbi=0; sbi<Model::n_substances(); ++sbi)
    	{
    		solution_elem_[sbi][i_cell] = 0;

    		for (unsigned int j=0; j<n_dofs; ++j)
    			solution_elem_[sbi][i_cell] += ls[sbi]->get_solution_array()[dof_indices[j]-feo->dh()->distr()->begin()];

			solution_elem_[sbi][i_cell] = max(solution_elem_[sbi][i_cell]/n_dofs, 0.);
    	}
    }
}




template<class Model>
void TransportDG<Model>::output_data()
{
    if (!Model::time_->is_current( Model::time_->marks().type_output() )) return;

    START_TIMER("DG-OUTPUT");

    // gather the solution from all processors
    output_vector_gather();
    data_.subset(FieldFlag::allow_output).set_time( Model::time_->step(), LimitSide::left);
    data_.output(Model::output_stream_);

	Model::output_data();

    END_TIMER("DG-OUTPUT");
}


template<class Model>
void TransportDG<Model>::calculate_cumulative_balance()
{
    if (Model::balance_ != nullptr && Model::balance_->cumulative())
    {
    	for (unsigned int sbi=0; sbi<Model::n_substances(); ++sbi)
    	{
    		Model::balance_->calculate_cumulative_sources(Model::subst_idx[sbi], ls[sbi]->get_solution(), Model::time_->dt());
    		Model::balance_->calculate_cumulative_fluxes(Model::subst_idx[sbi], ls[sbi]->get_solution(), Model::time_->dt());
    	}
    }
}


template<class Model>
void TransportDG<Model>::calculate_instant_balance()
{
    if (Model::balance_ != nullptr)
    {
    	for (unsigned int sbi=0; sbi<Model::n_substances(); ++sbi)
    	{
    		Model::balance_->calculate_mass(Model::subst_idx[sbi], ls[sbi]->get_solution());
			Model::balance_->calculate_source(Model::subst_idx[sbi], ls[sbi]->get_solution());
			Model::balance_->calculate_flux(Model::subst_idx[sbi], ls[sbi]->get_solution());
    	}
    }
}


template<class Model>
void TransportDG<Model>::assemble_mass_matrix()
{
  START_TIMER("assemble_mass");
  	if (Model::balance_ != nullptr)
  		Model::balance_->start_mass_assembly(Model::subst_idx);
	assemble_mass_matrix<1>();
	assemble_mass_matrix<2>();
	assemble_mass_matrix<3>();
	if (Model::balance_ != nullptr)
		Model::balance_->finish_mass_assembly(Model::subst_idx);
  END_TIMER("assemble_mass");
}


template<class Model> template<unsigned int dim>
void TransportDG<Model>::assemble_mass_matrix()
{
    FEValues<dim,3> fe_values(*feo->mapping<dim>(), *feo->q<dim>(), *feo->fe<dim>(), update_values | update_JxW_values | update_quadrature_points);
    const unsigned int ndofs = feo->fe<dim>()->n_dofs(), qsize = feo->q<dim>()->size();
    vector<int> dof_indices(ndofs);
    PetscScalar local_mass_matrix[ndofs*ndofs];
    vector<PetscScalar> local_mass_balance_vector(ndofs);

    // assemble integral over elements
    for (unsigned int i_cell=0; i_cell<Model::mesh_->get_el_ds()->lsize(); i_cell++)
    {
    	typename DOFHandlerBase::CellIterator cell = Model::mesh_->element(feo->dh()->el_index(i_cell));
        if (cell->dim() != dim) continue;

        fe_values.reinit(cell);
        feo->dh()->get_dof_indices(cell, (unsigned int*)&(dof_indices[0]));
        ElementAccessor<3> ele_acc = cell->element_accessor();

        Model::compute_mass_matrix_coefficient(fe_values.point_list(), ele_acc, mm_coef);

        // assemble the local mass matrix
        for (unsigned int i=0; i<ndofs; i++)
        {
            for (unsigned int j=0; j<ndofs; j++)
            {
                local_mass_matrix[i*ndofs+j] = 0;
                for (unsigned int k=0; k<qsize; k++)
                    local_mass_matrix[i*ndofs+j] += mm_coef[k]*fe_values.shape_value(j,k)*fe_values.shape_value(i,k)*fe_values.JxW(k);
            }
        }

        if (Model::balance_ != nullptr)
        {
            for (unsigned int i=0; i<ndofs; i++)
            {
            	local_mass_balance_vector[i] = 0;
            	for (unsigned int k=0; k<qsize; k++)
            		local_mass_balance_vector[i] += mm_coef[k]*fe_values.shape_value(i,k)*fe_values.JxW(k);
            }

        	for (unsigned int sbi=0; sbi<Model::n_substances(); ++sbi)
        		Model::balance_->add_mass_matrix_values(Model::subst_idx[sbi], ele_acc.region().bulk_idx(), dof_indices, local_mass_balance_vector);
        }

        ls_dt->mat_set_values(ndofs, &(dof_indices[0]), ndofs, &(dof_indices[0]), local_mass_matrix);
    }
}




template<class Model>
void TransportDG<Model>::assemble_stiffness_matrix()
{
  START_TIMER("assemble_stiffness");
   START_TIMER("assemble_volume_integrals");
    assemble_volume_integrals<1>();
    assemble_volume_integrals<2>();
    assemble_volume_integrals<3>();
   END_TIMER("assemble_volume_integrals");

   START_TIMER("assemble_fluxes_boundary");
    assemble_fluxes_boundary<1>();
    assemble_fluxes_boundary<2>();
    assemble_fluxes_boundary<3>();
   END_TIMER("assemble_fluxes_boundary");

   START_TIMER("assemble_fluxes_elem_elem");
    assemble_fluxes_element_element<1>();
    assemble_fluxes_element_element<2>();
    assemble_fluxes_element_element<3>();
   END_TIMER("assemble_fluxes_elem_elem");

   START_TIMER("assemble_fluxes_elem_side");
    assemble_fluxes_element_side<1>();
    assemble_fluxes_element_side<2>();
    assemble_fluxes_element_side<3>();
   END_TIMER("assemble_fluxes_elem_side");
  END_TIMER("assemble_stiffness");
}



template<class Model>
template<unsigned int dim>
void TransportDG<Model>::assemble_volume_integrals()
{
    FEValues<dim,3> fv_rt(*feo->mapping<dim>(), *feo->q<dim>(), *feo->fe_rt<dim>(),
    		update_values | update_gradients);
    FEValues<dim,3> fe_values(*feo->mapping<dim>(), *feo->q<dim>(), *feo->fe<dim>(),
    		update_values | update_gradients | update_JxW_values | update_quadrature_points);
    const unsigned int ndofs = feo->fe<dim>()->n_dofs(), qsize = feo->q<dim>()->size();
    unsigned int dof_indices[ndofs];
    vector<arma::vec3> velocity(qsize);
    vector<arma::vec> sources_sigma(qsize, arma::vec(Model::n_substances()));
    PetscScalar local_matrix[ndofs*ndofs];

	// assemble integral over elements
    for (unsigned int i_cell=0; i_cell<Model::mesh_->get_el_ds()->lsize(); i_cell++)
    {
    	typename DOFHandlerBase::CellIterator cell = Model::mesh_->element(feo->dh()->el_index(i_cell));
        if (cell->dim() != dim) continue;

        fe_values.reinit(cell);
        fv_rt.reinit(cell);
        ElementAccessor<3> ele_acc = cell->element_accessor();
        feo->dh()->get_dof_indices(cell, dof_indices);

        calculate_velocity(cell, velocity, fv_rt);
        Model::compute_advection_diffusion_coefficients(fe_values.point_list(), velocity, ele_acc, ad_coef, dif_coef);
        Model::compute_sources_sigma(fe_values.point_list(), ele_acc, sources_sigma);

        // assemble the local stiffness matrix
        for (unsigned int sbi=0; sbi<Model::n_substances(); sbi++)
        {
        	for (unsigned int i=0; i<ndofs; i++)
        		for (unsigned int j=0; j<ndofs; j++)
        			local_matrix[i*ndofs+j] = 0;

        	for (unsigned int k=0; k<qsize; k++)
        	{
        		for (unsigned int i=0; i<ndofs; i++)
        		{
        			arma::vec3 Kt_grad_i = dif_coef[sbi][k].t()*fe_values.shape_grad(i,k);
        			double ad_dot_grad_i = arma::dot(ad_coef[sbi][k], fe_values.shape_grad(i,k));

        			for (unsigned int j=0; j<ndofs; j++)
						local_matrix[i*ndofs+j] += (arma::dot(Kt_grad_i, fe_values.shape_grad(j,k))
												   -fe_values.shape_value(j,k)*ad_dot_grad_i
												   +sources_sigma[k][sbi]*fe_values.shape_value(j,k)*fe_values.shape_value(i,k))*fe_values.JxW(k);
				}
			}
			ls[sbi]->mat_set_values(ndofs, (int *)dof_indices, ndofs, (int *)dof_indices, local_matrix);
        }
    }
}


template<class Model>
void TransportDG<Model>::set_sources()
{
  START_TIMER("assemble_sources");
    if (Model::balance_ != nullptr)
    	Model::balance_->start_source_assembly(Model::subst_idx);
	set_sources<1>();
	set_sources<2>();
	set_sources<3>();
	if (Model::balance_ != nullptr)
		Model::balance_->finish_source_assembly(Model::subst_idx);
  END_TIMER("assemble_sources");
}

template<class Model>
template<unsigned int dim>
void TransportDG<Model>::set_sources()
{
    FEValues<dim,3> fe_values(*feo->mapping<dim>(), *feo->q<dim>(), *feo->fe<dim>(),
    		update_values | update_JxW_values | update_quadrature_points);
    const unsigned int ndofs = feo->fe<dim>()->n_dofs(), qsize = feo->q<dim>()->size();
    vector<arma::vec> sources_conc(qsize, arma::vec(Model::n_substances())),
    		sources_density(qsize, arma::vec(Model::n_substances())),
			sources_sigma(qsize, arma::vec(Model::n_substances()));
    vector<int> dof_indices(ndofs);
    PetscScalar local_rhs[ndofs];
    vector<PetscScalar> local_source_balance_vector(ndofs), local_source_balance_rhs(ndofs);
    double source;

	// assemble integral over elements
    for (unsigned int i_cell=0; i_cell<Model::mesh_->get_el_ds()->lsize(); i_cell++)
    {
    	typename DOFHandlerBase::CellIterator cell = Model::mesh_->element(feo->dh()->el_index(i_cell));
        if (cell->dim() != dim) continue;

        fe_values.reinit(cell);
        feo->dh()->get_dof_indices(cell, (unsigned int *)&(dof_indices[0]));

        Model::compute_source_coefficients(fe_values.point_list(), cell->element_accessor(), sources_conc, sources_density, sources_sigma);

        // assemble the local stiffness matrix
        for (unsigned int sbi=0; sbi<Model::n_substances(); sbi++)
        {
        	fill_n(local_rhs, ndofs, 0);
        	local_source_balance_vector.assign(ndofs, 0);
        	local_source_balance_rhs.assign(ndofs, 0);

        	// compute sources
        	for (unsigned int k=0; k<qsize; k++)
        	{
        		source = (sources_density[k][sbi] + sources_conc[k][sbi]*sources_sigma[k][sbi])*fe_values.JxW(k);

        		for (unsigned int i=0; i<ndofs; i++)
        			local_rhs[i] += source*fe_values.shape_value(i,k);
        	}
        	ls[sbi]->rhs_set_values(ndofs, &(dof_indices[0]), local_rhs);

        	if (Model::balance_ != nullptr)
        	{
        		for (unsigned int i=0; i<ndofs; i++)
        		{
        			for (unsigned int k=0; k<qsize; k++)
        				local_source_balance_vector[i] -= sources_sigma[k][sbi]*fe_values.shape_value(i,k)*fe_values.JxW(k);

        			local_source_balance_rhs[i] += local_rhs[i];
        		}
        		Model::balance_->add_source_matrix_values(Model::subst_idx[sbi], cell->region().bulk_idx(), dof_indices, local_source_balance_vector);
        		Model::balance_->add_source_rhs_values(Model::subst_idx[sbi], cell->region().bulk_idx(), dof_indices, local_source_balance_rhs);
        	}
        }
    }
}



template<class Model>
template<unsigned int dim>
void TransportDG<Model>::assemble_fluxes_element_element()
{
    vector<FESideValues<dim,3>*> fe_values;
    FESideValues<dim,3> fsv_rt(*feo->mapping<dim>(), *feo->q<dim-1>(), *feo->fe_rt<dim>(),
    		update_values);
    const unsigned int ndofs = feo->fe<dim>()->n_dofs(), qsize = feo->q<dim-1>()->size(),
    		n_max_sides = ad_coef_edg.size();
    vector<unsigned int*> side_dof_indices;
    PetscScalar local_matrix[ndofs*ndofs];
    vector<vector<arma::vec3> > side_velocity(n_max_sides);
    vector<arma::vec> dg_penalty(n_max_sides);
    double gamma_l, omega[2], transport_flux;

    for (unsigned int sid=0; sid<n_max_sides; sid++)
    {
    	side_dof_indices.push_back(new unsigned int[ndofs]);
    	fe_values.push_back(new FESideValues<dim,3>(*feo->mapping<dim>(), *feo->q<dim-1>(), *feo->fe<dim>(),
    			update_values | update_gradients | update_side_JxW_values | update_normal_vectors | update_quadrature_points));
    }

    // assemble integral over sides
    for (unsigned int iedg=0; iedg<feo->dh()->n_loc_edges(); iedg++)
    {
    	Edge *edg = &Model::mesh_->edges[feo->dh()->edge_index(iedg)];
        if (edg->n_sides < 2 || edg->side(0)->element()->dim() != dim) continue;

		for (int sid=0; sid<edg->n_sides; sid++)
		{
			typename DOFHandlerBase::CellIterator cell = edg->side(sid)->element();
			ElementAccessor<3> ele_acc = cell->element_accessor();
			feo->dh()->get_dof_indices(cell, side_dof_indices[sid]);
			fe_values[sid]->reinit(cell, edg->side(sid)->el_idx());
			fsv_rt.reinit(cell, edg->side(sid)->el_idx());
			calculate_velocity(cell, side_velocity[sid], fsv_rt);
			Model::compute_advection_diffusion_coefficients(fe_values[sid]->point_list(), side_velocity[sid], ele_acc, ad_coef_edg[sid], dif_coef_edg[sid]);
			dg_penalty[sid] = data_.dg_penalty.value(cell->centre(), ele_acc);
		}

        // fluxes and penalty
		for (unsigned int sbi=0; sbi<Model::n_substances(); sbi++)
		{
			vector<double> fluxes(edg->n_sides);
			for (int sid=0; sid<edg->n_sides; sid++)
			{
				fluxes[sid] = 0;
				for (unsigned int k=0; k<qsize; k++)
					fluxes[sid] += arma::dot(ad_coef_edg[sid][sbi][k], fe_values[sid]->normal_vector(k))*fe_values[sid]->JxW(k);
				fluxes[sid] /= edg->side(sid)->measure();
			}

			for (int s1=0; s1<edg->n_sides; s1++)
			{
				for (int s2=s1+1; s2<edg->n_sides; s2++)
				{
					ASSERT(edg->side(s1)->valid(), "Invalid side of edge.");
					if (!feo->dh()->el_is_local(edg->side(s1)->element().index())
							&& !feo->dh()->el_is_local(edg->side(s2)->element().index())) continue;

					arma::vec3 nv = fe_values[s1]->normal_vector(0);

					// set up the parameters for DG method
					set_DG_parameters_edge(*edg, s1, s2, qsize, dif_coef_edg[s1][sbi], dif_coef_edg[s2][sbi], fluxes, fe_values[0]->normal_vector(0), dg_penalty[s1][sbi], dg_penalty[s2][sbi], gamma_l, omega, transport_flux);

					int sd[2];
					sd[0] = s1;
					sd[1] = s2;

#define AVERAGE(i,k,side_id)  (fe_values[sd[side_id]]->shape_value(i,k)*0.5)
#define WAVERAGE(i,k,side_id) (arma::dot(dif_coef_edg[sd[side_id]][sbi][k]*fe_values[sd[side_id]]->shape_grad(i,k),nv)*omega[side_id])
#define JUMP(i,k,side_id)     ((side_id==0?1:-1)*fe_values[sd[side_id]]->shape_value(i,k))

					// For selected pair of elements:
					for (int n=0; n<2; n++)
					{
						if (!feo->dh()->el_is_local(edg->side(sd[n])->element().index())) continue;

						for (int m=0; m<2; m++)
						{
							for (unsigned int i=0; i<fe_values[sd[n]]->n_dofs(); i++)
								for (unsigned int j=0; j<fe_values[sd[m]]->n_dofs(); j++)
									local_matrix[i*fe_values[sd[m]]->n_dofs()+j] = 0;

							for (unsigned int k=0; k<qsize; k++)
							{
								double flux_times_JxW = transport_flux*fe_values[0]->JxW(k);
								double gamma_times_JxW = gamma_l*fe_values[0]->JxW(k);

								for (unsigned int i=0; i<fe_values[sd[n]]->n_dofs(); i++)
								{
									double flux_JxW_jump_i = flux_times_JxW*JUMP(i,k,n);
									double gamma_JxW_jump_i = gamma_times_JxW*JUMP(i,k,n);
									double JxW_jump_i = fe_values[0]->JxW(k)*JUMP(i,k,n);
									double JxW_var_wavg_i = fe_values[0]->JxW(k)*WAVERAGE(i,k,n)*dg_variant;

									for (unsigned int j=0; j<fe_values[sd[m]]->n_dofs(); j++)
									{
										int index = i*fe_values[sd[m]]->n_dofs()+j;

										// flux due to transport (applied on interior edges) (average times jump)
										local_matrix[index] += flux_JxW_jump_i*AVERAGE(j,k,m);

										// penalty enforcing continuity across edges (applied on interior and Dirichlet edges) (jump times jump)
										local_matrix[index] += gamma_JxW_jump_i*JUMP(j,k,m);

										// terms due to diffusion
										local_matrix[index] -= WAVERAGE(j,k,m)*JxW_jump_i;
										local_matrix[index] -= JUMP(j,k,m)*JxW_var_wavg_i;
									}
								}
							}
							ls[sbi]->mat_set_values(fe_values[sd[n]]->n_dofs(), (int *)side_dof_indices[sd[n]], fe_values[sd[m]]->n_dofs(), (int *)side_dof_indices[sd[m]], local_matrix);
						}
					}
#undef AVERAGE
#undef WAVERAGE
#undef JUMP
				}
			}
		}
    }

    for (unsigned int i=0; i<n_max_sides; i++)
    {
        delete fe_values[i];
        delete[] side_dof_indices[i];
    }
}


template<class Model>
template<unsigned int dim>
void TransportDG<Model>::assemble_fluxes_boundary()
{
    FESideValues<dim,3> fe_values_side(*feo->mapping<dim>(), *feo->q<dim-1>(), *feo->fe<dim>(),
    		update_values | update_gradients | update_side_JxW_values | update_normal_vectors | update_quadrature_points);
    FESideValues<dim,3> fsv_rt(*feo->mapping<dim>(), *feo->q<dim-1>(), *feo->fe_rt<dim>(),
    		update_values);
    const unsigned int ndofs = feo->fe<dim>()->n_dofs(), qsize = feo->q<dim-1>()->size();
    unsigned int side_dof_indices[ndofs];
    PetscScalar local_matrix[ndofs*ndofs];
    vector<arma::vec3> side_velocity;
    vector<arma::vec> robin_sigma(qsize, arma::vec(Model::n_substances()));
    vector<double> csection(qsize);
    arma::vec dg_penalty;
    double gamma_l;

    // assemble boundary integral
    for (unsigned int iedg=0; iedg<feo->dh()->n_loc_edges(); iedg++)
    {
    	Edge *edg = &Model::mesh_->edges[feo->dh()->edge_index(iedg)];
    	if (edg->n_sides > 1) continue;
    	// check spatial dimension
    	if (edg->side(0)->dim() != dim-1) continue;
    	// skip edges lying not on the boundary
    	if (edg->side(0)->cond() == NULL) continue;

    	SideIter side = edg->side(0);
        typename DOFHandlerBase::CellIterator cell = side->element();
        ElementAccessor<3> ele_acc = cell->element_accessor();
        feo->dh()->get_dof_indices(cell, side_dof_indices);
        fe_values_side.reinit(cell, side->el_idx());
        fsv_rt.reinit(cell, side->el_idx());

        calculate_velocity(cell, side_velocity, fsv_rt);
        Model::compute_advection_diffusion_coefficients(fe_values_side.point_list(), side_velocity, ele_acc, ad_coef, dif_coef);
        dg_penalty = data_.dg_penalty.value(cell->centre(), ele_acc);
        arma::uvec bc_type;
        Model::get_bc_type(side->cond()->element_accessor(), bc_type);
        Model::get_flux_bc_sigma(fe_values_side.point_list(), side->cond()->element_accessor(), robin_sigma);
        data_.cross_section.value_list(fe_values_side.point_list(), ele_acc, csection);

        for (unsigned int sbi=0; sbi<Model::n_substances(); sbi++)
        {
        	for (unsigned int i=0; i<ndofs; i++)
        		for (unsigned int j=0; j<ndofs; j++)
        			local_matrix[i*ndofs+j] = 0;

			// On Neumann boundaries we have only term from integrating by parts the advective term,
			// on Dirichlet boundaries we additionally apply the penalty which enforces the prescribed value.
			double side_flux = 0;
			for (unsigned int k=0; k<qsize; k++)
				side_flux += arma::dot(ad_coef[sbi][k], fe_values_side.normal_vector(k))*fe_values_side.JxW(k);
			double transport_flux = side_flux/side->measure();

			if (bc_type[sbi] == AdvectionDiffusionModel::abc_dirichlet)
			{
				// set up the parameters for DG method
				set_DG_parameters_boundary(side, qsize, dif_coef[sbi], transport_flux, fe_values_side.normal_vector(0), dg_penalty[sbi], gamma_l);
				gamma[sbi][side->cond_idx()] = gamma_l;
				transport_flux += gamma_l;
			}

			// fluxes and penalty
			for (unsigned int k=0; k<qsize; k++)
			{
				double flux_times_JxW;
				if (bc_type[sbi] == AdvectionDiffusionModel::abc_total_flux)
					flux_times_JxW = csection[k]*robin_sigma[k][sbi]*fe_values_side.JxW(k);
				else if (bc_type[sbi] == AdvectionDiffusionModel::abc_diffusive_flux)
					flux_times_JxW = (transport_flux + csection[k]*robin_sigma[k][sbi])*fe_values_side.JxW(k);
				else if (bc_type[sbi] == AdvectionDiffusionModel::abc_inflow && side_flux < 0)
					flux_times_JxW = 0;
				else
					flux_times_JxW = transport_flux*fe_values_side.JxW(k);

				for (unsigned int i=0; i<ndofs; i++)
				{
					for (unsigned int j=0; j<ndofs; j++)
					{
					    // flux due to advection and penalty
						local_matrix[i*ndofs+j] += flux_times_JxW*fe_values_side.shape_value(i,k)*fe_values_side.shape_value(j,k);

						// flux due to diffusion (only on dirichlet and inflow boundary)
						if (bc_type[sbi] == AdvectionDiffusionModel::abc_dirichlet)
							local_matrix[i*ndofs+j] -= (arma::dot(dif_coef[sbi][k]*fe_values_side.shape_grad(j,k),fe_values_side.normal_vector(k))*fe_values_side.shape_value(i,k)
									+ arma::dot(dif_coef[sbi][k]*fe_values_side.shape_grad(i,k),fe_values_side.normal_vector(k))*fe_values_side.shape_value(j,k)*dg_variant
									)*fe_values_side.JxW(k);
					}
				}
			}

			ls[sbi]->mat_set_values(ndofs, (int *)side_dof_indices, ndofs, (int *)side_dof_indices, local_matrix);
        }
    }
}


template<class Model>
template<unsigned int dim>
void TransportDG<Model>::assemble_fluxes_element_side()
{

	if (dim == 1) return;
    FEValues<dim-1,3> fe_values_vb(*feo->mapping<dim-1>(), *feo->q<dim-1>(), *feo->fe<dim-1>(),
    		update_values | update_gradients | update_JxW_values | update_quadrature_points);
    FESideValues<dim,3> fe_values_side(*feo->mapping<dim>(), *feo->q<dim-1>(), *feo->fe<dim>(),
    		update_values | update_gradients | update_side_JxW_values | update_normal_vectors | update_quadrature_points);
    FESideValues<dim,3> fsv_rt(*feo->mapping<dim>(), *feo->q<dim-1>(), *feo->fe_rt<dim>(),
       		update_values);
    FEValues<dim-1,3> fv_rt(*feo->mapping<dim-1>(), *feo->q<dim-1>(), *feo->fe_rt<dim-1>(),
       		update_values);

    vector<FEValuesSpaceBase<3>*> fv_sb(2);
    const unsigned int ndofs = feo->fe<dim>()->n_dofs();    // number of local dofs
    const unsigned int qsize = feo->q<dim-1>()->size();     // number of quadrature points
    unsigned int side_dof_indices[2*ndofs], n_dofs[2];
	vector<arma::vec3> velocity_higher, velocity_lower;
	vector<arma::vec> frac_sigma(qsize, arma::vec(Model::n_substances()));
	vector<double> csection_lower(qsize), csection_higher(qsize), mm_coef_lower(qsize), mm_coef_higher(qsize);
    PetscScalar local_matrix[4*ndofs*ndofs];
    double comm_flux[2][2];

    // index 0 = element with lower dimension,
    // index 1 = side of element with higher dimension
    fv_sb[0] = &fe_values_vb;
    fv_sb[1] = &fe_values_side;

    // assemble integral over sides
    for (unsigned int inb=0; inb<feo->dh()->n_loc_nb(); inb++)
    {
    	Neighbour *nb = &Model::mesh_->vb_neighbours_[feo->dh()->nb_index(inb)];
        // skip neighbours of different dimension
        if (nb->element()->dim() != dim-1) continue;

		typename DOFHandlerBase::CellIterator cell_sub = Model::mesh_->element.full_iter(nb->element());
		feo->dh()->get_dof_indices(cell_sub, side_dof_indices);
		fe_values_vb.reinit(cell_sub);
		n_dofs[0] = fv_sb[0]->n_dofs();

		typename DOFHandlerBase::CellIterator cell = nb->side()->element();
		feo->dh()->get_dof_indices(cell, side_dof_indices+n_dofs[0]);
		fe_values_side.reinit(cell, nb->side()->el_idx());
		n_dofs[1] = fv_sb[1]->n_dofs();

		// Element id's for testing if they belong to local partition.
		int element_id[2];
		element_id[0] = cell_sub.index();
		element_id[1] = cell.index();

		fsv_rt.reinit(cell, nb->side()->el_idx());
		fv_rt.reinit(cell_sub);
		calculate_velocity(cell, velocity_higher, fsv_rt);
		calculate_velocity(cell_sub, velocity_lower, fv_rt);
		Model::compute_advection_diffusion_coefficients(fe_values_vb.point_list(), velocity_lower, cell_sub->element_accessor(), ad_coef_edg[0], dif_coef_edg[0]);
		Model::compute_advection_diffusion_coefficients(fe_values_vb.point_list(), velocity_higher, cell->element_accessor(), ad_coef_edg[1], dif_coef_edg[1]);
		Model::compute_mass_matrix_coefficient(fe_values_vb.point_list(), cell_sub->element_accessor(), mm_coef_lower);
		Model::compute_mass_matrix_coefficient(fe_values_vb.point_list(), cell->element_accessor(), mm_coef_higher);
		data_.cross_section.value_list(fe_values_vb.point_list(), cell_sub->element_accessor(), csection_lower);
		data_.cross_section.value_list(fe_values_vb.point_list(), cell->element_accessor(), csection_higher);
		data_.fracture_sigma.value_list(fe_values_vb.point_list(), cell_sub->element_accessor(), frac_sigma);

		for (unsigned int sbi=0; sbi<Model::n_substances(); sbi++)
		{
			for (unsigned int i=0; i<n_dofs[0]+n_dofs[1]; i++)
				for (unsigned int j=0; j<n_dofs[0]+n_dofs[1]; j++)
					local_matrix[i*(n_dofs[0]+n_dofs[1])+j] = 0;

			// set transmission conditions
			for (unsigned int k=0; k<qsize; k++)
			{
				/* The communication flux has two parts:
				 * - "diffusive" term containing sigma
				 * - "advective" term representing usual upwind
				 *
				 * The calculation differs from the reference manual, since ad_coef and dif_coef have different meaning
				 * than b and A in the manual.
				 * In calculation of sigma there appears one more csection_lower in the denominator.
				 */
				double sigma = frac_sigma[k][sbi]*arma::dot(dif_coef_edg[0][sbi][k]*fe_values_side.normal_vector(k),fe_values_side.normal_vector(k))*
				        2*csection_higher[k]*csection_higher[k]/(csection_lower[k]*csection_lower[k]);

				// Since mm_coef_* contains cross section, we have to divide by it.
				double transport_flux = arma::dot(ad_coef_edg[1][sbi][k], fe_values_side.normal_vector(k));
				double por_lower_over_higher = mm_coef_lower[k]*csection_higher[k]/(mm_coef_higher[k]*csection_lower[k]);

				comm_flux[0][0] =  (sigma-min(0.,transport_flux*por_lower_over_higher))*fv_sb[0]->JxW(k);
				comm_flux[0][1] = -(sigma-min(0.,transport_flux*por_lower_over_higher))*fv_sb[0]->JxW(k);
				comm_flux[1][0] = -(sigma+max(0.,transport_flux))*fv_sb[0]->JxW(k);
				comm_flux[1][1] =  (sigma+max(0.,transport_flux))*fv_sb[0]->JxW(k);

				for (int n=0; n<2; n++)
				{
					if (!feo->dh()->el_is_local(element_id[n])) continue;

					for (unsigned int i=0; i<n_dofs[n]; i++)
						for (int m=0; m<2; m++)
							for (unsigned int j=0; j<n_dofs[m]; j++)
								local_matrix[(i+n*n_dofs[0])*(n_dofs[0]+n_dofs[1]) + m*n_dofs[0] + j] +=
								        comm_flux[m][n]*fv_sb[m]->shape_value(j,k)*fv_sb[n]->shape_value(i,k);
				}
			}
			ls[sbi]->mat_set_values(n_dofs[0]+n_dofs[1], (int *)side_dof_indices, n_dofs[0]+n_dofs[1], (int *)side_dof_indices, local_matrix);
		}
    }

}






template<class Model>
void TransportDG<Model>::set_boundary_conditions()
{
  START_TIMER("assemble_bc");
    if (Model::balance_ != nullptr)
    	Model::balance_->start_flux_assembly(Model::subst_idx);
	set_boundary_conditions<1>();
	set_boundary_conditions<2>();
	set_boundary_conditions<3>();
	if (Model::balance_ != nullptr)
		Model::balance_->finish_flux_assembly(Model::subst_idx);
  END_TIMER("assemble_bc");
}


template<class Model>
template<unsigned int dim>
void TransportDG<Model>::set_boundary_conditions()
{
    FESideValues<dim,3> fe_values_side(*feo->mapping<dim>(), *feo->q<dim-1>(), *feo->fe<dim>(),
    		update_values | update_gradients | update_normal_vectors | update_side_JxW_values | update_quadrature_points);
    FESideValues<dim,3> fsv_rt(*feo->mapping<dim>(), *feo->q<dim-1>(), *feo->fe_rt<dim>(),
           		update_values);
    const unsigned int ndofs = feo->fe<dim>()->n_dofs(), qsize = feo->q<dim-1>()->size();
    vector<int> side_dof_indices(ndofs);
    unsigned int loc_b=0;
    double local_rhs[ndofs];
    vector<PetscScalar> local_flux_balance_vector(ndofs);
    PetscScalar local_flux_balance_rhs;
    vector<arma::vec> bc_values(qsize, arma::vec(Model::n_substances())),
    		bc_fluxes(qsize, arma::vec(Model::n_substances())),
			bc_sigma(qsize, arma::vec(Model::n_substances())),
			bc_ref_values(qsize, arma::vec(Model::n_substances()));
    vector<double> csection(qsize);
	vector<arma::vec3> velocity;

    for (unsigned int loc_el = 0; loc_el < Model::mesh_->get_el_ds()->lsize(); loc_el++)
    {
        ElementFullIter elm = Model::mesh_->element(feo->dh()->el_index(loc_el));
        if (elm->boundary_idx_ == nullptr) continue;

        FOR_ELEMENT_SIDES(elm,si)
        {
			Edge *edg = elm->side(si)->edge();
			if (edg->n_sides > 1) continue;
			// skip edges lying not on the boundary
			if (edg->side(0)->cond() == NULL) continue;

			if (edg->side(0)->dim() != dim-1)
			{
				if (edg->side(0)->cond() != nullptr) ++loc_b;
				continue;
			}

			SideIter side = edg->side(0);
			typename DOFHandlerBase::CellIterator cell = Model::mesh_->element.full_iter(side->element());
			ElementAccessor<3> ele_acc = side->cond()->element_accessor();

			arma::uvec bc_type;
			Model::get_bc_type(ele_acc, bc_type);

			fe_values_side.reinit(cell, side->el_idx());
			fsv_rt.reinit(cell, side->el_idx());
			calculate_velocity(cell, velocity, fsv_rt);

			Model::compute_advection_diffusion_coefficients(fe_values_side.point_list(), velocity, side->element()->element_accessor(), ad_coef, dif_coef);
			data_.cross_section.value_list(fe_values_side.point_list(), side->element()->element_accessor(), csection);
			// The b.c. data are fetched for all possible b.c. types since we allow
			// different bc_type for each substance.
			data_.bc_dirichlet_value.value_list(fe_values_side.point_list(), ele_acc, bc_values);
			Model::get_flux_bc_data(fe_values_side.point_list(), ele_acc, bc_fluxes, bc_sigma, bc_ref_values);

			feo->dh()->get_dof_indices(cell, (unsigned int *)&(side_dof_indices[0]));

			for (unsigned int sbi=0; sbi<Model::n_substances(); sbi++)
			{
				fill_n(local_rhs, ndofs, 0);
				local_flux_balance_vector.assign(ndofs, 0);
				local_flux_balance_rhs = 0;

				double side_flux = 0;
				for (unsigned int k=0; k<qsize; k++)
					side_flux += arma::dot(ad_coef[sbi][k], fe_values_side.normal_vector(k))*fe_values_side.JxW(k);
				double transport_flux = side_flux/side->measure();

				if (bc_type[sbi] == AdvectionDiffusionModel::abc_inflow && side_flux < 0)
				{
					for (unsigned int k=0; k<qsize; k++)
					{
						double bc_term = -transport_flux*bc_values[k][sbi]*fe_values_side.JxW(k);
						for (unsigned int i=0; i<ndofs; i++)
							local_rhs[i] += bc_term*fe_values_side.shape_value(i,k);
					}
					if (Model::balance_ != nullptr)
						for (unsigned int i=0; i<ndofs; i++)
							local_flux_balance_rhs -= local_rhs[i];
				}
				else if (bc_type[sbi] == AdvectionDiffusionModel::abc_dirichlet)
				{
					for (unsigned int k=0; k<qsize; k++)
					{
						double bc_term = gamma[sbi][side->cond_idx()]*bc_values[k][sbi]*fe_values_side.JxW(k);
						arma::vec3 bc_grad = -bc_values[k][sbi]*fe_values_side.JxW(k)*dg_variant*(arma::trans(dif_coef[sbi][k])*fe_values_side.normal_vector(k));
						for (unsigned int i=0; i<ndofs; i++)
							local_rhs[i] += bc_term*fe_values_side.shape_value(i,k)
									+ arma::dot(bc_grad,fe_values_side.shape_grad(i,k));
					}
					if (Model::balance_ != nullptr)
					{
						for (unsigned int k=0; k<qsize; k++)
						{
							for (unsigned int i=0; i<ndofs; i++)
							{
								local_flux_balance_vector[i] += (arma::dot(ad_coef[sbi][k], fe_values_side.normal_vector(k))*fe_values_side.shape_value(i,k)
										- arma::dot(dif_coef[sbi][k]*fe_values_side.shape_grad(i,k),fe_values_side.normal_vector(k))
										+ gamma[sbi][side->cond_idx()]*fe_values_side.shape_value(i,k))*fe_values_side.JxW(k);
							}
						}
						if (Model::time_->tlevel() > 0)
							for (unsigned int i=0; i<ndofs; i++)
								local_flux_balance_rhs -= local_rhs[i];
					}
				}
				else if (bc_type[sbi] == AdvectionDiffusionModel::abc_total_flux)
				{
					for (unsigned int k=0; k<qsize; k++)
					{
						double bc_term = csection[k]*(bc_sigma[k][sbi]*bc_ref_values[k][sbi]+bc_fluxes[k][sbi])*fe_values_side.JxW(k);
						for (unsigned int i=0; i<ndofs; i++)
							local_rhs[i] += bc_term*fe_values_side.shape_value(i,k);
					}

					if (Model::balance_ != nullptr)
					{
						for (unsigned int i=0; i<ndofs; i++)
						{
							for (unsigned int k=0; k<qsize; k++)
								local_flux_balance_vector[i] += csection[k]*bc_sigma[k][sbi]*fe_values_side.JxW(k)*fe_values_side.shape_value(i,k);
							local_flux_balance_rhs -= local_rhs[i];
						}
					}
				}
				else if (bc_type[sbi] == AdvectionDiffusionModel::abc_diffusive_flux)
				{
					for (unsigned int k=0; k<qsize; k++)
					{
						double bc_term = csection[k]*(bc_sigma[k][sbi]*bc_ref_values[k][sbi]+bc_fluxes[k][sbi])*fe_values_side.JxW(k);
						for (unsigned int i=0; i<ndofs; i++)
							local_rhs[i] += bc_term*fe_values_side.shape_value(i,k);
					}

					if (Model::balance_ != nullptr)
					{
						for (unsigned int i=0; i<ndofs; i++)
						{
							for (unsigned int k=0; k<qsize; k++)
								local_flux_balance_vector[i] += csection[k]*(arma::dot(ad_coef[sbi][k], fe_values_side.normal_vector(k)) + bc_sigma[k][sbi])*fe_values_side.JxW(k)*fe_values_side.shape_value(i,k);
							local_flux_balance_rhs -= local_rhs[i];
						}
					}
				}
				else if (bc_type[sbi] == AdvectionDiffusionModel::abc_inflow && side_flux >= 0)
				{
					if (Model::balance_ != nullptr)
					{
						for (unsigned int k=0; k<qsize; k++)
						{
							for (unsigned int i=0; i<ndofs; i++)
								local_flux_balance_vector[i] += arma::dot(ad_coef[sbi][k], fe_values_side.normal_vector(k))*fe_values_side.JxW(k)*fe_values_side.shape_value(i,k);
						}
					}
				}
				ls[sbi]->rhs_set_values(ndofs, &(side_dof_indices[0]), local_rhs);

				if (Model::balance_ != nullptr)
				{
					Model::balance_->add_flux_matrix_values(Model::subst_idx[sbi], loc_b, side_dof_indices, local_flux_balance_vector);
					Model::balance_->add_flux_vec_value(Model::subst_idx[sbi], loc_b, local_flux_balance_rhs);
				}
			}
			++loc_b;
        }
    }
}



template<class Model>
template<unsigned int dim>
void TransportDG<Model>::calculate_velocity(const typename DOFHandlerBase::CellIterator &cell, vector<arma::vec3> &velocity, FEValuesBase<dim,3> &fv)
{
	ASSERT(cell->dim() == dim, "Element dimension mismatch!");

    velocity.resize(fv.n_points());

    for (unsigned int k=0; k<fv.n_points(); k++)
    {
        velocity[k].zeros();
        for (unsigned int sid=0; sid<cell->n_sides(); sid++)
            velocity[k] += fv.shape_vector(sid,k) * Model::mh_dh->side_flux( *(cell->side(sid)) );
    }
}





template<class Model>
void TransportDG<Model>::set_DG_parameters_edge(const Edge &edg,
            const int s1,
            const int s2,
            const int K_size,
            const vector<arma::mat33> &K1,
            const vector<arma::mat33> &K2,
            const vector<double> &fluxes,
            const arma::vec3 &normal_vector,
            const double alpha1,
            const double alpha2,
            double &gamma,
            double *omega,
            double &transport_flux)
{
    double delta[2];
    double h = 0;
    double local_alpha = 0;

    ASSERT(edg.side(s1)->valid(), "Invalid side of an edge.");
    SideIter s = edg.side(s1);

    // calculate the side diameter
    if (s->dim() == 0)
    {
        h = 1;
    }
    else
    {
        for (unsigned int i=0; i<s->n_nodes(); i++)
            for (unsigned int j=i+1; j<s->n_nodes(); j++)
                h = max(h, s->node(i)->distance(*s->node(j)));
    }

    // calculate the total in- and out-flux through the edge
    double pflux = 0, nflux = 0;
    for (int i=0; i<edg.n_sides; i++)
    {
        if (fluxes[i] > 0)
            pflux += fluxes[i];
        else
            nflux += fluxes[i];
    }

    // calculate the flux from s1 to s2
    if (fluxes[s2] > 0 && fluxes[s1] < 0 && s1 < s2)
        transport_flux = fluxes[s1]*fabs(fluxes[s2]/pflux);
    else if (fluxes[s2] < 0 && fluxes[s1] > 0 && s1 < s2)
        transport_flux = fluxes[s1]*fabs(fluxes[s2]/nflux);
    else if (s1==s2)
        transport_flux = fluxes[s1];
    else
        transport_flux = 0;

    gamma = 0.5*fabs(transport_flux);


    // determine local DG penalty
    local_alpha = max(alpha1, alpha2);

    if (s1 == s2)
    {
        omega[0] = 1;

        // delta is set to the average value of Kn.n on the side
        delta[0] = 0;
        for (int k=0; k<K_size; k++)
            delta[0] += dot(K1[k]*normal_vector,normal_vector);
        delta[0] /= K_size;

        gamma += local_alpha/h*(delta[0]);
    }
    else
    {
        delta[0] = 0;
        delta[1] = 0;
        for (int k=0; k<K_size; k++)
        {
            delta[0] += dot(K1[k]*normal_vector,normal_vector);
            delta[1] += dot(K2[k]*normal_vector,normal_vector);
        }
        delta[0] /= K_size;
        delta[1] /= K_size;

        double delta_sum = delta[0] + delta[1];

        if (delta_sum > numeric_limits<double>::epsilon())
        {
            omega[0] = delta[1]/delta_sum;
            omega[1] = delta[0]/delta_sum;
            gamma += local_alpha/h*(delta[0]*delta[1]/delta_sum);
        }
        else
            for (int i=0; i<2; i++) omega[i] = 0;
    }
}






template<class Model>
void TransportDG<Model>::set_DG_parameters_boundary(const SideIter side,
		    const int K_size,
            const vector<arma::mat33> &K,
            const double flux,
            const arma::vec3 &normal_vector,
            const double alpha,
            double &gamma)
{
    double delta = 0, h = 0;

    // calculate the side diameter
    if (side->dim() == 0)
    {
        h = 1;
    }
    else
    {
        for (unsigned int i=0; i<side->n_nodes(); i++)
            for (unsigned int j=i+1; j<side->n_nodes(); j++)
                h = max(h, side->node(i)->distance( *side->node(j) ));
    }

	// delta is set to the average value of Kn.n on the side
	for (int k=0; k<K_size; k++)
		delta += dot(K[k]*normal_vector,normal_vector);
	delta /= K_size;

	gamma = 0.5*fabs(flux) + alpha/h*delta;
}





template<class Model>
void TransportDG<Model>::set_initial_condition()
{
	START_TIMER("set_init_cond");
	for (unsigned int sbi=0; sbi<Model::n_substances(); sbi++)
		ls[sbi]->start_allocation();
	prepare_initial_condition<1>();
	prepare_initial_condition<2>();
	prepare_initial_condition<3>();

	for (unsigned int sbi=0; sbi<Model::n_substances(); sbi++)
		ls[sbi]->start_add_assembly();
	prepare_initial_condition<1>();
	prepare_initial_condition<2>();
	prepare_initial_condition<3>();

	for (unsigned int sbi=0; sbi<Model::n_substances(); sbi++)
	{
		ls[sbi]->finish_assembly();
		ls[sbi]->solve();
	}
	END_TIMER("set_init_cond");
}

template<class Model>
template<unsigned int dim>
void TransportDG<Model>::prepare_initial_condition()
{
	FEValues<dim,3> fe_values(*feo->mapping<dim>(), *feo->q<dim>(), *feo->fe<dim>(),
			update_values | update_JxW_values | update_quadrature_points);
    const unsigned int ndofs = feo->fe<dim>()->n_dofs(), qsize = feo->q<dim>()->size();
    unsigned int dof_indices[ndofs];
    double matrix[ndofs*ndofs], rhs[ndofs];
    std::vector<arma::vec> init_values(qsize);

    for (unsigned int k=0; k<qsize; k++)
    	init_values[k].resize(Model::n_substances());

    for (unsigned int i_cell=0; i_cell<Model::mesh_->get_el_ds()->lsize(); i_cell++)
    {
    	typename DOFHandlerBase::CellIterator elem = Model::mesh_->element(feo->dh()->el_index(i_cell));
    	if (elem->dim() != dim) continue;

    	ElementAccessor<3> ele_acc = elem->element_accessor();
    	feo->dh()->get_dof_indices(elem, dof_indices);
    	fe_values.reinit(elem);

   		Model::compute_init_cond(fe_values.point_list(), ele_acc, init_values);

    	for (unsigned int sbi=0; sbi<Model::n_substances(); sbi++)
    	{
    		for (unsigned int i=0; i<ndofs; i++)
    		{
    			rhs[i] = 0;
    			for (unsigned int j=0; j<ndofs; j++)
    				matrix[i*ndofs+j] = 0;
    		}

    		for (unsigned int k=0; k<qsize; k++)
    		{
    			double rhs_term = init_values[k](sbi)*fe_values.JxW(k);

    			for (unsigned int i=0; i<ndofs; i++)
    			{
    				for (unsigned int j=0; j<ndofs; j++)
    					matrix[i*ndofs+j] += fe_values.shape_value(i,k)*fe_values.shape_value(j,k)*fe_values.JxW(k);

    				rhs[i] += fe_values.shape_value(i,k)*rhs_term;
    			}
    		}
    		ls[sbi]->set_values(ndofs, (int *)dof_indices, ndofs, (int *)dof_indices, matrix, rhs);
    	}
    }
}


template<class Model>
void TransportDG<Model>::get_par_info(int * &el_4_loc, Distribution * &el_ds)
{
	el_4_loc = Model::mesh_->get_el_4_loc();
	el_ds = Model::mesh_->get_el_ds();
}


template<class Model>
void TransportDG<Model>::update_after_reactions(bool solution_changed)
{
	if (solution_changed)
	{
		for (unsigned int i_cell=0; i_cell<Model::mesh_->get_el_ds()->lsize(); i_cell++)
		{
			typename DOFHandlerBase::CellIterator elem = Model::mesh_->element(feo->dh()->el_index(i_cell));

			unsigned int n_dofs;
			switch (elem->dim())
			{
			case 1:
				n_dofs = feo->fe<1>()->n_dofs();
				break;
			case 2:
				n_dofs = feo->fe<2>()->n_dofs();
				break;
			case 3:
				n_dofs = feo->fe<3>()->n_dofs();
				break;
			}

			unsigned int dof_indices[n_dofs];
			feo->dh()->get_dof_indices(elem, dof_indices);

			for (unsigned int sbi=0; sbi<Model::n_substances(); ++sbi)
			{
				double old_average = 0;
				for (unsigned int j=0; j<n_dofs; ++j)
					old_average += ls[sbi]->get_solution_array()[dof_indices[j]-feo->dh()->distr()->begin()];
				old_average /= n_dofs;

				for (unsigned int j=0; j<n_dofs; ++j)
					ls[sbi]->get_solution_array()[dof_indices[j]-feo->dh()->distr()->begin()] += solution_elem_[sbi][i_cell] - old_average;
			}
		}
	}
    // update mass_vec for the case that mass matrix changes in next time step
    for (unsigned int sbi=0; sbi<Model::n_substances(); ++sbi)
    	MatMult(*(ls_dt->get_matrix()), ls[sbi]->get_solution(), mass_vec[sbi]);
}

template<class Model>
int *TransportDG<Model>::get_row_4_el()
{
	return Model::mesh_->get_row_4_el();
}








template class TransportDG<ConcentrationTransportModel>;
template class TransportDG<HeatTransferModel>;



<|MERGE_RESOLUTION|>--- conflicted
+++ resolved
@@ -252,11 +252,6 @@
 
     // Set up physical parameters.
     data_.set_mesh(init_mesh);
-<<<<<<< HEAD
-//    data_.set_limit_side(LimitSide::right);
-=======
-    data_.set_input_list( in_rec.val<Input::Array>("input_fields") );
->>>>>>> e77826f2
     data_.region_id = GenericField<3>::region_id(*Model::mesh_);
 
 

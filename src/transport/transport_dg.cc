/*!
*
﻿ * Copyright (C) 2015 Technical University of Liberec.  All rights reserved.
* 
* This program is free software; you can redistribute it and/or modify it under
* the terms of the GNU General Public License version 3 as published by the
* Free Software Foundation. (http://www.gnu.org/licenses/gpl-3.0.en.html)
* 
* This program is distributed in the hope that it will be useful, but WITHOUT
* ANY WARRANTY; without even the implied warranty of MERCHANTABILITY or FITNESS
* FOR A PARTICULAR PURPOSE.  See the GNU General Public License for more details.
*
* 
* @file    transport_dg.cc
* @brief   Discontinuous Galerkin method for equation of transport with dispersion.
* @author  Jan Stebel
*/

#include "system/sys_profiler.hh"
#include "transport/transport_dg.hh"

#include "io/output_time.hh"
#include "quadrature/quadrature_lib.hh"
#include "fem/mapping_p1.hh"
#include "fem/fe_values.hh"
#include "fem/fe_p.hh"
#include "fem/fe_rt.hh"
#include "fem/dh_cell_accessor.hh"
#include "fields/field_fe.hh"
#include "fields/fe_value_handler.hh"
#include "la/linsys_PETSC.hh"
#include "flow/mh_dofhandler.hh"
#include "transport/advection_diffusion_model.hh"
#include "transport/concentration_model.hh"
#include "transport/heat_model.hh"
#include "coupling/balance.hh"

#include "fields/multi_field.hh"
#include "fields/generic_field.hh"
#include "input/factory.hh"
#include "fields/equation_output.hh"
#include "mesh/long_idx.hh"
#include "mesh/accessors.hh"

FLOW123D_FORCE_LINK_IN_CHILD(concentrationTransportModel);
FLOW123D_FORCE_LINK_IN_CHILD(heatModel);



using namespace Input::Type;

template<class Model>
const Selection & TransportDG<Model>::get_dg_variant_selection_input_type() {
    return Selection("DG_variant", "Type of penalty term.")
        .add_value(non_symmetric, "non-symmetric", "non-symmetric weighted interior penalty DG method")
        .add_value(incomplete,    "incomplete",    "incomplete weighted interior penalty DG method")
        .add_value(symmetric,     "symmetric",     "symmetric weighted interior penalty DG method")
        .close();
}

/*
*  Should be removed
template<class Model>
const Selection & TransportDG<Model>::EqData::get_output_selection() {
    return Model::ModelEqData::get_output_selection_input_type(
            "DG",
            "Implicit in time Discontinuous Galerkin solver")
        .copy_values(EqData().make_output_field_selection("").close())
        ConvectionTransport::EqData().output_fields
                                    .make_output_field_selection(
                                        "ConvectionTransport_output_fields",
                                        "Selection of output fields for Convection Solute Transport model.")
                                    .close()),
        .close();
}
*/

template<class Model>
const Record & TransportDG<Model>::get_input_type() {
    std::string equation_name = std::string(Model::ModelEqData::name()) + "_DG";
    return Model::get_input_type("DG", "Discontinuous Galerkin (DG) solver")
        .declare_key("solver", LinSys_PETSC::get_input_type(), Default("{}"),
                "Solver for the linear system.")
        .declare_key("input_fields", Array(
                TransportDG<Model>::EqData()
                    .make_field_descriptor_type(equation_name)),
                IT::Default::obligatory(),
                "Input fields of the equation.")
        .declare_key("dg_variant", TransportDG<Model>::get_dg_variant_selection_input_type(), Default("\"non-symmetric\""),
                "Variant of the interior penalty discontinuous Galerkin method.")
        .declare_key("dg_order", Integer(0,3), Default("1"),
                "Polynomial order for the finite element in DG method (order 0 is suitable if there is no diffusion/dispersion).")
        .declare_key("output",
                EqData().output_fields.make_output_type(equation_name, ""),
                IT::Default("{ \"fields\": [ " + Model::ModelEqData::default_output_field() + "] }"),
                "Specification of output fields and output times.")
        .close();
}

template<class Model>
const int TransportDG<Model>::registrar =
        Input::register_class< TransportDG<Model>, Mesh &, const Input::Record>(std::string(Model::ModelEqData::name()) + "_DG") +
        TransportDG<Model>::get_input_type().size();




FEObjects::FEObjects(Mesh *mesh_, unsigned int fe_order)
{
    unsigned int q_order;

    q_order = 2*fe_order;
    fe0_ = new FE_P_disc<0>(fe_order);
    fe1_ = new FE_P_disc<1>(fe_order);
    fe2_ = new FE_P_disc<2>(fe_order);
    fe3_ = new FE_P_disc<3>(fe_order);

    fe_rt1_ = new FE_RT0<1>;
    fe_rt2_ = new FE_RT0<2>;
    fe_rt3_ = new FE_RT0<3>;
    
    for (unsigned int dim = 0; dim < 4; dim++)
        q_[dim] = new QGauss(dim, q_order);

    map1_ = new MappingP1<1,3>;
    map2_ = new MappingP1<2,3>;
    map3_ = new MappingP1<3,3>;

    ds_ = std::make_shared<EqualOrderDiscreteSpace>(mesh_, fe0_, fe1_, fe2_, fe3_);
	dh_ = std::make_shared<DOFHandlerMultiDim>(*mesh_);

    dh_->distribute_dofs(ds_);
}


FEObjects::~FEObjects()
{
    delete fe0_;
    delete fe1_;
    delete fe2_;
    delete fe3_;
    delete fe_rt1_;
    delete fe_rt2_;
    delete fe_rt3_;
    for (unsigned int dim = 0; dim < 4; dim++) delete q_[dim];
    delete map1_;
    delete map2_;
    delete map3_;
}

template<> FiniteElement<0> *FEObjects::fe<0>() { return fe0_; }
template<> FiniteElement<1> *FEObjects::fe<1>() { return fe1_; }
template<> FiniteElement<2> *FEObjects::fe<2>() { return fe2_; }
template<> FiniteElement<3> *FEObjects::fe<3>() { return fe3_; }

template<> FiniteElement<0> *FEObjects::fe_rt<0>() { return 0; }
template<> FiniteElement<1> *FEObjects::fe_rt<1>() { return fe_rt1_; }
template<> FiniteElement<2> *FEObjects::fe_rt<2>() { return fe_rt2_; }
template<> FiniteElement<3> *FEObjects::fe_rt<3>() { return fe_rt3_; }

template<> MappingP1<1,3> *FEObjects::mapping<1>() { return map1_; }
template<> MappingP1<2,3> *FEObjects::mapping<2>() { return map2_; }
template<> MappingP1<3,3> *FEObjects::mapping<3>() { return map3_; }

std::shared_ptr<DOFHandlerMultiDim> FEObjects::dh() { return dh_; }


template<class Model>
TransportDG<Model>::EqData::EqData() : Model::ModelEqData()
{
    *this+=fracture_sigma
            .name("fracture_sigma")
            .description(
            "Coefficient of diffusive transfer through fractures (for each substance).")
            .units( UnitSI::dimensionless() )
            .input_default("1.0")
            .flags_add(FieldFlag::in_main_matrix);

    *this+=dg_penalty
            .name("dg_penalty")
            .description(
            "Penalty parameter influencing the discontinuity of the solution (for each substance). "
            "Its default value 1 is sufficient in most cases. Higher value diminishes the inter-element jumps.")
            .units( UnitSI::dimensionless() )
            .input_default("1.0")
            .flags_add(FieldFlag::in_rhs & FieldFlag::in_main_matrix);

    *this += region_id.name("region_id")
                .units( UnitSI::dimensionless())
                .flags(FieldFlag::equation_external_output)
                .description("Region ids.");
                
    *this += subdomain.name("subdomain")
      .units( UnitSI::dimensionless() )
      .flags(FieldFlag::equation_external_output)
      .description("Subdomain ids of the domain decomposition.");


    // add all input fields to the output list
    output_fields += *this;

}

template<class Model>
TransportDG<Model>::TransportDG(Mesh & init_mesh, const Input::Record in_rec)
        : Model(init_mesh, in_rec),
          input_rec(in_rec),
          allocation_done(false)
{
    // Can not use name() + "constructor" here, since START_TIMER only accepts const char *
    // due to constexpr optimization.
    START_TIMER(Model::ModelEqData::name());
    // Check that Model is derived from AdvectionDiffusionModel.
    static_assert(std::is_base_of<AdvectionDiffusionModel, Model>::value, "");

    this->eq_data_ = &data_;


    // Set up physical parameters.
    data_.set_mesh(init_mesh);
    data_.region_id = GenericField<3>::region_id(*Model::mesh_);
    data_.subdomain = GenericField<3>::subdomain(*Model::mesh_);


    // DG variant and order
    dg_variant = in_rec.val<DGVariant>("dg_variant");
    dg_order = in_rec.val<unsigned int>("dg_order");
    
    Model::init_from_input(in_rec);

    // create finite element structures and distribute DOFs
    feo = new FEObjects(Model::mesh_, dg_order);
    //DebugOut().fmt("TDG: solution size {}\n", feo->dh()->n_global_dofs());

    if (Model::mesh_->get_el_ds()->myp() == 0)
    {
        FilePath reg_stat_file(std::string(Model::ModelEqData::name()) + "_region_stat.yaml", FilePath::output_file);
        reg_stat_file.open_stream(reg_stat_stream);
        reg_stat_stream << "data:" << endl;
    }
}


template<class Model>
void TransportDG<Model>::initialize()
{
    data_.set_components(Model::substances_.names());
    data_.set_input_list( input_rec.val<Input::Array>("input_fields"), *(Model::time_) );

    // DG stabilization parameters on boundary edges
    gamma.resize(Model::n_substances());
    for (unsigned int sbi=0; sbi<Model::n_substances(); sbi++)
        gamma[sbi].resize(Model::mesh_->boundary_.size());

    // Resize coefficient arrays
    int qsize = max(feo->q<0>()->size(), max(feo->q<1>()->size(), max(feo->q<2>()->size(), feo->q<3>()->size())));
    int max_edg_sides = max(Model::mesh_->max_edge_sides(1), max(Model::mesh_->max_edge_sides(2), Model::mesh_->max_edge_sides(3)));
    mm_coef.resize(qsize);
    ret_coef.resize(Model::n_substances());
    ret_sources.resize(Model::n_substances());
    ret_sources_prev.resize(Model::n_substances());
    ad_coef.resize(Model::n_substances());
    dif_coef.resize(Model::n_substances());
    for (unsigned int sbi=0; sbi<Model::n_substances(); sbi++)
    {
        ret_coef[sbi].resize(qsize);
        ad_coef[sbi].resize(qsize);
        dif_coef[sbi].resize(qsize);
    }
    ad_coef_edg.resize(max_edg_sides);
    dif_coef_edg.resize(max_edg_sides);
    for (int sd=0; sd<max_edg_sides; sd++)
    {
        ad_coef_edg[sd].resize(Model::n_substances());
        dif_coef_edg[sd].resize(Model::n_substances());
        for (unsigned int sbi=0; sbi<Model::n_substances(); sbi++)
        {
            ad_coef_edg[sd][sbi].resize(qsize);
            dif_coef_edg[sd][sbi].resize(qsize);
        }
    }

    output_vec.resize(Model::n_substances());
    data_.output_field.set_components(Model::substances_.names());
    data_.output_field.set_mesh(*Model::mesh_);
    data_.output_type(OutputTime::CORNER_DATA);

    data_.output_field.setup_components();
    for (unsigned int sbi=0; sbi<Model::n_substances(); sbi++)
    {
        // create shared pointer to a FieldFE, pass FE data and push this FieldFE to output_field on all regions
        std::shared_ptr<FieldFE<3, FieldValue<3>::Scalar> > output_field_ptr(new FieldFE<3, FieldValue<3>::Scalar>);
        output_vec[sbi] = output_field_ptr->set_fe_data(feo->dh());
        data_.output_field[sbi].set_field(Model::mesh_->region_db().get_region_set("ALL"), output_field_ptr, 0);
    }

    // set time marks for writing the output
    data_.output_fields.initialize(Model::output_stream_, Model::mesh_, input_rec.val<Input::Record>("output"), this->time());

    // equation default PETSc solver options
    std::string petsc_default_opts;
    if (feo->dh()->distr()->np() == 1)
      petsc_default_opts = "-ksp_type bcgs -pc_type ilu -pc_factor_levels 2 -ksp_diagonal_scale_fix -pc_factor_fill 6.0";
    else
      petsc_default_opts = "-ksp_type bcgs -ksp_diagonal_scale_fix -pc_type asm -pc_asm_overlap 4 -sub_pc_type ilu -sub_pc_factor_levels 3 -sub_pc_factor_fill 6.0";
    
    // allocate matrix and vector structures
    ls    = new LinSys*[Model::n_substances()];
    ls_dt = new LinSys*[Model::n_substances()];
    solution_elem_ = new double*[Model::n_substances()];

    stiffness_matrix.resize(Model::n_substances(), nullptr);
    mass_matrix.resize(Model::n_substances(), nullptr);
    rhs.resize(Model::n_substances(), nullptr);
    mass_vec.resize(Model::n_substances(), nullptr);
    ret_vec.resize(Model::n_substances(), nullptr);

    for (unsigned int sbi = 0; sbi < Model::n_substances(); sbi++) {
        ls[sbi] = new LinSys_PETSC(feo->dh()->distr().get(), petsc_default_opts);
        ( (LinSys_PETSC *)ls[sbi] )->set_from_input( input_rec.val<Input::Record>("solver") );
        ls[sbi]->set_solution(output_vec[sbi].petsc_vec());

        ls_dt[sbi] = new LinSys_PETSC(feo->dh()->distr().get(), petsc_default_opts);
        ( (LinSys_PETSC *)ls_dt[sbi] )->set_from_input( input_rec.val<Input::Record>("solver") );
        solution_elem_[sbi] = new double[Model::mesh_->get_el_ds()->lsize()];
        
        VecDuplicate(ls[sbi]->get_solution(), &ret_vec[sbi]);
    }


    // initialization of balance object
    Model::balance_->allocate(feo->dh()->distr()->lsize(),
            max(feo->fe<1>()->n_dofs(), max(feo->fe<2>()->n_dofs(), feo->fe<3>()->n_dofs())));

}


template<class Model>
TransportDG<Model>::~TransportDG()
{
    delete Model::time_;

    if (gamma.size() > 0) {
        // initialize called

        for (unsigned int i=0; i<Model::n_substances(); i++)
        {
            delete ls[i];
            delete[] solution_elem_[i];
            delete ls_dt[i];

            if (stiffness_matrix[i])
                chkerr(MatDestroy(&stiffness_matrix[i]));
            if (mass_matrix[i])
                chkerr(MatDestroy(&mass_matrix[i]));
            if (rhs[i])
            	chkerr(VecDestroy(&rhs[i]));
            if (mass_vec[i])
            	chkerr(VecDestroy(&mass_vec[i]));
            if (ret_vec[i])
            	chkerr(VecDestroy(&ret_vec[i]));
        }
        delete[] ls;
        delete[] solution_elem_;
        delete[] ls_dt;
        //delete[] stiffness_matrix;
        //delete[] mass_matrix;
        //delete[] rhs;
        //delete[] mass_vec;
        //delete[] ret_vec;
        delete feo;

    }

}


template<class Model>
void TransportDG<Model>::zero_time_step()
{
    START_TIMER(Model::ModelEqData::name());
    data_.mark_input_times( *(Model::time_) );
    data_.set_time(Model::time_->step(), LimitSide::left);
    std::stringstream ss; // print warning message with table of uninitialized fields
    if ( FieldCommon::print_message_table(ss, "transport DG") ) {
        WarningOut() << ss.str();
    }


    // set initial conditions
    set_initial_condition();
    for (unsigned int sbi = 0; sbi < Model::n_substances(); sbi++)
        ( (LinSys_PETSC *)ls[sbi] )->set_initial_guess_nonzero();

    // check first time assembly - needs preallocation
    if (!allocation_done) preallocate();

    // after preallocation we assemble the matrices and vectors required for mass balance
    for (unsigned int sbi=0; sbi<Model::n_substances(); ++sbi)
    {
        Model::balance_->calculate_instant(Model::subst_idx[sbi], ls[sbi]->get_solution());

        // add sources due to sorption
        ret_sources_prev[sbi] = 0;
    }

    output_data();
}


template<class Model>
void TransportDG<Model>::preallocate()
{
    // preallocate system matrix
    for (unsigned int i=0; i<Model::n_substances(); i++)
    {
        // preallocate system matrix
        ls[i]->start_allocation();
        stiffness_matrix[i] = NULL;
        rhs[i] = NULL;

        // preallocate mass matrix
        ls_dt[i]->start_allocation();
        mass_matrix[i] = NULL;
        VecZeroEntries(ret_vec[i]);
    }
    assemble_stiffness_matrix();
    assemble_mass_matrix();
    set_sources();
    set_boundary_conditions();
    for (unsigned int i=0; i<Model::n_substances(); i++)
    {
      VecAssemblyBegin(ret_vec[i]);
      VecAssemblyEnd(ret_vec[i]);
    }

    allocation_done = true;
}



template<class Model>
void TransportDG<Model>::update_solution()
{
    START_TIMER("DG-ONE STEP");

    Model::time_->next_time();
    Model::time_->view("TDG");
    
    START_TIMER("data reinit");
    data_.set_time(Model::time_->step(), LimitSide::left);
    END_TIMER("data reinit");
    
    // assemble mass matrix
    if (mass_matrix[0] == NULL || data_.subset(FieldFlag::in_time_term).changed() )
    {
        for (unsigned int i=0; i<Model::n_substances(); i++)
        {
            ls_dt[i]->start_add_assembly();
            ls_dt[i]->mat_zero_entries();
            VecZeroEntries(ret_vec[i]);
        }
        assemble_mass_matrix();
        for (unsigned int i=0; i<Model::n_substances(); i++)
        {
            ls_dt[i]->finish_assembly();
            VecAssemblyBegin(ret_vec[i]);
            VecAssemblyEnd(ret_vec[i]);
            // construct mass_vec for initial time
            if (mass_matrix[i] == NULL)
            {
                VecDuplicate(ls[i]->get_solution(), &mass_vec[i]);
                MatMult(*(ls_dt[i]->get_matrix()), ls[i]->get_solution(), mass_vec[i]);
                MatConvert(*( ls_dt[i]->get_matrix() ), MATSAME, MAT_INITIAL_MATRIX, &mass_matrix[i]);
            }
            else
                MatCopy(*( ls_dt[i]->get_matrix() ), mass_matrix[i], DIFFERENT_NONZERO_PATTERN);
        }
    }

    // assemble stiffness matrix
    if (stiffness_matrix[0] == NULL
            || data_.subset(FieldFlag::in_main_matrix).changed()
            || Model::flux_changed)
    {
        // new fluxes can change the location of Neumann boundary,
        // thus stiffness matrix must be reassembled
        for (unsigned int i=0; i<Model::n_substances(); i++)
        {
            ls[i]->start_add_assembly();
            ls[i]->mat_zero_entries();
        }
        assemble_stiffness_matrix();
        for (unsigned int i=0; i<Model::n_substances(); i++)
        {
            ls[i]->finish_assembly();

            if (stiffness_matrix[i] == NULL)
                MatConvert(*( ls[i]->get_matrix() ), MATSAME, MAT_INITIAL_MATRIX, &stiffness_matrix[i]);
            else
                MatCopy(*( ls[i]->get_matrix() ), stiffness_matrix[i], DIFFERENT_NONZERO_PATTERN);
        }
    }

    // assemble right hand side (due to sources and boundary conditions)
    if (rhs[0] == NULL
            || data_.subset(FieldFlag::in_rhs).changed()
            || Model::flux_changed)
    {
        for (unsigned int i=0; i<Model::n_substances(); i++)
        {
            ls[i]->start_add_assembly();
            ls[i]->rhs_zero_entries();
        }
        set_sources();
        set_boundary_conditions();
        for (unsigned int i=0; i<Model::n_substances(); i++)
        {
            ls[i]->finish_assembly();

            if (rhs[i] == nullptr) VecDuplicate(*( ls[i]->get_rhs() ), &rhs[i]);
            VecCopy(*( ls[i]->get_rhs() ), rhs[i]);
        }
    }
    
    Model::flux_changed = false;


    /* Apply backward Euler time integration.
    *
    * Denoting A the stiffness matrix and M the mass matrix, the algebraic system at the k-th time level reads
    *
    *   (1/dt M + A)u^k = f + 1/dt M.u^{k-1}
    *
    * Hence we modify at each time level the right hand side:
    *
    *   f^k = f + 1/dt M u^{k-1},
    *
    * where f stands for the term stemming from the force and boundary conditions.
    * Accordingly, we set
    *
    *   A^k = A + 1/dt M.
    *
    */
    Mat m;
    START_TIMER("solve");
    for (unsigned int i=0; i<Model::n_substances(); i++)
    {
        MatConvert(stiffness_matrix[i], MATSAME, MAT_INITIAL_MATRIX, &m);
        MatAXPY(m, 1./Model::time_->dt(), mass_matrix[i], SUBSET_NONZERO_PATTERN);
        ls[i]->set_matrix(m, DIFFERENT_NONZERO_PATTERN);
        Vec w;
        VecDuplicate(rhs[i], &w);
        VecWAXPY(w, 1./Model::time_->dt(), mass_vec[i], rhs[i]);
        ls[i]->set_rhs(w);

        VecDestroy(&w);
        chkerr(MatDestroy(&m));

        ls[i]->solve();

        // update mass_vec due to possible changes in mass matrix
        MatMult(*(ls_dt[i]->get_matrix()), ls[i]->get_solution(), mass_vec[i]);
    }
    END_TIMER("solve");

    calculate_cumulative_balance();

    END_TIMER("DG-ONE STEP");
}


template<class Model>
void TransportDG<Model>::calculate_concentration_matrix()
{
    // calculate element averages of solution
	unsigned int i_cell=0;
	for (auto cell : feo->dh()->own_range() )
    {

        unsigned int n_dofs;
        switch (cell.dim())
        {
        case 1:
            n_dofs = feo->fe<1>()->n_dofs();
            break;
        case 2:
            n_dofs = feo->fe<2>()->n_dofs();
            break;
        case 3:
            n_dofs = feo->fe<3>()->n_dofs();
            break;
        }

        std::vector<LongIdx> dof_indices(n_dofs);
        cell.get_dof_indices(dof_indices);

        for (unsigned int sbi=0; sbi<Model::n_substances(); ++sbi)
        {
            solution_elem_[sbi][i_cell] = 0;

            for (unsigned int j=0; j<n_dofs; ++j)
                solution_elem_[sbi][i_cell] += ls[sbi]->get_solution_array()[dof_indices[j]-feo->dh()->distr()->begin()];

            solution_elem_[sbi][i_cell] = max(solution_elem_[sbi][i_cell]/n_dofs, 0.);
        }
        ++i_cell;
    }
}




template<class Model>
void TransportDG<Model>::output_data()
{
    //if (!Model::time_->is_current( Model::time_->marks().type_output() )) return;


    START_TIMER("DG-OUTPUT");

    // gather the solution from all processors
    data_.output_fields.set_time( this->time().step(), LimitSide::left);
    //if (data_.output_fields.is_field_output_time(data_.output_field, this->time().step()) )
    data_.output_fields.output(this->time().step());

    Model::output_data();
    
    START_TIMER("TOS-balance");
    for (unsigned int sbi=0; sbi<Model::n_substances(); ++sbi)
      Model::balance_->calculate_instant(Model::subst_idx[sbi], ls[sbi]->get_solution());
    Model::balance_->output();
    END_TIMER("TOS-balance");
    
    output_region_statistics();

    END_TIMER("DG-OUTPUT");
}


template<class Model>
void TransportDG<Model>::output_region_statistics()
{
    const unsigned int nreg = Model::mesh_->region_db().size();
    const unsigned int nsubst = Model::n_substances();
    //std::vector<unsigned int> active_region(nreg, 0); // indicates on which region we calculate statistics
    std::vector<double> r_area(nreg, 0);  // area of regions
    std::vector<std::vector<double>> r_avg(nreg, std::vector<double>(nsubst, 0)), // average value at regions
                                     r_max(nreg, std::vector<double>(nsubst, -numeric_limits<double>::infinity())), // maximal value
                                     r_min(nreg, std::vector<double>(nsubst, numeric_limits<double>::infinity()));  // minimal value
    
    // calculate area, average, min and max on bulk elements
    for (auto cell : feo->dh()->own_range() )
    {
        auto elm = cell.elm();
        unsigned int rid = elm.region().idx();
        //active_region[rid] = 1;
        
        r_area[rid] += elm.measure();
        for (unsigned int sbi = 0; sbi<nsubst; sbi++)
        {
            double value = data_.output_field[sbi].value(elm.centre(), elm);
            r_avg[rid][sbi] += elm.measure()*value;
            r_max[rid][sbi] = max(r_max[rid][sbi], value);
            r_min[rid][sbi] = min(r_min[rid][sbi], value);
        }
    }
    
    // calculate area, average, min and max on boundary elements
    for (auto cell : feo->dh()->own_range() )
    {
        for (auto side : cell.side_range())
        {
            if (side.cond() == nullptr) continue;
            
            auto elm = side.cond()->element_accessor();
            unsigned int rid = side.cond()->region().idx();
            //active_region[rid] = true;
            
            r_area[rid] += elm.measure();
            for (unsigned int sbi = 0; sbi<nsubst; sbi++)
            {
                double value = data_.output_field[sbi].value(side.centre(), side.element());
                r_avg[rid][sbi] += elm.measure()*value;
                r_max[rid][sbi] = max(r_max[rid][sbi], value);
                r_min[rid][sbi] = min(r_min[rid][sbi], value);
            }
        }
    }
    
    // communicate all values to process 0
    MPI_Reduce(r_area.data(), r_area.data(), nreg, MPI_DOUBLE, MPI_SUM, 0, PETSC_COMM_WORLD);
    //MPI_Reduce(active_region.data(), active_region.data(), nreg, MPI_UNSIGNED, MPI_MAX, 0, PETSC_COMM_WORLD);
    for (unsigned int r=0; r<nreg; r++)
    {
        MPI_Reduce(r_avg[r].data(), r_avg[r].data(), nsubst, MPI_DOUBLE, MPI_SUM, 0, PETSC_COMM_WORLD);
        MPI_Reduce(r_max[r].data(), r_max[r].data(), nsubst, MPI_DOUBLE, MPI_MAX, 0, PETSC_COMM_WORLD);
        MPI_Reduce(r_min[r].data(), r_min[r].data(), nsubst, MPI_DOUBLE, MPI_MIN, 0, PETSC_COMM_WORLD);
    }
    
    // output values to yaml file
    if (Model::mesh_->get_el_ds()->myp() == 0)
    {
    	for(Region reg : Model::mesh_->region_db().get_region_set("ALL"))
        {
    		unsigned int r = reg.idx();
            reg_stat_stream << " - time: " << this->time().t() << endl;
            reg_stat_stream << "   region: " << reg.label() << endl
                            << "   area: " << r_area[r] << endl
                            << "   average: [ ";
            for (auto v : r_avg[r]) reg_stat_stream << v / r_area[r];
            reg_stat_stream << " ]" << endl;
            
            reg_stat_stream << "   min: [ ";
            for (auto v : r_min[r]) reg_stat_stream << v;
            reg_stat_stream << " ]" << endl;
            reg_stat_stream << "   max: [ ";
            for (auto v : r_max[r]) reg_stat_stream << v;
            reg_stat_stream << " ]" << endl;
        }
    }
}


template<class Model>
void TransportDG<Model>::calculate_cumulative_balance()
{
    if (Model::balance_->cumulative())
    {
        for (unsigned int sbi=0; sbi<Model::n_substances(); ++sbi)
        {
            Model::balance_->calculate_cumulative(Model::subst_idx[sbi], ls[sbi]->get_solution());

            // update source increment due to retardation
            VecDot(ret_vec[sbi], ls[sbi]->get_solution(), &ret_sources[sbi]);

            Model::balance_->add_cumulative_source(Model::subst_idx[sbi], (ret_sources[sbi]-ret_sources_prev[sbi])/Model::time_->dt());
            ret_sources_prev[sbi] = ret_sources[sbi];
        }
    }
}


template<class Model>
void TransportDG<Model>::assemble_mass_matrix()
{
  START_TIMER("assemble_mass");
    Model::balance_->start_mass_assembly(Model::subst_idx);
    assemble_mass_matrix<1>();
    assemble_mass_matrix<2>();
    assemble_mass_matrix<3>();
    Model::balance_->finish_mass_assembly(Model::subst_idx);
  END_TIMER("assemble_mass");
}


template<class Model> template<unsigned int dim>
void TransportDG<Model>::assemble_mass_matrix()
{
    FEValues<dim,3> fe_values(*feo->mapping<dim>(), *feo->q<dim>(), *feo->fe<dim>(), update_values | update_JxW_values | update_quadrature_points);
    const unsigned int ndofs = feo->fe<dim>()->n_dofs(), qsize = feo->q<dim>()->size();
    vector<LongIdx> dof_indices(ndofs);
    PetscScalar local_mass_matrix[ndofs*ndofs], local_retardation_balance_vector[ndofs];
    vector<PetscScalar> local_mass_balance_vector(ndofs);

    // assemble integral over elements
    for (auto cell : feo->dh()->own_range() )
    {
        if (cell.dim() != dim) continue;
        ElementAccessor<3> elm = cell.elm();

        fe_values.reinit(elm);
        cell.get_dof_indices(dof_indices);

        Model::compute_mass_matrix_coefficient(fe_values.point_list(), elm, mm_coef);
        Model::compute_retardation_coefficient(fe_values.point_list(), elm, ret_coef);

        for (unsigned int sbi=0; sbi<Model::n_substances(); ++sbi)
        {
            // assemble the local mass matrix
            for (unsigned int i=0; i<ndofs; i++)
            {
                for (unsigned int j=0; j<ndofs; j++)
                {
                    local_mass_matrix[i*ndofs+j] = 0;
                    for (unsigned int k=0; k<qsize; k++)
                        local_mass_matrix[i*ndofs+j] += (mm_coef[k]+ret_coef[sbi][k])*fe_values.shape_value(j,k)*fe_values.shape_value(i,k)*fe_values.JxW(k);
                }
            }

            for (unsigned int i=0; i<ndofs; i++)
            {
                    local_mass_balance_vector[i] = 0;
                    local_retardation_balance_vector[i] = 0;
                    for (unsigned int k=0; k<qsize; k++)
                    {
                        local_mass_balance_vector[i] += mm_coef[k]*fe_values.shape_value(i,k)*fe_values.JxW(k);
                        local_retardation_balance_vector[i] -= ret_coef[sbi][k]*fe_values.shape_value(i,k)*fe_values.JxW(k);
                    }
            }
            
            Model::balance_->add_mass_matrix_values(Model::subst_idx[sbi], elm.region().bulk_idx(), dof_indices, local_mass_balance_vector);
            ls_dt[sbi]->mat_set_values(ndofs, &(dof_indices[0]), ndofs, &(dof_indices[0]), local_mass_matrix);
            VecSetValues(ret_vec[sbi], ndofs, &(dof_indices[0]), local_retardation_balance_vector, ADD_VALUES);
        }
    }
}




template<class Model>
void TransportDG<Model>::assemble_stiffness_matrix()
{
  START_TIMER("assemble_stiffness");
  START_TIMER("assemble_volume_integrals");
    assemble_volume_integrals<1>();
    assemble_volume_integrals<2>();
    assemble_volume_integrals<3>();
  END_TIMER("assemble_volume_integrals");

  START_TIMER("assemble_fluxes_boundary");
    assemble_fluxes_boundary<1>();
    assemble_fluxes_boundary<2>();
    assemble_fluxes_boundary<3>();
  END_TIMER("assemble_fluxes_boundary");

  START_TIMER("assemble_fluxes_elem_elem");
    assemble_fluxes_element_element<1>();
    assemble_fluxes_element_element<2>();
    assemble_fluxes_element_element<3>();
  END_TIMER("assemble_fluxes_elem_elem");

  START_TIMER("assemble_fluxes_elem_side");
    assemble_fluxes_element_side<1>();
    assemble_fluxes_element_side<2>();
    assemble_fluxes_element_side<3>();
  END_TIMER("assemble_fluxes_elem_side");
  END_TIMER("assemble_stiffness");
}



template<class Model>
template<unsigned int dim>
void TransportDG<Model>::assemble_volume_integrals()
{
    FEValues<dim,3> fv_rt(*feo->mapping<dim>(), *feo->q<dim>(), *feo->fe_rt<dim>(),
            update_values | update_gradients);
    FEValues<dim,3> fe_values(*feo->mapping<dim>(), *feo->q<dim>(), *feo->fe<dim>(),
            update_values | update_gradients | update_JxW_values | update_quadrature_points);
    const unsigned int ndofs = feo->fe<dim>()->n_dofs(), qsize = feo->q<dim>()->size();
    std::vector<LongIdx> dof_indices(ndofs);
    vector<arma::vec3> velocity(qsize);
    vector<vector<double> > sources_sigma(Model::n_substances(), std::vector<double>(qsize));
    PetscScalar local_matrix[ndofs*ndofs];

    // assemble integral over elements
    for (auto cell : feo->dh()->local_range() )
    {
        if (!cell.is_own()) continue;
        if (cell.dim() != dim) continue;
        ElementAccessor<3> elm = cell.elm();

        fe_values.reinit(elm);
        fv_rt.reinit(elm);
        cell.get_dof_indices(dof_indices);

        calculate_velocity(elm, velocity, fv_rt);
        Model::compute_advection_diffusion_coefficients(fe_values.point_list(), velocity, elm, ad_coef, dif_coef);
        Model::compute_sources_sigma(fe_values.point_list(), elm, sources_sigma);

        // assemble the local stiffness matrix
        for (unsigned int sbi=0; sbi<Model::n_substances(); sbi++)
        {
            for (unsigned int i=0; i<ndofs; i++)
                for (unsigned int j=0; j<ndofs; j++)
                    local_matrix[i*ndofs+j] = 0;

            for (unsigned int k=0; k<qsize; k++)
            {
                for (unsigned int i=0; i<ndofs; i++)
                {
                    arma::vec3 Kt_grad_i = dif_coef[sbi][k].t()*fe_values.shape_grad(i,k);
                    double ad_dot_grad_i = arma::dot(ad_coef[sbi][k], fe_values.shape_grad(i,k));

                    for (unsigned int j=0; j<ndofs; j++)
                        local_matrix[i*ndofs+j] += (arma::dot(Kt_grad_i, fe_values.shape_grad(j,k))
                                                  -fe_values.shape_value(j,k)*ad_dot_grad_i
                                                  +sources_sigma[sbi][k]*fe_values.shape_value(j,k)*fe_values.shape_value(i,k))*fe_values.JxW(k);
                }
            }
			ls[sbi]->mat_set_values(ndofs, &(dof_indices[0]), ndofs, &(dof_indices[0]), local_matrix);
        }
    }
}


template<class Model>
void TransportDG<Model>::set_sources()
{
  START_TIMER("assemble_sources");
    Model::balance_->start_source_assembly(Model::subst_idx);
    set_sources<1>();
    set_sources<2>();
    set_sources<3>();
    Model::balance_->finish_source_assembly(Model::subst_idx);
  END_TIMER("assemble_sources");
}

template<class Model>
template<unsigned int dim>
void TransportDG<Model>::set_sources()
{
    FEValues<dim,3> fe_values(*feo->mapping<dim>(), *feo->q<dim>(), *feo->fe<dim>(),
            update_values | update_JxW_values | update_quadrature_points);
    const unsigned int ndofs = feo->fe<dim>()->n_dofs(), qsize = feo->q<dim>()->size();
    vector<std::vector<double> > sources_conc(Model::n_substances(), std::vector<double>(qsize)),
            sources_density(Model::n_substances(), std::vector<double>(qsize)),
            sources_sigma(Model::n_substances(), std::vector<double>(qsize));
    vector<LongIdx> dof_indices(ndofs);
    vector<LongIdx> loc_dof_indices(ndofs);
    PetscScalar local_rhs[ndofs];
    vector<PetscScalar> local_source_balance_vector(ndofs), local_source_balance_rhs(ndofs);
    double source;

    // assemble integral over elements
    for (auto cell : feo->dh()->own_range() )
    {
        if (cell.dim() != dim) continue;
        ElementAccessor<3> elm = cell.elm();

        fe_values.reinit(elm);
        cell.get_dof_indices(dof_indices);
        cell.get_loc_dof_indices(loc_dof_indices);

        Model::compute_source_coefficients(fe_values.point_list(), elm, sources_conc, sources_density, sources_sigma);

        // assemble the local stiffness matrix
        for (unsigned int sbi=0; sbi<Model::n_substances(); sbi++)
        {
            fill_n(local_rhs, ndofs, 0);
            local_source_balance_vector.assign(ndofs, 0);
            local_source_balance_rhs.assign(ndofs, 0);

            // compute sources
            for (unsigned int k=0; k<qsize; k++)
            {
                source = (sources_density[sbi][k] + sources_conc[sbi][k]*sources_sigma[sbi][k])*fe_values.JxW(k);

                for (unsigned int i=0; i<ndofs; i++)
                    local_rhs[i] += source*fe_values.shape_value(i,k);
            }
            ls[sbi]->rhs_set_values(ndofs, &(dof_indices[0]), local_rhs);

            for (unsigned int i=0; i<ndofs; i++)
            {
                for (unsigned int k=0; k<qsize; k++)
                    local_source_balance_vector[i] -= sources_sigma[sbi][k]*fe_values.shape_value(i,k)*fe_values.JxW(k);

                local_source_balance_rhs[i] += local_rhs[i];
            }
            Model::balance_->add_source_values(Model::subst_idx[sbi], elm.region().bulk_idx(), loc_dof_indices,
                                               local_source_balance_vector, local_source_balance_rhs);
        }
    }
}



// return the ratio of longest and shortest edge
double elem_anisotropy(ElementAccessor<3> e)
{
    double h_max = 0, h_min = numeric_limits<double>::infinity();
    for (unsigned int i=0; i<e->n_nodes(); i++)
        for (unsigned int j=i+1; j<e->n_nodes(); j++)
        {
            h_max = max(h_max, e.node(i)->distance(*e.node(j)));
            h_min = min(h_min, e.node(i)->distance(*e.node(j)));
        }
    return h_max/h_min;
}



template<class Model>
template<unsigned int dim>
void TransportDG<Model>::assemble_fluxes_element_element()
{
    vector<FESideValues<dim,3>*> fe_values;
    FESideValues<dim,3> fsv_rt(*feo->mapping<dim>(), *feo->q<dim-1>(), *feo->fe_rt<dim>(),
            update_values);
    const unsigned int ndofs = feo->fe<dim>()->n_dofs(), qsize = feo->q<dim-1>()->size(),
            n_max_sides = ad_coef_edg.size();
    vector< vector<LongIdx> > side_dof_indices;
    PetscScalar local_matrix[ndofs*ndofs];
    vector<vector<arma::vec3> > side_velocity(n_max_sides);
    vector<vector<double> > dg_penalty(n_max_sides);
    double gamma_l, omega[2], transport_flux, delta[2], delta_sum;
    double aniso1, aniso2;

    for (unsigned int sid=0; sid<n_max_sides; sid++) // Optimize: SWAP LOOPS
    {
    	side_dof_indices.push_back( vector<LongIdx>(ndofs) );
        fe_values.push_back(new FESideValues<dim,3>(*feo->mapping<dim>(), *feo->q<dim-1>(), *feo->fe<dim>(),
                update_values | update_gradients | update_side_JxW_values | update_normal_vectors | update_quadrature_points));
    }

    // assemble integral over sides
    int sid, s1, s2;
    for ( DHCellAccessor dh_cell : feo->dh()->local_range() ) {
    	if (dh_cell.dim() != dim) continue;
        for( DHCellSide cell_side : dh_cell.side_range() )
        {
        	if (cell_side.n_edge_sides() < 2) continue;
            bool unique_edge = (cell_side.edge_sides().begin()->element().idx() != dh_cell.elm_idx());
    	    if ( unique_edge ) continue;
    	    sid=0;
        	for( DHCellSide edge_side : cell_side.edge_sides() )
            {
        	    auto dh_edge_cell = feo->dh()->cell_accessor_from_element( edge_side.elem_idx() );
                ElementAccessor<3> cell = dh_edge_cell.elm();
                dh_edge_cell.get_dof_indices(side_dof_indices[sid]);
                fe_values[sid]->reinit(cell, edge_side.side_idx());
                fsv_rt.reinit(cell, edge_side.side_idx());
                calculate_velocity(cell, side_velocity[sid], fsv_rt);
                Model::compute_advection_diffusion_coefficients(fe_values[sid]->point_list(), side_velocity[sid], cell, ad_coef_edg[sid], dif_coef_edg[sid]);
                dg_penalty[sid].resize(Model::n_substances());
                for (unsigned int sbi=0; sbi<Model::n_substances(); sbi++)
                    dg_penalty[sid][sbi] = data_.dg_penalty[sbi].value(cell.centre(), cell);
                ++sid;
            }
            arma::vec3 normal_vector = fe_values[0]->normal_vector(0);

            // fluxes and penalty
            for (unsigned int sbi=0; sbi<Model::n_substances(); sbi++)
            {
                vector<double> fluxes(cell_side.n_edge_sides());
                double pflux = 0, nflux = 0; // calculate the total in- and out-flux through the edge
                sid=0;
                for( DHCellSide edge_side : cell_side.edge_sides() )
                {
                    fluxes[sid] = 0;
                    for (unsigned int k=0; k<qsize; k++)
                        fluxes[sid] += arma::dot(ad_coef_edg[sid][sbi][k], fe_values[sid]->normal_vector(k))*fe_values[sid]->JxW(k);
                    fluxes[sid] /= edge_side.measure();
                    if (fluxes[sid] > 0)
                        pflux += fluxes[sid];
                    else
                        nflux += fluxes[sid];
                    ++sid;
                }

                s1=0;
                for( DHCellSide edge_side1 : cell_side.edge_sides() )
                {
                	s2=-1; // need increment at begin of loop (see conditionally 'continue' directions)
                	for( DHCellSide edge_side2 : cell_side.edge_sides() )
                    {
                		s2++;
                		if (s2<=s1) continue;
                        ASSERT(edge_side1.is_valid()).error("Invalid side of edge.");

                        arma::vec3 nv = fe_values[s1]->normal_vector(0);

                        // set up the parameters for DG method
                        // calculate the flux from edge_side1 to edge_side2
                        if (fluxes[s2] > 0 && fluxes[s1] < 0)
                            transport_flux = fluxes[s1]*fabs(fluxes[s2]/pflux);
                        else if (fluxes[s2] < 0 && fluxes[s1] > 0)
                            transport_flux = fluxes[s1]*fabs(fluxes[s2]/nflux);
                        else
                            transport_flux = 0;

                        gamma_l = 0.5*fabs(transport_flux);

                        delta[0] = 0;
                        delta[1] = 0;
                        for (unsigned int k=0; k<qsize; k++)
                        {
                            delta[0] += dot(dif_coef_edg[s1][sbi][k]*normal_vector,normal_vector);
                            delta[1] += dot(dif_coef_edg[s2][sbi][k]*normal_vector,normal_vector);
                        }
                        delta[0] /= qsize;
                        delta[1] /= qsize;

                        delta_sum = delta[0] + delta[1];

//                        if (delta_sum > numeric_limits<double>::epsilon())
                        if (fabs(delta_sum) > 0)
                        {
                            omega[0] = delta[1]/delta_sum;
                            omega[1] = delta[0]/delta_sum;
                            double local_alpha = max(dg_penalty[s1][sbi], dg_penalty[s2][sbi]);
                            double h = edge_side1.diameter();
                            aniso1 = elem_anisotropy(edge_side1.element());
                            aniso2 = elem_anisotropy(edge_side2.element());
                            gamma_l += local_alpha/h*aniso1*aniso2*(delta[0]*delta[1]/delta_sum);
                        }
                        else
                            for (int i=0; i<2; i++) omega[i] = 0;
                        // end of set up the parameters for DG method

                        int sd[2]; bool is_side_own[2];
                        sd[0] = s1; is_side_own[0] = edge_side1.cell().is_own();
                        sd[1] = s2; is_side_own[1] = edge_side2.cell().is_own();

#define AVERAGE(i,k,side_id)  (fe_values[sd[side_id]]->shape_value(i,k)*0.5)
#define WAVERAGE(i,k,side_id) (arma::dot(dif_coef_edg[sd[side_id]][sbi][k]*fe_values[sd[side_id]]->shape_grad(i,k),nv)*omega[side_id])
#define JUMP(i,k,side_id)     ((side_id==0?1:-1)*fe_values[sd[side_id]]->shape_value(i,k))

                        // For selected pair of elements:
                        for (int n=0; n<2; n++)
                        {
                            if (!is_side_own[n]) continue;

                            for (int m=0; m<2; m++)
                            {
                                for (unsigned int i=0; i<fe_values[sd[n]]->n_dofs(); i++)
                                    for (unsigned int j=0; j<fe_values[sd[m]]->n_dofs(); j++)
                                        local_matrix[i*fe_values[sd[m]]->n_dofs()+j] = 0;

                                for (unsigned int k=0; k<qsize; k++)
                                {
                                    double flux_times_JxW = transport_flux*fe_values[0]->JxW(k);
                                    double gamma_times_JxW = gamma_l*fe_values[0]->JxW(k);

                                    for (unsigned int i=0; i<fe_values[sd[n]]->n_dofs(); i++)
                                    {
                                        double flux_JxW_jump_i = flux_times_JxW*JUMP(i,k,n);
                                        double gamma_JxW_jump_i = gamma_times_JxW*JUMP(i,k,n);
                                        double JxW_jump_i = fe_values[0]->JxW(k)*JUMP(i,k,n);
                                        double JxW_var_wavg_i = fe_values[0]->JxW(k)*WAVERAGE(i,k,n)*dg_variant;

                                        for (unsigned int j=0; j<fe_values[sd[m]]->n_dofs(); j++)
                                        {
                                            int index = i*fe_values[sd[m]]->n_dofs()+j;

                                            // flux due to transport (applied on interior edges) (average times jump)
                                            local_matrix[index] += flux_JxW_jump_i*AVERAGE(j,k,m);

                                            // penalty enforcing continuity across edges (applied on interior and Dirichlet edges) (jump times jump)
                                            local_matrix[index] += gamma_JxW_jump_i*JUMP(j,k,m);

                                            // terms due to diffusion
                                            local_matrix[index] -= WAVERAGE(j,k,m)*JxW_jump_i;
                                            local_matrix[index] -= JUMP(j,k,m)*JxW_var_wavg_i;
                                        }
                                    }
                                }
    							ls[sbi]->mat_set_values(fe_values[sd[n]]->n_dofs(), &(side_dof_indices[sd[n]][0]), fe_values[sd[m]]->n_dofs(), &(side_dof_indices[sd[m]][0]), local_matrix);
                            }
                        }
#undef AVERAGE
#undef WAVERAGE
#undef JUMP
                    }
                s1++;
                }
            }
        }
    }

    for (unsigned int i=0; i<n_max_sides; i++)
    {
        delete fe_values[i];
    }
}


template<class Model>
template<unsigned int dim>
void TransportDG<Model>::assemble_fluxes_boundary()
{
    FESideValues<dim,3> fe_values_side(*feo->mapping<dim>(), *feo->q<dim-1>(), *feo->fe<dim>(),
            update_values | update_gradients | update_side_JxW_values | update_normal_vectors | update_quadrature_points);
    FESideValues<dim,3> fsv_rt(*feo->mapping<dim>(), *feo->q<dim-1>(), *feo->fe_rt<dim>(),
            update_values);
    const unsigned int ndofs = feo->fe<dim>()->n_dofs(), qsize = feo->q<dim-1>()->size();
    std::vector<LongIdx> side_dof_indices(ndofs);
    PetscScalar local_matrix[ndofs*ndofs];
    vector<arma::vec3> side_velocity;
    vector<double> robin_sigma(qsize);
    vector<double> csection(qsize);
    double gamma_l;

    // assemble boundary integral
    for (auto cell : feo->dh()->local_range() )
    {
    	if (!cell.is_own()) continue;
        for( DHCellSide cell_side : cell.side_range() )
        {
            Side side = cell_side.side();
            if (side.edge()->n_sides > 1) continue;
            // check spatial dimension
            if (side.dim() != dim-1) continue;
            // skip edges lying not on the boundary
            if (side.cond() == NULL) continue;

            ElementAccessor<3> elm_acc = cell.elm();
            cell.get_dof_indices(side_dof_indices);
            fe_values_side.reinit(elm_acc, side.side_idx());
            fsv_rt.reinit(elm_acc, side.side_idx());

            calculate_velocity(elm_acc, side_velocity, fsv_rt);
            Model::compute_advection_diffusion_coefficients(fe_values_side.point_list(), side_velocity, elm_acc, ad_coef, dif_coef);
            arma::uvec bc_type;
            Model::get_bc_type(side.cond()->element_accessor(), bc_type);
            data_.cross_section.value_list(fe_values_side.point_list(), elm_acc, csection);

            for (unsigned int sbi=0; sbi<Model::n_substances(); sbi++)
            {
                for (unsigned int i=0; i<ndofs; i++)
                    for (unsigned int j=0; j<ndofs; j++)
                        local_matrix[i*ndofs+j] = 0;

                // On Neumann boundaries we have only term from integrating by parts the advective term,
                // on Dirichlet boundaries we additionally apply the penalty which enforces the prescribed value.
                double side_flux = 0;
                for (unsigned int k=0; k<qsize; k++)
                    side_flux += arma::dot(ad_coef[sbi][k], fe_values_side.normal_vector(k))*fe_values_side.JxW(k);
                double transport_flux = side_flux/side.measure();

                if (bc_type[sbi] == AdvectionDiffusionModel::abc_dirichlet)
                {
                    // set up the parameters for DG method
                    set_DG_parameters_boundary(side, qsize, dif_coef[sbi], transport_flux, fe_values_side.normal_vector(0), data_.dg_penalty[sbi].value(elm_acc.centre(), elm_acc), gamma_l);
                    gamma[sbi][side.cond_idx()] = gamma_l;
                    transport_flux += gamma_l;
                }

                // fluxes and penalty
                for (unsigned int k=0; k<qsize; k++)
                {
                    double flux_times_JxW;
                    if (bc_type[sbi] == AdvectionDiffusionModel::abc_total_flux)
                    {
                        Model::get_flux_bc_sigma(sbi, fe_values_side.point_list(), side.cond()->element_accessor(), robin_sigma);
                        flux_times_JxW = csection[k]*robin_sigma[k]*fe_values_side.JxW(k);
                    }
                    else if (bc_type[sbi] == AdvectionDiffusionModel::abc_diffusive_flux)
                    {
                        Model::get_flux_bc_sigma(sbi, fe_values_side.point_list(), side.cond()->element_accessor(), robin_sigma);
                        flux_times_JxW = (transport_flux + csection[k]*robin_sigma[k])*fe_values_side.JxW(k);
                    }
                    else if (bc_type[sbi] == AdvectionDiffusionModel::abc_inflow && side_flux < 0)
                        flux_times_JxW = 0;
                    else
                        flux_times_JxW = transport_flux*fe_values_side.JxW(k);

                    for (unsigned int i=0; i<ndofs; i++)
                    {
                        for (unsigned int j=0; j<ndofs; j++)
                        {
                            // flux due to advection and penalty
                            local_matrix[i*ndofs+j] += flux_times_JxW*fe_values_side.shape_value(i,k)*fe_values_side.shape_value(j,k);

                            // flux due to diffusion (only on dirichlet and inflow boundary)
                            if (bc_type[sbi] == AdvectionDiffusionModel::abc_dirichlet)
                                local_matrix[i*ndofs+j] -= (arma::dot(dif_coef[sbi][k]*fe_values_side.shape_grad(j,k),fe_values_side.normal_vector(k))*fe_values_side.shape_value(i,k)
                                        + arma::dot(dif_coef[sbi][k]*fe_values_side.shape_grad(i,k),fe_values_side.normal_vector(k))*fe_values_side.shape_value(j,k)*dg_variant
                                        )*fe_values_side.JxW(k);
                        }
                    }
                }

		    	ls[sbi]->mat_set_values(ndofs, &(side_dof_indices[0]), ndofs, &(side_dof_indices[0]), local_matrix);
            }
        }
    }
}


template<class Model>
template<unsigned int dim>
void TransportDG<Model>::assemble_fluxes_element_side()
{

    if (dim == 1) return;
    FEValues<dim-1,3> fe_values_vb(*feo->mapping<dim-1>(), *feo->q<dim-1>(), *feo->fe<dim-1>(),
            update_values | update_gradients | update_JxW_values | update_quadrature_points);
    FESideValues<dim,3> fe_values_side(*feo->mapping<dim>(), *feo->q<dim-1>(), *feo->fe<dim>(),
            update_values | update_gradients | update_side_JxW_values | update_normal_vectors | update_quadrature_points);
    FESideValues<dim,3> fsv_rt(*feo->mapping<dim>(), *feo->q<dim-1>(), *feo->fe_rt<dim>(),
            update_values);
    FEValues<dim-1,3> fv_rt(*feo->mapping<dim-1>(), *feo->q<dim-1>(), *feo->fe_rt<dim-1>(),
            update_values);

    vector<FEValuesSpaceBase<3>*> fv_sb(2);
    const unsigned int ndofs = feo->fe<dim>()->n_dofs();    // number of local dofs
    const unsigned int qsize = feo->q<dim-1>()->size();     // number of quadrature points
    int side_dof_indices[2*ndofs];
    vector<LongIdx> indices(ndofs);
    unsigned int n_dofs[2], n_indices;
    vector<arma::vec3> velocity_higher, velocity_lower;
    vector<double> frac_sigma(qsize);
    vector<double> csection_lower(qsize), csection_higher(qsize);
    PetscScalar local_matrix[4*ndofs*ndofs];
    double comm_flux[2][2];

    // index 0 = element with lower dimension,
    // index 1 = side of element with higher dimension
    fv_sb[0] = &fe_values_vb;
    fv_sb[1] = &fe_values_side;

    // assemble integral over sides
    for (DHCellAccessor cell_lower_dim : feo->dh()->local_range() )
        for( DHCellSide neighb_side : cell_lower_dim.neighb_sides() )
        {
            // skip neighbours of different dimension
            if (cell_lower_dim.elm().dim() != dim-1) continue;

            ElementAccessor<3> elm_lower_dim = cell_lower_dim.elm();
            n_indices = cell_lower_dim.get_dof_indices(indices);
    		for(unsigned int i=0; i<n_indices; ++i) {
    			side_dof_indices[i] = indices[i];
    		}
            fe_values_vb.reinit(elm_lower_dim);
            n_dofs[0] = fv_sb[0]->n_dofs();

            DHCellAccessor cell_higher_dim = feo->dh()->cell_accessor_from_element( neighb_side.element().idx() );
            ElementAccessor<3> elm_higher_dim = cell_higher_dim.elm();
            n_indices = cell_higher_dim.get_dof_indices(indices);
    		for(unsigned int i=0; i<n_indices; ++i) {
    			side_dof_indices[i+n_dofs[0]] = indices[i];
    		}
            fe_values_side.reinit(elm_higher_dim, neighb_side.side_idx());
            n_dofs[1] = fv_sb[1]->n_dofs();

            // Testing element if they belong to local partition.
            bool own_element_id[2];
            own_element_id[0] = cell_lower_dim.is_own();
            own_element_id[1] = cell_higher_dim.is_own();

            fsv_rt.reinit(elm_higher_dim, neighb_side.side_idx());
            fv_rt.reinit(elm_lower_dim);
            calculate_velocity(elm_higher_dim, velocity_higher, fsv_rt);
            calculate_velocity(elm_lower_dim, velocity_lower, fv_rt);
            Model::compute_advection_diffusion_coefficients(fe_values_vb.point_list(), velocity_lower, elm_lower_dim, ad_coef_edg[0], dif_coef_edg[0]);
            Model::compute_advection_diffusion_coefficients(fe_values_vb.point_list(), velocity_higher, elm_higher_dim, ad_coef_edg[1], dif_coef_edg[1]);
            data_.cross_section.value_list(fe_values_vb.point_list(), elm_lower_dim, csection_lower);
            data_.cross_section.value_list(fe_values_vb.point_list(), elm_higher_dim, csection_higher);

            for (unsigned int sbi=0; sbi<Model::n_substances(); sbi++) // Optimize: SWAP LOOPS
            {
                for (unsigned int i=0; i<n_dofs[0]+n_dofs[1]; i++)
                    for (unsigned int j=0; j<n_dofs[0]+n_dofs[1]; j++)
                        local_matrix[i*(n_dofs[0]+n_dofs[1])+j] = 0;

                data_.fracture_sigma[sbi].value_list(fe_values_vb.point_list(), elm_lower_dim, frac_sigma);

                // set transmission conditions
                for (unsigned int k=0; k<qsize; k++)
                {
                    /* The communication flux has two parts:
                    * - "diffusive" term containing sigma
                    * - "advective" term representing usual upwind
                    *
                    * The calculation differs from the reference manual, since ad_coef and dif_coef have different meaning
                    * than b and A in the manual.
                    * In calculation of sigma there appears one more csection_lower in the denominator.
                    */
                    double sigma = frac_sigma[k]*arma::dot(dif_coef_edg[0][sbi][k]*fe_values_side.normal_vector(k),fe_values_side.normal_vector(k))*
                            2*csection_higher[k]*csection_higher[k]/(csection_lower[k]*csection_lower[k]);

                    double transport_flux = arma::dot(ad_coef_edg[1][sbi][k], fe_values_side.normal_vector(k));

                    comm_flux[0][0] =  (sigma-min(0.,transport_flux))*fv_sb[0]->JxW(k);
                    comm_flux[0][1] = -(sigma-min(0.,transport_flux))*fv_sb[0]->JxW(k);
                    comm_flux[1][0] = -(sigma+max(0.,transport_flux))*fv_sb[0]->JxW(k);
                    comm_flux[1][1] =  (sigma+max(0.,transport_flux))*fv_sb[0]->JxW(k);

                    for (int n=0; n<2; n++)
                    {
                        if (!own_element_id[n]) continue;

                        for (unsigned int i=0; i<n_dofs[n]; i++)
                            for (int m=0; m<2; m++)
                                for (unsigned int j=0; j<n_dofs[m]; j++)
                                    local_matrix[(i+n*n_dofs[0])*(n_dofs[0]+n_dofs[1]) + m*n_dofs[0] + j] +=
                                            comm_flux[m][n]*fv_sb[m]->shape_value(j,k)*fv_sb[n]->shape_value(i,k);
                    }
                }
    			ls[sbi]->mat_set_values(n_dofs[0]+n_dofs[1], side_dof_indices, n_dofs[0]+n_dofs[1], side_dof_indices, local_matrix);
            }
        }

}






template<class Model>
void TransportDG<Model>::set_boundary_conditions()
{
  START_TIMER("assemble_bc");
    Model::balance_->start_flux_assembly(Model::subst_idx);
    set_boundary_conditions<1>();
    set_boundary_conditions<2>();
    set_boundary_conditions<3>();
    Model::balance_->finish_flux_assembly(Model::subst_idx);
  END_TIMER("assemble_bc");
}


template<class Model>
template<unsigned int dim>
void TransportDG<Model>::set_boundary_conditions()
{
    FESideValues<dim,3> fe_values_side(*feo->mapping<dim>(), *feo->q<dim-1>(), *feo->fe<dim>(),
            update_values | update_gradients | update_normal_vectors | update_side_JxW_values | update_quadrature_points);
    FESideValues<dim,3> fsv_rt(*feo->mapping<dim>(), *feo->q<dim-1>(), *feo->fe_rt<dim>(),
                update_values);
    const unsigned int ndofs = feo->fe<dim>()->n_dofs(), qsize = feo->q<dim-1>()->size();
    vector<LongIdx> side_dof_indices(ndofs);
    double local_rhs[ndofs];
    vector<PetscScalar> local_flux_balance_vector(ndofs);
    PetscScalar local_flux_balance_rhs;
    vector<double> bc_values(qsize);
    vector<double> bc_fluxes(qsize),
            bc_sigma(qsize),
            bc_ref_values(qsize);
    vector<double> csection(qsize);
    vector<arma::vec3> velocity;

    for (auto cell : feo->dh()->own_range() )
    {
        if (cell.elm()->boundary_idx_ == nullptr) continue;

        for (unsigned int si=0; si<cell.elm()->n_sides(); si++)
        {
            const Edge *edg = cell.elm().side(si)->edge();
            if (edg->n_sides > 1) continue;
            // skip edges lying not on the boundary
            if (edg->side(0)->cond() == NULL) continue;

            // skip edges of different dimension
            if (edg->side(0)->dim() != dim-1) continue;


<<<<<<< HEAD

=======
>>>>>>> 84d0b742
            Side side = *(edg->side(0));
            ElementAccessor<3> elm = Model::mesh_->element_accessor( side.element().idx() );
            ElementAccessor<3> ele_acc = side.cond()->element_accessor();

            arma::uvec bc_type;
            Model::get_bc_type(ele_acc, bc_type);

            fe_values_side.reinit(elm, side.side_idx());
            fsv_rt.reinit(elm, side.side_idx());
            calculate_velocity(elm, velocity, fsv_rt);

            Model::compute_advection_diffusion_coefficients(fe_values_side.point_list(), velocity, side.element(), ad_coef, dif_coef);
            data_.cross_section.value_list(fe_values_side.point_list(), side.element(), csection);

            auto dh_cell = feo->dh()->cell_accessor_from_element( side.element().idx() );
            dh_cell.get_dof_indices(side_dof_indices);

            for (unsigned int sbi=0; sbi<Model::n_substances(); sbi++)
            {
                fill_n(local_rhs, ndofs, 0);
                local_flux_balance_vector.assign(ndofs, 0);
                local_flux_balance_rhs = 0;
                
                // The b.c. data are fetched for all possible b.c. types since we allow
                // different bc_type for each substance.
                data_.bc_dirichlet_value[sbi].value_list(fe_values_side.point_list(), ele_acc, bc_values);

                double side_flux = 0;
                for (unsigned int k=0; k<qsize; k++)
                    side_flux += arma::dot(ad_coef[sbi][k], fe_values_side.normal_vector(k))*fe_values_side.JxW(k);
                double transport_flux = side_flux/side.measure();

                if (bc_type[sbi] == AdvectionDiffusionModel::abc_inflow && side_flux < 0)
                {
                    for (unsigned int k=0; k<qsize; k++)
                    {
                        double bc_term = -transport_flux*bc_values[k]*fe_values_side.JxW(k);
                        for (unsigned int i=0; i<ndofs; i++)
                            local_rhs[i] += bc_term*fe_values_side.shape_value(i,k);
                    }
                    for (unsigned int i=0; i<ndofs; i++)
                        local_flux_balance_rhs -= local_rhs[i];
                }
                else if (bc_type[sbi] == AdvectionDiffusionModel::abc_dirichlet)
                {
                    for (unsigned int k=0; k<qsize; k++)
                    {
                        double bc_term = gamma[sbi][side.cond_idx()]*bc_values[k]*fe_values_side.JxW(k);
                        arma::vec3 bc_grad = -bc_values[k]*fe_values_side.JxW(k)*dg_variant*(arma::trans(dif_coef[sbi][k])*fe_values_side.normal_vector(k));
                        for (unsigned int i=0; i<ndofs; i++)
                            local_rhs[i] += bc_term*fe_values_side.shape_value(i,k)
                                    + arma::dot(bc_grad,fe_values_side.shape_grad(i,k));
                    }
                    for (unsigned int k=0; k<qsize; k++)
                    {
                        for (unsigned int i=0; i<ndofs; i++)
                        {
                            local_flux_balance_vector[i] += (arma::dot(ad_coef[sbi][k], fe_values_side.normal_vector(k))*fe_values_side.shape_value(i,k)
                                    - arma::dot(dif_coef[sbi][k]*fe_values_side.shape_grad(i,k),fe_values_side.normal_vector(k))
                                    + gamma[sbi][side.cond_idx()]*fe_values_side.shape_value(i,k))*fe_values_side.JxW(k);
                        }
                    }
                    if (Model::time_->tlevel() > 0)
                        for (unsigned int i=0; i<ndofs; i++)
                            local_flux_balance_rhs -= local_rhs[i];
                }
                else if (bc_type[sbi] == AdvectionDiffusionModel::abc_total_flux)
                {
                    Model::get_flux_bc_data(sbi, fe_values_side.point_list(), ele_acc, bc_fluxes, bc_sigma, bc_ref_values);
                    for (unsigned int k=0; k<qsize; k++)
                    {
                        double bc_term = csection[k]*(bc_sigma[k]*bc_ref_values[k]+bc_fluxes[k])*fe_values_side.JxW(k);
                        for (unsigned int i=0; i<ndofs; i++)
                            local_rhs[i] += bc_term*fe_values_side.shape_value(i,k);
                    }

                    for (unsigned int i=0; i<ndofs; i++)
                    {
                        for (unsigned int k=0; k<qsize; k++)
                            local_flux_balance_vector[i] += csection[k]*bc_sigma[k]*fe_values_side.JxW(k)*fe_values_side.shape_value(i,k);
                        local_flux_balance_rhs -= local_rhs[i];
                    }
                }
                else if (bc_type[sbi] == AdvectionDiffusionModel::abc_diffusive_flux)
                {
                    Model::get_flux_bc_data(sbi, fe_values_side.point_list(), ele_acc, bc_fluxes, bc_sigma, bc_ref_values);
                    for (unsigned int k=0; k<qsize; k++)
                    {
                        double bc_term = csection[k]*(bc_sigma[k]*bc_ref_values[k]+bc_fluxes[k])*fe_values_side.JxW(k);
                        for (unsigned int i=0; i<ndofs; i++)
                            local_rhs[i] += bc_term*fe_values_side.shape_value(i,k);
                    }

                    for (unsigned int i=0; i<ndofs; i++)
                    {
                        for (unsigned int k=0; k<qsize; k++)
                            local_flux_balance_vector[i] += csection[k]*(arma::dot(ad_coef[sbi][k], fe_values_side.normal_vector(k)) + bc_sigma[k])*fe_values_side.JxW(k)*fe_values_side.shape_value(i,k);
                        local_flux_balance_rhs -= local_rhs[i];
                    }
                }
                else if (bc_type[sbi] == AdvectionDiffusionModel::abc_inflow && side_flux >= 0)
                {
                    for (unsigned int k=0; k<qsize; k++)
                    {
                        for (unsigned int i=0; i<ndofs; i++)
                            local_flux_balance_vector[i] += arma::dot(ad_coef[sbi][k], fe_values_side.normal_vector(k))*fe_values_side.JxW(k)*fe_values_side.shape_value(i,k);
                    }
                }
                ls[sbi]->rhs_set_values(ndofs, &(side_dof_indices[0]), local_rhs);

                Model::balance_->add_flux_matrix_values(Model::subst_idx[sbi], side, side_dof_indices, local_flux_balance_vector);
                Model::balance_->add_flux_vec_value(Model::subst_idx[sbi], side, local_flux_balance_rhs);
            }
        }
    }
}



template<class Model>
template<unsigned int dim>
void TransportDG<Model>::calculate_velocity(const ElementAccessor<3> &cell, 
                                            vector<arma::vec3> &velocity, 
                                            FEValuesBase<dim,3> &fv)
{
    OLD_ASSERT(cell->dim() == dim, "Element dimension mismatch!");

    velocity.resize(fv.n_points());

    for (unsigned int k=0; k<fv.n_points(); k++)
    {
        velocity[k].zeros();
        for (unsigned int sid=0; sid<cell->n_sides(); sid++)
          for (unsigned int c=0; c<3; ++c)
            velocity[k][c] += fv.shape_value_component(sid,k,c) * Model::mh_dh->side_flux( *(cell.side(sid)) );
    }
}



template<class Model>
void TransportDG<Model>::set_DG_parameters_boundary(Side side,
            const int K_size,
            const vector<arma::mat33> &K,
            const double flux,
            const arma::vec3 &normal_vector,
            const double alpha,
            double &gamma)
{
    double delta = 0, h = 0;

    // calculate the side diameter
    if (side.dim() == 0)
    {
        h = 1;
    }
    else
    {
        for (unsigned int i=0; i<side.n_nodes(); i++)
            for (unsigned int j=i+1; j<side.n_nodes(); j++)
                h = max(h, side.node(i)->distance( *side.node(j).node() ));
    }

    // delta is set to the average value of Kn.n on the side
    for (int k=0; k<K_size; k++)
        delta += dot(K[k]*normal_vector,normal_vector);
    delta /= K_size;

    gamma = 0.5*fabs(flux) + alpha/h*delta*elem_anisotropy(side.element());
}





template<class Model>
void TransportDG<Model>::set_initial_condition()
{
    START_TIMER("set_init_cond");
    for (unsigned int sbi=0; sbi<Model::n_substances(); sbi++)
        ls[sbi]->start_allocation();
    prepare_initial_condition<1>();
    prepare_initial_condition<2>();
    prepare_initial_condition<3>();

    for (unsigned int sbi=0; sbi<Model::n_substances(); sbi++)
        ls[sbi]->start_add_assembly();
    prepare_initial_condition<1>();
    prepare_initial_condition<2>();
    prepare_initial_condition<3>();

    for (unsigned int sbi=0; sbi<Model::n_substances(); sbi++)
    {
        ls[sbi]->finish_assembly();
        ls[sbi]->solve();
    }
    END_TIMER("set_init_cond");
}

template<class Model>
template<unsigned int dim>
void TransportDG<Model>::prepare_initial_condition()
{
    FEValues<dim,3> fe_values(*feo->mapping<dim>(), *feo->q<dim>(), *feo->fe<dim>(),
            update_values | update_JxW_values | update_quadrature_points);
    const unsigned int ndofs = feo->fe<dim>()->n_dofs(), qsize = feo->q<dim>()->size();
    std::vector<LongIdx> dof_indices(ndofs);
    double matrix[ndofs*ndofs], rhs[ndofs];
    std::vector<std::vector<double> > init_values(Model::n_substances());

    for (unsigned int sbi=0; sbi<Model::n_substances(); sbi++) // Optimize: SWAP LOOPS
        init_values[sbi].resize(qsize);

    for (auto cell : feo->dh()->own_range() )
    {
        if (cell.dim() != dim) continue;
        ElementAccessor<3> elem = cell.elm();

        cell.get_dof_indices(dof_indices);
        fe_values.reinit(elem);

        Model::compute_init_cond(fe_values.point_list(), elem, init_values);

        for (unsigned int sbi=0; sbi<Model::n_substances(); sbi++)
        {
            for (unsigned int i=0; i<ndofs; i++)
            {
                rhs[i] = 0;
                for (unsigned int j=0; j<ndofs; j++)
                    matrix[i*ndofs+j] = 0;
            }

            for (unsigned int k=0; k<qsize; k++)
            {
                double rhs_term = init_values[sbi][k]*fe_values.JxW(k);

                for (unsigned int i=0; i<ndofs; i++)
                {
                    for (unsigned int j=0; j<ndofs; j++)
                        matrix[i*ndofs+j] += fe_values.shape_value(i,k)*fe_values.shape_value(j,k)*fe_values.JxW(k);

                    rhs[i] += fe_values.shape_value(i,k)*rhs_term;
                }
            }
    		ls[sbi]->set_values(ndofs, &(dof_indices[0]), ndofs, &(dof_indices[0]), matrix, rhs);
        }
    }
}


template<class Model>
void TransportDG<Model>::get_par_info(LongIdx * &el_4_loc, Distribution * &el_ds)
{
    el_4_loc = Model::mesh_->get_el_4_loc();
    el_ds = Model::mesh_->get_el_ds();
}


template<class Model>
void TransportDG<Model>::update_after_reactions(bool solution_changed)
{
    if (solution_changed)
    {
    	unsigned int i_cell=0;
    	for (auto cell : feo->dh()->own_range() )
        {

            unsigned int n_dofs;
            switch (cell.dim())
            {
            case 1:
                n_dofs = feo->fe<1>()->n_dofs();
                break;
            case 2:
                n_dofs = feo->fe<2>()->n_dofs();
                break;
            case 3:
                n_dofs = feo->fe<3>()->n_dofs();
                break;
            }

			std::vector<LongIdx> dof_indices(n_dofs);
            cell.get_dof_indices(dof_indices);

            for (unsigned int sbi=0; sbi<Model::n_substances(); ++sbi)
            {
                double old_average = 0;
                for (unsigned int j=0; j<n_dofs; ++j)
                    old_average += ls[sbi]->get_solution_array()[dof_indices[j]-feo->dh()->distr()->begin()];
                old_average /= n_dofs;

                for (unsigned int j=0; j<n_dofs; ++j)
                    ls[sbi]->get_solution_array()[dof_indices[j]-feo->dh()->distr()->begin()] += solution_elem_[sbi][i_cell] - old_average;
            }
            ++i_cell;
        }
    }
    // update mass_vec for the case that mass matrix changes in next time step
    for (unsigned int sbi=0; sbi<Model::n_substances(); ++sbi)
        MatMult(*(ls_dt[sbi]->get_matrix()), ls[sbi]->get_solution(), mass_vec[sbi]);
}

template<class Model>
LongIdx *TransportDG<Model>::get_row_4_el()
{
    return Model::mesh_->get_row_4_el();
}








template class TransportDG<ConcentrationTransportModel>;
template class TransportDG<HeatTransferModel>;



<|MERGE_RESOLUTION|>--- conflicted
+++ resolved
@@ -232,12 +232,6 @@
     feo = new FEObjects(Model::mesh_, dg_order);
     //DebugOut().fmt("TDG: solution size {}\n", feo->dh()->n_global_dofs());
 
-    if (Model::mesh_->get_el_ds()->myp() == 0)
-    {
-        FilePath reg_stat_file(std::string(Model::ModelEqData::name()) + "_region_stat.yaml", FilePath::output_file);
-        reg_stat_file.open_stream(reg_stat_stream);
-        reg_stat_stream << "data:" << endl;
-    }
 }
 
 
@@ -631,94 +625,8 @@
       Model::balance_->calculate_instant(Model::subst_idx[sbi], ls[sbi]->get_solution());
     Model::balance_->output();
     END_TIMER("TOS-balance");
-    
-    output_region_statistics();
 
     END_TIMER("DG-OUTPUT");
-}
-
-
-template<class Model>
-void TransportDG<Model>::output_region_statistics()
-{
-    const unsigned int nreg = Model::mesh_->region_db().size();
-    const unsigned int nsubst = Model::n_substances();
-    //std::vector<unsigned int> active_region(nreg, 0); // indicates on which region we calculate statistics
-    std::vector<double> r_area(nreg, 0);  // area of regions
-    std::vector<std::vector<double>> r_avg(nreg, std::vector<double>(nsubst, 0)), // average value at regions
-                                     r_max(nreg, std::vector<double>(nsubst, -numeric_limits<double>::infinity())), // maximal value
-                                     r_min(nreg, std::vector<double>(nsubst, numeric_limits<double>::infinity()));  // minimal value
-    
-    // calculate area, average, min and max on bulk elements
-    for (auto cell : feo->dh()->own_range() )
-    {
-        auto elm = cell.elm();
-        unsigned int rid = elm.region().idx();
-        //active_region[rid] = 1;
-        
-        r_area[rid] += elm.measure();
-        for (unsigned int sbi = 0; sbi<nsubst; sbi++)
-        {
-            double value = data_.output_field[sbi].value(elm.centre(), elm);
-            r_avg[rid][sbi] += elm.measure()*value;
-            r_max[rid][sbi] = max(r_max[rid][sbi], value);
-            r_min[rid][sbi] = min(r_min[rid][sbi], value);
-        }
-    }
-    
-    // calculate area, average, min and max on boundary elements
-    for (auto cell : feo->dh()->own_range() )
-    {
-        for (auto side : cell.side_range())
-        {
-            if (side.cond() == nullptr) continue;
-            
-            auto elm = side.cond()->element_accessor();
-            unsigned int rid = side.cond()->region().idx();
-            //active_region[rid] = true;
-            
-            r_area[rid] += elm.measure();
-            for (unsigned int sbi = 0; sbi<nsubst; sbi++)
-            {
-                double value = data_.output_field[sbi].value(side.centre(), side.element());
-                r_avg[rid][sbi] += elm.measure()*value;
-                r_max[rid][sbi] = max(r_max[rid][sbi], value);
-                r_min[rid][sbi] = min(r_min[rid][sbi], value);
-            }
-        }
-    }
-    
-    // communicate all values to process 0
-    MPI_Reduce(r_area.data(), r_area.data(), nreg, MPI_DOUBLE, MPI_SUM, 0, PETSC_COMM_WORLD);
-    //MPI_Reduce(active_region.data(), active_region.data(), nreg, MPI_UNSIGNED, MPI_MAX, 0, PETSC_COMM_WORLD);
-    for (unsigned int r=0; r<nreg; r++)
-    {
-        MPI_Reduce(r_avg[r].data(), r_avg[r].data(), nsubst, MPI_DOUBLE, MPI_SUM, 0, PETSC_COMM_WORLD);
-        MPI_Reduce(r_max[r].data(), r_max[r].data(), nsubst, MPI_DOUBLE, MPI_MAX, 0, PETSC_COMM_WORLD);
-        MPI_Reduce(r_min[r].data(), r_min[r].data(), nsubst, MPI_DOUBLE, MPI_MIN, 0, PETSC_COMM_WORLD);
-    }
-    
-    // output values to yaml file
-    if (Model::mesh_->get_el_ds()->myp() == 0)
-    {
-    	for(Region reg : Model::mesh_->region_db().get_region_set("ALL"))
-        {
-    		unsigned int r = reg.idx();
-            reg_stat_stream << " - time: " << this->time().t() << endl;
-            reg_stat_stream << "   region: " << reg.label() << endl
-                            << "   area: " << r_area[r] << endl
-                            << "   average: [ ";
-            for (auto v : r_avg[r]) reg_stat_stream << v / r_area[r];
-            reg_stat_stream << " ]" << endl;
-            
-            reg_stat_stream << "   min: [ ";
-            for (auto v : r_min[r]) reg_stat_stream << v;
-            reg_stat_stream << " ]" << endl;
-            reg_stat_stream << "   max: [ ";
-            for (auto v : r_max[r]) reg_stat_stream << v;
-            reg_stat_stream << " ]" << endl;
-        }
-    }
 }
 
 
@@ -1440,10 +1348,6 @@
             if (edg->side(0)->dim() != dim-1) continue;
 
 
-<<<<<<< HEAD
-
-=======
->>>>>>> 84d0b742
             Side side = *(edg->side(0));
             ElementAccessor<3> elm = Model::mesh_->element_accessor( side.element().idx() );
             ElementAccessor<3> ele_acc = side.cond()->element_accessor();

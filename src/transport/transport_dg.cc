/*!
 *
 * Copyright (C) 2007 Technical University of Liberec.  All rights reserved.
 *
 * Please make a following refer to Flow123d on your project site if you use the program for any purpose,
 * especially for academic research:
 * Flow123d, Research Centre: Advanced Remedial Technologies, Technical University of Liberec, Czech Republic
 *
 * This program is free software; you can redistribute it and/or modify it under the terms
 * of the GNU General Public License version 3 as published by the Free Software Foundation.
 *
 * This program is distributed in the hope that it will be useful, but WITHOUT ANY WARRANTY;
 * without even the implied warranty of MERCHANTABILITY or FITNESS FOR A PARTICULAR PURPOSE.
 * See the GNU General Public License for more details.
 *
 * You should have received a copy of the GNU General Public License along with this program; if not,
 * write to the Free Software Foundation, Inc., 59 Temple Place - Suite 330, Boston, MA 021110-1307, USA.
 *
 *
 * $Id$
 * $Revision$
 * $LastChangedBy$
 * $LastChangedDate$
 *
 * @file
 * @brief Discontinuous Galerkin method for equation of transport with dispersion.
 *  @author Jan Stebel
 */

#include "petscmat.h"
#include <armadillo>
#include <boost/foreach.hpp>
#include "system/xio.h"
#include "system/sys_profiler.hh"
#include "transport/transport_dg.hh"
#include "quadrature/quadrature_lib.hh"
#include "fem/mapping_p1.hh"
#include "fem/fe_values.hh"
#include "fem/fe_p.hh"
#include "fem/fe_rt.hh"
#include "io/output.h"
#include "fields/field_fe.hh"
#include "mesh/boundaries.h"
#include "la/distribution.hh"
#include "input/accessors.hh"
#include "flow/darcy_flow_mh.hh"
#include "la/linsys_PETSC.hh"
#include "mesh/partitioning.hh"
#include "transport/advection_diffusion_model.hh"
#include "transport/concentration_model.hh"
#include "transport/heat_model.hh"

using namespace Input::Type;

template<class Model>
Selection TransportDG<Model>::dg_variant_selection_input_type
	= Selection("DG_variant", "Type of penalty term.")
	.add_value(non_symmetric, "non-symmetric", "non-symmetric weighted interior penalty DG method")
	.add_value(incomplete,    "incomplete",    "incomplete weighted interior penalty DG method")
	.add_value(symmetric,     "symmetric",     "symmetric weighted interior penalty DG method");

template<class Model>
Selection TransportDG<Model>::EqData::bc_type_selection =
              Selection("TransportDG_EqData_bc_Type")
               .add_value(inflow, "inflow", "Dirichlet BC on inflow and homogeneous Neumann BC on outflow.")
               .add_value(dirichlet, "dirichlet")
               .add_value(neumann, "neumann")
               .add_value(robin, "robin");

template<class Model>
Selection TransportDG<Model>::EqData::output_selection =
		Model::ModelEqData::get_output_selection_input_type("DG", "DG solver")
		.copy_values(EqData().output_fields.make_output_field_selection("").close())
		.close();

template<class Model>
Record TransportDG<Model>::input_type
	= Model::get_input_type("DG", "DG solver")
    .declare_key("solver", LinSys_PETSC::input_type, Default::obligatory(),
            "Linear solver for MH problem.")
    .declare_key("input_fields", Array(TransportDG<Model>::EqData().make_field_descriptor_type(Model::ModelEqData::name() + "_DG")), IT::Default::obligatory(), "")
    .declare_key("dg_variant", TransportDG<Model>::dg_variant_selection_input_type, Default("non-symmetric"),
    		"Variant of interior penalty discontinuous Galerkin method.")
    .declare_key("dg_order", Integer(0,3), Default("1"),
    		"Polynomial order for finite element in DG method (order 0 is suitable if there is no diffusion/dispersion).")
    .declare_key("output_fields", Array(EqData::output_selection),
    		Default(Model::ModelEqData::default_output_field()),
       		"List of fields to write to output file.");



FEObjects::FEObjects(Mesh *mesh_, unsigned int fe_order)
{
    unsigned int q_order;

	switch (fe_order)
	{
	case 0:
		q_order = 0;
		fe1_ = new FE_P_disc<0,1,3>;
		fe2_ = new FE_P_disc<0,2,3>;
		fe3_ = new FE_P_disc<0,3,3>;
		break;

	case 1:
		q_order = 2;
		fe1_ = new FE_P_disc<1,1,3>;
		fe2_ = new FE_P_disc<1,2,3>;
		fe3_ = new FE_P_disc<1,3,3>;
		break;

	case 2:
		q_order = 4;
		fe1_ = new FE_P_disc<2,1,3>;
		fe2_ = new FE_P_disc<2,2,3>;
		fe3_ = new FE_P_disc<2,3,3>;
		break;

	case 3:
		q_order = 6;
		fe1_ = new FE_P_disc<3,1,3>;
		fe2_ = new FE_P_disc<3,2,3>;
		fe3_ = new FE_P_disc<3,3,3>;
		break;

	default:
		xprintf(PrgErr, "Unsupported polynomial order %d for finite elements in TransportDG ", fe_order);
		break;
	}

	fe_rt1_ = new FE_RT0<1,3>;
	fe_rt2_ = new FE_RT0<2,3>;
	fe_rt3_ = new FE_RT0<3,3>;

	q0_ = new QGauss<0>(q_order);
	q1_ = new QGauss<1>(q_order);
	q2_ = new QGauss<2>(q_order);
	q3_ = new QGauss<3>(q_order);

	map0_ = new MappingP1<0,3>;
	map1_ = new MappingP1<1,3>;
	map2_ = new MappingP1<2,3>;
	map3_ = new MappingP1<3,3>;

	dh_ = new DOFHandlerMultiDim(*mesh_);

	dh_->distribute_dofs(*fe1_, *fe2_, *fe3_);
}


FEObjects::~FEObjects()
{
	delete fe1_;
	delete fe2_;
	delete fe3_;
	delete fe_rt1_;
	delete fe_rt2_;
	delete fe_rt3_;
	delete q0_;
	delete q1_;
	delete q2_;
	delete q3_;
	delete map0_;
	delete map1_;
	delete map2_;
	delete map3_;
	delete dh_;
}

template<> FiniteElement<0,3> *FEObjects::fe<0>() { return 0; }
template<> FiniteElement<1,3> *FEObjects::fe<1>() { return fe1_; }
template<> FiniteElement<2,3> *FEObjects::fe<2>() { return fe2_; }
template<> FiniteElement<3,3> *FEObjects::fe<3>() { return fe3_; }

template<> FiniteElement<0,3> *FEObjects::fe_rt<0>() { return 0; }
template<> FiniteElement<1,3> *FEObjects::fe_rt<1>() { return fe_rt1_; }
template<> FiniteElement<2,3> *FEObjects::fe_rt<2>() { return fe_rt2_; }
template<> FiniteElement<3,3> *FEObjects::fe_rt<3>() { return fe_rt3_; }

template<> Quadrature<0> *FEObjects::q<0>() { return q0_; }
template<> Quadrature<1> *FEObjects::q<1>() { return q1_; }
template<> Quadrature<2> *FEObjects::q<2>() { return q2_; }
template<> Quadrature<3> *FEObjects::q<3>() { return q3_; }

template<> Mapping<0,3> *FEObjects::mapping<0>() { return map0_; }
template<> Mapping<1,3> *FEObjects::mapping<1>() { return map1_; }
template<> Mapping<2,3> *FEObjects::mapping<2>() { return map2_; }
template<> Mapping<3,3> *FEObjects::mapping<3>() { return map3_; }

DOFHandlerMultiDim *FEObjects::dh() { return dh_; }


template<class Model>
TransportDG<Model>::EqData::EqData() : Model::ModelEqData()
{
	ADD_FIELD(fracture_sigma, "Coefficient of diffusive transfer through fractures (for each substance).", "1.0");
	ADD_FIELD(dg_penalty, "Penalty parameter influencing the discontinuity of the solution (for each substance). "
			"Its default value 1 is sufficient in most cases. Higher value diminishes the inter-element jumps.", "1.0");

    ADD_FIELD(bc_type,"Boundary condition type, possible values: inflow, dirichlet, neumann, robin.", "\"inflow\"" );
    	bc_type.input_selection(&bc_type_selection);

//    std::vector<FieldEnum> list; list.push_back(neumann);
    ADD_FIELD(bc_flux,"Flux in Neumann boundary condition.", "0.0");
//    	bc_flux.disable_where(bc_type, { dirichlet, inflow });
    ADD_FIELD(bc_robin_sigma,"Conductivity coefficient in Robin boundary condition.", "0.0");
//    	bc_robin_sigma.disable_where(bc_type, {dirichlet, inflow, neumann});

    // add all input fields to the output list
    this->output_fields += *this;
}



template<class Model>
TransportDG<Model>::TransportDG(Mesh & init_mesh, const Input::Record &in_rec)
        : TransportBase(init_mesh, in_rec),
          mass_matrix(0),
          allocation_done(false)
{
	// Check that Model is derived from AdvectionDiffusionModel.
	static_assert(std::is_base_of<AdvectionDiffusionModel, Model>::value, "");

    time_ = new TimeGovernor(in_rec.val<Input::Record>("time"));
    time_->fix_dt_until_mark();

    // Read names of transported substances.
    Model::set_component_names(subst_names_, in_rec);
    n_subst_ = subst_names_.size();

    Input::Iterator<Input::Record> it = in_rec.find<Input::Record>("mass_balance");
    if (it)
    	mass_balance_ = new MassBalance(this, *it);

    // Set up physical parameters.
    data_.set_mesh(init_mesh);
    data_.bc_type.n_comp(n_subst_);
    data_.bc_flux.n_comp(n_subst_);
    data_.bc_robin_sigma.n_comp(n_subst_);
    data_.fracture_sigma.n_comp(n_subst_);
    data_.dg_penalty.n_comp(n_subst_);
    Model::init_data(n_subst_);

    data_.set_input_list( in_rec.val<Input::Array>("input_fields") );
    data_.set_limit_side(LimitSide::left);
    data_.set_time(*time_);

    // DG variant
    dg_variant = in_rec.val<DGVariant>("dg_variant");

    // DG stabilization parameters on boundary edges
    gamma.resize(n_subst_);
    for (int sbi=0; sbi<n_subst_; sbi++)
    	gamma[sbi].resize(mesh_->boundary_.size());


    // create finite element structures and distribute DOFs
    dg_order = in_rec.val<unsigned int>("dg_order");
    feo = new FEObjects(mesh_, dg_order);
    DBGMSG("TDG: solution size %d\n", feo->dh()->n_global_dofs());

    // Resize coefficient arrays
    int qsize = max(feo->q<0>()->size(), max(feo->q<1>()->size(), max(feo->q<2>()->size(), feo->q<3>()->size())));
    int max_edg_sides = max(mesh_->max_edge_sides(1), max(mesh_->max_edge_sides(2), mesh_->max_edge_sides(3)));
    mm_coef.resize(qsize);
    ad_coef.resize(n_subst_);
    dif_coef.resize(n_subst_);
    for (int sbi=0; sbi<n_subst_; sbi++)
    {
      ad_coef[sbi].resize(qsize);
      dif_coef[sbi].resize(qsize);
    }
    ad_coef_edg.resize(max_edg_sides);
    dif_coef_edg.resize(max_edg_sides);
    for (int sd=0; sd<max_edg_sides; sd++)
    {
    	ad_coef_edg[sd].resize(n_subst_);
    	dif_coef_edg[sd].resize(n_subst_);
    	for (int sbi=0; sbi<n_subst_; sbi++)
    	{
    		ad_coef_edg[sd][sbi].resize(qsize);
    		dif_coef_edg[sd][sbi].resize(qsize);
    	}
    }

    // register output fields
    output_rec = in_rec.val<Input::Record>("output_stream");
	output_vec.resize(n_subst_);
	output_solution.resize(n_subst_);
	for (int sbi=0; sbi<n_subst_; sbi++)
	{
		// for each substance we allocate output array and vector
		output_solution[sbi] = new double[feo->dh()->n_global_dofs()];
		VecCreateSeqWithArray(PETSC_COMM_SELF, 1, feo->dh()->n_global_dofs(), output_solution[sbi], &output_vec[sbi]);
	}
<<<<<<< HEAD
    //if (feo->dh()->el_ds()->myp() == 0)
    //{
    	data_.output_field.init(subst_names_);
    	data_.output_field.set_mesh(*mesh_);
    	data_.output_fields.output_type(OutputTime::CORNER_DATA);

    	for (int sbi=0; sbi<n_subst_; sbi++)
    	{
    		// create shared pointer to a FieldFE, pass FE data and push this FieldFE to output_field on all regions
    		std::shared_ptr<FieldFE<3, FieldValue<3>::Scalar> > output_field_ptr(new FieldFE<3, FieldValue<3>::Scalar>);
    		output_field_ptr->set_fe_data(feo->dh(), feo->mapping<1>(), feo->mapping<2>(), feo->mapping<3>(), &output_vec[sbi]);
    		data_.output_field[sbi].set_field(mesh_->region_db().get_region_set("ALL"), output_field_ptr, 0);
    	}
        data_.output_fields.set_limit_side(LimitSide::left);
        output_stream = OutputTime::output_stream(output_rec);
        output_stream->add_admissible_field_names(in_rec.val<Input::Array>("output_fields"), data_.output_selection);
    //}
=======
	data_.output_field.init(subst_names_);
	data_.output_field.set_mesh(*mesh_);
	data_.output_fields.output_type(OutputTime::CORNER_DATA);

	for (int sbi=0; sbi<n_subst_; sbi++)
	{
		// create shared pointer to a FieldFE, pass FE data and push this FieldFE to output_field on all regions
		std::shared_ptr<FieldFE<3, FieldValue<3>::Scalar> > output_field_ptr(new FieldFE<3, FieldValue<3>::Scalar>);
		output_field_ptr->set_fe_data(feo->dh(), feo->mapping<1>(), feo->mapping<2>(), feo->mapping<3>(), &output_vec[sbi]);
		data_.output_field[sbi].set_field(mesh_->region_db().get_region_set("ALL"), output_field_ptr, 0);
	}
	data_.output_fields.set_limit_side(LimitSide::left);
	output_stream = OutputTime::output_stream(output_rec);
	output_stream->add_admissible_field_names(in_rec.val<Input::Array>("output_fields"), data_.output_selection);
>>>>>>> f7c6beb9

    // set time marks for writing the output
    output_stream->mark_output_times(*time_);
    //output_mark_type = this->mark_type() | time_->marks().type_fixed_time() | time_->marks().type_output();
    //time_->marks().add_time_marks(0.0, output_rec.val<double>("time_step"), time_->end_time(), output_mark_type);

    // allocate matrix and vector structures
    
    ls    = new LinSys*[n_subst_];
    ls_dt = new LinSys_PETSC(feo->dh()->distr());
    ( (LinSys_PETSC *)ls_dt )->set_from_input( in_rec.val<Input::Record>("solver") );
    for (int sbi = 0; sbi < n_subst_; sbi++) {
    	ls[sbi] = new LinSys_PETSC(feo->dh()->distr());
    	( (LinSys_PETSC *)ls[sbi] )->set_from_input( in_rec.val<Input::Record>("solver") );
    	ls[sbi]->set_solution(NULL);
    }
    stiffness_matrix = new Mat[n_subst_];
    rhs = new Vec[n_subst_];


    // set initial conditions
    set_initial_condition();
    for (int sbi = 0; sbi < n_subst_; sbi++)
    	( (LinSys_PETSC *)ls[sbi] )->set_initial_guess_nonzero();


    // gather the solution from all processors
    output_vector_gather();
	// on the main processor fill the output array and save to file
    data_.output_fields.set_time(*time_);
    data_.output_fields.output(output_stream);

}

template<class Model>
TransportDG<Model>::~TransportDG()
{
    delete time_;
    delete ls_dt;

    if (feo->dh()->el_ds()->myp() == 0)
    {
		for (int i=0; i<n_subst_; i++)
		{
			VecDestroy(&output_vec[i]);
			delete[] output_solution[i];
		}
    }

    for (int i=0; i<n_subst_; i++)
    {
    	delete ls[i];
    	MatDestroy(&stiffness_matrix[i]);
    	VecDestroy(&rhs[i]);
    }
    delete[] ls;
    delete[] stiffness_matrix;
    delete[] rhs;
    delete feo;
    if (mass_balance_ != NULL) delete mass_balance_;

    gamma.clear();
    subst_names_.clear();
}


template<class Model>
void TransportDG<Model>::output_vector_gather()
{
    IS is;
    VecScatter output_scatter;
    int idx[] = { 0 };
	for (int sbi=0; sbi<n_subst_; sbi++)
	{
		// gather solution to output_vec[sbi]
		ISCreateBlock(PETSC_COMM_SELF, ls[sbi]->size(), 1, idx, PETSC_COPY_VALUES, &is);
		VecScatterCreate(ls[sbi]->get_solution(), is, output_vec[sbi], PETSC_NULL, &output_scatter);
		VecScatterBegin(output_scatter, ls[sbi]->get_solution(), output_vec[sbi], INSERT_VALUES, SCATTER_FORWARD);
		VecScatterEnd(output_scatter, ls[sbi]->get_solution(), output_vec[sbi], INSERT_VALUES, SCATTER_FORWARD);
		VecScatterDestroy(&(output_scatter));
		ISDestroy(&(is));
	}
}


template<class Model>
void TransportDG<Model>::update_solution()
{
	START_TIMER("DG-ONE STEP");

	// save solution and calculate mass balance at initial time
	if (!allocation_done)
	{
		output_data();
	}

    time_->next_time();
    time_->view("TDG");
    
    START_TIMER("data reinit");
    data_.set_time(*time_);
    END_TIMER("data reinit");
    
    // check first time assembly - needs preallocation
    if (!allocation_done)
    {
    	// preallocate mass matrix
    	ls_dt->start_allocation();
    	assemble_mass_matrix();
    	mass_matrix = NULL;

		// preallocate system matrix
		for (int i=0; i<n_subst_; i++)
		{
			ls[i]->start_allocation();
			stiffness_matrix[i] = NULL;
			rhs[i] = NULL;
		}
		assemble_stiffness_matrix();
		set_sources();
		set_boundary_conditions();

		allocation_done = true;
    }

	// assemble mass matrix
	if (mass_matrix == NULL ||
		mass_matrix_changed())
	{
		ls_dt->start_add_assembly();
		assemble_mass_matrix();
		ls_dt->finish_assembly();
		mass_matrix = ls_dt->get_matrix();
	}

	// assemble stiffness matrix
    if (stiffness_matrix[0] == NULL ||
    	stiffness_matrix_changed())
    {
        // new fluxes can change the location of Neumann boundary,
        // thus stiffness matrix must be reassembled
    	for (int i=0; i<n_subst_; i++)
    	{
    		ls[i]->start_add_assembly();
    		ls[i]->mat_zero_entries();
    	}
        assemble_stiffness_matrix();
        for (int i=0; i<n_subst_; i++)
        {
        	ls[i]->finish_assembly();

        	if (stiffness_matrix[i] == NULL)
        		MatConvert(ls[i]->get_matrix(), MATSAME, MAT_INITIAL_MATRIX, &stiffness_matrix[i]);
        	else
        		MatCopy(ls[i]->get_matrix(), stiffness_matrix[i], DIFFERENT_NONZERO_PATTERN);
        }
    }

    // assemble right hand side (due to sources and boundary conditions)
    if (rhs[0] == NULL ||
    	rhs_changed())
    {
    	for (int i=0; i<n_subst_; i++)
    	{
    		ls[i]->start_add_assembly();
    		ls[i]->rhs_zero_entries();
    	}
    	set_sources();
    	set_boundary_conditions();
    	for (int i=0; i<n_subst_; i++)
    	{
    		ls[i]->finish_assembly();

    		VecDuplicate(ls[i]->get_rhs(), &rhs[i]);
    		VecCopy(ls[i]->get_rhs(), rhs[i]);
    	}
    }

    Model::flux_changed = false;


    /* Apply backward Euler time integration.
     *
     * Denoting A the stiffness matrix and M the mass matrix, the algebraic system at the k-th time level reads
     *
     *   (1/dt M + A)u^k = f + 1/dt M.u^{k-1}
     *
     * Hence we modify at each time level the right hand side:
     *
     *   f^k = f + 1/dt M u^{k-1},
     *
     * where f stands for the term stemming from the force and boundary conditions.
     * Accordingly, we set
     *
     *   A^k = A + 1/dt M.
     *
     */
    Mat m;
    START_TIMER("solve");
    for (int i=0; i<n_subst_; i++)
    {
    	MatConvert(stiffness_matrix[i], MATSAME, MAT_INITIAL_MATRIX, &m);
		MatAXPY(m, 1./time_->dt(), mass_matrix, SUBSET_NONZERO_PATTERN);
		ls[i]->set_matrix(m, DIFFERENT_NONZERO_PATTERN);
		Vec y,w;
		VecDuplicate(rhs[i], &y);
		VecDuplicate(rhs[i], &w);
		MatMult(mass_matrix, ls[i]->get_solution(), y);
		VecWAXPY(w, 1./time_->dt(), y, rhs[i]);
		ls[i]->set_rhs(w);

		VecDestroy(&y);
		VecDestroy(&w);
		MatDestroy(&m);

		ls[i]->solve();
    }
    END_TIMER("solve");

    if (mass_balance() != NULL)
    	mass_balance()->calculate(time_->t());

    END_TIMER("DG-ONE STEP");
}



template<class Model>
void TransportDG<Model>::get_solution_vector(double *& vector, unsigned int & size)
{}


template<class Model>
void TransportDG<Model>::get_parallel_solution_vector(Vec & vector)
{}


template<class Model>
void TransportDG<Model>::set_velocity_field(const MH_DofHandler &dh)
{
    // So far the velocity_vector contains zeros, so we ignore it.
    // Instead we use the value Side.flux.

    mh_dh = &dh;
	Model::flux_changed = true;

}


template<class Model>
void TransportDG<Model>::output_data()
{
    double *solution;
    unsigned int dof_indices[max(feo->fe<1>()->n_dofs(), max(feo->fe<2>()->n_dofs(), feo->fe<3>()->n_dofs()))];

    if (!time_->is_current( time_->marks().type_output() )) return;

    START_TIMER("DG-OUTPUT");

    // gather the solution from all processors
    output_vector_gather();
	// on the main processor fill the output array and save to file
	//if (feo->dh()->el_ds()->myp() == 0)
	//{
		data_.output_fields.set_time(*time_);
		data_.output_fields.output(output_stream);
	//}

	if (mass_balance() != NULL)
		mass_balance()->output(time_->t());

    END_TIMER("DG-OUTPUT");
}


template<class Model>
void TransportDG<Model>::assemble_mass_matrix()
{
  START_TIMER("assemble_mass");
	assemble_mass_matrix<1>();
	assemble_mass_matrix<2>();
	assemble_mass_matrix<3>();
  END_TIMER("assemble_mass");
}


template<class Model> template<unsigned int dim>
void TransportDG<Model>::assemble_mass_matrix()
{
    FEValues<dim,3> fe_values(*feo->mapping<dim>(), *feo->q<dim>(), *feo->fe<dim>(), update_values | update_JxW_values | update_quadrature_points);
    const unsigned int ndofs = feo->fe<dim>()->n_dofs(), qsize = feo->q<dim>()->size();
    unsigned int dof_indices[ndofs];
    PetscScalar local_mass_matrix[ndofs*ndofs];

    // assemble integral over elements
    for (int i_cell=0; i_cell<feo->dh()->el_ds()->lsize(); i_cell++)
    {
    	typename DOFHandlerBase::CellIterator cell = mesh_->element(feo->dh()->el_index(i_cell));
        if (cell->dim() != dim) continue;

        fe_values.reinit(cell);
        feo->dh()->get_dof_indices(cell, dof_indices);
        ElementAccessor<3> ele_acc = cell->element_accessor();

        Model::compute_mass_matrix_coefficient(fe_values.point_list(), ele_acc, mm_coef);

        // assemble the local stiffness and mass matrix
        for (unsigned int i=0; i<ndofs; i++)
        {
            for (unsigned int j=0; j<ndofs; j++)
            {
                local_mass_matrix[i*ndofs+j] = 0;
                for (unsigned int k=0; k<qsize; k++)
                    local_mass_matrix[i*ndofs+j] += mm_coef[k]*fe_values.shape_value(j,k)*fe_values.shape_value(i,k)*fe_values.JxW(k);
            }
        }

        ls_dt->mat_set_values(ndofs, (int *)dof_indices, ndofs, (int *)dof_indices, local_mass_matrix);
    }
}




template<class Model>
void TransportDG<Model>::assemble_stiffness_matrix()
{
  START_TIMER("assemble_stiffness");
   START_TIMER("assemble_volume_integrals");
    assemble_volume_integrals<1>();
    assemble_volume_integrals<2>();
    assemble_volume_integrals<3>();
   END_TIMER("assemble_volume_integrals");

   START_TIMER("assemble_fluxes_boundary");
    assemble_fluxes_boundary<1>();
    assemble_fluxes_boundary<2>();
    assemble_fluxes_boundary<3>();
   END_TIMER("assemble_fluxes_boundary");

   START_TIMER("assemble_fluxes_elem_elem");
    assemble_fluxes_element_element<1>();
    assemble_fluxes_element_element<2>();
    assemble_fluxes_element_element<3>();
   END_TIMER("assemble_fluxes_elem_elem");

   START_TIMER("assemble_fluxes_elem_side");
    assemble_fluxes_element_side<1>();
    assemble_fluxes_element_side<2>();
    assemble_fluxes_element_side<3>();
   END_TIMER("assemble_fluxes_elem_side");
  END_TIMER("assemble_stiffness");
}



template<class Model>
template<unsigned int dim>
void TransportDG<Model>::assemble_volume_integrals()
{
    FEValues<dim,3> fv_rt(*feo->mapping<dim>(), *feo->q<dim>(), *feo->fe_rt<dim>(),
    		update_values | update_gradients);
    FEValues<dim,3> fe_values(*feo->mapping<dim>(), *feo->q<dim>(), *feo->fe<dim>(),
    		update_values | update_gradients | update_JxW_values | update_quadrature_points);
    const unsigned int ndofs = feo->fe<dim>()->n_dofs(), qsize = feo->q<dim>()->size();
    unsigned int dof_indices[ndofs];
    vector<arma::vec3> velocity(qsize);
    vector<arma::vec> sources_sigma(qsize);
    PetscScalar local_matrix[ndofs*ndofs];

	// assemble integral over elements
    for (int i_cell=0; i_cell<feo->dh()->el_ds()->lsize(); i_cell++)
    {
    	typename DOFHandlerBase::CellIterator cell = mesh_->element(feo->dh()->el_index(i_cell));
        if (cell->dim() != dim) continue;

        fe_values.reinit(cell);
        fv_rt.reinit(cell);
        ElementAccessor<3> ele_acc = cell->element_accessor();
        feo->dh()->get_dof_indices(cell, dof_indices);

        calculate_velocity(cell, velocity, fv_rt);
        Model::compute_advection_diffusion_coefficients(fe_values.point_list(), velocity, ele_acc, ad_coef, dif_coef);
        Model::compute_sources_sigma(fe_values.point_list(), ele_acc, sources_sigma);

        // assemble the local stiffness matrix
        for (int sbi=0; sbi<n_subst_; sbi++)
        {
        	for (unsigned int i=0; i<ndofs; i++)
        		for (unsigned int j=0; j<ndofs; j++)
        			local_matrix[i*ndofs+j] = 0;

        	for (unsigned int k=0; k<qsize; k++)
        	{
        		for (unsigned int i=0; i<ndofs; i++)
        		{
        			arma::vec3 Kt_grad_i = dif_coef[sbi][k].t()*fe_values.shape_grad(i,k);
        			double ad_dot_grad_i = arma::dot(ad_coef[sbi][k], fe_values.shape_grad(i,k));

        			for (unsigned int j=0; j<ndofs; j++)
						local_matrix[i*ndofs+j] += (arma::dot(Kt_grad_i, fe_values.shape_grad(j,k))
												   -fe_values.shape_value(j,k)*ad_dot_grad_i
												   +sources_sigma[k][sbi]*fe_values.shape_value(j,k)*fe_values.shape_value(i,k))*fe_values.JxW(k);
				}
			}
			ls[sbi]->mat_set_values(ndofs, (int *)dof_indices, ndofs, (int *)dof_indices, local_matrix);
        }
    }
}


template<class Model>
void TransportDG<Model>::set_sources()
{
  START_TIMER("assemble_sources");
	set_sources<1>();
	set_sources<2>();
	set_sources<3>();
  END_TIMER("assemble_sources");
}

template<class Model>
template<unsigned int dim>
void TransportDG<Model>::set_sources()
{
    FEValues<dim,3> fe_values(*feo->mapping<dim>(), *feo->q<dim>(), *feo->fe<dim>(),
    		update_values | update_JxW_values | update_quadrature_points);
    const unsigned int ndofs = feo->fe<dim>()->n_dofs(), qsize = feo->q<dim>()->size();
    vector<arma::vec> sources_conc(qsize), sources_density(qsize), sources_sigma(qsize);
    unsigned int dof_indices[ndofs];
    PetscScalar local_rhs[ndofs];
    double source;

	// assemble integral over elements
    for (int i_cell=0; i_cell<feo->dh()->el_ds()->lsize(); i_cell++)
    {
    	typename DOFHandlerBase::CellIterator cell = mesh_->element(feo->dh()->el_index(i_cell));
        if (cell->dim() != dim) continue;

        fe_values.reinit(cell);
        feo->dh()->get_dof_indices(cell, dof_indices);

        Model::compute_source_coefficients(fe_values.point_list(), cell->element_accessor(), sources_conc, sources_density, sources_sigma);

        // assemble the local stiffness matrix
        for (int sbi=0; sbi<n_subst_; sbi++)
        {
        	for (unsigned int i=0; i<ndofs; i++)
        		local_rhs[i] = 0;

        	// compute sources
        	for (unsigned int k=0; k<qsize; k++)
        	{
        		source = (sources_density[k][sbi] + sources_conc[k][sbi]*sources_sigma[k][sbi])*fe_values.JxW(k);

        		for (unsigned int i=0; i<ndofs; i++)
        			local_rhs[i] += source*fe_values.shape_value(i,k);
            }
        	ls[sbi]->rhs_set_values(ndofs, (int *)dof_indices, local_rhs);
        }
    }
}



template<class Model>
template<unsigned int dim>
void TransportDG<Model>::assemble_fluxes_element_element()
{
    vector<FESideValues<dim,3>*> fe_values;
    FESideValues<dim,3> fsv_rt(*feo->mapping<dim>(), *feo->q<dim-1>(), *feo->fe_rt<dim>(),
    		update_values);
    const unsigned int ndofs = feo->fe<dim>()->n_dofs(), qsize = feo->q<dim-1>()->size(),
    		n_max_sides = ad_coef_edg.size();
    vector<unsigned int*> side_dof_indices;
    PetscScalar local_matrix[ndofs*ndofs];
    vector<vector<arma::vec3> > side_velocity(n_max_sides);
    vector<arma::vec> dg_penalty(n_max_sides);
    double gamma_l, omega[2], transport_flux;

    for (int sid=0; sid<n_max_sides; sid++)
    {
    	side_dof_indices.push_back(new unsigned int[ndofs]);
    	fe_values.push_back(new FESideValues<dim,3>(*feo->mapping<dim>(), *feo->q<dim-1>(), *feo->fe<dim>(),
    			update_values | update_gradients | update_side_JxW_values | update_normal_vectors | update_quadrature_points));
    }

    // assemble integral over sides
    for (int iedg=0; iedg<feo->dh()->n_loc_edges(); iedg++)
    {
    	Edge *edg = &mesh_->edges[feo->dh()->edge_index(iedg)];
        if (edg->n_sides < 2 || edg->side(0)->element()->dim() != dim) continue;

		for (int sid=0; sid<edg->n_sides; sid++)
		{
			typename DOFHandlerBase::CellIterator cell = edg->side(sid)->element();
			ElementAccessor<3> ele_acc = cell->element_accessor();
			feo->dh()->get_dof_indices(cell, side_dof_indices[sid]);
			fe_values[sid]->reinit(cell, edg->side(sid)->el_idx());
			fsv_rt.reinit(cell, edg->side(sid)->el_idx());
			calculate_velocity(cell, side_velocity[sid], fsv_rt);
			Model::compute_advection_diffusion_coefficients(fe_values[sid]->point_list(), side_velocity[sid], ele_acc, ad_coef_edg[sid], dif_coef_edg[sid]);
			dg_penalty[sid] = data_.dg_penalty.value(cell->centre(), ele_acc);
		}

        // fluxes and penalty
		for (int sbi=0; sbi<n_subst_; sbi++)
		{
			vector<double> fluxes(edg->n_sides);
			for (unsigned int sid=0; sid<edg->n_sides; sid++)
			{
				fluxes[sid] = 0;
				for (unsigned int k=0; k<qsize; k++)
					fluxes[sid] += arma::dot(ad_coef_edg[sid][sbi][k], fe_values[sid]->normal_vector(k))*fe_values[sid]->JxW(k);
				fluxes[sid] /= edg->side(sid)->measure();
			}

			for (int s1=0; s1<edg->n_sides; s1++)
			{
				for (int s2=s1+1; s2<edg->n_sides; s2++)
				{
					ASSERT(edg->side(s1)->valid(), "Invalid side of edge.");
					if (!feo->dh()->el_is_local(edg->side(s1)->element().index())
							&& !feo->dh()->el_is_local(edg->side(s2)->element().index())) continue;

					arma::vec3 nv = fe_values[s1]->normal_vector(0);

					// set up the parameters for DG method
					set_DG_parameters_edge(*edg, s1, s2, qsize, dif_coef_edg[s1][sbi], dif_coef_edg[s2][sbi], fluxes, fe_values[0]->normal_vector(0), dg_penalty[s1][sbi], dg_penalty[s2][sbi], gamma_l, omega, transport_flux);

					int sd[2];
					sd[0] = s1;
					sd[1] = s2;

#define AVERAGE(i,k,side_id)  (fe_values[sd[side_id]]->shape_value(i,k)*0.5)
#define WAVERAGE(i,k,side_id) (arma::dot(dif_coef_edg[sd[side_id]][sbi][k]*fe_values[sd[side_id]]->shape_grad(i,k),nv)*omega[side_id])
#define JUMP(i,k,side_id)     ((side_id==0?1:-1)*fe_values[sd[side_id]]->shape_value(i,k))

					// For selected pair of elements:
					for (int n=0; n<2; n++)
					{
						if (!feo->dh()->el_is_local(edg->side(sd[n])->element().index())) continue;

						for (int m=0; m<2; m++)
						{
							for (unsigned int i=0; i<fe_values[sd[n]]->n_dofs(); i++)
								for (unsigned int j=0; j<fe_values[sd[m]]->n_dofs(); j++)
									local_matrix[i*fe_values[sd[m]]->n_dofs()+j] = 0;

							for (unsigned int k=0; k<qsize; k++)
							{
								double flux_times_JxW = transport_flux*fe_values[0]->JxW(k);
								double gamma_times_JxW = gamma_l*fe_values[0]->JxW(k);

								for (unsigned int i=0; i<fe_values[sd[n]]->n_dofs(); i++)
								{
									double flux_JxW_jump_i = flux_times_JxW*JUMP(i,k,n);
									double gamma_JxW_jump_i = gamma_times_JxW*JUMP(i,k,n);
									double JxW_jump_i = fe_values[0]->JxW(k)*JUMP(i,k,n);
									double JxW_var_wavg_i = fe_values[0]->JxW(k)*WAVERAGE(i,k,n)*dg_variant;

									for (unsigned int j=0; j<fe_values[sd[m]]->n_dofs(); j++)
									{
										int index = i*fe_values[sd[m]]->n_dofs()+j;

										// flux due to transport (applied on interior edges) (average times jump)
										local_matrix[index] += flux_JxW_jump_i*AVERAGE(j,k,m);

										// penalty enforcing continuity across edges (applied on interior and Dirichlet edges) (jump times jump)
										local_matrix[index] += gamma_JxW_jump_i*JUMP(j,k,m);

										// terms due to diffusion
										local_matrix[index] -= WAVERAGE(j,k,m)*JxW_jump_i;
										local_matrix[index] -= JUMP(j,k,m)*JxW_var_wavg_i;
									}
								}
							}
							ls[sbi]->mat_set_values(fe_values[sd[n]]->n_dofs(), (int *)side_dof_indices[sd[n]], fe_values[sd[m]]->n_dofs(), (int *)side_dof_indices[sd[m]], local_matrix);
						}
					}
#undef AVERAGE
#undef WAVERAGE
#undef JUMP
				}
			}
		}
    }

    for (unsigned int i=0; i<n_max_sides; i++)
    {
        delete fe_values[i];
        delete[] side_dof_indices[i];
    }
}


template<class Model>
template<unsigned int dim>
void TransportDG<Model>::assemble_fluxes_boundary()
{
    FESideValues<dim,3> fe_values_side(*feo->mapping<dim>(), *feo->q<dim-1>(), *feo->fe<dim>(),
    		update_values | update_gradients | update_side_JxW_values | update_normal_vectors | update_quadrature_points);
    FESideValues<dim,3> fsv_rt(*feo->mapping<dim>(), *feo->q<dim-1>(), *feo->fe_rt<dim>(),
    		update_values);
    const unsigned int ndofs = feo->fe<dim>()->n_dofs(), qsize = feo->q<dim-1>()->size();
    unsigned int side_dof_indices[ndofs];
    PetscScalar local_matrix[ndofs*ndofs];
    vector<arma::vec3> side_velocity;
    vector<arma::vec> robin_sigma(qsize);
    arma::vec dg_penalty;
    double gamma_l;

    // assemble boundary integral
    for (int iedg=0; iedg<feo->dh()->n_loc_edges(); iedg++)
    {
    	Edge *edg = &mesh_->edges[feo->dh()->edge_index(iedg)];
    	if (edg->n_sides > 1) continue;
    	// check spatial dimension
    	if (edg->side(0)->dim() != dim-1) continue;
    	// skip edges lying not on the boundary
    	if (edg->side(0)->cond() == NULL) continue;

    	SideIter side = edg->side(0);
        typename DOFHandlerBase::CellIterator cell = side->element();
        ElementAccessor<3> ele_acc = cell->element_accessor();
        feo->dh()->get_dof_indices(cell, side_dof_indices);
        fe_values_side.reinit(cell, side->el_idx());
        fsv_rt.reinit(cell, side->el_idx());

        calculate_velocity(cell, side_velocity, fsv_rt);
        Model::compute_advection_diffusion_coefficients(fe_values_side.point_list(), side_velocity, ele_acc, ad_coef, dif_coef);
        dg_penalty = data_.dg_penalty.value(cell->centre(), ele_acc);
        arma::uvec bc_type = data_.bc_type.value(side->cond()->element()->centre(), side->cond()->element_accessor());
        data_.bc_robin_sigma.value_list(fe_values_side.point_list(), side->cond()->element_accessor(), robin_sigma);

        for (int sbi=0; sbi<n_subst_; sbi++)
        {
        	for (unsigned int i=0; i<ndofs; i++)
        		for (unsigned int j=0; j<ndofs; j++)
        			local_matrix[i*ndofs+j] = 0;

			// On Neumann boundaries we have only term from integrating by parts the advective term,
			// on Dirichlet boundaries we additionally apply the penalty which enforces the prescribed value.
			double side_flux = 0;
			for (unsigned int k=0; k<qsize; k++)
				side_flux += arma::dot(ad_coef[sbi][k], fe_values_side.normal_vector(k))*fe_values_side.JxW(k);
			double transport_flux = side_flux/side->measure();

			if ((bc_type[sbi] == EqData::dirichlet) || (bc_type[sbi] == EqData::inflow ))
			{
				// set up the parameters for DG method
				set_DG_parameters_boundary(side, qsize, dif_coef[sbi], transport_flux, fe_values_side.normal_vector(0), dg_penalty[sbi], gamma_l);
				gamma[sbi][side->cond_idx()] = gamma_l;
				if (bc_type[sbi] == EqData::dirichlet || side_flux < -mh_dh->precision())
					transport_flux += gamma_l;
			}

			// fluxes and penalty
			for (unsigned int k=0; k<qsize; k++)
			{
				double flux_times_JxW;
				if (bc_type[sbi] == EqData::robin)
					flux_times_JxW = (transport_flux + robin_sigma[k][sbi])*fe_values_side.JxW(k);
				else
					flux_times_JxW = transport_flux*fe_values_side.JxW(k);

				for (unsigned int i=0; i<ndofs; i++)
					for (unsigned int j=0; j<ndofs; j++)
					{
					    // flux due to advection and penalty
						local_matrix[i*ndofs+j] += flux_times_JxW*fe_values_side.shape_value(i,k)*fe_values_side.shape_value(j,k);

						// flux due to diffusion (only on dirichlet and inflow boundary)
						if (bc_type[sbi] == EqData::dirichlet || (bc_type[sbi] == EqData::inflow && side_flux < -mh_dh->precision()))
							local_matrix[i*ndofs+j] -= (arma::dot(dif_coef[sbi][k]*fe_values_side.shape_grad(j,k),fe_values_side.normal_vector(k))*fe_values_side.shape_value(i,k)
									+ arma::dot(dif_coef[sbi][k]*fe_values_side.shape_grad(i,k),fe_values_side.normal_vector(k))*fe_values_side.shape_value(j,k)*dg_variant
									)*fe_values_side.JxW(k);
					}
			}
			ls[sbi]->mat_set_values(ndofs, (int *)side_dof_indices, ndofs, (int *)side_dof_indices, local_matrix);
        }
    }
}


template<class Model>
template<unsigned int dim>
void TransportDG<Model>::assemble_fluxes_element_side()
{

	if (dim == 1) return;
    FEValues<dim-1,3> fe_values_vb(*feo->mapping<dim-1>(), *feo->q<dim-1>(), *feo->fe<dim-1>(),
    		update_values | update_gradients | update_JxW_values | update_quadrature_points);
    FESideValues<dim,3> fe_values_side(*feo->mapping<dim>(), *feo->q<dim-1>(), *feo->fe<dim>(),
    		update_values | update_gradients | update_side_JxW_values | update_normal_vectors | update_quadrature_points);
    FESideValues<dim,3> fsv_rt(*feo->mapping<dim>(), *feo->q<dim-1>(), *feo->fe_rt<dim>(),
       		update_values);
    FEValues<dim-1,3> fv_rt(*feo->mapping<dim-1>(), *feo->q<dim-1>(), *feo->fe_rt<dim-1>(),
       		update_values);

    vector<FEValuesSpaceBase<3>*> fv_sb(2);
    const unsigned int ndofs = feo->fe<dim>()->n_dofs();    // number of local dofs
    const unsigned int qsize = feo->q<dim-1>()->size();     // number of quadrature points
    unsigned int side_dof_indices[2*ndofs], n_dofs[2];
	vector<arma::vec3> velocity_higher, velocity_lower;
	vector<arma::vec> frac_sigma(qsize);
	vector<double> csection_lower(qsize), csection_higher(qsize), mm_coef_lower(qsize), mm_coef_higher(qsize);
    PetscScalar local_matrix[4*ndofs*ndofs];
    double comm_flux[2][2];

    // index 0 = element with lower dimension,
    // index 1 = side of element with higher dimension
    fv_sb[0] = &fe_values_vb;
    fv_sb[1] = &fe_values_side;

    // assemble integral over sides
    for (int inb=0; inb<feo->dh()->n_loc_nb(); inb++)
    {
    	Neighbour *nb = &mesh_->vb_neighbours_[feo->dh()->nb_index(inb)];
        // skip neighbours of different dimension
        if (nb->element()->dim() != dim-1) continue;

		typename DOFHandlerBase::CellIterator cell_sub = mesh_->element.full_iter(nb->element());
		feo->dh()->get_dof_indices(cell_sub, side_dof_indices);
		fe_values_vb.reinit(cell_sub);
		n_dofs[0] = fv_sb[0]->n_dofs();

		typename DOFHandlerBase::CellIterator cell = nb->side()->element();
		feo->dh()->get_dof_indices(cell, side_dof_indices+n_dofs[0]);
		fe_values_side.reinit(cell, nb->side()->el_idx());
		n_dofs[1] = fv_sb[1]->n_dofs();

		// Element id's for testing if they belong to local partition.
		int element_id[2];
		element_id[0] = cell_sub.index();
		element_id[1] = cell.index();

		fsv_rt.reinit(cell, nb->side()->el_idx());
		fv_rt.reinit(cell_sub);
		calculate_velocity(cell, velocity_higher, fsv_rt);
		calculate_velocity(cell_sub, velocity_lower, fv_rt);
		Model::compute_advection_diffusion_coefficients(fe_values_vb.point_list(), velocity_lower, cell_sub->element_accessor(), ad_coef_edg[0], dif_coef_edg[0]);
		Model::compute_advection_diffusion_coefficients(fe_values_vb.point_list(), velocity_higher, cell->element_accessor(), ad_coef_edg[1], dif_coef_edg[1]);
		Model::compute_mass_matrix_coefficient(fe_values_vb.point_list(), cell_sub->element_accessor(), mm_coef_lower);
		Model::compute_mass_matrix_coefficient(fe_values_vb.point_list(), cell->element_accessor(), mm_coef_higher);
		data_.cross_section->value_list(fe_values_vb.point_list(), cell_sub->element_accessor(), csection_lower);
		data_.cross_section->value_list(fe_values_vb.point_list(), cell->element_accessor(), csection_higher);
		data_.fracture_sigma.value_list(fe_values_vb.point_list(), cell_sub->element_accessor(), frac_sigma);

		for (int sbi=0; sbi<n_subst_; sbi++)
		{
			for (unsigned int i=0; i<n_dofs[0]+n_dofs[1]; i++)
				for (unsigned int j=0; j<n_dofs[0]+n_dofs[1]; j++)
					local_matrix[i*(n_dofs[0]+n_dofs[1])+j] = 0;

			// set transmission conditions
			for (unsigned int k=0; k<qsize; k++)
			{
				/* The communication flux has two parts:
				 * - "diffusive" term containing sigma
				 * - "advective" term representing usual upwind
				 *
				 * The calculation differs from the reference manual, since ad_coef and dif_coef have different meaning
				 * than b and A in the manual.
				 * In calculation of sigma there appears one more csection_lower in the denominator.
				 */
				double sigma = frac_sigma[k][sbi]*arma::dot(dif_coef_edg[0][sbi][k]*fe_values_side.normal_vector(k),fe_values_side.normal_vector(k))*
				        2*csection_higher[k]*csection_higher[k]/(csection_lower[k]*csection_lower[k]);

				// Since mm_coef_* contains cross section, we have to divide by it.
				double transport_flux = arma::dot(ad_coef_edg[1][sbi][k], fe_values_side.normal_vector(k));
				double por_lower_over_higher = mm_coef_lower[k]*csection_higher[k]/(mm_coef_higher[k]*csection_lower[k]);

				comm_flux[0][0] =  (sigma-min(0.,transport_flux*por_lower_over_higher))*fv_sb[0]->JxW(k);
				comm_flux[0][1] = -(sigma-min(0.,transport_flux*por_lower_over_higher))*fv_sb[0]->JxW(k);
				comm_flux[1][0] = -(sigma+max(0.,transport_flux))*fv_sb[0]->JxW(k);
				comm_flux[1][1] =  (sigma+max(0.,transport_flux))*fv_sb[0]->JxW(k);

				for (int n=0; n<2; n++)
				{
					if (!feo->dh()->el_is_local(element_id[n])) continue;

					for (unsigned int i=0; i<n_dofs[n]; i++)
						for (int m=0; m<2; m++)
							for (unsigned int j=0; j<n_dofs[m]; j++)
								local_matrix[(i+n*n_dofs[0])*(n_dofs[0]+n_dofs[1]) + m*n_dofs[0] + j] +=
								        comm_flux[m][n]*fv_sb[m]->shape_value(j,k)*fv_sb[n]->shape_value(i,k);
				}
			}
			ls[sbi]->mat_set_values(n_dofs[0]+n_dofs[1], (int *)side_dof_indices, n_dofs[0]+n_dofs[1], (int *)side_dof_indices, local_matrix);
		}
    }

}






template<class Model>
void TransportDG<Model>::set_boundary_conditions()
{
  START_TIMER("assemble_bc");
	set_boundary_conditions<1>();
	set_boundary_conditions<2>();
	set_boundary_conditions<3>();
  END_TIMER("assemble_bc");
}


template<class Model>
template<unsigned int dim>
void TransportDG<Model>::set_boundary_conditions()
{
    FESideValues<dim,3> fe_values_side(*feo->mapping<dim>(), *feo->q<dim-1>(), *feo->fe<dim>(),
    		update_values | update_gradients | update_normal_vectors | update_side_JxW_values | update_quadrature_points);
    FESideValues<dim,3> fsv_rt(*feo->mapping<dim>(), *feo->q<dim-1>(), *feo->fe_rt<dim>(),
           		update_values);
    const unsigned int ndofs = feo->fe<dim>()->n_dofs(), qsize = feo->q<dim-1>()->size();
    unsigned int side_dof_indices[ndofs];
    double local_rhs[ndofs];
    vector<arma::vec> bc_values(qsize), bc_fluxes(qsize), bc_sigma(qsize);
	vector<arma::vec3> velocity;

    for (int i=0; i<qsize; i++)
    {
    	bc_values[i].resize(n_subst_);
    	bc_fluxes[i].resize(n_subst_);
    	bc_sigma[i].resize(n_subst_);
    }

    for (int iedg=0; iedg<feo->dh()->n_loc_edges(); iedg++)
    {
    	Edge *edg = &mesh_->edges[feo->dh()->edge_index(iedg)];
    	if (edg->n_sides > 1) continue;
    	if (edg->side(0)->dim() != dim-1) continue;
    	// skip edges lying not on the boundary
    	if (edg->side(0)->cond() == NULL) continue;

    	SideIter side = edg->side(0);
    	typename DOFHandlerBase::CellIterator cell = mesh().element.full_iter(side->element());
        ElementAccessor<3> ele_acc = side->cond()->element_accessor();

        arma::uvec bc_type = data_.bc_type.value(side->cond()->element()->centre(), ele_acc);

        fe_values_side.reinit(cell, side->el_idx());
		fsv_rt.reinit(cell, side->el_idx());
		calculate_velocity(cell, velocity, fsv_rt);

        Model::compute_advection_diffusion_coefficients(fe_values_side.point_list(), velocity, side->element()->element_accessor(), ad_coef, dif_coef);
        Model::compute_dirichlet_bc(fe_values_side.point_list(), ele_acc, bc_values);
        data_.bc_flux.value_list(fe_values_side.point_list(), ele_acc, bc_fluxes);
        data_.bc_robin_sigma.value_list(fe_values_side.point_list(), ele_acc, bc_sigma);

        feo->dh()->get_dof_indices(cell, side_dof_indices);

        for (int sbi=0; sbi<n_subst_; sbi++)
        {
        	for (unsigned int i=0; i<ndofs; i++) local_rhs[i] = 0;

        	for (unsigned int k=0; k<qsize; k++)
        	{
        		double bc_term = 0;
        		arma::vec3 bc_grad;
        		bc_grad.zeros();
                if ((bc_type[sbi] == EqData::inflow && mh_dh->side_flux( *edg->side(0) ) < -mh_dh->precision())
                		|| (bc_type[sbi] == EqData::dirichlet))
                {
                	bc_term = gamma[sbi][side->cond_idx()]*bc_values[k][sbi]*fe_values_side.JxW(k);
                	bc_grad = -bc_values[k][sbi]*fe_values_side.JxW(k)*dg_variant*(arma::trans(dif_coef[sbi][k])*fe_values_side.normal_vector(k));
                }
                else if (bc_type[sbi] == EqData::neumann)
                {
                	bc_term = bc_fluxes[k][sbi]*fe_values_side.JxW(k);
                }
                else if (bc_type[sbi] == EqData::robin)
                {
                	bc_term = bc_sigma[k][sbi]*bc_values[k][sbi]*fe_values_side.JxW(k);
                }

        		for (unsigned int i=0; i<ndofs; i++)
					local_rhs[i] += bc_term*fe_values_side.shape_value(i,k)
							+ arma::dot(bc_grad,fe_values_side.shape_grad(i,k));
			}
			ls[sbi]->rhs_set_values(ndofs, (int *)side_dof_indices, local_rhs);
        }
    }
}



// TODO: The detection of side number from SideIter
// in TransportDG::calculate_velocity()
// should be done with help of class RefElement. This however requires
// that the MH_DofHandler uses the node/side ordering defined in
// the respective RefElement.
template<class Model>
template<unsigned int dim>
void TransportDG<Model>::calculate_velocity(const typename DOFHandlerBase::CellIterator &cell, vector<arma::vec3> &velocity, FEValuesBase<dim,3> &fv)
{
    std::map<const Node*, int> node_nums;
    for (unsigned int i=0; i<cell->n_nodes(); i++)
        node_nums[cell->node[i]] = i;

    velocity.resize(fv.n_points());

    for (unsigned int k=0; k<fv.n_points(); k++)
    {
        velocity[k].zeros();
        for (unsigned int sid=0; sid<cell->n_sides(); sid++)
        {
            if (cell->side(sid)->dim() != dim-1) continue;
            int num = dim*(dim+1)/2;
            for (unsigned int i=0; i<cell->side(sid)->n_nodes(); i++)
                num -= node_nums[cell->side(sid)->node(i)];
            velocity[k] += fv.shape_vector(num,k) * mh_dh->side_flux( *(cell->side(sid)) );
        }
    }
}





template<class Model>
void TransportDG<Model>::set_DG_parameters_edge(const Edge &edg,
            const int s1,
            const int s2,
            const int K_size,
            const vector<arma::mat33> &K1,
            const vector<arma::mat33> &K2,
            const vector<double> &fluxes,
            const arma::vec3 &normal_vector,
            const double alpha1,
            const double alpha2,
            double &gamma,
            double *omega,
            double &transport_flux)
{
    double delta[2];
    double h = 0;
    double local_alpha = 0;

    ASSERT(edg.side(s1)->valid(), "Invalid side of an edge.");
    SideIter s = edg.side(s1);

    // calculate the side diameter
    if (s->dim() == 0)
    {
        h = 1;
    }
    else
    {
        for (unsigned int i=0; i<s->n_nodes(); i++)
            for (unsigned int j=i+1; j<s->n_nodes(); j++)
                h = max(h, s->node(i)->distance(*s->node(j)));
    }

    // calculate the total in- and out-flux through the edge
    double pflux = 0, nflux = 0;
    for (int i=0; i<edg.n_sides; i++)
    {
        if (fluxes[i] > 0)
            pflux += fluxes[i];
        else
            nflux += fluxes[i];
    }

    // calculate the flux from s1 to s2
    if (fluxes[s2] > 0 && fluxes[s1] < 0 && s1 < s2)
        transport_flux = fluxes[s1]*fabs(fluxes[s2]/pflux);
    else if (fluxes[s2] < 0 && fluxes[s1] > 0 && s1 < s2)
        transport_flux = fluxes[s1]*fabs(fluxes[s2]/nflux);
    else if (s1==s2)
        transport_flux = fluxes[s1];
    else
        transport_flux = 0;

    gamma = 0.5*fabs(transport_flux);


    // determine local DG penalty
    local_alpha = max(alpha1, alpha2);

    if (s1 == s2)
    {
        omega[0] = 1;

        // delta is set to the average value of Kn.n on the side
        delta[0] = 0;
        for (unsigned int k=0; k<K_size; k++)
            delta[0] += dot(K1[k]*normal_vector,normal_vector);
        delta[0] /= K_size;

        gamma += local_alpha/h*(delta[0]);
    }
    else
    {
        delta[0] = 0;
        delta[1] = 0;
        for (unsigned int k=0; k<K_size; k++)
        {
            delta[0] += dot(K1[k]*normal_vector,normal_vector);
            delta[1] += dot(K2[k]*normal_vector,normal_vector);
        }
        delta[0] /= K_size;
        delta[1] /= K_size;

        double delta_sum = delta[0] + delta[1];

        if (delta_sum > numeric_limits<double>::epsilon())
        {
            omega[0] = delta[1]/delta_sum;
            omega[1] = delta[0]/delta_sum;
            gamma += local_alpha/h*(delta[0]*delta[1]/delta_sum);
        }
        else
            for (int i=0; i<2; i++) omega[i] = 0;
    }
}






template<class Model>
void TransportDG<Model>::set_DG_parameters_boundary(const SideIter side,
		    const int K_size,
            const vector<arma::mat33> &K,
            const double flux,
            const arma::vec3 &normal_vector,
            const double alpha,
            double &gamma)
{
    double delta = 0, h = 0;

    // calculate the side diameter
    if (side->dim() == 0)
    {
        h = 1;
    }
    else
    {
        for (unsigned int i=0; i<side->n_nodes(); i++)
            for (unsigned int j=i+1; j<side->n_nodes(); j++)
                h = max(h, side->node(i)->distance( *side->node(j) ));
    }

	// delta is set to the average value of Kn.n on the side
	for (unsigned int k=0; k<K_size; k++)
		delta += dot(K[k]*normal_vector,normal_vector);
	delta /= K_size;

	gamma = 0.5*fabs(flux) + alpha/h*delta;
}





template<class Model>
void TransportDG<Model>::set_initial_condition()
{
	START_TIMER("set_init_cond");
	for (int sbi=0; sbi<n_subst_; sbi++)
		ls[sbi]->start_allocation();
	prepare_initial_condition<1>();
	prepare_initial_condition<2>();
	prepare_initial_condition<3>();

	for (int sbi=0; sbi<n_subst_; sbi++)
		ls[sbi]->start_add_assembly();
	prepare_initial_condition<1>();
	prepare_initial_condition<2>();
	prepare_initial_condition<3>();

	for (int sbi=0; sbi<n_subst_; sbi++)
	{
		ls[sbi]->finish_assembly();
		ls[sbi]->solve();
	}
	END_TIMER("set_init_cond");
}

template<class Model>
template<unsigned int dim>
void TransportDG<Model>::prepare_initial_condition()
{
	FEValues<dim,3> fe_values(*feo->mapping<dim>(), *feo->q<dim>(), *feo->fe<dim>(),
			update_values | update_JxW_values | update_quadrature_points);
    const unsigned int ndofs = feo->fe<dim>()->n_dofs(), qsize = feo->q<dim>()->size();
    unsigned int dof_indices[ndofs];
    double matrix[ndofs*ndofs], rhs[ndofs];
    std::vector<arma::vec> init_values(qsize);

    for (int i=0; i<qsize; i++)
    	init_values[i].resize(n_subst_);

    for (int i_cell=0; i_cell<feo->dh()->el_ds()->lsize(); i_cell++)
    {
    	typename DOFHandlerBase::CellIterator elem = mesh_->element(feo->dh()->el_index(i_cell));
    	if (elem->dim() != dim) continue;

    	ElementAccessor<3> ele_acc = elem->element_accessor();
    	feo->dh()->get_dof_indices(elem, dof_indices);
    	fe_values.reinit(elem);

   		Model::compute_init_cond(fe_values.point_list(), ele_acc, init_values);

    	for (int sbi=0; sbi<n_subst_; sbi++)
    	{
    		for (unsigned int i=0; i<ndofs; i++)
    		{
    			rhs[i] = 0;
    			for (unsigned int j=0; j<ndofs; j++)
    				matrix[i*ndofs+j] = 0;
    		}

    		for (unsigned int k=0; k<qsize; k++)
    		{
    			double rhs_term = init_values[k](sbi)*fe_values.JxW(k);

    			for (unsigned int i=0; i<ndofs; i++)
    			{
    				for (unsigned int j=0; j<ndofs; j++)
    					matrix[i*ndofs+j] += fe_values.shape_value(i,k)*fe_values.shape_value(j,k)*fe_values.JxW(k);

    				rhs[i] += fe_values.shape_value(i,k)*rhs_term;
    			}
    		}
    		ls[sbi]->set_values(ndofs, (int *)dof_indices, ndofs, (int *)dof_indices, matrix, rhs);
    	}
    }
}


template<class Model>
void TransportDG<Model>::calc_fluxes(vector<vector<double> > &bcd_balance, vector<vector<double> > &bcd_plus_balance, vector<vector<double> > &bcd_minus_balance)
{
	calc_fluxes<1>(bcd_balance, bcd_plus_balance, bcd_minus_balance);
	calc_fluxes<2>(bcd_balance, bcd_plus_balance, bcd_minus_balance);
	calc_fluxes<3>(bcd_balance, bcd_plus_balance, bcd_minus_balance);
}

template<class Model>
template<unsigned int dim>
void TransportDG<Model>::calc_fluxes(vector<vector<double> > &bcd_balance, vector<vector<double> > &bcd_plus_balance, vector<vector<double> > &bcd_minus_balance)
{
	FESideValues<dim,3> fe_values(*feo->mapping<dim>(), *feo->q<dim-1>(), *feo->fe<dim>(),
			update_values | update_gradients | update_normal_vectors | update_side_JxW_values | update_quadrature_points);
	FESideValues<dim,3> fsv_rt(*feo->mapping<dim>(), *feo->q<dim-1>(), *feo->fe_rt<dim>(),
			update_values);
	const unsigned int ndofs = feo->fe<dim>()->n_dofs(), qsize = feo->q<dim-1>()->size();
	unsigned int dof_indices[ndofs];
	vector<arma::vec3> side_velocity(qsize);
    vector<arma::vec> bc_values(qsize);
	arma::vec3 conc_grad;

    for (int i=0; i<qsize; i++)
    	bc_values[i].resize(n_subst_);

    for (int iedg=0; iedg<feo->dh()->n_loc_edges(); iedg++)
    {
    	Edge *edg = &mesh_->edges[feo->dh()->edge_index(iedg)];
    	if (edg->n_sides > 1) continue;
    	if (edg->side(0)->dim() != dim-1) continue;
    	// skip edges lying not on the boundary
    	if (edg->side(0)->cond() == NULL) continue;

    	SideIter side = edg->side(0);
    	DOFHandlerMultiDim::CellIterator cell = side->element();
        ElementAccessor<3> ele_acc = cell->element_accessor();
        Region r = side->cond()->element_accessor().region();
        if (! r.is_valid()) xprintf(Msg, "Invalid region, ele % d, edg: % d\n", side->cond()->bc_ele_idx_, side->cond()->edge_idx_);
        unsigned int bc_region_idx = r.boundary_idx();

		fe_values.reinit(cell, side->el_idx());
		fsv_rt.reinit(cell, side->el_idx());
		feo->dh()->get_dof_indices(cell, dof_indices);
		calculate_velocity(cell, side_velocity, fsv_rt);
		Model::compute_advection_diffusion_coefficients(fe_values.point_list(), side_velocity, ele_acc, ad_coef, dif_coef);
		Model::compute_dirichlet_bc(fe_values.point_list(), side->cond()->element_accessor(), bc_values);
		arma::uvec bc_type = data_.bc_type.value(side->cond()->element()->centre(), side->cond()->element_accessor());

		for (int sbi=0; sbi<n_subst_; sbi++)
		{
			double mass_flux = 0;
			double water_flux = 0;
			for (unsigned int k=0; k<qsize; k++)
				water_flux += arma::dot(ad_coef[sbi][k], fe_values.normal_vector(k))*fe_values.JxW(k);
			water_flux /= side->measure();

			for (unsigned int k=0; k<qsize; k++)
			{
				double conc = 0;
				conc_grad.zeros();
				for (unsigned int i=0; i<ndofs; i++)
				{
					conc += fe_values.shape_value(i,k)*ls[sbi]->get_solution_array()[dof_indices[i]-feo->dh()->loffset()];
					conc_grad += fe_values.shape_grad(i,k)*ls[sbi]->get_solution_array()[dof_indices[i]-feo->dh()->loffset()];
				}

				// flux due to advection
				mass_flux += water_flux*conc*fe_values.JxW(k);

				if (bc_type[sbi] == EqData::dirichlet || (bc_type[sbi] == EqData::inflow && water_flux*side->measure() < -mh_dh->precision()))
				{
					// flux due to diffusion
					mass_flux -= arma::dot(dif_coef[sbi][k]*conc_grad,fe_values.normal_vector(k))*fe_values.JxW(k);

					// the penalty term has to be added otherwise the mass balance will not hold
					mass_flux -= gamma[sbi][side->cond_idx()]*(bc_values[k][sbi] - conc)*fe_values.JxW(k);
				}

			}
			bcd_balance[sbi][bc_region_idx] += mass_flux;
			if (mass_flux >= 0) bcd_plus_balance[sbi][bc_region_idx] += mass_flux;
			else bcd_minus_balance[sbi][bc_region_idx] += mass_flux;
		}
    }

}

template<class Model>
void TransportDG<Model>::calc_elem_sources(vector<vector<double> > &mass, vector<vector<double> > &src_balance)
{
	calc_elem_sources<1>(mass, src_balance);
	calc_elem_sources<2>(mass, src_balance);
	calc_elem_sources<3>(mass, src_balance);
}

template<class Model>
template<unsigned int dim>
void TransportDG<Model>::calc_elem_sources(vector<vector<double> > &mass, vector<vector<double> > &src_balance)
{
	FEValues<dim,3> fe_values(*feo->mapping<dim>(), *feo->q<dim>(), *feo->fe<dim>(),
			update_values | update_JxW_values | update_quadrature_points);
	const unsigned int ndofs = feo->fe<dim>()->n_dofs(), qsize = feo->q<dim>()->size();
	unsigned int dof_indices[ndofs];
	vector<arma::vec> sources_conc(qsize), sources_density(qsize), sources_sigma(qsize);
	double mass_sum, sources_sum, conc, conc_diff;

    for (int i_cell=0; i_cell<feo->dh()->el_ds()->lsize(); i_cell++)
    {
    	typename DOFHandlerBase::CellIterator elem = mesh_->element(feo->dh()->el_index(i_cell));
		if (elem->dim() != dim) continue;

		Region r = elem->element_accessor().region();
		if (! r.is_valid()) xprintf(Msg, "Invalid region, ele % d\n", elem.index());
		unsigned int region_idx = r.bulk_idx();

		ElementAccessor<3> ele_acc = elem->element_accessor();
		fe_values.reinit(elem);
		feo->dh()->get_dof_indices(elem, dof_indices);

		Model::compute_mass_matrix_coefficient(fe_values.point_list(), ele_acc, mm_coef);
		Model::compute_source_coefficients(fe_values.point_list(), ele_acc, sources_conc, sources_density, sources_sigma);

		for (int sbi=0; sbi<n_subst_; sbi++)
		{
			mass_sum = 0;
			sources_sum = 0;

			for (unsigned int k=0; k<qsize; k++)
			{
				conc = 0;
				for (unsigned int i=0; i<ndofs; i++)
					conc += fe_values.shape_value(i,k)*ls[sbi]->get_solution_array()[dof_indices[i]-feo->dh()->loffset()];

				mass_sum += mm_coef[k]*conc*fe_values.JxW(k);

				conc_diff = sources_conc[k][sbi] - conc;
				sources_sum += (sources_density[k][sbi] + conc_diff*sources_sigma[k][sbi])*fe_values.JxW(k);
			}

			mass[sbi][region_idx] += mass_sum;
			src_balance[sbi][region_idx] += sources_sum;
		}
	}
}





template class TransportDG<ConcentrationTransportModel>;
template class TransportDG<HeatTransferModel>;



<|MERGE_RESOLUTION|>--- conflicted
+++ resolved
@@ -293,25 +293,6 @@
 		output_solution[sbi] = new double[feo->dh()->n_global_dofs()];
 		VecCreateSeqWithArray(PETSC_COMM_SELF, 1, feo->dh()->n_global_dofs(), output_solution[sbi], &output_vec[sbi]);
 	}
-<<<<<<< HEAD
-    //if (feo->dh()->el_ds()->myp() == 0)
-    //{
-    	data_.output_field.init(subst_names_);
-    	data_.output_field.set_mesh(*mesh_);
-    	data_.output_fields.output_type(OutputTime::CORNER_DATA);
-
-    	for (int sbi=0; sbi<n_subst_; sbi++)
-    	{
-    		// create shared pointer to a FieldFE, pass FE data and push this FieldFE to output_field on all regions
-    		std::shared_ptr<FieldFE<3, FieldValue<3>::Scalar> > output_field_ptr(new FieldFE<3, FieldValue<3>::Scalar>);
-    		output_field_ptr->set_fe_data(feo->dh(), feo->mapping<1>(), feo->mapping<2>(), feo->mapping<3>(), &output_vec[sbi]);
-    		data_.output_field[sbi].set_field(mesh_->region_db().get_region_set("ALL"), output_field_ptr, 0);
-    	}
-        data_.output_fields.set_limit_side(LimitSide::left);
-        output_stream = OutputTime::output_stream(output_rec);
-        output_stream->add_admissible_field_names(in_rec.val<Input::Array>("output_fields"), data_.output_selection);
-    //}
-=======
 	data_.output_field.init(subst_names_);
 	data_.output_field.set_mesh(*mesh_);
 	data_.output_fields.output_type(OutputTime::CORNER_DATA);
@@ -326,7 +307,6 @@
 	data_.output_fields.set_limit_side(LimitSide::left);
 	output_stream = OutputTime::output_stream(output_rec);
 	output_stream->add_admissible_field_names(in_rec.val<Input::Array>("output_fields"), data_.output_selection);
->>>>>>> f7c6beb9
 
     // set time marks for writing the output
     output_stream->mark_output_times(*time_);

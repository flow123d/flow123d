/*!
 *
﻿ * Copyright (C) 2015 Technical University of Liberec.  All rights reserved.
 * 
 * This program is free software; you can redistribute it and/or modify it under
 * the terms of the GNU General Public License version 3 as published by the
 * Free Software Foundation. (http://www.gnu.org/licenses/gpl-3.0.en.html)
 * 
 * This program is distributed in the hope that it will be useful, but WITHOUT
 * ANY WARRANTY; without even the implied warranty of MERCHANTABILITY or FITNESS
 * FOR A PARTICULAR PURPOSE.  See the GNU General Public License for more details.
 *
 * 
 * @file    transport_dg.cc
 * @brief   Discontinuous Galerkin method for equation of transport with dispersion.
 * @author  Jan Stebel
 */

#include "system/sys_profiler.hh"
#include "transport/transport_dg.hh"

#include "io/output_time.hh"
#include "quadrature/quadrature_lib.hh"
#include "fem/mapping_p1.hh"
#include "fem/fe_values.hh"
#include "fem/fe_p.hh"
#include "fem/fe_rt.hh"
#include "fields/field_fe.hh"
#include "la/linsys_PETSC.hh"
#include "transport/advection_diffusion_model.hh"
#include "transport/concentration_model.hh"
#include "transport/heat_model.hh"
#include "coupling/balance.hh"
#include "fields/generic_field.hh"
#include "input/factory.hh"

FLOW123D_FORCE_LINK_IN_CHILD(concentrationTransportModel);
FLOW123D_FORCE_LINK_IN_CHILD(heatModel);



using namespace Input::Type;

template<class Model>
const Selection & TransportDG<Model>::get_dg_variant_selection_input_type() {
	return Selection("DG_variant", "Type of penalty term.")
		.add_value(non_symmetric, "non-symmetric", "non-symmetric weighted interior penalty DG method")
		.add_value(incomplete,    "incomplete",    "incomplete weighted interior penalty DG method")
		.add_value(symmetric,     "symmetric",     "symmetric weighted interior penalty DG method")
		.close();
}

<<<<<<< HEAD
=======
template<class Model>
const Selection & TransportDG<Model>::EqData::get_output_selection() {
	return Model::ModelEqData::get_output_selection_input_type("DG", "Implicit in time Discontinuous Galerkin solver")
		.copy_values(EqData().make_output_field_selection("").close())
		.close();
}
>>>>>>> 617fc171

template<class Model>
const Record & TransportDG<Model>::get_input_type() {
	return Model::get_input_type("DG", "DG solver")
		.declare_key("solver", LinSys_PETSC::get_input_type(), Default::obligatory(),
				"Linear solver for MH problem.")
		.declare_key("input_fields", Array(
		        TransportDG<Model>::EqData()
		            .make_field_descriptor_type(std::string(Model::ModelEqData::name()) + "_DG")),
		        IT::Default::obligatory(),
		        "Input fields of the equation.")
		.declare_key("dg_variant", TransportDG<Model>::get_dg_variant_selection_input_type(), Default("\"non-symmetric\""),
				"Variant of interior penalty discontinuous Galerkin method.")
		.declare_key("dg_order", Integer(0,3), Default("1"),
				"Polynomial order for finite element in DG method (order 0 is suitable if there is no diffusion/dispersion).")
		.declare_key("output_fields",
		        Array(
		            // Get selection name and description from the model
                    Model::ModelEqData::get_output_selection()
	                // EqData contains both TransportDG and model specific fields.
                    .copy_values(
                            EqData().make_output_field_selection("DG_output_fields","Auxiliary Selection")
                            .close())
                    .close()),
				Default(Model::ModelEqData::default_output_field()),
				"List of fields to write to output file.")
		.close();
}

template<class Model>
const int TransportDG<Model>::registrar =
		Input::register_class< TransportDG<Model>, Mesh &, const Input::Record>(std::string(Model::ModelEqData::name()) + "_DG") +
		TransportDG<Model>::get_input_type().size();




FEObjects::FEObjects(Mesh *mesh_, unsigned int fe_order)
{
    unsigned int q_order;

	switch (fe_order)
	{
	case 0:
		q_order = 0;
		fe1_ = new FE_P_disc<0,1,3>;
		fe2_ = new FE_P_disc<0,2,3>;
		fe3_ = new FE_P_disc<0,3,3>;
		break;

	case 1:
		q_order = 2;
		fe1_ = new FE_P_disc<1,1,3>;
		fe2_ = new FE_P_disc<1,2,3>;
		fe3_ = new FE_P_disc<1,3,3>;
		break;

	case 2:
		q_order = 4;
		fe1_ = new FE_P_disc<2,1,3>;
		fe2_ = new FE_P_disc<2,2,3>;
		fe3_ = new FE_P_disc<2,3,3>;
		break;

	case 3:
		q_order = 6;
		fe1_ = new FE_P_disc<3,1,3>;
		fe2_ = new FE_P_disc<3,2,3>;
		fe3_ = new FE_P_disc<3,3,3>;
		break;

	default:
	    q_order=0;
		xprintf(PrgErr, "Unsupported polynomial order %d for finite elements in TransportDG ", fe_order);
		break;
	}

	fe_rt1_ = new FE_RT0<1,3>;
	fe_rt2_ = new FE_RT0<2,3>;
	fe_rt3_ = new FE_RT0<3,3>;

	q0_ = new QGauss<0>(q_order);
	q1_ = new QGauss<1>(q_order);
	q2_ = new QGauss<2>(q_order);
	q3_ = new QGauss<3>(q_order);

	map0_ = new MappingP1<0,3>;
	map1_ = new MappingP1<1,3>;
	map2_ = new MappingP1<2,3>;
	map3_ = new MappingP1<3,3>;

	dh_ = new DOFHandlerMultiDim(*mesh_);

	dh_->distribute_dofs(*fe1_, *fe2_, *fe3_);
}


FEObjects::~FEObjects()
{
	delete fe1_;
	delete fe2_;
	delete fe3_;
	delete fe_rt1_;
	delete fe_rt2_;
	delete fe_rt3_;
	delete q0_;
	delete q1_;
	delete q2_;
	delete q3_;
	delete map0_;
	delete map1_;
	delete map2_;
	delete map3_;
	delete dh_;
}

template<> FiniteElement<0,3> *FEObjects::fe<0>() { return 0; }
template<> FiniteElement<1,3> *FEObjects::fe<1>() { return fe1_; }
template<> FiniteElement<2,3> *FEObjects::fe<2>() { return fe2_; }
template<> FiniteElement<3,3> *FEObjects::fe<3>() { return fe3_; }

template<> FiniteElement<0,3> *FEObjects::fe_rt<0>() { return 0; }
template<> FiniteElement<1,3> *FEObjects::fe_rt<1>() { return fe_rt1_; }
template<> FiniteElement<2,3> *FEObjects::fe_rt<2>() { return fe_rt2_; }
template<> FiniteElement<3,3> *FEObjects::fe_rt<3>() { return fe_rt3_; }

template<> Quadrature<0> *FEObjects::q<0>() { return q0_; }
template<> Quadrature<1> *FEObjects::q<1>() { return q1_; }
template<> Quadrature<2> *FEObjects::q<2>() { return q2_; }
template<> Quadrature<3> *FEObjects::q<3>() { return q3_; }

template<> Mapping<0,3> *FEObjects::mapping<0>() { return map0_; }
template<> Mapping<1,3> *FEObjects::mapping<1>() { return map1_; }
template<> Mapping<2,3> *FEObjects::mapping<2>() { return map2_; }
template<> Mapping<3,3> *FEObjects::mapping<3>() { return map3_; }

DOFHandlerMultiDim *FEObjects::dh() { return dh_; }


template<class Model>
TransportDG<Model>::EqData::EqData() : Model::ModelEqData()
{
    *this+=fracture_sigma
            .name("fracture_sigma")
            .description(
            "Coefficient of diffusive transfer through fractures (for each substance).")
            .units( UnitSI::dimensionless() )
            .input_default("1.0")
            .flags_add(FieldFlag::in_main_matrix);

    *this+=dg_penalty
            .name("dg_penalty")
            .description(
            "Penalty parameter influencing the discontinuity of the solution (for each substance). "
            "Its default value 1 is sufficient in most cases. Higher value diminishes the inter-element jumps.")
            .units( UnitSI::dimensionless() )
            .input_default("1.0")
            .flags_add(FieldFlag::in_rhs & FieldFlag::in_main_matrix);

    *this += region_id.name("region_id")
    	        .units( UnitSI::dimensionless())
    	        .flags(FieldFlag::equation_external_output);

    // add all input fields to the output list

}

template<class Model>
TransportDG<Model>::TransportDG(Mesh & init_mesh, const Input::Record in_rec)
        : Model(init_mesh, in_rec),
          mass_matrix(0),
		  input_rec(in_rec),
		  allocation_done(false)
{
	// Can not use name() + "constructor" here, since START_TIMER only accepts const char *
	// due to constexpr optimization.
	START_TIMER(Model::ModelEqData::name());
	// Check that Model is derived from AdvectionDiffusionModel.
	static_assert(std::is_base_of<AdvectionDiffusionModel, Model>::value, "");

	this->eq_data_ = &data_;


    // Set up physical parameters.
    data_.set_mesh(init_mesh);
    data_.set_input_list( in_rec.val<Input::Array>("input_fields") );
//    data_.set_limit_side(LimitSide::right);
    data_.region_id = GenericField<3>::region_id(*Model::mesh_);


    // DG variant and order
    dg_variant = in_rec.val<DGVariant>("dg_variant");
    dg_order = in_rec.val<unsigned int>("dg_order");

    // create finite element structures and distribute DOFs
    feo = new FEObjects(Model::mesh_, dg_order);
    DBGMSG("TDG: solution size %d\n", feo->dh()->n_global_dofs());

    data_.set_limit_side(LimitSide::left);
}


template<class Model>
void TransportDG<Model>::initialize()
{
	data_.set_components(Model::substances_.names());

    // DG stabilization parameters on boundary edges
    gamma.resize(Model::n_substances());
    for (unsigned int sbi=0; sbi<Model::n_substances(); sbi++)
    	gamma[sbi].resize(Model::mesh_->boundary_.size());

    // Resize coefficient arrays
    int qsize = max(feo->q<0>()->size(), max(feo->q<1>()->size(), max(feo->q<2>()->size(), feo->q<3>()->size())));
    int max_edg_sides = max(Model::mesh_->max_edge_sides(1), max(Model::mesh_->max_edge_sides(2), Model::mesh_->max_edge_sides(3)));
    mm_coef.resize(qsize);
    ad_coef.resize(Model::n_substances());
    dif_coef.resize(Model::n_substances());
    for (unsigned int sbi=0; sbi<Model::n_substances(); sbi++)
    {
      ad_coef[sbi].resize(qsize);
      dif_coef[sbi].resize(qsize);
    }
    ad_coef_edg.resize(max_edg_sides);
    dif_coef_edg.resize(max_edg_sides);
    for (int sd=0; sd<max_edg_sides; sd++)
    {
    	ad_coef_edg[sd].resize(Model::n_substances());
    	dif_coef_edg[sd].resize(Model::n_substances());
    	for (unsigned int sbi=0; sbi<Model::n_substances(); sbi++)
    	{
    		ad_coef_edg[sd][sbi].resize(qsize);
    		dif_coef_edg[sd][sbi].resize(qsize);
    	}
    }

	output_vec.resize(Model::n_substances());
	output_solution.resize(Model::n_substances());
	for (unsigned int sbi=0; sbi<Model::n_substances(); sbi++)
	{
		// for each substance we allocate output array and vector
		output_solution[sbi] = new double[feo->dh()->n_global_dofs()];
		VecCreateSeqWithArray(PETSC_COMM_SELF, 1, feo->dh()->n_global_dofs(), output_solution[sbi], &output_vec[sbi]);
	}
	data_.output_field.set_components(Model::substances_.names());
	data_.output_field.set_mesh(*Model::mesh_);
    data_.output_type(OutputTime::CORNER_DATA);

    data_.output_field.set_up_components();
	for (unsigned int sbi=0; sbi<Model::n_substances(); sbi++)
	{
		// create shared pointer to a FieldFE, pass FE data and push this FieldFE to output_field on all regions
		std::shared_ptr<FieldFE<3, FieldValue<3>::Scalar> > output_field_ptr(new FieldFE<3, FieldValue<3>::Scalar>);
		output_field_ptr->set_fe_data(feo->dh(), feo->mapping<1>(), feo->mapping<2>(), feo->mapping<3>(), &output_vec[sbi]);
		data_.output_field[sbi].set_field(Model::mesh_->region_db().get_region_set("ALL"), output_field_ptr, 0);
	}

    // set time marks for writing the output
    Model::output_stream_->mark_output_times(*Model::time_);


    // allocate matrix and vector structures
    ls    = new LinSys*[Model::n_substances()];
    ls_dt = new LinSys_PETSC(feo->dh()->distr());
    ( (LinSys_PETSC *)ls_dt )->set_from_input( input_rec.val<Input::Record>("solver") );
    solution_elem_ = new double*[Model::n_substances()];
    for (unsigned int sbi = 0; sbi < Model::n_substances(); sbi++) {
    	ls[sbi] = new LinSys_PETSC(feo->dh()->distr());
    	( (LinSys_PETSC *)ls[sbi] )->set_from_input( input_rec.val<Input::Record>("solver") );
    	ls[sbi]->set_solution(NULL);
    	solution_elem_[sbi] = new double[Model::mesh_->get_el_ds()->lsize()];
    }
    stiffness_matrix = new Mat[Model::n_substances()];
    rhs = new Vec[Model::n_substances()];
    mass_vec = new Vec[Model::n_substances()];


    // initialization of balance object
    if (Model::balance_ != nullptr)
    {
	    Model::balance_->allocate(feo->dh()->distr()->lsize(),
	    		max(feo->fe<1>()->n_dofs(), max(feo->fe<2>()->n_dofs(), feo->fe<3>()->n_dofs())));
    }

}


template<class Model>
TransportDG<Model>::~TransportDG()
{
    delete Model::time_;
    delete ls_dt;

    if (Model::mesh_->get_el_ds()->myp() == 0)
    {
		for (unsigned int i=0; i<Model::n_substances(); i++)
		{
			VecDestroy(&output_vec[i]);
			delete[] output_solution[i];
		}
    }

    for (unsigned int i=0; i<Model::n_substances(); i++)
    {
    	delete ls[i];
    	delete[] solution_elem_[i];
    	MatDestroy(&stiffness_matrix[i]);
    	VecDestroy(&rhs[i]);
    	VecDestroy(&mass_vec[i]);
    }
    delete[] ls;
    delete[] solution_elem_;
    delete[] stiffness_matrix;
    delete[] rhs;
    delete[] mass_vec;
    delete feo;

    gamma.clear();
}


template<class Model>
void TransportDG<Model>::output_vector_gather()
{
    IS is;
    VecScatter output_scatter;
    int idx[] = { 0 };
	for (unsigned int sbi=0; sbi<Model::n_substances(); sbi++)
	{
		// gather solution to output_vec[sbi]
		ISCreateBlock(PETSC_COMM_SELF, ls[sbi]->size(), 1, idx, PETSC_COPY_VALUES, &is);
		VecScatterCreate(ls[sbi]->get_solution(), is, output_vec[sbi], PETSC_NULL, &output_scatter);
		VecScatterBegin(output_scatter, ls[sbi]->get_solution(), output_vec[sbi], INSERT_VALUES, SCATTER_FORWARD);
		VecScatterEnd(output_scatter, ls[sbi]->get_solution(), output_vec[sbi], INSERT_VALUES, SCATTER_FORWARD);
		VecScatterDestroy(&(output_scatter));
		ISDestroy(&(is));
	}
}



template<class Model>
void TransportDG<Model>::zero_time_step()
{
	START_TIMER(Model::ModelEqData::name());
	data_.mark_input_times(Model::time_->equation_fixed_mark_type());
	data_.set_time(Model::time_->step());


    // set initial conditions
    set_initial_condition();
    for (unsigned int sbi = 0; sbi < Model::n_substances(); sbi++)
    	( (LinSys_PETSC *)ls[sbi] )->set_initial_guess_nonzero();

    // check first time assembly - needs preallocation
    if (!allocation_done) preallocate();

    // after preallocation we assemble the matrices and vectors required for mass balance
    if (Model::balance_ != nullptr)
    {
		for (unsigned int sbi=0; sbi<Model::n_substances(); ++sbi)
		{
			Model::balance_->calculate_mass(Model::subst_idx[sbi], ls[sbi]->get_solution());
			Model::balance_->calculate_source(Model::subst_idx[sbi], ls[sbi]->get_solution());
			Model::balance_->calculate_flux(Model::subst_idx[sbi], ls[sbi]->get_solution());
		}
    }

    output_data();
}


template<class Model>
void TransportDG<Model>::preallocate()
{
	// preallocate mass matrix
	ls_dt->start_allocation();
	assemble_mass_matrix();
	mass_matrix = NULL;

	// preallocate system matrix
	for (unsigned int i=0; i<Model::n_substances(); i++)
	{
		ls[i]->start_allocation();
		stiffness_matrix[i] = NULL;
		rhs[i] = NULL;
	}
	assemble_stiffness_matrix();
	set_sources();
	set_boundary_conditions();

	allocation_done = true;
}



template<class Model>
void TransportDG<Model>::update_solution()
{
	START_TIMER("DG-ONE STEP");

	Model::time_->next_time();
	Model::time_->view("TDG");
    
    START_TIMER("data reinit");
    data_.set_time(Model::time_->step());
    END_TIMER("data reinit");
    
	// assemble mass matrix
    if (mass_matrix == NULL || data_.subset(FieldFlag::in_time_term).changed() )
	{
		ls_dt->start_add_assembly();
		ls_dt->mat_zero_entries();
		assemble_mass_matrix();
		ls_dt->finish_assembly();
		
		// construct mass_vec for initial time
		if (mass_matrix == NULL)
		{
		  for (unsigned int i=0; i<Model::n_substances(); i++)
		  {
		    VecDuplicate(ls[i]->get_solution(), &mass_vec[i]);
		    MatMult(*(ls_dt->get_matrix()), ls[i]->get_solution(), mass_vec[i]);
		  }
		}
		
		mass_matrix = *(ls_dt->get_matrix());
	}

	// assemble stiffness matrix
    if (stiffness_matrix[0] == NULL
    		|| data_.subset(FieldFlag::in_main_matrix).changed()
    		|| Model::flux_changed)
    {
        // new fluxes can change the location of Neumann boundary,
        // thus stiffness matrix must be reassembled
    	for (unsigned int i=0; i<Model::n_substances(); i++)
    	{
    		ls[i]->start_add_assembly();
    		ls[i]->mat_zero_entries();
    	}
        assemble_stiffness_matrix();
        for (unsigned int i=0; i<Model::n_substances(); i++)
        {
        	ls[i]->finish_assembly();

        	if (stiffness_matrix[i] == NULL)
        		MatConvert(*( ls[i]->get_matrix() ), MATSAME, MAT_INITIAL_MATRIX, &stiffness_matrix[i]);
        	else
        		MatCopy(*( ls[i]->get_matrix() ), stiffness_matrix[i], DIFFERENT_NONZERO_PATTERN);
        }
    }

    // assemble right hand side (due to sources and boundary conditions)
    if (rhs[0] == NULL
    		|| data_.subset(FieldFlag::in_rhs).changed()
    		|| Model::flux_changed)
    {
    	for (unsigned int i=0; i<Model::n_substances(); i++)
    	{
    		ls[i]->start_add_assembly();
    		ls[i]->rhs_zero_entries();
    	}
    	set_sources();
    	set_boundary_conditions();
    	for (unsigned int i=0; i<Model::n_substances(); i++)
    	{
    		ls[i]->finish_assembly();

    		VecDuplicate(*( ls[i]->get_rhs() ), &rhs[i]);
    		VecCopy(*( ls[i]->get_rhs() ), rhs[i]);
    	}
    }

    Model::flux_changed = false;


    /* Apply backward Euler time integration.
     *
     * Denoting A the stiffness matrix and M the mass matrix, the algebraic system at the k-th time level reads
     *
     *   (1/dt M + A)u^k = f + 1/dt M.u^{k-1}
     *
     * Hence we modify at each time level the right hand side:
     *
     *   f^k = f + 1/dt M u^{k-1},
     *
     * where f stands for the term stemming from the force and boundary conditions.
     * Accordingly, we set
     *
     *   A^k = A + 1/dt M.
     *
     */
    Mat m;
    START_TIMER("solve");
    for (unsigned int i=0; i<Model::n_substances(); i++)
    {
    	MatConvert(stiffness_matrix[i], MATSAME, MAT_INITIAL_MATRIX, &m);
		MatAXPY(m, 1./Model::time_->dt(), mass_matrix, SUBSET_NONZERO_PATTERN);
		ls[i]->set_matrix(m, DIFFERENT_NONZERO_PATTERN);
		Vec w;
		VecDuplicate(rhs[i], &w);
		VecWAXPY(w, 1./Model::time_->dt(), mass_vec[i], rhs[i]);
		ls[i]->set_rhs(w);

		VecDestroy(&w);
		MatDestroy(&m);

		ls[i]->solve();

		// update mass_vec due to possible changes in mass matrix
		MatMult(*(ls_dt->get_matrix()), ls[i]->get_solution(), mass_vec[i]);
    }
    END_TIMER("solve");

    calculate_cumulative_balance();

    END_TIMER("DG-ONE STEP");
}


template<class Model>
void TransportDG<Model>::calculate_concentration_matrix()
{
    // calculate element averages of solution
    for (unsigned int i_cell=0; i_cell<Model::mesh_->get_el_ds()->lsize(); i_cell++)
    {
    	typename DOFHandlerBase::CellIterator elem = Model::mesh_->element(feo->dh()->el_index(i_cell));

    	unsigned int n_dofs;
    	switch (elem->dim())
    	{
    	case 1:
    		n_dofs = feo->fe<1>()->n_dofs();
    		break;
    	case 2:
			n_dofs = feo->fe<2>()->n_dofs();
			break;
    	case 3:
			n_dofs = feo->fe<3>()->n_dofs();
			break;
    	}

    	unsigned int dof_indices[n_dofs];
    	feo->dh()->get_dof_indices(elem, dof_indices);

    	for (unsigned int sbi=0; sbi<Model::n_substances(); ++sbi)
    	{
    		solution_elem_[sbi][i_cell] = 0;

    		for (unsigned int j=0; j<n_dofs; ++j)
    			solution_elem_[sbi][i_cell] += ls[sbi]->get_solution_array()[dof_indices[j]-feo->dh()->distr()->begin()];

			solution_elem_[sbi][i_cell] = max(solution_elem_[sbi][i_cell]/n_dofs, 0.);
    	}
    }
}




template<class Model>
void TransportDG<Model>::output_data()
{
    if (!Model::time_->is_current( Model::time_->marks().type_output() )) return;

    START_TIMER("DG-OUTPUT");

    // gather the solution from all processors
    output_vector_gather();
    data_.subset(FieldFlag::allow_output).set_time( Model::time_->step() );
    data_.output(Model::output_stream_);

	Model::output_data();

    END_TIMER("DG-OUTPUT");
}


template<class Model>
void TransportDG<Model>::calculate_cumulative_balance()
{
    if (Model::balance_ != nullptr && Model::balance_->cumulative())
    {
    	for (unsigned int sbi=0; sbi<Model::n_substances(); ++sbi)
    	{
    		Model::balance_->calculate_cumulative_sources(Model::subst_idx[sbi], ls[sbi]->get_solution(), Model::time_->dt());
    		Model::balance_->calculate_cumulative_fluxes(Model::subst_idx[sbi], ls[sbi]->get_solution(), Model::time_->dt());
    	}
    }
}


template<class Model>
void TransportDG<Model>::calculate_instant_balance()
{
    if (Model::balance_ != nullptr)
    {
    	for (unsigned int sbi=0; sbi<Model::n_substances(); ++sbi)
    	{
    		Model::balance_->calculate_mass(Model::subst_idx[sbi], ls[sbi]->get_solution());
			Model::balance_->calculate_source(Model::subst_idx[sbi], ls[sbi]->get_solution());
			Model::balance_->calculate_flux(Model::subst_idx[sbi], ls[sbi]->get_solution());
    	}
    }
}


template<class Model>
void TransportDG<Model>::assemble_mass_matrix()
{
  START_TIMER("assemble_mass");
  	if (Model::balance_ != nullptr)
  		Model::balance_->start_mass_assembly(Model::subst_idx);
	assemble_mass_matrix<1>();
	assemble_mass_matrix<2>();
	assemble_mass_matrix<3>();
	if (Model::balance_ != nullptr)
		Model::balance_->finish_mass_assembly(Model::subst_idx);
  END_TIMER("assemble_mass");
}


template<class Model> template<unsigned int dim>
void TransportDG<Model>::assemble_mass_matrix()
{
    FEValues<dim,3> fe_values(*feo->mapping<dim>(), *feo->q<dim>(), *feo->fe<dim>(), update_values | update_JxW_values | update_quadrature_points);
    const unsigned int ndofs = feo->fe<dim>()->n_dofs(), qsize = feo->q<dim>()->size();
    vector<int> dof_indices(ndofs);
    PetscScalar local_mass_matrix[ndofs*ndofs];
    vector<PetscScalar> local_mass_balance_vector(ndofs);

    // assemble integral over elements
    for (unsigned int i_cell=0; i_cell<Model::mesh_->get_el_ds()->lsize(); i_cell++)
    {
    	typename DOFHandlerBase::CellIterator cell = Model::mesh_->element(feo->dh()->el_index(i_cell));
        if (cell->dim() != dim) continue;

        fe_values.reinit(cell);
        feo->dh()->get_dof_indices(cell, (unsigned int*)&(dof_indices[0]));
        ElementAccessor<3> ele_acc = cell->element_accessor();

        Model::compute_mass_matrix_coefficient(fe_values.point_list(), ele_acc, mm_coef);

        // assemble the local mass matrix
        for (unsigned int i=0; i<ndofs; i++)
        {
            for (unsigned int j=0; j<ndofs; j++)
            {
                local_mass_matrix[i*ndofs+j] = 0;
                for (unsigned int k=0; k<qsize; k++)
                    local_mass_matrix[i*ndofs+j] += mm_coef[k]*fe_values.shape_value(j,k)*fe_values.shape_value(i,k)*fe_values.JxW(k);
            }
        }

        if (Model::balance_ != nullptr)
        {
            for (unsigned int i=0; i<ndofs; i++)
            {
            	local_mass_balance_vector[i] = 0;
            	for (unsigned int k=0; k<qsize; k++)
            		local_mass_balance_vector[i] += mm_coef[k]*fe_values.shape_value(i,k)*fe_values.JxW(k);
            }

        	for (unsigned int sbi=0; sbi<Model::n_substances(); ++sbi)
        		Model::balance_->add_mass_matrix_values(Model::subst_idx[sbi], ele_acc.region().bulk_idx(), dof_indices, local_mass_balance_vector);
        }

        ls_dt->mat_set_values(ndofs, &(dof_indices[0]), ndofs, &(dof_indices[0]), local_mass_matrix);
    }
}




template<class Model>
void TransportDG<Model>::assemble_stiffness_matrix()
{
  START_TIMER("assemble_stiffness");
   START_TIMER("assemble_volume_integrals");
    assemble_volume_integrals<1>();
    assemble_volume_integrals<2>();
    assemble_volume_integrals<3>();
   END_TIMER("assemble_volume_integrals");

   START_TIMER("assemble_fluxes_boundary");
    assemble_fluxes_boundary<1>();
    assemble_fluxes_boundary<2>();
    assemble_fluxes_boundary<3>();
   END_TIMER("assemble_fluxes_boundary");

   START_TIMER("assemble_fluxes_elem_elem");
    assemble_fluxes_element_element<1>();
    assemble_fluxes_element_element<2>();
    assemble_fluxes_element_element<3>();
   END_TIMER("assemble_fluxes_elem_elem");

   START_TIMER("assemble_fluxes_elem_side");
    assemble_fluxes_element_side<1>();
    assemble_fluxes_element_side<2>();
    assemble_fluxes_element_side<3>();
   END_TIMER("assemble_fluxes_elem_side");
  END_TIMER("assemble_stiffness");
}



template<class Model>
template<unsigned int dim>
void TransportDG<Model>::assemble_volume_integrals()
{
    FEValues<dim,3> fv_rt(*feo->mapping<dim>(), *feo->q<dim>(), *feo->fe_rt<dim>(),
    		update_values | update_gradients);
    FEValues<dim,3> fe_values(*feo->mapping<dim>(), *feo->q<dim>(), *feo->fe<dim>(),
    		update_values | update_gradients | update_JxW_values | update_quadrature_points);
    const unsigned int ndofs = feo->fe<dim>()->n_dofs(), qsize = feo->q<dim>()->size();
    unsigned int dof_indices[ndofs];
    vector<arma::vec3> velocity(qsize);
    vector<arma::vec> sources_sigma(qsize, arma::vec(Model::n_substances()));
    PetscScalar local_matrix[ndofs*ndofs];

	// assemble integral over elements
    for (unsigned int i_cell=0; i_cell<Model::mesh_->get_el_ds()->lsize(); i_cell++)
    {
    	typename DOFHandlerBase::CellIterator cell = Model::mesh_->element(feo->dh()->el_index(i_cell));
        if (cell->dim() != dim) continue;

        fe_values.reinit(cell);
        fv_rt.reinit(cell);
        ElementAccessor<3> ele_acc = cell->element_accessor();
        feo->dh()->get_dof_indices(cell, dof_indices);

        calculate_velocity(cell, velocity, fv_rt);
        Model::compute_advection_diffusion_coefficients(fe_values.point_list(), velocity, ele_acc, ad_coef, dif_coef);
        Model::compute_sources_sigma(fe_values.point_list(), ele_acc, sources_sigma);

        // assemble the local stiffness matrix
        for (unsigned int sbi=0; sbi<Model::n_substances(); sbi++)
        {
        	for (unsigned int i=0; i<ndofs; i++)
        		for (unsigned int j=0; j<ndofs; j++)
        			local_matrix[i*ndofs+j] = 0;

        	for (unsigned int k=0; k<qsize; k++)
        	{
        		for (unsigned int i=0; i<ndofs; i++)
        		{
        			arma::vec3 Kt_grad_i = dif_coef[sbi][k].t()*fe_values.shape_grad(i,k);
        			double ad_dot_grad_i = arma::dot(ad_coef[sbi][k], fe_values.shape_grad(i,k));

        			for (unsigned int j=0; j<ndofs; j++)
						local_matrix[i*ndofs+j] += (arma::dot(Kt_grad_i, fe_values.shape_grad(j,k))
												   -fe_values.shape_value(j,k)*ad_dot_grad_i
												   +sources_sigma[k][sbi]*fe_values.shape_value(j,k)*fe_values.shape_value(i,k))*fe_values.JxW(k);
				}
			}
			ls[sbi]->mat_set_values(ndofs, (int *)dof_indices, ndofs, (int *)dof_indices, local_matrix);
        }
    }
}


template<class Model>
void TransportDG<Model>::set_sources()
{
  START_TIMER("assemble_sources");
    if (Model::balance_ != nullptr)
    	Model::balance_->start_source_assembly(Model::subst_idx);
	set_sources<1>();
	set_sources<2>();
	set_sources<3>();
	if (Model::balance_ != nullptr)
		Model::balance_->finish_source_assembly(Model::subst_idx);
  END_TIMER("assemble_sources");
}

template<class Model>
template<unsigned int dim>
void TransportDG<Model>::set_sources()
{
    FEValues<dim,3> fe_values(*feo->mapping<dim>(), *feo->q<dim>(), *feo->fe<dim>(),
    		update_values | update_JxW_values | update_quadrature_points);
    const unsigned int ndofs = feo->fe<dim>()->n_dofs(), qsize = feo->q<dim>()->size();
    vector<arma::vec> sources_conc(qsize, arma::vec(Model::n_substances())),
    		sources_density(qsize, arma::vec(Model::n_substances())),
			sources_sigma(qsize, arma::vec(Model::n_substances()));
    vector<int> dof_indices(ndofs);
    PetscScalar local_rhs[ndofs];
    vector<PetscScalar> local_source_balance_vector(ndofs), local_source_balance_rhs(ndofs);
    double source;

	// assemble integral over elements
    for (unsigned int i_cell=0; i_cell<Model::mesh_->get_el_ds()->lsize(); i_cell++)
    {
    	typename DOFHandlerBase::CellIterator cell = Model::mesh_->element(feo->dh()->el_index(i_cell));
        if (cell->dim() != dim) continue;

        fe_values.reinit(cell);
        feo->dh()->get_dof_indices(cell, (unsigned int *)&(dof_indices[0]));

        Model::compute_source_coefficients(fe_values.point_list(), cell->element_accessor(), sources_conc, sources_density, sources_sigma);

        // assemble the local stiffness matrix
        for (unsigned int sbi=0; sbi<Model::n_substances(); sbi++)
        {
        	fill_n(local_rhs, ndofs, 0);
        	local_source_balance_vector.assign(ndofs, 0);
        	local_source_balance_rhs.assign(ndofs, 0);

        	// compute sources
        	for (unsigned int k=0; k<qsize; k++)
        	{
        		source = (sources_density[k][sbi] + sources_conc[k][sbi]*sources_sigma[k][sbi])*fe_values.JxW(k);

        		for (unsigned int i=0; i<ndofs; i++)
        			local_rhs[i] += source*fe_values.shape_value(i,k);
        	}
        	ls[sbi]->rhs_set_values(ndofs, &(dof_indices[0]), local_rhs);

        	if (Model::balance_ != nullptr)
        	{
        		for (unsigned int i=0; i<ndofs; i++)
        		{
        			for (unsigned int k=0; k<qsize; k++)
        				local_source_balance_vector[i] -= sources_sigma[k][sbi]*fe_values.shape_value(i,k)*fe_values.JxW(k);

        			local_source_balance_rhs[i] += local_rhs[i];
        		}
        		Model::balance_->add_source_matrix_values(Model::subst_idx[sbi], cell->region().bulk_idx(), dof_indices, local_source_balance_vector);
        		Model::balance_->add_source_rhs_values(Model::subst_idx[sbi], cell->region().bulk_idx(), dof_indices, local_source_balance_rhs);
        	}
        }
    }
}



template<class Model>
template<unsigned int dim>
void TransportDG<Model>::assemble_fluxes_element_element()
{
    vector<FESideValues<dim,3>*> fe_values;
    FESideValues<dim,3> fsv_rt(*feo->mapping<dim>(), *feo->q<dim-1>(), *feo->fe_rt<dim>(),
    		update_values);
    const unsigned int ndofs = feo->fe<dim>()->n_dofs(), qsize = feo->q<dim-1>()->size(),
    		n_max_sides = ad_coef_edg.size();
    vector<unsigned int*> side_dof_indices;
    PetscScalar local_matrix[ndofs*ndofs];
    vector<vector<arma::vec3> > side_velocity(n_max_sides);
    vector<arma::vec> dg_penalty(n_max_sides);
    double gamma_l, omega[2], transport_flux;

    for (unsigned int sid=0; sid<n_max_sides; sid++)
    {
    	side_dof_indices.push_back(new unsigned int[ndofs]);
    	fe_values.push_back(new FESideValues<dim,3>(*feo->mapping<dim>(), *feo->q<dim-1>(), *feo->fe<dim>(),
    			update_values | update_gradients | update_side_JxW_values | update_normal_vectors | update_quadrature_points));
    }

    // assemble integral over sides
    for (unsigned int iedg=0; iedg<feo->dh()->n_loc_edges(); iedg++)
    {
    	Edge *edg = &Model::mesh_->edges[feo->dh()->edge_index(iedg)];
        if (edg->n_sides < 2 || edg->side(0)->element()->dim() != dim) continue;

		for (int sid=0; sid<edg->n_sides; sid++)
		{
			typename DOFHandlerBase::CellIterator cell = edg->side(sid)->element();
			ElementAccessor<3> ele_acc = cell->element_accessor();
			feo->dh()->get_dof_indices(cell, side_dof_indices[sid]);
			fe_values[sid]->reinit(cell, edg->side(sid)->el_idx());
			fsv_rt.reinit(cell, edg->side(sid)->el_idx());
			calculate_velocity(cell, side_velocity[sid], fsv_rt);
			Model::compute_advection_diffusion_coefficients(fe_values[sid]->point_list(), side_velocity[sid], ele_acc, ad_coef_edg[sid], dif_coef_edg[sid]);
			dg_penalty[sid] = data_.dg_penalty.value(cell->centre(), ele_acc);
		}

        // fluxes and penalty
		for (unsigned int sbi=0; sbi<Model::n_substances(); sbi++)
		{
			vector<double> fluxes(edg->n_sides);
			for (int sid=0; sid<edg->n_sides; sid++)
			{
				fluxes[sid] = 0;
				for (unsigned int k=0; k<qsize; k++)
					fluxes[sid] += arma::dot(ad_coef_edg[sid][sbi][k], fe_values[sid]->normal_vector(k))*fe_values[sid]->JxW(k);
				fluxes[sid] /= edg->side(sid)->measure();
			}

			for (int s1=0; s1<edg->n_sides; s1++)
			{
				for (int s2=s1+1; s2<edg->n_sides; s2++)
				{
					ASSERT(edg->side(s1)->valid(), "Invalid side of edge.");
					if (!feo->dh()->el_is_local(edg->side(s1)->element().index())
							&& !feo->dh()->el_is_local(edg->side(s2)->element().index())) continue;

					arma::vec3 nv = fe_values[s1]->normal_vector(0);

					// set up the parameters for DG method
					set_DG_parameters_edge(*edg, s1, s2, qsize, dif_coef_edg[s1][sbi], dif_coef_edg[s2][sbi], fluxes, fe_values[0]->normal_vector(0), dg_penalty[s1][sbi], dg_penalty[s2][sbi], gamma_l, omega, transport_flux);

					int sd[2];
					sd[0] = s1;
					sd[1] = s2;

#define AVERAGE(i,k,side_id)  (fe_values[sd[side_id]]->shape_value(i,k)*0.5)
#define WAVERAGE(i,k,side_id) (arma::dot(dif_coef_edg[sd[side_id]][sbi][k]*fe_values[sd[side_id]]->shape_grad(i,k),nv)*omega[side_id])
#define JUMP(i,k,side_id)     ((side_id==0?1:-1)*fe_values[sd[side_id]]->shape_value(i,k))

					// For selected pair of elements:
					for (int n=0; n<2; n++)
					{
						if (!feo->dh()->el_is_local(edg->side(sd[n])->element().index())) continue;

						for (int m=0; m<2; m++)
						{
							for (unsigned int i=0; i<fe_values[sd[n]]->n_dofs(); i++)
								for (unsigned int j=0; j<fe_values[sd[m]]->n_dofs(); j++)
									local_matrix[i*fe_values[sd[m]]->n_dofs()+j] = 0;

							for (unsigned int k=0; k<qsize; k++)
							{
								double flux_times_JxW = transport_flux*fe_values[0]->JxW(k);
								double gamma_times_JxW = gamma_l*fe_values[0]->JxW(k);

								for (unsigned int i=0; i<fe_values[sd[n]]->n_dofs(); i++)
								{
									double flux_JxW_jump_i = flux_times_JxW*JUMP(i,k,n);
									double gamma_JxW_jump_i = gamma_times_JxW*JUMP(i,k,n);
									double JxW_jump_i = fe_values[0]->JxW(k)*JUMP(i,k,n);
									double JxW_var_wavg_i = fe_values[0]->JxW(k)*WAVERAGE(i,k,n)*dg_variant;

									for (unsigned int j=0; j<fe_values[sd[m]]->n_dofs(); j++)
									{
										int index = i*fe_values[sd[m]]->n_dofs()+j;

										// flux due to transport (applied on interior edges) (average times jump)
										local_matrix[index] += flux_JxW_jump_i*AVERAGE(j,k,m);

										// penalty enforcing continuity across edges (applied on interior and Dirichlet edges) (jump times jump)
										local_matrix[index] += gamma_JxW_jump_i*JUMP(j,k,m);

										// terms due to diffusion
										local_matrix[index] -= WAVERAGE(j,k,m)*JxW_jump_i;
										local_matrix[index] -= JUMP(j,k,m)*JxW_var_wavg_i;
									}
								}
							}
							ls[sbi]->mat_set_values(fe_values[sd[n]]->n_dofs(), (int *)side_dof_indices[sd[n]], fe_values[sd[m]]->n_dofs(), (int *)side_dof_indices[sd[m]], local_matrix);
						}
					}
#undef AVERAGE
#undef WAVERAGE
#undef JUMP
				}
			}
		}
    }

    for (unsigned int i=0; i<n_max_sides; i++)
    {
        delete fe_values[i];
        delete[] side_dof_indices[i];
    }
}


template<class Model>
template<unsigned int dim>
void TransportDG<Model>::assemble_fluxes_boundary()
{
    FESideValues<dim,3> fe_values_side(*feo->mapping<dim>(), *feo->q<dim-1>(), *feo->fe<dim>(),
    		update_values | update_gradients | update_side_JxW_values | update_normal_vectors | update_quadrature_points);
    FESideValues<dim,3> fsv_rt(*feo->mapping<dim>(), *feo->q<dim-1>(), *feo->fe_rt<dim>(),
    		update_values);
    const unsigned int ndofs = feo->fe<dim>()->n_dofs(), qsize = feo->q<dim-1>()->size();
    unsigned int side_dof_indices[ndofs];
    PetscScalar local_matrix[ndofs*ndofs];
    vector<arma::vec3> side_velocity;
    vector<arma::vec> robin_sigma(qsize, arma::vec(Model::n_substances()));
    vector<double> csection(qsize);
    arma::vec dg_penalty;
    double gamma_l;

    // assemble boundary integral
    for (unsigned int iedg=0; iedg<feo->dh()->n_loc_edges(); iedg++)
    {
    	Edge *edg = &Model::mesh_->edges[feo->dh()->edge_index(iedg)];
    	if (edg->n_sides > 1) continue;
    	// check spatial dimension
    	if (edg->side(0)->dim() != dim-1) continue;
    	// skip edges lying not on the boundary
    	if (edg->side(0)->cond() == NULL) continue;

    	SideIter side = edg->side(0);
        typename DOFHandlerBase::CellIterator cell = side->element();
        ElementAccessor<3> ele_acc = cell->element_accessor();
        feo->dh()->get_dof_indices(cell, side_dof_indices);
        fe_values_side.reinit(cell, side->el_idx());
        fsv_rt.reinit(cell, side->el_idx());

        calculate_velocity(cell, side_velocity, fsv_rt);
        Model::compute_advection_diffusion_coefficients(fe_values_side.point_list(), side_velocity, ele_acc, ad_coef, dif_coef);
        dg_penalty = data_.dg_penalty.value(cell->centre(), ele_acc);
        arma::uvec bc_type;
        Model::get_bc_type(side->cond()->element_accessor(), bc_type);
        Model::get_flux_bc_sigma(fe_values_side.point_list(), side->cond()->element_accessor(), robin_sigma);
        data_.cross_section.value_list(fe_values_side.point_list(), ele_acc, csection);

        for (unsigned int sbi=0; sbi<Model::n_substances(); sbi++)
        {
        	for (unsigned int i=0; i<ndofs; i++)
        		for (unsigned int j=0; j<ndofs; j++)
        			local_matrix[i*ndofs+j] = 0;

			// On Neumann boundaries we have only term from integrating by parts the advective term,
			// on Dirichlet boundaries we additionally apply the penalty which enforces the prescribed value.
			double side_flux = 0;
			for (unsigned int k=0; k<qsize; k++)
				side_flux += arma::dot(ad_coef[sbi][k], fe_values_side.normal_vector(k))*fe_values_side.JxW(k);
			double transport_flux = side_flux/side->measure();

			if (bc_type[sbi] == AdvectionDiffusionModel::abc_dirichlet)
			{
				// set up the parameters for DG method
				set_DG_parameters_boundary(side, qsize, dif_coef[sbi], transport_flux, fe_values_side.normal_vector(0), dg_penalty[sbi], gamma_l);
				gamma[sbi][side->cond_idx()] = gamma_l;
				transport_flux += gamma_l;
			}

			// fluxes and penalty
			for (unsigned int k=0; k<qsize; k++)
			{
				double flux_times_JxW;
				if (bc_type[sbi] == AdvectionDiffusionModel::abc_total_flux)
					flux_times_JxW = csection[k]*robin_sigma[k][sbi]*fe_values_side.JxW(k);
				else if (bc_type[sbi] == AdvectionDiffusionModel::abc_diffusive_flux)
					flux_times_JxW = (transport_flux + csection[k]*robin_sigma[k][sbi])*fe_values_side.JxW(k);
				else if (bc_type[sbi] == AdvectionDiffusionModel::abc_inflow && side_flux < 0)
					flux_times_JxW = 0;
				else
					flux_times_JxW = transport_flux*fe_values_side.JxW(k);

				for (unsigned int i=0; i<ndofs; i++)
				{
					for (unsigned int j=0; j<ndofs; j++)
					{
					    // flux due to advection and penalty
						local_matrix[i*ndofs+j] += flux_times_JxW*fe_values_side.shape_value(i,k)*fe_values_side.shape_value(j,k);

						// flux due to diffusion (only on dirichlet and inflow boundary)
						if (bc_type[sbi] == AdvectionDiffusionModel::abc_dirichlet)
							local_matrix[i*ndofs+j] -= (arma::dot(dif_coef[sbi][k]*fe_values_side.shape_grad(j,k),fe_values_side.normal_vector(k))*fe_values_side.shape_value(i,k)
									+ arma::dot(dif_coef[sbi][k]*fe_values_side.shape_grad(i,k),fe_values_side.normal_vector(k))*fe_values_side.shape_value(j,k)*dg_variant
									)*fe_values_side.JxW(k);
					}
				}
			}

			ls[sbi]->mat_set_values(ndofs, (int *)side_dof_indices, ndofs, (int *)side_dof_indices, local_matrix);
        }
    }
}


template<class Model>
template<unsigned int dim>
void TransportDG<Model>::assemble_fluxes_element_side()
{

	if (dim == 1) return;
    FEValues<dim-1,3> fe_values_vb(*feo->mapping<dim-1>(), *feo->q<dim-1>(), *feo->fe<dim-1>(),
    		update_values | update_gradients | update_JxW_values | update_quadrature_points);
    FESideValues<dim,3> fe_values_side(*feo->mapping<dim>(), *feo->q<dim-1>(), *feo->fe<dim>(),
    		update_values | update_gradients | update_side_JxW_values | update_normal_vectors | update_quadrature_points);
    FESideValues<dim,3> fsv_rt(*feo->mapping<dim>(), *feo->q<dim-1>(), *feo->fe_rt<dim>(),
       		update_values);
    FEValues<dim-1,3> fv_rt(*feo->mapping<dim-1>(), *feo->q<dim-1>(), *feo->fe_rt<dim-1>(),
       		update_values);

    vector<FEValuesSpaceBase<3>*> fv_sb(2);
    const unsigned int ndofs = feo->fe<dim>()->n_dofs();    // number of local dofs
    const unsigned int qsize = feo->q<dim-1>()->size();     // number of quadrature points
    unsigned int side_dof_indices[2*ndofs], n_dofs[2];
	vector<arma::vec3> velocity_higher, velocity_lower;
	vector<arma::vec> frac_sigma(qsize, arma::vec(Model::n_substances()));
	vector<double> csection_lower(qsize), csection_higher(qsize), mm_coef_lower(qsize), mm_coef_higher(qsize);
    PetscScalar local_matrix[4*ndofs*ndofs];
    double comm_flux[2][2];

    // index 0 = element with lower dimension,
    // index 1 = side of element with higher dimension
    fv_sb[0] = &fe_values_vb;
    fv_sb[1] = &fe_values_side;

    // assemble integral over sides
    for (unsigned int inb=0; inb<feo->dh()->n_loc_nb(); inb++)
    {
    	Neighbour *nb = &Model::mesh_->vb_neighbours_[feo->dh()->nb_index(inb)];
        // skip neighbours of different dimension
        if (nb->element()->dim() != dim-1) continue;

		typename DOFHandlerBase::CellIterator cell_sub = Model::mesh_->element.full_iter(nb->element());
		feo->dh()->get_dof_indices(cell_sub, side_dof_indices);
		fe_values_vb.reinit(cell_sub);
		n_dofs[0] = fv_sb[0]->n_dofs();

		typename DOFHandlerBase::CellIterator cell = nb->side()->element();
		feo->dh()->get_dof_indices(cell, side_dof_indices+n_dofs[0]);
		fe_values_side.reinit(cell, nb->side()->el_idx());
		n_dofs[1] = fv_sb[1]->n_dofs();

		// Element id's for testing if they belong to local partition.
		int element_id[2];
		element_id[0] = cell_sub.index();
		element_id[1] = cell.index();

		fsv_rt.reinit(cell, nb->side()->el_idx());
		fv_rt.reinit(cell_sub);
		calculate_velocity(cell, velocity_higher, fsv_rt);
		calculate_velocity(cell_sub, velocity_lower, fv_rt);
		Model::compute_advection_diffusion_coefficients(fe_values_vb.point_list(), velocity_lower, cell_sub->element_accessor(), ad_coef_edg[0], dif_coef_edg[0]);
		Model::compute_advection_diffusion_coefficients(fe_values_vb.point_list(), velocity_higher, cell->element_accessor(), ad_coef_edg[1], dif_coef_edg[1]);
		Model::compute_mass_matrix_coefficient(fe_values_vb.point_list(), cell_sub->element_accessor(), mm_coef_lower);
		Model::compute_mass_matrix_coefficient(fe_values_vb.point_list(), cell->element_accessor(), mm_coef_higher);
		data_.cross_section.value_list(fe_values_vb.point_list(), cell_sub->element_accessor(), csection_lower);
		data_.cross_section.value_list(fe_values_vb.point_list(), cell->element_accessor(), csection_higher);
		data_.fracture_sigma.value_list(fe_values_vb.point_list(), cell_sub->element_accessor(), frac_sigma);

		for (unsigned int sbi=0; sbi<Model::n_substances(); sbi++)
		{
			for (unsigned int i=0; i<n_dofs[0]+n_dofs[1]; i++)
				for (unsigned int j=0; j<n_dofs[0]+n_dofs[1]; j++)
					local_matrix[i*(n_dofs[0]+n_dofs[1])+j] = 0;

			// set transmission conditions
			for (unsigned int k=0; k<qsize; k++)
			{
				/* The communication flux has two parts:
				 * - "diffusive" term containing sigma
				 * - "advective" term representing usual upwind
				 *
				 * The calculation differs from the reference manual, since ad_coef and dif_coef have different meaning
				 * than b and A in the manual.
				 * In calculation of sigma there appears one more csection_lower in the denominator.
				 */
				double sigma = frac_sigma[k][sbi]*arma::dot(dif_coef_edg[0][sbi][k]*fe_values_side.normal_vector(k),fe_values_side.normal_vector(k))*
				        2*csection_higher[k]*csection_higher[k]/(csection_lower[k]*csection_lower[k]);

				// Since mm_coef_* contains cross section, we have to divide by it.
				double transport_flux = arma::dot(ad_coef_edg[1][sbi][k], fe_values_side.normal_vector(k));
				double por_lower_over_higher = mm_coef_lower[k]*csection_higher[k]/(mm_coef_higher[k]*csection_lower[k]);

				comm_flux[0][0] =  (sigma-min(0.,transport_flux*por_lower_over_higher))*fv_sb[0]->JxW(k);
				comm_flux[0][1] = -(sigma-min(0.,transport_flux*por_lower_over_higher))*fv_sb[0]->JxW(k);
				comm_flux[1][0] = -(sigma+max(0.,transport_flux))*fv_sb[0]->JxW(k);
				comm_flux[1][1] =  (sigma+max(0.,transport_flux))*fv_sb[0]->JxW(k);

				for (int n=0; n<2; n++)
				{
					if (!feo->dh()->el_is_local(element_id[n])) continue;

					for (unsigned int i=0; i<n_dofs[n]; i++)
						for (int m=0; m<2; m++)
							for (unsigned int j=0; j<n_dofs[m]; j++)
								local_matrix[(i+n*n_dofs[0])*(n_dofs[0]+n_dofs[1]) + m*n_dofs[0] + j] +=
								        comm_flux[m][n]*fv_sb[m]->shape_value(j,k)*fv_sb[n]->shape_value(i,k);
				}
			}
			ls[sbi]->mat_set_values(n_dofs[0]+n_dofs[1], (int *)side_dof_indices, n_dofs[0]+n_dofs[1], (int *)side_dof_indices, local_matrix);
		}
    }

}






template<class Model>
void TransportDG<Model>::set_boundary_conditions()
{
  START_TIMER("assemble_bc");
    if (Model::balance_ != nullptr)
    	Model::balance_->start_flux_assembly(Model::subst_idx);
	set_boundary_conditions<1>();
	set_boundary_conditions<2>();
	set_boundary_conditions<3>();
	if (Model::balance_ != nullptr)
		Model::balance_->finish_flux_assembly(Model::subst_idx);
  END_TIMER("assemble_bc");
}


template<class Model>
template<unsigned int dim>
void TransportDG<Model>::set_boundary_conditions()
{
    FESideValues<dim,3> fe_values_side(*feo->mapping<dim>(), *feo->q<dim-1>(), *feo->fe<dim>(),
    		update_values | update_gradients | update_normal_vectors | update_side_JxW_values | update_quadrature_points);
    FESideValues<dim,3> fsv_rt(*feo->mapping<dim>(), *feo->q<dim-1>(), *feo->fe_rt<dim>(),
           		update_values);
    const unsigned int ndofs = feo->fe<dim>()->n_dofs(), qsize = feo->q<dim-1>()->size();
    vector<int> side_dof_indices(ndofs);
    unsigned int loc_b=0;
    double local_rhs[ndofs];
    vector<PetscScalar> local_flux_balance_vector(ndofs);
    PetscScalar local_flux_balance_rhs;
    vector<arma::vec> bc_values(qsize, arma::vec(Model::n_substances())),
    		bc_fluxes(qsize, arma::vec(Model::n_substances())),
			bc_sigma(qsize, arma::vec(Model::n_substances())),
			bc_ref_values(qsize, arma::vec(Model::n_substances()));
    vector<double> csection(qsize);
	vector<arma::vec3> velocity;

    for (unsigned int loc_el = 0; loc_el < Model::mesh_->get_el_ds()->lsize(); loc_el++)
    {
        ElementFullIter elm = Model::mesh_->element(feo->dh()->el_index(loc_el));
        if (elm->boundary_idx_ == nullptr) continue;

        FOR_ELEMENT_SIDES(elm,si)
        {
			Edge *edg = elm->side(si)->edge();
			if (edg->n_sides > 1) continue;
			// skip edges lying not on the boundary
			if (edg->side(0)->cond() == NULL) continue;

			if (edg->side(0)->dim() != dim-1)
			{
				if (edg->side(0)->cond() != nullptr) ++loc_b;
				continue;
			}

			SideIter side = edg->side(0);
			typename DOFHandlerBase::CellIterator cell = Model::mesh_->element.full_iter(side->element());
			ElementAccessor<3> ele_acc = side->cond()->element_accessor();

			arma::uvec bc_type;
			Model::get_bc_type(ele_acc, bc_type);

			fe_values_side.reinit(cell, side->el_idx());
			fsv_rt.reinit(cell, side->el_idx());
			calculate_velocity(cell, velocity, fsv_rt);

			Model::compute_advection_diffusion_coefficients(fe_values_side.point_list(), velocity, side->element()->element_accessor(), ad_coef, dif_coef);
			data_.cross_section.value_list(fe_values_side.point_list(), side->element()->element_accessor(), csection);
			// The b.c. data are fetched for all possible b.c. types since we allow
			// different bc_type for each substance.
			data_.bc_dirichlet_value.value_list(fe_values_side.point_list(), ele_acc, bc_values);
			Model::get_flux_bc_data(fe_values_side.point_list(), ele_acc, bc_fluxes, bc_sigma, bc_ref_values);

			feo->dh()->get_dof_indices(cell, (unsigned int *)&(side_dof_indices[0]));

			for (unsigned int sbi=0; sbi<Model::n_substances(); sbi++)
			{
				fill_n(local_rhs, ndofs, 0);
				local_flux_balance_vector.assign(ndofs, 0);
				local_flux_balance_rhs = 0;

				double side_flux = 0;
				for (unsigned int k=0; k<qsize; k++)
					side_flux += arma::dot(ad_coef[sbi][k], fe_values_side.normal_vector(k))*fe_values_side.JxW(k);
				double transport_flux = side_flux/side->measure();

				if (bc_type[sbi] == AdvectionDiffusionModel::abc_inflow && side_flux < 0)
				{
					for (unsigned int k=0; k<qsize; k++)
					{
						double bc_term = -transport_flux*bc_values[k][sbi]*fe_values_side.JxW(k);
						for (unsigned int i=0; i<ndofs; i++)
							local_rhs[i] += bc_term*fe_values_side.shape_value(i,k);
					}
					if (Model::balance_ != nullptr)
						for (unsigned int i=0; i<ndofs; i++)
							local_flux_balance_rhs -= local_rhs[i];
				}
				else if (bc_type[sbi] == AdvectionDiffusionModel::abc_dirichlet)
				{
					for (unsigned int k=0; k<qsize; k++)
					{
						double bc_term = gamma[sbi][side->cond_idx()]*bc_values[k][sbi]*fe_values_side.JxW(k);
						arma::vec3 bc_grad = -bc_values[k][sbi]*fe_values_side.JxW(k)*dg_variant*(arma::trans(dif_coef[sbi][k])*fe_values_side.normal_vector(k));
						for (unsigned int i=0; i<ndofs; i++)
							local_rhs[i] += bc_term*fe_values_side.shape_value(i,k)
									+ arma::dot(bc_grad,fe_values_side.shape_grad(i,k));
					}
					if (Model::balance_ != nullptr)
					{
						for (unsigned int k=0; k<qsize; k++)
						{
							for (unsigned int i=0; i<ndofs; i++)
							{
								local_flux_balance_vector[i] += (arma::dot(ad_coef[sbi][k], fe_values_side.normal_vector(k))*fe_values_side.shape_value(i,k)
										- arma::dot(dif_coef[sbi][k]*fe_values_side.shape_grad(i,k),fe_values_side.normal_vector(k))
										+ gamma[sbi][side->cond_idx()]*fe_values_side.shape_value(i,k))*fe_values_side.JxW(k);
							}
						}
						if (Model::time_->tlevel() > 0)
							for (unsigned int i=0; i<ndofs; i++)
								local_flux_balance_rhs -= local_rhs[i];
					}
				}
				else if (bc_type[sbi] == AdvectionDiffusionModel::abc_total_flux)
				{
					for (unsigned int k=0; k<qsize; k++)
					{
						double bc_term = csection[k]*(bc_sigma[k][sbi]*bc_ref_values[k][sbi]-bc_fluxes[k][sbi])*fe_values_side.JxW(k);
						for (unsigned int i=0; i<ndofs; i++)
							local_rhs[i] += bc_term*fe_values_side.shape_value(i,k);
					}

					if (Model::balance_ != nullptr)
					{
						for (unsigned int i=0; i<ndofs; i++)
						{
							for (unsigned int k=0; k<qsize; k++)
								local_flux_balance_vector[i] += csection[k]*bc_sigma[k][sbi]*fe_values_side.JxW(k)*fe_values_side.shape_value(i,k);
							local_flux_balance_rhs -= local_rhs[i];
						}
					}
				}
				else if (bc_type[sbi] == AdvectionDiffusionModel::abc_diffusive_flux)
				{
					for (unsigned int k=0; k<qsize; k++)
					{
						double bc_term = csection[k]*(bc_sigma[k][sbi]*bc_ref_values[k][sbi]-bc_fluxes[k][sbi])*fe_values_side.JxW(k);
						for (unsigned int i=0; i<ndofs; i++)
							local_rhs[i] += bc_term*fe_values_side.shape_value(i,k);
					}

					if (Model::balance_ != nullptr)
					{
						for (unsigned int i=0; i<ndofs; i++)
						{
							for (unsigned int k=0; k<qsize; k++)
								local_flux_balance_vector[i] += csection[k]*(arma::dot(ad_coef[sbi][k], fe_values_side.normal_vector(k)) + bc_sigma[k][sbi])*fe_values_side.JxW(k)*fe_values_side.shape_value(i,k);
							local_flux_balance_rhs -= local_rhs[i];
						}
					}
				}
				else if (bc_type[sbi] == AdvectionDiffusionModel::abc_inflow && side_flux >= 0)
				{
					if (Model::balance_ != nullptr)
					{
						for (unsigned int k=0; k<qsize; k++)
						{
							for (unsigned int i=0; i<ndofs; i++)
								local_flux_balance_vector[i] += arma::dot(ad_coef[sbi][k], fe_values_side.normal_vector(k))*fe_values_side.JxW(k)*fe_values_side.shape_value(i,k);
						}
					}
				}
				ls[sbi]->rhs_set_values(ndofs, &(side_dof_indices[0]), local_rhs);

				if (Model::balance_ != nullptr)
				{
					Model::balance_->add_flux_matrix_values(Model::subst_idx[sbi], loc_b, side_dof_indices, local_flux_balance_vector);
					Model::balance_->add_flux_vec_value(Model::subst_idx[sbi], loc_b, local_flux_balance_rhs);
				}
			}
			++loc_b;
        }
    }
}



template<class Model>
template<unsigned int dim>
void TransportDG<Model>::calculate_velocity(const typename DOFHandlerBase::CellIterator &cell, vector<arma::vec3> &velocity, FEValuesBase<dim,3> &fv)
{
	ASSERT(cell->dim() == dim, "Element dimension mismatch!");

    velocity.resize(fv.n_points());

    for (unsigned int k=0; k<fv.n_points(); k++)
    {
        velocity[k].zeros();
        for (unsigned int sid=0; sid<cell->n_sides(); sid++)
            velocity[k] += fv.shape_vector(sid,k) * Model::mh_dh->side_flux( *(cell->side(sid)) );
    }
}





template<class Model>
void TransportDG<Model>::set_DG_parameters_edge(const Edge &edg,
            const int s1,
            const int s2,
            const int K_size,
            const vector<arma::mat33> &K1,
            const vector<arma::mat33> &K2,
            const vector<double> &fluxes,
            const arma::vec3 &normal_vector,
            const double alpha1,
            const double alpha2,
            double &gamma,
            double *omega,
            double &transport_flux)
{
    double delta[2];
    double h = 0;
    double local_alpha = 0;

    ASSERT(edg.side(s1)->valid(), "Invalid side of an edge.");
    SideIter s = edg.side(s1);

    // calculate the side diameter
    if (s->dim() == 0)
    {
        h = 1;
    }
    else
    {
        for (unsigned int i=0; i<s->n_nodes(); i++)
            for (unsigned int j=i+1; j<s->n_nodes(); j++)
                h = max(h, s->node(i)->distance(*s->node(j)));
    }

    // calculate the total in- and out-flux through the edge
    double pflux = 0, nflux = 0;
    for (int i=0; i<edg.n_sides; i++)
    {
        if (fluxes[i] > 0)
            pflux += fluxes[i];
        else
            nflux += fluxes[i];
    }

    // calculate the flux from s1 to s2
    if (fluxes[s2] > 0 && fluxes[s1] < 0 && s1 < s2)
        transport_flux = fluxes[s1]*fabs(fluxes[s2]/pflux);
    else if (fluxes[s2] < 0 && fluxes[s1] > 0 && s1 < s2)
        transport_flux = fluxes[s1]*fabs(fluxes[s2]/nflux);
    else if (s1==s2)
        transport_flux = fluxes[s1];
    else
        transport_flux = 0;

    gamma = 0.5*fabs(transport_flux);


    // determine local DG penalty
    local_alpha = max(alpha1, alpha2);

    if (s1 == s2)
    {
        omega[0] = 1;

        // delta is set to the average value of Kn.n on the side
        delta[0] = 0;
        for (int k=0; k<K_size; k++)
            delta[0] += dot(K1[k]*normal_vector,normal_vector);
        delta[0] /= K_size;

        gamma += local_alpha/h*(delta[0]);
    }
    else
    {
        delta[0] = 0;
        delta[1] = 0;
        for (int k=0; k<K_size; k++)
        {
            delta[0] += dot(K1[k]*normal_vector,normal_vector);
            delta[1] += dot(K2[k]*normal_vector,normal_vector);
        }
        delta[0] /= K_size;
        delta[1] /= K_size;

        double delta_sum = delta[0] + delta[1];

        if (delta_sum > numeric_limits<double>::epsilon())
        {
            omega[0] = delta[1]/delta_sum;
            omega[1] = delta[0]/delta_sum;
            gamma += local_alpha/h*(delta[0]*delta[1]/delta_sum);
        }
        else
            for (int i=0; i<2; i++) omega[i] = 0;
    }
}






template<class Model>
void TransportDG<Model>::set_DG_parameters_boundary(const SideIter side,
		    const int K_size,
            const vector<arma::mat33> &K,
            const double flux,
            const arma::vec3 &normal_vector,
            const double alpha,
            double &gamma)
{
    double delta = 0, h = 0;

    // calculate the side diameter
    if (side->dim() == 0)
    {
        h = 1;
    }
    else
    {
        for (unsigned int i=0; i<side->n_nodes(); i++)
            for (unsigned int j=i+1; j<side->n_nodes(); j++)
                h = max(h, side->node(i)->distance( *side->node(j) ));
    }

	// delta is set to the average value of Kn.n on the side
	for (int k=0; k<K_size; k++)
		delta += dot(K[k]*normal_vector,normal_vector);
	delta /= K_size;

	gamma = 0.5*fabs(flux) + alpha/h*delta;
}





template<class Model>
void TransportDG<Model>::set_initial_condition()
{
	START_TIMER("set_init_cond");
	for (unsigned int sbi=0; sbi<Model::n_substances(); sbi++)
		ls[sbi]->start_allocation();
	prepare_initial_condition<1>();
	prepare_initial_condition<2>();
	prepare_initial_condition<3>();

	for (unsigned int sbi=0; sbi<Model::n_substances(); sbi++)
		ls[sbi]->start_add_assembly();
	prepare_initial_condition<1>();
	prepare_initial_condition<2>();
	prepare_initial_condition<3>();

	for (unsigned int sbi=0; sbi<Model::n_substances(); sbi++)
	{
		ls[sbi]->finish_assembly();
		ls[sbi]->solve();
	}
	END_TIMER("set_init_cond");
}

template<class Model>
template<unsigned int dim>
void TransportDG<Model>::prepare_initial_condition()
{
	FEValues<dim,3> fe_values(*feo->mapping<dim>(), *feo->q<dim>(), *feo->fe<dim>(),
			update_values | update_JxW_values | update_quadrature_points);
    const unsigned int ndofs = feo->fe<dim>()->n_dofs(), qsize = feo->q<dim>()->size();
    unsigned int dof_indices[ndofs];
    double matrix[ndofs*ndofs], rhs[ndofs];
    std::vector<arma::vec> init_values(qsize);

    for (unsigned int k=0; k<qsize; k++)
    	init_values[k].resize(Model::n_substances());

    for (unsigned int i_cell=0; i_cell<Model::mesh_->get_el_ds()->lsize(); i_cell++)
    {
    	typename DOFHandlerBase::CellIterator elem = Model::mesh_->element(feo->dh()->el_index(i_cell));
    	if (elem->dim() != dim) continue;

    	ElementAccessor<3> ele_acc = elem->element_accessor();
    	feo->dh()->get_dof_indices(elem, dof_indices);
    	fe_values.reinit(elem);

   		Model::compute_init_cond(fe_values.point_list(), ele_acc, init_values);

    	for (unsigned int sbi=0; sbi<Model::n_substances(); sbi++)
    	{
    		for (unsigned int i=0; i<ndofs; i++)
    		{
    			rhs[i] = 0;
    			for (unsigned int j=0; j<ndofs; j++)
    				matrix[i*ndofs+j] = 0;
    		}

    		for (unsigned int k=0; k<qsize; k++)
    		{
    			double rhs_term = init_values[k](sbi)*fe_values.JxW(k);

    			for (unsigned int i=0; i<ndofs; i++)
    			{
    				for (unsigned int j=0; j<ndofs; j++)
    					matrix[i*ndofs+j] += fe_values.shape_value(i,k)*fe_values.shape_value(j,k)*fe_values.JxW(k);

    				rhs[i] += fe_values.shape_value(i,k)*rhs_term;
    			}
    		}
    		ls[sbi]->set_values(ndofs, (int *)dof_indices, ndofs, (int *)dof_indices, matrix, rhs);
    	}
    }
}


template<class Model>
void TransportDG<Model>::get_par_info(int * &el_4_loc, Distribution * &el_ds)
{
	el_4_loc = Model::mesh_->get_el_4_loc();
	el_ds = Model::mesh_->get_el_ds();
}


template<class Model>
void TransportDG<Model>::update_after_reactions(bool solution_changed)
{
	if (solution_changed)
	{
		for (unsigned int i_cell=0; i_cell<Model::mesh_->get_el_ds()->lsize(); i_cell++)
		{
			typename DOFHandlerBase::CellIterator elem = Model::mesh_->element(feo->dh()->el_index(i_cell));

			unsigned int n_dofs;
			switch (elem->dim())
			{
			case 1:
				n_dofs = feo->fe<1>()->n_dofs();
				break;
			case 2:
				n_dofs = feo->fe<2>()->n_dofs();
				break;
			case 3:
				n_dofs = feo->fe<3>()->n_dofs();
				break;
			}

			unsigned int dof_indices[n_dofs];
			feo->dh()->get_dof_indices(elem, dof_indices);

			for (unsigned int sbi=0; sbi<Model::n_substances(); ++sbi)
			{
				double old_average = 0;
				for (unsigned int j=0; j<n_dofs; ++j)
					old_average += ls[sbi]->get_solution_array()[dof_indices[j]-feo->dh()->distr()->begin()];
				old_average /= n_dofs;

				for (unsigned int j=0; j<n_dofs; ++j)
					ls[sbi]->get_solution_array()[dof_indices[j]-feo->dh()->distr()->begin()] += solution_elem_[sbi][i_cell] - old_average;
			}
		}
	}
    // update mass_vec for the case that mass matrix changes in next time step
    for (unsigned int sbi=0; sbi<Model::n_substances(); ++sbi)
    	MatMult(*(ls_dt->get_matrix()), ls[sbi]->get_solution(), mass_vec[sbi]);
}

template<class Model>
int *TransportDG<Model>::get_row_4_el()
{
	return Model::mesh_->get_row_4_el();
}








template class TransportDG<ConcentrationTransportModel>;
template class TransportDG<HeatTransferModel>;



<|MERGE_RESOLUTION|>--- conflicted
+++ resolved
@@ -50,15 +50,22 @@
 		.close();
 }
 
-<<<<<<< HEAD
-=======
+/*
+ *  Should be removed
 template<class Model>
 const Selection & TransportDG<Model>::EqData::get_output_selection() {
-	return Model::ModelEqData::get_output_selection_input_type("DG", "Implicit in time Discontinuous Galerkin solver")
+	return Model::ModelEqData::get_output_selection_input_type(
+	        "DG",
+	        "Implicit in time Discontinuous Galerkin solver")
 		.copy_values(EqData().make_output_field_selection("").close())
+		ConvectionTransport::EqData().output_fields
+		                            .make_output_field_selection(
+		                                "ConvectionTransport_output_fields",
+		                                "Selection of output fields for Convection Solute Transport model.")
+		                            .close()),
 		.close();
 }
->>>>>>> 617fc171
+*/
 
 template<class Model>
 const Record & TransportDG<Model>::get_input_type() {
@@ -74,6 +81,7 @@
 				"Variant of interior penalty discontinuous Galerkin method.")
 		.declare_key("dg_order", Integer(0,3), Default("1"),
 				"Polynomial order for finite element in DG method (order 0 is suitable if there is no diffusion/dispersion).")
+/*
 		.declare_key("output_fields",
 		        Array(
 		            // Get selection name and description from the model
@@ -84,7 +92,7 @@
                             .close())
                     .close()),
 				Default(Model::ModelEqData::default_output_field()),
-				"List of fields to write to output file.")
+				"List of fields to write to output file.")*/
 		.close();
 }
 

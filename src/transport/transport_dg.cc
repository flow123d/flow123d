/*!
 *
﻿ * Copyright (C) 2015 Technical University of Liberec.  All rights reserved.
 * 
 * This program is free software; you can redistribute it and/or modify it under
 * the terms of the GNU General Public License version 3 as published by the
 * Free Software Foundation. (http://www.gnu.org/licenses/gpl-3.0.en.html)
 * 
 * This program is distributed in the hope that it will be useful, but WITHOUT
 * ANY WARRANTY; without even the implied warranty of MERCHANTABILITY or FITNESS
 * FOR A PARTICULAR PURPOSE.  See the GNU General Public License for more details.
 *
 * 
 * @file    transport_dg.cc
 * @brief   Discontinuous Galerkin method for equation of transport with dispersion.
 * @author  Jan Stebel
 */

#include "system/sys_profiler.hh"
#include "transport/transport_dg.hh"

#include "io/output_time.hh"
#include "quadrature/quadrature_lib.hh"
#include "fem/mapping_p1.hh"
#include "fem/fe_values.hh"
#include "fem/fe_p.hh"
#include "fem/fe_rt.hh"
#include "fields/field_fe.hh"
#include "la/linsys_PETSC.hh"
#include "transport/advection_diffusion_model.hh"
#include "transport/concentration_model.hh"
#include "transport/heat_model.hh"
#include "coupling/balance.hh"
#include "fields/generic_field.hh"
#include "input/factory.hh"

FLOW123D_FORCE_LINK_IN_CHILD(concentrationTransportModel);
FLOW123D_FORCE_LINK_IN_CHILD(heatModel);



using namespace Input::Type;

template<class Model>
const Selection & TransportDG<Model>::get_dg_variant_selection_input_type() {
	return Selection("DG_variant", "Type of penalty term.")
		.add_value(non_symmetric, "non-symmetric", "non-symmetric weighted interior penalty DG method")
		.add_value(incomplete,    "incomplete",    "incomplete weighted interior penalty DG method")
		.add_value(symmetric,     "symmetric",     "symmetric weighted interior penalty DG method")
		.close();
}

/*
 *  Should be removed
template<class Model>
const Selection & TransportDG<Model>::EqData::get_output_selection() {
	return Model::ModelEqData::get_output_selection_input_type(
	        "DG",
	        "Implicit in time Discontinuous Galerkin solver")
		.copy_values(EqData().make_output_field_selection("").close())
		ConvectionTransport::EqData().output_fields
		                            .make_output_field_selection(
		                                "ConvectionTransport_output_fields",
		                                "Selection of output fields for Convection Solute Transport model.")
		                            .close()),
		.close();
}
*/

template<class Model>
const Record & TransportDG<Model>::get_input_type() {
	return Model::get_input_type("DG", "DG solver")
		.declare_key("solver", LinSys_PETSC::get_input_type(), Default::obligatory(),
				"Linear solver for MH problem.")
		.declare_key("input_fields", Array(
		        TransportDG<Model>::EqData()
		            .make_field_descriptor_type(std::string(Model::ModelEqData::name()) + "_DG")),
		        IT::Default::obligatory(),
		        "Input fields of the equation.")
		.declare_key("dg_variant", TransportDG<Model>::get_dg_variant_selection_input_type(), Default("\"non-symmetric\""),
				"Variant of interior penalty discontinuous Galerkin method.")
		.declare_key("dg_order", Integer(0,3), Default("1"),
				"Polynomial order for finite element in DG method (order 0 is suitable if there is no diffusion/dispersion).")
/*
		.declare_key("output_fields",
		        Array(
		            // Get selection name and description from the model
                    Model::ModelEqData::get_output_selection()
	                // EqData contains both TransportDG and model specific fields.
                    .copy_values(
                            EqData().make_output_field_selection("DG_output_fields","Auxiliary Selection")
                            .close())
                    .close()),
				Default(Model::ModelEqData::default_output_field()),
				"List of fields to write to output file.")*/
		.close();
}

template<class Model>
const int TransportDG<Model>::registrar =
		Input::register_class< TransportDG<Model>, Mesh &, const Input::Record>(std::string(Model::ModelEqData::name()) + "_DG") +
		TransportDG<Model>::get_input_type().size();




FEObjects::FEObjects(Mesh *mesh_, unsigned int fe_order)
{
    unsigned int q_order;

	switch (fe_order)
	{
	case 0:
		q_order = 0;
		fe1_ = new FE_P_disc<0,1,3>;
		fe2_ = new FE_P_disc<0,2,3>;
		fe3_ = new FE_P_disc<0,3,3>;
		break;

	case 1:
		q_order = 2;
		fe1_ = new FE_P_disc<1,1,3>;
		fe2_ = new FE_P_disc<1,2,3>;
		fe3_ = new FE_P_disc<1,3,3>;
		break;

	case 2:
		q_order = 4;
		fe1_ = new FE_P_disc<2,1,3>;
		fe2_ = new FE_P_disc<2,2,3>;
		fe3_ = new FE_P_disc<2,3,3>;
		break;

	case 3:
		q_order = 6;
		fe1_ = new FE_P_disc<3,1,3>;
		fe2_ = new FE_P_disc<3,2,3>;
		fe3_ = new FE_P_disc<3,3,3>;
		break;

	default:
	    q_order=0;
		xprintf(PrgErr, "Unsupported polynomial order %d for finite elements in TransportDG ", fe_order);
		break;
	}

	fe_rt1_ = new FE_RT0<1,3>;
	fe_rt2_ = new FE_RT0<2,3>;
	fe_rt3_ = new FE_RT0<3,3>;

	q0_ = new QGauss<0>(q_order);
	q1_ = new QGauss<1>(q_order);
	q2_ = new QGauss<2>(q_order);
	q3_ = new QGauss<3>(q_order);

	map0_ = new MappingP1<0,3>;
	map1_ = new MappingP1<1,3>;
	map2_ = new MappingP1<2,3>;
	map3_ = new MappingP1<3,3>;

	dh_ = new DOFHandlerMultiDim(*mesh_);

	dh_->distribute_dofs(*fe1_, *fe2_, *fe3_);
}


FEObjects::~FEObjects()
{
	delete fe1_;
	delete fe2_;
	delete fe3_;
	delete fe_rt1_;
	delete fe_rt2_;
	delete fe_rt3_;
	delete q0_;
	delete q1_;
	delete q2_;
	delete q3_;
	delete map0_;
	delete map1_;
	delete map2_;
	delete map3_;
	delete dh_;
}

template<> FiniteElement<0,3> *FEObjects::fe<0>() { return 0; }
template<> FiniteElement<1,3> *FEObjects::fe<1>() { return fe1_; }
template<> FiniteElement<2,3> *FEObjects::fe<2>() { return fe2_; }
template<> FiniteElement<3,3> *FEObjects::fe<3>() { return fe3_; }

template<> FiniteElement<0,3> *FEObjects::fe_rt<0>() { return 0; }
template<> FiniteElement<1,3> *FEObjects::fe_rt<1>() { return fe_rt1_; }
template<> FiniteElement<2,3> *FEObjects::fe_rt<2>() { return fe_rt2_; }
template<> FiniteElement<3,3> *FEObjects::fe_rt<3>() { return fe_rt3_; }

template<> Quadrature<0> *FEObjects::q<0>() { return q0_; }
template<> Quadrature<1> *FEObjects::q<1>() { return q1_; }
template<> Quadrature<2> *FEObjects::q<2>() { return q2_; }
template<> Quadrature<3> *FEObjects::q<3>() { return q3_; }

template<> Mapping<0,3> *FEObjects::mapping<0>() { return map0_; }
template<> Mapping<1,3> *FEObjects::mapping<1>() { return map1_; }
template<> Mapping<2,3> *FEObjects::mapping<2>() { return map2_; }
template<> Mapping<3,3> *FEObjects::mapping<3>() { return map3_; }

DOFHandlerMultiDim *FEObjects::dh() { return dh_; }


template<class Model>
TransportDG<Model>::EqData::EqData() : Model::ModelEqData()
{
    *this+=fracture_sigma
            .name("fracture_sigma")
            .description(
            "Coefficient of diffusive transfer through fractures (for each substance).")
            .units( UnitSI::dimensionless() )
            .input_default("1.0")
            .flags_add(FieldFlag::in_main_matrix);

    *this+=dg_penalty
            .name("dg_penalty")
            .description(
            "Penalty parameter influencing the discontinuity of the solution (for each substance). "
            "Its default value 1 is sufficient in most cases. Higher value diminishes the inter-element jumps.")
            .units( UnitSI::dimensionless() )
            .input_default("1.0")
            .flags_add(FieldFlag::in_rhs & FieldFlag::in_main_matrix);

    *this += region_id.name("region_id")
    	        .units( UnitSI::dimensionless())
    	        .flags(FieldFlag::equation_external_output);

    // add all input fields to the output list

}

template<class Model>
TransportDG<Model>::TransportDG(Mesh & init_mesh, const Input::Record in_rec)
        : Model(init_mesh, in_rec),
          mass_matrix(0),
		  input_rec(in_rec),
		  allocation_done(false)
{
	// Can not use name() + "constructor" here, since START_TIMER only accepts const char *
	// due to constexpr optimization.
	START_TIMER(Model::ModelEqData::name());
	// Check that Model is derived from AdvectionDiffusionModel.
	static_assert(std::is_base_of<AdvectionDiffusionModel, Model>::value, "");

	this->eq_data_ = &data_;


    // Set up physical parameters.
    data_.set_mesh(init_mesh);
    data_.set_input_list( in_rec.val<Input::Array>("input_fields") );
//    data_.set_limit_side(LimitSide::right);
    data_.region_id = GenericField<3>::region_id(*Model::mesh_);


    // DG variant and order
    dg_variant = in_rec.val<DGVariant>("dg_variant");
    dg_order = in_rec.val<unsigned int>("dg_order");

    // create finite element structures and distribute DOFs
    feo = new FEObjects(Model::mesh_, dg_order);
    DBGMSG("TDG: solution size %d\n", feo->dh()->n_global_dofs());

    data_.set_limit_side(LimitSide::left);
}


template<class Model>
void TransportDG<Model>::initialize()
{
	data_.set_components(Model::substances_.names());

    // DG stabilization parameters on boundary edges
    gamma.resize(Model::n_substances());
    for (unsigned int sbi=0; sbi<Model::n_substances(); sbi++)
    	gamma[sbi].resize(Model::mesh_->boundary_.size());

    // Resize coefficient arrays
    int qsize = max(feo->q<0>()->size(), max(feo->q<1>()->size(), max(feo->q<2>()->size(), feo->q<3>()->size())));
    int max_edg_sides = max(Model::mesh_->max_edge_sides(1), max(Model::mesh_->max_edge_sides(2), Model::mesh_->max_edge_sides(3)));
    mm_coef.resize(qsize);
    ad_coef.resize(Model::n_substances());
    dif_coef.resize(Model::n_substances());
    for (unsigned int sbi=0; sbi<Model::n_substances(); sbi++)
    {
      ad_coef[sbi].resize(qsize);
      dif_coef[sbi].resize(qsize);
    }
    ad_coef_edg.resize(max_edg_sides);
    dif_coef_edg.resize(max_edg_sides);
    for (int sd=0; sd<max_edg_sides; sd++)
    {
    	ad_coef_edg[sd].resize(Model::n_substances());
    	dif_coef_edg[sd].resize(Model::n_substances());
    	for (unsigned int sbi=0; sbi<Model::n_substances(); sbi++)
    	{
    		ad_coef_edg[sd][sbi].resize(qsize);
    		dif_coef_edg[sd][sbi].resize(qsize);
    	}
    }

<<<<<<< HEAD
    // register output fields
    output_rec = in_rec.val<Input::Record>("output_stream");
	output_vec.resize(n_subst_);
	//output_solution.resize(n_subst_);
	int rank;
	MPI_Comm_rank(PETSC_COMM_WORLD, &rank);
	unsigned int output_vector_size= (rank==0)?feo->dh()->n_global_dofs():0;
	for (unsigned int sbi=0; sbi<n_subst_; sbi++)
=======
	output_vec.resize(Model::n_substances());
	output_solution.resize(Model::n_substances());
	for (unsigned int sbi=0; sbi<Model::n_substances(); sbi++)
>>>>>>> 9780c0eb
	{
		// for each substance we allocate output array and vector
		//output_solution[sbi] = new double[feo->dh()->n_global_dofs()];
		VecCreateSeq(PETSC_COMM_SELF, output_vector_size, &output_vec[sbi]);
	}
	data_.output_field.set_components(Model::substances_.names());
	data_.output_field.set_mesh(*Model::mesh_);
    data_.output_type(OutputTime::CORNER_DATA);

    data_.output_field.set_up_components();
	for (unsigned int sbi=0; sbi<Model::n_substances(); sbi++)
	{
		// create shared pointer to a FieldFE, pass FE data and push this FieldFE to output_field on all regions
		std::shared_ptr<FieldFE<3, FieldValue<3>::Scalar> > output_field_ptr(new FieldFE<3, FieldValue<3>::Scalar>);
		output_field_ptr->set_fe_data(feo->dh(), feo->mapping<1>(), feo->mapping<2>(), feo->mapping<3>(), &output_vec[sbi]);
		data_.output_field[sbi].set_field(Model::mesh_->region_db().get_region_set("ALL"), output_field_ptr, 0);
	}

    // set time marks for writing the output
    Model::output_stream_->mark_output_times(*Model::time_);


    // allocate matrix and vector structures
    ls    = new LinSys*[Model::n_substances()];
    ls_dt = new LinSys_PETSC(feo->dh()->distr());
    ( (LinSys_PETSC *)ls_dt )->set_from_input( input_rec.val<Input::Record>("solver") );
    solution_elem_ = new double*[Model::n_substances()];
    for (unsigned int sbi = 0; sbi < Model::n_substances(); sbi++) {
    	ls[sbi] = new LinSys_PETSC(feo->dh()->distr());
    	( (LinSys_PETSC *)ls[sbi] )->set_from_input( input_rec.val<Input::Record>("solver") );
    	ls[sbi]->set_solution(NULL);
    	solution_elem_[sbi] = new double[Model::mesh_->get_el_ds()->lsize()];
    }
    stiffness_matrix = new Mat[Model::n_substances()];
    rhs = new Vec[Model::n_substances()];
    mass_vec = new Vec[Model::n_substances()];


    // initialization of balance object
    if (Model::balance_ != nullptr)
    {
	    Model::balance_->allocate(feo->dh()->distr()->lsize(),
	    		max(feo->fe<1>()->n_dofs(), max(feo->fe<2>()->n_dofs(), feo->fe<3>()->n_dofs())));
    }

}


template<class Model>
TransportDG<Model>::~TransportDG()
{
    delete Model::time_;
    delete ls_dt;

    if (Model::mesh_->get_el_ds()->myp() == 0)
    {
		for (unsigned int i=0; i<Model::n_substances(); i++)
		{
			VecDestroy(&output_vec[i]);
			//delete[] output_solution[i];
		}
    }

    for (unsigned int i=0; i<Model::n_substances(); i++)
    {
    	delete ls[i];
    	delete[] solution_elem_[i];
    	MatDestroy(&stiffness_matrix[i]);
    	VecDestroy(&rhs[i]);
    	VecDestroy(&mass_vec[i]);
    }
    delete[] ls;
    delete[] solution_elem_;
    delete[] stiffness_matrix;
    delete[] rhs;
    delete[] mass_vec;
    delete feo;

    gamma.clear();
}


template<class Model>
void TransportDG<Model>::output_vector_gather()
{
    IS is;
    VecScatter output_scatter;
    int idx[] = { 0 };
	for (unsigned int sbi=0; sbi<Model::n_substances(); sbi++)
	{
		// gather solution to output_vec[sbi]
		//ISCreateBlock(PETSC_COMM_SELF, ls[sbi]->size(),1 , idx, PETSC_COPY_VALUES, &is);
		//VecScatterCreate(ls[sbi]->get_solution(), is, output_vec[sbi], PETSC_NULL, &output_scatter);
		VecScatterCreateToZero(ls[sbi]->get_solution(), &output_scatter, PETSC_NULL);
	    VecScatterBegin(output_scatter, ls[sbi]->get_solution(), output_vec[sbi], INSERT_VALUES, SCATTER_FORWARD);
		VecScatterEnd(output_scatter, ls[sbi]->get_solution(), output_vec[sbi], INSERT_VALUES, SCATTER_FORWARD);
		VecScatterDestroy(&(output_scatter));
		//ISDestroy(&(is));
	}
}



template<class Model>
void TransportDG<Model>::zero_time_step()
{
	START_TIMER(Model::ModelEqData::name());
	data_.mark_input_times(Model::time_->equation_fixed_mark_type());
	data_.set_time(Model::time_->step());


    // set initial conditions
    set_initial_condition();
    for (unsigned int sbi = 0; sbi < Model::n_substances(); sbi++)
    	( (LinSys_PETSC *)ls[sbi] )->set_initial_guess_nonzero();

    // check first time assembly - needs preallocation
    if (!allocation_done) preallocate();

    // after preallocation we assemble the matrices and vectors required for mass balance
    if (Model::balance_ != nullptr)
    {
		for (unsigned int sbi=0; sbi<Model::n_substances(); ++sbi)
		{
			Model::balance_->calculate_mass(Model::subst_idx[sbi], ls[sbi]->get_solution());
			Model::balance_->calculate_source(Model::subst_idx[sbi], ls[sbi]->get_solution());
			Model::balance_->calculate_flux(Model::subst_idx[sbi], ls[sbi]->get_solution());
		}
    }

    output_data();
}


template<class Model>
void TransportDG<Model>::preallocate()
{
	// preallocate mass matrix
	ls_dt->start_allocation();
	assemble_mass_matrix();
	mass_matrix = NULL;

	// preallocate system matrix
	for (unsigned int i=0; i<Model::n_substances(); i++)
	{
		ls[i]->start_allocation();
		stiffness_matrix[i] = NULL;
		rhs[i] = NULL;
	}
	assemble_stiffness_matrix();
	set_sources();
	set_boundary_conditions();

	allocation_done = true;
}



template<class Model>
void TransportDG<Model>::update_solution()
{
	START_TIMER("DG-ONE STEP");

	Model::time_->next_time();
	Model::time_->view("TDG");
    
    START_TIMER("data reinit");
    data_.set_time(Model::time_->step());
    END_TIMER("data reinit");
    
	// assemble mass matrix
    if (mass_matrix == NULL || data_.subset(FieldFlag::in_time_term).changed() )
	{
		ls_dt->start_add_assembly();
		ls_dt->mat_zero_entries();
		assemble_mass_matrix();
		ls_dt->finish_assembly();
		
		// construct mass_vec for initial time
		if (mass_matrix == NULL)
		{
		  for (unsigned int i=0; i<Model::n_substances(); i++)
		  {
		    VecDuplicate(ls[i]->get_solution(), &mass_vec[i]);
		    MatMult(*(ls_dt->get_matrix()), ls[i]->get_solution(), mass_vec[i]);
		  }
		}
		
		mass_matrix = *(ls_dt->get_matrix());
	}

	// assemble stiffness matrix
    if (stiffness_matrix[0] == NULL
    		|| data_.subset(FieldFlag::in_main_matrix).changed()
    		|| Model::flux_changed)
    {
        // new fluxes can change the location of Neumann boundary,
        // thus stiffness matrix must be reassembled
    	for (unsigned int i=0; i<Model::n_substances(); i++)
    	{
    		ls[i]->start_add_assembly();
    		ls[i]->mat_zero_entries();
    	}
        assemble_stiffness_matrix();
        for (unsigned int i=0; i<Model::n_substances(); i++)
        {
        	ls[i]->finish_assembly();

        	if (stiffness_matrix[i] == NULL)
        		MatConvert(*( ls[i]->get_matrix() ), MATSAME, MAT_INITIAL_MATRIX, &stiffness_matrix[i]);
        	else
        		MatCopy(*( ls[i]->get_matrix() ), stiffness_matrix[i], DIFFERENT_NONZERO_PATTERN);
        }
    }

    // assemble right hand side (due to sources and boundary conditions)
    if (rhs[0] == NULL
    		|| data_.subset(FieldFlag::in_rhs).changed()
    		|| Model::flux_changed)
    {
    	for (unsigned int i=0; i<Model::n_substances(); i++)
    	{
    		ls[i]->start_add_assembly();
    		ls[i]->rhs_zero_entries();
    	}
    	set_sources();
    	set_boundary_conditions();
    	for (unsigned int i=0; i<Model::n_substances(); i++)
    	{
    		ls[i]->finish_assembly();

    		VecDuplicate(*( ls[i]->get_rhs() ), &rhs[i]);
    		VecCopy(*( ls[i]->get_rhs() ), rhs[i]);
    	}
    }

    Model::flux_changed = false;


    /* Apply backward Euler time integration.
     *
     * Denoting A the stiffness matrix and M the mass matrix, the algebraic system at the k-th time level reads
     *
     *   (1/dt M + A)u^k = f + 1/dt M.u^{k-1}
     *
     * Hence we modify at each time level the right hand side:
     *
     *   f^k = f + 1/dt M u^{k-1},
     *
     * where f stands for the term stemming from the force and boundary conditions.
     * Accordingly, we set
     *
     *   A^k = A + 1/dt M.
     *
     */
    Mat m;
    START_TIMER("solve");
    for (unsigned int i=0; i<Model::n_substances(); i++)
    {
    	MatConvert(stiffness_matrix[i], MATSAME, MAT_INITIAL_MATRIX, &m);
		MatAXPY(m, 1./Model::time_->dt(), mass_matrix, SUBSET_NONZERO_PATTERN);
		ls[i]->set_matrix(m, DIFFERENT_NONZERO_PATTERN);
		Vec w;
		VecDuplicate(rhs[i], &w);
		VecWAXPY(w, 1./Model::time_->dt(), mass_vec[i], rhs[i]);
		ls[i]->set_rhs(w);

		VecDestroy(&w);
		MatDestroy(&m);

		ls[i]->solve();

		// update mass_vec due to possible changes in mass matrix
		MatMult(*(ls_dt->get_matrix()), ls[i]->get_solution(), mass_vec[i]);
    }
    END_TIMER("solve");

    calculate_cumulative_balance();

    END_TIMER("DG-ONE STEP");
}


template<class Model>
void TransportDG<Model>::calculate_concentration_matrix()
{
    // calculate element averages of solution
    for (unsigned int i_cell=0; i_cell<Model::mesh_->get_el_ds()->lsize(); i_cell++)
    {
    	typename DOFHandlerBase::CellIterator elem = Model::mesh_->element(feo->dh()->el_index(i_cell));

    	unsigned int n_dofs;
    	switch (elem->dim())
    	{
    	case 1:
    		n_dofs = feo->fe<1>()->n_dofs();
    		break;
    	case 2:
			n_dofs = feo->fe<2>()->n_dofs();
			break;
    	case 3:
			n_dofs = feo->fe<3>()->n_dofs();
			break;
    	}

    	unsigned int dof_indices[n_dofs];
    	feo->dh()->get_dof_indices(elem, dof_indices);

    	for (unsigned int sbi=0; sbi<Model::n_substances(); ++sbi)
    	{
    		solution_elem_[sbi][i_cell] = 0;

    		for (unsigned int j=0; j<n_dofs; ++j)
    			solution_elem_[sbi][i_cell] += ls[sbi]->get_solution_array()[dof_indices[j]-feo->dh()->distr()->begin()];

			solution_elem_[sbi][i_cell] = max(solution_elem_[sbi][i_cell]/n_dofs, 0.);
    	}
    }
}




template<class Model>
void TransportDG<Model>::output_data()
{
    if (!Model::time_->is_current( Model::time_->marks().type_output() )) return;

    START_TIMER("DG-OUTPUT");

    // gather the solution from all processors
    output_vector_gather();
    data_.subset(FieldFlag::allow_output).set_time( Model::time_->step() );
    data_.output(Model::output_stream_);

	Model::output_data();

    END_TIMER("DG-OUTPUT");
}


template<class Model>
void TransportDG<Model>::calculate_cumulative_balance()
{
    if (Model::balance_ != nullptr && Model::balance_->cumulative())
    {
    	for (unsigned int sbi=0; sbi<Model::n_substances(); ++sbi)
    	{
    		Model::balance_->calculate_cumulative_sources(Model::subst_idx[sbi], ls[sbi]->get_solution(), Model::time_->dt());
    		Model::balance_->calculate_cumulative_fluxes(Model::subst_idx[sbi], ls[sbi]->get_solution(), Model::time_->dt());
    	}
    }
}


template<class Model>
void TransportDG<Model>::calculate_instant_balance()
{
    if (Model::balance_ != nullptr)
    {
    	for (unsigned int sbi=0; sbi<Model::n_substances(); ++sbi)
    	{
    		Model::balance_->calculate_mass(Model::subst_idx[sbi], ls[sbi]->get_solution());
			Model::balance_->calculate_source(Model::subst_idx[sbi], ls[sbi]->get_solution());
			Model::balance_->calculate_flux(Model::subst_idx[sbi], ls[sbi]->get_solution());
    	}
    }
}


template<class Model>
void TransportDG<Model>::assemble_mass_matrix()
{
  START_TIMER("assemble_mass");
  	if (Model::balance_ != nullptr)
  		Model::balance_->start_mass_assembly(Model::subst_idx);
	assemble_mass_matrix<1>();
	assemble_mass_matrix<2>();
	assemble_mass_matrix<3>();
	if (Model::balance_ != nullptr)
		Model::balance_->finish_mass_assembly(Model::subst_idx);
  END_TIMER("assemble_mass");
}


template<class Model> template<unsigned int dim>
void TransportDG<Model>::assemble_mass_matrix()
{
    FEValues<dim,3> fe_values(*feo->mapping<dim>(), *feo->q<dim>(), *feo->fe<dim>(), update_values | update_JxW_values | update_quadrature_points);
    const unsigned int ndofs = feo->fe<dim>()->n_dofs(), qsize = feo->q<dim>()->size();
    vector<int> dof_indices(ndofs);
    PetscScalar local_mass_matrix[ndofs*ndofs];
    vector<PetscScalar> local_mass_balance_vector(ndofs);

    // assemble integral over elements
    for (unsigned int i_cell=0; i_cell<Model::mesh_->get_el_ds()->lsize(); i_cell++)
    {
    	typename DOFHandlerBase::CellIterator cell = Model::mesh_->element(feo->dh()->el_index(i_cell));
        if (cell->dim() != dim) continue;

        fe_values.reinit(cell);
        feo->dh()->get_dof_indices(cell, (unsigned int*)&(dof_indices[0]));
        ElementAccessor<3> ele_acc = cell->element_accessor();

        Model::compute_mass_matrix_coefficient(fe_values.point_list(), ele_acc, mm_coef);

        // assemble the local mass matrix
        for (unsigned int i=0; i<ndofs; i++)
        {
            for (unsigned int j=0; j<ndofs; j++)
            {
                local_mass_matrix[i*ndofs+j] = 0;
                for (unsigned int k=0; k<qsize; k++)
                    local_mass_matrix[i*ndofs+j] += mm_coef[k]*fe_values.shape_value(j,k)*fe_values.shape_value(i,k)*fe_values.JxW(k);
            }
        }

        if (Model::balance_ != nullptr)
        {
            for (unsigned int i=0; i<ndofs; i++)
            {
            	local_mass_balance_vector[i] = 0;
            	for (unsigned int k=0; k<qsize; k++)
            		local_mass_balance_vector[i] += mm_coef[k]*fe_values.shape_value(i,k)*fe_values.JxW(k);
            }

        	for (unsigned int sbi=0; sbi<Model::n_substances(); ++sbi)
        		Model::balance_->add_mass_matrix_values(Model::subst_idx[sbi], ele_acc.region().bulk_idx(), dof_indices, local_mass_balance_vector);
        }

        ls_dt->mat_set_values(ndofs, &(dof_indices[0]), ndofs, &(dof_indices[0]), local_mass_matrix);
    }
}




template<class Model>
void TransportDG<Model>::assemble_stiffness_matrix()
{
  START_TIMER("assemble_stiffness");
   START_TIMER("assemble_volume_integrals");
    assemble_volume_integrals<1>();
    assemble_volume_integrals<2>();
    assemble_volume_integrals<3>();
   END_TIMER("assemble_volume_integrals");

   START_TIMER("assemble_fluxes_boundary");
    assemble_fluxes_boundary<1>();
    assemble_fluxes_boundary<2>();
    assemble_fluxes_boundary<3>();
   END_TIMER("assemble_fluxes_boundary");

   START_TIMER("assemble_fluxes_elem_elem");
    assemble_fluxes_element_element<1>();
    assemble_fluxes_element_element<2>();
    assemble_fluxes_element_element<3>();
   END_TIMER("assemble_fluxes_elem_elem");

   START_TIMER("assemble_fluxes_elem_side");
    assemble_fluxes_element_side<1>();
    assemble_fluxes_element_side<2>();
    assemble_fluxes_element_side<3>();
   END_TIMER("assemble_fluxes_elem_side");
  END_TIMER("assemble_stiffness");
}



template<class Model>
template<unsigned int dim>
void TransportDG<Model>::assemble_volume_integrals()
{
    FEValues<dim,3> fv_rt(*feo->mapping<dim>(), *feo->q<dim>(), *feo->fe_rt<dim>(),
    		update_values | update_gradients);
    FEValues<dim,3> fe_values(*feo->mapping<dim>(), *feo->q<dim>(), *feo->fe<dim>(),
    		update_values | update_gradients | update_JxW_values | update_quadrature_points);
    const unsigned int ndofs = feo->fe<dim>()->n_dofs(), qsize = feo->q<dim>()->size();
    unsigned int dof_indices[ndofs];
    vector<arma::vec3> velocity(qsize);
    vector<arma::vec> sources_sigma(qsize, arma::vec(Model::n_substances()));
    PetscScalar local_matrix[ndofs*ndofs];

	// assemble integral over elements
    for (unsigned int i_cell=0; i_cell<Model::mesh_->get_el_ds()->lsize(); i_cell++)
    {
    	typename DOFHandlerBase::CellIterator cell = Model::mesh_->element(feo->dh()->el_index(i_cell));
        if (cell->dim() != dim) continue;

        fe_values.reinit(cell);
        fv_rt.reinit(cell);
        ElementAccessor<3> ele_acc = cell->element_accessor();
        feo->dh()->get_dof_indices(cell, dof_indices);

        calculate_velocity(cell, velocity, fv_rt);
        Model::compute_advection_diffusion_coefficients(fe_values.point_list(), velocity, ele_acc, ad_coef, dif_coef);
        Model::compute_sources_sigma(fe_values.point_list(), ele_acc, sources_sigma);

        // assemble the local stiffness matrix
        for (unsigned int sbi=0; sbi<Model::n_substances(); sbi++)
        {
        	for (unsigned int i=0; i<ndofs; i++)
        		for (unsigned int j=0; j<ndofs; j++)
        			local_matrix[i*ndofs+j] = 0;

        	for (unsigned int k=0; k<qsize; k++)
        	{
        		for (unsigned int i=0; i<ndofs; i++)
        		{
        			arma::vec3 Kt_grad_i = dif_coef[sbi][k].t()*fe_values.shape_grad(i,k);
        			double ad_dot_grad_i = arma::dot(ad_coef[sbi][k], fe_values.shape_grad(i,k));

        			for (unsigned int j=0; j<ndofs; j++)
						local_matrix[i*ndofs+j] += (arma::dot(Kt_grad_i, fe_values.shape_grad(j,k))
												   -fe_values.shape_value(j,k)*ad_dot_grad_i
												   +sources_sigma[k][sbi]*fe_values.shape_value(j,k)*fe_values.shape_value(i,k))*fe_values.JxW(k);
				}
			}
			ls[sbi]->mat_set_values(ndofs, (int *)dof_indices, ndofs, (int *)dof_indices, local_matrix);
        }
    }
}


template<class Model>
void TransportDG<Model>::set_sources()
{
  START_TIMER("assemble_sources");
    if (Model::balance_ != nullptr)
    	Model::balance_->start_source_assembly(Model::subst_idx);
	set_sources<1>();
	set_sources<2>();
	set_sources<3>();
	if (Model::balance_ != nullptr)
		Model::balance_->finish_source_assembly(Model::subst_idx);
  END_TIMER("assemble_sources");
}

template<class Model>
template<unsigned int dim>
void TransportDG<Model>::set_sources()
{
    FEValues<dim,3> fe_values(*feo->mapping<dim>(), *feo->q<dim>(), *feo->fe<dim>(),
    		update_values | update_JxW_values | update_quadrature_points);
    const unsigned int ndofs = feo->fe<dim>()->n_dofs(), qsize = feo->q<dim>()->size();
    vector<arma::vec> sources_conc(qsize, arma::vec(Model::n_substances())),
    		sources_density(qsize, arma::vec(Model::n_substances())),
			sources_sigma(qsize, arma::vec(Model::n_substances()));
    vector<int> dof_indices(ndofs);
    PetscScalar local_rhs[ndofs];
    vector<PetscScalar> local_source_balance_vector(ndofs), local_source_balance_rhs(ndofs);
    double source;

	// assemble integral over elements
    for (unsigned int i_cell=0; i_cell<Model::mesh_->get_el_ds()->lsize(); i_cell++)
    {
    	typename DOFHandlerBase::CellIterator cell = Model::mesh_->element(feo->dh()->el_index(i_cell));
        if (cell->dim() != dim) continue;

        fe_values.reinit(cell);
        feo->dh()->get_dof_indices(cell, (unsigned int *)&(dof_indices[0]));

        Model::compute_source_coefficients(fe_values.point_list(), cell->element_accessor(), sources_conc, sources_density, sources_sigma);

        // assemble the local stiffness matrix
        for (unsigned int sbi=0; sbi<Model::n_substances(); sbi++)
        {
        	fill_n(local_rhs, ndofs, 0);
        	local_source_balance_vector.assign(ndofs, 0);
        	local_source_balance_rhs.assign(ndofs, 0);

        	// compute sources
        	for (unsigned int k=0; k<qsize; k++)
        	{
        		source = (sources_density[k][sbi] + sources_conc[k][sbi]*sources_sigma[k][sbi])*fe_values.JxW(k);

        		for (unsigned int i=0; i<ndofs; i++)
        			local_rhs[i] += source*fe_values.shape_value(i,k);
        	}
        	ls[sbi]->rhs_set_values(ndofs, &(dof_indices[0]), local_rhs);

        	if (Model::balance_ != nullptr)
        	{
        		for (unsigned int i=0; i<ndofs; i++)
        		{
        			for (unsigned int k=0; k<qsize; k++)
        				local_source_balance_vector[i] -= sources_sigma[k][sbi]*fe_values.shape_value(i,k)*fe_values.JxW(k);

        			local_source_balance_rhs[i] += local_rhs[i];
        		}
        		Model::balance_->add_source_matrix_values(Model::subst_idx[sbi], cell->region().bulk_idx(), dof_indices, local_source_balance_vector);
        		Model::balance_->add_source_rhs_values(Model::subst_idx[sbi], cell->region().bulk_idx(), dof_indices, local_source_balance_rhs);
        	}
        }
    }
}



template<class Model>
template<unsigned int dim>
void TransportDG<Model>::assemble_fluxes_element_element()
{
    vector<FESideValues<dim,3>*> fe_values;
    FESideValues<dim,3> fsv_rt(*feo->mapping<dim>(), *feo->q<dim-1>(), *feo->fe_rt<dim>(),
    		update_values);
    const unsigned int ndofs = feo->fe<dim>()->n_dofs(), qsize = feo->q<dim-1>()->size(),
    		n_max_sides = ad_coef_edg.size();
    vector<unsigned int*> side_dof_indices;
    PetscScalar local_matrix[ndofs*ndofs];
    vector<vector<arma::vec3> > side_velocity(n_max_sides);
    vector<arma::vec> dg_penalty(n_max_sides);
    double gamma_l, omega[2], transport_flux;

    for (unsigned int sid=0; sid<n_max_sides; sid++)
    {
    	side_dof_indices.push_back(new unsigned int[ndofs]);
    	fe_values.push_back(new FESideValues<dim,3>(*feo->mapping<dim>(), *feo->q<dim-1>(), *feo->fe<dim>(),
    			update_values | update_gradients | update_side_JxW_values | update_normal_vectors | update_quadrature_points));
    }

    // assemble integral over sides
    for (unsigned int iedg=0; iedg<feo->dh()->n_loc_edges(); iedg++)
    {
    	Edge *edg = &Model::mesh_->edges[feo->dh()->edge_index(iedg)];
        if (edg->n_sides < 2 || edg->side(0)->element()->dim() != dim) continue;

		for (int sid=0; sid<edg->n_sides; sid++)
		{
			typename DOFHandlerBase::CellIterator cell = edg->side(sid)->element();
			ElementAccessor<3> ele_acc = cell->element_accessor();
			feo->dh()->get_dof_indices(cell, side_dof_indices[sid]);
			fe_values[sid]->reinit(cell, edg->side(sid)->el_idx());
			fsv_rt.reinit(cell, edg->side(sid)->el_idx());
			calculate_velocity(cell, side_velocity[sid], fsv_rt);
			Model::compute_advection_diffusion_coefficients(fe_values[sid]->point_list(), side_velocity[sid], ele_acc, ad_coef_edg[sid], dif_coef_edg[sid]);
			dg_penalty[sid] = data_.dg_penalty.value(cell->centre(), ele_acc);
		}

        // fluxes and penalty
		for (unsigned int sbi=0; sbi<Model::n_substances(); sbi++)
		{
			vector<double> fluxes(edg->n_sides);
			for (int sid=0; sid<edg->n_sides; sid++)
			{
				fluxes[sid] = 0;
				for (unsigned int k=0; k<qsize; k++)
					fluxes[sid] += arma::dot(ad_coef_edg[sid][sbi][k], fe_values[sid]->normal_vector(k))*fe_values[sid]->JxW(k);
				fluxes[sid] /= edg->side(sid)->measure();
			}

			for (int s1=0; s1<edg->n_sides; s1++)
			{
				for (int s2=s1+1; s2<edg->n_sides; s2++)
				{
					ASSERT(edg->side(s1)->valid(), "Invalid side of edge.");
					if (!feo->dh()->el_is_local(edg->side(s1)->element().index())
							&& !feo->dh()->el_is_local(edg->side(s2)->element().index())) continue;

					arma::vec3 nv = fe_values[s1]->normal_vector(0);

					// set up the parameters for DG method
					set_DG_parameters_edge(*edg, s1, s2, qsize, dif_coef_edg[s1][sbi], dif_coef_edg[s2][sbi], fluxes, fe_values[0]->normal_vector(0), dg_penalty[s1][sbi], dg_penalty[s2][sbi], gamma_l, omega, transport_flux);

					int sd[2];
					sd[0] = s1;
					sd[1] = s2;

#define AVERAGE(i,k,side_id)  (fe_values[sd[side_id]]->shape_value(i,k)*0.5)
#define WAVERAGE(i,k,side_id) (arma::dot(dif_coef_edg[sd[side_id]][sbi][k]*fe_values[sd[side_id]]->shape_grad(i,k),nv)*omega[side_id])
#define JUMP(i,k,side_id)     ((side_id==0?1:-1)*fe_values[sd[side_id]]->shape_value(i,k))

					// For selected pair of elements:
					for (int n=0; n<2; n++)
					{
						if (!feo->dh()->el_is_local(edg->side(sd[n])->element().index())) continue;

						for (int m=0; m<2; m++)
						{
							for (unsigned int i=0; i<fe_values[sd[n]]->n_dofs(); i++)
								for (unsigned int j=0; j<fe_values[sd[m]]->n_dofs(); j++)
									local_matrix[i*fe_values[sd[m]]->n_dofs()+j] = 0;

							for (unsigned int k=0; k<qsize; k++)
							{
								double flux_times_JxW = transport_flux*fe_values[0]->JxW(k);
								double gamma_times_JxW = gamma_l*fe_values[0]->JxW(k);

								for (unsigned int i=0; i<fe_values[sd[n]]->n_dofs(); i++)
								{
									double flux_JxW_jump_i = flux_times_JxW*JUMP(i,k,n);
									double gamma_JxW_jump_i = gamma_times_JxW*JUMP(i,k,n);
									double JxW_jump_i = fe_values[0]->JxW(k)*JUMP(i,k,n);
									double JxW_var_wavg_i = fe_values[0]->JxW(k)*WAVERAGE(i,k,n)*dg_variant;

									for (unsigned int j=0; j<fe_values[sd[m]]->n_dofs(); j++)
									{
										int index = i*fe_values[sd[m]]->n_dofs()+j;

										// flux due to transport (applied on interior edges) (average times jump)
										local_matrix[index] += flux_JxW_jump_i*AVERAGE(j,k,m);

										// penalty enforcing continuity across edges (applied on interior and Dirichlet edges) (jump times jump)
										local_matrix[index] += gamma_JxW_jump_i*JUMP(j,k,m);

										// terms due to diffusion
										local_matrix[index] -= WAVERAGE(j,k,m)*JxW_jump_i;
										local_matrix[index] -= JUMP(j,k,m)*JxW_var_wavg_i;
									}
								}
							}
							ls[sbi]->mat_set_values(fe_values[sd[n]]->n_dofs(), (int *)side_dof_indices[sd[n]], fe_values[sd[m]]->n_dofs(), (int *)side_dof_indices[sd[m]], local_matrix);
						}
					}
#undef AVERAGE
#undef WAVERAGE
#undef JUMP
				}
			}
		}
    }

    for (unsigned int i=0; i<n_max_sides; i++)
    {
        delete fe_values[i];
        delete[] side_dof_indices[i];
    }
}


template<class Model>
template<unsigned int dim>
void TransportDG<Model>::assemble_fluxes_boundary()
{
    FESideValues<dim,3> fe_values_side(*feo->mapping<dim>(), *feo->q<dim-1>(), *feo->fe<dim>(),
    		update_values | update_gradients | update_side_JxW_values | update_normal_vectors | update_quadrature_points);
    FESideValues<dim,3> fsv_rt(*feo->mapping<dim>(), *feo->q<dim-1>(), *feo->fe_rt<dim>(),
    		update_values);
    const unsigned int ndofs = feo->fe<dim>()->n_dofs(), qsize = feo->q<dim-1>()->size();
    unsigned int side_dof_indices[ndofs];
    PetscScalar local_matrix[ndofs*ndofs];
    vector<arma::vec3> side_velocity;
    vector<arma::vec> robin_sigma(qsize, arma::vec(Model::n_substances()));
    vector<double> csection(qsize);
    arma::vec dg_penalty;
    double gamma_l;

    // assemble boundary integral
    for (unsigned int iedg=0; iedg<feo->dh()->n_loc_edges(); iedg++)
    {
    	Edge *edg = &Model::mesh_->edges[feo->dh()->edge_index(iedg)];
    	if (edg->n_sides > 1) continue;
    	// check spatial dimension
    	if (edg->side(0)->dim() != dim-1) continue;
    	// skip edges lying not on the boundary
    	if (edg->side(0)->cond() == NULL) continue;

    	SideIter side = edg->side(0);
        typename DOFHandlerBase::CellIterator cell = side->element();
        ElementAccessor<3> ele_acc = cell->element_accessor();
        feo->dh()->get_dof_indices(cell, side_dof_indices);
        fe_values_side.reinit(cell, side->el_idx());
        fsv_rt.reinit(cell, side->el_idx());

        calculate_velocity(cell, side_velocity, fsv_rt);
        Model::compute_advection_diffusion_coefficients(fe_values_side.point_list(), side_velocity, ele_acc, ad_coef, dif_coef);
        dg_penalty = data_.dg_penalty.value(cell->centre(), ele_acc);
        arma::uvec bc_type;
        Model::get_bc_type(side->cond()->element_accessor(), bc_type);
        Model::get_flux_bc_sigma(fe_values_side.point_list(), side->cond()->element_accessor(), robin_sigma);
        data_.cross_section.value_list(fe_values_side.point_list(), ele_acc, csection);

        for (unsigned int sbi=0; sbi<Model::n_substances(); sbi++)
        {
        	for (unsigned int i=0; i<ndofs; i++)
        		for (unsigned int j=0; j<ndofs; j++)
        			local_matrix[i*ndofs+j] = 0;

			// On Neumann boundaries we have only term from integrating by parts the advective term,
			// on Dirichlet boundaries we additionally apply the penalty which enforces the prescribed value.
			double side_flux = 0;
			for (unsigned int k=0; k<qsize; k++)
				side_flux += arma::dot(ad_coef[sbi][k], fe_values_side.normal_vector(k))*fe_values_side.JxW(k);
			double transport_flux = side_flux/side->measure();

			if (bc_type[sbi] == AdvectionDiffusionModel::abc_dirichlet)
			{
				// set up the parameters for DG method
				set_DG_parameters_boundary(side, qsize, dif_coef[sbi], transport_flux, fe_values_side.normal_vector(0), dg_penalty[sbi], gamma_l);
				gamma[sbi][side->cond_idx()] = gamma_l;
				transport_flux += gamma_l;
			}

			// fluxes and penalty
			for (unsigned int k=0; k<qsize; k++)
			{
				double flux_times_JxW;
				if (bc_type[sbi] == AdvectionDiffusionModel::abc_total_flux)
					flux_times_JxW = csection[k]*robin_sigma[k][sbi]*fe_values_side.JxW(k);
				else if (bc_type[sbi] == AdvectionDiffusionModel::abc_diffusive_flux)
					flux_times_JxW = (transport_flux + csection[k]*robin_sigma[k][sbi])*fe_values_side.JxW(k);
				else if (bc_type[sbi] == AdvectionDiffusionModel::abc_inflow && side_flux < 0)
					flux_times_JxW = 0;
				else
					flux_times_JxW = transport_flux*fe_values_side.JxW(k);

				for (unsigned int i=0; i<ndofs; i++)
				{
					for (unsigned int j=0; j<ndofs; j++)
					{
					    // flux due to advection and penalty
						local_matrix[i*ndofs+j] += flux_times_JxW*fe_values_side.shape_value(i,k)*fe_values_side.shape_value(j,k);

						// flux due to diffusion (only on dirichlet and inflow boundary)
						if (bc_type[sbi] == AdvectionDiffusionModel::abc_dirichlet)
							local_matrix[i*ndofs+j] -= (arma::dot(dif_coef[sbi][k]*fe_values_side.shape_grad(j,k),fe_values_side.normal_vector(k))*fe_values_side.shape_value(i,k)
									+ arma::dot(dif_coef[sbi][k]*fe_values_side.shape_grad(i,k),fe_values_side.normal_vector(k))*fe_values_side.shape_value(j,k)*dg_variant
									)*fe_values_side.JxW(k);
					}
				}
			}

			ls[sbi]->mat_set_values(ndofs, (int *)side_dof_indices, ndofs, (int *)side_dof_indices, local_matrix);
        }
    }
}


template<class Model>
template<unsigned int dim>
void TransportDG<Model>::assemble_fluxes_element_side()
{

	if (dim == 1) return;
    FEValues<dim-1,3> fe_values_vb(*feo->mapping<dim-1>(), *feo->q<dim-1>(), *feo->fe<dim-1>(),
    		update_values | update_gradients | update_JxW_values | update_quadrature_points);
    FESideValues<dim,3> fe_values_side(*feo->mapping<dim>(), *feo->q<dim-1>(), *feo->fe<dim>(),
    		update_values | update_gradients | update_side_JxW_values | update_normal_vectors | update_quadrature_points);
    FESideValues<dim,3> fsv_rt(*feo->mapping<dim>(), *feo->q<dim-1>(), *feo->fe_rt<dim>(),
       		update_values);
    FEValues<dim-1,3> fv_rt(*feo->mapping<dim-1>(), *feo->q<dim-1>(), *feo->fe_rt<dim-1>(),
       		update_values);

    vector<FEValuesSpaceBase<3>*> fv_sb(2);
    const unsigned int ndofs = feo->fe<dim>()->n_dofs();    // number of local dofs
    const unsigned int qsize = feo->q<dim-1>()->size();     // number of quadrature points
    unsigned int side_dof_indices[2*ndofs], n_dofs[2];
	vector<arma::vec3> velocity_higher, velocity_lower;
	vector<arma::vec> frac_sigma(qsize, arma::vec(Model::n_substances()));
	vector<double> csection_lower(qsize), csection_higher(qsize), mm_coef_lower(qsize), mm_coef_higher(qsize);
    PetscScalar local_matrix[4*ndofs*ndofs];
    double comm_flux[2][2];

    // index 0 = element with lower dimension,
    // index 1 = side of element with higher dimension
    fv_sb[0] = &fe_values_vb;
    fv_sb[1] = &fe_values_side;

    // assemble integral over sides
    for (unsigned int inb=0; inb<feo->dh()->n_loc_nb(); inb++)
    {
    	Neighbour *nb = &Model::mesh_->vb_neighbours_[feo->dh()->nb_index(inb)];
        // skip neighbours of different dimension
        if (nb->element()->dim() != dim-1) continue;

		typename DOFHandlerBase::CellIterator cell_sub = Model::mesh_->element.full_iter(nb->element());
		feo->dh()->get_dof_indices(cell_sub, side_dof_indices);
		fe_values_vb.reinit(cell_sub);
		n_dofs[0] = fv_sb[0]->n_dofs();

		typename DOFHandlerBase::CellIterator cell = nb->side()->element();
		feo->dh()->get_dof_indices(cell, side_dof_indices+n_dofs[0]);
		fe_values_side.reinit(cell, nb->side()->el_idx());
		n_dofs[1] = fv_sb[1]->n_dofs();

		// Element id's for testing if they belong to local partition.
		int element_id[2];
		element_id[0] = cell_sub.index();
		element_id[1] = cell.index();

		fsv_rt.reinit(cell, nb->side()->el_idx());
		fv_rt.reinit(cell_sub);
		calculate_velocity(cell, velocity_higher, fsv_rt);
		calculate_velocity(cell_sub, velocity_lower, fv_rt);
		Model::compute_advection_diffusion_coefficients(fe_values_vb.point_list(), velocity_lower, cell_sub->element_accessor(), ad_coef_edg[0], dif_coef_edg[0]);
		Model::compute_advection_diffusion_coefficients(fe_values_vb.point_list(), velocity_higher, cell->element_accessor(), ad_coef_edg[1], dif_coef_edg[1]);
		Model::compute_mass_matrix_coefficient(fe_values_vb.point_list(), cell_sub->element_accessor(), mm_coef_lower);
		Model::compute_mass_matrix_coefficient(fe_values_vb.point_list(), cell->element_accessor(), mm_coef_higher);
		data_.cross_section.value_list(fe_values_vb.point_list(), cell_sub->element_accessor(), csection_lower);
		data_.cross_section.value_list(fe_values_vb.point_list(), cell->element_accessor(), csection_higher);
		data_.fracture_sigma.value_list(fe_values_vb.point_list(), cell_sub->element_accessor(), frac_sigma);

		for (unsigned int sbi=0; sbi<Model::n_substances(); sbi++)
		{
			for (unsigned int i=0; i<n_dofs[0]+n_dofs[1]; i++)
				for (unsigned int j=0; j<n_dofs[0]+n_dofs[1]; j++)
					local_matrix[i*(n_dofs[0]+n_dofs[1])+j] = 0;

			// set transmission conditions
			for (unsigned int k=0; k<qsize; k++)
			{
				/* The communication flux has two parts:
				 * - "diffusive" term containing sigma
				 * - "advective" term representing usual upwind
				 *
				 * The calculation differs from the reference manual, since ad_coef and dif_coef have different meaning
				 * than b and A in the manual.
				 * In calculation of sigma there appears one more csection_lower in the denominator.
				 */
				double sigma = frac_sigma[k][sbi]*arma::dot(dif_coef_edg[0][sbi][k]*fe_values_side.normal_vector(k),fe_values_side.normal_vector(k))*
				        2*csection_higher[k]*csection_higher[k]/(csection_lower[k]*csection_lower[k]);

				// Since mm_coef_* contains cross section, we have to divide by it.
				double transport_flux = arma::dot(ad_coef_edg[1][sbi][k], fe_values_side.normal_vector(k));
				double por_lower_over_higher = mm_coef_lower[k]*csection_higher[k]/(mm_coef_higher[k]*csection_lower[k]);

				comm_flux[0][0] =  (sigma-min(0.,transport_flux*por_lower_over_higher))*fv_sb[0]->JxW(k);
				comm_flux[0][1] = -(sigma-min(0.,transport_flux*por_lower_over_higher))*fv_sb[0]->JxW(k);
				comm_flux[1][0] = -(sigma+max(0.,transport_flux))*fv_sb[0]->JxW(k);
				comm_flux[1][1] =  (sigma+max(0.,transport_flux))*fv_sb[0]->JxW(k);

				for (int n=0; n<2; n++)
				{
					if (!feo->dh()->el_is_local(element_id[n])) continue;

					for (unsigned int i=0; i<n_dofs[n]; i++)
						for (int m=0; m<2; m++)
							for (unsigned int j=0; j<n_dofs[m]; j++)
								local_matrix[(i+n*n_dofs[0])*(n_dofs[0]+n_dofs[1]) + m*n_dofs[0] + j] +=
								        comm_flux[m][n]*fv_sb[m]->shape_value(j,k)*fv_sb[n]->shape_value(i,k);
				}
			}
			ls[sbi]->mat_set_values(n_dofs[0]+n_dofs[1], (int *)side_dof_indices, n_dofs[0]+n_dofs[1], (int *)side_dof_indices, local_matrix);
		}
    }

}






template<class Model>
void TransportDG<Model>::set_boundary_conditions()
{
  START_TIMER("assemble_bc");
    if (Model::balance_ != nullptr)
    	Model::balance_->start_flux_assembly(Model::subst_idx);
	set_boundary_conditions<1>();
	set_boundary_conditions<2>();
	set_boundary_conditions<3>();
	if (Model::balance_ != nullptr)
		Model::balance_->finish_flux_assembly(Model::subst_idx);
  END_TIMER("assemble_bc");
}


template<class Model>
template<unsigned int dim>
void TransportDG<Model>::set_boundary_conditions()
{
    FESideValues<dim,3> fe_values_side(*feo->mapping<dim>(), *feo->q<dim-1>(), *feo->fe<dim>(),
    		update_values | update_gradients | update_normal_vectors | update_side_JxW_values | update_quadrature_points);
    FESideValues<dim,3> fsv_rt(*feo->mapping<dim>(), *feo->q<dim-1>(), *feo->fe_rt<dim>(),
           		update_values);
    const unsigned int ndofs = feo->fe<dim>()->n_dofs(), qsize = feo->q<dim-1>()->size();
    vector<int> side_dof_indices(ndofs);
    unsigned int loc_b=0;
    double local_rhs[ndofs];
    vector<PetscScalar> local_flux_balance_vector(ndofs);
    PetscScalar local_flux_balance_rhs;
    vector<arma::vec> bc_values(qsize, arma::vec(Model::n_substances())),
    		bc_fluxes(qsize, arma::vec(Model::n_substances())),
			bc_sigma(qsize, arma::vec(Model::n_substances())),
			bc_ref_values(qsize, arma::vec(Model::n_substances()));
    vector<double> csection(qsize);
	vector<arma::vec3> velocity;

    for (unsigned int loc_el = 0; loc_el < Model::mesh_->get_el_ds()->lsize(); loc_el++)
    {
        ElementFullIter elm = Model::mesh_->element(feo->dh()->el_index(loc_el));
        if (elm->boundary_idx_ == nullptr) continue;

        FOR_ELEMENT_SIDES(elm,si)
        {
			Edge *edg = elm->side(si)->edge();
			if (edg->n_sides > 1) continue;
			// skip edges lying not on the boundary
			if (edg->side(0)->cond() == NULL) continue;

			if (edg->side(0)->dim() != dim-1)
			{
				if (edg->side(0)->cond() != nullptr) ++loc_b;
				continue;
			}

			SideIter side = edg->side(0);
			typename DOFHandlerBase::CellIterator cell = Model::mesh_->element.full_iter(side->element());
			ElementAccessor<3> ele_acc = side->cond()->element_accessor();

			arma::uvec bc_type;
			Model::get_bc_type(ele_acc, bc_type);

			fe_values_side.reinit(cell, side->el_idx());
			fsv_rt.reinit(cell, side->el_idx());
			calculate_velocity(cell, velocity, fsv_rt);

			Model::compute_advection_diffusion_coefficients(fe_values_side.point_list(), velocity, side->element()->element_accessor(), ad_coef, dif_coef);
			data_.cross_section.value_list(fe_values_side.point_list(), side->element()->element_accessor(), csection);
			// The b.c. data are fetched for all possible b.c. types since we allow
			// different bc_type for each substance.
			data_.bc_dirichlet_value.value_list(fe_values_side.point_list(), ele_acc, bc_values);
			Model::get_flux_bc_data(fe_values_side.point_list(), ele_acc, bc_fluxes, bc_sigma, bc_ref_values);

			feo->dh()->get_dof_indices(cell, (unsigned int *)&(side_dof_indices[0]));

			for (unsigned int sbi=0; sbi<Model::n_substances(); sbi++)
			{
				fill_n(local_rhs, ndofs, 0);
				local_flux_balance_vector.assign(ndofs, 0);
				local_flux_balance_rhs = 0;

				double side_flux = 0;
				for (unsigned int k=0; k<qsize; k++)
					side_flux += arma::dot(ad_coef[sbi][k], fe_values_side.normal_vector(k))*fe_values_side.JxW(k);
				double transport_flux = side_flux/side->measure();

				if (bc_type[sbi] == AdvectionDiffusionModel::abc_inflow && side_flux < 0)
				{
					for (unsigned int k=0; k<qsize; k++)
					{
						double bc_term = -transport_flux*bc_values[k][sbi]*fe_values_side.JxW(k);
						for (unsigned int i=0; i<ndofs; i++)
							local_rhs[i] += bc_term*fe_values_side.shape_value(i,k);
					}
					if (Model::balance_ != nullptr)
						for (unsigned int i=0; i<ndofs; i++)
							local_flux_balance_rhs -= local_rhs[i];
				}
				else if (bc_type[sbi] == AdvectionDiffusionModel::abc_dirichlet)
				{
					for (unsigned int k=0; k<qsize; k++)
					{
						double bc_term = gamma[sbi][side->cond_idx()]*bc_values[k][sbi]*fe_values_side.JxW(k);
						arma::vec3 bc_grad = -bc_values[k][sbi]*fe_values_side.JxW(k)*dg_variant*(arma::trans(dif_coef[sbi][k])*fe_values_side.normal_vector(k));
						for (unsigned int i=0; i<ndofs; i++)
							local_rhs[i] += bc_term*fe_values_side.shape_value(i,k)
									+ arma::dot(bc_grad,fe_values_side.shape_grad(i,k));
					}
					if (Model::balance_ != nullptr)
					{
						for (unsigned int k=0; k<qsize; k++)
						{
							for (unsigned int i=0; i<ndofs; i++)
							{
								local_flux_balance_vector[i] += (arma::dot(ad_coef[sbi][k], fe_values_side.normal_vector(k))*fe_values_side.shape_value(i,k)
										- arma::dot(dif_coef[sbi][k]*fe_values_side.shape_grad(i,k),fe_values_side.normal_vector(k))
										+ gamma[sbi][side->cond_idx()]*fe_values_side.shape_value(i,k))*fe_values_side.JxW(k);
							}
						}
						if (Model::time_->tlevel() > 0)
							for (unsigned int i=0; i<ndofs; i++)
								local_flux_balance_rhs -= local_rhs[i];
					}
				}
				else if (bc_type[sbi] == AdvectionDiffusionModel::abc_total_flux)
				{
					for (unsigned int k=0; k<qsize; k++)
					{
						double bc_term = csection[k]*(bc_sigma[k][sbi]*bc_ref_values[k][sbi]-bc_fluxes[k][sbi])*fe_values_side.JxW(k);
						for (unsigned int i=0; i<ndofs; i++)
							local_rhs[i] += bc_term*fe_values_side.shape_value(i,k);
					}

					if (Model::balance_ != nullptr)
					{
						for (unsigned int i=0; i<ndofs; i++)
						{
							for (unsigned int k=0; k<qsize; k++)
								local_flux_balance_vector[i] += csection[k]*bc_sigma[k][sbi]*fe_values_side.JxW(k)*fe_values_side.shape_value(i,k);
							local_flux_balance_rhs -= local_rhs[i];
						}
					}
				}
				else if (bc_type[sbi] == AdvectionDiffusionModel::abc_diffusive_flux)
				{
					for (unsigned int k=0; k<qsize; k++)
					{
						double bc_term = csection[k]*(bc_sigma[k][sbi]*bc_ref_values[k][sbi]-bc_fluxes[k][sbi])*fe_values_side.JxW(k);
						for (unsigned int i=0; i<ndofs; i++)
							local_rhs[i] += bc_term*fe_values_side.shape_value(i,k);
					}

					if (Model::balance_ != nullptr)
					{
						for (unsigned int i=0; i<ndofs; i++)
						{
							for (unsigned int k=0; k<qsize; k++)
								local_flux_balance_vector[i] += csection[k]*(arma::dot(ad_coef[sbi][k], fe_values_side.normal_vector(k)) + bc_sigma[k][sbi])*fe_values_side.JxW(k)*fe_values_side.shape_value(i,k);
							local_flux_balance_rhs -= local_rhs[i];
						}
					}
				}
				else if (bc_type[sbi] == AdvectionDiffusionModel::abc_inflow && side_flux >= 0)
				{
					if (Model::balance_ != nullptr)
					{
						for (unsigned int k=0; k<qsize; k++)
						{
							for (unsigned int i=0; i<ndofs; i++)
								local_flux_balance_vector[i] += arma::dot(ad_coef[sbi][k], fe_values_side.normal_vector(k))*fe_values_side.JxW(k)*fe_values_side.shape_value(i,k);
						}
					}
				}
				ls[sbi]->rhs_set_values(ndofs, &(side_dof_indices[0]), local_rhs);

				if (Model::balance_ != nullptr)
				{
					Model::balance_->add_flux_matrix_values(Model::subst_idx[sbi], loc_b, side_dof_indices, local_flux_balance_vector);
					Model::balance_->add_flux_vec_value(Model::subst_idx[sbi], loc_b, local_flux_balance_rhs);
				}
			}
			++loc_b;
        }
    }
}



template<class Model>
template<unsigned int dim>
void TransportDG<Model>::calculate_velocity(const typename DOFHandlerBase::CellIterator &cell, vector<arma::vec3> &velocity, FEValuesBase<dim,3> &fv)
{
	ASSERT(cell->dim() == dim, "Element dimension mismatch!");

    velocity.resize(fv.n_points());

    for (unsigned int k=0; k<fv.n_points(); k++)
    {
        velocity[k].zeros();
        for (unsigned int sid=0; sid<cell->n_sides(); sid++)
            velocity[k] += fv.shape_vector(sid,k) * Model::mh_dh->side_flux( *(cell->side(sid)) );
    }
}





template<class Model>
void TransportDG<Model>::set_DG_parameters_edge(const Edge &edg,
            const int s1,
            const int s2,
            const int K_size,
            const vector<arma::mat33> &K1,
            const vector<arma::mat33> &K2,
            const vector<double> &fluxes,
            const arma::vec3 &normal_vector,
            const double alpha1,
            const double alpha2,
            double &gamma,
            double *omega,
            double &transport_flux)
{
    double delta[2];
    double h = 0;
    double local_alpha = 0;

    ASSERT(edg.side(s1)->valid(), "Invalid side of an edge.");
    SideIter s = edg.side(s1);

    // calculate the side diameter
    if (s->dim() == 0)
    {
        h = 1;
    }
    else
    {
        for (unsigned int i=0; i<s->n_nodes(); i++)
            for (unsigned int j=i+1; j<s->n_nodes(); j++)
                h = max(h, s->node(i)->distance(*s->node(j)));
    }

    // calculate the total in- and out-flux through the edge
    double pflux = 0, nflux = 0;
    for (int i=0; i<edg.n_sides; i++)
    {
        if (fluxes[i] > 0)
            pflux += fluxes[i];
        else
            nflux += fluxes[i];
    }

    // calculate the flux from s1 to s2
    if (fluxes[s2] > 0 && fluxes[s1] < 0 && s1 < s2)
        transport_flux = fluxes[s1]*fabs(fluxes[s2]/pflux);
    else if (fluxes[s2] < 0 && fluxes[s1] > 0 && s1 < s2)
        transport_flux = fluxes[s1]*fabs(fluxes[s2]/nflux);
    else if (s1==s2)
        transport_flux = fluxes[s1];
    else
        transport_flux = 0;

    gamma = 0.5*fabs(transport_flux);


    // determine local DG penalty
    local_alpha = max(alpha1, alpha2);

    if (s1 == s2)
    {
        omega[0] = 1;

        // delta is set to the average value of Kn.n on the side
        delta[0] = 0;
        for (int k=0; k<K_size; k++)
            delta[0] += dot(K1[k]*normal_vector,normal_vector);
        delta[0] /= K_size;

        gamma += local_alpha/h*(delta[0]);
    }
    else
    {
        delta[0] = 0;
        delta[1] = 0;
        for (int k=0; k<K_size; k++)
        {
            delta[0] += dot(K1[k]*normal_vector,normal_vector);
            delta[1] += dot(K2[k]*normal_vector,normal_vector);
        }
        delta[0] /= K_size;
        delta[1] /= K_size;

        double delta_sum = delta[0] + delta[1];

        if (delta_sum > numeric_limits<double>::epsilon())
        {
            omega[0] = delta[1]/delta_sum;
            omega[1] = delta[0]/delta_sum;
            gamma += local_alpha/h*(delta[0]*delta[1]/delta_sum);
        }
        else
            for (int i=0; i<2; i++) omega[i] = 0;
    }
}






template<class Model>
void TransportDG<Model>::set_DG_parameters_boundary(const SideIter side,
		    const int K_size,
            const vector<arma::mat33> &K,
            const double flux,
            const arma::vec3 &normal_vector,
            const double alpha,
            double &gamma)
{
    double delta = 0, h = 0;

    // calculate the side diameter
    if (side->dim() == 0)
    {
        h = 1;
    }
    else
    {
        for (unsigned int i=0; i<side->n_nodes(); i++)
            for (unsigned int j=i+1; j<side->n_nodes(); j++)
                h = max(h, side->node(i)->distance( *side->node(j) ));
    }

	// delta is set to the average value of Kn.n on the side
	for (int k=0; k<K_size; k++)
		delta += dot(K[k]*normal_vector,normal_vector);
	delta /= K_size;

	gamma = 0.5*fabs(flux) + alpha/h*delta;
}





template<class Model>
void TransportDG<Model>::set_initial_condition()
{
	START_TIMER("set_init_cond");
	for (unsigned int sbi=0; sbi<Model::n_substances(); sbi++)
		ls[sbi]->start_allocation();
	prepare_initial_condition<1>();
	prepare_initial_condition<2>();
	prepare_initial_condition<3>();

	for (unsigned int sbi=0; sbi<Model::n_substances(); sbi++)
		ls[sbi]->start_add_assembly();
	prepare_initial_condition<1>();
	prepare_initial_condition<2>();
	prepare_initial_condition<3>();

	for (unsigned int sbi=0; sbi<Model::n_substances(); sbi++)
	{
		ls[sbi]->finish_assembly();
		ls[sbi]->solve();
	}
	END_TIMER("set_init_cond");
}

template<class Model>
template<unsigned int dim>
void TransportDG<Model>::prepare_initial_condition()
{
	FEValues<dim,3> fe_values(*feo->mapping<dim>(), *feo->q<dim>(), *feo->fe<dim>(),
			update_values | update_JxW_values | update_quadrature_points);
    const unsigned int ndofs = feo->fe<dim>()->n_dofs(), qsize = feo->q<dim>()->size();
    unsigned int dof_indices[ndofs];
    double matrix[ndofs*ndofs], rhs[ndofs];
    std::vector<arma::vec> init_values(qsize);

    for (unsigned int k=0; k<qsize; k++)
    	init_values[k].resize(Model::n_substances());

    for (unsigned int i_cell=0; i_cell<Model::mesh_->get_el_ds()->lsize(); i_cell++)
    {
    	typename DOFHandlerBase::CellIterator elem = Model::mesh_->element(feo->dh()->el_index(i_cell));
    	if (elem->dim() != dim) continue;

    	ElementAccessor<3> ele_acc = elem->element_accessor();
    	feo->dh()->get_dof_indices(elem, dof_indices);
    	fe_values.reinit(elem);

   		Model::compute_init_cond(fe_values.point_list(), ele_acc, init_values);

    	for (unsigned int sbi=0; sbi<Model::n_substances(); sbi++)
    	{
    		for (unsigned int i=0; i<ndofs; i++)
    		{
    			rhs[i] = 0;
    			for (unsigned int j=0; j<ndofs; j++)
    				matrix[i*ndofs+j] = 0;
    		}

    		for (unsigned int k=0; k<qsize; k++)
    		{
    			double rhs_term = init_values[k](sbi)*fe_values.JxW(k);

    			for (unsigned int i=0; i<ndofs; i++)
    			{
    				for (unsigned int j=0; j<ndofs; j++)
    					matrix[i*ndofs+j] += fe_values.shape_value(i,k)*fe_values.shape_value(j,k)*fe_values.JxW(k);

    				rhs[i] += fe_values.shape_value(i,k)*rhs_term;
    			}
    		}
    		ls[sbi]->set_values(ndofs, (int *)dof_indices, ndofs, (int *)dof_indices, matrix, rhs);
    	}
    }
}


template<class Model>
void TransportDG<Model>::get_par_info(int * &el_4_loc, Distribution * &el_ds)
{
	el_4_loc = Model::mesh_->get_el_4_loc();
	el_ds = Model::mesh_->get_el_ds();
}


template<class Model>
void TransportDG<Model>::update_after_reactions(bool solution_changed)
{
	if (solution_changed)
	{
		for (unsigned int i_cell=0; i_cell<Model::mesh_->get_el_ds()->lsize(); i_cell++)
		{
			typename DOFHandlerBase::CellIterator elem = Model::mesh_->element(feo->dh()->el_index(i_cell));

			unsigned int n_dofs;
			switch (elem->dim())
			{
			case 1:
				n_dofs = feo->fe<1>()->n_dofs();
				break;
			case 2:
				n_dofs = feo->fe<2>()->n_dofs();
				break;
			case 3:
				n_dofs = feo->fe<3>()->n_dofs();
				break;
			}

			unsigned int dof_indices[n_dofs];
			feo->dh()->get_dof_indices(elem, dof_indices);

			for (unsigned int sbi=0; sbi<Model::n_substances(); ++sbi)
			{
				double old_average = 0;
				for (unsigned int j=0; j<n_dofs; ++j)
					old_average += ls[sbi]->get_solution_array()[dof_indices[j]-feo->dh()->distr()->begin()];
				old_average /= n_dofs;

				for (unsigned int j=0; j<n_dofs; ++j)
					ls[sbi]->get_solution_array()[dof_indices[j]-feo->dh()->distr()->begin()] += solution_elem_[sbi][i_cell] - old_average;
			}
		}
	}
    // update mass_vec for the case that mass matrix changes in next time step
    for (unsigned int sbi=0; sbi<Model::n_substances(); ++sbi)
    	MatMult(*(ls_dt->get_matrix()), ls[sbi]->get_solution(), mass_vec[sbi]);
}

template<class Model>
int *TransportDG<Model>::get_row_4_el()
{
	return Model::mesh_->get_row_4_el();
}








template class TransportDG<ConcentrationTransportModel>;
template class TransportDG<HeatTransferModel>;



<|MERGE_RESOLUTION|>--- conflicted
+++ resolved
@@ -303,20 +303,12 @@
     	}
     }
 
-<<<<<<< HEAD
-    // register output fields
-    output_rec = in_rec.val<Input::Record>("output_stream");
-	output_vec.resize(n_subst_);
-	//output_solution.resize(n_subst_);
+	output_vec.resize(Model::n_substances());
+	output_solution.resize(Model::n_substances());
 	int rank;
 	MPI_Comm_rank(PETSC_COMM_WORLD, &rank);
 	unsigned int output_vector_size= (rank==0)?feo->dh()->n_global_dofs():0;
-	for (unsigned int sbi=0; sbi<n_subst_; sbi++)
-=======
-	output_vec.resize(Model::n_substances());
-	output_solution.resize(Model::n_substances());
 	for (unsigned int sbi=0; sbi<Model::n_substances(); sbi++)
->>>>>>> 9780c0eb
 	{
 		// for each substance we allocate output array and vector
 		//output_solution[sbi] = new double[feo->dh()->n_global_dofs()];

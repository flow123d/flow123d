/*!
 *
 * Copyright (C) 2007 Technical University of Liberec.  All rights reserved.
 *
 * Please make a following refer to Flow123d on your project site if you use the program for any purpose,
 * especially for academic research:
 * Flow123d, Research Centre: Advanced Remedial Technologies, Technical University of Liberec, Czech Republic
 *
 * This program is free software; you can redistribute it and/or modify it under the terms
 * of the GNU General Public License version 3 as published by the Free Software Foundation.
 *
 * This program is distributed in the hope that it will be useful, but WITHOUT ANY WARRANTY;
 * without even the implied warranty of MERCHANTABILITY or FITNESS FOR A PARTICULAR PURPOSE.
 * See the GNU General Public License for more details.
 *
 * You should have received a copy of the GNU General Public License along with this program; if not,
 * write to the Free Software Foundation, Inc., 59 Temple Place - Suite 330, Boston, MA 021110-1307, USA.
 *
 *
 * $Id$
 * $Revision$
 * $LastChangedBy$
 * $LastChangedDate$
 *
 * @file
 * @brief Discontinuous Galerkin method for equation of transport with dispersion.
 *  @author Jan Stebel
 */

#include "system/sys_profiler.hh"
#include "transport/transport_dg.hh"
#include "quadrature/quadrature_lib.hh"
#include "fem/mapping_p1.hh"
#include "fem/fe_values.hh"
#include "fem/fe_p.hh"
#include "fem/fe_rt.hh"
#include "io/output.h"
#include "fields/field_fe.hh"
#include "flow/darcy_flow_mh.hh"
#include "la/linsys_PETSC.hh"
#include "transport/advection_diffusion_model.hh"
#include "transport/concentration_model.hh"
#include "transport/heat_model.hh"

#include "fields/generic_field.hh"

using namespace Input::Type;

template<class Model>
Selection TransportDG<Model>::dg_variant_selection_input_type
	= Selection("DG_variant", "Type of penalty term.")
	.add_value(non_symmetric, "non-symmetric", "non-symmetric weighted interior penalty DG method")
	.add_value(incomplete,    "incomplete",    "incomplete weighted interior penalty DG method")
	.add_value(symmetric,     "symmetric",     "symmetric weighted interior penalty DG method");

template<class Model>
Selection TransportDG<Model>::EqData::bc_type_selection =
              Selection("TransportDG_EqData_bc_Type")
               .add_value(inflow, "inflow", "Dirichlet BC on inflow and homogeneous Neumann BC on outflow.")
               .add_value(dirichlet, "dirichlet")
               .add_value(neumann, "neumann")
               .add_value(robin, "robin");

template<class Model>
Selection TransportDG<Model>::EqData::output_selection =
		Model::ModelEqData::get_output_selection_input_type("DG", "DG solver")
		.copy_values(EqData().make_output_field_selection("").close())
		.close();

template<class Model>
Record TransportDG<Model>::input_type
	= Model::get_input_type("DG", "DG solver")
    .declare_key("solver", LinSys_PETSC::input_type, Default::obligatory(),
            "Linear solver for MH problem.")
    .declare_key("input_fields", Array(TransportDG<Model>::EqData().make_field_descriptor_type(std::string(Model::ModelEqData::name()) + "_DG")), IT::Default::obligatory(), "")
    .declare_key("dg_variant", TransportDG<Model>::dg_variant_selection_input_type, Default("non-symmetric"),
    		"Variant of interior penalty discontinuous Galerkin method.")
    .declare_key("dg_order", Integer(0,3), Default("1"),
    		"Polynomial order for finite element in DG method (order 0 is suitable if there is no diffusion/dispersion).")
    .declare_key("output_fields", Array(EqData::output_selection),
    		Default(Model::ModelEqData::default_output_field()),
       		"List of fields to write to output file.");



FEObjects::FEObjects(Mesh *mesh_, unsigned int fe_order)
{
    unsigned int q_order;

	switch (fe_order)
	{
	case 0:
		q_order = 0;
		fe1_ = new FE_P_disc<0,1,3>;
		fe2_ = new FE_P_disc<0,2,3>;
		fe3_ = new FE_P_disc<0,3,3>;
		break;

	case 1:
		q_order = 2;
		fe1_ = new FE_P_disc<1,1,3>;
		fe2_ = new FE_P_disc<1,2,3>;
		fe3_ = new FE_P_disc<1,3,3>;
		break;

	case 2:
		q_order = 4;
		fe1_ = new FE_P_disc<2,1,3>;
		fe2_ = new FE_P_disc<2,2,3>;
		fe3_ = new FE_P_disc<2,3,3>;
		break;

	case 3:
		q_order = 6;
		fe1_ = new FE_P_disc<3,1,3>;
		fe2_ = new FE_P_disc<3,2,3>;
		fe3_ = new FE_P_disc<3,3,3>;
		break;

	default:
	    q_order=0;
		xprintf(PrgErr, "Unsupported polynomial order %d for finite elements in TransportDG ", fe_order);
		break;
	}

	fe_rt1_ = new FE_RT0<1,3>;
	fe_rt2_ = new FE_RT0<2,3>;
	fe_rt3_ = new FE_RT0<3,3>;

	q0_ = new QGauss<0>(q_order);
	q1_ = new QGauss<1>(q_order);
	q2_ = new QGauss<2>(q_order);
	q3_ = new QGauss<3>(q_order);

	map0_ = new MappingP1<0,3>;
	map1_ = new MappingP1<1,3>;
	map2_ = new MappingP1<2,3>;
	map3_ = new MappingP1<3,3>;

	dh_ = new DOFHandlerMultiDim(*mesh_);

	dh_->distribute_dofs(*fe1_, *fe2_, *fe3_);
}


FEObjects::~FEObjects()
{
	delete fe1_;
	delete fe2_;
	delete fe3_;
	delete fe_rt1_;
	delete fe_rt2_;
	delete fe_rt3_;
	delete q0_;
	delete q1_;
	delete q2_;
	delete q3_;
	delete map0_;
	delete map1_;
	delete map2_;
	delete map3_;
	delete dh_;
}

template<> FiniteElement<0,3> *FEObjects::fe<0>() { return 0; }
template<> FiniteElement<1,3> *FEObjects::fe<1>() { return fe1_; }
template<> FiniteElement<2,3> *FEObjects::fe<2>() { return fe2_; }
template<> FiniteElement<3,3> *FEObjects::fe<3>() { return fe3_; }

template<> FiniteElement<0,3> *FEObjects::fe_rt<0>() { return 0; }
template<> FiniteElement<1,3> *FEObjects::fe_rt<1>() { return fe_rt1_; }
template<> FiniteElement<2,3> *FEObjects::fe_rt<2>() { return fe_rt2_; }
template<> FiniteElement<3,3> *FEObjects::fe_rt<3>() { return fe_rt3_; }

template<> Quadrature<0> *FEObjects::q<0>() { return q0_; }
template<> Quadrature<1> *FEObjects::q<1>() { return q1_; }
template<> Quadrature<2> *FEObjects::q<2>() { return q2_; }
template<> Quadrature<3> *FEObjects::q<3>() { return q3_; }

template<> Mapping<0,3> *FEObjects::mapping<0>() { return map0_; }
template<> Mapping<1,3> *FEObjects::mapping<1>() { return map1_; }
template<> Mapping<2,3> *FEObjects::mapping<2>() { return map2_; }
template<> Mapping<3,3> *FEObjects::mapping<3>() { return map3_; }

DOFHandlerMultiDim *FEObjects::dh() { return dh_; }


template<class Model>
TransportDG<Model>::EqData::EqData() : Model::ModelEqData()
{
    *this+=fracture_sigma
            .name("fracture_sigma")
            .description(
            "Coefficient of diffusive transfer through fractures (for each substance).")
            .units( UnitSI::dimensionless() )
            .input_default("1.0")
            .flags_add(FieldFlag::in_main_matrix);

    *this+=dg_penalty
            .name("dg_penalty")
            .description(
            "Penalty parameter influencing the discontinuity of the solution (for each substance). "
            "Its default value 1 is sufficient in most cases. Higher value diminishes the inter-element jumps.")
            .units( UnitSI::dimensionless() )
            .input_default("1.0")
            .flags_add(FieldFlag::in_rhs & FieldFlag::in_main_matrix);

    *this+=bc_type
            .name("bc_type")
            .description(
            "Boundary condition type, possible values: inflow, dirichlet, neumann, robin.")
            .units( UnitSI::dimensionless() )
            .input_default("\"inflow\"")
            .input_selection( &bc_type_selection)
            .flags_add(FieldFlag::in_rhs & FieldFlag::in_main_matrix);

    *this+=bc_flux
            .name("bc_flux")
            .description("Flux in Neumann boundary condition.")
            .units( UnitSI().kg().m().s(-1).md() )
            .input_default("0.0")
            .flags_add(FieldFlag::in_rhs);
    *this+=bc_robin_sigma
            .name("bc_robin_sigma")
            .description("Conductivity coefficient in Robin boundary condition.")
            .units( UnitSI().m(4).s(-1).md() )
            .input_default("0.0")
            .flags_add(FieldFlag::in_rhs & FieldFlag::in_main_matrix);

    *this += region_ids.name("region_ids")
    	        .units( UnitSI::dimensionless())
    	        .flags(FieldFlag::equation_external_output);

    // add all input fields to the output list

}

template<class Model>
TransportDG<Model>::TransportDG(Mesh & init_mesh, const Input::Record &in_rec)
        : TransportBase(init_mesh, in_rec),
          mass_matrix(0),
          allocation_done(false)
{
	// Can not use name() + "constructor" here, since START_TIMER only accepts const char *
	// due to constexpr optimization.
	START_TIMER(Model::ModelEqData::name());
	// Check that Model is derived from AdvectionDiffusionModel.
	static_assert(std::is_base_of<AdvectionDiffusionModel, Model>::value, "");

	this->eq_data_ = &data_;

    time_ = new TimeGovernor(in_rec.val<Input::Record>("time"));
    time_->fix_dt_until_mark();

    // Read names of transported substances.
    // TODO: Substances should be held in TransportOperatorSplitting only.
    // Class TransportDG requires only names of components,
    // and it may have no sense for Model to define Substances
    // (e.g. if Model represents heat transfer). This should be
    // resolved when transport classes are refactored so that DG method
    // can be combined with reactions under operator splitting.
    Model::set_components(substances_, in_rec);
    n_subst_ = substances_.size();

//    Input::Iterator<Input::Record> it = in_rec.find<Input::Record>("mass_balance");
//    if (it)
//    	mass_balance_ = new MassBalance(this, *it);

    // Set up physical parameters.
    data_.set_mesh(init_mesh);
    data_.set_n_components(n_subst_);
    data_.set_input_list( in_rec.val<Input::Array>("input_fields") );
    data_.set_limit_side(LimitSide::left);
    data_.region_ids = GenericField<3>::region_id(*mesh_);


    // DG variant and order
    dg_variant = in_rec.val<DGVariant>("dg_variant");
    dg_order = in_rec.val<unsigned int>("dg_order");

    // DG stabilization parameters on boundary edges
    gamma.resize(n_subst_);
    for (unsigned int sbi=0; sbi<n_subst_; sbi++)
    	gamma[sbi].resize(mesh_->boundary_.size());

    // create finite element structures and distribute DOFs
    feo = new FEObjects(mesh_, dg_order);
    DBGMSG("TDG: solution size %d\n", feo->dh()->n_global_dofs());

    // Resize coefficient arrays
    int qsize = max(feo->q<0>()->size(), max(feo->q<1>()->size(), max(feo->q<2>()->size(), feo->q<3>()->size())));
    int max_edg_sides = max(mesh_->max_edge_sides(1), max(mesh_->max_edge_sides(2), mesh_->max_edge_sides(3)));
    mm_coef.resize(qsize);
    ad_coef.resize(n_subst_);
    dif_coef.resize(n_subst_);
    for (unsigned int sbi=0; sbi<n_subst_; sbi++)
    {
      ad_coef[sbi].resize(qsize);
      dif_coef[sbi].resize(qsize);
    }
    ad_coef_edg.resize(max_edg_sides);
    dif_coef_edg.resize(max_edg_sides);
    for (int sd=0; sd<max_edg_sides; sd++)
    {
    	ad_coef_edg[sd].resize(n_subst_);
    	dif_coef_edg[sd].resize(n_subst_);
    	for (unsigned int sbi=0; sbi<n_subst_; sbi++)
    	{
    		ad_coef_edg[sd][sbi].resize(qsize);
    		dif_coef_edg[sd][sbi].resize(qsize);
    	}
    }

    // register output fields
    output_rec = in_rec.val<Input::Record>("output_stream");
	output_vec.resize(n_subst_);
	output_solution.resize(n_subst_);
	for (unsigned int sbi=0; sbi<n_subst_; sbi++)
	{
		// for each substance we allocate output array and vector
		output_solution[sbi] = new double[feo->dh()->n_global_dofs()];
		VecCreateSeqWithArray(PETSC_COMM_SELF, 1, feo->dh()->n_global_dofs(), output_solution[sbi], &output_vec[sbi]);
	}
	data_.output_field.init(substances_.names());
	data_.output_field.set_mesh(*mesh_);
    data_.output_type(OutputTime::CORNER_DATA);

	for (unsigned int sbi=0; sbi<n_subst_; sbi++)
	{
		// create shared pointer to a FieldFE, pass FE data and push this FieldFE to output_field on all regions
		std::shared_ptr<FieldFE<3, FieldValue<3>::Scalar> > output_field_ptr(new FieldFE<3, FieldValue<3>::Scalar>);
		output_field_ptr->set_fe_data(feo->dh(), feo->mapping<1>(), feo->mapping<2>(), feo->mapping<3>(), &output_vec[sbi]);
		data_.output_field[sbi].set_field(mesh_->region_db().get_region_set("ALL"), output_field_ptr, 0);
	}
    data_.set_limit_side(LimitSide::left);
	output_stream = OutputTime::create_output_stream(output_rec);
	output_stream->add_admissible_field_names(in_rec.val<Input::Array>("output_fields"));

    // set time marks for writing the output
    output_stream->mark_output_times(*time_);

    // allocate matrix and vector structures
    ls    = new LinSys*[n_subst_];
    ls_dt = new LinSys_PETSC(feo->dh()->distr());
    ( (LinSys_PETSC *)ls_dt )->set_from_input( in_rec.val<Input::Record>("solver") );
    for (unsigned int sbi = 0; sbi < n_subst_; sbi++) {
    	ls[sbi] = new LinSys_PETSC(feo->dh()->distr());
    	( (LinSys_PETSC *)ls[sbi] )->set_from_input( in_rec.val<Input::Record>("solver") );
    	ls[sbi]->set_solution(NULL);
    }
    stiffness_matrix = new Mat[n_subst_];
    rhs = new Vec[n_subst_];


    // initialization of balance object
    Input::Iterator<Input::Record> it = in_rec.find<Input::Record>("mass_balance");
    if (it->val<bool>("balance_on"))
    {
    	vector<unsigned int> edg_regions;
        for (unsigned int iedg=0; iedg<feo->dh()->n_loc_edges(); iedg++)
        {
        	Edge *edg = &mesh_->edges[feo->dh()->edge_index(iedg)];
        	if (edg->n_sides == 1 && edg->side(0)->cond() != nullptr)
        		edg_regions.push_back(edg->side(0)->cond()->region().boundary_idx());
        }

    	balance_ = boost::make_shared<Balance>(Model::balance_prefix(), edg_regions, region_db(), *it);

    	subst_idx = balance_->add_quantities(substances_.names());

	    balance_->allocate(feo->dh()->distr()->lsize(),
	    		max(feo->fe<1>()->n_dofs(), max(feo->fe<2>()->n_dofs(), feo->fe<3>()->n_dofs())));
    }

}

template<class Model>
TransportDG<Model>::~TransportDG()
{
    delete time_;
    delete ls_dt;

    if (feo->dh()->el_ds()->myp() == 0)
    {
		for (unsigned int i=0; i<n_subst_; i++)
		{
			VecDestroy(&output_vec[i]);
			delete[] output_solution[i];
		}
    }

    for (unsigned int i=0; i<n_subst_; i++)
    {
    	delete ls[i];
    	MatDestroy(&stiffness_matrix[i]);
    	VecDestroy(&rhs[i]);
    }
    delete[] ls;
    delete[] stiffness_matrix;
    delete[] rhs;
    delete feo;
//    if (mass_balance_ != NULL) delete mass_balance_;

    gamma.clear();
    delete output_stream;
}


template<class Model>
void TransportDG<Model>::output_vector_gather()
{
    IS is;
    VecScatter output_scatter;
    int idx[] = { 0 };
	for (unsigned int sbi=0; sbi<n_subst_; sbi++)
	{
		// gather solution to output_vec[sbi]
		ISCreateBlock(PETSC_COMM_SELF, ls[sbi]->size(), 1, idx, PETSC_COPY_VALUES, &is);
		VecScatterCreate(ls[sbi]->get_solution(), is, output_vec[sbi], PETSC_NULL, &output_scatter);
		VecScatterBegin(output_scatter, ls[sbi]->get_solution(), output_vec[sbi], INSERT_VALUES, SCATTER_FORWARD);
		VecScatterEnd(output_scatter, ls[sbi]->get_solution(), output_vec[sbi], INSERT_VALUES, SCATTER_FORWARD);
		VecScatterDestroy(&(output_scatter));
		ISDestroy(&(is));
	}
}



template<class Model>
void TransportDG<Model>::zero_time_step()
{
	START_TIMER(Model::ModelEqData::name());
    data_.set_time(*time_);

    // set initial conditions
    set_initial_condition();
    for (unsigned int sbi = 0; sbi < n_subst_; sbi++)
    	( (LinSys_PETSC *)ls[sbi] )->set_initial_guess_nonzero();

    // during preallocation we assemble the matrices and vectors required for mass balance
    if (balance_ != nullptr)
    {
        if (!allocation_done) preallocate();

		for (unsigned int sbi=0; sbi<n_subst_; ++sbi)
		{
			balance_->calculate_mass(subst_idx[sbi], ls[sbi]->get_solution());
			balance_->calculate_source(subst_idx[sbi], ls[sbi]->get_solution());
			balance_->calculate_flux(subst_idx[sbi], ls[sbi]->get_solution());
		}
    }

	output_data();
}


template<class Model>
void TransportDG<Model>::preallocate()
{
	// preallocate mass matrix
	ls_dt->start_allocation();
	assemble_mass_matrix();
	mass_matrix = NULL;

	// preallocate system matrix
	for (unsigned int i=0; i<n_subst_; i++)
	{
		ls[i]->start_allocation();
		stiffness_matrix[i] = NULL;
		rhs[i] = NULL;
	}
	assemble_stiffness_matrix();
	set_sources();
	set_boundary_conditions();

	allocation_done = true;
}



template<class Model>
void TransportDG<Model>::update_solution()
{
	START_TIMER("DG-ONE STEP");

    time_->next_time();
    time_->view("TDG");
    
    START_TIMER("data reinit");
    data_.set_time(*time_);
    END_TIMER("data reinit");
    
    // check first time assembly - needs preallocation
    if (!allocation_done) preallocate();

	// assemble mass matrix
    if (mass_matrix == NULL || data_.subset(FieldFlag::in_time_term).changed() )
	{
		ls_dt->start_add_assembly();
		ls_dt->mat_zero_entries();
		assemble_mass_matrix();
		ls_dt->finish_assembly();
		mass_matrix = *(ls_dt->get_matrix());
	}

	// assemble stiffness matrix
    if (stiffness_matrix[0] == NULL
    		|| data_.subset(FieldFlag::in_main_matrix).changed()
    		|| Model::flux_changed)
    {
        // new fluxes can change the location of Neumann boundary,
        // thus stiffness matrix must be reassembled
    	for (unsigned int i=0; i<n_subst_; i++)
    	{
    		ls[i]->start_add_assembly();
    		ls[i]->mat_zero_entries();
    	}
        assemble_stiffness_matrix();
        for (unsigned int i=0; i<n_subst_; i++)
        {
        	ls[i]->finish_assembly();

        	if (stiffness_matrix[i] == NULL)
        		MatConvert(*( ls[i]->get_matrix() ), MATSAME, MAT_INITIAL_MATRIX, &stiffness_matrix[i]);
        	else
        		MatCopy(*( ls[i]->get_matrix() ), stiffness_matrix[i], DIFFERENT_NONZERO_PATTERN);
        }
    }

    // assemble right hand side (due to sources and boundary conditions)
    if (rhs[0] == NULL
    		|| data_.subset(FieldFlag::in_rhs).changed()
    		|| Model::flux_changed)
    {
    	for (unsigned int i=0; i<n_subst_; i++)
    	{
    		ls[i]->start_add_assembly();
    		ls[i]->rhs_zero_entries();
    	}
    	set_sources();
    	set_boundary_conditions();
    	for (unsigned int i=0; i<n_subst_; i++)
    	{
    		ls[i]->finish_assembly();

    		VecDuplicate(*( ls[i]->get_rhs() ), &rhs[i]);
    		VecCopy(*( ls[i]->get_rhs() ), rhs[i]);
    	}
    }

    Model::flux_changed = false;


    /* Apply backward Euler time integration.
     *
     * Denoting A the stiffness matrix and M the mass matrix, the algebraic system at the k-th time level reads
     *
     *   (1/dt M + A)u^k = f + 1/dt M.u^{k-1}
     *
     * Hence we modify at each time level the right hand side:
     *
     *   f^k = f + 1/dt M u^{k-1},
     *
     * where f stands for the term stemming from the force and boundary conditions.
     * Accordingly, we set
     *
     *   A^k = A + 1/dt M.
     *
     */
    Mat m;
    START_TIMER("solve");
    for (unsigned int i=0; i<n_subst_; i++)
    {
    	MatConvert(stiffness_matrix[i], MATSAME, MAT_INITIAL_MATRIX, &m);
		MatAXPY(m, 1./time_->dt(), mass_matrix, SUBSET_NONZERO_PATTERN);
		ls[i]->set_matrix(m, DIFFERENT_NONZERO_PATTERN);
		Vec y,w;
		VecDuplicate(rhs[i], &y);
		VecDuplicate(rhs[i], &w);
		MatMult(mass_matrix, ls[i]->get_solution(), y);
		VecWAXPY(w, 1./time_->dt(), y, rhs[i]);
		ls[i]->set_rhs(w);

		VecDestroy(&y);
		VecDestroy(&w);
		MatDestroy(&m);

		ls[i]->solve();
    }
    END_TIMER("solve");

//    if (mass_balance() != NULL)
//    	mass_balance()->calculate(time_->t());
    if (balance_ != nullptr)
    {
    	for (unsigned int sbi=0; sbi<n_subst_; ++sbi)
    	{
    		balance_->calculate_mass(subst_idx[sbi], ls[sbi]->get_solution());
			balance_->calculate_source(subst_idx[sbi], ls[sbi]->get_solution());
			balance_->calculate_flux(subst_idx[sbi], ls[sbi]->get_solution());
    		if (balance_->cumulative())
    		{
    			balance_->calculate_cumulative_sources(subst_idx[sbi], ls[sbi]->get_solution(), time_->dt());
    			balance_->calculate_cumulative_fluxes(subst_idx[sbi], ls[sbi]->get_solution(), time_->dt());
    		}
    	}
    }

    END_TIMER("DG-ONE STEP");
}


template<class Model>
void TransportDG<Model>::set_velocity_field(const MH_DofHandler &dh)
{
    // So far the velocity_vector contains zeros, so we ignore it.
    // Instead we use the value Side.flux.

    mh_dh = &dh;
	Model::flux_changed = true;

}


template<class Model>
void TransportDG<Model>::output_data()
{
    if (!time_->is_current( time_->marks().type_output() )) return;

    START_TIMER("DG-OUTPUT");

    // gather the solution from all processors
    output_vector_gather();
    data_.subset(FieldFlag::allow_output).set_time( *time_);
    data_.output(output_stream);
	output_stream->write_time_frame();

//	if (mass_balance() != NULL)
//		mass_balance()->output(time_->t());
	if (balance_ != nullptr)
		balance_->output(time_->t());

    END_TIMER("DG-OUTPUT");
}


template<class Model>
void TransportDG<Model>::assemble_mass_matrix()
{
  START_TIMER("assemble_mass");
  	if (balance_ != nullptr)
  		balance_->start_mass_assembly(subst_idx);
	assemble_mass_matrix<1>();
	assemble_mass_matrix<2>();
	assemble_mass_matrix<3>();
	if (balance_ != nullptr)
		balance_->finish_mass_assembly(subst_idx);
  END_TIMER("assemble_mass");
}


template<class Model> template<unsigned int dim>
void TransportDG<Model>::assemble_mass_matrix()
{
    FEValues<dim,3> fe_values(*feo->mapping<dim>(), *feo->q<dim>(), *feo->fe<dim>(), update_values | update_JxW_values | update_quadrature_points);
    const unsigned int ndofs = feo->fe<dim>()->n_dofs(), qsize = feo->q<dim>()->size();
    vector<int> dof_indices(ndofs);
    PetscScalar local_mass_matrix[ndofs*ndofs];
    vector<PetscScalar> local_mass_balance_vector(ndofs);

    // assemble integral over elements
    for (unsigned int i_cell=0; i_cell<feo->dh()->el_ds()->lsize(); i_cell++)
    {
    	typename DOFHandlerBase::CellIterator cell = mesh_->element(feo->dh()->el_index(i_cell));
        if (cell->dim() != dim) continue;

        fe_values.reinit(cell);
        feo->dh()->get_dof_indices(cell, (unsigned int*)&(dof_indices[0]));
        ElementAccessor<3> ele_acc = cell->element_accessor();

        Model::compute_mass_matrix_coefficient(fe_values.point_list(), ele_acc, mm_coef);

        // assemble the local mass matrix
        for (unsigned int i=0; i<ndofs; i++)
        {
            for (unsigned int j=0; j<ndofs; j++)
            {
                local_mass_matrix[i*ndofs+j] = 0;
                for (unsigned int k=0; k<qsize; k++)
                    local_mass_matrix[i*ndofs+j] += mm_coef[k]*fe_values.shape_value(j,k)*fe_values.shape_value(i,k)*fe_values.JxW(k);
            }

            if (balance_ != nullptr)
            {
            	local_mass_balance_vector[i] = 0;
            	for (unsigned int k=0; k<qsize; k++)
            		local_mass_balance_vector[i] += mm_coef[k]*fe_values.shape_value(i,k)*fe_values.JxW(k);
            }
        }

        if (balance_ != nullptr)
        	for (unsigned int sbi=0; sbi<n_subst_; ++sbi)
        		balance_->add_mass_matrix_values(subst_idx[sbi], ele_acc.region().bulk_idx(), dof_indices, local_mass_balance_vector);

        ls_dt->mat_set_values(ndofs, &(dof_indices[0]), ndofs, &(dof_indices[0]), local_mass_matrix);
    }
}




template<class Model>
void TransportDG<Model>::assemble_stiffness_matrix()
{
  START_TIMER("assemble_stiffness");
   START_TIMER("assemble_volume_integrals");
    assemble_volume_integrals<1>();
    assemble_volume_integrals<2>();
    assemble_volume_integrals<3>();
   END_TIMER("assemble_volume_integrals");

   START_TIMER("assemble_fluxes_boundary");
    assemble_fluxes_boundary<1>();
    assemble_fluxes_boundary<2>();
    assemble_fluxes_boundary<3>();
   END_TIMER("assemble_fluxes_boundary");

   START_TIMER("assemble_fluxes_elem_elem");
    assemble_fluxes_element_element<1>();
    assemble_fluxes_element_element<2>();
    assemble_fluxes_element_element<3>();
   END_TIMER("assemble_fluxes_elem_elem");

   START_TIMER("assemble_fluxes_elem_side");
    assemble_fluxes_element_side<1>();
    assemble_fluxes_element_side<2>();
    assemble_fluxes_element_side<3>();
   END_TIMER("assemble_fluxes_elem_side");
  END_TIMER("assemble_stiffness");
}



template<class Model>
template<unsigned int dim>
void TransportDG<Model>::assemble_volume_integrals()
{
    FEValues<dim,3> fv_rt(*feo->mapping<dim>(), *feo->q<dim>(), *feo->fe_rt<dim>(),
    		update_values | update_gradients);
    FEValues<dim,3> fe_values(*feo->mapping<dim>(), *feo->q<dim>(), *feo->fe<dim>(),
    		update_values | update_gradients | update_JxW_values | update_quadrature_points);
    const unsigned int ndofs = feo->fe<dim>()->n_dofs(), qsize = feo->q<dim>()->size();
    unsigned int dof_indices[ndofs];
    vector<arma::vec3> velocity(qsize);
    vector<arma::vec> sources_sigma(qsize, arma::vec(n_substances()));
    PetscScalar local_matrix[ndofs*ndofs];

	// assemble integral over elements
    for (unsigned int i_cell=0; i_cell<feo->dh()->el_ds()->lsize(); i_cell++)
    {
    	typename DOFHandlerBase::CellIterator cell = mesh_->element(feo->dh()->el_index(i_cell));
        if (cell->dim() != dim) continue;

        fe_values.reinit(cell);
        fv_rt.reinit(cell);
        ElementAccessor<3> ele_acc = cell->element_accessor();
        feo->dh()->get_dof_indices(cell, dof_indices);

        calculate_velocity(cell, velocity, fv_rt);
        Model::compute_advection_diffusion_coefficients(fe_values.point_list(), velocity, ele_acc, ad_coef, dif_coef);
        Model::compute_sources_sigma(fe_values.point_list(), ele_acc, sources_sigma);

        // assemble the local stiffness matrix
        for (unsigned int sbi=0; sbi<n_subst_; sbi++)
        {
        	for (unsigned int i=0; i<ndofs; i++)
        		for (unsigned int j=0; j<ndofs; j++)
        			local_matrix[i*ndofs+j] = 0;

        	for (unsigned int k=0; k<qsize; k++)
        	{
        		for (unsigned int i=0; i<ndofs; i++)
        		{
        			arma::vec3 Kt_grad_i = dif_coef[sbi][k].t()*fe_values.shape_grad(i,k);
        			double ad_dot_grad_i = arma::dot(ad_coef[sbi][k], fe_values.shape_grad(i,k));

        			for (unsigned int j=0; j<ndofs; j++)
						local_matrix[i*ndofs+j] += (arma::dot(Kt_grad_i, fe_values.shape_grad(j,k))
												   -fe_values.shape_value(j,k)*ad_dot_grad_i
												   +sources_sigma[k][sbi]*fe_values.shape_value(j,k)*fe_values.shape_value(i,k))*fe_values.JxW(k);
				}
			}
			ls[sbi]->mat_set_values(ndofs, (int *)dof_indices, ndofs, (int *)dof_indices, local_matrix);
        }
    }
}


template<class Model>
void TransportDG<Model>::set_sources()
{
  START_TIMER("assemble_sources");
    if (balance_ != nullptr)
    	balance_->start_source_assembly(subst_idx);
	set_sources<1>();
	set_sources<2>();
	set_sources<3>();
	if (balance_ != nullptr)
		balance_->finish_source_assembly(subst_idx);
  END_TIMER("assemble_sources");
}

template<class Model>
template<unsigned int dim>
void TransportDG<Model>::set_sources()
{
    FEValues<dim,3> fe_values(*feo->mapping<dim>(), *feo->q<dim>(), *feo->fe<dim>(),
    		update_values | update_JxW_values | update_quadrature_points);
    const unsigned int ndofs = feo->fe<dim>()->n_dofs(), qsize = feo->q<dim>()->size();
    vector<arma::vec> sources_conc(qsize, arma::vec(n_substances())),
    		sources_density(qsize, arma::vec(n_substances())),
			sources_sigma(qsize, arma::vec(n_substances()));
    vector<int> dof_indices(ndofs);
    PetscScalar local_rhs[ndofs];
    vector<PetscScalar> local_source_balance_vector(ndofs), local_source_balance_rhs(ndofs);
    double source;

	// assemble integral over elements
    for (unsigned int i_cell=0; i_cell<feo->dh()->el_ds()->lsize(); i_cell++)
    {
    	typename DOFHandlerBase::CellIterator cell = mesh_->element(feo->dh()->el_index(i_cell));
        if (cell->dim() != dim) continue;

        fe_values.reinit(cell);
        feo->dh()->get_dof_indices(cell, (unsigned int *)&(dof_indices[0]));

        Model::compute_source_coefficients(fe_values.point_list(), cell->element_accessor(), sources_conc, sources_density, sources_sigma);

        // assemble the local stiffness matrix
        for (unsigned int sbi=0; sbi<n_subst_; sbi++)
        {
        	fill_n(local_rhs, ndofs, 0);
        	local_source_balance_vector.assign(ndofs, 0);
        	local_source_balance_rhs.assign(ndofs, 0);

        	// compute sources
        	for (unsigned int k=0; k<qsize; k++)
        	{
        		source = (sources_density[k][sbi] + sources_conc[k][sbi]*sources_sigma[k][sbi])*fe_values.JxW(k);

        		for (unsigned int i=0; i<ndofs; i++)
        		{
        			local_rhs[i] += source*fe_values.shape_value(i,k);

        			if (balance_ != nullptr)
        			{
        				local_source_balance_vector[i] -= sources_sigma[k][sbi]*fe_values.shape_value(i,k)*fe_values.JxW(k);
        				local_source_balance_rhs[i] += source*fe_values.shape_value(i,k);
        			}
        		}
            }
        	ls[sbi]->rhs_set_values(ndofs, &(dof_indices[0]), local_rhs);

        	if (balance_ != nullptr)
        	{
        		balance_->add_source_matrix_values(subst_idx[sbi], cell->region().bulk_idx(), dof_indices, local_source_balance_vector);
        		balance_->add_source_rhs_values(subst_idx[sbi], cell->region().bulk_idx(), dof_indices, local_source_balance_rhs);
        	}
        }
    }
}



template<class Model>
template<unsigned int dim>
void TransportDG<Model>::assemble_fluxes_element_element()
{
    vector<FESideValues<dim,3>*> fe_values;
    FESideValues<dim,3> fsv_rt(*feo->mapping<dim>(), *feo->q<dim-1>(), *feo->fe_rt<dim>(),
    		update_values);
    const unsigned int ndofs = feo->fe<dim>()->n_dofs(), qsize = feo->q<dim-1>()->size(),
    		n_max_sides = ad_coef_edg.size();
    vector<unsigned int*> side_dof_indices;
    PetscScalar local_matrix[ndofs*ndofs];
    vector<vector<arma::vec3> > side_velocity(n_max_sides);
    vector<arma::vec> dg_penalty(n_max_sides);
    double gamma_l, omega[2], transport_flux;

    for (unsigned int sid=0; sid<n_max_sides; sid++)
    {
    	side_dof_indices.push_back(new unsigned int[ndofs]);
    	fe_values.push_back(new FESideValues<dim,3>(*feo->mapping<dim>(), *feo->q<dim-1>(), *feo->fe<dim>(),
    			update_values | update_gradients | update_side_JxW_values | update_normal_vectors | update_quadrature_points));
    }

    // assemble integral over sides
    for (unsigned int iedg=0; iedg<feo->dh()->n_loc_edges(); iedg++)
    {
    	Edge *edg = &mesh_->edges[feo->dh()->edge_index(iedg)];
        if (edg->n_sides < 2 || edg->side(0)->element()->dim() != dim) continue;

		for (int sid=0; sid<edg->n_sides; sid++)
		{
			typename DOFHandlerBase::CellIterator cell = edg->side(sid)->element();
			ElementAccessor<3> ele_acc = cell->element_accessor();
			feo->dh()->get_dof_indices(cell, side_dof_indices[sid]);
			fe_values[sid]->reinit(cell, edg->side(sid)->el_idx());
			fsv_rt.reinit(cell, edg->side(sid)->el_idx());
			calculate_velocity(cell, side_velocity[sid], fsv_rt);
			Model::compute_advection_diffusion_coefficients(fe_values[sid]->point_list(), side_velocity[sid], ele_acc, ad_coef_edg[sid], dif_coef_edg[sid]);
			dg_penalty[sid] = data_.dg_penalty.value(cell->centre(), ele_acc);
		}

        // fluxes and penalty
		for (unsigned int sbi=0; sbi<n_subst_; sbi++)
		{
			vector<double> fluxes(edg->n_sides);
			for (int sid=0; sid<edg->n_sides; sid++)
			{
				fluxes[sid] = 0;
				for (unsigned int k=0; k<qsize; k++)
					fluxes[sid] += arma::dot(ad_coef_edg[sid][sbi][k], fe_values[sid]->normal_vector(k))*fe_values[sid]->JxW(k);
				fluxes[sid] /= edg->side(sid)->measure();
			}

			for (int s1=0; s1<edg->n_sides; s1++)
			{
				for (int s2=s1+1; s2<edg->n_sides; s2++)
				{
					ASSERT(edg->side(s1)->valid(), "Invalid side of edge.");
					if (!feo->dh()->el_is_local(edg->side(s1)->element().index())
							&& !feo->dh()->el_is_local(edg->side(s2)->element().index())) continue;

					arma::vec3 nv = fe_values[s1]->normal_vector(0);

					// set up the parameters for DG method
					set_DG_parameters_edge(*edg, s1, s2, qsize, dif_coef_edg[s1][sbi], dif_coef_edg[s2][sbi], fluxes, fe_values[0]->normal_vector(0), dg_penalty[s1][sbi], dg_penalty[s2][sbi], gamma_l, omega, transport_flux);

					int sd[2];
					sd[0] = s1;
					sd[1] = s2;

#define AVERAGE(i,k,side_id)  (fe_values[sd[side_id]]->shape_value(i,k)*0.5)
#define WAVERAGE(i,k,side_id) (arma::dot(dif_coef_edg[sd[side_id]][sbi][k]*fe_values[sd[side_id]]->shape_grad(i,k),nv)*omega[side_id])
#define JUMP(i,k,side_id)     ((side_id==0?1:-1)*fe_values[sd[side_id]]->shape_value(i,k))

					// For selected pair of elements:
					for (int n=0; n<2; n++)
					{
						if (!feo->dh()->el_is_local(edg->side(sd[n])->element().index())) continue;

						for (int m=0; m<2; m++)
						{
							for (unsigned int i=0; i<fe_values[sd[n]]->n_dofs(); i++)
								for (unsigned int j=0; j<fe_values[sd[m]]->n_dofs(); j++)
									local_matrix[i*fe_values[sd[m]]->n_dofs()+j] = 0;

							for (unsigned int k=0; k<qsize; k++)
							{
								double flux_times_JxW = transport_flux*fe_values[0]->JxW(k);
								double gamma_times_JxW = gamma_l*fe_values[0]->JxW(k);

								for (unsigned int i=0; i<fe_values[sd[n]]->n_dofs(); i++)
								{
									double flux_JxW_jump_i = flux_times_JxW*JUMP(i,k,n);
									double gamma_JxW_jump_i = gamma_times_JxW*JUMP(i,k,n);
									double JxW_jump_i = fe_values[0]->JxW(k)*JUMP(i,k,n);
									double JxW_var_wavg_i = fe_values[0]->JxW(k)*WAVERAGE(i,k,n)*dg_variant;

									for (unsigned int j=0; j<fe_values[sd[m]]->n_dofs(); j++)
									{
										int index = i*fe_values[sd[m]]->n_dofs()+j;

										// flux due to transport (applied on interior edges) (average times jump)
										local_matrix[index] += flux_JxW_jump_i*AVERAGE(j,k,m);

										// penalty enforcing continuity across edges (applied on interior and Dirichlet edges) (jump times jump)
										local_matrix[index] += gamma_JxW_jump_i*JUMP(j,k,m);

										// terms due to diffusion
										local_matrix[index] -= WAVERAGE(j,k,m)*JxW_jump_i;
										local_matrix[index] -= JUMP(j,k,m)*JxW_var_wavg_i;
									}
								}
							}
							ls[sbi]->mat_set_values(fe_values[sd[n]]->n_dofs(), (int *)side_dof_indices[sd[n]], fe_values[sd[m]]->n_dofs(), (int *)side_dof_indices[sd[m]], local_matrix);
						}
					}
#undef AVERAGE
#undef WAVERAGE
#undef JUMP
				}
			}
		}
    }

    for (unsigned int i=0; i<n_max_sides; i++)
    {
        delete fe_values[i];
        delete[] side_dof_indices[i];
    }
}


template<class Model>
template<unsigned int dim>
void TransportDG<Model>::assemble_fluxes_boundary()
{
    FESideValues<dim,3> fe_values_side(*feo->mapping<dim>(), *feo->q<dim-1>(), *feo->fe<dim>(),
    		update_values | update_gradients | update_side_JxW_values | update_normal_vectors | update_quadrature_points);
    FESideValues<dim,3> fsv_rt(*feo->mapping<dim>(), *feo->q<dim-1>(), *feo->fe_rt<dim>(),
    		update_values);
    const unsigned int ndofs = feo->fe<dim>()->n_dofs(), qsize = feo->q<dim-1>()->size();
    unsigned int side_dof_indices[ndofs];
    PetscScalar local_matrix[ndofs*ndofs];
    vector<arma::vec3> side_velocity;
    vector<arma::vec> robin_sigma(qsize, arma::vec(n_substances()));
    arma::vec dg_penalty;
    double gamma_l;

    // assemble boundary integral
    for (unsigned int iedg=0; iedg<feo->dh()->n_loc_edges(); iedg++)
    {
    	Edge *edg = &mesh_->edges[feo->dh()->edge_index(iedg)];
    	if (edg->n_sides > 1) continue;
    	// check spatial dimension
    	if (edg->side(0)->dim() != dim-1) continue;
    	// skip edges lying not on the boundary
    	if (edg->side(0)->cond() == NULL) continue;

    	SideIter side = edg->side(0);
        typename DOFHandlerBase::CellIterator cell = side->element();
        ElementAccessor<3> ele_acc = cell->element_accessor();
        feo->dh()->get_dof_indices(cell, side_dof_indices);
        fe_values_side.reinit(cell, side->el_idx());
        fsv_rt.reinit(cell, side->el_idx());

        calculate_velocity(cell, side_velocity, fsv_rt);
        Model::compute_advection_diffusion_coefficients(fe_values_side.point_list(), side_velocity, ele_acc, ad_coef, dif_coef);
        dg_penalty = data_.dg_penalty.value(cell->centre(), ele_acc);
        arma::uvec bc_type = data_.bc_type.value(side->cond()->element()->centre(), side->cond()->element_accessor());
        data_.bc_robin_sigma.value_list(fe_values_side.point_list(), side->cond()->element_accessor(), robin_sigma);

        for (unsigned int sbi=0; sbi<n_subst_; sbi++)
        {
        	for (unsigned int i=0; i<ndofs; i++)
        		for (unsigned int j=0; j<ndofs; j++)
        			local_matrix[i*ndofs+j] = 0;

			// On Neumann boundaries we have only term from integrating by parts the advective term,
			// on Dirichlet boundaries we additionally apply the penalty which enforces the prescribed value.
			double side_flux = 0;
			for (unsigned int k=0; k<qsize; k++)
				side_flux += arma::dot(ad_coef[sbi][k], fe_values_side.normal_vector(k))*fe_values_side.JxW(k);
			double transport_flux = side_flux/side->measure();

			if (bc_type[sbi] == EqData::dirichlet)
			{
				// set up the parameters for DG method
				set_DG_parameters_boundary(side, qsize, dif_coef[sbi], transport_flux, fe_values_side.normal_vector(0), dg_penalty[sbi], gamma_l);
				gamma[sbi][side->cond_idx()] = gamma_l;
				transport_flux += gamma_l;
			}

			// fluxes and penalty
			for (unsigned int k=0; k<qsize; k++)
			{
				double flux_times_JxW;
				if (bc_type[sbi] == EqData::robin)
					flux_times_JxW = (transport_flux + robin_sigma[k][sbi])*fe_values_side.JxW(k);
				else if (bc_type[sbi] == EqData::inflow && side_flux < 0)
					flux_times_JxW = 0;
				else
					flux_times_JxW = transport_flux*fe_values_side.JxW(k);

				for (unsigned int i=0; i<ndofs; i++)
				{
					for (unsigned int j=0; j<ndofs; j++)
					{
					    // flux due to advection and penalty
						local_matrix[i*ndofs+j] += flux_times_JxW*fe_values_side.shape_value(i,k)*fe_values_side.shape_value(j,k);

						// flux due to diffusion (only on dirichlet and inflow boundary)
						if (bc_type[sbi] == EqData::dirichlet)
							local_matrix[i*ndofs+j] -= (arma::dot(dif_coef[sbi][k]*fe_values_side.shape_grad(j,k),fe_values_side.normal_vector(k))*fe_values_side.shape_value(i,k)
									+ arma::dot(dif_coef[sbi][k]*fe_values_side.shape_grad(i,k),fe_values_side.normal_vector(k))*fe_values_side.shape_value(j,k)*dg_variant
									)*fe_values_side.JxW(k);
					}
				}
			}

			ls[sbi]->mat_set_values(ndofs, (int *)side_dof_indices, ndofs, (int *)side_dof_indices, local_matrix);
        }
    }
}


template<class Model>
template<unsigned int dim>
void TransportDG<Model>::assemble_fluxes_element_side()
{

	if (dim == 1) return;
    FEValues<dim-1,3> fe_values_vb(*feo->mapping<dim-1>(), *feo->q<dim-1>(), *feo->fe<dim-1>(),
    		update_values | update_gradients | update_JxW_values | update_quadrature_points);
    FESideValues<dim,3> fe_values_side(*feo->mapping<dim>(), *feo->q<dim-1>(), *feo->fe<dim>(),
    		update_values | update_gradients | update_side_JxW_values | update_normal_vectors | update_quadrature_points);
    FESideValues<dim,3> fsv_rt(*feo->mapping<dim>(), *feo->q<dim-1>(), *feo->fe_rt<dim>(),
       		update_values);
    FEValues<dim-1,3> fv_rt(*feo->mapping<dim-1>(), *feo->q<dim-1>(), *feo->fe_rt<dim-1>(),
       		update_values);

    vector<FEValuesSpaceBase<3>*> fv_sb(2);
    const unsigned int ndofs = feo->fe<dim>()->n_dofs();    // number of local dofs
    const unsigned int qsize = feo->q<dim-1>()->size();     // number of quadrature points
    unsigned int side_dof_indices[2*ndofs], n_dofs[2];
	vector<arma::vec3> velocity_higher, velocity_lower;
	vector<arma::vec> frac_sigma(qsize, arma::vec(n_substances()));
	vector<double> csection_lower(qsize), csection_higher(qsize), mm_coef_lower(qsize), mm_coef_higher(qsize);
    PetscScalar local_matrix[4*ndofs*ndofs];
    double comm_flux[2][2];

    // index 0 = element with lower dimension,
    // index 1 = side of element with higher dimension
    fv_sb[0] = &fe_values_vb;
    fv_sb[1] = &fe_values_side;

    // assemble integral over sides
    for (unsigned int inb=0; inb<feo->dh()->n_loc_nb(); inb++)
    {
    	Neighbour *nb = &mesh_->vb_neighbours_[feo->dh()->nb_index(inb)];
        // skip neighbours of different dimension
        if (nb->element()->dim() != dim-1) continue;

		typename DOFHandlerBase::CellIterator cell_sub = mesh_->element.full_iter(nb->element());
		feo->dh()->get_dof_indices(cell_sub, side_dof_indices);
		fe_values_vb.reinit(cell_sub);
		n_dofs[0] = fv_sb[0]->n_dofs();

		typename DOFHandlerBase::CellIterator cell = nb->side()->element();
		feo->dh()->get_dof_indices(cell, side_dof_indices+n_dofs[0]);
		fe_values_side.reinit(cell, nb->side()->el_idx());
		n_dofs[1] = fv_sb[1]->n_dofs();

		// Element id's for testing if they belong to local partition.
		int element_id[2];
		element_id[0] = cell_sub.index();
		element_id[1] = cell.index();

		fsv_rt.reinit(cell, nb->side()->el_idx());
		fv_rt.reinit(cell_sub);
		calculate_velocity(cell, velocity_higher, fsv_rt);
		calculate_velocity(cell_sub, velocity_lower, fv_rt);
		Model::compute_advection_diffusion_coefficients(fe_values_vb.point_list(), velocity_lower, cell_sub->element_accessor(), ad_coef_edg[0], dif_coef_edg[0]);
		Model::compute_advection_diffusion_coefficients(fe_values_vb.point_list(), velocity_higher, cell->element_accessor(), ad_coef_edg[1], dif_coef_edg[1]);
		Model::compute_mass_matrix_coefficient(fe_values_vb.point_list(), cell_sub->element_accessor(), mm_coef_lower);
		Model::compute_mass_matrix_coefficient(fe_values_vb.point_list(), cell->element_accessor(), mm_coef_higher);
		data_.cross_section.value_list(fe_values_vb.point_list(), cell_sub->element_accessor(), csection_lower);
		data_.cross_section.value_list(fe_values_vb.point_list(), cell->element_accessor(), csection_higher);
		data_.fracture_sigma.value_list(fe_values_vb.point_list(), cell_sub->element_accessor(), frac_sigma);

		for (unsigned int sbi=0; sbi<n_subst_; sbi++)
		{
			for (unsigned int i=0; i<n_dofs[0]+n_dofs[1]; i++)
				for (unsigned int j=0; j<n_dofs[0]+n_dofs[1]; j++)
					local_matrix[i*(n_dofs[0]+n_dofs[1])+j] = 0;

			// set transmission conditions
			for (unsigned int k=0; k<qsize; k++)
			{
				/* The communication flux has two parts:
				 * - "diffusive" term containing sigma
				 * - "advective" term representing usual upwind
				 *
				 * The calculation differs from the reference manual, since ad_coef and dif_coef have different meaning
				 * than b and A in the manual.
				 * In calculation of sigma there appears one more csection_lower in the denominator.
				 */
				double sigma = frac_sigma[k][sbi]*arma::dot(dif_coef_edg[0][sbi][k]*fe_values_side.normal_vector(k),fe_values_side.normal_vector(k))*
				        2*csection_higher[k]*csection_higher[k]/(csection_lower[k]*csection_lower[k]);

				// Since mm_coef_* contains cross section, we have to divide by it.
				double transport_flux = arma::dot(ad_coef_edg[1][sbi][k], fe_values_side.normal_vector(k));
				double por_lower_over_higher = mm_coef_lower[k]*csection_higher[k]/(mm_coef_higher[k]*csection_lower[k]);

				comm_flux[0][0] =  (sigma-min(0.,transport_flux*por_lower_over_higher))*fv_sb[0]->JxW(k);
				comm_flux[0][1] = -(sigma-min(0.,transport_flux*por_lower_over_higher))*fv_sb[0]->JxW(k);
				comm_flux[1][0] = -(sigma+max(0.,transport_flux))*fv_sb[0]->JxW(k);
				comm_flux[1][1] =  (sigma+max(0.,transport_flux))*fv_sb[0]->JxW(k);

				for (int n=0; n<2; n++)
				{
					if (!feo->dh()->el_is_local(element_id[n])) continue;

					for (unsigned int i=0; i<n_dofs[n]; i++)
						for (int m=0; m<2; m++)
							for (unsigned int j=0; j<n_dofs[m]; j++)
								local_matrix[(i+n*n_dofs[0])*(n_dofs[0]+n_dofs[1]) + m*n_dofs[0] + j] +=
								        comm_flux[m][n]*fv_sb[m]->shape_value(j,k)*fv_sb[n]->shape_value(i,k);
				}
			}
			ls[sbi]->mat_set_values(n_dofs[0]+n_dofs[1], (int *)side_dof_indices, n_dofs[0]+n_dofs[1], (int *)side_dof_indices, local_matrix);
		}
    }

}






template<class Model>
void TransportDG<Model>::set_boundary_conditions()
{
  START_TIMER("assemble_bc");
    if (balance_ != nullptr)
    	balance_->start_flux_assembly(subst_idx);
	set_boundary_conditions<1>();
	set_boundary_conditions<2>();
	set_boundary_conditions<3>();
	if (balance_ != nullptr)
		balance_->finish_flux_assembly(subst_idx);
  END_TIMER("assemble_bc");
}


template<class Model>
template<unsigned int dim>
void TransportDG<Model>::set_boundary_conditions()
{
    FESideValues<dim,3> fe_values_side(*feo->mapping<dim>(), *feo->q<dim-1>(), *feo->fe<dim>(),
    		update_values | update_gradients | update_normal_vectors | update_side_JxW_values | update_quadrature_points);
    FESideValues<dim,3> fsv_rt(*feo->mapping<dim>(), *feo->q<dim-1>(), *feo->fe_rt<dim>(),
           		update_values);
    const unsigned int ndofs = feo->fe<dim>()->n_dofs(), qsize = feo->q<dim-1>()->size();
    vector<int> side_dof_indices(ndofs);
    unsigned int loc_b=0;
    double local_rhs[ndofs];
    vector<PetscScalar> local_flux_balance_vector(ndofs);
    PetscScalar local_flux_balance_rhs;
    vector<arma::vec> bc_values(qsize, arma::vec(n_substances())),
    		bc_fluxes(qsize, arma::vec(n_substances())),
			bc_sigma(qsize, arma::vec(n_substances()));
	vector<arma::vec3> velocity;
    for (unsigned int iedg=0; iedg<feo->dh()->n_loc_edges(); iedg++)
    {
    	Edge *edg = &mesh_->edges[feo->dh()->edge_index(iedg)];
    	if (edg->n_sides > 1) continue;
    	if (edg->side(0)->dim() != dim-1)
    	{
    		if (edg->side(0)->cond() != nullptr) ++loc_b;
    		continue;
    	}
    	// skip edges lying not on the boundary
    	if (edg->side(0)->cond() == NULL) continue;

    	SideIter side = edg->side(0);
    	typename DOFHandlerBase::CellIterator cell = mesh().element.full_iter(side->element());
        ElementAccessor<3> ele_acc = side->cond()->element_accessor();

        arma::uvec bc_type = data_.bc_type.value(side->cond()->element()->centre(), ele_acc);

        fe_values_side.reinit(cell, side->el_idx());
		fsv_rt.reinit(cell, side->el_idx());
		calculate_velocity(cell, velocity, fsv_rt);

        Model::compute_advection_diffusion_coefficients(fe_values_side.point_list(), velocity, side->element()->element_accessor(), ad_coef, dif_coef);
        Model::compute_dirichlet_bc(fe_values_side.point_list(), ele_acc, bc_values);
        data_.bc_flux.value_list(fe_values_side.point_list(), ele_acc, bc_fluxes);
        data_.bc_robin_sigma.value_list(fe_values_side.point_list(), ele_acc, bc_sigma);

        feo->dh()->get_dof_indices(cell, (unsigned int *)&(side_dof_indices[0]));

        for (unsigned int sbi=0; sbi<n_subst_; sbi++)
        {
        	fill_n(local_rhs, ndofs, 0);
        	local_flux_balance_vector.assign(ndofs, 0);
        	local_flux_balance_rhs = 0;

    		double side_flux = 0;
    		for (unsigned int k=0; k<qsize; k++)
    			side_flux += arma::dot(ad_coef[sbi][k], fe_values_side.normal_vector(k))*fe_values_side.JxW(k);
    		double transport_flux = side_flux/side->measure();

        	for (unsigned int k=0; k<qsize; k++)
        	{
        		double bc_term = 0;
        		arma::vec3 bc_grad;
        		bc_grad.zeros();
<<<<<<< HEAD
                if ((bc_type[sbi] == EqData::inflow && mh_dh->side_flux( *side ) < -mh_dh->precision())
                		|| (bc_type[sbi] == EqData::dirichlet))
=======
                if (bc_type[sbi] == EqData::inflow && side_flux < 0)
                {
                	bc_term = -transport_flux*bc_values[k][sbi]*fe_values_side.JxW(k);
                }
                else if (bc_type[sbi] == EqData::dirichlet)
>>>>>>> 449b8747
                {
                	bc_term = gamma[sbi][side->cond_idx()]*bc_values[k][sbi]*fe_values_side.JxW(k);
                	bc_grad = -bc_values[k][sbi]*fe_values_side.JxW(k)*dg_variant*(arma::trans(dif_coef[sbi][k])*fe_values_side.normal_vector(k));
                }
                else if (bc_type[sbi] == EqData::neumann)
                {
                	bc_term = bc_fluxes[k][sbi]*fe_values_side.JxW(k);
                }
                else if (bc_type[sbi] == EqData::robin)
                {
                	bc_term = bc_sigma[k][sbi]*bc_values[k][sbi]*fe_values_side.JxW(k);
                }

        		for (unsigned int i=0; i<ndofs; i++)
        		{
					local_rhs[i] += bc_term*fe_values_side.shape_value(i,k)
							+ arma::dot(bc_grad,fe_values_side.shape_grad(i,k));

					if (balance_ != nullptr)
					{
						local_flux_balance_vector[i] += arma::dot(ad_coef[sbi][k], fe_values_side.normal_vector(k))*fe_values_side.JxW(k)*fe_values_side.shape_value(i,k);
						if ((bc_type[sbi] == EqData::dirichlet) || (bc_type[sbi] == EqData::inflow && mh_dh->side_flux( *side ) < -mh_dh->precision()))
						{
							local_flux_balance_vector[i] -= arma::dot(dif_coef[sbi][k]*fe_values_side.shape_grad(i,k),fe_values_side.normal_vector(k))*fe_values_side.JxW(k)
								- gamma[sbi][side->cond_idx()]*fe_values_side.shape_value(i,k)*fe_values_side.JxW(k);
							local_flux_balance_rhs -= (time_->tlevel() == 0?0:1)*bc_term*fe_values_side.shape_value(i,k);
						}
					}
        		}
			}
			ls[sbi]->rhs_set_values(ndofs, &(side_dof_indices[0]), local_rhs);

			if (balance_ != nullptr)
			{
				balance_->add_flux_matrix_values(subst_idx[sbi], loc_b, side_dof_indices, local_flux_balance_vector);
				balance_->add_flux_vec_value(subst_idx[sbi], loc_b, local_flux_balance_rhs);
			}
        }
        ++loc_b;
    }
}



// TODO: The detection of side number from SideIter
// in TransportDG::calculate_velocity()
// should be done with help of class RefElement. This however requires
// that the MH_DofHandler uses the node/side ordering defined in
// the respective RefElement.
template<class Model>
template<unsigned int dim>
void TransportDG<Model>::calculate_velocity(const typename DOFHandlerBase::CellIterator &cell, vector<arma::vec3> &velocity, FEValuesBase<dim,3> &fv)
{
    std::map<const Node*, int> node_nums;
    for (unsigned int i=0; i<cell->n_nodes(); i++)
        node_nums[cell->node[i]] = i;

    velocity.resize(fv.n_points());

    for (unsigned int k=0; k<fv.n_points(); k++)
    {
        velocity[k].zeros();
        for (unsigned int sid=0; sid<cell->n_sides(); sid++)
        {
            if (cell->side(sid)->dim() != dim-1) continue;
            int num = dim*(dim+1)/2;
            for (unsigned int i=0; i<cell->side(sid)->n_nodes(); i++)
                num -= node_nums[cell->side(sid)->node(i)];
            velocity[k] += fv.shape_vector(num,k) * mh_dh->side_flux( *(cell->side(sid)) );
        }
    }
}





template<class Model>
void TransportDG<Model>::set_DG_parameters_edge(const Edge &edg,
            const int s1,
            const int s2,
            const int K_size,
            const vector<arma::mat33> &K1,
            const vector<arma::mat33> &K2,
            const vector<double> &fluxes,
            const arma::vec3 &normal_vector,
            const double alpha1,
            const double alpha2,
            double &gamma,
            double *omega,
            double &transport_flux)
{
    double delta[2];
    double h = 0;
    double local_alpha = 0;

    ASSERT(edg.side(s1)->valid(), "Invalid side of an edge.");
    SideIter s = edg.side(s1);

    // calculate the side diameter
    if (s->dim() == 0)
    {
        h = 1;
    }
    else
    {
        for (unsigned int i=0; i<s->n_nodes(); i++)
            for (unsigned int j=i+1; j<s->n_nodes(); j++)
                h = max(h, s->node(i)->distance(*s->node(j)));
    }

    // calculate the total in- and out-flux through the edge
    double pflux = 0, nflux = 0;
    for (int i=0; i<edg.n_sides; i++)
    {
        if (fluxes[i] > 0)
            pflux += fluxes[i];
        else
            nflux += fluxes[i];
    }

    // calculate the flux from s1 to s2
    if (fluxes[s2] > 0 && fluxes[s1] < 0 && s1 < s2)
        transport_flux = fluxes[s1]*fabs(fluxes[s2]/pflux);
    else if (fluxes[s2] < 0 && fluxes[s1] > 0 && s1 < s2)
        transport_flux = fluxes[s1]*fabs(fluxes[s2]/nflux);
    else if (s1==s2)
        transport_flux = fluxes[s1];
    else
        transport_flux = 0;

    gamma = 0.5*fabs(transport_flux);


    // determine local DG penalty
    local_alpha = max(alpha1, alpha2);

    if (s1 == s2)
    {
        omega[0] = 1;

        // delta is set to the average value of Kn.n on the side
        delta[0] = 0;
        for (int k=0; k<K_size; k++)
            delta[0] += dot(K1[k]*normal_vector,normal_vector);
        delta[0] /= K_size;

        gamma += local_alpha/h*(delta[0]);
    }
    else
    {
        delta[0] = 0;
        delta[1] = 0;
        for (int k=0; k<K_size; k++)
        {
            delta[0] += dot(K1[k]*normal_vector,normal_vector);
            delta[1] += dot(K2[k]*normal_vector,normal_vector);
        }
        delta[0] /= K_size;
        delta[1] /= K_size;

        double delta_sum = delta[0] + delta[1];

        if (delta_sum > numeric_limits<double>::epsilon())
        {
            omega[0] = delta[1]/delta_sum;
            omega[1] = delta[0]/delta_sum;
            gamma += local_alpha/h*(delta[0]*delta[1]/delta_sum);
        }
        else
            for (int i=0; i<2; i++) omega[i] = 0;
    }
}






template<class Model>
void TransportDG<Model>::set_DG_parameters_boundary(const SideIter side,
		    const int K_size,
            const vector<arma::mat33> &K,
            const double flux,
            const arma::vec3 &normal_vector,
            const double alpha,
            double &gamma)
{
    double delta = 0, h = 0;

    // calculate the side diameter
    if (side->dim() == 0)
    {
        h = 1;
    }
    else
    {
        for (unsigned int i=0; i<side->n_nodes(); i++)
            for (unsigned int j=i+1; j<side->n_nodes(); j++)
                h = max(h, side->node(i)->distance( *side->node(j) ));
    }

	// delta is set to the average value of Kn.n on the side
	for (int k=0; k<K_size; k++)
		delta += dot(K[k]*normal_vector,normal_vector);
	delta /= K_size;

	gamma = 0.5*fabs(flux) + alpha/h*delta;
}





template<class Model>
void TransportDG<Model>::set_initial_condition()
{
	START_TIMER("set_init_cond");
	for (unsigned int sbi=0; sbi<n_subst_; sbi++)
		ls[sbi]->start_allocation();
	prepare_initial_condition<1>();
	prepare_initial_condition<2>();
	prepare_initial_condition<3>();

	for (unsigned int sbi=0; sbi<n_subst_; sbi++)
		ls[sbi]->start_add_assembly();
	prepare_initial_condition<1>();
	prepare_initial_condition<2>();
	prepare_initial_condition<3>();

	for (unsigned int sbi=0; sbi<n_subst_; sbi++)
	{
		ls[sbi]->finish_assembly();
		ls[sbi]->solve();
	}
	END_TIMER("set_init_cond");
}

template<class Model>
template<unsigned int dim>
void TransportDG<Model>::prepare_initial_condition()
{
	FEValues<dim,3> fe_values(*feo->mapping<dim>(), *feo->q<dim>(), *feo->fe<dim>(),
			update_values | update_JxW_values | update_quadrature_points);
    const unsigned int ndofs = feo->fe<dim>()->n_dofs(), qsize = feo->q<dim>()->size();
    unsigned int dof_indices[ndofs];
    double matrix[ndofs*ndofs], rhs[ndofs];
    std::vector<arma::vec> init_values(qsize);

    for (unsigned int k=0; k<qsize; k++)
    	init_values[k].resize(n_subst_);

    for (unsigned int i_cell=0; i_cell<feo->dh()->el_ds()->lsize(); i_cell++)
    {
    	typename DOFHandlerBase::CellIterator elem = mesh_->element(feo->dh()->el_index(i_cell));
    	if (elem->dim() != dim) continue;

    	ElementAccessor<3> ele_acc = elem->element_accessor();
    	feo->dh()->get_dof_indices(elem, dof_indices);
    	fe_values.reinit(elem);

   		Model::compute_init_cond(fe_values.point_list(), ele_acc, init_values);

    	for (unsigned int sbi=0; sbi<n_subst_; sbi++)
    	{
    		for (unsigned int i=0; i<ndofs; i++)
    		{
    			rhs[i] = 0;
    			for (unsigned int j=0; j<ndofs; j++)
    				matrix[i*ndofs+j] = 0;
    		}

    		for (unsigned int k=0; k<qsize; k++)
    		{
    			double rhs_term = init_values[k](sbi)*fe_values.JxW(k);

    			for (unsigned int i=0; i<ndofs; i++)
    			{
    				for (unsigned int j=0; j<ndofs; j++)
    					matrix[i*ndofs+j] += fe_values.shape_value(i,k)*fe_values.shape_value(j,k)*fe_values.JxW(k);

    				rhs[i] += fe_values.shape_value(i,k)*rhs_term;
    			}
    		}
    		ls[sbi]->set_values(ndofs, (int *)dof_indices, ndofs, (int *)dof_indices, matrix, rhs);
    	}
    }
}


template<class Model>
void TransportDG<Model>::calc_fluxes(vector<vector<double> > &bcd_balance, vector<vector<double> > &bcd_plus_balance, vector<vector<double> > &bcd_minus_balance)
{
	calc_fluxes<1>(bcd_balance, bcd_plus_balance, bcd_minus_balance);
	calc_fluxes<2>(bcd_balance, bcd_plus_balance, bcd_minus_balance);
	calc_fluxes<3>(bcd_balance, bcd_plus_balance, bcd_minus_balance);
}

template<class Model>
template<unsigned int dim>
void TransportDG<Model>::calc_fluxes(vector<vector<double> > &bcd_balance, vector<vector<double> > &bcd_plus_balance, vector<vector<double> > &bcd_minus_balance)
{
	FESideValues<dim,3> fe_values(*feo->mapping<dim>(), *feo->q<dim-1>(), *feo->fe<dim>(),
			update_values | update_gradients | update_normal_vectors | update_side_JxW_values | update_quadrature_points);
	FESideValues<dim,3> fsv_rt(*feo->mapping<dim>(), *feo->q<dim-1>(), *feo->fe_rt<dim>(),
			update_values);
	const unsigned int ndofs = feo->fe<dim>()->n_dofs(), qsize = feo->q<dim-1>()->size();
	unsigned int dof_indices[ndofs];
	vector<arma::vec3> side_velocity(qsize);
    vector<arma::vec> bc_values(qsize);
	arma::vec3 conc_grad;

    for (unsigned int k=0; k<qsize; k++)
    	bc_values[k].resize(n_subst_);

    for (unsigned int iedg=0; iedg<feo->dh()->n_loc_edges(); iedg++)
    {
    	Edge *edg = &mesh_->edges[feo->dh()->edge_index(iedg)];
    	if (edg->n_sides > 1) continue;
    	if (edg->side(0)->dim() != dim-1) continue;
    	// skip edges lying not on the boundary
    	if (edg->side(0)->cond() == NULL) continue;

    	SideIter side = edg->side(0);
    	DOFHandlerMultiDim::CellIterator cell = side->element();
        ElementAccessor<3> ele_acc = cell->element_accessor();
        Region r = side->cond()->element_accessor().region();
        if (! r.is_valid()) xprintf(Msg, "Invalid region, ele % d, edg: % d\n", side->cond()->bc_ele_idx_, side->cond()->edge_idx_);
        unsigned int bc_region_idx = r.boundary_idx();

		fe_values.reinit(cell, side->el_idx());
		fsv_rt.reinit(cell, side->el_idx());
		feo->dh()->get_dof_indices(cell, dof_indices);
		calculate_velocity(cell, side_velocity, fsv_rt);
		Model::compute_advection_diffusion_coefficients(fe_values.point_list(), side_velocity, ele_acc, ad_coef, dif_coef);
		Model::compute_dirichlet_bc(fe_values.point_list(), side->cond()->element_accessor(), bc_values);
		arma::uvec bc_type = data_.bc_type.value(side->cond()->element()->centre(), side->cond()->element_accessor());

		for (unsigned int sbi=0; sbi<n_subst_; sbi++)
		{
			double mass_flux = 0;
			double water_flux = 0;
			for (unsigned int k=0; k<qsize; k++)
				water_flux += arma::dot(ad_coef[sbi][k], fe_values.normal_vector(k))*fe_values.JxW(k);
			water_flux /= side->measure();

			for (unsigned int k=0; k<qsize; k++)
			{
				double conc = 0;
				conc_grad.zeros();
				for (unsigned int i=0; i<ndofs; i++)
				{
					conc += fe_values.shape_value(i,k)*ls[sbi]->get_solution_array()[dof_indices[i]-feo->dh()->loffset()];
					conc_grad += fe_values.shape_grad(i,k)*ls[sbi]->get_solution_array()[dof_indices[i]-feo->dh()->loffset()];
				}

				// flux due to advection
				if (bc_type[sbi] == EqData::inflow && water_flux < 0)
					mass_flux += water_flux*bc_values[k][sbi]*fe_values.JxW(k);
				else
					mass_flux += water_flux*conc*fe_values.JxW(k);

				if (bc_type[sbi] == EqData::dirichlet)
				{
					// flux due to diffusion
					mass_flux -= arma::dot(dif_coef[sbi][k]*conc_grad,fe_values.normal_vector(k))*fe_values.JxW(k);

					// the penalty term has to be added otherwise the mass balance will not hold
					mass_flux -= gamma[sbi][side->cond_idx()]*(bc_values[k][sbi] - conc)*fe_values.JxW(k);
				}

			}
			bcd_balance[sbi][bc_region_idx] += mass_flux;
			if (mass_flux >= 0) bcd_plus_balance[sbi][bc_region_idx] += mass_flux;
			else bcd_minus_balance[sbi][bc_region_idx] += mass_flux;
		}
    }

}

template<class Model>
void TransportDG<Model>::calc_elem_sources(vector<vector<double> > &mass, vector<vector<double> > &src_balance)
{
	calc_elem_sources<1>(mass, src_balance);
	calc_elem_sources<2>(mass, src_balance);
	calc_elem_sources<3>(mass, src_balance);
}

template<class Model>
template<unsigned int dim>
void TransportDG<Model>::calc_elem_sources(vector<vector<double> > &mass, vector<vector<double> > &src_balance)
{
	FEValues<dim,3> fe_values(*feo->mapping<dim>(), *feo->q<dim>(), *feo->fe<dim>(),
			update_values | update_JxW_values | update_quadrature_points);
	const unsigned int ndofs = feo->fe<dim>()->n_dofs(), qsize = feo->q<dim>()->size();
	unsigned int dof_indices[ndofs];
    vector<arma::vec> sources_conc(qsize, arma::vec(n_substances())),
    				  sources_density(qsize, arma::vec(n_substances())),
    				  sources_sigma(qsize,  arma::vec(n_substances()));
	double mass_sum, sources_sum, conc, conc_diff;

    for (unsigned int i_cell=0; i_cell<feo->dh()->el_ds()->lsize(); i_cell++)
    {
    	typename DOFHandlerBase::CellIterator elem = mesh_->element(feo->dh()->el_index(i_cell));
		if (elem->dim() != dim) continue;

		Region r = elem->element_accessor().region();
		if (! r.is_valid()) xprintf(Msg, "Invalid region, ele % d\n", elem.index());
		unsigned int region_idx = r.bulk_idx();

		ElementAccessor<3> ele_acc = elem->element_accessor();
		fe_values.reinit(elem);
		feo->dh()->get_dof_indices(elem, dof_indices);

		Model::compute_mass_matrix_coefficient(fe_values.point_list(), ele_acc, mm_coef);
		Model::compute_source_coefficients(fe_values.point_list(), ele_acc, sources_conc, sources_density, sources_sigma);

		for (unsigned int sbi=0; sbi<n_subst_; sbi++)
		{
			mass_sum = 0;
			sources_sum = 0;

			for (unsigned int k=0; k<qsize; k++)
			{
				conc = 0;
				for (unsigned int i=0; i<ndofs; i++)
					conc += fe_values.shape_value(i,k)*ls[sbi]->get_solution_array()[dof_indices[i]-feo->dh()->loffset()];

				mass_sum += mm_coef[k]*conc*fe_values.JxW(k);

				conc_diff = sources_conc[k][sbi] - conc;
				sources_sum += (sources_density[k][sbi] + conc_diff*sources_sigma[k][sbi])*fe_values.JxW(k);
			}

			mass[sbi][region_idx] += mass_sum;
			src_balance[sbi][region_idx] += sources_sum;
		}
	}
}





template class TransportDG<ConcentrationTransportModel>;
template class TransportDG<HeatTransferModel>;



<|MERGE_RESOLUTION|>--- conflicted
+++ resolved
@@ -1289,16 +1289,11 @@
         		double bc_term = 0;
         		arma::vec3 bc_grad;
         		bc_grad.zeros();
-<<<<<<< HEAD
-                if ((bc_type[sbi] == EqData::inflow && mh_dh->side_flux( *side ) < -mh_dh->precision())
-                		|| (bc_type[sbi] == EqData::dirichlet))
-=======
                 if (bc_type[sbi] == EqData::inflow && side_flux < 0)
                 {
                 	bc_term = -transport_flux*bc_values[k][sbi]*fe_values_side.JxW(k);
                 }
                 else if (bc_type[sbi] == EqData::dirichlet)
->>>>>>> 449b8747
                 {
                 	bc_term = gamma[sbi][side->cond_idx()]*bc_values[k][sbi]*fe_values_side.JxW(k);
                 	bc_grad = -bc_values[k][sbi]*fe_values_side.JxW(k)*dg_variant*(arma::trans(dif_coef[sbi][k])*fe_values_side.normal_vector(k));

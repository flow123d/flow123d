/*!
 *
﻿ * Copyright (C) 2015 Technical University of Liberec.  All rights reserved.
 * 
 * This program is free software; you can redistribute it and/or modify it under
 * the terms of the GNU General Public License version 3 as published by the
 * Free Software Foundation. (http://www.gnu.org/licenses/gpl-3.0.en.html)
 * 
 * This program is distributed in the hope that it will be useful, but WITHOUT
 * ANY WARRANTY; without even the implied warranty of MERCHANTABILITY or FITNESS
 * FOR A PARTICULAR PURPOSE.  See the GNU General Public License for more details.
 *
 * 
 * @file    heat_model.hh
 * @brief   Discontinuous Galerkin method for equation of transport with dispersion.
 * @author  Jan Stebel
 */

#ifndef HEAT_MODEL_HH_
#define HEAT_MODEL_HH_

#include <boost/exception/info.hpp>             // for operator<<, error_inf...
#include <memory>                               // for shared_ptr
#include <string>                               // for string
#include <vector>                               // for vector
#include <armadillo>
#include "advection_diffusion_model.hh"
#include "transport/advection_process_base.hh"
#include "transport/substance.hh"
#include "fields/field_values.hh"               // for FieldValue<>::Scalar
#include "fields/bc_field.hh"
#include "fields/bc_multi_field.hh"
#include "fields/field.hh"
#include "fields/multi_field.hh"
#include "fields/field_set.hh"
#include "input/type_base.hh"                   // for Array
#include "input/type_generic.hh"                // for Instance
#include "input/type_record.hh"                 // for Record
#include "input/type_selection.hh"              // for Selection

class Mesh;
class OutputTime;
namespace Input { class Record; }
template <int spacedim> class ElementAccessor;


// class HeatProcessBase : public EquationBase
// {
// public:
//     typedef HeatProcessBase FactoryBaseType;


//     HeatProcessBase(Mesh &mesh, const Input::Record in_rec)
//     : EquationBase(mesh, in_rec)
//     {};

//     /**
//      * This method takes sequential PETSc vector of side velocities and update
//      * transport matrix. The ordering is same as ordering of sides in the mesh.
//      * We just keep the pointer, but do not destroy the object.
//      *
//      * TODO: We should pass whole velocity field object (description of base functions and dof numbering) and vector.
//      */
//     virtual void set_velocity_changed() = 0;

//     /// Common specification of the input record for secondary equations.
//     static Input::Type::Abstract & get_input_type() {
//         return Input::Type::Abstract("Heat",
//                 "Equation for heat transfer.")
//                 .close();
//     }
// };

/*
class HeatNothing : public HeatProcessBase {
public:
    inline HeatNothing(Mesh &mesh_in)
    : HeatProcessBase(mesh_in, Input::Record() )

    {
        // make module solved for ever
        time_=new TimeGovernor();
        time_->next_time();
    };

    inline virtual ~HeatNothing()
    {}

    inline void set_velocity_changed() override {};

    inline virtual void output_data() override {};

};
*/

class HeatTransferModel : public AdvectionDiffusionModel, public AdvectionProcessBase {
public:

	class ModelEqData : public FieldSet {
	public:

		enum Heat_bc_types {
			bc_inflow,
			bc_dirichlet,
			bc_total_flux,
			bc_diffusive_flux
		};

		/// Type of boundary condition (see also BC_Type)
		BCMultiField<3, FieldValue<3>::Enum > bc_type;
		/// Dirichlet boundary condition for temperature.
		BCMultiField<3, FieldValue<3>::Scalar> bc_dirichlet_value;
		/// Flux value in total/diffusive flux b.c.
		BCMultiField<3, FieldValue<3>::Scalar > bc_flux;
		/// Transition coefficient in total/diffusive flux b.c.
		BCMultiField<3, FieldValue<3>::Scalar > bc_robin_sigma;
		/// Initial temperature.
		Field<3, FieldValue<3>::Scalar> init_temperature;
		/// Porosity of solid.
		Field<3, FieldValue<3>::Scalar> porosity;
		/// Water content passed from Darcy flow model
		Field<3, FieldValue<3>::Scalar> water_content;
		/// Flow flux, can be result of water flow model.
    	Field<3, FieldValue<3>::VectorFixed> flow_flux;
		/// Density of fluid.
		Field<3, FieldValue<3>::Scalar> fluid_density;
		/// Heat capacity of fluid.
		Field<3, FieldValue<3>::Scalar> fluid_heat_capacity;
		/// Heat conductivity of fluid.
		Field<3, FieldValue<3>::Scalar> fluid_heat_conductivity;
		/// Density of solid.
		Field<3, FieldValue<3>::Scalar> solid_density;
		/// Heat capacity of solid.
		Field<3, FieldValue<3>::Scalar> solid_heat_capacity;
		/// Heat conductivity of solid.
		Field<3, FieldValue<3>::Scalar> solid_heat_conductivity;
		/// Longitudal heat dispersivity.
		Field<3, FieldValue<3>::Scalar> disp_l;
		/// Transversal heat dispersivity.
		Field<3, FieldValue<3>::Scalar> disp_t;
		/// Thermal source in fluid.
		Field<3, FieldValue<3>::Scalar> fluid_thermal_source;
		/// Thermal source in solid.
		Field<3, FieldValue<3>::Scalar> solid_thermal_source;
		/// Heat exchange rate in fluid.
		Field<3, FieldValue<3>::Scalar> fluid_heat_exchange_rate;
		/// Heat exchange rate in solid.
		Field<3, FieldValue<3>::Scalar> solid_heat_exchange_rate;
		/// Reference temperature in fluid.
		Field<3, FieldValue<3>::Scalar> fluid_ref_temperature;
		/// Reference temperature in solid.
		Field<3, FieldValue<3>::Scalar> solid_ref_temperature;

		/// Pointer to DarcyFlow field cross_section
		Field<3, FieldValue<3>::Scalar > cross_section;


		MultiField<3, FieldValue<3>::Scalar> output_field;

		/// Velocity field given from Flow equation.
		Field<3, FieldValue<3>::VectorFixed > velocity;


		/// @name Instances of FieldModel used in assembly methods
		// @{

		/// Velocity norm field.
        Field<3, FieldValue<3>::Scalar > v_norm;
		/// Field represents coefficients of mass matrix.
        Field<3, FieldValue<3>::Scalar > mass_matrix_coef;
		/// Field represents retardation coefficients due to sorption.
        MultiField<3, FieldValue<3>::Scalar> retardation_coef;
    	/// Concentration sources - density output
    	MultiField<3, FieldValue<3>::Scalar> sources_density_out;
    	/// Concentration sources - sigma output
    	MultiField<3, FieldValue<3>::Scalar> sources_sigma_out;
    	/// Concentration sources - concentration output
    	MultiField<3, FieldValue<3>::Scalar> sources_conc_out;
		/// Advection coefficients.
		MultiField<3, FieldValue<3>::VectorFixed> advection_coef;
		/// Diffusion coefficients.
		MultiField<3, FieldValue<3>::TensorFixed> diffusion_coef;

    	// @}



		ModelEqData();

		static  constexpr const char *  name() { return "Heat_AdvectionDiffusion"; }

		static string default_output_field() { return "\"temperature\""; }

        static const Input::Type::Selection & get_bc_type_selection();

		static IT::Selection get_output_selection();
	};

	typedef AdvectionProcessBase FactoryBaseType;


	HeatTransferModel(Mesh &mesh, const Input::Record in_rec);

	void init_from_input(const Input::Record &) override {};

	//void compute_mass_matrix_coefficient(const Armor::array &point_list,
	//		const ElementAccessor<3> &ele_acc,
	//		std::vector<double> &mm_coef) override;

	//void compute_retardation_coefficient(const Armor::array &,
	//		const ElementAccessor<3> &,
	//		std::vector<std::vector<double> > &) override {};

	//void compute_advection_diffusion_coefficients(const Armor::array &point_list,
	//		const std::vector<arma::vec3> &velocity,
	//		const ElementAccessor<3> &ele_acc,
	//		std::vector<std::vector<arma::vec3> > &ad_coef,
	//		std::vector<std::vector<arma::mat33> > &dif_coef) override;

	//void compute_init_cond(const Armor::array &point_list,
	//		const ElementAccessor<3> &ele_acc,
	//		std::vector<std::vector<double> > &init_values) override;

    inline Field<3, FieldValue<3>::Scalar> &init_cond_field(FMT_UNUSED unsigned int sbi)
    {
        return data().init_temperature;
    }

	//void get_bc_type(const ElementAccessor<3> &ele_acc,
	//			arma::uvec &bc_types) override;

	//void get_flux_bc_data(unsigned int index,
    //        const Armor::array &point_list,
	//        const ElementAccessor<3> &ele_acc,
	//        std::vector< double > &bc_flux,
	//        std::vector< double > &bc_sigma,
	//        std::vector< double > &bc_ref_value) override;

	//void get_flux_bc_sigma(unsigned int index,
    //        const Armor::array &point_list,
	//        const ElementAccessor<3> &ele_acc,
	//        std::vector< double > &bc_sigma) override;

	//void compute_source_coefficients(const Armor::array &point_list,
	//			const ElementAccessor<3> &ele_acc,
	//			std::vector<std::vector<double> > &sources_conc,
	//			std::vector<std::vector<double> > &sources_density,
	//			std::vector<std::vector<double> > &sources_sigma) override;

	//void compute_sources_sigma(const Armor::array &point_list,
	//			const ElementAccessor<3> &ele_acc,
	//			std::vector<std::vector<double> > &sources_sigma) override;

	~HeatTransferModel() override;

<<<<<<< HEAD
	/**
	 * @brief Updates the velocity field which determines some coefficients of the transport equation.
	 *
         * @param dh mixed hybrid dof handler
         *
	 * (So far it does not work since the flow module returns a vector of zeros.)
	 */
	inline void set_velocity_field(std::shared_ptr<FieldFE<3, FieldValue<3>::VectorFixed>> flux_field) override
	{
		velocity_field_ptr_ = flux_field;
		data().velocity.set_field(mesh_->region_db().get_region_set("ALL"), flux_field, data().velocity.time());
		flux_changed = true;
	}

=======
>>>>>>> 93502c2a
    /// Returns number of transported substances.
    inline unsigned int n_substances()
    { return 1; }

    /// Returns reference to the vector of substance names.
    inline SubstanceList &substances()
    { return substances_; }

    const vector<unsigned int> &get_subst_idx()
	{ return subst_idx; }


	/// Derived class should implement getter for ModelEqData instance.
	virtual ModelEqData &data() = 0;

protected:
	
	/**
	 * Create input type that can be passed to the derived class.
	 * @param implementation String characterizing the numerical method, e.g. DG, FEM, FVM.
	 * @param description    Comment used to describe the record key.
	 * @return
	 */
	static IT::Record get_input_type(const string &implementation, const string &description);

	void output_data() override;

	std::shared_ptr<OutputTime> &output_stream()
	{ return output_stream_; }

	virtual void calculate_cumulative_balance() = 0;

<<<<<<< HEAD
	/**
	 * Initialize FieldModel instances.
	 */
	void initialize();

	/// Indicator of change in advection vector field.
	bool flux_changed;

=======
>>>>>>> 93502c2a
    /// Transported substances.
    SubstanceList substances_;

	/// List of indices used to call balance methods for a set of quantities.
	vector<unsigned int> subst_idx;

	std::shared_ptr<OutputTime> output_stream_;
<<<<<<< HEAD

	/// Pointer to velocity field given from Flow equation - obsolete, will be replace with Field<...> data()->velocity.
	std::shared_ptr<FieldFE<3, FieldValue<3>::VectorFixed>> velocity_field_ptr_;


=======
>>>>>>> 93502c2a
};





#endif /* HEAT_MODEL_HH_ */<|MERGE_RESOLUTION|>--- conflicted
+++ resolved
@@ -253,23 +253,6 @@
 
 	~HeatTransferModel() override;
 
-<<<<<<< HEAD
-	/**
-	 * @brief Updates the velocity field which determines some coefficients of the transport equation.
-	 *
-         * @param dh mixed hybrid dof handler
-         *
-	 * (So far it does not work since the flow module returns a vector of zeros.)
-	 */
-	inline void set_velocity_field(std::shared_ptr<FieldFE<3, FieldValue<3>::VectorFixed>> flux_field) override
-	{
-		velocity_field_ptr_ = flux_field;
-		data().velocity.set_field(mesh_->region_db().get_region_set("ALL"), flux_field, data().velocity.time());
-		flux_changed = true;
-	}
-
-=======
->>>>>>> 93502c2a
     /// Returns number of transported substances.
     inline unsigned int n_substances()
     { return 1; }
@@ -302,17 +285,11 @@
 
 	virtual void calculate_cumulative_balance() = 0;
 
-<<<<<<< HEAD
 	/**
 	 * Initialize FieldModel instances.
 	 */
 	void initialize();
 
-	/// Indicator of change in advection vector field.
-	bool flux_changed;
-
-=======
->>>>>>> 93502c2a
     /// Transported substances.
     SubstanceList substances_;
 
@@ -320,14 +297,6 @@
 	vector<unsigned int> subst_idx;
 
 	std::shared_ptr<OutputTime> output_stream_;
-<<<<<<< HEAD
-
-	/// Pointer to velocity field given from Flow equation - obsolete, will be replace with Field<...> data()->velocity.
-	std::shared_ptr<FieldFE<3, FieldValue<3>::VectorFixed>> velocity_field_ptr_;
-
-
-=======
->>>>>>> 93502c2a
 };
 
 

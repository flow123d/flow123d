--- conflicted
+++ resolved
@@ -227,11 +227,7 @@
          *
 	 * (So far it does not work since the flow module returns a vector of zeros.)
 	 */
-<<<<<<< HEAD
-	inline void set_velocity_field(std::shared_ptr<FieldFE<3, FieldValue<3>::VectorFixed>> flux_field, double velocity_last_t) override
-=======
 	inline void set_velocity_field(std::shared_ptr<FieldFE<3, FieldValue<3>::VectorFixed>> flux_field) override
->>>>>>> 78217822
 	{
 		velocity_field_ptr_ = flux_field;
 		flux_changed = true;

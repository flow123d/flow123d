/*!
 *
﻿ * Copyright (C) 2015 Technical University of Liberec.  All rights reserved.
 *
 * This program is free software; you can redistribute it and/or modify it under
 * the terms of the GNU General Public License version 3 as published by the
 * Free Software Foundation. (http://www.gnu.org/licenses/gpl-3.0.en.html)
 *
 * This program is distributed in the hope that it will be useful, but WITHOUT
 * ANY WARRANTY; without even the implied warranty of MERCHANTABILITY or FITNESS
 * FOR A PARTICULAR PURPOSE.  See the GNU General Public License for more details.
 *
 *
 * @file    assembly_dg.hh
 * @brief
 */

#ifndef ASSEMBLY_DG_HH_
#define ASSEMBLY_DG_HH_

#include "transport/transport_dg.hh"
#include "fem/mapping_p1.hh"
#include "fem/fe_p.hh"
#include "fem/fe_rt.hh"
#include "fem/fe_values.hh"
#include "quadrature/quadrature_lib.hh"
#include "coupling/balance.hh"
#include "fields/eval_subset.hh"
#include "fields/eval_points.hh"
#include "fields/field_value_cache.hh"



/// Allow set mask of active integrals.
enum ActiveIntegrals {
    none     =      0,
    bulk     = 0x0001,
    edge     = 0x0002,
    coupling = 0x0004,
    boundary = 0x0008
};


/// Set of all used integral necessary in assemblation
struct AssemblyIntegrals {
    std::array<std::shared_ptr<BulkIntegral>, 3> bulk_;          ///< Bulk integrals of elements of dimensions 1, 2, 3
    std::array<std::shared_ptr<BulkIntegral>, 4> center_;        ///< Bulk integrals represents center of elements of dimensions 0, 1, 2, 3
    std::array<std::shared_ptr<EdgeIntegral>, 3> edge_;          ///< Edge integrals between elements of dimensions 1, 2, 3
    std::array<std::shared_ptr<CouplingIntegral>, 2> coupling_;  ///< Coupling integrals between elements of dimensions 1-2, 2-3
    std::array<std::shared_ptr<BoundaryIntegral>, 3> boundary_;  ///< Boundary integrals betwwen elements of dimensions 1, 2, 3 and boundaries
};



/**
 * @brief Generic class of assemblation.
 *
 * Class
 *  - holds assemblation structures (EvalPoints, Integral objects, Integral data table).
 *  - associates assemblation objects specified by dimension
 *  - provides general assemble method
 *  - provides methods that allow construction of element patches
 */
template < template<IntDim...> class DimAssembly>
class GenericAssembly
{
private:
    struct BulkIntegralData {
        BulkIntegralData() {}

        DHCellAccessor cell;
        unsigned int subset_index;
    };

    struct EdgeIntegralData {
    	EdgeIntegralData()
    	: edge_side_range(make_iter<DHEdgeSide, DHCellSide>( DHEdgeSide() ), make_iter<DHEdgeSide, DHCellSide>( DHEdgeSide() )) {}

    	RangeConvert<DHEdgeSide, DHCellSide> edge_side_range;
        unsigned int subset_index;
	};

    struct CouplingIntegralData {
       	CouplingIntegralData() {}

        DHCellAccessor cell;
	    unsigned int bulk_subset_index;
        DHCellSide side;
	    unsigned int side_subset_index;
    };

    struct BoundaryIntegralData {
    	BoundaryIntegralData() {}

    	// We don't need hold ElementAccessor of boundary element, side.cond().element_accessor() provides it.
	    unsigned int bdr_subset_index; // index of subset on boundary element
	    DHCellSide side;
	    unsigned int side_subset_index;
	};

    /**
     * Temporary struct holds data od boundary element.
     *
     * It will be merge to BulkIntegralData after making implementation of DHCellAccessor on boundary elements.
     */
    struct BdrElementIntegralData {
    	BdrElementIntegralData() {}

        ElementAccessor<3> elm;
        unsigned int subset_index;
    };

public:

    /// Constructor
    GenericAssembly( typename DimAssembly<1>::EqDataDG *eq_data, int active_integrals )
    : multidim_assembly_(eq_data),
      active_integrals_(active_integrals), integrals_size_({0, 0, 0, 0, 0, 0})
    {
        eval_points_ = std::make_shared<EvalPoints>();
        // first step - create integrals, then - initialize cache
        Quadrature *quad_center_0d = new QGauss(0, 1);
        integrals_.center_[0] = eval_points_->add_bulk<0>(*quad_center_0d);
        multidim_assembly_[1_d]->create_integrals(eval_points_, integrals_, active_integrals_);
        multidim_assembly_[2_d]->create_integrals(eval_points_, integrals_, active_integrals_);
        multidim_assembly_[3_d]->create_integrals(eval_points_, integrals_, active_integrals_);
        element_cache_map_.init(eval_points_);
    }

    inline MixedPtr<DimAssembly, 1> multidim_assembly() const {
        return multidim_assembly_;
    }

    inline std::shared_ptr<EvalPoints> eval_points() const {
        return eval_points_;
    }

	/**
	 * @brief General assemble methods.
	 *
	 * Loops through local cells and calls assemble methods of assembly
	 * object of each cells over space dimension.
	 */
    void assemble(std::shared_ptr<DOFHandlerMultiDim> dh) {
        unsigned int i;
        multidim_assembly_[1_d]->reallocate_cache(element_cache_map_);
        multidim_assembly_[1_d]->begin();
        for (auto cell : dh->local_range() )
        {
            this->add_integrals_of_computing_step(cell);
            element_cache_map_(cell);

            if ( cell.is_own() && (active_integrals_ & ActiveIntegrals::bulk) ) {
                START_TIMER("assemble_volume_integrals");
                for (i=0; i<integrals_size_[0]; ++i) { // volume integral
                    switch (bulk_integral_data_[i].cell.dim()) {
                    case 1:
                        multidim_assembly_[1_d]->assemble_volume_integrals(bulk_integral_data_[i].cell);
                        break;
                    case 2:
                        multidim_assembly_[2_d]->assemble_volume_integrals(bulk_integral_data_[i].cell);
                        break;
                    case 3:
                        multidim_assembly_[3_d]->assemble_volume_integrals(bulk_integral_data_[i].cell);
                        break;
                    }
                }
                END_TIMER("assemble_volume_integrals");
            }

            if ( cell.is_own() && (active_integrals_ & ActiveIntegrals::boundary) ) {
                START_TIMER("assemble_fluxes_boundary");
                for (i=0; i<integrals_size_[3]; ++i) { // boundary integral
                    switch (boundary_integral_data_[i].side.dim()) {
                    case 1:
                        multidim_assembly_[1_d]->assemble_fluxes_boundary(boundary_integral_data_[i].side);
                        break;
                    case 2:
                        multidim_assembly_[2_d]->assemble_fluxes_boundary(boundary_integral_data_[i].side);
                        break;
                    case 3:
                        multidim_assembly_[3_d]->assemble_fluxes_boundary(boundary_integral_data_[i].side);
                        break;
                    }
                }
                END_TIMER("assemble_fluxes_boundary");
            }

            if (active_integrals_ & ActiveIntegrals::edge) {
                START_TIMER("assemble_fluxes_elem_elem");
                for (i=0; i<integrals_size_[1]; ++i) { // edge integral
                    switch (edge_integral_data_[i].edge_side_range.begin()->dim()) {
                    case 1:
                        multidim_assembly_[1_d]->assemble_fluxes_element_element(edge_integral_data_[i].edge_side_range);
                        break;
                    case 2:
                        multidim_assembly_[2_d]->assemble_fluxes_element_element(edge_integral_data_[i].edge_side_range);
                        break;
                    case 3:
                        multidim_assembly_[3_d]->assemble_fluxes_element_element(edge_integral_data_[i].edge_side_range);
                        break;
                    }
                }
                END_TIMER("assemble_fluxes_elem_elem");
            }

            if (active_integrals_ & ActiveIntegrals::coupling) {
                START_TIMER("assemble_fluxes_elem_side");
                for (i=0; i<integrals_size_[2]; ++i) { // coupling integral
                    switch (coupling_integral_data_[i].side.dim()) {
                    case 2:
                        multidim_assembly_[2_d]->assemble_fluxes_element_side(coupling_integral_data_[i].cell, coupling_integral_data_[i].side);
                        break;
                    case 3:
                        multidim_assembly_[3_d]->assemble_fluxes_element_side(coupling_integral_data_[i].cell, coupling_integral_data_[i].side);
                        break;
                    }
                }
                END_TIMER("assemble_fluxes_elem_side");
            }
        }
        multidim_assembly_[1_d]->end();
    }

    /// Return ElementCacheMap
    inline const ElementCacheMap &cache_map() const {
        return element_cache_map_;
    }

    /// Return BulkIntegral of appropriate dimension
    inline std::shared_ptr<BulkIntegral> bulk_integral(unsigned int dim) const {
        ASSERT_DBG( (dim>0) && (dim<=3) )(dim).error("Invalid dimension, must be 1, 2 or 3!\n");
	    return integrals_.bulk_[dim-1];
    }

    /// Return CenterIntegral of appropriate dimension
    inline std::shared_ptr<BulkIntegral> center_integral(unsigned int dim) const {
        ASSERT_DBG( dim<=3 )(dim).error("Invalid dimension, must be 0, 1, 2 or 3!\n");
        return integrals_.center_[dim];
    }

    /// Return EdgeIntegral of appropriate dimension
    inline std::shared_ptr<EdgeIntegral> edge_integral(unsigned int dim) const {
        ASSERT_DBG( (dim>0) && (dim<=3) )(dim).error("Invalid dimension, must be 1, 2 or 3!\n");
	    return integrals_.edge_[dim-1];
    }

    /// Return CouplingIntegral between dimensions dim-1 and dim
    inline std::shared_ptr<CouplingIntegral> coupling_integral(unsigned int dim) const {
        ASSERT_DBG( (dim>1) && (dim<=3) )(dim).error("Invalid dimension, must be 2 or 3!\n");
	    return integrals_.coupling_[dim-2];
    }

    /// Return BoundaryIntegral of appropriate dimension
    inline std::shared_ptr<BoundaryIntegral> boundary_integral(unsigned int dim) const {
        ASSERT_DBG( (dim>0) && (dim<=3) )(dim).error("Invalid dimension, must be 1, 2 or 3!\n");
	    return integrals_.boundary_[dim-1];
    }

private:
    /// Mark eval points in table of Element cache map.
    void insert_eval_points_from_integral_data() {
        for (unsigned int i=0; i<integrals_size_[0]; ++i) {
            // add data to cache if there is free space, else return
        	unsigned int data_size = eval_points_->subset_size( bulk_integral_data_[i].cell.dim(), bulk_integral_data_[i].subset_index );
        	element_cache_map_.mark_used_eval_points(bulk_integral_data_[i].cell, bulk_integral_data_[i].subset_index, data_size);
        }

        for (unsigned int i=0; i<integrals_size_[1]; ++i) {
            // add data to cache if there is free space, else return
        	for (DHCellSide edge_side : edge_integral_data_[i].edge_side_range) {
        	    unsigned int side_dim = edge_side.dim();
                unsigned int data_size = eval_points_->subset_size( side_dim, edge_integral_data_[i].subset_index ) / (side_dim+1);
                unsigned int start_point = data_size * edge_side.side_idx();
                element_cache_map_.mark_used_eval_points(edge_side.cell(), edge_integral_data_[i].subset_index, data_size, start_point);
        	}
        }

        for (unsigned int i=0; i<integrals_size_[2]; ++i) {
            // add data to cache if there is free space, else return
            unsigned int bulk_data_size = eval_points_->subset_size( coupling_integral_data_[i].cell.dim(), coupling_integral_data_[i].bulk_subset_index );
            element_cache_map_.mark_used_eval_points(coupling_integral_data_[i].cell, coupling_integral_data_[i].bulk_subset_index, bulk_data_size);

            unsigned int side_dim = coupling_integral_data_[i].side.dim();
            unsigned int side_data_size = eval_points_->subset_size( side_dim, coupling_integral_data_[i].side_subset_index ) / (side_dim+1);
            unsigned int start_point = side_data_size * coupling_integral_data_[i].side.side_idx();
            element_cache_map_.mark_used_eval_points(coupling_integral_data_[i].side.cell(), coupling_integral_data_[i].side_subset_index, side_data_size, start_point);
        }

        for (unsigned int i=0; i<integrals_size_[3]; ++i) {
            // add data to cache if there is free space, else return
            unsigned int bdr_data_size = eval_points_->subset_size( boundary_integral_data_[i].side.cond().element_accessor().dim(), boundary_integral_data_[i].bdr_subset_index );
            element_cache_map_.mark_used_eval_points(boundary_integral_data_[i].side.cond().element_accessor(), boundary_integral_data_[i].bdr_subset_index, bdr_data_size);

            unsigned int side_dim = boundary_integral_data_[i].side.dim();
            unsigned int data_size = eval_points_->subset_size( side_dim, boundary_integral_data_[i].side_subset_index ) / (side_dim+1);
            unsigned int start_point = data_size * boundary_integral_data_[i].side.side_idx();
            element_cache_map_.mark_used_eval_points(boundary_integral_data_[i].side.cell(), boundary_integral_data_[i].side_subset_index, data_size, start_point);
        }

        for (unsigned int i=0; i<integrals_size_[4]; ++i) {
            // add data to cache if there is free space, else return
        	unsigned int data_size = eval_points_->subset_size( center_integral_data_[i].cell.dim(), center_integral_data_[i].subset_index );
        	element_cache_map_.mark_used_eval_points(center_integral_data_[i].cell, center_integral_data_[i].subset_index, data_size);
        }

        for (unsigned int i=0; i<integrals_size_[5]; ++i) {
            // add data to cache if there is free space, else return
        	unsigned int data_size = eval_points_->subset_size( bdr_elem_integral_data_[i].elm.dim(), bdr_elem_integral_data_[i].subset_index );
        	element_cache_map_.mark_used_eval_points(bdr_elem_integral_data_[i].elm, bdr_elem_integral_data_[i].subset_index, data_size);
        }
    }

    /**
     * Add data of integrals to appropriate structure and register elements to ElementCacheMap.
     *
     * Types of used integrals must be set in data member \p active_integrals_.
     */
    void add_integrals_of_computing_step(DHCellAccessor cell) {
        for (unsigned int i=0; i<6; i++) integrals_size_[i] = 0; // clean integral data from previous step
        element_cache_map_.start_elements_update();

        // generic_assembly.check_integral_data();
        this->add_center_integral(cell);
        element_cache_map_.add(cell);

        if (active_integrals_ & ActiveIntegrals::bulk)
    	    if (cell.is_own()) { // Not ghost
                this->add_volume_integral(cell);
    	    }

        for( DHCellSide cell_side : cell.side_range() ) {
            if (active_integrals_ & ActiveIntegrals::boundary)
                if (cell.is_own()) // Not ghost
                    if ( (cell_side.side().edge().n_sides() == 1) && (cell_side.side().is_boundary()) ) {
                        this->add_boundary_integral(cell_side);
                        element_cache_map_.add(cell_side);
                        auto bdr_elm_acc = cell_side.cond().element_accessor();
                        this->add_bdr_elem_integral( bdr_elm_acc ); // TODO need DHCell constructed from boundary element
                        element_cache_map_.add(bdr_elm_acc);
                        continue;
                    }
            if (active_integrals_ & ActiveIntegrals::edge)
                if ( (cell_side.n_edge_sides() >= 2) && (cell_side.edge_sides().begin()->element().idx() == cell.elm_idx())) {
                    this->add_edge_integral(cell_side.edge_sides());
                	for( DHCellSide edge_side : cell_side.edge_sides() ) {
                	    if (cell_side.elem_idx() != edge_side.elem_idx())
                	        this->add_center_integral(edge_side.cell());
                		element_cache_map_.add(edge_side);
                    }
                }
        }

        if (active_integrals_ & ActiveIntegrals::coupling)
            for( DHCellSide neighb_side : cell.neighb_sides() ) { // cell -> elm lower dim, neighb_side -> elm higher dim
                if (cell.dim() != neighb_side.dim()-1) continue;
                this->add_coupling_integral(cell, neighb_side);
                this->add_center_integral(neighb_side.cell());
                element_cache_map_.add(cell);
                element_cache_map_.add(neighb_side);
            }

        element_cache_map_.prepare_elements_to_update();
        this->insert_eval_points_from_integral_data();
        element_cache_map_.create_elements_points_map();
        multidim_assembly_[1_d]->data_->cache_update(element_cache_map_);
        element_cache_map_.finish_elements_update();
    }

    /// Add data of volume integral to appropriate data structure.
    void add_volume_integral(const DHCellAccessor &cell) {
        bulk_integral_data_[ integrals_size_[0] ].cell = cell;
        bulk_integral_data_[ integrals_size_[0] ].subset_index = integrals_.bulk_[cell.dim()-1]->get_subset_idx();
        integrals_size_[0]++;
    }

    /// Add data of edge integral to appropriate data structure.
    void add_edge_integral(RangeConvert<DHEdgeSide, DHCellSide> edge_side_range) {
    	edge_integral_data_[ integrals_size_[1] ].edge_side_range = edge_side_range;
    	edge_integral_data_[ integrals_size_[1] ].subset_index = integrals_.edge_[edge_side_range.begin()->dim()-1]->get_subset_idx();
        integrals_size_[1]++;
    }

    /// Add data of coupling integral to appropriate data structure.
    void add_coupling_integral(const DHCellAccessor &cell, const DHCellSide &ngh_side) {
    	coupling_integral_data_[ integrals_size_[2] ].cell = cell;
    	coupling_integral_data_[ integrals_size_[2] ].side = ngh_side;
    	coupling_integral_data_[ integrals_size_[2] ].bulk_subset_index = integrals_.coupling_[cell.dim()-1]->get_subset_low_idx();
    	coupling_integral_data_[ integrals_size_[2] ].side_subset_index = integrals_.coupling_[cell.dim()-1]->get_subset_high_idx();
        integrals_size_[2]++;
    }

    /// Add data of boundary integral to appropriate data structure.
    void add_boundary_integral(const DHCellSide &bdr_side) {
    	boundary_integral_data_[ integrals_size_[3] ].side = bdr_side;
    	boundary_integral_data_[ integrals_size_[3] ].bdr_subset_index = integrals_.boundary_[bdr_side.dim()-1]->get_subset_low_idx();
    	boundary_integral_data_[ integrals_size_[3] ].side_subset_index = integrals_.boundary_[bdr_side.dim()-1]->get_subset_high_idx();
        integrals_size_[3]++;
    }

    /// Add data of integral of element.center eval point to appropriate data structure.
    void add_center_integral(const DHCellAccessor &cell) {
    	center_integral_data_[ integrals_size_[4] ].cell = cell;
    	center_integral_data_[ integrals_size_[4] ].subset_index = integrals_.center_[cell.dim()]->get_subset_idx();
        integrals_size_[4]++;
    }

    /// Add data of integral of boundary element.center eval point to appropriate data structure.
    void add_bdr_elem_integral(const ElementAccessor<3> elm) {
    	bdr_elem_integral_data_[ integrals_size_[5] ].elm = elm;
    	bdr_elem_integral_data_[ integrals_size_[5] ].subset_index = integrals_.center_[elm.dim()]->get_subset_idx();
        integrals_size_[5]++;
    }


    /// Assembly object
    MixedPtr<DimAssembly, 1> multidim_assembly_;

    /// Holds mask of active integrals.
    int active_integrals_;

    AssemblyIntegrals integrals_;                                 ///< Holds integral objects.
    std::shared_ptr<EvalPoints> eval_points_;                     ///< EvalPoints object shared by all integrals
    ElementCacheMap element_cache_map_;                           ///< ElementCacheMap according to EvalPoints

    // Following variables hold data of all integrals depending of actual computed element.
    std::array<BulkIntegralData, 1>       bulk_integral_data_;      ///< Holds data for computing bulk integrals.
    std::array<EdgeIntegralData, 4>       edge_integral_data_;      ///< Holds data for computing edge integrals.
    std::array<CouplingIntegralData, 6>   coupling_integral_data_;  ///< Holds data for computing couplings integrals.
    std::array<BoundaryIntegralData, 4>   boundary_integral_data_;  ///< Holds data for computing boundary integrals.
    std::array<BulkIntegralData, 11>      center_integral_data_;    ///< Holds data for computing bulk integrals in element.center point.
    std::array<BdrElementIntegralData, 4> bdr_elem_integral_data_;  ///< Holds data for computing boundary integrals in element.center point.
    std::array<unsigned int, 6>           integrals_size_;          ///< Holds used sizes of previous integral data types
};


/**
 * Base class define empty methods, these methods can be overwite in descendants.
 */
template <unsigned int dim>
class AssemblyBase
{
public:
	/// Constructor
	AssemblyBase(unsigned int quad_order) {
        quad_ = new QGauss(dim, 2*quad_order);
        quad_low_ = new QGauss(dim-1, 2*quad_order);
        quad_center_ = new QGauss(dim, 0);
	}

	// Destructor
    virtual ~AssemblyBase() {
        delete quad_;
        delete quad_low_;
        delete quad_center_;
    }

    /// Assembles the volume integrals on cell.
    virtual void assemble_volume_integrals(FMT_UNUSED DHCellAccessor cell) {}

    /// Assembles the fluxes on the boundary.
    virtual void assemble_fluxes_boundary(FMT_UNUSED DHCellSide cell_side) {}

    /// Assembles the fluxes between sides on the edge.
    virtual void assemble_fluxes_element_element(FMT_UNUSED RangeConvert<DHEdgeSide, DHCellSide> edge_side_range) {}

    /// Assembles the fluxes between elements of different dimensions.
    virtual void assemble_fluxes_element_side(FMT_UNUSED DHCellAccessor cell_lower_dim, FMT_UNUSED DHCellSide neighb_side) {}

    /// Method prepares object before assemblation (e.g. balance, ...).
    virtual void begin() {}

    /// Method finishes object after assemblation (e.g. balance, ...).
    virtual void end() {}

    /// Reallocate data caches of fields in equation.
    virtual void reallocate_cache(const ElementCacheMap &cache_map) =0;

    /// Create integrals according to dim of assembly object
    void create_integrals(std::shared_ptr<EvalPoints> eval_points, AssemblyIntegrals &integrals, int active_integrals) {
    	if (active_integrals & ActiveIntegrals::bulk)
    	    integrals.bulk_[dim-1] = eval_points->add_bulk<dim>(*quad_);
    	// one-point integral represents element.center adds always
	    integrals.center_[dim] = eval_points->add_bulk<dim>(*quad_center_);
    	if (active_integrals & ActiveIntegrals::edge)
    	    integrals.edge_[dim-1] = eval_points->add_edge<dim>(*quad_low_);
       	if ((dim>1) && (active_integrals & ActiveIntegrals::coupling))
       	    integrals.coupling_[dim-2] = eval_points->add_coupling<dim>(*quad_low_);
       	if (active_integrals & ActiveIntegrals::boundary)
       	    integrals.boundary_[dim-1] = eval_points->add_boundary<dim>(*quad_low_);
    }

protected:
    Quadrature *quad_;                                     ///< Quadrature used in assembling methods.
    Quadrature *quad_low_;                                 ///< Quadrature used in assembling methods (dim-1).
    Quadrature *quad_center_;                              ///< Quadrature used in assembling methods (only for elm.center point).
};


/**
 * Auxiliary container class for Finite element and related objects of given dimension.
 */
template <unsigned int dim, class Model>
class MassAssemblyDG : public AssemblyBase<dim>
{
public:
    typedef typename TransportDG<Model>::EqData EqDataDG;

    /// Constructor.
    MassAssemblyDG(EqDataDG *data)
    : AssemblyBase<dim>(data->dg_order), model_(nullptr), data_(data) {}

    /// Destructor.
    ~MassAssemblyDG() {}

    /// Initialize auxiliary vectors and other data members
    void initialize(TransportDG<Model> &model) {
        this->model_ = &model;

        fe_ = std::make_shared< FE_P_disc<dim> >(data_->dg_order);
        fe_values_.initialize(*this->quad_, *fe_, update_values | update_gradients | update_JxW_values | update_quadrature_points);
        ndofs_ = fe_->n_dofs();
        dof_indices_.resize(ndofs_);
        local_matrix_.resize(4*ndofs_*ndofs_);
        local_retardation_balance_vector_.resize(ndofs_);
        local_mass_balance_vector_.resize(ndofs_);

    }


    /// Assemble integral over element
    void assemble_volume_integrals(DHCellAccessor cell) override
    {
        ASSERT_EQ_DBG(cell.dim(), dim).error("Dimension of element mismatch!");
        ElementAccessor<3> elm = cell.elm();
        unsigned int k;

        fe_values_.reinit(elm);
        cell.get_dof_indices(dof_indices_);

        for (unsigned int sbi=0; sbi<model_->n_substances(); ++sbi)
        {
            // assemble the local mass matrix
            for (unsigned int i=0; i<ndofs_; i++)
            {
                for (unsigned int j=0; j<ndofs_; j++)
                {
                    local_matrix_[i*ndofs_+j] = 0;
                    k=0;
                    for (auto p : data_->mass_assembly_->bulk_integral(dim)->points(cell, &(data_->mass_assembly_->cache_map())) )
                    {
                        local_matrix_[i*ndofs_+j] += (data_->mass_matrix_coef(p)+data_->retardation_coef[sbi](p)) *
                                fe_values_.shape_value(j,k)*fe_values_.shape_value(i,k)*fe_values_.JxW(k);
                        k++;
                    }
                }
            }

            for (unsigned int i=0; i<ndofs_; i++)
            {
                local_mass_balance_vector_[i] = 0;
                local_retardation_balance_vector_[i] = 0;
                k=0;
                for (auto p : data_->mass_assembly_->bulk_integral(dim)->points(cell, &(data_->mass_assembly_->cache_map())) )
                {
                    local_mass_balance_vector_[i] += data_->mass_matrix_coef(p)*fe_values_.shape_value(i,k)*fe_values_.JxW(k);
                    local_retardation_balance_vector_[i] -= data_->retardation_coef[sbi](p)*fe_values_.shape_value(i,k)*fe_values_.JxW(k);
                    k++;
                }
            }

            model_->balance()->add_mass_values(model_->get_subst_idx()[sbi], cell, cell.get_loc_dof_indices(),
                                               local_mass_balance_vector_, 0);

            data_->ls_dt[sbi]->mat_set_values(ndofs_, &(dof_indices_[0]), ndofs_, &(dof_indices_[0]), &(local_matrix_[0]));
            VecSetValues(data_->ret_vec[sbi], ndofs_, &(dof_indices_[0]), &(local_retardation_balance_vector_[0]), ADD_VALUES);
        }
    }

    /// Implements @p AssemblyBase::begin.
    void begin() override
    {
        model_->balance()->start_mass_assembly( model_->subst_idx() );
    }

    /// Implements @p AssemblyBase::end.
    void end() override
    {
        model_->balance()->finish_mass_assembly( model_->subst_idx() );
    }

    /// Implements @p AssemblyBase::reallocate_cache.
    void reallocate_cache(const ElementCacheMap &cache_map) override
    {
        data_->cache_reallocate(cache_map);
    }


    private:
        shared_ptr<FiniteElement<dim>> fe_;                    ///< Finite element for the solution of the advection-diffusion equation.

        /// Pointer to model (we must use common ancestor of concentration and heat model)
        TransportDG<Model> *model_;

        /// Data object shared with TransportDG
        EqDataDG *data_;

        unsigned int ndofs_;                                      ///< Number of dofs
        FEValues<3> fe_values_;                                   ///< FEValues of object (of P disc finite element type)

        vector<LongIdx> dof_indices_;                             ///< Vector of global DOF indices
        vector<PetscScalar> local_matrix_;                        ///< Auxiliary vector for assemble methods
        vector<PetscScalar> local_retardation_balance_vector_;    ///< Auxiliary vector for assemble mass matrix.
        vector<PetscScalar> local_mass_balance_vector_;           ///< Same as previous.

        friend class TransportDG<Model>;
        template < template<IntDim...> class DimAssembly>
        friend class GenericAssembly;

};


/**
 * Auxiliary container class for Finite element and related objects of given dimension.
 */
template <unsigned int dim, class Model>
class StiffnessAssemblyDG : public AssemblyBase<dim>
{
public:
    typedef typename TransportDG<Model>::EqData EqDataDG;

    /// Constructor.
    StiffnessAssemblyDG(EqDataDG *data)
    : AssemblyBase<dim>(data->dg_order), model_(nullptr), data_(data) {}

    /// Destructor.
    ~StiffnessAssemblyDG() {}

    /// Initialize auxiliary vectors and other data members
    void initialize(TransportDG<Model> &model) {
        this->model_ = &model;

        fe_ = std::make_shared< FE_P_disc<dim> >(data_->dg_order);
        fe_low_ = std::make_shared< FE_P_disc<dim-1> >(data_->dg_order);
        fe_values_.initialize(*this->quad_, *fe_, update_values | update_gradients | update_JxW_values | update_quadrature_points);
        if (dim>1) {
            fe_values_vb_.initialize(*this->quad_low_, *fe_low_, update_values | update_gradients | update_JxW_values | update_quadrature_points);
        }
        fe_values_side_.initialize(*this->quad_low_, *fe_, update_values | update_gradients | update_side_JxW_values | update_normal_vectors | update_quadrature_points);
        ndofs_ = fe_->n_dofs();
        qsize_lower_dim_ = this->quad_low_->size();
        dof_indices_.resize(ndofs_);
        side_dof_indices_vb_.resize(2*ndofs_);
        local_matrix_.resize(4*ndofs_*ndofs_);
        dg_penalty_.resize(data_->ad_coef_edg.size());

        fe_values_vec_.resize(data_->ad_coef_edg.size());
        for (unsigned int sid=0; sid<data_->ad_coef_edg.size(); sid++)
        {
            side_dof_indices_.push_back( vector<LongIdx>(ndofs_) );
            fe_values_vec_[sid].initialize(*this->quad_low_, *fe_,
                    update_values | update_gradients | update_side_JxW_values | update_normal_vectors | update_quadrature_points);
        }

        // index 0 = element with lower dimension,
        // index 1 = side of element with higher dimension
        fv_sb_.resize(2);
        fv_sb_[0] = &fe_values_vb_;
        fv_sb_[1] = &fe_values_side_;
    }


    /// Assembles the volume integrals into the stiffness matrix.
    void assemble_volume_integrals(DHCellAccessor cell) override
    {
        ASSERT_EQ_DBG(cell.dim(), dim).error("Dimension of element mismatch!");
        if (!cell.is_own()) return;

        ElementAccessor<3> elm = cell.elm();

        fe_values_.reinit(elm);
        cell.get_dof_indices(dof_indices_);
        unsigned int k;

        // assemble the local stiffness matrix
        for (unsigned int sbi=0; sbi<model_->n_substances(); sbi++)
        {
            for (unsigned int i=0; i<ndofs_; i++)
                for (unsigned int j=0; j<ndofs_; j++)
                    local_matrix_[i*ndofs_+j] = 0;

            k=0;
            for (auto p : data_->stiffness_assembly_->bulk_integral(dim)->points(cell, &(data_->stiffness_assembly_->cache_map())) )
            {
                for (unsigned int i=0; i<ndofs_; i++)
                {
                    arma::vec3 Kt_grad_i = data_->diffusion_coef[sbi](p).t()*fe_values_.shape_grad(i,k);
                    double ad_dot_grad_i = arma::dot(data_->advection_coef[sbi](p), fe_values_.shape_grad(i,k));

                    for (unsigned int j=0; j<ndofs_; j++)
                        local_matrix_[i*ndofs_+j] += (arma::dot(Kt_grad_i, fe_values_.shape_grad(j,k))
                                                  -fe_values_.shape_value(j,k)*ad_dot_grad_i
                                                  +data_->sources_sigma_out[sbi](p)*fe_values_.shape_value(j,k)*fe_values_.shape_value(i,k))*fe_values_.JxW(k);
                }
                k++;
            }
            data_->ls[sbi]->mat_set_values(ndofs_, &(dof_indices_[0]), ndofs_, &(dof_indices_[0]), &(local_matrix_[0]));
        }
    }


    /// Assembles the fluxes on the boundary.
    void assemble_fluxes_boundary(DHCellSide cell_side) override
    {
        ASSERT_EQ_DBG(cell_side.dim(), dim).error("Dimension of element mismatch!");
        if (!cell_side.cell().is_own()) return;

        Side side = cell_side.side();
        const DHCellAccessor &cell = cell_side.cell();

        cell.get_dof_indices(dof_indices_);
        fe_values_side_.reinit(side);
        unsigned int k;

        for (unsigned int sbi=0; sbi<model_->n_substances(); sbi++)
        {
            std::fill(local_matrix_.begin(), local_matrix_.end(), 0);

            // On Neumann boundaries we have only term from integrating by parts the advective term,
            // on Dirichlet boundaries we additionally apply the penalty which enforces the prescribed value.
            double side_flux = 0;
            k=0;
            for (auto p : data_->stiffness_assembly_->boundary_integral(dim)->points(cell_side, &(data_->stiffness_assembly_->cache_map())) ) {
                side_flux += arma::dot(data_->advection_coef[sbi](p), fe_values_side_.normal_vector(k))*fe_values_side_.JxW(k);
                k++;
            }
            double transport_flux = side_flux/side.measure();

            auto p_side = *( data_->stiffness_assembly_->boundary_integral(dim)->points(cell_side, &(data_->stiffness_assembly_->cache_map())).begin() );
            auto p_bdr_center = p_side.point_bdr_center(side.cond().element_accessor(), data_->stiffness_assembly_->center_integral(dim-1) ); // dim of boundary
            unsigned int bc_type = data_->bc_type[sbi](p_bdr_center);
            if (bc_type == AdvectionDiffusionModel::abc_dirichlet)
            {
                // set up the parameters for DG method
                k=0; // temporary solution, set dif_coef until set_DG_parameters_boundary will not be removed
                for (auto p : data_->stiffness_assembly_->boundary_integral(dim)->points(cell_side, &(data_->stiffness_assembly_->cache_map())) ) {
                    data_->dif_coef[sbi][k] = data_->diffusion_coef[sbi](p);
                    k++;
                }
                auto p_center = *( data_->stiffness_assembly_->center_integral(dim)->points(cell, &(data_->stiffness_assembly_->cache_map())).begin() );
                data_->set_DG_parameters_boundary(side, qsize_lower_dim_, data_->dif_coef[sbi], transport_flux, fe_values_side_.normal_vector(0), data_->dg_penalty[sbi](p_center), gamma_l);
                data_->gamma[sbi][side.cond_idx()] = gamma_l;
                transport_flux += gamma_l;
            }

            // fluxes and penalty
            k=0;
            for (auto p : data_->stiffness_assembly_->boundary_integral(dim)->points(cell_side, &(data_->stiffness_assembly_->cache_map())) )
            {
                double flux_times_JxW;
                if (bc_type == AdvectionDiffusionModel::abc_total_flux)
                {
                    //sigma_ corresponds to robin_sigma
                    auto p_bdr = p.point_bdr(side.cond().element_accessor());
                    flux_times_JxW = data_->cross_section(p)*data_->bc_robin_sigma[sbi](p_bdr)*fe_values_side_.JxW(k);
                }
                else if (bc_type == AdvectionDiffusionModel::abc_diffusive_flux)
                {
                    auto p_bdr = p.point_bdr(side.cond().element_accessor());
                    flux_times_JxW = (transport_flux + data_->cross_section(p)*data_->bc_robin_sigma[sbi](p_bdr))*fe_values_side_.JxW(k);
                }
                else if (bc_type == AdvectionDiffusionModel::abc_inflow && side_flux < 0)
                    flux_times_JxW = 0;
                else
                    flux_times_JxW = transport_flux*fe_values_side_.JxW(k);

                for (unsigned int i=0; i<ndofs_; i++)
                {
                    for (unsigned int j=0; j<ndofs_; j++)
                    {
                        // flux due to advection and penalty
                        local_matrix_[i*ndofs_+j] += flux_times_JxW*fe_values_side_.shape_value(i,k)*fe_values_side_.shape_value(j,k);

                        // flux due to diffusion (only on dirichlet and inflow boundary)
                        if (bc_type == AdvectionDiffusionModel::abc_dirichlet)
                            local_matrix_[i*ndofs_+j] -= (arma::dot(data_->diffusion_coef[sbi](p)*fe_values_side_.shape_grad(j,k),fe_values_side_.normal_vector(k))*fe_values_side_.shape_value(i,k)
                                    + arma::dot(data_->diffusion_coef[sbi](p)*fe_values_side_.shape_grad(i,k),fe_values_side_.normal_vector(k))*fe_values_side_.shape_value(j,k)*data_->dg_variant
                                    )*fe_values_side_.JxW(k);
                    }
                }
                k++;
            }

            data_->ls[sbi]->mat_set_values(ndofs_, &(dof_indices_[0]), ndofs_, &(dof_indices_[0]), &(local_matrix_[0]));
        }
    }


    /// Assembles the fluxes between elements of the same dimension.
    void assemble_fluxes_element_element(RangeConvert<DHEdgeSide, DHCellSide> edge_side_range) override {
        ASSERT_EQ_DBG(edge_side_range.begin()->element().dim(), dim).error("Dimension of element mismatch!");

        unsigned int k;
   	    sid=0;
        for( DHCellSide edge_side : edge_side_range )
        {
            auto dh_edge_cell = data_->dh_->cell_accessor_from_element( edge_side.elem_idx() );
            dh_edge_cell.get_dof_indices(side_dof_indices_[sid]);
            fe_values_vec_[sid].reinit(edge_side.side());
            dg_penalty_[sid].resize(model_->n_substances());
            auto p_center = *( data_->stiffness_assembly_->center_integral(dim)->points(dh_edge_cell, &(data_->stiffness_assembly_->cache_map())).begin() );
            for (unsigned int sbi=0; sbi<model_->n_substances(); sbi++)
                dg_penalty_[sid][sbi] = data_->dg_penalty[sbi](p_center);
            ++sid;
        }
        arma::vec3 normal_vector = fe_values_vec_[0].normal_vector(0);

        // fluxes and penalty
        for (unsigned int sbi=0; sbi<model_->n_substances(); sbi++)
        {
            vector<double> fluxes(edge_side_range.begin()->n_edge_sides());
            double pflux = 0, nflux = 0; // calculate the total in- and out-flux through the edge
            sid=0;
            for( DHCellSide edge_side : edge_side_range )
            {
                fluxes[sid] = 0;
                k=0;
                for (auto p : data_->stiffness_assembly_->edge_integral(dim)->points(edge_side, &(data_->stiffness_assembly_->cache_map())) ) {
                    fluxes[sid] += arma::dot(data_->advection_coef[sbi](p), fe_values_vec_[sid].normal_vector(k))*fe_values_vec_[sid].JxW(k);
                    k++;
                }
                fluxes[sid] /= edge_side.measure();
                if (fluxes[sid] > 0)
                    pflux += fluxes[sid];
                else
                    nflux += fluxes[sid];
                ++sid;
            }

            s1=0;
            for( DHCellSide edge_side1 : edge_side_range )
            {
                s2=-1; // need increment at begin of loop (see conditionally 'continue' directions)
                for( DHCellSide edge_side2 : edge_side_range )
                {
                    s2++;
                    if (s2<=s1) continue;
                    ASSERT(edge_side1.is_valid()).error("Invalid side of edge.");

                    arma::vec3 nv = fe_values_vec_[s1].normal_vector(0);

                    // set up the parameters for DG method
                    // calculate the flux from edge_side1 to edge_side2
                    if (fluxes[s2] > 0 && fluxes[s1] < 0)
                        transport_flux = fluxes[s1]*fabs(fluxes[s2]/pflux);
                    else if (fluxes[s2] < 0 && fluxes[s1] > 0)
                        transport_flux = fluxes[s1]*fabs(fluxes[s2]/nflux);
                    else
                        transport_flux = 0;

                    gamma_l = 0.5*fabs(transport_flux);

                    delta[0] = 0;
                    delta[1] = 0;
                    for (auto p1 : data_->stiffness_assembly_->edge_integral(dim)->points(edge_side1, &(data_->stiffness_assembly_->cache_map())) )
                    {
                        auto p2 = p1.point_on(edge_side2);
                        delta[0] += dot(data_->diffusion_coef[sbi](p1)*normal_vector,normal_vector);
                        delta[1] += dot(data_->diffusion_coef[sbi](p2)*normal_vector,normal_vector);
                    }
                    delta[0] /= qsize_lower_dim_;
                    delta[1] /= qsize_lower_dim_;

                    delta_sum = delta[0] + delta[1];

//                        if (delta_sum > numeric_limits<double>::epsilon())
                    if (fabs(delta_sum) > 0)
                    {
                        omega[0] = delta[1]/delta_sum;
                        omega[1] = delta[0]/delta_sum;
                        double local_alpha = max(dg_penalty_[s1][sbi], dg_penalty_[s2][sbi]);
                        double h = edge_side1.diameter();
                        aniso1 = data_->elem_anisotropy(edge_side1.element());
                        aniso2 = data_->elem_anisotropy(edge_side2.element());
                        gamma_l += local_alpha/h*aniso1*aniso2*(delta[0]*delta[1]/delta_sum);
                    }
                    else
                        for (int i=0; i<2; i++) omega[i] = 0;
                    // end of set up the parameters for DG method

                    int sd[2]; bool is_side_own[2];
                    sd[0] = s1; is_side_own[0] = edge_side1.cell().is_own();
                    sd[1] = s2; is_side_own[1] = edge_side2.cell().is_own();

#define AVERAGE(i,k,side_id)  (fe_values_vec_[sd[side_id]].shape_value(i,k)*0.5)
#define JUMP(i,k,side_id)     ((side_id==0?1:-1)*fe_values_vec_[sd[side_id]].shape_value(i,k))

                    // For selected pair of elements:
                    for (int n=0; n<2; n++)
                    {
                        if (!is_side_own[n]) continue;

                        for (int m=0; m<2; m++)
                        {
                            for (unsigned int i=0; i<fe_values_vec_[sd[n]].n_dofs(); i++)
                                for (unsigned int j=0; j<fe_values_vec_[sd[m]].n_dofs(); j++)
                                    local_matrix_[i*fe_values_vec_[sd[m]].n_dofs()+j] = 0;

                            k=0;
                            for (auto p1 : data_->stiffness_assembly_->edge_integral(dim)->points(edge_side1, &(data_->stiffness_assembly_->cache_map())) )
                            {
                                auto p2 = p1.point_on(edge_side2);
                                double flux_times_JxW = transport_flux*fe_values_vec_[0].JxW(k);
                                double gamma_times_JxW = gamma_l*fe_values_vec_[0].JxW(k);

                                for (unsigned int i=0; i<fe_values_vec_[sd[n]].n_dofs(); i++)
                                {
                                    double flux_JxW_jump_i = flux_times_JxW*JUMP(i,k,n);
                                    double gamma_JxW_jump_i = gamma_times_JxW*JUMP(i,k,n);
                                    double JxW_jump_i = fe_values_vec_[0].JxW(k)*JUMP(i,k,n);
                                    double JxW_var_wavg_i = fe_values_vec_[0].JxW(k) *
                                            arma::dot(data_->diffusion_coef[sbi]( (n==0 ? p1 : p2) )*fe_values_vec_[sd[n]].shape_grad(i,k),nv) *
                                            omega[n] * data_->dg_variant;

                                    for (unsigned int j=0; j<fe_values_vec_[sd[m]].n_dofs(); j++)
                                    {
                                        int index = i*fe_values_vec_[sd[m]].n_dofs()+j;

                                        // flux due to transport (applied on interior edges) (average times jump)
                                        local_matrix_[index] += flux_JxW_jump_i*AVERAGE(j,k,m);

                                        // penalty enforcing continuity across edges (applied on interior and Dirichlet edges) (jump times jump)
                                        local_matrix_[index] += gamma_JxW_jump_i*JUMP(j,k,m);

                                        // terms due to diffusion
                                        local_matrix_[index] -= arma::dot(data_->diffusion_coef[sbi]( (m==0 ? p1 : p2) )*fe_values_vec_[sd[m]].shape_grad(j,k),nv) * omega[m] * JxW_jump_i;
                                        local_matrix_[index] -= JUMP(j,k,m)*JxW_var_wavg_i;
                                    }
                                }
                                k++;
                            }
                            data_->ls[sbi]->mat_set_values(fe_values_vec_[sd[n]].n_dofs(), &(side_dof_indices_[sd[n]][0]), fe_values_vec_[sd[m]].n_dofs(), &(side_dof_indices_[sd[m]][0]), &(local_matrix_[0]));
                        }
                    }
#undef AVERAGE
#undef JUMP
                }
            s1++;
            }
        }
    }


    /// Assembles the fluxes between elements of different dimensions.
    void assemble_fluxes_element_side(DHCellAccessor cell_lower_dim, DHCellSide neighb_side) override {
        if (dim == 1) return;
        ASSERT_EQ_DBG(cell_lower_dim.dim(), dim-1).error("Dimension of element mismatch!");

        // Note: use data members csection_ and velocity_ for appropriate quantities of lower dim element

        ElementAccessor<3> elm_lower_dim = cell_lower_dim.elm();
        n_indices = cell_lower_dim.get_dof_indices(dof_indices_);
        for(unsigned int i=0; i<n_indices; ++i) {
            side_dof_indices_vb_[i] = dof_indices_[i];
        }
        fe_values_vb_.reinit(elm_lower_dim);
        n_dofs[0] = fv_sb_[0]->n_dofs();

        DHCellAccessor cell_higher_dim = data_->dh_->cell_accessor_from_element( neighb_side.element().idx() );
        n_indices = cell_higher_dim.get_dof_indices(dof_indices_);
        for(unsigned int i=0; i<n_indices; ++i) {
            side_dof_indices_vb_[i+n_dofs[0]] = dof_indices_[i];
        }
        fe_values_side_.reinit(neighb_side.side());
        n_dofs[1] = fv_sb_[1]->n_dofs();

        // Testing element if they belong to local partition.
        bool own_element_id[2];
        own_element_id[0] = cell_lower_dim.is_own();
        own_element_id[1] = cell_higher_dim.is_own();

        unsigned int k;
        for (unsigned int sbi=0; sbi<model_->n_substances(); sbi++) // Optimize: SWAP LOOPS
        {
            for (unsigned int i=0; i<n_dofs[0]+n_dofs[1]; i++)
                for (unsigned int j=0; j<n_dofs[0]+n_dofs[1]; j++)
                    local_matrix_[i*(n_dofs[0]+n_dofs[1])+j] = 0;

            // set transmission conditions
            k=0;
            for (auto p_high : data_->stiffness_assembly_->coupling_integral(dim)->points(neighb_side, &(data_->stiffness_assembly_->cache_map())) )
            {
                auto p_low = p_high.lower_dim(cell_lower_dim);
                // The communication flux has two parts:
                // - "diffusive" term containing sigma
                // - "advective" term representing usual upwind
                //
                // The calculation differs from the reference manual, since ad_coef and dif_coef have different meaning
                // than b and A in the manual.
                // In calculation of sigma there appears one more csection_lower in the denominator.
                double sigma = data_->fracture_sigma[sbi](p_low)*arma::dot(data_->diffusion_coef[sbi](p_low)*fe_values_side_.normal_vector(k),fe_values_side_.normal_vector(k))*
                        2*data_->cross_section(p_high)*data_->cross_section(p_high)/(data_->cross_section(p_low)*data_->cross_section(p_low));

                double transport_flux = arma::dot(data_->advection_coef[sbi](p_high), fe_values_side_.normal_vector(k));

                comm_flux[0][0] =  (sigma-min(0.,transport_flux))*fv_sb_[0]->JxW(k);
                comm_flux[0][1] = -(sigma-min(0.,transport_flux))*fv_sb_[0]->JxW(k);
                comm_flux[1][0] = -(sigma+max(0.,transport_flux))*fv_sb_[0]->JxW(k);
                comm_flux[1][1] =  (sigma+max(0.,transport_flux))*fv_sb_[0]->JxW(k);

                for (int n=0; n<2; n++)
                {
                    if (!own_element_id[n]) continue;

                    for (unsigned int i=0; i<n_dofs[n]; i++)
                        for (int m=0; m<2; m++)
                            for (unsigned int j=0; j<n_dofs[m]; j++)
                                local_matrix_[(i+n*n_dofs[0])*(n_dofs[0]+n_dofs[1]) + m*n_dofs[0] + j] +=
                                        comm_flux[m][n]*fv_sb_[m]->shape_value(j,k)*fv_sb_[n]->shape_value(i,k);
                }
                k++;
            }
            data_->ls[sbi]->mat_set_values(n_dofs[0]+n_dofs[1], &(side_dof_indices_vb_[0]), n_dofs[0]+n_dofs[1], &(side_dof_indices_vb_[0]), &(local_matrix_[0]));
        }
    }

    /// Implements @p AssemblyBase::reallocate_cache.
    void reallocate_cache(const ElementCacheMap &cache_map) override
    {
        data_->cache_reallocate(cache_map);
    }


private:
    shared_ptr<FiniteElement<dim>> fe_;         ///< Finite element for the solution of the advection-diffusion equation.
    shared_ptr<FiniteElement<dim-1>> fe_low_;   ///< Finite element for the solution of the advection-diffusion equation (dim-1).

    /// Pointer to model (we must use common ancestor of concentration and heat model)
    TransportDG<Model> *model_;

    /// Data object shared with TransportDG
    EqDataDG *data_;

    unsigned int ndofs_;                                      ///< Number of dofs
    unsigned int qsize_lower_dim_;                            ///< Size of quadrature of dim-1
    FEValues<3> fe_values_;                                   ///< FEValues of object (of P disc finite element type)
    FEValues<3> fe_values_vb_;                                ///< FEValues of dim-1 object (of P disc finite element type)
    FEValues<3> fe_values_side_;                              ///< FEValues of object (of P disc finite element type)
    vector<FEValues<3>> fe_values_vec_;                       ///< Vector of FEValues of object (of P disc finite element types)
    vector<FEValues<3>*> fv_sb_;                              ///< Auxiliary vector, holds FEValues objects for assemble element-side

    vector<LongIdx> dof_indices_;                             ///< Vector of global DOF indices
    vector< vector<LongIdx> > side_dof_indices_;              ///< Vector of vectors of side DOF indices
    vector<LongIdx> side_dof_indices_vb_;                     ///< Vector of side DOF indices (assemble element-side fluxex)
    vector<PetscScalar> local_matrix_;                        ///< Auxiliary vector for assemble methods
    vector<vector<double> > dg_penalty_;                      ///< Auxiliary vectors for assemble element-element fluxes

	/// @name Auxiliary variables used during element-element assembly
	// @{

	double gamma_l, omega[2], transport_flux, delta[2], delta_sum;
    double aniso1, aniso2;
    int sid, s1, s2;

	// @}

	/// @name Auxiliary variables used during element-side assembly
	// @{

    unsigned int n_dofs[2], n_indices;
    double comm_flux[2][2];

	// @}

    friend class TransportDG<Model>;
    template < template<IntDim...> class DimAssembly>
    friend class GenericAssembly;

};


/**
 * Auxiliary container class for Finite element and related objects of given dimension.
 */
template <unsigned int dim, class Model>
class SourcesAssemblyDG : public AssemblyBase<dim>
{
public:
    typedef typename TransportDG<Model>::EqData EqDataDG;

    /// Constructor.
    SourcesAssemblyDG(EqDataDG *data)
    : AssemblyBase<dim>(data->dg_order), model_(nullptr), data_(data) {}

    /// Destructor.
    ~SourcesAssemblyDG() {}

    /// Initialize auxiliary vectors and other data members
    void initialize(TransportDG<Model> &model) {
        this->model_ = &model;

        fe_ = std::make_shared< FE_P_disc<dim> >(data_->dg_order);
        fe_values_.initialize(*this->quad_, *fe_, update_values | update_gradients | update_JxW_values | update_quadrature_points);
        ndofs_ = fe_->n_dofs();
        dof_indices_.resize(ndofs_);
        local_rhs_.resize(ndofs_);
        local_source_balance_vector_.resize(ndofs_);
        local_source_balance_rhs_.resize(ndofs_);
    }


    /// Assemble integral over element
    void assemble_volume_integrals(DHCellAccessor cell) override
    {
    	ASSERT_EQ_DBG(cell.dim(), dim).error("Dimension of element mismatch!");

        ElementAccessor<3> elm = cell.elm();
        unsigned int k;

        fe_values_.reinit(elm);
        cell.get_dof_indices(dof_indices_);

        // assemble the local stiffness matrix
        for (unsigned int sbi=0; sbi<model_->n_substances(); sbi++)
        {
            fill_n( &(local_rhs_[0]), ndofs_, 0 );
            local_source_balance_vector_.assign(ndofs_, 0);
            local_source_balance_rhs_.assign(ndofs_, 0);

            k=0;
            for (auto p : data_->sources_assembly_->bulk_integral(dim)->points(cell, &(data_->sources_assembly_->cache_map())) )
            {
                source = (data_->sources_density_out[sbi](p) + data_->sources_conc_out[sbi](p)*data_->sources_sigma_out[sbi](p))*fe_values_.JxW(k);

                for (unsigned int i=0; i<ndofs_; i++)
                    local_rhs_[i] += source*fe_values_.shape_value(i,k);
                k++;
            }
            data_->ls[sbi]->rhs_set_values(ndofs_, &(dof_indices_[0]), &(local_rhs_[0]));

            for (unsigned int i=0; i<ndofs_; i++)
            {
                k=0;
                for (auto p : data_->sources_assembly_->bulk_integral(dim)->points(cell, &(data_->sources_assembly_->cache_map())) )
                {
                    local_source_balance_vector_[i] -= data_->sources_sigma_out[sbi](p)*fe_values_.shape_value(i,k)*fe_values_.JxW(k);
                    k++;
                }

                local_source_balance_rhs_[i] += local_rhs_[i];
            }
            model_->balance()->add_source_values(model_->get_subst_idx()[sbi], elm.region().bulk_idx(),
                                                 cell.get_loc_dof_indices(),
                                                 local_source_balance_vector_, local_source_balance_rhs_);
        }
    }

    /// Implements @p AssemblyBase::begin.
    void begin() override
    {
        model_->balance()->start_source_assembly( model_->subst_idx() );
    }

    /// Implements @p AssemblyBase::end.
    void end() override
    {
        model_->balance()->finish_source_assembly( model_->subst_idx() );
    }

    /// Implements @p AssemblyBase::reallocate_cache.
    void reallocate_cache(const ElementCacheMap &cache_map) override
    {
        data_->cache_reallocate(cache_map);
    }


    private:
        shared_ptr<FiniteElement<dim>> fe_;         ///< Finite element for the solution of the advection-diffusion equation.

        /// Pointer to model (we must use common ancestor of concentration and heat model)
        TransportDG<Model> *model_;

        /// Data object shared with TransportDG
        EqDataDG *data_;

        unsigned int ndofs_;                                      ///< Number of dofs
        FEValues<3> fe_values_;                                   ///< FEValues of object (of P disc finite element type)

        vector<LongIdx> dof_indices_;                             ///< Vector of global DOF indices
        vector<PetscScalar> local_rhs_;                           ///< Auxiliary vector for set_sources method.
        vector<PetscScalar> local_source_balance_vector_;         ///< Auxiliary vector for set_sources method.
        vector<PetscScalar> local_source_balance_rhs_;            ///< Auxiliary vector for set_sources method.

        /// @name Auxiliary variables used during set sources
    	// @{

        double source;

    	// @}

        friend class TransportDG<Model>;
        template < template<IntDim...> class DimAssembly>
        friend class GenericAssembly;

};


/**
 * Assembles the r.h.s. components corresponding to the Dirichlet boundary conditions..
 */
template <unsigned int dim, class Model>
class BdrConditionAssemblyDG : public AssemblyBase<dim>
{
public:
    typedef typename TransportDG<Model>::EqData EqDataDG;

    /// Constructor.
    BdrConditionAssemblyDG(EqDataDG *data)
    : AssemblyBase<dim>(data->dg_order), model_(nullptr), data_(data) {}

    /// Destructor.
    ~BdrConditionAssemblyDG() {}

    /// Initialize auxiliary vectors and other data members
    void initialize(TransportDG<Model> &model) {
        this->model_ = &model;

        fe_ = std::make_shared< FE_P_disc<dim> >(data_->dg_order);
        fe_values_side_.initialize(*this->quad_low_, *fe_, update_values | update_gradients | update_side_JxW_values | update_normal_vectors | update_quadrature_points);
        ndofs_ = fe_->n_dofs();
        dof_indices_.resize(ndofs_);
        local_rhs_.resize(ndofs_);
        local_flux_balance_vector_.resize(ndofs_);
    }


    /// Implements @p AssemblyBase::assemble_fluxes_boundary.
    void assemble_fluxes_boundary(DHCellSide cell_side) override
    {
        unsigned int k;

        const unsigned int cond_idx = cell_side.side().cond_idx();

        ElementAccessor<3> bc_elm = cell_side.cond().element_accessor();

        //arma::uvec bc_type;
        //model_->get_bc_type(bc_elm, bc_type);

<<<<<<< HEAD
        fe_values_side_.reinit(cell_side.side());
        fsv_rt_.reinit(cell_side.side());
        //calculate_velocity(elm, velocity_, fsv_rt_.point_list());

        const DHCellAccessor &cell = cell_side.cell();
        cell.get_dof_indices(dof_indices_);
=======
            fe_values_side_.reinit(dh_side.side());
>>>>>>> 9374fdff

        //model_->compute_advection_diffusion_coefficients(fe_values_side_.point_list(), velocity_, elm, data_->ad_coef, data_->dif_coef);
        //data_->cross_section.value_list(fe_values_side_.point_list(), elm, csection_);

<<<<<<< HEAD
        for (unsigned int sbi=0; sbi<model_->n_substances(); sbi++)
        {
            fill_n(&(local_rhs_[0]), ndofs_, 0);
            local_flux_balance_vector_.assign(ndofs_, 0);
            local_flux_balance_rhs_ = 0;

            // The b.c. data are fetched for all possible b.c. types since we allow
            // different bc_type for each substance.
            //data_->bc_dirichlet_value[sbi].value_list(fe_values_side_.point_list(), bc_elm, bc_values_);

            double side_flux = 0;
            k=0;
            for (auto p : data_->bdr_cond_assembly_->boundary_integral(dim)->points(cell_side, &(data_->bdr_cond_assembly_->cache_map())) ) {
            //for (unsigned int k=0; k<qsize_lower_dim_; k++)
                //side_flux += arma::dot(data_->ad_coef[sbi][k], fe_values_side_.normal_vector(k))*fe_values_side_.JxW(k);
                side_flux += arma::dot(data_->advection_coef[sbi](p), fe_values_side_.normal_vector(k))*fe_values_side_.JxW(k);
                k++;
            }
            double transport_flux = side_flux/cell_side.measure();

            auto p_side = *( data_->bdr_cond_assembly_->boundary_integral(dim)->points(cell_side, &(data_->bdr_cond_assembly_->cache_map())).begin() );
            auto p_bdr_center = p_side.point_bdr_center(cell_side.cond().element_accessor(), data_->bdr_cond_assembly_->center_integral(dim-1) ); // dim of boundary
            unsigned int bc_type = data_->bc_type[sbi](p_bdr_center);
            //if (bc_type[sbi] == AdvectionDiffusionModel::abc_inflow && side_flux < 0)
            if (bc_type == AdvectionDiffusionModel::abc_inflow && side_flux < 0)
            {
                k=0;
                for (auto p : data_->bdr_cond_assembly_->boundary_integral(dim)->points(cell_side, &(data_->bdr_cond_assembly_->cache_map())) )
                //for (unsigned int k=0; k<qsize_lower_dim_; k++)
                {
                    //double bc_term = -transport_flux*bc_values_[k]*fe_values_side_.JxW(k);
                    auto p_bdr = p.point_bdr(bc_elm);
                    double bc_term = -transport_flux*data_->bc_dirichlet_value[sbi](p_bdr)*fe_values_side_.JxW(k);
                    for (unsigned int i=0; i<ndofs_; i++)
                        local_rhs_[i] += bc_term*fe_values_side_.shape_value(i,k);
                    k++;
                }
                for (unsigned int i=0; i<ndofs_; i++)
                    local_flux_balance_rhs_ -= local_rhs_[i];
            }
            //else if (bc_type[sbi] == AdvectionDiffusionModel::abc_dirichlet)
            else if (bc_type == AdvectionDiffusionModel::abc_dirichlet)
            {
                k=0;
                for (auto p : data_->bdr_cond_assembly_->boundary_integral(dim)->points(cell_side, &(data_->bdr_cond_assembly_->cache_map())) )
                //for (unsigned int k=0; k<qsize_lower_dim_; k++)
                {
                    //double bc_term = data_->gamma[sbi][cond_idx]*bc_values_[k]*fe_values_side_.JxW(k);
                    //arma::vec3 bc_grad = -bc_values_[k]*fe_values_side_.JxW(k)*data_->dg_variant*(arma::trans(data_->dif_coef[sbi][k])*fe_values_side_.normal_vector(k));
                    auto p_bdr = p.point_bdr(bc_elm);
                    double bc_term = data_->gamma[sbi][cond_idx]*data_->bc_dirichlet_value[sbi](p_bdr)*fe_values_side_.JxW(k);
                    arma::vec3 bc_grad = -data_->bc_dirichlet_value[sbi](p_bdr)*fe_values_side_.JxW(k)*data_->dg_variant*(arma::trans(data_->diffusion_coef[sbi](p))*fe_values_side_.normal_vector(k));
                    for (unsigned int i=0; i<ndofs_; i++)
                        local_rhs_[i] += bc_term*fe_values_side_.shape_value(i,k)
                                + arma::dot(bc_grad,fe_values_side_.shape_grad(i,k));
                    k++;
                }
                k=0;
                for (auto p : data_->bdr_cond_assembly_->boundary_integral(dim)->points(cell_side, &(data_->bdr_cond_assembly_->cache_map())) )
                //for (unsigned int k=0; k<qsize_lower_dim_; k++)
                {
                    for (unsigned int i=0; i<ndofs_; i++)
                    {
                        //local_flux_balance_vector_[i] += (arma::dot(data_->ad_coef[sbi][k], fe_values_side_.normal_vector(k))*fe_values_side_.shape_value(i,k)
                        //        - arma::dot(data_->dif_coef[sbi][k]*fe_values_side_.shape_grad(i,k),fe_values_side_.normal_vector(k))
                        //        + data_->gamma[sbi][cond_idx]*fe_values_side_.shape_value(i,k))*fe_values_side_.JxW(k);
                        local_flux_balance_vector_[i] += (arma::dot(data_->advection_coef[sbi](p), fe_values_side_.normal_vector(k))*fe_values_side_.shape_value(i,k)
                                - arma::dot(data_->diffusion_coef[sbi](p)*fe_values_side_.shape_grad(i,k),fe_values_side_.normal_vector(k))
                                + data_->gamma[sbi][cond_idx]*fe_values_side_.shape_value(i,k))*fe_values_side_.JxW(k);
=======
            for (unsigned int sbi=0; sbi<model_->n_substances(); sbi++)
            {
                fill_n(&(local_rhs_[0]), ndofs_, 0);
                local_flux_balance_vector_.assign(ndofs_, 0);
                local_flux_balance_rhs_ = 0;

                double side_flux = 0;
                k=0;
                for (auto p : data_->bdr_cond_assembly_->boundary_integral(dim)->points(dh_side, &(data_->bdr_cond_assembly_->cache_map())) ) {
                    side_flux += arma::dot(data_->advection_coef[sbi](p), fe_values_side_.normal_vector(k))*fe_values_side_.JxW(k);
                    k++;
                }
                double transport_flux = side_flux/dh_side.measure();

                auto p_side = *( data_->bdr_cond_assembly_->boundary_integral(dim)->points(dh_side, &(data_->bdr_cond_assembly_->cache_map())).begin() );
                auto p_bdr_center = p_side.point_bdr_center(dh_side.cond().element_accessor(), data_->bdr_cond_assembly_->center_integral(dim-1) ); // dim of boundary
                unsigned int bc_type = data_->bc_type[sbi](p_bdr_center);
                if (bc_type == AdvectionDiffusionModel::abc_inflow && side_flux < 0)
                {
                    k=0;
                    for (auto p : data_->bdr_cond_assembly_->boundary_integral(dim)->points(dh_side, &(data_->bdr_cond_assembly_->cache_map())) )
                    {
                        auto p_bdr = p.point_bdr(bc_elm);
                        double bc_term = -transport_flux*data_->bc_dirichlet_value[sbi](p_bdr)*fe_values_side_.JxW(k);
                        for (unsigned int i=0; i<ndofs_; i++)
                            local_rhs_[i] += bc_term*fe_values_side_.shape_value(i,k);
                        k++;
>>>>>>> 9374fdff
                    }
                    k++;
                }
                if (model_->time().tlevel() > 0)
                    for (unsigned int i=0; i<ndofs_; i++)
                        local_flux_balance_rhs_ -= local_rhs_[i];
            }
            //else if (bc_type[sbi] == AdvectionDiffusionModel::abc_total_flux)
            else if (bc_type == AdvectionDiffusionModel::abc_total_flux)
            {
            	//model_->get_flux_bc_data(sbi, fe_values_side_.point_list(), bc_elm, bc_fluxes_, sigma_, bc_ref_values_);
            	k=0;
            	for (auto p : data_->bdr_cond_assembly_->boundary_integral(dim)->points(cell_side, &(data_->bdr_cond_assembly_->cache_map())) )
                //for (unsigned int k=0; k<qsize_lower_dim_; k++)
                {
                    auto p_bdr = p.point_bdr(bc_elm);
                    double bc_term = data_->cross_section(p) * (data_->bc_robin_sigma[sbi](p_bdr)*data_->bc_dirichlet_value[sbi](p_bdr) +
                            data_->bc_flux[sbi](p_bdr)) * fe_values_side_.JxW(k);
                    //double bc_term = csection_[k]*(sigma_[k]*bc_ref_values_[k]+bc_fluxes_[k])*fe_values_side_.JxW(k);
                    for (unsigned int i=0; i<ndofs_; i++)
                        local_rhs_[i] += bc_term*fe_values_side_.shape_value(i,k);
                    k++;
                }
<<<<<<< HEAD

                for (unsigned int i=0; i<ndofs_; i++)
                {
                    k=0;
                    for (auto p : data_->bdr_cond_assembly_->boundary_integral(dim)->points(cell_side, &(data_->bdr_cond_assembly_->cache_map())) ) {
                    //for (unsigned int k=0; k<qsize_lower_dim_; k++)
                        auto p_bdr = p.point_bdr(bc_elm);
                        local_flux_balance_vector_[i] += data_->cross_section(p) * data_->bc_robin_sigma[sbi](p_bdr) *
                                fe_values_side_.JxW(k) * fe_values_side_.shape_value(i,k);
                        //local_flux_balance_vector_[i] += csection_[k]*sigma_[k]*fe_values_side_.JxW(k)*fe_values_side_.shape_value(i,k);
=======
                else if (bc_type == AdvectionDiffusionModel::abc_dirichlet)
                {
                    k=0;
                    for (auto p : data_->bdr_cond_assembly_->boundary_integral(dim)->points(dh_side, &(data_->bdr_cond_assembly_->cache_map())) )
                    {
                        auto p_bdr = p.point_bdr(bc_elm);
                        double bc_term = data_->gamma[sbi][cond_idx]*data_->bc_dirichlet_value[sbi](p_bdr)*fe_values_side_.JxW(k);
                        arma::vec3 bc_grad = -data_->bc_dirichlet_value[sbi](p_bdr)*fe_values_side_.JxW(k)*data_->dg_variant*(arma::trans(data_->diffusion_coef[sbi](p))*fe_values_side_.normal_vector(k));
                        for (unsigned int i=0; i<ndofs_; i++)
                            local_rhs_[i] += bc_term*fe_values_side_.shape_value(i,k)
                                    + arma::dot(bc_grad,fe_values_side_.shape_grad(i,k));
                        k++;
                    }
                    k=0;
                    for (auto p : data_->bdr_cond_assembly_->boundary_integral(dim)->points(dh_side, &(data_->bdr_cond_assembly_->cache_map())) )
                    {
                        for (unsigned int i=0; i<ndofs_; i++)
                        {
                            local_flux_balance_vector_[i] += (arma::dot(data_->advection_coef[sbi](p), fe_values_side_.normal_vector(k))*fe_values_side_.shape_value(i,k)
                                    - arma::dot(data_->diffusion_coef[sbi](p)*fe_values_side_.shape_grad(i,k),fe_values_side_.normal_vector(k))
                                    + data_->gamma[sbi][cond_idx]*fe_values_side_.shape_value(i,k))*fe_values_side_.JxW(k);
                        }
>>>>>>> 9374fdff
                        k++;
                	}
                    local_flux_balance_rhs_ -= local_rhs_[i];
                }
<<<<<<< HEAD
            }
            //else if (bc_type[sbi] == AdvectionDiffusionModel::abc_diffusive_flux)
            else if (bc_type == AdvectionDiffusionModel::abc_diffusive_flux)
            {
            	//model_->get_flux_bc_data(sbi, fe_values_side_.point_list(), bc_elm, bc_fluxes_, sigma_, bc_ref_values_);
            	k=0;
            	for (auto p : data_->bdr_cond_assembly_->boundary_integral(dim)->points(cell_side, &(data_->bdr_cond_assembly_->cache_map())) )
                //for (unsigned int k=0; k<qsize_lower_dim_; k++)
                {
                    auto p_bdr = p.point_bdr(bc_elm);
                    double bc_term = data_->cross_section(p) * (data_->bc_robin_sigma[sbi](p_bdr)*data_->bc_dirichlet_value[sbi](p_bdr) +
                            data_->bc_flux[sbi](p_bdr)) * fe_values_side_.JxW(k);
                    //double bc_term = csection_[k]*(sigma_[k]*bc_ref_values_[k]+bc_fluxes_[k])*fe_values_side_.JxW(k);
                    for (unsigned int i=0; i<ndofs_; i++)
                        local_rhs_[i] += bc_term*fe_values_side_.shape_value(i,k);
                    k++;
                }

                for (unsigned int i=0; i<ndofs_; i++)
                {
                    k=0;
                    for (auto p : data_->bdr_cond_assembly_->boundary_integral(dim)->points(cell_side, &(data_->bdr_cond_assembly_->cache_map())) ) {
                    //for (unsigned int k=0; k<qsize_lower_dim_; k++)
                        auto p_bdr = p.point_bdr(bc_elm);
                        local_flux_balance_vector_[i] += data_->cross_section(p)*(arma::dot(data_->advection_coef[sbi](p), fe_values_side_.normal_vector(k)) +
                                data_->bc_robin_sigma[sbi](p_bdr))*fe_values_side_.JxW(k)*fe_values_side_.shape_value(i,k);
                        //local_flux_balance_vector_[i] += csection_[k]*(arma::dot(data_->ad_coef[sbi][k], fe_values_side_.normal_vector(k)) + sigma_[k])*fe_values_side_.JxW(k)*fe_values_side_.shape_value(i,k);
                        k++;
                	}
                    local_flux_balance_rhs_ -= local_rhs_[i];
                }
            }
            //else if (bc_type[sbi] == AdvectionDiffusionModel::abc_inflow && side_flux >= 0)
            else if (bc_type == AdvectionDiffusionModel::abc_inflow && side_flux >= 0)
            {
                k=0;
                for (auto p : data_->bdr_cond_assembly_->boundary_integral(dim)->points(cell_side, &(data_->bdr_cond_assembly_->cache_map())) )
                //for (unsigned int k=0; k<qsize_lower_dim_; k++)
                {
                    for (unsigned int i=0; i<ndofs_; i++)
                        local_flux_balance_vector_[i] += arma::dot(data_->advection_coef[sbi](p), fe_values_side_.normal_vector(k))*fe_values_side_.JxW(k)*fe_values_side_.shape_value(i,k);
                        //local_flux_balance_vector_[i] += arma::dot(data_->ad_coef[sbi][k], fe_values_side_.normal_vector(k))*fe_values_side_.JxW(k)*fe_values_side_.shape_value(i,k);
                    k++;
=======
                else if (bc_type == AdvectionDiffusionModel::abc_total_flux)
                {
                	k=0;
                	for (auto p : data_->bdr_cond_assembly_->boundary_integral(dim)->points(dh_side, &(data_->bdr_cond_assembly_->cache_map())) )
                    {
                        auto p_bdr = p.point_bdr(bc_elm);
                        double bc_term = data_->cross_section(p) * (data_->bc_robin_sigma[sbi](p_bdr)*data_->bc_dirichlet_value[sbi](p_bdr) +
                                data_->bc_flux[sbi](p_bdr)) * fe_values_side_.JxW(k);
                        for (unsigned int i=0; i<ndofs_; i++)
                            local_rhs_[i] += bc_term*fe_values_side_.shape_value(i,k);
                        k++;
                    }

                    for (unsigned int i=0; i<ndofs_; i++)
                    {
                        k=0;
                        for (auto p : data_->bdr_cond_assembly_->boundary_integral(dim)->points(dh_side, &(data_->bdr_cond_assembly_->cache_map())) ) {
                            auto p_bdr = p.point_bdr(bc_elm);
                            local_flux_balance_vector_[i] += data_->cross_section(p) * data_->bc_robin_sigma[sbi](p_bdr) *
                                    fe_values_side_.JxW(k) * fe_values_side_.shape_value(i,k);
                            k++;
                    	}
                        local_flux_balance_rhs_ -= local_rhs_[i];
                    }
                }
                else if (bc_type == AdvectionDiffusionModel::abc_diffusive_flux)
                {
                	k=0;
                	for (auto p : data_->bdr_cond_assembly_->boundary_integral(dim)->points(dh_side, &(data_->bdr_cond_assembly_->cache_map())) )
                    {
                        auto p_bdr = p.point_bdr(bc_elm);
                        double bc_term = data_->cross_section(p) * (data_->bc_robin_sigma[sbi](p_bdr)*data_->bc_dirichlet_value[sbi](p_bdr) +
                                data_->bc_flux[sbi](p_bdr)) * fe_values_side_.JxW(k);
                        for (unsigned int i=0; i<ndofs_; i++)
                            local_rhs_[i] += bc_term*fe_values_side_.shape_value(i,k);
                        k++;
                    }

                    for (unsigned int i=0; i<ndofs_; i++)
                    {
                        k=0;
                        for (auto p : data_->bdr_cond_assembly_->boundary_integral(dim)->points(dh_side, &(data_->bdr_cond_assembly_->cache_map())) ) {
                            auto p_bdr = p.point_bdr(bc_elm);
                            local_flux_balance_vector_[i] += data_->cross_section(p)*(arma::dot(data_->advection_coef[sbi](p), fe_values_side_.normal_vector(k)) +
                                    data_->bc_robin_sigma[sbi](p_bdr))*fe_values_side_.JxW(k)*fe_values_side_.shape_value(i,k);
                            k++;
                    	}
                        local_flux_balance_rhs_ -= local_rhs_[i];
                    }
                }
                else if (bc_type == AdvectionDiffusionModel::abc_inflow && side_flux >= 0)
                {
                    k=0;
                    for (auto p : data_->bdr_cond_assembly_->boundary_integral(dim)->points(dh_side, &(data_->bdr_cond_assembly_->cache_map())) )
                    {
                        for (unsigned int i=0; i<ndofs_; i++)
                            local_flux_balance_vector_[i] += arma::dot(data_->advection_coef[sbi](p), fe_values_side_.normal_vector(k))*fe_values_side_.JxW(k)*fe_values_side_.shape_value(i,k);
                        k++;
                    }
>>>>>>> 9374fdff
                }
            }
            data_->ls[sbi]->rhs_set_values(ndofs_, &(dof_indices_[0]), &(local_rhs_[0]));

            model_->balance()->add_flux_values(model_->get_subst_idx()[sbi], cell_side,
                                          cell.get_loc_dof_indices(),
                                          local_flux_balance_vector_, local_flux_balance_rhs_);
        }
    }

    /// Implements @p AssemblyBase::begin.
    void begin() override
    {
        model_->balance()->start_flux_assembly( model_->subst_idx() );
    }

    /// Implements @p AssemblyBase::end.
    void end() override
    {
        model_->balance()->finish_flux_assembly( model_->subst_idx() );
    }

    /// Implements @p AssemblyBase::reallocate_cache.
    void reallocate_cache(const ElementCacheMap &cache_map) override
    {
        data_->cache_reallocate(cache_map);
    }


    private:
        shared_ptr<FiniteElement<dim>> fe_;         ///< Finite element for the solution of the advection-diffusion equation.

        /// Pointer to model (we must use common ancestor of concentration and heat model)
        TransportDG<Model> *model_;

        /// Data object shared with TransportDG
        EqDataDG *data_;

        unsigned int ndofs_;                                      ///< Number of dofs
        FEValues<3> fe_values_side_;                              ///< FEValues of object (of P disc finite element type)

        vector<LongIdx> dof_indices_;                             ///< Vector of global DOF indices
        vector<PetscScalar> local_rhs_;                           ///< Auxiliary vector for set_sources method.
        vector<PetscScalar> local_flux_balance_vector_;           ///< Auxiliary vector for set_boundary_conditions method.
        PetscScalar local_flux_balance_rhs_;                      ///< Auxiliary variable for set_boundary_conditions method.

        friend class TransportDG<Model>;
        template < template<IntDim...> class DimAssembly>
        friend class GenericAssembly;

};


/**
 * Auxiliary container class sets the initial condition.
 */
template <unsigned int dim, class Model>
class InitConditionAssemblyDG : public AssemblyBase<dim>
{
public:
    typedef typename TransportDG<Model>::EqData EqDataDG;

    /// Constructor.
    InitConditionAssemblyDG(EqDataDG *data)
    : AssemblyBase<dim>(data->dg_order), model_(nullptr), data_(data) {}

    /// Destructor.
    ~InitConditionAssemblyDG() {}

    /// Initialize auxiliary vectors and other data members
    void initialize(TransportDG<Model> &model) {
        this->model_ = &model;

        fe_ = std::make_shared< FE_P_disc<dim> >(data_->dg_order);
        fe_values_.initialize(*this->quad_, *fe_, update_values | update_gradients | update_JxW_values | update_quadrature_points);
        ndofs_ = fe_->n_dofs();
        dof_indices_.resize(ndofs_);
        local_matrix_.resize(4*ndofs_*ndofs_);
        local_rhs_.resize(ndofs_);
    }


    /// Assemble integral over element
    void assemble_volume_integrals(DHCellAccessor cell) override
    {
        ASSERT_EQ_DBG(cell.dim(), dim).error("Dimension of element mismatch!");

        unsigned int k;
        ElementAccessor<3> elem = cell.elm();
        cell.get_dof_indices(dof_indices_);
        fe_values_.reinit(elem);

        for (unsigned int sbi=0; sbi<model_->n_substances(); sbi++)
        {
            for (unsigned int i=0; i<ndofs_; i++)
            {
                local_rhs_[i] = 0;
                for (unsigned int j=0; j<ndofs_; j++)
                    local_matrix_[i*ndofs_+j] = 0;
            }

            k=0;
            for (auto p : data_->init_cond_assembly_->bulk_integral(dim)->points(cell, &(data_->init_cond_assembly_->cache_map())) )
            {
                double rhs_term = model_->init_cond_field(sbi)(p)*fe_values_.JxW(k);

                for (unsigned int i=0; i<ndofs_; i++)
                {
                    for (unsigned int j=0; j<ndofs_; j++)
                        local_matrix_[i*ndofs_+j] += fe_values_.shape_value(i,k)*fe_values_.shape_value(j,k)*fe_values_.JxW(k);

                    local_rhs_[i] += fe_values_.shape_value(i,k)*rhs_term;
                }
                k++;
            }
            data_->ls[sbi]->set_values(ndofs_, &(dof_indices_[0]), ndofs_, &(dof_indices_[0]), &(local_matrix_[0]), &(local_rhs_[0]));
        }
    }

    /// Implements @p AssemblyBase::reallocate_cache.
    void reallocate_cache(const ElementCacheMap &cache_map) override
    {
        data_->cache_reallocate(cache_map);
    }


    private:
        shared_ptr<FiniteElement<dim>> fe_;         ///< Finite element for the solution of the advection-diffusion equation.

        /// Pointer to model (we must use common ancestor of concentration and heat model)
        TransportDG<Model> *model_;

        /// Data object shared with TransportDG
        EqDataDG *data_;

        unsigned int ndofs_;                                      ///< Number of dofs
        FEValues<3> fe_values_;                                   ///< FEValues of object (of P disc finite element type)

        vector<LongIdx> dof_indices_;                             ///< Vector of global DOF indices
        vector<PetscScalar> local_matrix_;                        ///< Auxiliary vector for assemble methods
        vector<PetscScalar> local_rhs_;                           ///< Auxiliary vector for set_sources method.

        friend class TransportDG<Model>;
        template < template<IntDim...> class DimAssembly>
        friend class GenericAssembly;

};



#endif /* ASSEMBLY_DG_HH_ */
<|MERGE_RESOLUTION|>--- conflicted
+++ resolved
@@ -1243,39 +1243,20 @@
 
         ElementAccessor<3> bc_elm = cell_side.cond().element_accessor();
 
-        //arma::uvec bc_type;
-        //model_->get_bc_type(bc_elm, bc_type);
-
-<<<<<<< HEAD
         fe_values_side_.reinit(cell_side.side());
-        fsv_rt_.reinit(cell_side.side());
-        //calculate_velocity(elm, velocity_, fsv_rt_.point_list());
 
         const DHCellAccessor &cell = cell_side.cell();
         cell.get_dof_indices(dof_indices_);
-=======
-            fe_values_side_.reinit(dh_side.side());
->>>>>>> 9374fdff
-
-        //model_->compute_advection_diffusion_coefficients(fe_values_side_.point_list(), velocity_, elm, data_->ad_coef, data_->dif_coef);
-        //data_->cross_section.value_list(fe_values_side_.point_list(), elm, csection_);
-
-<<<<<<< HEAD
+
         for (unsigned int sbi=0; sbi<model_->n_substances(); sbi++)
         {
             fill_n(&(local_rhs_[0]), ndofs_, 0);
             local_flux_balance_vector_.assign(ndofs_, 0);
             local_flux_balance_rhs_ = 0;
 
-            // The b.c. data are fetched for all possible b.c. types since we allow
-            // different bc_type for each substance.
-            //data_->bc_dirichlet_value[sbi].value_list(fe_values_side_.point_list(), bc_elm, bc_values_);
-
             double side_flux = 0;
             k=0;
             for (auto p : data_->bdr_cond_assembly_->boundary_integral(dim)->points(cell_side, &(data_->bdr_cond_assembly_->cache_map())) ) {
-            //for (unsigned int k=0; k<qsize_lower_dim_; k++)
-                //side_flux += arma::dot(data_->ad_coef[sbi][k], fe_values_side_.normal_vector(k))*fe_values_side_.JxW(k);
                 side_flux += arma::dot(data_->advection_coef[sbi](p), fe_values_side_.normal_vector(k))*fe_values_side_.JxW(k);
                 k++;
             }
@@ -1284,14 +1265,11 @@
             auto p_side = *( data_->bdr_cond_assembly_->boundary_integral(dim)->points(cell_side, &(data_->bdr_cond_assembly_->cache_map())).begin() );
             auto p_bdr_center = p_side.point_bdr_center(cell_side.cond().element_accessor(), data_->bdr_cond_assembly_->center_integral(dim-1) ); // dim of boundary
             unsigned int bc_type = data_->bc_type[sbi](p_bdr_center);
-            //if (bc_type[sbi] == AdvectionDiffusionModel::abc_inflow && side_flux < 0)
             if (bc_type == AdvectionDiffusionModel::abc_inflow && side_flux < 0)
             {
                 k=0;
                 for (auto p : data_->bdr_cond_assembly_->boundary_integral(dim)->points(cell_side, &(data_->bdr_cond_assembly_->cache_map())) )
-                //for (unsigned int k=0; k<qsize_lower_dim_; k++)
-                {
-                    //double bc_term = -transport_flux*bc_values_[k]*fe_values_side_.JxW(k);
+                {
                     auto p_bdr = p.point_bdr(bc_elm);
                     double bc_term = -transport_flux*data_->bc_dirichlet_value[sbi](p_bdr)*fe_values_side_.JxW(k);
                     for (unsigned int i=0; i<ndofs_; i++)
@@ -1301,15 +1279,11 @@
                 for (unsigned int i=0; i<ndofs_; i++)
                     local_flux_balance_rhs_ -= local_rhs_[i];
             }
-            //else if (bc_type[sbi] == AdvectionDiffusionModel::abc_dirichlet)
             else if (bc_type == AdvectionDiffusionModel::abc_dirichlet)
             {
                 k=0;
                 for (auto p : data_->bdr_cond_assembly_->boundary_integral(dim)->points(cell_side, &(data_->bdr_cond_assembly_->cache_map())) )
-                //for (unsigned int k=0; k<qsize_lower_dim_; k++)
-                {
-                    //double bc_term = data_->gamma[sbi][cond_idx]*bc_values_[k]*fe_values_side_.JxW(k);
-                    //arma::vec3 bc_grad = -bc_values_[k]*fe_values_side_.JxW(k)*data_->dg_variant*(arma::trans(data_->dif_coef[sbi][k])*fe_values_side_.normal_vector(k));
+                {
                     auto p_bdr = p.point_bdr(bc_elm);
                     double bc_term = data_->gamma[sbi][cond_idx]*data_->bc_dirichlet_value[sbi](p_bdr)*fe_values_side_.JxW(k);
                     arma::vec3 bc_grad = -data_->bc_dirichlet_value[sbi](p_bdr)*fe_values_side_.JxW(k)*data_->dg_variant*(arma::trans(data_->diffusion_coef[sbi](p))*fe_values_side_.normal_vector(k));
@@ -1320,45 +1294,12 @@
                 }
                 k=0;
                 for (auto p : data_->bdr_cond_assembly_->boundary_integral(dim)->points(cell_side, &(data_->bdr_cond_assembly_->cache_map())) )
-                //for (unsigned int k=0; k<qsize_lower_dim_; k++)
                 {
                     for (unsigned int i=0; i<ndofs_; i++)
                     {
-                        //local_flux_balance_vector_[i] += (arma::dot(data_->ad_coef[sbi][k], fe_values_side_.normal_vector(k))*fe_values_side_.shape_value(i,k)
-                        //        - arma::dot(data_->dif_coef[sbi][k]*fe_values_side_.shape_grad(i,k),fe_values_side_.normal_vector(k))
-                        //        + data_->gamma[sbi][cond_idx]*fe_values_side_.shape_value(i,k))*fe_values_side_.JxW(k);
                         local_flux_balance_vector_[i] += (arma::dot(data_->advection_coef[sbi](p), fe_values_side_.normal_vector(k))*fe_values_side_.shape_value(i,k)
                                 - arma::dot(data_->diffusion_coef[sbi](p)*fe_values_side_.shape_grad(i,k),fe_values_side_.normal_vector(k))
                                 + data_->gamma[sbi][cond_idx]*fe_values_side_.shape_value(i,k))*fe_values_side_.JxW(k);
-=======
-            for (unsigned int sbi=0; sbi<model_->n_substances(); sbi++)
-            {
-                fill_n(&(local_rhs_[0]), ndofs_, 0);
-                local_flux_balance_vector_.assign(ndofs_, 0);
-                local_flux_balance_rhs_ = 0;
-
-                double side_flux = 0;
-                k=0;
-                for (auto p : data_->bdr_cond_assembly_->boundary_integral(dim)->points(dh_side, &(data_->bdr_cond_assembly_->cache_map())) ) {
-                    side_flux += arma::dot(data_->advection_coef[sbi](p), fe_values_side_.normal_vector(k))*fe_values_side_.JxW(k);
-                    k++;
-                }
-                double transport_flux = side_flux/dh_side.measure();
-
-                auto p_side = *( data_->bdr_cond_assembly_->boundary_integral(dim)->points(dh_side, &(data_->bdr_cond_assembly_->cache_map())).begin() );
-                auto p_bdr_center = p_side.point_bdr_center(dh_side.cond().element_accessor(), data_->bdr_cond_assembly_->center_integral(dim-1) ); // dim of boundary
-                unsigned int bc_type = data_->bc_type[sbi](p_bdr_center);
-                if (bc_type == AdvectionDiffusionModel::abc_inflow && side_flux < 0)
-                {
-                    k=0;
-                    for (auto p : data_->bdr_cond_assembly_->boundary_integral(dim)->points(dh_side, &(data_->bdr_cond_assembly_->cache_map())) )
-                    {
-                        auto p_bdr = p.point_bdr(bc_elm);
-                        double bc_term = -transport_flux*data_->bc_dirichlet_value[sbi](p_bdr)*fe_values_side_.JxW(k);
-                        for (unsigned int i=0; i<ndofs_; i++)
-                            local_rhs_[i] += bc_term*fe_values_side_.shape_value(i,k);
-                        k++;
->>>>>>> 9374fdff
                     }
                     k++;
                 }
@@ -1366,75 +1307,39 @@
                     for (unsigned int i=0; i<ndofs_; i++)
                         local_flux_balance_rhs_ -= local_rhs_[i];
             }
-            //else if (bc_type[sbi] == AdvectionDiffusionModel::abc_total_flux)
             else if (bc_type == AdvectionDiffusionModel::abc_total_flux)
             {
-            	//model_->get_flux_bc_data(sbi, fe_values_side_.point_list(), bc_elm, bc_fluxes_, sigma_, bc_ref_values_);
             	k=0;
             	for (auto p : data_->bdr_cond_assembly_->boundary_integral(dim)->points(cell_side, &(data_->bdr_cond_assembly_->cache_map())) )
-                //for (unsigned int k=0; k<qsize_lower_dim_; k++)
                 {
                     auto p_bdr = p.point_bdr(bc_elm);
                     double bc_term = data_->cross_section(p) * (data_->bc_robin_sigma[sbi](p_bdr)*data_->bc_dirichlet_value[sbi](p_bdr) +
                             data_->bc_flux[sbi](p_bdr)) * fe_values_side_.JxW(k);
-                    //double bc_term = csection_[k]*(sigma_[k]*bc_ref_values_[k]+bc_fluxes_[k])*fe_values_side_.JxW(k);
                     for (unsigned int i=0; i<ndofs_; i++)
                         local_rhs_[i] += bc_term*fe_values_side_.shape_value(i,k);
                     k++;
                 }
-<<<<<<< HEAD
 
                 for (unsigned int i=0; i<ndofs_; i++)
                 {
                     k=0;
                     for (auto p : data_->bdr_cond_assembly_->boundary_integral(dim)->points(cell_side, &(data_->bdr_cond_assembly_->cache_map())) ) {
-                    //for (unsigned int k=0; k<qsize_lower_dim_; k++)
                         auto p_bdr = p.point_bdr(bc_elm);
                         local_flux_balance_vector_[i] += data_->cross_section(p) * data_->bc_robin_sigma[sbi](p_bdr) *
                                 fe_values_side_.JxW(k) * fe_values_side_.shape_value(i,k);
-                        //local_flux_balance_vector_[i] += csection_[k]*sigma_[k]*fe_values_side_.JxW(k)*fe_values_side_.shape_value(i,k);
-=======
-                else if (bc_type == AdvectionDiffusionModel::abc_dirichlet)
-                {
-                    k=0;
-                    for (auto p : data_->bdr_cond_assembly_->boundary_integral(dim)->points(dh_side, &(data_->bdr_cond_assembly_->cache_map())) )
-                    {
-                        auto p_bdr = p.point_bdr(bc_elm);
-                        double bc_term = data_->gamma[sbi][cond_idx]*data_->bc_dirichlet_value[sbi](p_bdr)*fe_values_side_.JxW(k);
-                        arma::vec3 bc_grad = -data_->bc_dirichlet_value[sbi](p_bdr)*fe_values_side_.JxW(k)*data_->dg_variant*(arma::trans(data_->diffusion_coef[sbi](p))*fe_values_side_.normal_vector(k));
-                        for (unsigned int i=0; i<ndofs_; i++)
-                            local_rhs_[i] += bc_term*fe_values_side_.shape_value(i,k)
-                                    + arma::dot(bc_grad,fe_values_side_.shape_grad(i,k));
-                        k++;
-                    }
-                    k=0;
-                    for (auto p : data_->bdr_cond_assembly_->boundary_integral(dim)->points(dh_side, &(data_->bdr_cond_assembly_->cache_map())) )
-                    {
-                        for (unsigned int i=0; i<ndofs_; i++)
-                        {
-                            local_flux_balance_vector_[i] += (arma::dot(data_->advection_coef[sbi](p), fe_values_side_.normal_vector(k))*fe_values_side_.shape_value(i,k)
-                                    - arma::dot(data_->diffusion_coef[sbi](p)*fe_values_side_.shape_grad(i,k),fe_values_side_.normal_vector(k))
-                                    + data_->gamma[sbi][cond_idx]*fe_values_side_.shape_value(i,k))*fe_values_side_.JxW(k);
-                        }
->>>>>>> 9374fdff
                         k++;
                 	}
                     local_flux_balance_rhs_ -= local_rhs_[i];
                 }
-<<<<<<< HEAD
-            }
-            //else if (bc_type[sbi] == AdvectionDiffusionModel::abc_diffusive_flux)
+            }
             else if (bc_type == AdvectionDiffusionModel::abc_diffusive_flux)
             {
-            	//model_->get_flux_bc_data(sbi, fe_values_side_.point_list(), bc_elm, bc_fluxes_, sigma_, bc_ref_values_);
             	k=0;
             	for (auto p : data_->bdr_cond_assembly_->boundary_integral(dim)->points(cell_side, &(data_->bdr_cond_assembly_->cache_map())) )
-                //for (unsigned int k=0; k<qsize_lower_dim_; k++)
                 {
                     auto p_bdr = p.point_bdr(bc_elm);
                     double bc_term = data_->cross_section(p) * (data_->bc_robin_sigma[sbi](p_bdr)*data_->bc_dirichlet_value[sbi](p_bdr) +
                             data_->bc_flux[sbi](p_bdr)) * fe_values_side_.JxW(k);
-                    //double bc_term = csection_[k]*(sigma_[k]*bc_ref_values_[k]+bc_fluxes_[k])*fe_values_side_.JxW(k);
                     for (unsigned int i=0; i<ndofs_; i++)
                         local_rhs_[i] += bc_term*fe_values_side_.shape_value(i,k);
                     k++;
@@ -1444,88 +1349,22 @@
                 {
                     k=0;
                     for (auto p : data_->bdr_cond_assembly_->boundary_integral(dim)->points(cell_side, &(data_->bdr_cond_assembly_->cache_map())) ) {
-                    //for (unsigned int k=0; k<qsize_lower_dim_; k++)
                         auto p_bdr = p.point_bdr(bc_elm);
                         local_flux_balance_vector_[i] += data_->cross_section(p)*(arma::dot(data_->advection_coef[sbi](p), fe_values_side_.normal_vector(k)) +
                                 data_->bc_robin_sigma[sbi](p_bdr))*fe_values_side_.JxW(k)*fe_values_side_.shape_value(i,k);
-                        //local_flux_balance_vector_[i] += csection_[k]*(arma::dot(data_->ad_coef[sbi][k], fe_values_side_.normal_vector(k)) + sigma_[k])*fe_values_side_.JxW(k)*fe_values_side_.shape_value(i,k);
                         k++;
                 	}
                     local_flux_balance_rhs_ -= local_rhs_[i];
                 }
             }
-            //else if (bc_type[sbi] == AdvectionDiffusionModel::abc_inflow && side_flux >= 0)
             else if (bc_type == AdvectionDiffusionModel::abc_inflow && side_flux >= 0)
             {
                 k=0;
                 for (auto p : data_->bdr_cond_assembly_->boundary_integral(dim)->points(cell_side, &(data_->bdr_cond_assembly_->cache_map())) )
-                //for (unsigned int k=0; k<qsize_lower_dim_; k++)
                 {
                     for (unsigned int i=0; i<ndofs_; i++)
                         local_flux_balance_vector_[i] += arma::dot(data_->advection_coef[sbi](p), fe_values_side_.normal_vector(k))*fe_values_side_.JxW(k)*fe_values_side_.shape_value(i,k);
-                        //local_flux_balance_vector_[i] += arma::dot(data_->ad_coef[sbi][k], fe_values_side_.normal_vector(k))*fe_values_side_.JxW(k)*fe_values_side_.shape_value(i,k);
                     k++;
-=======
-                else if (bc_type == AdvectionDiffusionModel::abc_total_flux)
-                {
-                	k=0;
-                	for (auto p : data_->bdr_cond_assembly_->boundary_integral(dim)->points(dh_side, &(data_->bdr_cond_assembly_->cache_map())) )
-                    {
-                        auto p_bdr = p.point_bdr(bc_elm);
-                        double bc_term = data_->cross_section(p) * (data_->bc_robin_sigma[sbi](p_bdr)*data_->bc_dirichlet_value[sbi](p_bdr) +
-                                data_->bc_flux[sbi](p_bdr)) * fe_values_side_.JxW(k);
-                        for (unsigned int i=0; i<ndofs_; i++)
-                            local_rhs_[i] += bc_term*fe_values_side_.shape_value(i,k);
-                        k++;
-                    }
-
-                    for (unsigned int i=0; i<ndofs_; i++)
-                    {
-                        k=0;
-                        for (auto p : data_->bdr_cond_assembly_->boundary_integral(dim)->points(dh_side, &(data_->bdr_cond_assembly_->cache_map())) ) {
-                            auto p_bdr = p.point_bdr(bc_elm);
-                            local_flux_balance_vector_[i] += data_->cross_section(p) * data_->bc_robin_sigma[sbi](p_bdr) *
-                                    fe_values_side_.JxW(k) * fe_values_side_.shape_value(i,k);
-                            k++;
-                    	}
-                        local_flux_balance_rhs_ -= local_rhs_[i];
-                    }
-                }
-                else if (bc_type == AdvectionDiffusionModel::abc_diffusive_flux)
-                {
-                	k=0;
-                	for (auto p : data_->bdr_cond_assembly_->boundary_integral(dim)->points(dh_side, &(data_->bdr_cond_assembly_->cache_map())) )
-                    {
-                        auto p_bdr = p.point_bdr(bc_elm);
-                        double bc_term = data_->cross_section(p) * (data_->bc_robin_sigma[sbi](p_bdr)*data_->bc_dirichlet_value[sbi](p_bdr) +
-                                data_->bc_flux[sbi](p_bdr)) * fe_values_side_.JxW(k);
-                        for (unsigned int i=0; i<ndofs_; i++)
-                            local_rhs_[i] += bc_term*fe_values_side_.shape_value(i,k);
-                        k++;
-                    }
-
-                    for (unsigned int i=0; i<ndofs_; i++)
-                    {
-                        k=0;
-                        for (auto p : data_->bdr_cond_assembly_->boundary_integral(dim)->points(dh_side, &(data_->bdr_cond_assembly_->cache_map())) ) {
-                            auto p_bdr = p.point_bdr(bc_elm);
-                            local_flux_balance_vector_[i] += data_->cross_section(p)*(arma::dot(data_->advection_coef[sbi](p), fe_values_side_.normal_vector(k)) +
-                                    data_->bc_robin_sigma[sbi](p_bdr))*fe_values_side_.JxW(k)*fe_values_side_.shape_value(i,k);
-                            k++;
-                    	}
-                        local_flux_balance_rhs_ -= local_rhs_[i];
-                    }
-                }
-                else if (bc_type == AdvectionDiffusionModel::abc_inflow && side_flux >= 0)
-                {
-                    k=0;
-                    for (auto p : data_->bdr_cond_assembly_->boundary_integral(dim)->points(dh_side, &(data_->bdr_cond_assembly_->cache_map())) )
-                    {
-                        for (unsigned int i=0; i<ndofs_; i++)
-                            local_flux_balance_vector_[i] += arma::dot(data_->advection_coef[sbi](p), fe_values_side_.normal_vector(k))*fe_values_side_.JxW(k)*fe_values_side_.shape_value(i,k);
-                        k++;
-                    }
->>>>>>> 9374fdff
                 }
             }
             data_->ls[sbi]->rhs_set_values(ndofs_, &(dof_indices_[0]), &(local_rhs_[0]));

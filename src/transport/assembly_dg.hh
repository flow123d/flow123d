--- conflicted
+++ resolved
@@ -627,13 +627,8 @@
             arma::uvec bc_type;
             model_.get_bc_type(bc_elm, bc_type);
 
-<<<<<<< HEAD
-            fe_values_side_.reinit(side);
-            fsv_rt_.reinit(side);
-=======
-            fe_values_side_.reinit(dh_side);
-            fsv_rt_.reinit(dh_side);
->>>>>>> bd59a4d9
+            fe_values_side_.reinit(dh_side.side());
+            fsv_rt_.reinit(dh_side.side());
             calculate_velocity(elm, velocity_, fsv_rt_.point_list());
 
             dh_cell.get_dof_indices(dof_indices_);

--- conflicted
+++ resolved
@@ -396,43 +396,16 @@
     typedef typename TransportDG<Model>::EqData EqDataDG;
 
     /// Constructor.
-<<<<<<< HEAD
     MassAssemblyDG(std::shared_ptr<EqDataDG> data)
     : model_(nullptr), data_(data), fe_values_(nullptr) {
         quad_ = new QGauss(dim, 2*data_->dg_order);
         quad_low_ = new QGauss(dim-1, 2*data_->dg_order);
-=======
-    AssemblyDG(std::shared_ptr<EqDataDG> data, TransportDG<Model> &model)
-    : fe_(make_shared< FE_P_disc<dim> >(data->dg_order)), fe_low_(make_shared< FE_P_disc<dim-1> >(data->dg_order)),
-      fe_rt_(new FE_RT0<dim>), fe_rt_low_(new FE_RT0<dim-1>),
-      quad_(new QGauss(dim, 2*data->dg_order)),
-	  quad_low_(new QGauss(dim-1, 2*data->dg_order)),
-      model_(model), data_(data){
-
-        fv_rt_.initialize(*quad_, *fe_rt_, update_values | update_gradients | update_quadrature_points);
-        fe_values_.initialize(*quad_, *fe_, update_values | update_gradients | update_JxW_values | update_quadrature_points);
-        fe_values_side_.initialize(*quad_low_, *fe_, update_values | update_gradients | update_side_JxW_values | update_normal_vectors | update_quadrature_points);
-        fsv_rt_.initialize(*quad_low_, *fe_rt_, update_values | update_quadrature_points);
-
-        if (dim>1) {
-            fv_rt_vb_.initialize(*quad_low_, *fe_rt_low_, update_values | update_quadrature_points);
-            fe_values_vb_.initialize(*quad_low_, *fe_low_,
-                    update_values | update_gradients | update_JxW_values | update_quadrature_points);
-        }
-        ndofs_ = fe_->n_dofs();
-        qsize_ = quad_->size();
-        qsize_lower_dim_ = quad_low_->size();
-        dof_indices_.resize(ndofs_);
-        loc_dof_indices_.resize(ndofs_);
-        side_dof_indices_vb_.resize(2*ndofs_);
->>>>>>> 2caff171
     }
 
     /// Destructor.
     ~MassAssemblyDG() {
         delete quad_;
         delete quad_low_;
-<<<<<<< HEAD
 
         if (fe_values_!=nullptr) delete fe_values_;
 
@@ -443,8 +416,6 @@
         //edge_integral_ = eval_points->add_edge<dim>(*quad_low_);
         //if (dim>1) coupling_integral_ = eval_points->add_coupling<dim>(*quad_low_);
         //boundary_integral_ = eval_points->add_boundary<dim>(*quad_low_);
-=======
->>>>>>> 2caff171
     }
 
     /// Initialize auxiliary vectors and other data members
@@ -452,7 +423,7 @@
         this->model_ = &model;
 
         fe_ = std::make_shared< FE_P_disc<dim> >(data_->dg_order);
-        fe_values_ = new FEValues<dim,3>(*quad_, *fe_, update_values | update_gradients | update_JxW_values | update_quadrature_points);
+        fe_values_ = new FEValues<3>(*quad_, *fe_, update_values | update_gradients | update_JxW_values | update_quadrature_points);
         ndofs_ = fe_->n_dofs();
         qsize_ = quad_->size();
         dof_indices_.resize(ndofs_);
@@ -466,23 +437,6 @@
         {
             ret_coef_[sbi].resize(qsize_);
         }
-<<<<<<< HEAD
-=======
-
-        fe_values_vec_.resize(data_->ad_coef_edg.size());
-        for (unsigned int sid=0; sid<data_->ad_coef_edg.size(); sid++)
-        {
-            side_dof_indices_.push_back( vector<LongIdx>(ndofs_) );
-            fe_values_vec_[sid].initialize(*quad_low_, *fe_,
-                    update_values | update_gradients | update_side_JxW_values | update_normal_vectors | update_quadrature_points);
-        }
-
-        // index 0 = element with lower dimension,
-        // index 1 = side of element with higher dimension
-        fv_sb_.resize(2);
-        fv_sb_[0] = &fe_values_vb_;
-        fv_sb_[1] = &fe_values_side_;
->>>>>>> 2caff171
     }
 
 
@@ -522,13 +476,9 @@
                 }
             }
 
-<<<<<<< HEAD
-            model_->balance()->add_mass_matrix_values(model_->get_subst_idx()[sbi], elm.region().bulk_idx(), dof_indices_, local_mass_balance_vector_);
-=======
-            model_.balance()->add_mass_values(model_.get_subst_idx()[sbi], cell, cell.get_loc_dof_indices(),
-                                              local_mass_balance_vector_, 0);
-
->>>>>>> 2caff171
+            model_->balance()->add_mass_values(model_->get_subst_idx()[sbi], cell, cell.get_loc_dof_indices(),
+                                               local_mass_balance_vector_, 0);
+
             data_->ls_dt[sbi]->mat_set_values(ndofs_, &(dof_indices_[0]), ndofs_, &(dof_indices_[0]), &(local_matrix_[0]));
             VecSetValues(data_->ret_vec[sbi], ndofs_, &(dof_indices_[0]), &(local_retardation_balance_vector_[0]), ADD_VALUES);
         }
@@ -544,7 +494,7 @@
     	 * @param point_list The quadrature points.
     	 */
         void calculate_velocity(const ElementAccessor<3> &cell, vector<arma::vec3> &velocity,
-                                const std::vector<arma::vec::fixed<3>> &point_list)
+                                const Armor::array &point_list)
         {
             velocity.resize(point_list.size());
             model_->velocity_field_ptr()->value_list(point_list, cell, velocity);
@@ -567,7 +517,7 @@
 
         unsigned int ndofs_;                                      ///< Number of dofs
         unsigned int qsize_;                                      ///< Size of quadrature of actual dim
-        FEValues<dim,3> *fe_values_;                              ///< FEValues of object (of P disc finite element type)
+        FEValues<3> *fe_values_;                                  ///< FEValues of object (of P disc finite element type)
 
         vector<LongIdx> dof_indices_;                             ///< Vector of global DOF indices
         vector<PetscScalar> local_matrix_;                        ///< Auxiliary vector for assemble methods
@@ -639,15 +589,15 @@
         fe_low_ = std::make_shared< FE_P_disc<dim-1> >(data_->dg_order);
         fe_rt_ = new FE_RT0<dim>();
         fe_rt_low_ = new FE_RT0<dim-1>();
-        fv_rt_ = new FEValues<dim,3>(*quad_, *fe_rt_, update_values | update_gradients | update_quadrature_points);
-        fe_values_ = new FEValues<dim,3>(*quad_, *fe_, update_values | update_gradients | update_JxW_values | update_quadrature_points);
+        fv_rt_ = new FEValues<3>(*quad_, *fe_rt_, update_values | update_gradients | update_quadrature_points);
+        fe_values_ = new FEValues<3>(*quad_, *fe_, update_values | update_gradients | update_JxW_values | update_quadrature_points);
         if (dim>1) {
-            fv_rt_vb_ = new FEValues<dim-1,3>(*quad_low_, *fe_rt_low_, update_values | update_quadrature_points);
-            fe_values_vb_ = new FEValues<dim-1,3>(*quad_low_, *fe_low_,
+            fv_rt_vb_ = new FEValues<3>(*quad_low_, *fe_rt_low_, update_values | update_quadrature_points);
+            fe_values_vb_ = new FEValues<3>(*quad_low_, *fe_low_,
                     update_values | update_gradients | update_JxW_values | update_quadrature_points);
         }
-        fe_values_side_ = new FESideValues<dim,3>(*quad_low_, *fe_, update_values | update_gradients | update_side_JxW_values | update_normal_vectors | update_quadrature_points);
-        fsv_rt_ = new FESideValues<dim,3>(*quad_low_, *fe_rt_, update_values | update_quadrature_points);
+        fe_values_side_ = new FEValues<3>(*quad_low_, *fe_, update_values | update_gradients | update_side_JxW_values | update_normal_vectors | update_quadrature_points);
+        fsv_rt_ = new FEValues<3>(*quad_low_, *fe_rt_, update_values | update_quadrature_points);
         ndofs_ = fe_->n_dofs();
         qsize_ = quad_->size();
         qsize_lower_dim_ = quad_low_->size();
@@ -671,10 +621,12 @@
             ret_coef_[sbi].resize(qsize_);
         }
 
+        //fe_values_vec_.resize(data_->ad_coef_edg.size());
         for (unsigned int sid=0; sid<data_->ad_coef_edg.size(); sid++)
         {
             side_dof_indices_.push_back( vector<LongIdx>(ndofs_) );
-            fe_values_vec_.push_back(new FESideValues<dim,3>(*quad_low_, *fe_,
+            //fe_values_vec_[sid].initialize(...)
+            fe_values_vec_.push_back(new FEValues<3>(*quad_low_, *fe_,
                     update_values | update_gradients | update_side_JxW_values | update_normal_vectors | update_quadrature_points));
         }
 
@@ -736,17 +688,10 @@
         Side side = cell_side.side();
         const DHCellAccessor &cell = cell_side.cell();
 
-<<<<<<< HEAD
         ElementAccessor<3> elm_acc = cell.elm();
         cell.get_dof_indices(dof_indices_);
-        fe_values_side_->reinit(elm_acc, side.side_idx());
-        fsv_rt_->reinit(elm_acc, side.side_idx());
-=======
-            ElementAccessor<3> elm_acc = cell.elm();
-            cell.get_dof_indices(dof_indices_);
-            fe_values_side_.reinit(side);
-            fsv_rt_.reinit(side);
->>>>>>> 2caff171
+        fe_values_side_->reinit(side);
+        fsv_rt_->reinit(side);
 
         calculate_velocity(elm_acc, velocity_, fsv_rt_->point_list());
         model_->compute_advection_diffusion_coefficients(fe_values_side_->point_list(), velocity_, elm_acc, data_->ad_coef, data_->dif_coef);
@@ -824,8 +769,8 @@
             auto dh_edge_cell = data_->dh_->cell_accessor_from_element( edge_side.elem_idx() );
             ElementAccessor<3> edg_elm = dh_edge_cell.elm();
             dh_edge_cell.get_dof_indices(side_dof_indices_[sid]);
-            fe_values_vec_[sid]->reinit(edg_elm, edge_side.side_idx());
-            fsv_rt_->reinit(edg_elm, edge_side.side_idx());
+            fe_values_vec_[sid]->reinit(edge_side.side());
+            fsv_rt_->reinit(edge_side.side());
             calculate_velocity(edg_elm, side_velocity_vec_[sid], fsv_rt_->point_list());
             model_->compute_advection_diffusion_coefficients(fe_values_vec_[sid]->point_list(), side_velocity_vec_[sid], edg_elm, data_->ad_coef_edg[sid], data_->dif_coef_edg[sid]);
             dg_penalty_[sid].resize(model_->n_substances());
@@ -843,7 +788,6 @@
             sid=0;
             for( DHCellSide edge_side : edge_side_range )
             {
-<<<<<<< HEAD
                 fluxes[sid] = 0;
                 for (unsigned int k=0; k<qsize_lower_dim_; k++)
                     fluxes[sid] += arma::dot(data_->ad_coef_edg[sid][sbi][k], fe_values_vec_[sid]->normal_vector(k))*fe_values_vec_[sid]->JxW(k);
@@ -854,21 +798,6 @@
                     nflux += fluxes[sid];
                 ++sid;
             }
-=======
-                auto dh_edge_cell = data_->dh_->cell_accessor_from_element( edge_side.elem_idx() );
-                ElementAccessor<3> edg_elm = dh_edge_cell.elm();
-                dh_edge_cell.get_dof_indices(side_dof_indices_[sid]);
-                fe_values_vec_[sid].reinit(edge_side.side());
-                fsv_rt_.reinit(edge_side.side());
-                calculate_velocity(edg_elm, side_velocity_vec_[sid], fsv_rt_.point_list());
-                model_.compute_advection_diffusion_coefficients(fe_values_vec_[sid].point_list(), side_velocity_vec_[sid], edg_elm, data_->ad_coef_edg[sid], data_->dif_coef_edg[sid]);
-                dg_penalty_[sid].resize(model_.n_substances());
-                for (unsigned int sbi=0; sbi<model_.n_substances(); sbi++)
-                    dg_penalty_[sid][sbi] = data_->dg_penalty[sbi].value(edg_elm.centre(), edg_elm);
-                ++sid;
-            }
-            arma::vec3 normal_vector = fe_values_vec_[0].normal_vector(0);
->>>>>>> 2caff171
 
             s1=0;
             for( DHCellSide edge_side1 : edge_side_range )
@@ -876,26 +805,12 @@
                 s2=-1; // need increment at begin of loop (see conditionally 'continue' directions)
                 for( DHCellSide edge_side2 : edge_side_range )
                 {
-<<<<<<< HEAD
                     s2++;
                     if (s2<=s1) continue;
                     ASSERT(edge_side1.is_valid()).error("Invalid side of edge.");
-=======
-                    fluxes[sid] = 0;
-                    for (unsigned int k=0; k<qsize_lower_dim_; k++)
-                        fluxes[sid] += arma::dot(data_->ad_coef_edg[sid][sbi][k], fe_values_vec_[sid].normal_vector(k))*fe_values_vec_[sid].JxW(k);
-                    fluxes[sid] /= edge_side.measure();
-                    if (fluxes[sid] > 0)
-                        pflux += fluxes[sid];
-                    else
-                        nflux += fluxes[sid];
-                    ++sid;
-                }
->>>>>>> 2caff171
 
                     arma::vec3 nv = fe_values_vec_[s1]->normal_vector(0);
 
-<<<<<<< HEAD
                     // set up the parameters for DG method
                     // calculate the flux from edge_side1 to edge_side2
                     if (fluxes[s2] > 0 && fluxes[s1] < 0)
@@ -904,18 +819,6 @@
                         transport_flux = fluxes[s1]*fabs(fluxes[s2]/nflux);
                     else
                         transport_flux = 0;
-=======
-                        arma::vec3 nv = fe_values_vec_[s1].normal_vector(0);
-
-                        // set up the parameters for DG method
-                        // calculate the flux from edge_side1 to edge_side2
-                        if (fluxes[s2] > 0 && fluxes[s1] < 0)
-                            transport_flux = fluxes[s1]*fabs(fluxes[s2]/pflux);
-                        else if (fluxes[s2] < 0 && fluxes[s1] > 0)
-                            transport_flux = fluxes[s1]*fabs(fluxes[s2]/nflux);
-                        else
-                            transport_flux = 0;
->>>>>>> 2caff171
 
                     gamma_l = 0.5*fabs(transport_flux);
 
@@ -950,9 +853,9 @@
                     sd[0] = s1; is_side_own[0] = edge_side1.cell().is_own();
                     sd[1] = s2; is_side_own[1] = edge_side2.cell().is_own();
 
-#define AVERAGE(i,k,side_id)  (fe_values_vec_[sd[side_id]].shape_value(i,k)*0.5)
-#define WAVERAGE(i,k,side_id) (arma::dot(data_->dif_coef_edg[sd[side_id]][sbi][k]*fe_values_vec_[sd[side_id]].shape_grad(i,k),nv)*omega[side_id])
-#define JUMP(i,k,side_id)     ((side_id==0?1:-1)*fe_values_vec_[sd[side_id]].shape_value(i,k))
+#define AVERAGE(i,k,side_id)  (fe_values_vec_[sd[side_id]]->shape_value(i,k)*0.5)
+#define WAVERAGE(i,k,side_id) (arma::dot(data_->dif_coef_edg[sd[side_id]][sbi][k]*fe_values_vec_[sd[side_id]]->shape_grad(i,k),nv)*omega[side_id])
+#define JUMP(i,k,side_id)     ((side_id==0?1:-1)*fe_values_vec_[sd[side_id]]->shape_value(i,k))
 
                     // For selected pair of elements:
                     for (int n=0; n<2; n++)
@@ -967,18 +870,11 @@
 
                             for (unsigned int k=0; k<qsize_lower_dim_; k++)
                             {
-<<<<<<< HEAD
                                 double flux_times_JxW = transport_flux*fe_values_vec_[0]->JxW(k);
                                 double gamma_times_JxW = gamma_l*fe_values_vec_[0]->JxW(k);
-=======
-                                for (unsigned int i=0; i<fe_values_vec_[sd[n]].n_dofs(); i++)
-                                    for (unsigned int j=0; j<fe_values_vec_[sd[m]].n_dofs(); j++)
-                                        local_matrix_[i*fe_values_vec_[sd[m]].n_dofs()+j] = 0;
->>>>>>> 2caff171
 
                                 for (unsigned int i=0; i<fe_values_vec_[sd[n]]->n_dofs(); i++)
                                 {
-<<<<<<< HEAD
                                     double flux_JxW_jump_i = flux_times_JxW*JUMP(i,k,n);
                                     double gamma_JxW_jump_i = gamma_times_JxW*JUMP(i,k,n);
                                     double JxW_jump_i = fe_values_vec_[0]->JxW(k)*JUMP(i,k,n);
@@ -987,21 +883,6 @@
                                     for (unsigned int j=0; j<fe_values_vec_[sd[m]]->n_dofs(); j++)
                                     {
                                         int index = i*fe_values_vec_[sd[m]]->n_dofs()+j;
-=======
-                                    double flux_times_JxW = transport_flux*fe_values_vec_[0].JxW(k);
-                                    double gamma_times_JxW = gamma_l*fe_values_vec_[0].JxW(k);
-
-                                    for (unsigned int i=0; i<fe_values_vec_[sd[n]].n_dofs(); i++)
-                                    {
-                                        double flux_JxW_jump_i = flux_times_JxW*JUMP(i,k,n);
-                                        double gamma_JxW_jump_i = gamma_times_JxW*JUMP(i,k,n);
-                                        double JxW_jump_i = fe_values_vec_[0].JxW(k)*JUMP(i,k,n);
-                                        double JxW_var_wavg_i = fe_values_vec_[0].JxW(k)*WAVERAGE(i,k,n)*data_->dg_variant;
-
-                                        for (unsigned int j=0; j<fe_values_vec_[sd[m]].n_dofs(); j++)
-                                        {
-                                            int index = i*fe_values_vec_[sd[m]].n_dofs()+j;
->>>>>>> 2caff171
 
                                         // flux due to transport (applied on interior edges) (average times jump)
                                         local_matrix_[index] += flux_JxW_jump_i*AVERAGE(j,k,m);
@@ -1014,10 +895,6 @@
                                         local_matrix_[index] -= JUMP(j,k,m)*JxW_var_wavg_i;
                                     }
                                 }
-<<<<<<< HEAD
-=======
-                                data_->ls[sbi]->mat_set_values(fe_values_vec_[sd[n]].n_dofs(), &(side_dof_indices_[sd[n]][0]), fe_values_vec_[sd[m]].n_dofs(), &(side_dof_indices_[sd[m]][0]), &(local_matrix_[0]));
->>>>>>> 2caff171
                             }
                             data_->ls[sbi]->mat_set_values(fe_values_vec_[sd[n]]->n_dofs(), &(side_dof_indices_[sd[n]][0]), fe_values_vec_[sd[m]]->n_dofs(), &(side_dof_indices_[sd[m]][0]), &(local_matrix_[0]));
                         }
@@ -1052,7 +929,7 @@
         for(unsigned int i=0; i<n_indices; ++i) {
             side_dof_indices_vb_[i+n_dofs[0]] = dof_indices_[i];
         }
-        fe_values_side_->reinit(elm_higher_dim, neighb_side.side_idx());
+        fe_values_side_->reinit(neighb_side.side());
         n_dofs[1] = fv_sb_[1]->n_dofs();
 
         // Testing element if they belong to local partition.
@@ -1060,7 +937,7 @@
         own_element_id[0] = cell_lower_dim.is_own();
         own_element_id[1] = cell_higher_dim.is_own();
 
-        fsv_rt_->reinit(elm_higher_dim, neighb_side.side_idx());
+        fsv_rt_->reinit(neighb_side.side());
         fv_rt_vb_->reinit(elm_lower_dim);
         calculate_velocity(elm_higher_dim, velocity_higher_, fsv_rt_->point_list());
         calculate_velocity(elm_lower_dim, velocity_, fv_rt_vb_->point_list());
@@ -1123,7 +1000,7 @@
 	 * @param point_list The quadrature points.
 	 */
     void calculate_velocity(const ElementAccessor<3> &cell, vector<arma::vec3> &velocity,
-                            const std::vector<arma::vec::fixed<3>> &point_list)
+                            const Armor::array &point_list)
     {
         velocity.resize(point_list.size());
         model_->velocity_field_ptr()->value_list(point_list, cell, velocity);
@@ -1150,14 +1027,14 @@
     unsigned int ndofs_;                                      ///< Number of dofs
     unsigned int qsize_;                                      ///< Size of quadrature of actual dim
     unsigned int qsize_lower_dim_;                            ///< Size of quadrature of dim-1
-    FEValues<dim,3> *fv_rt_;                                  ///< FEValues of object (of RT0 finite element type)
-    FEValues<dim,3> *fe_values_;                              ///< FEValues of object (of P disc finite element type)
-    FEValues<dim-1,3> *fv_rt_vb_;                             ///< FEValues of dim-1 object (of RT0 finite element type)
-    FEValues<dim-1,3> *fe_values_vb_;                         ///< FEValues of dim-1 object (of P disc finite element type)
-    FESideValues<dim,3> *fe_values_side_;                     ///< FESideValues of object (of P disc finite element type)
-    FESideValues<dim,3> *fsv_rt_;                             ///< FESideValues of object (of RT0 finite element type)
-    vector<FESideValues<dim,3>*> fe_values_vec_;              ///< Vector of FESideValues of object (of P disc finite element types)
-    vector<FEValuesSpaceBase<3>*> fv_sb_;                     ///< Auxiliary vector, holds FEValues objects for assemble element-side
+    FEValues<3> *fv_rt_;                                      ///< FEValues of object (of RT0 finite element type)
+    FEValues<3> *fe_values_;                                  ///< FEValues of object (of P disc finite element type)
+    FEValues<3> *fv_rt_vb_;                                   ///< FEValues of dim-1 object (of RT0 finite element type)
+    FEValues<3> *fe_values_vb_;                               ///< FEValues of dim-1 object (of P disc finite element type)
+    FEValues<3> *fe_values_side_;                             ///< FEValues of object (of P disc finite element type)
+    FEValues<3> *fsv_rt_;                                     ///< FEValues of object (of RT0 finite element type)
+    vector<FEValues<3>*> fe_values_vec_;                      ///< Vector of FEValues of object (of P disc finite element types)
+    vector<FEValues<3>*> fv_sb_;                              ///< Auxiliary vector, holds FEValues objects for assemble element-side
 
     vector<LongIdx> dof_indices_;                             ///< Vector of global DOF indices
     vector< vector<LongIdx> > side_dof_indices_;              ///< Vector of vectors of side DOF indices
@@ -1200,50 +1077,8 @@
     template < template<Dim...> class DimAssembly>
     friend class GenericAssembly;
 
-<<<<<<< HEAD
 };
 
-=======
-            ElementAccessor<3> elm_lower_dim = cell_lower_dim.elm();
-            n_indices = cell_lower_dim.get_dof_indices(dof_indices_);
-            for(unsigned int i=0; i<n_indices; ++i) {
-                side_dof_indices_vb_[i] = dof_indices_[i];
-            }
-            fe_values_vb_.reinit(elm_lower_dim);
-            n_dofs[0] = fv_sb_[0]->n_dofs();
-
-            DHCellAccessor cell_higher_dim = data_->dh_->cell_accessor_from_element( neighb_side.element().idx() );
-            ElementAccessor<3> elm_higher_dim = cell_higher_dim.elm();
-            n_indices = cell_higher_dim.get_dof_indices(dof_indices_);
-            for(unsigned int i=0; i<n_indices; ++i) {
-                side_dof_indices_vb_[i+n_dofs[0]] = dof_indices_[i];
-            }
-            fe_values_side_.reinit(neighb_side.side());
-            n_dofs[1] = fv_sb_[1]->n_dofs();
-
-            // Testing element if they belong to local partition.
-            bool own_element_id[2];
-            own_element_id[0] = cell_lower_dim.is_own();
-            own_element_id[1] = cell_higher_dim.is_own();
-
-            fsv_rt_.reinit(neighb_side.side());
-            fv_rt_vb_.reinit(elm_lower_dim);
-            calculate_velocity(elm_higher_dim, velocity_higher_, fsv_rt_.point_list());
-            calculate_velocity(elm_lower_dim, velocity_, fv_rt_vb_.point_list());
-            model_.compute_advection_diffusion_coefficients(fe_values_vb_.point_list(), velocity_, elm_lower_dim, data_->ad_coef_edg[0], data_->dif_coef_edg[0]);
-            model_.compute_advection_diffusion_coefficients(fe_values_vb_.point_list(), velocity_higher_, elm_higher_dim, data_->ad_coef_edg[1], data_->dif_coef_edg[1]);
-            data_->cross_section.value_list(fe_values_vb_.point_list(), elm_lower_dim, csection_);
-            data_->cross_section.value_list(fe_values_vb_.point_list(), elm_higher_dim, csection_higher_);
-
-            for (unsigned int sbi=0; sbi<model_.n_substances(); sbi++) // Optimize: SWAP LOOPS
-            {
-                for (unsigned int i=0; i<n_dofs[0]+n_dofs[1]; i++)
-                    for (unsigned int j=0; j<n_dofs[0]+n_dofs[1]; j++)
-                        local_matrix_[i*(n_dofs[0]+n_dofs[1])+j] = 0;
-
-                // sigma_ corresponds to frac_sigma
-                data_->fracture_sigma[sbi].value_list(fe_values_vb_.point_list(), elm_lower_dim, sigma_);
->>>>>>> 2caff171
 
 /**
  * Auxiliary container class for Finite element and related objects of given dimension.
@@ -1281,7 +1116,7 @@
         this->model_ = &model;
 
         fe_ = std::make_shared< FE_P_disc<dim> >(data_->dg_order);
-        fe_values_ = new FEValues<dim,3>(*quad_, *fe_, update_values | update_gradients | update_JxW_values | update_quadrature_points);
+        fe_values_ = new FEValues<3>(*quad_, *fe_, update_values | update_gradients | update_JxW_values | update_quadrature_points);
         ndofs_ = fe_->n_dofs();
         qsize_ = quad_->size();
         dof_indices_.resize(ndofs_);
@@ -1331,18 +1166,13 @@
 
                 local_source_balance_rhs_[i] += local_rhs_[i];
             }
-<<<<<<< HEAD
-            model_->balance()->add_source_values(model_->get_subst_idx()[sbi], elm.region().bulk_idx(), loc_dof_indices_,
-=======
-            model_.balance()->add_source_values(model_.get_subst_idx()[sbi], elm.region().bulk_idx(),
-                                               cell.get_loc_dof_indices(),
->>>>>>> 2caff171
-                                               local_source_balance_vector_, local_source_balance_rhs_);
-        }
-    }
-
-
-<<<<<<< HEAD
+            model_->balance()->add_source_values(model_->get_subst_idx()[sbi], elm.region().bulk_idx(),
+                                                 cell.get_loc_dof_indices(),
+                                                 local_source_balance_vector_, local_source_balance_rhs_);
+        }
+    }
+
+
     private:
     	/**
     	 * @brief Calculates the velocity field on a given cell.
@@ -1352,7 +1182,7 @@
     	 * @param point_list The quadrature points.
     	 */
         void calculate_velocity(const ElementAccessor<3> &cell, vector<arma::vec3> &velocity,
-                                const std::vector<arma::vec::fixed<3>> &point_list)
+                                const Armor::array &point_list)
         {
             velocity.resize(point_list.size());
             model_->velocity_field_ptr()->value_list(point_list, cell, velocity);
@@ -1375,7 +1205,7 @@
 
         unsigned int ndofs_;                                      ///< Number of dofs
         unsigned int qsize_;                                      ///< Size of quadrature of actual dim
-        FEValues<dim,3> *fe_values_;                              ///< FEValues of object (of P disc finite element type)
+        FEValues<3> *fe_values_;                                  ///< FEValues of object (of P disc finite element type)
 
         vector<LongIdx> dof_indices_;                             ///< Vector of global DOF indices
         vector<LongIdx> loc_dof_indices_;                         ///< Vector of local DOF indices
@@ -1441,8 +1271,8 @@
 
         fe_ = std::make_shared< FE_P_disc<dim> >(data_->dg_order);
         fe_rt_ = new FE_RT0<dim>();
-        fe_values_side_ = new FESideValues<dim,3>(*quad_low_, *fe_, update_values | update_gradients | update_side_JxW_values | update_normal_vectors | update_quadrature_points);
-        fsv_rt_ = new FESideValues<dim,3>(*quad_low_, *fe_rt_, update_values | update_quadrature_points);
+        fe_values_side_ = new FEValues<3>(*quad_low_, *fe_, update_values | update_gradients | update_side_JxW_values | update_normal_vectors | update_quadrature_points);
+        fsv_rt_ = new FEValues<3>(*quad_low_, *fe_rt_, update_values | update_quadrature_points);
         ndofs_ = fe_->n_dofs();
         qsize_ = quad_->size();
         qsize_lower_dim_ = quad_low_->size();
@@ -1460,21 +1290,17 @@
 
     /// Assemble integral over element
     void assemble_volume_integrals(DHCellAccessor cell) override
-=======
-    void set_boundary_conditions(DHCellAccessor dh_cell) override
->>>>>>> 2caff171
     {
-        ElementAccessor<3> elm = dh_cell.elm();
-
-        if (elm->boundary_idx_ == nullptr) return;
-
-        for (DHCellSide dh_side : dh_cell.side_range())
-        {
-            if (dh_side.n_edge_sides() > 1) continue;
+        if (cell.elm()->boundary_idx_ == nullptr) return;
+
+        for (unsigned int si=0; si<cell.elm()->n_sides(); si++)
+        {
+            const Edge *edg = cell.elm().side(si)->edge();
+            if (edg->n_sides > 1) continue;
             // skip edges lying not on the boundary
-            if (! dh_side.cond()) continue;
-
-<<<<<<< HEAD
+            if (edg->side(0)->cond() == NULL) continue;
+
+
             Side side = *(edg->side(0));
             ElementAccessor<3> elm = model_->mesh().element_accessor( side.element().idx() );
             ElementAccessor<3> ele_acc = side.cond()->element_accessor();
@@ -1482,29 +1308,15 @@
             arma::uvec bc_type;
             model_->get_bc_type(ele_acc, bc_type);
 
-            fe_values_side_->reinit(elm, side.side_idx());
-            fsv_rt_->reinit(elm, side.side_idx());
+            fe_values_side_->reinit(side);
+            fsv_rt_->reinit(side);
             calculate_velocity(elm, velocity_, fsv_rt_->point_list());
 
             model_->compute_advection_diffusion_coefficients(fe_values_side_->point_list(), velocity_, side.element(), data_->ad_coef, data_->dif_coef);
             data_->cross_section.value_list(fe_values_side_->point_list(), side.element(), csection_);
-=======
-            const unsigned int cond_idx = dh_side.side().cond_idx();
-            
-            ElementAccessor<3> bc_elm = dh_side.cond()->element_accessor();
-
-            arma::uvec bc_type;
-            model_.get_bc_type(bc_elm, bc_type);
-
-            fe_values_side_.reinit(dh_side.side());
-            fsv_rt_.reinit(dh_side.side());
-            calculate_velocity(elm, velocity_, fsv_rt_.point_list());
-
-            dh_cell.get_dof_indices(dof_indices_);
->>>>>>> 2caff171
-
-            model_.compute_advection_diffusion_coefficients(fe_values_side_.point_list(), velocity_, elm, data_->ad_coef, data_->dif_coef);
-            data_->cross_section.value_list(fe_values_side_.point_list(), elm, csection_);
+
+            DHCellAccessor dh_side_cell = data_->dh_->cell_accessor_from_element( side.element().idx() );
+            dh_side_cell.get_dof_indices(dof_indices_);
 
             for (unsigned int sbi=0; sbi<model_->n_substances(); sbi++)
             {
@@ -1514,21 +1326,12 @@
 
                 // The b.c. data are fetched for all possible b.c. types since we allow
                 // different bc_type for each substance.
-<<<<<<< HEAD
                 data_->bc_dirichlet_value[sbi].value_list(fe_values_side_->point_list(), ele_acc, bc_values_);
 
                 double side_flux = 0;
                 for (unsigned int k=0; k<qsize_lower_dim_; k++)
                     side_flux += arma::dot(data_->ad_coef[sbi][k], fe_values_side_->normal_vector(k))*fe_values_side_->JxW(k);
                 double transport_flux = side_flux/side.measure();
-=======
-                data_->bc_dirichlet_value[sbi].value_list(fe_values_side_.point_list(), bc_elm, bc_values_);
-
-                double side_flux = 0;
-                for (unsigned int k=0; k<qsize_lower_dim_; k++)
-                    side_flux += arma::dot(data_->ad_coef[sbi][k], fe_values_side_.normal_vector(k))*fe_values_side_.JxW(k);
-                double transport_flux = side_flux/dh_side.measure();
->>>>>>> 2caff171
 
                 if (bc_type[sbi] == AdvectionDiffusionModel::abc_inflow && side_flux < 0)
                 {
@@ -1545,13 +1348,8 @@
                 {
                     for (unsigned int k=0; k<qsize_lower_dim_; k++)
                     {
-<<<<<<< HEAD
                         double bc_term = data_->gamma[sbi][side.cond_idx()]*bc_values_[k]*fe_values_side_->JxW(k);
                         arma::vec3 bc_grad = -bc_values_[k]*fe_values_side_->JxW(k)*data_->dg_variant*(arma::trans(data_->dif_coef[sbi][k])*fe_values_side_->normal_vector(k));
-=======
-                        double bc_term = data_->gamma[sbi][cond_idx]*bc_values_[k]*fe_values_side_.JxW(k);
-                        arma::vec3 bc_grad = -bc_values_[k]*fe_values_side_.JxW(k)*data_->dg_variant*(arma::trans(data_->dif_coef[sbi][k])*fe_values_side_.normal_vector(k));
->>>>>>> 2caff171
                         for (unsigned int i=0; i<ndofs_; i++)
                             local_rhs_[i] += bc_term*fe_values_side_->shape_value(i,k)
                                     + arma::dot(bc_grad,fe_values_side_->shape_grad(i,k));
@@ -1560,15 +1358,9 @@
                     {
                         for (unsigned int i=0; i<ndofs_; i++)
                         {
-<<<<<<< HEAD
                             local_flux_balance_vector_[i] += (arma::dot(data_->ad_coef[sbi][k], fe_values_side_->normal_vector(k))*fe_values_side_->shape_value(i,k)
                                     - arma::dot(data_->dif_coef[sbi][k]*fe_values_side_->shape_grad(i,k),fe_values_side_->normal_vector(k))
                                     + data_->gamma[sbi][side.cond_idx()]*fe_values_side_->shape_value(i,k))*fe_values_side_->JxW(k);
-=======
-                            local_flux_balance_vector_[i] += (arma::dot(data_->ad_coef[sbi][k], fe_values_side_.normal_vector(k))*fe_values_side_.shape_value(i,k)
-                                    - arma::dot(data_->dif_coef[sbi][k]*fe_values_side_.shape_grad(i,k),fe_values_side_.normal_vector(k))
-                                    + data_->gamma[sbi][cond_idx]*fe_values_side_.shape_value(i,k))*fe_values_side_.JxW(k);
->>>>>>> 2caff171
                         }
                     }
                     if (model_->time().tlevel() > 0)
@@ -1577,11 +1369,7 @@
                 }
                 else if (bc_type[sbi] == AdvectionDiffusionModel::abc_total_flux)
                 {
-<<<<<<< HEAD
                 	model_->get_flux_bc_data(sbi, fe_values_side_->point_list(), ele_acc, bc_fluxes_, sigma_, bc_ref_values_);
-=======
-                	model_.get_flux_bc_data(sbi, fe_values_side_.point_list(), bc_elm, bc_fluxes_, sigma_, bc_ref_values_);
->>>>>>> 2caff171
                     for (unsigned int k=0; k<qsize_lower_dim_; k++)
                     {
                         double bc_term = csection_[k]*(sigma_[k]*bc_ref_values_[k]+bc_fluxes_[k])*fe_values_side_->JxW(k);
@@ -1598,11 +1386,7 @@
                 }
                 else if (bc_type[sbi] == AdvectionDiffusionModel::abc_diffusive_flux)
                 {
-<<<<<<< HEAD
                 	model_->get_flux_bc_data(sbi, fe_values_side_->point_list(), ele_acc, bc_fluxes_, sigma_, bc_ref_values_);
-=======
-                	model_.get_flux_bc_data(sbi, fe_values_side_.point_list(), bc_elm, bc_fluxes_, sigma_, bc_ref_values_);
->>>>>>> 2caff171
                     for (unsigned int k=0; k<qsize_lower_dim_; k++)
                     {
                         double bc_term = csection_[k]*(sigma_[k]*bc_ref_values_[k]+bc_fluxes_[k])*fe_values_side_->JxW(k);
@@ -1626,16 +1410,13 @@
                     }
                 }
                 data_->ls[sbi]->rhs_set_values(ndofs_, &(dof_indices_[0]), &(local_rhs_[0]));
-<<<<<<< HEAD
-
-                model_->balance()->add_flux_matrix_values(model_->get_subst_idx()[sbi], side, dof_indices_, local_flux_balance_vector_);
-                model_->balance()->add_flux_vec_value(model_->get_subst_idx()[sbi], side, local_flux_balance_rhs_);
-=======
-               
-                model_.balance()->add_flux_values(model_.get_subst_idx()[sbi], dh_side, 
-                                              dh_cell.get_loc_dof_indices(),
+
+                //model_->balance()->add_flux_matrix_values(model_->get_subst_idx()[sbi], side, dof_indices_, local_flux_balance_vector_);
+                //model_->balance()->add_flux_vec_value(model_->get_subst_idx()[sbi], side, local_flux_balance_rhs_);
+                DHCellSide dh_side(dh_side_cell, si);
+                model_->balance()->add_flux_values(model_->get_subst_idx()[sbi], dh_side,
+                                              cell.get_loc_dof_indices(),
                                               local_flux_balance_vector_, local_flux_balance_rhs_);
->>>>>>> 2caff171
             }
         }
     }
@@ -1650,7 +1431,7 @@
     	 * @param point_list The quadrature points.
     	 */
         void calculate_velocity(const ElementAccessor<3> &cell, vector<arma::vec3> &velocity,
-                                const std::vector<arma::vec::fixed<3>> &point_list)
+                                const Armor::array &point_list)
         {
             velocity.resize(point_list.size());
             model_->velocity_field_ptr()->value_list(point_list, cell, velocity);
@@ -1675,8 +1456,8 @@
         unsigned int ndofs_;                                      ///< Number of dofs
         unsigned int qsize_;                                      ///< Size of quadrature of actual dim
         unsigned int qsize_lower_dim_;                            ///< Size of quadrature of dim-1
-        FESideValues<dim,3> *fe_values_side_;                     ///< FESideValues of object (of P disc finite element type)
-        FESideValues<dim,3> *fsv_rt_;                             ///< FESideValues of object (of RT0 finite element type)
+        FEValues<3> *fe_values_side_;                             ///< FEValues of object (of P disc finite element type)
+        FEValues<3> *fsv_rt_;                                     ///< FEValues of object (of RT0 finite element type)
 
         vector<LongIdx> dof_indices_;                             ///< Vector of global DOF indices
         vector<PetscScalar> local_rhs_;                           ///< Auxiliary vector for set_sources method.
@@ -1697,10 +1478,7 @@
 
 
 /**
- * Auxiliary container class for Finite element and related objects of given dimension.
- */
-/**
- * Auxiliary container class sets the initial condition..
+ * Auxiliary container class sets the initial condition.
  */
 template <unsigned int dim, class Model>
 class InitConditionAssemblyDG : public AssemblyBase<dim>
@@ -1735,7 +1513,7 @@
         this->model_ = &model;
 
         fe_ = std::make_shared< FE_P_disc<dim> >(data_->dg_order);
-        fe_values_ = new FEValues<dim,3>(*quad_, *fe_, update_values | update_gradients | update_JxW_values | update_quadrature_points);
+        fe_values_ = new FEValues<3>(*quad_, *fe_, update_values | update_gradients | update_JxW_values | update_quadrature_points);
         ndofs_ = fe_->n_dofs();
         qsize_ = quad_->size();
         dof_indices_.resize(ndofs_);
@@ -1790,7 +1568,7 @@
     	 * @param point_list The quadrature points.
     	 */
         void calculate_velocity(const ElementAccessor<3> &cell, vector<arma::vec3> &velocity,
-                                const std::vector<arma::vec::fixed<3>> &point_list)
+                                const Armor::array &point_list)
         {
             velocity.resize(point_list.size());
             model_->velocity_field_ptr()->value_list(point_list, cell, velocity);
@@ -1813,7 +1591,7 @@
 
         unsigned int ndofs_;                                      ///< Number of dofs
         unsigned int qsize_;                                      ///< Size of quadrature of actual dim
-        FEValues<dim,3> *fe_values_;                              ///< FEValues of object (of P disc finite element type)
+        FEValues<3> *fe_values_;                                  ///< FEValues of object (of P disc finite element type)
 
         vector<LongIdx> dof_indices_;                             ///< Vector of global DOF indices
         vector<PetscScalar> local_matrix_;                        ///< Auxiliary vector for assemble methods
@@ -1877,15 +1655,15 @@
         fe_low_ = std::make_shared< FE_P_disc<dim-1> >(data_->dg_order);
         fe_rt_ = new FE_RT0<dim>();
         fe_rt_low_ = new FE_RT0<dim-1>();
-        fv_rt_ = new FEValues<dim,3>(*quad_, *fe_rt_, update_values | update_gradients | update_quadrature_points);
-        fe_values_ = new FEValues<dim,3>(*quad_, *fe_, update_values | update_gradients | update_JxW_values | update_quadrature_points);
+        fv_rt_ = new FEValues<3>(*quad_, *fe_rt_, update_values | update_gradients | update_quadrature_points);
+        fe_values_ = new FEValues<3>(*quad_, *fe_, update_values | update_gradients | update_JxW_values | update_quadrature_points);
         if (dim>1) {
-            fv_rt_vb_ = new FEValues<dim-1,3>(*quad_low_, *fe_rt_low_, update_values | update_quadrature_points);
-            fe_values_vb_ = new FEValues<dim-1,3>(*quad_low_, *fe_low_,
+            fv_rt_vb_ = new FEValues<3>(*quad_low_, *fe_rt_low_, update_values | update_quadrature_points);
+            fe_values_vb_ = new FEValues<3>(*quad_low_, *fe_low_,
                     update_values | update_gradients | update_JxW_values | update_quadrature_points);
         }
-        fe_values_side_ = new FESideValues<dim,3>(*quad_low_, *fe_, update_values | update_gradients | update_side_JxW_values | update_normal_vectors | update_quadrature_points);
-        fsv_rt_ = new FESideValues<dim,3>(*quad_low_, *fe_rt_, update_values | update_quadrature_points);
+        fe_values_side_ = new FEValues<3>(*quad_low_, *fe_, update_values | update_gradients | update_side_JxW_values | update_normal_vectors | update_quadrature_points);
+        fsv_rt_ = new FEValues<3>(*quad_low_, *fe_rt_, update_values | update_quadrature_points);
         ndofs_ = fe_->n_dofs();
         qsize_ = quad_->size();
         qsize_lower_dim_ = quad_low_->size();
@@ -1923,7 +1701,7 @@
         for (unsigned int sid=0; sid<data_->ad_coef_edg.size(); sid++)
         {
             side_dof_indices_.push_back( vector<LongIdx>(ndofs_) );
-            fe_values_vec_.push_back(new FESideValues<dim,3>(*quad_low_, *fe_,
+            fe_values_vec_.push_back(new FEValues<3>(*quad_low_, *fe_,
                     update_values | update_gradients | update_side_JxW_values | update_normal_vectors | update_quadrature_points));
         }
 
@@ -1977,25 +1755,14 @@
     unsigned int ndofs_;                                      ///< Number of dofs
     unsigned int qsize_;                                      ///< Size of quadrature of actual dim
     unsigned int qsize_lower_dim_;                            ///< Size of quadrature of dim-1
-<<<<<<< HEAD
-    FEValues<dim,3> *fv_rt_;                                  ///< FEValues of object (of RT0 finite element type)
-    FEValues<dim,3> *fe_values_;                              ///< FEValues of object (of P disc finite element type)
-    FEValues<dim-1,3> *fv_rt_vb_;                             ///< FEValues of dim-1 object (of RT0 finite element type)
-    FEValues<dim-1,3> *fe_values_vb_;                         ///< FEValues of dim-1 object (of P disc finite element type)
-    FESideValues<dim,3> *fe_values_side_;                     ///< FESideValues of object (of P disc finite element type)
-    FESideValues<dim,3> *fsv_rt_;                             ///< FESideValues of object (of RT0 finite element type)
-    vector<FESideValues<dim,3>*> fe_values_vec_;              ///< Vector of FESideValues of object (of P disc finite element types)
-    vector<FEValuesSpaceBase<3>*> fv_sb_;                     ///< Auxiliary vector, holds FEValues objects for assemble element-side
-=======
-    FEValues<3> fv_rt_;                                       ///< FEValues of object (of RT0 finite element type)
-    FEValues<3> fe_values_;                                   ///< FEValues of object (of P disc finite element type)
-    FEValues<3> fv_rt_vb_;                                    ///< FEValues of dim-1 object (of RT0 finite element type)
-    FEValues<3> fe_values_vb_;                                ///< FEValues of dim-1 object (of P disc finite element type)
-    FEValues<3> fe_values_side_;                      ///< FEValues of object (of P disc finite element type)
-    FEValues<3> fsv_rt_;                              ///< FEValues of object (of RT0 finite element type)
-    vector<FEValues<3>> fe_values_vec_;              ///< Vector of FEValues of object (of P disc finite element types)
-    vector<FEValues<3>*> fv_sb_;                     ///< Auxiliary vector, holds FEValues objects for assemble element-side
->>>>>>> 2caff171
+    FEValues<3> *fv_rt_;                                      ///< FEValues of object (of RT0 finite element type)
+    FEValues<3> *fe_values_;                                  ///< FEValues of object (of P disc finite element type)
+    FEValues<3> *fv_rt_vb_;                                   ///< FEValues of dim-1 object (of RT0 finite element type)
+    FEValues<3> *fe_values_vb_;                               ///< FEValues of dim-1 object (of P disc finite element type)
+    FEValues<3> *fe_values_side_;                             ///< FEValues of object (of P disc finite element type)
+    FEValues<3> *fsv_rt_;                                     ///< FEValues of object (of RT0 finite element type)
+    vector<FEValues<3>*> fe_values_vec_;                      ///< Vector of FEValues of object (of P disc finite element types)
+    vector<FEValues<3>*> fv_sb_;                              ///< Auxiliary vector, holds FEValues objects for assemble element-side
 
     vector<LongIdx> dof_indices_;                             ///< Vector of global DOF indices
     vector<LongIdx> loc_dof_indices_;                         ///< Vector of local DOF indices

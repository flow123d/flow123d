--- conflicted
+++ resolved
@@ -68,13 +68,7 @@
     /// Assemble integral over element
     inline void cell_integral(DHCellAccessor cell, unsigned int element_patch_idx)
     {
-<<<<<<< HEAD
-        if ((int)dh_local_idx == -1) return;
-        DHCellAccessor cell(eq_data_->dh_.get(), dh_local_idx);
-        if (cell.dim() != dim) return;
-=======
         ASSERT_EQ_DBG(cell.dim(), dim).error("Dimension of element mismatch!");
->>>>>>> 5803a23c
 
         ElementAccessor<3> elm = cell.elm();
         unsigned int k;
@@ -239,13 +233,7 @@
     /// Assembles the cell (volume) integral into the stiffness matrix.
     inline void cell_integral(DHCellAccessor cell, unsigned int element_patch_idx)
     {
-<<<<<<< HEAD
-        if ((int)dh_local_idx == -1) return;
-        DHCellAccessor cell(eq_data_->dh_.get(), dh_local_idx);
-        if (cell.dim() != dim) return;
-=======
         ASSERT_EQ_DBG(cell.dim(), dim).error("Dimension of element mismatch!");
->>>>>>> 5803a23c
         if (!cell.is_own()) return;
 
         ElementAccessor<3> elm = cell.elm();
@@ -692,13 +680,7 @@
     /// Assemble integral over element
     inline void cell_integral(DHCellAccessor cell, unsigned int element_patch_idx)
     {
-<<<<<<< HEAD
-        if ((int)dh_local_idx == -1) return;
-        DHCellAccessor cell(eq_data_->dh_.get(), dh_local_idx);
-        if (cell.dim() != dim) return;
-=======
         ASSERT_EQ_DBG(cell.dim(), dim).error("Dimension of element mismatch!");
->>>>>>> 5803a23c
 
         ElementAccessor<3> elm = cell.elm();
         unsigned int k;
@@ -1047,13 +1029,7 @@
     /// Assemble integral over element
     inline void cell_integral(DHCellAccessor cell, unsigned int element_patch_idx)
     {
-<<<<<<< HEAD
-        if ((int)dh_local_idx == -1) return;
-        DHCellAccessor cell(eq_data_->dh_.get(), dh_local_idx);
-        if (cell.dim() != dim) return;
-=======
         ASSERT_EQ_DBG(cell.dim(), dim).error("Dimension of element mismatch!");
->>>>>>> 5803a23c
 
         unsigned int k;
         ElementAccessor<3> elem = cell.elm();

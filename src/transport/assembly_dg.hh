--- conflicted
+++ resolved
@@ -919,12 +919,7 @@
                                     double gamma_JxW_jump_i = gamma_times_JxW*JUMP(i,k,n);
                                     double JxW_jump_i = fe_values_vec_[0].JxW(k)*JUMP(i,k,n);
                                     double JxW_var_wavg_i = fe_values_vec_[0].JxW(k) *
-<<<<<<< HEAD
-                                            //arma::dot(data_->dif_coef_edg[sd[n]][sbi][k]*fe_values_vec_[sd[n]].shape_grad(i,k),nv) *
                                             arma::dot(data_->diffusion_coef[sbi]( (n==0 ? p1 : p2) )*fe_values_vec_[sd[n]].shape_grad(i,k),nv) *
-=======
-                                            arma::dot(data_->diffusion_coef[sbi](p2)*fe_values_vec_[sd[n]].shape_grad(i,k),nv) *
->>>>>>> 27101264
                                             omega[n] * data_->dg_variant;
 
                                     for (unsigned int j=0; j<fe_values_vec_[sd[m]].n_dofs(); j++)
@@ -938,12 +933,7 @@
                                         local_matrix_[index] += gamma_JxW_jump_i*JUMP(j,k,m);
 
                                         // terms due to diffusion
-<<<<<<< HEAD
-                                        //local_matrix_[index] -= arma::dot(data_->dif_coef_edg[sd[m]][sbi][k]*fe_values_vec_[sd[m]].shape_grad(j,k),nv) * omega[m] * JxW_jump_i;
                                         local_matrix_[index] -= arma::dot(data_->diffusion_coef[sbi]( (m==0 ? p1 : p2) )*fe_values_vec_[sd[m]].shape_grad(j,k),nv) * omega[m] * JxW_jump_i;
-=======
-                                        local_matrix_[index] -= arma::dot(data_->diffusion_coef[sbi](p1)*fe_values_vec_[sd[m]].shape_grad(j,k),nv) * omega[m] * JxW_jump_i;
->>>>>>> 27101264
                                         local_matrix_[index] -= JUMP(j,k,m)*JxW_var_wavg_i;
                                     }
                                 }

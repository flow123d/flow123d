--- conflicted
+++ resolved
@@ -632,14 +632,8 @@
             arma::uvec bc_type;
             model_.get_bc_type(bc_elm, bc_type);
 
-<<<<<<< HEAD
-            fe_values_side_.reinit(elm, dh_side.side_idx());
-            fsv_rt_.reinit(elm, dh_side.side_idx());
-=======
-            DHCellSide dh_side(cell, side.side_idx());
             fe_values_side_.reinit(dh_side);
             fsv_rt_.reinit(dh_side);
->>>>>>> 143549d7
             calculate_velocity(elm, velocity_, fsv_rt_.point_list());
 
             dh_cell.get_dof_indices(dof_indices_);

--- conflicted
+++ resolved
@@ -605,23 +605,6 @@
         data_->cache_reallocate(cache_map);
     }
 
-<<<<<<< HEAD
-=======
-    private:
-    	/**
-    	 * @brief Calculates the velocity field on a given cell.
-    	 *
-    	 * @param cell       The cell.
-    	 * @param velocity   The computed velocity field (at quadrature points).
-    	 * @param point_list The quadrature points.
-    	 */
-        void calculate_velocity(const ElementAccessor<3> &cell, vector<arma::vec3> &velocity,
-                                const Armor::array &point_list)
-        {
-            velocity.resize(point_list.size());
-            model_->data().flow_flux->value_list(point_list, cell, velocity);
-        }
->>>>>>> 93502c2a
 
     private:
         shared_ptr<FiniteElement<dim>> fe_;                    ///< Finite element for the solution of the advection-diffusion equation.
@@ -1164,21 +1147,12 @@
 	 * @param velocity   The computed velocity field (at quadrature points).
 	 * @param point_list The quadrature points.
 	 */
-<<<<<<< HEAD
     //void calculate_velocity(const ElementAccessor<3> &cell, vector<arma::vec3> &velocity,
     //                        const Armor::array &point_list)
     //{
     //    velocity.resize(point_list.size());
-    //    model_->velocity_field_ptr()->value_list(point_list, cell, velocity);
+    //    model_->data().flow_flux.value_list(point_list, cell, velocity);
     //}
-=======
-    void calculate_velocity(const ElementAccessor<3> &cell, vector<arma::vec3> &velocity,
-                            const Armor::array &point_list)
-    {
-        velocity.resize(point_list.size());
-        model_->data().flow_flux.value_list(point_list, cell, velocity);
-    }
->>>>>>> 93502c2a
 
     shared_ptr<FiniteElement<dim>> fe_;         ///< Finite element for the solution of the advection-diffusion equation.
     shared_ptr<FiniteElement<dim-1>> fe_low_;   ///< Finite element for the solution of the advection-diffusion equation (dim-1).
@@ -1353,23 +1327,6 @@
         data_->cache_reallocate(cache_map);
     }
 
-<<<<<<< HEAD
-=======
-    private:
-    	/**
-    	 * @brief Calculates the velocity field on a given cell.
-    	 *
-    	 * @param cell       The cell.
-    	 * @param velocity   The computed velocity field (at quadrature points).
-    	 * @param point_list The quadrature points.
-    	 */
-        void calculate_velocity(const ElementAccessor<3> &cell, vector<arma::vec3> &velocity,
-                                const Armor::array &point_list)
-        {
-            velocity.resize(point_list.size());
-            model_->data().flow_flux.value_list(point_list, cell, velocity);
-        }
->>>>>>> 93502c2a
 
     private:
         shared_ptr<FiniteElement<dim>> fe_;         ///< Finite element for the solution of the advection-diffusion equation.
@@ -1666,21 +1623,12 @@
     	 * @param velocity   The computed velocity field (at quadrature points).
     	 * @param point_list The quadrature points.
     	 */
-<<<<<<< HEAD
         //void calculate_velocity(const ElementAccessor<3> &cell, vector<arma::vec3> &velocity,
         //                        const Armor::array &point_list)
         //{
         //    velocity.resize(point_list.size());
-        //    model_->velocity_field_ptr()->value_list(point_list, cell, velocity);
+        //    model_->data().flow_flux.value_list(point_list, cell, velocity);
         //}
-=======
-        void calculate_velocity(const ElementAccessor<3> &cell, vector<arma::vec3> &velocity,
-                                const Armor::array &point_list)
-        {
-            velocity.resize(point_list.size());
-            model_->data().flow_flux.value_list(point_list, cell, velocity);
-        }
->>>>>>> 93502c2a
 
         shared_ptr<FiniteElement<dim>> fe_;         ///< Finite element for the solution of the advection-diffusion equation.
         FiniteElement<dim> *fe_rt_;                 ///< Finite element for the water velocity field.
@@ -1802,23 +1750,6 @@
         data_->cache_reallocate(cache_map);
     }
 
-<<<<<<< HEAD
-=======
-    private:
-    	/**
-    	 * @brief Calculates the velocity field on a given cell.
-    	 *
-    	 * @param cell       The cell.
-    	 * @param velocity   The computed velocity field (at quadrature points).
-    	 * @param point_list The quadrature points.
-    	 */
-        void calculate_velocity(const ElementAccessor<3> &cell, vector<arma::vec3> &velocity,
-                                const Armor::array &point_list)
-        {
-            velocity.resize(point_list.size());
-            model_->data().flow_flux.value_list(point_list, cell, velocity);
-        }
->>>>>>> 93502c2a
 
     private:
         shared_ptr<FiniteElement<dim>> fe_;         ///< Finite element for the solution of the advection-diffusion equation.

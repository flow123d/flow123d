--- conflicted
+++ resolved
@@ -214,8 +214,6 @@
         /// Object for distribution of dofs.
         std::shared_ptr<DOFHandlerMultiDim> dh_;
 
-        /// Counter used in method set_boundary_condition
-        unsigned int loc_b_;
 	};
 
 
@@ -347,31 +345,6 @@
 // 			double cross_cut);
 
 	/**
-<<<<<<< HEAD
-=======
-	 * @brief Sets up parameters of the DG method on a given boundary edge.
-	 *
-	 * Assumption is that the edge consists of only 1 side.
-	 * @param side       		The boundary side.
-	 * @param K_size            Size of vector of tensors K.
-	 * @param K					Dispersivity tensor.
-	 * @param ad_vector         Advection vector.
-	 * @param normal_vector		Normal vector (assumed constant along the edge).
-	 * @param alpha				Penalty parameter that influences the continuity
-	 * 							of the solution (large value=more continuity).
-	 * @param gamma				Computed penalty parameters.
-	 */
-	void set_DG_parameters_boundary(Side side,
-			    const int K_size,
-	            const std::vector<arma::mat33> &K,
-	            const double flux,
-	            const arma::vec3 &normal_vector,
-	            const double alpha,
-	            double &gamma);
-
-
-	/**
->>>>>>> 9e13a927
 	 * @brief Sets the initial condition.
 	 *
 	 * This method just calls AssemblyDG::prepare_initial_condition() for each elements.

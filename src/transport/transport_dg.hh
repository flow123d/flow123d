--- conflicted
+++ resolved
@@ -35,14 +35,9 @@
 #include "flow/mh_dofhandler.hh"
 
 class Distribution;
-<<<<<<< HEAD
 class OutputTime;
-
-template<unsigned int dim, unsigned int spacedim> class DOFHandler;
-=======
 class DOFHandlerBase;
 class DOFHandlerMultiDim;
->>>>>>> 8dc5f808
 template<unsigned int dim, unsigned int spacedim> class FEValuesBase;
 template<unsigned int dim, unsigned int spacedim> class FiniteElement;
 template<unsigned int dim, unsigned int spacedim> class Mapping;
@@ -240,11 +235,8 @@
 	 */
 	virtual EqData *get_data() { return &data; }
 
-<<<<<<< HEAD
-=======
 	TimeIntegrationScheme time_scheme() { return implicit_euler; }
 
->>>>>>> 8dc5f808
 	/**
 	 * @brief Destructor.
 	 */
@@ -511,13 +503,6 @@
 	/// Array for storing the output solution data.
 	vector<double*> output_solution;
 
-<<<<<<< HEAD
-	/// Time marks for writing the output.
-	//TimeMark::Type output_mark_type;
-=======
-	/// Class for handling the solution output.
-	OutputTime *transport_output;
->>>>>>> 8dc5f808
 
 	// @}
 
@@ -533,11 +518,6 @@
     /// Indicates whether matrices have been preallocated.
     bool allocation_done;
 
-<<<<<<< HEAD
-    //const MH_DofHandler * mh_dh;
-
-=======
->>>>>>> 8dc5f808
     // @}
 };
 

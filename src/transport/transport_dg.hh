/*!
 *
﻿ * Copyright (C) 2015 Technical University of Liberec.  All rights reserved.
 * 
 * This program is free software; you can redistribute it and/or modify it under
 * the terms of the GNU General Public License version 3 as published by the
 * Free Software Foundation. (http://www.gnu.org/licenses/gpl-3.0.en.html)
 * 
 * This program is distributed in the hope that it will be useful, but WITHOUT
 * ANY WARRANTY; without even the implied warranty of MERCHANTABILITY or FITNESS
 * FOR A PARTICULAR PURPOSE.  See the GNU General Public License for more details.
 *
 * 
 * @file    transport_dg.hh
 * @brief   Discontinuous Galerkin method for equation of transport with dispersion.
 * @author  Jan Stebel
 */

#ifndef TRANSPORT_DG_HH_
#define TRANSPORT_DG_HH_

#include <math.h>                              // for fabs
#include <string.h>                            // for memcpy
#include <algorithm>                           // for max
#include <boost/exception/info.hpp>            // for operator<<, error_info...
#include <string>                              // for operator<<
#include <vector>                              // for vector
#include <armadillo>
#include "fem/update_flags.hh"                 // for operator|
#include "fem/mapping_p1.hh"
#include "fields/field_values.hh"              // for FieldValue<>::Scalar
#include "fields/field.hh"
#include "fields/multi_field.hh"
#include "fields/vec_seq_double.hh"
#include "fields/equation_output.hh"
<<<<<<< HEAD
#include "fem/mapping_p1.hh"

class DiscreteSpace;
=======
#include "la/linsys.hh"
#include "input/accessors.hh"                  // for ExcAccessorForNullStorage
#include "input/accessors_impl.hh"             // for Record::val
#include "input/storage.hh"                    // for ExcStorageTypeMismatch
#include "input/type_base.hh"                  // for Array
#include "input/type_generic.hh"               // for Instance
#include "input/type_record.hh"                // for Record::ExcRecordKeyNo...
#include "mesh/accessors.hh"                   // for ElementAccessor
#include "mesh/element_impls.hh"               // for Element::dim, Element:...
#include "mesh/mesh_types.hh"                  // for ElementFullIter
#include "mesh/neighbours_impl.hh"             // for Neighbour::element
#include "mesh/side_impl.hh"                   // for Side::cond, Side::cond...
#include "mesh/sides.h"                        // for SideIter
#include "mpi.h"                               // for MPI_Comm_rank
#include "petscmat.h"                          // for Mat, MatDestroy
#include "petscvec.h"                          // for Vec, VecDestroy, VecSc...
#include "transport/concentration_model.hh"    // for ConcentrationTransport...
#include "transport/heat_model.hh"             // for HeatTransferModel, Hea...

class Edge;
class LinSys;
class Mesh;
>>>>>>> fa08a071
class Distribution;
class DOFHandlerMultiDim;
template<unsigned int dim, unsigned int spacedim> class FEValuesBase;
template<unsigned int dim> class FiniteElement;
template<unsigned int dim, unsigned int spacedim> class Mapping;
template<unsigned int dim> class Quadrature;
namespace Input { namespace Type { class Selection; } }



/**
 * Auxiliary container class for Finite element and related objects of all dimensions.
 * Its purpose is to provide templated access to these objects, applicable in
 * the assembling methods.
 */
class FEObjects {
public:

	FEObjects(Mesh *mesh_, unsigned int fe_order);
	~FEObjects();

	template<unsigned int dim>
	inline FiniteElement<dim> *fe();

	template<unsigned int dim>
	inline FiniteElement<dim> *fe_rt();

	template<unsigned int dim>
	inline Quadrature<dim> *q();

	template<unsigned int dim>
	inline MappingP1<dim,3> *mapping();

	inline std::shared_ptr<DOFHandlerMultiDim> dh();

private:

	/// Finite elements for the solution of the advection-diffusion equation.
	FiniteElement<1> *fe1_;
	FiniteElement<2> *fe2_;
	FiniteElement<3> *fe3_;

	/// Finite elements for the water velocity field.
	FiniteElement<1> *fe_rt1_;
	FiniteElement<2> *fe_rt2_;
	FiniteElement<3> *fe_rt3_;

	/// Quadratures used in assembling methods.
	Quadrature<0> *q0_;
	Quadrature<1> *q1_;
	Quadrature<2> *q2_;
	Quadrature<3> *q3_;

	/// Auxiliary mappings of reference elements.
	MappingP1<1,3> *map1_;
	MappingP1<2,3> *map2_;
	MappingP1<3,3> *map3_;
    
    std::shared_ptr<DiscreteSpace> ds_;

	/// Object for distribution of dofs.
	std::shared_ptr<DOFHandlerMultiDim> dh_;
};



/**
 * @brief Transport with dispersion implemented using discontinuous Galerkin method.
 *
 * TransportDG implements the discontinuous Galerkin method for the transport and diffusion of substances.
 * The concentration @f$ c_i ~[kg/m^3]@f$ of the i-th substance is governed by the advection-diffusion equation
 * @f[
 * 		\partial_t c_i + \mathbf v\cdot\nabla c_i - \mathrm{div}(D\nabla c_i) = F \mbox{ in }\Omega^d,
 * @f]
 * where @f$\mathbf v@f$ is the fluid velocity and @f$\Omega^d@f$ the @f$d@f$-dimensional domain, respectively.
 * The hydrodynamic dispersivity tensor @f$\mathbf D ~[m^2/s]@f$ is given by:
 * @f[
 *		\mathbf D = D_m\mathbf I + |\mathbf v|\left(\alpha_T\mathbf I + (\alpha_L-\alpha_T)\frac{\mathbf v\otimes\mathbf v}{|\mathbf v|^2}\right).
 * @f]
 * The molecular dispersivity @f$D_m~[m^2/s]@f$, as well as the longitudal and transversal dispersivity @f$\alpha_L,~\alpha_T~[m]@f$ are input parameters of the model.
 *
 * For lower dimensions @f$d=1,2@f$ the advection-diffusion equation is multiplied by the fracture cross-cut @f$\delta^d~[m^{3-d}]@f$.
 *
 * The boundary @f$\partial\Omega^d@f$ is divided into three disjoint parts @f$\Gamma^d_D\cup\Gamma^d_N\cup\Gamma^d_F@f$.
 * We prescribe the following boundary conditions:
 * @f{eqnarray*}{
 * 		c_i^d &= c_{iD}^d &\mbox{ on }\Gamma^d_D \mbox{ (Dirichlet)},\\
 * 		\mathbf D^d\nabla c_i^d\cdot\mathbf n &= 0 &\mbox{ on }\Gamma^d_N \mbox{ (Neumann)},
 * @f}
 * The transfer of mass through fractures is described by the transmission conditions on @f$\Gamma^d_F@f$:
 * @f[
 * 		-\mathbf D^d\nabla c_i^d\cdot\mathbf n = \sigma(c_i^d-c_i^{d-1}) + \left\{\begin{array}{cl}0 &\mbox{ if }\mathbf v^d\cdot\mathbf n\ge 0\\\mathbf v^d\cdot\mathbf n(c_i^{d-1}-c_i^d) & \mbox{ if }\mathbf v^d\cdot\mathbf n<0\end{array}\right.,\qquad
 * 		F^{d-1} = (\sigma + |\mathbf v^d\cdot\mathbf n|)(c_i^d-c_i^{d-1}).
 * @f]
 * Here @f$\mathbf n@f$ stands for the unit outward normal vector to @f$\partial\Omega^d@f$.
 * The coefficient @f$\sigma@f$ determines the transfer of mass through fractures due to diffusion.
 *
 * @ingroup transport_mod
 *
 */
template<class Model>
class TransportDG : public Model
{
public:

	class EqData : public Model::ModelEqData {
	public:

		EqData();

		MultiField<3, FieldValue<3>::Scalar> fracture_sigma;    ///< Transition parameter for diffusive transfer on fractures (for each substance).
		MultiField<3, FieldValue<3>::Scalar> dg_penalty;        ///< Penalty enforcing inter-element continuity of solution (for each substance).
        Field<3, FieldValue<3>::Integer> region_id;
        Field<3, FieldValue<3>::Integer> subdomain;

        EquationOutput output_fields;

	};



	enum DGVariant {
		// Non-symmetric weighted interior penalty DG
		non_symmetric = -1,

		// Incomplete weighted interior penalty DG
		incomplete = 0,

		// Symmetric weighted interior penalty DG
		symmetric = 1
	};

    /**
     * @brief Constructor.
     * @param init_mesh         computational mesh
     * @param in_rec            input record
     */
    TransportDG(Mesh &init_mesh, const Input::Record in_rec);
    /**

     * @brief Declare input record type for the equation TransportDG.
     */
    static const Input::Type::Record & get_input_type();

    /**
     * @brief Input type for the DG variant selection.
     */
    static const Input::Type::Selection & get_dg_variant_selection_input_type();

    /**
     * @brief Initialize solution in the zero time.
     */
	void zero_time_step() override;
	
    bool evaluate_time_constraint(double &time_constraint)
    { return false; }

    /**
     * @brief Computes the solution in one time instant.
     */
	void update_solution() override;

	/**
	 * @brief Postprocesses the solution and writes to output file.
	 */
	void output_data();

	/**
	 * @brief Destructor.
	 */
	~TransportDG();

	void initialize() override;

    void calculate_cumulative_balance();

	const Vec &get_solution(unsigned int sbi)
	{ return ls[sbi]->get_solution(); }

	double **get_concentration_matrix()
	{ return solution_elem_; }

	void calculate_concentration_matrix();

	void update_after_reactions(bool solution_changed);

    void get_par_info(IdxInt * &el_4_loc, Distribution * &el_ds);

    IdxInt *get_row_4_el();




private:
    /// Registrar of class to factory
    static const int registrar;

	inline typename Model::ModelEqData &data() { return data_; }

	void output_vector_gather();

	void preallocate();

	/**
	 * @brief Assembles the mass matrix.
	 *
	 * The routine just calls templated method assemble_mass_matrix() for each
	 * space dimension.
	 */
	void assemble_mass_matrix();

	/**
	 * @brief Assembles the mass matrix for the given dimension.
	 */
	template<unsigned int dim>
	void assemble_mass_matrix();

	/**
	 * @brief Assembles the stiffness matrix.
	 *
	 * This routine just calls assemble_volume_integrals(), assemble_fluxes_boundary(),
	 * assemble_fluxes_element_element() and assemble_fluxes_element_side() for each
	 * space dimension.
	 */
	void assemble_stiffness_matrix();

	/**
	 * @brief Assembles the volume integrals into the stiffness matrix.
	*/
	template<unsigned int dim>
	void assemble_volume_integrals();

	/**
	 * @brief Assembles the right hand side due to volume sources.
	 *
	 * This method just calls set_sources() for each space dimension.
	 */
	void set_sources();

	/**
	 * @brief Assembles the right hand side vector due to volume sources.
	 */
	template<unsigned int dim>
	void set_sources();

	/**
	 * @brief Assembles the fluxes on the boundary.
	 */
	template<unsigned int dim>
	void assemble_fluxes_boundary();

	/**
	 * @brief Assembles the fluxes between elements of the same dimension.
	 */
	template<unsigned int dim>
	void assemble_fluxes_element_element();

	/**
	 * @brief Assembles the fluxes between elements of different dimensions.
	 */
	template<unsigned int dim>
	void assemble_fluxes_element_side();


	/**
	 * @brief Assembles the r.h.s. components corresponding to the Dirichlet boundary conditions.
	 *
	 * The routine just calls templated method set_boundary_condition() for each space dimension.
	 */
	void set_boundary_conditions();

	/**
	 * @brief Assembles the r.h.s. components corresponding to the Dirichlet boundary conditions
	 * for a given space dimension.
	 */
	template<unsigned int dim>
	void set_boundary_conditions();

	/**
	 * @brief Calculates the velocity field on a given @p dim dimensional cell.
	 *
	 * @param cell     The cell.
	 * @param velocity The computed velocity field (at quadrature points).
	 * @param fv       The FEValues class providing the quadrature points
	 *                 and the shape functions for velocity.
	 */
	template<unsigned int dim>
	void calculate_velocity(const ElementFullIter &cell, std::vector<arma::vec3> &velocity, FEValuesBase<dim,3> &fv);

	/**
	 * @brief Calculates the dispersivity (diffusivity) tensor from the velocity field.
	 *
	 * @param K        The computed dispersivity tensor.
	 * @param velocity The velocity field (at quadrature points).
	 * @param Dm       Molecular diffusivities.
	 * @param alphaL   Longitudal dispersivities.
	 * @param alphaT   Transversal dispersivities.
	 * @param porosity  Porosities.
	 * @param cross_cut Cross-cuts of higher dimension.
	 */
// 	void calculate_dispersivity_tensor(arma::mat33 &K, const arma::vec3 &velocity,
// 			double Dm, double alphaL, double alphaT, double porosity,
// 			double cross_cut);

	/**
	 * @brief Sets up some parameters of the DG method for two sides of an edge.
	 *
	 * @param edg				The edge.
	 * @param s1				Side 1.
	 * @param s2				Side 2.
	 * @param K_size            Size of vector of tensors K.
	 * @param K1				Dispersivity tensors on side s1 (in quadrature points).
	 * @param K2				Dispersivity tensors on side s2 (in quadrature points).
	 * @param normal_vector		Normal vector to side 0 of the neighbour
	 * 							(assumed constant along the side).
	 * @param alpha1, alpha2	Penalty parameter that influences the continuity
	 * 							of the solution (large value=more continuity).
	 * @param gamma				Computed penalty parameters.
	 * @param omega				Computed weights.
	 * @param transport_flux	Computed flux from side s1 to side s2.
	 */
	void set_DG_parameters_edge(const Edge &edg,
	        const int s1,
	        const int s2,
	        const int K_size,
	        const std::vector<arma::mat33> &K1,
	        const std::vector<arma::mat33> &K2,
	        const std::vector<double> &fluxes,
	        const arma::vec3 &normal_vector,
	        const double alpha1,
	        const double alpha2,
	        double &gamma,
	        double *omega,
	        double &transport_flux);

	/**
	 * @brief Sets up parameters of the DG method on a given boundary edge.
	 *
	 * Assumption is that the edge consists of only 1 side.
	 * @param side       		The boundary side.
	 * @param K_size            Size of vector of tensors K.
	 * @param K					Dispersivity tensor.
	 * @param ad_vector         Advection vector.
	 * @param normal_vector		Normal vector (assumed constant along the edge).
	 * @param alpha				Penalty parameter that influences the continuity
	 * 							of the solution (large value=more continuity).
	 * @param gamma				Computed penalty parameters.
	 */
	void set_DG_parameters_boundary(const SideIter side,
			    const int K_size,
	            const std::vector<arma::mat33> &K,
	            const double flux,
	            const arma::vec3 &normal_vector,
	            const double alpha,
	            double &gamma);


	/**
	 * @brief Sets the initial condition.
	 */
	void set_initial_condition();

	/**
	 * @brief Assembles the auxiliary linear system to calculate the initial solution
	 * as L^2-projection of the prescribed initial condition.
	 */
	template<unsigned int dim>
	void prepare_initial_condition();



	/// @name Physical parameters
	// @{

	/// Field data for model parameters.
	EqData data_;

	// @}


	/// @name Parameters of the numerical method
	// @{

	/// Finite element objects
	FEObjects *feo;

	/// Penalty parameters.
	std::vector<std::vector<double> > gamma;

	/// DG variant ((non-)symmetric/incomplete
	int dg_variant;

	/// Polynomial order of finite elements.
	unsigned int dg_order;

	// @}



	/// @name Solution of algebraic system
	// @{

	/// Vector of right hand side.
	std::vector<Vec> rhs;

	/// The stiffness matrix.
	std::vector<Mat> stiffness_matrix;

	/// The mass matrix.
	std::vector<Mat> mass_matrix;
	
	/// Mass from previous time instant (necessary when coefficients of mass matrix change in time).
	std::vector<Vec> mass_vec;
    
    /// Auxiliary vectors for calculation of sources in balance due to retardation (e.g. sorption).
	std::vector<Vec> ret_vec;

	/// Linear algebra system for the transport equation.
	LinSys **ls;

	/// Linear algebra system for the time derivative (actually it is used only for handling the matrix structures).
	LinSys **ls_dt;

	/// Element averages of solution (the array is passed to reactions in operator splitting).
	double **solution_elem_;

	// @}


	/// @name Output to file
	// @{

	/// Array for storing the output solution data.
	//vector<double*> output_solution;

	/// Vector of solution data.
	vector<VectorSeqDouble> output_vec;

	/// Record with input specification.
	Input::Record input_rec;


	// @}


	/// @name Auxiliary fields used during assembly
	// @{

	/// Mass matrix coefficients.
	vector<double> mm_coef;
	/// Retardation coefficient due to sorption.
	vector<vector<double> > ret_coef;
	/// Temporary values of increments due to retardation (e.g. sorption)
    vector<double> ret_sources, ret_sources_prev;
	/// Advection coefficients.
	vector<vector<arma::vec3> > ad_coef;
	/// Diffusion coefficients.
	vector<vector<arma::mat33> > dif_coef;
	/// Advection coefficients on edges.
	vector<vector<vector<arma::vec3> > > ad_coef_edg;
	/// Diffusion coefficients on edges.
	vector<vector<vector<arma::mat33> > > dif_coef_edg;

	// @}




	/// @name Other
	// @{

    /// Indicates whether matrices have been preallocated.
    bool allocation_done;

    // @}
};






#endif /* TRANSPORT_DG_HH_ */<|MERGE_RESOLUTION|>--- conflicted
+++ resolved
@@ -33,11 +33,6 @@
 #include "fields/multi_field.hh"
 #include "fields/vec_seq_double.hh"
 #include "fields/equation_output.hh"
-<<<<<<< HEAD
-#include "fem/mapping_p1.hh"
-
-class DiscreteSpace;
-=======
 #include "la/linsys.hh"
 #include "input/accessors.hh"                  // for ExcAccessorForNullStorage
 #include "input/accessors_impl.hh"             // for Record::val
@@ -57,11 +52,9 @@
 #include "transport/concentration_model.hh"    // for ConcentrationTransport...
 #include "transport/heat_model.hh"             // for HeatTransferModel, Hea...
 
-class Edge;
-class LinSys;
-class Mesh;
->>>>>>> fa08a071
+class DiscreteSpace;
 class Distribution;
+class OutputTime;
 class DOFHandlerMultiDim;
 template<unsigned int dim, unsigned int spacedim> class FEValuesBase;
 template<unsigned int dim> class FiniteElement;
@@ -119,7 +112,7 @@
 	MappingP1<2,3> *map2_;
 	MappingP1<3,3> *map3_;
     
-    std::shared_ptr<DiscreteSpace> ds_;
+        std::shared_ptr<DiscreteSpace> ds_;
 
 	/// Object for distribution of dofs.
 	std::shared_ptr<DOFHandlerMultiDim> dh_;

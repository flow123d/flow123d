--- conflicted
+++ resolved
@@ -59,50 +59,29 @@
 template<unsigned int dim, class Model> class AssemblyDG;
 template<unsigned int dim, unsigned int spacedim> class FEValuesBase;
 template<unsigned int dim> class FiniteElement;
+template<unsigned int dim, unsigned int spacedim> class Mapping;
 class Quadrature;
 namespace Input { namespace Type { class Selection; } }
 
 /*class FEObjects {
 public:
 
-<<<<<<< HEAD
-	FEObjects(Mesh *mesh_, unsigned int fe_order);
-	~FEObjects();
-
-	template<unsigned int dim>
-	inline FiniteElement<dim> *fe();
-
-	template<unsigned int dim>
-	inline FiniteElement<dim> *fe_rt();
-
-	template<unsigned int dim>
-	inline Quadrature *q() { return q_[dim]; }
-
-	inline std::shared_ptr<DOFHandlerMultiDim> dh();
-=======
 	inline FEObjects(Mesh *mesh_, unsigned int fe_order)
 	{
         fe = MixedPtr<FE_P_disc>(fe_order);
         fe_rt = MixedPtr<FE_RT0>();
         q = MixedPtr<QGauss>(2*fe_order);
-        mapping = MixedSpaceDimPtr<MappingP1>();
 
         auto ds = std::make_shared<EqualOrderDiscreteSpace>(mesh_, fe);
         dh = std::make_shared<DOFHandlerMultiDim>(*mesh_);
         dh->distribute_dofs(ds_);
     }
->>>>>>> ce78e59c
 
 	~FEObjects();
 
-<<<<<<< HEAD
-    std::shared_ptr<DiscreteSpace> ds_;
-=======
 	MixedPtr<FiniteElement> fe;
 	MixedPtr<FiniteElement> fe_rt;
 	MixedPtr<Quadrature> q;
-	MixedSpaceDimPtr<Mapping> mapping;
->>>>>>> ce78e59c
 
 	/// Object for distribution of dofs.
 	std::shared_ptr<DOFHandlerMultiDim> dh;

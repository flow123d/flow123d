--- conflicted
+++ resolved
@@ -224,13 +224,8 @@
      */
     virtual void output_data() override;
 
-<<<<<<< HEAD
-    inline void set_velocity_field(std::shared_ptr<FieldFE<3, FieldValue<3>::VectorFixed>> flux_field, double velocity_last_t) override
-    { velocity_field_ptr_ = flux_field; velocity_last_time_ = velocity_last_t; }
-=======
     inline void set_velocity_field(std::shared_ptr<FieldFE<3, FieldValue<3>::VectorFixed>> flux_field) override
     { velocity_field_ptr_ = flux_field; changed_ = true; }
->>>>>>> 78217822
 
     void set_output_stream(std::shared_ptr<OutputTime> stream) override
     { output_stream_ = stream; }
@@ -401,13 +396,8 @@
 	/// Pointer to velocity field given from Flow equation.
 	std::shared_ptr<FieldFE<3, FieldValue<3>::VectorFixed>> velocity_field_ptr_;
 
-<<<<<<< HEAD
-	/// Hold last time of velocity field store
-	double velocity_last_time_;
-=======
 	/// Indicator of change in velocity field.
 	bool changed_;
->>>>>>> 78217822
 
 	/// Finite element objects
 	FETransportObjects feo_;

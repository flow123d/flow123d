--- conflicted
+++ resolved
@@ -259,14 +259,10 @@
      * If false, the object is freshly assembled and not rescaled.
      * If true, the object is scaled (not necessarily with the current time step).
      */
-<<<<<<< HEAD
-	bool is_convection_matrix_scaled, is_src_term_scaled;
+	bool is_convection_matrix_scaled, is_src_term_scaled, is_bc_term_scaled;
 	
 	/// Flag indicates that porosity or cross_section changed during last time.
 	bool is_mass_diag_changed;
-=======
-	bool is_convection_matrix_scaled, is_src_term_scaled, is_bc_term_scaled;
->>>>>>> fb39419b
     //@}
     
     double **sources_corr;

--- conflicted
+++ resolved
@@ -171,11 +171,8 @@
 	int *get_row_4_el();
 	virtual void get_parallel_solution_vector(Vec &vc);
 	virtual void get_solution_vector(double* &vector, unsigned int &size);
-<<<<<<< HEAD
-=======
 
 	TimeIntegrationScheme time_scheme() { return TimeIntegrationScheme::explicit_euler; }
->>>>>>> 8dc5f808
 
 private:
 
@@ -200,10 +197,7 @@
   
   //note: the source of concentration is multiplied by time interval (gives the mass, not the flow like before)
 	void compute_concentration_sources(unsigned int sbi);
-<<<<<<< HEAD
-=======
 	void compute_concentration_sources_for_mass_balance(unsigned int sbi);
->>>>>>> 8dc5f808
 
 	/**
 	 * Finish explicit transport matrix (time step scaling)
@@ -220,14 +214,11 @@
     void alloc_transport_structs_mpi();
 
     /**
-<<<<<<< HEAD
-     * Overriding the virtual method that is called by TransportBase::mass_balance() to get boundary balances over individual boundary regions.
-     * TODO: more precise description
+     * Implements the virtual method EquationForMassBalance::calc_fluxes().
      */
     void calc_fluxes(vector<vector<double> > &bcd_balance, vector<vector<double> > &bcd_plus_balance, vector<vector<double> > &bcd_minus_balance);
     /**
-     * Overriding the virtual method that is called by TransportBase::mass_balance() to get source balances over individual boundary regions.
-     * TODO: more precise description
+     * Implements the virtual method EquationForMassBalance::calc_elem_sources().
      */
     void calc_elem_sources(vector<vector<double> > &mass, vector<vector<double> > &src_balance);
 
@@ -242,30 +233,6 @@
      */
 	bool is_convection_matrix_scaled, need_time_rescaling;
 
-=======
-     * Implements the virtual method EquationForMassBalance::calc_fluxes().
-     */
-    void calc_fluxes(vector<vector<double> > &bcd_balance, vector<vector<double> > &bcd_plus_balance, vector<vector<double> > &bcd_minus_balance);
-    /**
-     * Implements the virtual method EquationForMassBalance::calc_elem_sources().
-     */
-    void calc_elem_sources(vector<vector<double> > &mass, vector<vector<double> > &src_balance);
-
-
-    /**
-     *  Parameters of the equation, some are shared with other implementations since EqData is derived from TransportBase::TransportEqData
-     */
-    EqData data_;
-    /**
-     * Class for handling the solution output.
-     */
-    OutputTime *field_output;
-    /**
-     * Indicates if we finished the matrix and add vector by scaling with timestep factor.
-     */
-	bool is_convection_matrix_scaled, need_time_rescaling;
-
->>>>>>> 8dc5f808
     bool              sorption;     // Include sorption  YES/NO
     bool              dual_porosity;   // Include dual porosity YES/NO
     int sub_problem;    // 0-only transport,1-transport+dual porosity,
@@ -287,17 +254,10 @@
             // only local part
 
 
-<<<<<<< HEAD
-
-            VecScatter vconc_out_scatter;
-    Mat tm; // PETSc transport matrix
-
-=======
 
     VecScatter vconc_out_scatter;
     Mat tm; // PETSc transport matrix
 
->>>>>>> 8dc5f808
     /// Time when the transport matrix was created.
     /// TODO: when we have our own classes for LA objects, we can use lazy dependence to check
     /// necessity for matrix update

--- conflicted
+++ resolved
@@ -114,11 +114,7 @@
     /**
      * Constructor.
      */
-<<<<<<< HEAD
-    ConvectionTransport(Mesh &init_mesh, const Input::Record &in_rec);
-=======
-        ConvectionTransport(Mesh &init_mesh, const Input::Record in_rec);
->>>>>>> bb394e97
+    ConvectionTransport(Mesh &init_mesh, const Input::Record in_rec);
 	/**
 	 * TODO: destructor
 	 */

/*!
 *
﻿ * Copyright (C) 2015 Technical University of Liberec.  All rights reserved.
 * 
 * This program is free software; you can redistribute it and/or modify it under
 * the terms of the GNU General Public License version 3 as published by the
 * Free Software Foundation. (http://www.gnu.org/licenses/gpl-3.0.en.html)
 * 
 * This program is distributed in the hope that it will be useful, but WITHOUT
 * ANY WARRANTY; without even the implied warranty of MERCHANTABILITY or FITNESS
 * FOR A PARTICULAR PURPOSE.  See the GNU General Public License for more details.
 *
 * 
 * @file    transport.h
 * @brief   
 * @todo
 * - remove transport_sources
 * - in create_transport_matric_mpi, there there is condition edge_flow > ZERO
 *   this makes matrix sparser, but can lead to elements without outflow and other problems
 *   when there are big differences in fluxes, more over it doesn't work if overall flow is very small
 */

#ifndef TRANSPORT_H_
#define TRANSPORT_H_

#include <boost/exception/info.hpp>                   // for operator<<, err...
#include <memory>                                     // for shared_ptr
#include <vector>                                     // for vector
#include <petscmat.h>
#include "fem/fe_values.hh"                           // for FEValues
#include "fields/field.hh"                            // for Field
#include "fields/bc_multi_field.hh"
#include "fields/field_values.hh"
#include "fields/multi_field.hh"
#include "la/vector_mpi.hh"
#include "fields/equation_output.hh"
#include "input/type_base.hh"                         // for Array
#include "input/type_generic.hh"                      // for Instance
#include "input/accessors.hh"
#include "system/index_types.hh"
#include "mesh/region.hh"                             // for RegionSet
#include "petscvec.h"                                 // for Vec, _p_Vec
#include "tools/time_marks.hh"                        // for TimeMark, TimeM...
#include "transport/substance.hh"                     // for SubstanceList
#include "transport/transport_operator_splitting.hh"
#include "quadrature/quadrature_lib.hh"

class OutputTime;
class Mesh;
class Distribution;
class Balance;
namespace Input {
	namespace Type {
		class Record;
		class Selection;
	}
}


//=============================================================================
// TRANSPORT
//=============================================================================

/**
 * TODO:
 * - doxy documentation
 * - make separate method for changing time step (rescaling only), reassembly matrix only when data are changed
 *
 * - needs support from EqData to determine next change of the data for 1) transport matrix 2) source vector
 *   this allows us precisely choose interval where to fix timestep
 *   : field->next_change_time() - returns time jump or actual time in case of time dep. field
 */



/**
 * Auxiliary container class for Finite element and related objects of all dimensions.
 * Its purpose is to provide templated access to these objects, applicable in
 * the assembling methods.
 */
class FETransportObjects {
public:

	FETransportObjects();
	~FETransportObjects();

	template<unsigned int dim>
	inline FiniteElement<dim> *fe();

	inline Quadrature &q(unsigned int dim);

	inline FEValues<3> &fe_values(unsigned int dim)
    { 
        ASSERT_DBG( dim >= 1 && dim <= 3 );
        return fe_values_[dim-1];
    }

private:

	/// Finite elements for the solution of the advection-diffusion equation.
	FiniteElement<0> *fe0_;
	FiniteElement<1> *fe1_;
	FiniteElement<2> *fe2_;
	FiniteElement<3> *fe3_;

	/// Quadratures used in assembling methods.
	QGauss::array q_;

    /// FESideValues objects for side flux calculating.
	FEValues<3> fe_values_[3];
};


/**
 * Class that implements explicit finite volumes scheme with upwind. The timestep is given by CFL condition.
 *
 */
class ConvectionTransport : public ConcentrationTransportBase {
public:
    class EqData : public TransportEqData {
    public:

        EqData();
        virtual ~EqData() {};

        /// Override generic method in order to allow specification of the boundary conditions through the old bcd files.
        RegionSet read_boundary_list_item(Input::Record rec);

		/**
		 * Boundary conditions (Dirichlet) for concentrations.
		 * They are applied only on water inflow part of the boundary.
		 */
		BCMultiField<3, FieldValue<3>::Scalar> bc_conc;

		/// Initial concentrations.
		MultiField<3, FieldValue<3>::Scalar> init_conc;

		Field<3, FieldValue<3>::Scalar> region_id;
        Field<3, FieldValue<3>::Scalar> subdomain;

        MultiField<3, FieldValue<3>::Scalar>    conc_mobile;    ///< Calculated concentrations in the mobile zone.
        FieldFEScalarVec conc_mobile_fe;                        ///< Underlaying FieldFE for each substance of conc_mobile.

        /// Fields indended for output, i.e. all input fields plus those representing solution.
        EquationOutput output_fields;
    };


    typedef ConcentrationTransportBase FactoryBaseType;

    static const Input::Type::Record & get_input_type();

    static const IT::Selection & get_output_selection();

    /**
     * Constructor.
     */
    ConvectionTransport(Mesh &init_mesh, const Input::Record in_rec);
	/**
	 * TODO: destructor
	 */
	virtual ~ConvectionTransport();

	void initialize() override;

	/**
	 * Initialize solution at zero time.
	 */
    void zero_time_step() override;
    /**
      * Evaluates CFL condition.
      * Assembles the transport matrix and vector (including sources, bc terms).
      * @param time_constraint is the value CFL constraint (return parameter)
      * @return true if CFL is changed since previous step, false otherwise
      */
    bool evaluate_time_constraint(double &time_constraint) override;
	/**
	 * Calculates one time step of explicit transport.
	 */
    void update_solution() override;

    /** Compute P0 interpolation of the solution (used reaction term).
     * Empty - solution is already P0 interpolation.
     */
    void compute_p0_interpolation() override {};

    /// Not used in this class.
	void update_after_reactions(bool) override {};

    /**
     * Set time interval which is considered as one time step by TransportOperatorSplitting.
     * In particular the velocity field doesn't change over this interval.
     *
     * Dependencies:
     *
     * velocity, porosity -> matrix, source_vector
     * matrix -> time_step
     *
     * data_read_times -> time_step (not necessary if we won't stick to jump times)
     * data -> source_vector
     * time_step -> scaling
     *
     *
     *
     */
    void set_target_time(double target_time) override;

    /**
     * Use Balance object from upstream equation (e.g. in various couplings) instead of own instance.
     */
    void set_balance_object(std::shared_ptr<Balance> balance) override;

    const vector<unsigned int> &get_subst_idx() override
	{ return subst_idx; }

    /**
     * @brief Write computed fields.
     */
    virtual void output_data() override;

    void set_output_stream(std::shared_ptr<OutputTime> stream) override
    { output_stream_ = stream; }


	/**
	 * Getters.
	 */
<<<<<<< HEAD
	double **get_concentration_matrix() override;
=======
	inline std::shared_ptr<OutputTime> output_stream() override
	{ return output_stream_; }

    /// Getter for P0 interpolation by FieldFE.
	FieldFEScalarVec& get_p0_interpolation() override;
>>>>>>> d2386838

	Vec get_component_vec(unsigned int sbi) override;

	void get_par_info(LongIdx * &el_4_loc, Distribution * &el_ds) override;

	LongIdx *get_row_4_el() override;

    /// Returns number of transported substances.
    inline unsigned int n_substances() override
    { return substances_.size(); }

    /// Returns reference to the vector of substance names.
    inline SubstanceList &substances() override
    { return substances_; }

private:

    /**
     * Assembly convection term part of the matrix and boundary matrix for application of boundary conditions.
     *
     * Discretization of the convection term use explicit time scheme and finite volumes with full upwinding.
     * We count on with exchange between dimensions and mixing on edges where more then two elements connect (can happen for 2D and 1D elements in
     * 3D embedding space)
     *
     * In order to get multiplication matrix for explicit transport one have to scale the convection part by the acctual time step and
     * add time term, i. e. unit matrix (see. transport_matrix_step_mpi)
     *
     * Updates CFL time step constrain.
     */
    void create_transport_matrix_mpi();
    void create_mass_matrix();

    void make_transport_partitioning(); //
	void set_initial_condition();
	void read_concentration_sources();
	void set_boundary_conditions();
  
    /** @brief Assembles concentration sources for each substance.
     * note: the source of concentration is multiplied by time interval (gives the mass, not the flow like before)
     */
    void compute_concentration_sources();
    
	/**
	 * Finish explicit transport matrix (time step scaling)
	 */
	void transport_matrix_step_mpi(double time_step); //

    void alloc_transport_vectors();
    void alloc_transport_structs_mpi();

	/**
	 * @brief Wrapper of following method, call side_flux with correct template parameter.
	 */
	double side_flux(const DHCellSide &cell_side);

	/**
	 * @brief Calculate flux on side of given element specified by dimension.
	 */
	template<unsigned int dim>
	double calculate_side_flux(const DHCellSide &cell);



    /// Registrar of class to factory
    static const int registrar;

    /**
     *  Parameters of the equation, some are shared with other implementations since EqData is derived from TransportBase::TransportEqData
     */
    EqData data_;

    //@{
    /**
     * Flag indicates the state of object (transport matrix or source or boundary term).
     * If false, the object is freshly assembled and not rescaled.
     * If true, the object is scaled (not necessarily with the current time step).
     */
	bool is_convection_matrix_scaled, is_src_term_scaled, is_bc_term_scaled;
	
	/// Flag indicates that porosity or cross_section changed during last time.
	bool is_mass_diag_changed;
    //@}
    
    double **sources_corr;
    Vec *v_sources_corr;
    

    TimeMark::Type target_mark_type;    ///< TimeMark type for time marks denoting end of every time interval where transport matrix remains constant.
    double cfl_max_step;    ///< Time step constraint coming from CFL condition.
    
    Vec vcfl_flow_,     ///< Parallel vector for flow contribution to CFL condition.
        vcfl_source_;   ///< Parallel vector for source term contribution to CFL condition.
    double *cfl_flow_, *cfl_source_;


    VecScatter vconc_out_scatter;
    Mat tm; // PETSc transport matrix
    Vec mass_diag;  // diagonal entries in pass matrix (cross_section * porosity)
    Vec vpmass_diag;  // diagonal entries in mass matrix from last time (cross_section * porosity)
    Vec *v_tm_diag; // additions to PETSC transport matrix on the diagonal - from sources (for each substance)
    double **tm_diag;

    /// Time when the transport matrix was created.
    /// TODO: when we have our own classes for LA objects, we can use lazy dependence to check
    /// necessity for matrix update
    double transport_matrix_time;
    double transport_bc_time;   ///< Time of the last update of the boundary condition terms.

    ///
    Vec *vpconc; // previous concentration vector
    Vec *bcvcorr; // boundary condition correction vector
    Vec *vcumulative_corr;
    double **cumulative_corr;

	/// Record with input specification.
	const Input::Record input_rec;

	std::shared_ptr<OutputTime> output_stream_;


	LongIdx *row_4_el;
	LongIdx *el_4_loc;
	Distribution *el_ds;

    /// Transported substances.
    SubstanceList substances_;

    /**
     * Temporary solution how to pass velocity field form the flow model.
     * TODO: introduce FieldDiscrete -containing true DOFHandler and data vector and pass such object together with other
     * data. Possibly make more general set_data method, allowing setting data given by name. needs support from EqDataBase.
     */
    std::shared_ptr<DOFHandlerMultiDim> dh_;

	/// List of indices used to call balance methods for a set of quantities.
	vector<unsigned int> subst_idx;

	/// Finite element objects
	FETransportObjects feo_;

    friend class TransportOperatorSplitting;
};
#endif /* TRANSPORT_H_ */<|MERGE_RESOLUTION|>--- conflicted
+++ resolved
@@ -225,15 +225,9 @@
 	/**
 	 * Getters.
 	 */
-<<<<<<< HEAD
-	double **get_concentration_matrix() override;
-=======
-	inline std::shared_ptr<OutputTime> output_stream() override
-	{ return output_stream_; }
 
     /// Getter for P0 interpolation by FieldFE.
 	FieldFEScalarVec& get_p0_interpolation() override;
->>>>>>> d2386838
 
 	Vec get_component_vec(unsigned int sbi) override;
 

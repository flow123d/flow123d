--- conflicted
+++ resolved
@@ -79,23 +79,6 @@
 	 */
 	static IT::Record &get_input_type(const string &implementation, const string &description);
 
-<<<<<<< HEAD
-	/// Indicator of change in advection vector field.
-	bool flux_changed;
-
-
-public:
-
-	ConcentrationTransportModel();
-
-	void set_components(SubstanceList &substances, const Input::Record &in_rec) override;
-
-	void compute_mass_matrix_coefficient(const std::vector<arma::vec3 > &point_list,
-			const ElementAccessor<3> &ele_acc,
-			std::vector<double> &mm_coef) override;
-
-=======
->>>>>>> 14b5af71
 	/**
 	 * Formula to calculate the dispersivity tensor.
 	 * @param velocity  Fluid velocity.
@@ -122,7 +105,7 @@
 
 	ConcentrationTransportModel();
 
-	void set_component_names(std::vector<string> &names, const Input::Record &in_rec) override;
+	void set_components(SubstanceList &substances, const Input::Record &in_rec) override;
 
 	void compute_mass_matrix_coefficient(const std::vector<arma::vec3 > &point_list,
 			const ElementAccessor<3> &ele_acc,

/*!
 *
 * Copyright (C) 2007 Technical University of Liberec.  All rights reserved.
 *
 * Please make a following refer to Flow123d on your project site if you use the program for any purpose,
 * especially for academic research:
 * Flow123d, Research Centre: Advanced Remedial Technologies, Technical University of Liberec, Czech Republic
 *
 * This program is free software; you can redistribute it and/or modify it under the terms
 * of the GNU General Public License version 3 as published by the Free Software Foundation.
 *
 * This program is distributed in the hope that it will be useful, but WITHOUT ANY WARRANTY;
 * without even the implied warranty of MERCHANTABILITY or FITNESS FOR A PARTICULAR PURPOSE.
 * See the GNU General Public License for more details.
 *
 * You should have received a copy of the GNU General Public License along with this program; if not,
 * write to the Free Software Foundation, Inc., 59 Temple Place - Suite 330, Boston, MA 021110-1307, USA.
 *
 *
 * $Id$
 * $Revision$
 * $LastChangedBy$
 * $LastChangedDate$
 *
 * @file
 * @brief Discontinuous Galerkin method for equation of transport with dispersion.
 *  @author Jan Stebel
 */

#ifndef CONC_TRANS_MODEL_HH_
#define CONC_TRANS_MODEL_HH_

#include "advection_diffusion_model.hh"

#include "fields/bc_field.hh"
#include "fields/field.hh"
#include "fields/multi_field.hh"




class ConcentrationTransportModel : public AdvectionDiffusionModel, public ConcentrationTransportBase {
public:

	class ModelEqData : public TransportEqData {
	public:

		enum Concentration_bc_types {
			bc_inflow,
			bc_dirichlet,
			bc_total_flux,
			bc_diffusive_flux
		};

		/// Type of boundary condition (see also BC_Type)
        BCField<3, FieldValue<3>::EnumVector > bc_type;
		/// Prescribed concentration for Dirichlet/reference concentration for flux b.c.
		BCField<3, FieldValue<3>::Vector> bc_dirichlet_value;
		/// Flux value in total/diffusive flux b.c.
		BCField<3, FieldValue<3>::Vector > bc_flux;
		/// Transition coefficient in total/diffusive flux b.c.
		BCField<3, FieldValue<3>::Vector > bc_robin_sigma;
		/// Initial concentrations.
		Field<3, FieldValue<3>::Vector> init_conc;
		/// Longitudal dispersivity (for each substance).
		Field<3, FieldValue<3>::Vector> disp_l;
		/// Transversal dispersivity (for each substance).
		Field<3, FieldValue<3>::Vector> disp_t;
		/// Molecular diffusivity (for each substance).
		Field<3, FieldValue<3>::Vector> diff_m;


		MultiField<3, FieldValue<3>::Scalar> output_field;



		ModelEqData();

		static constexpr const char * name() { return "SoluteTransport"; }

		static string default_output_field() { return "conc"; }

        static const Input::Type::Selection & get_bc_type_selection();

		static IT::Selection get_output_selection_input_type(const string &implementation, const string &description);

	};


	typedef ConcentrationTransportBase FactoryBaseType;


	ConcentrationTransportModel(Mesh &mesh, const Input::Record &in_rec);

	void set_components(SubstanceList &substances, const Input::Record &in_rec) override;

	void compute_mass_matrix_coefficient(const std::vector<arma::vec3 > &point_list,
			const ElementAccessor<3> &ele_acc,
			std::vector<double> &mm_coef) override;



	void compute_advection_diffusion_coefficients(const std::vector<arma::vec3 > &point_list,
			const std::vector<arma::vec3> &velocity,
			const ElementAccessor<3> &ele_acc,
			std::vector<std::vector<arma::vec3> > &ad_coef,
			std::vector<std::vector<arma::mat33> > &dif_coef) override;

	void compute_init_cond(const std::vector<arma::vec3> &point_list,
			const ElementAccessor<3> &ele_acc,
			std::vector< arma::vec > &init_values) override;

	void compute_dirichlet_bc(const std::vector<arma::vec3> &point_list,
			const ElementAccessor<3> &ele_acc,
			std::vector< arma::vec > &bc_values) override;

	void compute_source_coefficients(const std::vector<arma::vec3> &point_list,
				const ElementAccessor<3> &ele_acc,
				std::vector<arma::vec> &sources_conc,
				std::vector<arma::vec> &sources_density,
				std::vector<arma::vec> &sources_sigma) override;

	void compute_sources_sigma(const std::vector<arma::vec3> &point_list,
				const ElementAccessor<3> &ele_acc,
				std::vector<arma::vec> &sources_sigma) override;

	~ConcentrationTransportModel() override;


	/**
	 * @brief Updates the velocity field which determines some coefficients of the transport equation.
	 *
         * @param dh mixed hybrid dof handler
         *
	 * (So far it does not work since the flow module returns a vector of zeros.)
	 * @param velocity_vector Input array of velocity values.
	 */
	inline void set_velocity_field(const MH_DofHandler &dh) override
	{
		mh_dh = &dh;
		flux_changed = true;
	}

    /// Returns number of transported substances.
    inline unsigned int n_substances() override
    { return substances_.size(); }

    /// Returns reference to the vector of substance names.
    inline SubstanceList &substances() override
    { return substances_; }


    // Methods inherited from ConcentrationTransportBase:

	void set_target_time(double target_time) override {};

	void set_balance_object(boost::shared_ptr<Balance> balance) override;

    const vector<unsigned int> &get_subst_idx() override
	{ return subst_idx; }

	std::shared_ptr<OutputTime> &output_stream() override
	{ return output_stream_; }

    double **get_concentration_matrix() override {}




protected:

	/// Derived class should implement getter for ModelEqData instance.
	virtual ModelEqData &data() = 0;

	/**
	 * Create input type that can be passed to the derived class.
	 * @param implementation String characterizing the numerical method, e.g. DG, FEM, FVM.
	 * @param description    Comment used to describe the record key.
	 * @return
	 */
	static IT::Record get_input_type(const string &implementation, const string &description);

	/**
	 * Formula to calculate the dispersivity tensor.
	 * @param velocity  Fluid velocity.
	 * @param Dm        Molecular diffusivity.
	 * @param alphaL    Longitudal dispersivity.
	 * @param alphaT    Transversal dispersivity.
	 * @param porosity  Porosity.
	 * @param cross_cut Cross-section.
	 * @param K         Dispersivity tensor (output).
	 */
	void calculate_dispersivity_tensor(const arma::vec3 &velocity,
			double Dm,
			double alphaL,
			double alphaT,
			double porosity,
			double cross_cut,
			arma::mat33 &K);

	/// Indicator of change in advection vector field.
	bool flux_changed;

    /// Transported substances.
    SubstanceList substances_;

	/// List of indices used to call balance methods for a set of quantities.
	vector<unsigned int> subst_idx;

    /**
     * Temporary solution how to pass velocity field form the flow model.
     * TODO: introduce FieldDiscrete -containing true DOFHandler and data vector and pass such object together with other
     * data. Possibly make more general set_data method, allowing setting data given by name. needs support from EqDataBase.
     */
    const MH_DofHandler *mh_dh;

    /// (new) object for calculation and writing the mass balance to file.
    boost::shared_ptr<Balance> balance_;

	std::shared_ptr<OutputTime> output_stream_;



<<<<<<< HEAD
=======

	void compute_advection_diffusion_coefficients(const std::vector<arma::vec3 > &point_list,
			const std::vector<arma::vec3> &velocity,
			const ElementAccessor<3> &ele_acc,
			std::vector<std::vector<arma::vec3> > &ad_coef,
			std::vector<std::vector<arma::mat33> > &dif_coef) override;

	void compute_init_cond(const std::vector<arma::vec3> &point_list,
			const ElementAccessor<3> &ele_acc,
			std::vector< arma::vec > &init_values) override;

	void get_bc_type(const ElementAccessor<3> &ele_acc,
				arma::uvec &bc_types) override;

	void get_flux_bc_data(const std::vector<arma::vec3> &point_list,
			const ElementAccessor<3> &ele_acc,
			std::vector< arma::vec > &bc_flux,
			std::vector< arma::vec > &bc_sigma,
			std::vector< arma::vec > &bc_ref_value) override;

	void get_flux_bc_sigma(const std::vector<arma::vec3> &point_list,
			const ElementAccessor<3> &ele_acc,
			std::vector< arma::vec > &bc_sigma) override;

	void compute_source_coefficients(const std::vector<arma::vec3> &point_list,
				const ElementAccessor<3> &ele_acc,
				std::vector<arma::vec> &sources_conc,
				std::vector<arma::vec> &sources_density,
				std::vector<arma::vec> &sources_sigma) override;

	void compute_sources_sigma(const std::vector<arma::vec3> &point_list,
				const ElementAccessor<3> &ele_acc,
				std::vector<arma::vec> &sources_sigma) override;

	~ConcentrationTransportModel() override;
>>>>>>> ef86e13f
};








#endif /* CONC_TRANS_MODEL_HH_ */<|MERGE_RESOLUTION|>--- conflicted
+++ resolved
@@ -110,9 +110,18 @@
 			const ElementAccessor<3> &ele_acc,
 			std::vector< arma::vec > &init_values) override;
 
-	void compute_dirichlet_bc(const std::vector<arma::vec3> &point_list,
-			const ElementAccessor<3> &ele_acc,
-			std::vector< arma::vec > &bc_values) override;
+	void get_bc_type(const ElementAccessor<3> &ele_acc,
+				arma::uvec &bc_types) override;
+
+	void get_flux_bc_data(const std::vector<arma::vec3> &point_list,
+			const ElementAccessor<3> &ele_acc,
+			std::vector< arma::vec > &bc_flux,
+			std::vector< arma::vec > &bc_sigma,
+			std::vector< arma::vec > &bc_ref_value) override;
+
+	void get_flux_bc_sigma(const std::vector<arma::vec3> &point_list,
+			const ElementAccessor<3> &ele_acc,
+			std::vector< arma::vec > &bc_sigma) override;
 
 	void compute_source_coefficients(const std::vector<arma::vec3> &point_list,
 				const ElementAccessor<3> &ele_acc,
@@ -221,44 +230,6 @@
 
 
 
-<<<<<<< HEAD
-=======
-
-	void compute_advection_diffusion_coefficients(const std::vector<arma::vec3 > &point_list,
-			const std::vector<arma::vec3> &velocity,
-			const ElementAccessor<3> &ele_acc,
-			std::vector<std::vector<arma::vec3> > &ad_coef,
-			std::vector<std::vector<arma::mat33> > &dif_coef) override;
-
-	void compute_init_cond(const std::vector<arma::vec3> &point_list,
-			const ElementAccessor<3> &ele_acc,
-			std::vector< arma::vec > &init_values) override;
-
-	void get_bc_type(const ElementAccessor<3> &ele_acc,
-				arma::uvec &bc_types) override;
-
-	void get_flux_bc_data(const std::vector<arma::vec3> &point_list,
-			const ElementAccessor<3> &ele_acc,
-			std::vector< arma::vec > &bc_flux,
-			std::vector< arma::vec > &bc_sigma,
-			std::vector< arma::vec > &bc_ref_value) override;
-
-	void get_flux_bc_sigma(const std::vector<arma::vec3> &point_list,
-			const ElementAccessor<3> &ele_acc,
-			std::vector< arma::vec > &bc_sigma) override;
-
-	void compute_source_coefficients(const std::vector<arma::vec3> &point_list,
-				const ElementAccessor<3> &ele_acc,
-				std::vector<arma::vec> &sources_conc,
-				std::vector<arma::vec> &sources_density,
-				std::vector<arma::vec> &sources_sigma) override;
-
-	void compute_sources_sigma(const std::vector<arma::vec3> &point_list,
-				const ElementAccessor<3> &ele_acc,
-				std::vector<arma::vec> &sources_sigma) override;
-
-	~ConcentrationTransportModel() override;
->>>>>>> ef86e13f
 };
 
 

--- conflicted
+++ resolved
@@ -37,204 +37,6 @@
 
 
 
-<<<<<<< HEAD
-//template<unsigned int dim, unsigned int spacedim> inline
-//DOFHandler<dim,spacedim>::DOFHandler(Mesh & _mesh)
-//: DOFHandlerBase(_mesh),
-//  finite_element(0)
-//{
-//	object_dofs = new int**[mesh->n_elements()];
-//	for (int i=0; i<mesh->n_elements(); i++)
-//		object_dofs[i] = NULL;
-//}
-//
-//
-//template<unsigned int dim, unsigned int spacedim> inline
-//DOFHandler<dim,spacedim>::~DOFHandler()
-//{
-//	for (int i=0; i<mesh->n_elements(); i++)
-//		if (object_dofs[i] != NULL)
-//		{
-//			for (int j=0; j<mesh->element[i].dim(); j++)
-//				if (object_dofs[i][j] != NULL)
-//					delete[] object_dofs[i][j];
-//
-//			delete[] object_dofs[i];
-//		}
-//	delete[] object_dofs;
-//}
-//
-//
-//template<unsigned int dim, unsigned int spacedim> inline
-//void DOFHandler<dim,spacedim>::distribute_dofs(FiniteElement<dim,spacedim> & fe, const unsigned int offset)
-//{
-//	// First check if dofs are already distributed.
-//	OLD_ASSERT(finite_element == 0, "Attempt to distribute DOFs multiple times!");
-//
-//    unsigned int next_free_dof = offset;
-//    unsigned int n_obj_dofs[dim+1];
-//
-//    finite_element = &fe;
-//    global_dof_offset = offset;
-//
-//    for (unsigned int dm=0; dm <= dim; dm++)
-//    {
-//        n_obj_dofs[dm] = 0;
-//        for (unsigned int m=0; m<dof_multiplicities.size(); m++)
-//            n_obj_dofs[dm] += fe.n_object_dofs(dm, dof_multiplicities[m])*dof_multiplicities[m];
-//    }
-//
-//    // Broadcast partition of elements to all processes.
-//    LongIdx *loc_part;
-//    int myp = mesh->get_part()->get_init_distr()->myp();
-//    if (myp == 0)
-//    {
-//    	loc_part = (int*)mesh->get_part()->get_loc_part();
-//    }
-//    else
-//    {
-//    	loc_part = new LongIdx[mesh->n_elements()];
-//    }
-//    MPI_Bcast(loc_part, mesh->n_elements(), MPI_INT, 0, mesh->get_part()->get_init_distr()->get_comm());
-//
-//    // Distribute element dofs.
-//    // First we distribute dofs on elements associated to process 0 and so on.
-//    for (int proc=0; proc<mesh->get_part()->get_init_distr()->np(); proc++)
-//    {
-//    	if (proc == myp)
-//    		loffset_ = next_free_dof;
-//
-//    	for (auto cell : mesh->bulk_elements_range()) {
-//    		if (cell->dim() != dim) continue;
-//
-//    		if (loc_part[cell.idx()] != proc) continue;
-//
-//    		// distribute dofs
-//			// TODO: For the moment we distribute only dofs associated to the cell
-//			//       In the future we want to distribute dofs on vertices, lines,
-//			//       and triangles as well.
-//			object_dofs[cell.idx()] = new int*[dim+1];
-//			for (int i=0; i<dim+1; i++)
-//				object_dofs[cell.idx()][i] = NULL;
-//			object_dofs[cell.idx()][dim] = new int[n_obj_dofs[dim]];
-//
-//			for (unsigned int i=0; i<n_obj_dofs[dim]; i++)
-//			   object_dofs[cell.idx()][dim][i] = next_free_dof++;
-//    	}
-//
-//    	if (proc == myp)
-//    		lsize_ = next_free_dof - loffset_;
-//    }
-//
-//    // Finally we free the unused array loc_part.
-//    if (mesh->get_part()->get_init_distr()->myp() != 0)
-//    	delete[] loc_part;
-//
-////    for (auto cell : mesh->bulk_elements_range()) {
-////        // skip cells of different dimension
-////        if (cell->dim() != dim) continue;
-////
-////        // distribute dofs
-////        // TODO: For the moment we distribute only dofs associated to the cell
-////        //       In the future we want to distribute dofs on vertices, lines,
-////        //       and triangles as well.
-////        object_dofs[dim][cell] = new int[n_obj_dofs[dim]];
-////        for (unsigned int i=0; i<n_obj_dofs[dim]; i++)
-////           object_dofs[dim][cell][i] = next_free_dof++;
-////    }
-//
-//
-////    for (auto cell : mesh->bulk_elements_range()) {
-////        // skip cells of different dimension
-////        if (cell->dim != dim) continue;
-////
-////        // distribute dofs
-////        for (int dm=0; dm<=dim; dm++)
-////        {
-////            for (int i=0; i<cell->n_sides_by_dim(dm); i++)
-////            {
-////                void *side = cell->side_by_dim(dm, i);
-////                // check if node has already assigned dofs, otherwise
-////                // distribute
-////                if (object_dofs[dm].find(side) == object_dofs[dm].end())
-////                {
-////                    object_dofs[dm][side] = new int[n_obj_dofs[dm]];
-////                    for (int i=0; i<n_obj_dofs[dm]; i++)
-////                        object_dofs[dm][side][i] = next_free_dof++;
-////                }
-////            }
-////        }
-////    }
-//
-//    n_dofs = next_free_dof - offset;
-//}
-//
-//
-//
-//template<unsigned int dim, unsigned int spacedim> inline
-//const unsigned int DOFHandler<dim,spacedim>::n_local_dofs()
-//{
-//    return finite_element->n_dofs();
-//}
-//
-//
-//
-//template<unsigned int dim, unsigned int spacedim>
-//void DOFHandler<dim,spacedim>::get_dof_indices(const CellIterator &cell, unsigned int indices[])
-//{
-////    void *side;
-////    unsigned int offset, pid;
-//
-//    for (unsigned int k=0; k<finite_element->n_object_dofs(dim,DOF_SINGLE); k++)
-//    	indices[k] = object_dofs[cell.idx()][dim][k];
-//
-////    indices.clear();
-////
-////    get_object_dof_indices<0>(cell, indices);
-////    get_object_dof_indices<1>(cell, indices);
-////    get_object_dof_indices<2>(cell, indices);
-////    get_object_dof_indices<3>(cell, indices);
-//}
-//
-////template<unsigned int dim> template<unsigned int obj_dim> inline void DOFHandler<dim>::get_object_dof_indices(const CellIterator &cell, unsigned int indices[])
-////{
-//    // TODO: implement for lower dimensional objects
-//
-////    void *side;
-////    unsigned int offset, pid;
-////
-////    // loop over cell points/lines/triangles/tetrahedra
-////    for (int i=0; i<n_simplex_objects<dim>(obj_dim); i++)
-////    {
-////        side   = cell->side_by_dim(obj_dim,i);
-////        pid    = permutation_id<dim,obj_dim>(cell,i);
-////        offset = 0;
-////        // loop over dof multiplicities (single dofs, pairs, triples, sextuples)
-////        for (vector<unsigned int>::iterator m=dof_multiplicities.begin(); m!=dof_multiplicities.end(); m++)
-////        {
-////            // loop over particular single dofs/dof pairs/triples/sextuples
-////            for (int j=0; j<finite_element.n_object_dofs(obj_dim,*m); j++)
-////            {
-////                // loop over particular dofs (the single dof/2 dofs in the pair etc.)
-////                for (int k=0; k<*m; k++)
-////                    indices.push_back(object_dofs[obj_dim][side][offset+Simplex<obj_dim>::pair_permutations[pid][k]]);
-////
-////                offset += *m;
-////            }
-////        }
-////    }
-////}
-//
-//template<unsigned int dim, unsigned int spacedim> inline
-//void DOFHandler<dim,spacedim>::get_dof_values(const CellIterator &cell, const Vec &values, double local_values[])
-//{
-//    unsigned int indices[finite_element->n_dofs()];
-//
-//    get_dof_indices(cell, indices);
-//    VecGetValues(values, finite_element->n_dofs(), (PetscInt *)indices, local_values);
-//}
-=======
->>>>>>> 57b2bf40
 
 
 
@@ -242,212 +44,10 @@
 	: DOFHandlerBase(_mesh),
 	  ds_(nullptr)
 {
-<<<<<<< HEAD
-//	object_dofs = new LongIdx**[mesh_->n_elements()];
-//	for (unsigned int i=0; i<mesh_->n_elements(); i++)
-//		object_dofs[i] = NULL;
-
-=======
->>>>>>> 57b2bf40
 	make_elem_partitioning();
 }
 
 
-<<<<<<< HEAD
-void DOFHandlerMultiDim::distribute_dofs(std::shared_ptr<DiscreteSpace> ds,
-		const unsigned int offset)
-{
-	// First check if dofs are already distributed.
-	OLD_ASSERT(ds_ == nullptr, "Attempt to distribute DOFs multiple times!");
-    
-    ds_ = ds;
-    global_dof_offset = offset;
-
-    const int INVALID_NODE = -1;
-    const int VALID_NODE = -2;
-    const int ASSIGNED_NODE = -3;
-    unsigned int next_free_dof = offset;
-    unsigned int n_node_dofs = 0;
-    unsigned int n_dof_indices = 0;
-
-    // initialize dofs on nodes
-    // We must separate dofs for dimensions because FE functions
-    // may be discontinuous on nodes shared by different
-    // dimensions.
-    std::vector<int> node_dofs, node_dof_starts, node_status;
-    for (unsigned int nid=0; nid<mesh_->tree->n_nodes(); nid++)
-    {
-      node_dof_starts.push_back(n_node_dofs);
-      n_node_dofs += ds->n_node_dofs(nid);
-    }
-    node_dof_starts.push_back(n_node_dofs);
-    node_dofs.resize(n_node_dofs);
-    node_status.resize(mesh_->tree->n_nodes(), INVALID_NODE);
-    
-    // mark local dofs
-    for (unsigned int loc_el=0; loc_el<el_ds_->lsize(); loc_el++)
-    {
-      CellIterator cell = mesh_->element_accessor(el_index(loc_el));
-
-      n_dof_indices += ds->n_elem_dofs(cell);
-      
-      unsigned int nid;
-      for (unsigned int n=0; n<cell->dim()+1; n++)
-      {
-        nid = mesh_->tree->objects(cell->dim())[mesh_->tree->obj_4_el()[cell.idx()]].nodes[n];
-        node_status[nid] = VALID_NODE;
-        n_dof_indices += ds->n_node_dofs(nid);
-      }
-    }
-    
-    // unmark dofs on ghost cells from lower procs
-    for (unsigned int gid=0; gid<ghost_4_loc.size(); gid++)
-    {
-      CellIterator cell = mesh_->element_accessor(ghost_4_loc[gid]);
-      if (mesh_->get_el_ds()->get_proc(mesh_->get_row_4_el()[cell.idx()]) < el_ds_->myp())
-      {
-        unsigned int nid;
-        for (unsigned int n=0; n<cell->dim()+1; n++)
-        {
-          nid = mesh_->tree->objects(cell->dim())[mesh_->tree->obj_4_el()[cell.idx()]].nodes[n];
-          node_status[nid] = INVALID_NODE;
-        }
-      }
-    }
-    
-    // Distribute element dofs for local process.
-    cell_starts = std::vector<LongIdx>(mesh_->n_elements()+1, 0);
-    dof_indices.reserve(n_dof_indices);
-    for (unsigned int loc_el=0; loc_el < el_ds_->lsize(); loc_el++)
-    {
-      CellIterator cell = mesh_->element_accessor(el_index(loc_el));
-
-      unsigned int ncell_dofs = 0;
-      switch (cell->dim()) {
-        case 1:
-            ncell_dofs = fe<1>(cell)->n_dofs();
-            break;
-        case 2:
-            ncell_dofs = fe<2>(cell)->n_dofs();
-            break;
-        case 3:
-            ncell_dofs = fe<3>(cell)->n_dofs();
-            break;
-      }
-      
-      vector<unsigned int> loc_node_dof_count(cell->n_nodes(), 0);
-      for (unsigned int idof = 0; idof<ncell_dofs; ++idof)
-      {
-        unsigned int dof_dim = 0, dof_nface_idx = 0;
-        switch (cell.dim()) {
-        case 1:
-            dof_dim = fe<1>(cell)->dof(idof).dim;
-            dof_nface_idx = fe<1>(cell)->dof(idof).n_face_idx;
-            break;
-        case 2:
-            dof_dim = fe<2>(cell)->dof(idof).dim;
-            dof_nface_idx = fe<2>(cell)->dof(idof).n_face_idx;
-            break;
-        case 3:
-            dof_dim = fe<3>(cell)->dof(idof).dim;
-            dof_nface_idx = fe<3>(cell)->dof(idof).n_face_idx;
-            break;
-        }
-        
-        if (dof_dim == 0) {
-            // add dofs shared by nodes
-            unsigned int nid;
-            nid = mesh_->tree->objects(cell->dim())[mesh_->tree->obj_4_el()[cell.idx()]].nodes[dof_nface_idx];
-                
-            switch (node_status[nid]) {
-            case VALID_NODE:
-                for (int i=0; i<node_dof_starts[nid+1] - node_dof_starts[nid]; i++)
-                    node_dofs[node_dof_starts[nid]+i] = next_free_dof++;
-                node_status[nid] = ASSIGNED_NODE;
-                break;
-            case INVALID_NODE:
-                for (int i=0; i<node_dof_starts[nid+1] - node_dof_starts[nid]; i++)
-                    node_dofs[node_dof_starts[nid]+i] = 0;
-                break;
-            }
-            dof_indices.push_back(node_dofs[node_dof_starts[nid]+(loc_node_dof_count[dof_nface_idx]++)]);
-        } else if (dof_dim == cell.dim()) {
-            // add dofs owned only by the element
-            dof_indices.push_back(next_free_dof++);
-        } else {
-            ASSERT(false).error("Unsupported dof n_face.");
-        }
-      }
-      cell_starts[row_4_el[el_4_loc[loc_el]]+1] = dof_indices.size();
-      
-      max_elem_dofs_ = max((int)max_elem_dofs_, (int)dof_indices.size() - cell_starts[row_4_el[el_4_loc[loc_el]]]);
-    }
-    for (unsigned int i=1; i<cell_starts.size(); i++)
-      if (cell_starts[i] < cell_starts[i-1])
-        cell_starts[i] = cell_starts[i-1];
-    
-    lsize_ = next_free_dof - offset;
-
-    // communicate n_dofs across all processes
-    dof_ds_ = new Distribution(lsize_, PETSC_COMM_WORLD);
-    n_global_dofs_ = dof_ds_->size();
-    
-    // shift dof indices
-    loffset_ = dof_ds_->get_starts_array()[dof_ds_->myp()];
-    if (dof_ds_->myp() > 0)
-      for (unsigned int i=0; i<dof_indices.size(); i++)
-        if (dof_indices[i] != INVALID_NODE)
-          dof_indices[i] += loffset_;
-    
-    // communicate dofs from ghost cells
-    // - determine ids of neighbouring processors
-    // - send number of elements required from the other processor
-    // - receive number of elements required by the other processor
-    // - send indices of elements required
-    // - receive indices of elements required
-    // - receive dofs on the required elements
-    // - send dofs on the required elements
-        create_sequential();
-}
-
-
-void DOFHandlerMultiDim::create_sequential()
-{
-  // on each processor create sequential vectors of all dofs on the whole mesh.
-  Distribution distr(dof_indices.size(), PETSC_COMM_WORLD);
-  cell_starts_seq.resize(cell_starts.size());
-  dof_indices_seq.resize(distr.size());
-  
-  MPI_Allreduce( &cell_starts[0], &cell_starts_seq[0], cell_starts.size(), MPI_INT, MPI_SUM, MPI_COMM_WORLD);
-  MPI_Allgatherv( &dof_indices[0], dof_indices.size(), MPI_INT, &dof_indices_seq[0], (const int *)distr.get_lsizes_array(), (const int *)distr.get_starts_array(), MPI_INT, MPI_COMM_WORLD);
-}
-
-
-
-unsigned int DOFHandlerMultiDim::get_dof_indices(const CellIterator &cell, std::vector<int> &indices) const
-{
-  unsigned int ndofs = 0;
-  if ( cell_starts_seq.size() > 0 && dof_indices_seq.size() > 0)
-  {
-    ndofs = cell_starts_seq[row_4_el[cell.idx()]+1]-cell_starts_seq[row_4_el[cell.idx()]];
-    for (unsigned int k=0; k<ndofs; k++)
-      indices[k] = dof_indices_seq[cell_starts_seq[row_4_el[cell.idx()]]+k];
-  }
-  else
-  {
-    OLD_ASSERT(el_is_local(cell.idx()), "Attempt to use DOF handler on nonlocal element!");
-    ndofs = cell_starts_seq[row_4_el[cell.idx()]+1]-cell_starts_seq[row_4_el[cell.idx()]];
-    for (unsigned int k=0; k<ndofs; k++)
-      indices[k] = dof_indices[cell_starts[row_4_el[cell.idx()]]+k];
-  }
-  
-  return ndofs;
-}
-
-
-
-unsigned int DOFHandlerMultiDim::get_loc_dof_indices(const CellIterator &cell, std::vector<LongIdx> &indices) const
-=======
 unsigned int DOFHandlerMultiDim::n_dofs(ElementAccessor<3> cell) const
 {
     switch (cell->dim()) {
@@ -810,63 +410,12 @@
 
 
 unsigned int DOFHandlerMultiDim::get_dof_indices(const CellIterator &cell, std::vector<int> &indices) const
->>>>>>> 57b2bf40
 {
   unsigned int ndofs = 0;
   if ( cell_starts_seq.size() > 0 && dof_indices_seq.size() > 0)
   {
     ndofs = cell_starts_seq[row_4_el[cell.idx()]+1]-cell_starts_seq[row_4_el[cell.idx()]];
     for (unsigned int k=0; k<ndofs; k++)
-<<<<<<< HEAD
-      indices[k] = dof_indices_seq[cell_starts_seq[row_4_el[cell.idx()]]+k] - loffset_;
-  }
-  else
-  {
-    OLD_ASSERT(el_is_local(cell.idx()), "Attempt to use DOF handler on nonlocal element!");
-    ndofs = cell_starts_seq[row_4_el[cell.idx()]+1]-cell_starts_seq[row_4_el[cell.idx()]];
-    for (unsigned int k=0; k<ndofs; k++)
-      indices[k] = dof_indices[cell_starts[row_4_el[cell.idx()]]+k] - loffset_;
-  }
-
-  return ndofs;
-}
-
-// void DOFHandlerMultiDim::get_dof_values(const CellIterator &cell, const Vec &values, double local_values[]) const
-// {
-// 	int ndofs=0;
-// 
-// 	switch (cell->dim())
-// 	{
-// 	case 1:
-// 		ndofs = fe1d_->n_dofs();
-// 		break;
-// 	case 2:
-// 		ndofs = fe2d_->n_dofs();
-// 		break;
-// 	case 3:
-// 		ndofs = fe3d_->n_dofs();
-// 		break;
-// 	}
-// 
-//     std::vector<LongIdx> indices(ndofs);
-// 
-//     get_dof_indices(cell, indices);
-//     VecGetValues(values, ndofs, (PetscInt *)indices, local_values);
-// }
-
-DOFHandlerMultiDim::~DOFHandlerMultiDim()
-{
-// 	for ( auto ele : mesh_->bulk_elements_range() )
-// 		if (object_dofs[elem.idx()] != NULL)
-// 		{
-// 			for (unsigned int j=0; j<elem->dim(); j++)
-// 				if (object_dofs[elem.idx()][j] != NULL)
-// 					delete[] object_dofs[elem.idx()][j];
-// 
-// 			delete[] object_dofs[elem.idx()];
-// 		}
-// 	delete[] object_dofs;
-=======
       indices[k] = dof_indices_seq[cell_starts_seq[row_4_el[cell.idx()]]+k];
   }
   else
@@ -898,7 +447,6 @@
   }
 
   return ndofs;
->>>>>>> 57b2bf40
 }
 
 
@@ -954,11 +502,7 @@
     // create array of local ghost cells
     for ( auto cell : mesh_->bulk_elements_range() )
     {
-<<<<<<< HEAD
-      if (mesh_->get_el_ds()->get_proc(mesh_->get_row_4_el()[cell.idx()]) != el_ds_->myp())
-=======
       if (cell.proc() != el_ds_->myp())
->>>>>>> 57b2bf40
       {
         bool has_local_node = false;
         unsigned int obj_idx = mesh_->tree->obj_4_el()[cell.idx()];
@@ -968,16 +512,12 @@
             has_local_node = true;
             break;
           }
-<<<<<<< HEAD
-        if (has_local_node) ghost_4_loc.push_back(cell.idx());
-=======
         if (has_local_node)
         {
             ghost_4_loc.push_back(cell.idx());
             ghost_proc.insert(cell.proc());
             ghost_proc_el[cell.proc()].push_back(cell.idx());
         }
->>>>>>> 57b2bf40
       }
     }
 }
@@ -995,17 +535,3 @@
 
 
 
-<<<<<<< HEAD
-
-
-// template<> FiniteElement<1> *DOFHandlerMultiDim::fe<1>() const { return fe1d_; }
-// template<> FiniteElement<2> *DOFHandlerMultiDim::fe<2>() const { return fe2d_; }
-// template<> FiniteElement<3> *DOFHandlerMultiDim::fe<3>() const { return fe3d_; }
-
-
-//template class DOFHandler<0,3>;
-//template class DOFHandler<1,3>;
-//template class DOFHandler<2,3>;
-//template class DOFHandler<3,3>;
-=======
->>>>>>> 57b2bf40

--- conflicted
+++ resolved
@@ -21,13 +21,10 @@
 #include "mesh/mesh.h"
 #include "mesh/duplicate_nodes.h"
 #include "mesh/partitioning.hh"
-<<<<<<< HEAD
-=======
 #include "mesh/long_idx.hh"
 #include "mesh/accessors.hh"
 #include "mesh/range_wrapper.hh"
 #include "mesh/neighbours.h"
->>>>>>> b80bd177
 #include "la/distribution.hh"
 
 
@@ -87,7 +84,7 @@
 //    }
 //
 //    // Broadcast partition of elements to all processes.
-//    IdxInt *loc_part;
+//    LongIdx *loc_part;
 //    int myp = mesh->get_part()->get_init_distr()->myp();
 //    if (myp == 0)
 //    {
@@ -95,7 +92,7 @@
 //    }
 //    else
 //    {
-//    	loc_part = new IdxInt[mesh->n_elements()];
+//    	loc_part = new LongIdx[mesh->n_elements()];
 //    }
 //    MPI_Bcast(loc_part, mesh->n_elements(), MPI_INT, 0, mesh->get_part()->get_init_distr()->get_comm());
 //
@@ -109,19 +106,19 @@
 //    	for (auto cell : mesh->bulk_elements_range()) {
 //    		if (cell->dim() != dim) continue;
 //
-//    		if (loc_part[cell.index()] != proc) continue;
+//    		if (loc_part[cell.idx()] != proc) continue;
 //
 //    		// distribute dofs
 //			// TODO: For the moment we distribute only dofs associated to the cell
 //			//       In the future we want to distribute dofs on vertices, lines,
 //			//       and triangles as well.
-//			object_dofs[cell.index()] = new int*[dim+1];
+//			object_dofs[cell.idx()] = new int*[dim+1];
 //			for (int i=0; i<dim+1; i++)
-//				object_dofs[cell.index()][i] = NULL;
-//			object_dofs[cell.index()][dim] = new int[n_obj_dofs[dim]];
+//				object_dofs[cell.idx()][i] = NULL;
+//			object_dofs[cell.idx()][dim] = new int[n_obj_dofs[dim]];
 //
 //			for (unsigned int i=0; i<n_obj_dofs[dim]; i++)
-//			   object_dofs[cell.index()][dim][i] = next_free_dof++;
+//			   object_dofs[cell.idx()][dim][i] = next_free_dof++;
 //    	}
 //
 //    	if (proc == myp)
@@ -188,7 +185,7 @@
 ////    unsigned int offset, pid;
 //
 //    for (unsigned int k=0; k<finite_element->n_object_dofs(dim,DOF_SINGLE); k++)
-//    	indices[k] = object_dofs[cell.index()][dim][k];
+//    	indices[k] = object_dofs[cell.idx()][dim][k];
 //
 ////    indices.clear();
 ////
@@ -242,9 +239,9 @@
 	: DOFHandlerBase(_mesh),
 	  ds_(nullptr)
 {
-// 	object_dofs = new int**[mesh_->n_elements()];
-// 	for (unsigned int i=0; i<mesh_->n_elements(); i++)
-// 		object_dofs[i] = NULL;
+//	object_dofs = new LongIdx**[mesh_->n_elements()];
+//	for (unsigned int i=0; i<mesh_->n_elements(); i++)
+//		object_dofs[i] = NULL;
 
 	make_elem_partitioning();
 }
@@ -284,7 +281,7 @@
     // initialize dofs on elements
     for (unsigned int loc_el=0; loc_el<el_ds_->lsize(); loc_el++) {
       elem_dof_starts.push_back(n_elem_dofs);
-      n_elem_dofs += ds->n_elem_dofs(mesh_->element(el_index(loc_el)));
+      n_elem_dofs += ds->n_elem_dofs(mesh_->element_accessor(el_index(loc_el)));
     }
     elem_dof_starts.push_back(n_elem_dofs);
     elem_dofs.resize(n_elem_dofs);
@@ -292,8 +289,7 @@
     // mark local dofs
     for (unsigned int loc_el=0; loc_el<el_ds_->lsize(); loc_el++)
     {
-<<<<<<< HEAD
-      CellIterator cell = mesh_->element(el_index(loc_el));
+      CellIterator cell = mesh_->element_accessor(el_index(loc_el));
 
       n_dof_indices += ds->n_elem_dofs(cell);
       
@@ -302,110 +298,51 @@
       {
         switch (cell->dim()) {
           case 1:
-            nid = mesh_->tree->lines()[mesh_->tree->obj_4_el()[cell.index()]].nodes[n];
+            nid = mesh_->tree->lines()[mesh_->tree->obj_4_el()[cell.idx()]].nodes[n];
             break;
           case 2:
-            nid = mesh_->tree->triangles()[mesh_->tree->obj_4_el()[cell.index()]].nodes[n];
+            nid = mesh_->tree->triangles()[mesh_->tree->obj_4_el()[cell.idx()]].nodes[n];
             break;
           case 3:
-            nid = mesh_->tree->tetras()[mesh_->tree->obj_4_el()[cell.index()]].nodes[n];
+            nid = mesh_->tree->tetras()[mesh_->tree->obj_4_el()[cell.idx()]].nodes[n];
             break;
         }
         node_status[nid] = VALID_NODE;
         n_dof_indices += ds->n_node_dofs(nid);
       }
-=======
-    	if (proc == myp)
-    		loffset_ = next_free_dof;
-
-    	for (auto cell : mesh_->bulk_elements_range()) {
-    		if (loc_part[ cell.idx() ] != (int)proc) continue;
-
-    		unsigned int dim = cell->dim();
-
-    		// distribute dofs
-			// TODO: For the moment we distribute only dofs associated to the cell
-			//       In the future we want to distribute dofs on vertices, lines,
-			//       and triangles as well.
-			object_dofs[ cell.idx() ] = new LongIdx*[dim+1];
-			for (unsigned int i=0; i<dim+1; i++)
-				object_dofs[ cell.idx() ][i] = NULL;
-			object_dofs[ cell.idx() ][dim] = new int[n_obj_dofs[dim][dim]];
-
-			for (unsigned int i=0; i<n_obj_dofs[dim][dim]; i++)
-			   object_dofs[ cell.idx() ][dim][i] = next_free_dof++;
-    	}
-
-    	if (proc == myp) {
-    		lsize_ = next_free_dof - loffset_;
-    		ds_ = new Distribution(lsize_, PETSC_COMM_WORLD);
-    	}
->>>>>>> b80bd177
-    }
-    
-<<<<<<< HEAD
+    }
+    
     // unmark dofs on ghost cells from lower procs
     for (unsigned int gid=0; gid<ghost_4_loc.size(); gid++)
     {
-      CellIterator cell = mesh_->element(ghost_4_loc[gid]);
-      if (cell->get_proc() < el_ds_->myp())
+      CellIterator cell = mesh_->element_accessor(ghost_4_loc[gid]);
+      if (mesh_->get_el_ds()->get_proc(mesh_->get_row_4_el()[cell.idx()]) < el_ds_->myp())
       {
         unsigned int nid;
         for (unsigned int n=0; n<cell->dim()+1; n++)
         {
           switch (cell->dim()) {
             case 1:
-              nid = mesh_->tree->lines()[mesh_->tree->obj_4_el()[cell.index()]].nodes[n];
+              nid = mesh_->tree->lines()[mesh_->tree->obj_4_el()[cell.idx()]].nodes[n];
               break;
             case 2:
-              nid = mesh_->tree->triangles()[mesh_->tree->obj_4_el()[cell.index()]].nodes[n];
+              nid = mesh_->tree->triangles()[mesh_->tree->obj_4_el()[cell.idx()]].nodes[n];
               break;
             case 3:
-              nid = mesh_->tree->tetras()[mesh_->tree->obj_4_el()[cell.index()]].nodes[n];
+              nid = mesh_->tree->tetras()[mesh_->tree->obj_4_el()[cell.idx()]].nodes[n];
               break;
           }
           node_status[nid] = INVALID_NODE;
         }
       }
     }
-=======
-	switch (dim)
-	{
-	case 1:
-		n_objects_dofs = fe1d_->n_dofs();
-		break;
-	case 2:
-		n_objects_dofs = fe2d_->n_dofs();
-		break;
-	case 3:
-		n_objects_dofs = fe3d_->n_dofs();
-		break;
-	}
-	
-	ASSERT_LE(n_objects_dofs, indices.size()).error();
-
-	for (unsigned int k = 0; k < n_objects_dofs; k++)
-        indices[k] = object_dofs[cell.idx()][dim][k];
-
-	return n_objects_dofs;
-}
-
-unsigned int DOFHandlerMultiDim::get_loc_dof_indices(const CellIterator &cell, std::vector<LongIdx> &indices) const
-{
-	/*
-	 * TODO: This method is currently wrong (the shift by loc_offset_ is not enough for
-	 * local <-> global mapping. Only local to global mapping should be used in future.
-	 */
-    unsigned int dim = cell->dim();
-    unsigned int n_objects_dofs;
->>>>>>> b80bd177
     
     // Distribute element dofs for local process.
     cell_starts = std::vector<LongIdx>(mesh_->n_elements()+1, 0);
     dof_indices.reserve(n_dof_indices);
     for (unsigned int loc_el=0; loc_el < el_ds_->lsize(); loc_el++)
     {
-      CellIterator cell = mesh_->element(el_index(loc_el));
+      CellIterator cell = mesh_->element_accessor(el_index(loc_el));
       
       // add dofs shared by nodes
       unsigned int nid;
@@ -413,13 +350,13 @@
       {
         switch (cell->dim()) {
           case 1:
-            nid = mesh_->tree->lines()[mesh_->tree->obj_4_el()[cell.index()]].nodes[n];
+            nid = mesh_->tree->lines()[mesh_->tree->obj_4_el()[cell.idx()]].nodes[n];
             break;
           case 2:
-            nid = mesh_->tree->triangles()[mesh_->tree->obj_4_el()[cell.index()]].nodes[n];
+            nid = mesh_->tree->triangles()[mesh_->tree->obj_4_el()[cell.idx()]].nodes[n];
             break;
           case 3:
-            nid = mesh_->tree->tetras()[mesh_->tree->obj_4_el()[cell.index()]].nodes[n];
+            nid = mesh_->tree->tetras()[mesh_->tree->obj_4_el()[cell.idx()]].nodes[n];
             break;
         }
         
@@ -476,11 +413,6 @@
         create_sequential();
 }
 
-<<<<<<< HEAD
-=======
-    for (unsigned int k = 0; k < n_objects_dofs; k++)
-        indices[k] = object_dofs[cell.idx()][dim][k] - loffset_;
->>>>>>> b80bd177
 
 void DOFHandlerMultiDim::create_sequential()
 {
@@ -500,16 +432,16 @@
   unsigned int ndofs = 0;
   if ( cell_starts_seq.size() > 0 && dof_indices_seq.size() > 0)
   {
-    ndofs = cell_starts_seq[row_4_el[cell.index()]+1]-cell_starts_seq[row_4_el[cell.index()]];
+    ndofs = cell_starts_seq[row_4_el[cell.idx()]+1]-cell_starts_seq[row_4_el[cell.idx()]];
     for (unsigned int k=0; k<ndofs; k++)
-      indices[k] = dof_indices_seq[cell_starts_seq[row_4_el[cell.index()]]+k];
+      indices[k] = dof_indices_seq[cell_starts_seq[row_4_el[cell.idx()]]+k];
   }
   else
   {
-    OLD_ASSERT(el_is_local(cell.index()), "Attempt to use DOF handler on nonlocal element!");
-    ndofs = cell_starts_seq[row_4_el[cell.index()]+1]-cell_starts_seq[row_4_el[cell.index()]];
+    OLD_ASSERT(el_is_local(cell.idx()), "Attempt to use DOF handler on nonlocal element!");
+    ndofs = cell_starts_seq[row_4_el[cell.idx()]+1]-cell_starts_seq[row_4_el[cell.idx()]];
     for (unsigned int k=0; k<ndofs; k++)
-      indices[k] = dof_indices[cell_starts[row_4_el[cell.index()]]+k];
+      indices[k] = dof_indices[cell_starts[row_4_el[cell.idx()]]+k];
   }
   
   return ndofs;
@@ -522,16 +454,16 @@
   unsigned int ndofs = 0;
   if ( cell_starts_seq.size() > 0 && dof_indices_seq.size() > 0)
   {
-    ndofs = cell_starts_seq[row_4_el[cell.index()]+1]-cell_starts_seq[row_4_el[cell.index()]];
+    ndofs = cell_starts_seq[row_4_el[cell.idx()]+1]-cell_starts_seq[row_4_el[cell.idx()]];
     for (unsigned int k=0; k<ndofs; k++)
-      indices[k] = dof_indices_seq[cell_starts_seq[row_4_el[cell.index()]]+k] - loffset_;
+      indices[k] = dof_indices_seq[cell_starts_seq[row_4_el[cell.idx()]]+k] - loffset_;
   }
   else
   {
-    OLD_ASSERT(el_is_local(cell.index()), "Attempt to use DOF handler on nonlocal element!");
-    ndofs = cell_starts_seq[row_4_el[cell.index()]+1]-cell_starts_seq[row_4_el[cell.index()]];
+    OLD_ASSERT(el_is_local(cell.idx()), "Attempt to use DOF handler on nonlocal element!");
+    ndofs = cell_starts_seq[row_4_el[cell.idx()]+1]-cell_starts_seq[row_4_el[cell.idx()]];
     for (unsigned int k=0; k<ndofs; k++)
-      indices[k] = dof_indices[cell_starts[row_4_el[cell.index()]]+k] - loffset_;
+      indices[k] = dof_indices[cell_starts[row_4_el[cell.idx()]]+k] - loffset_;
   }
 
   return ndofs;
@@ -554,7 +486,7 @@
 // 		break;
 // 	}
 // 
-//     unsigned int indices[ndofs];
+//     std::vector<LongIdx> indices(ndofs);
 // 
 //     get_dof_indices(cell, indices);
 //     VecGetValues(values, ndofs, (PetscInt *)indices, local_values);
@@ -562,29 +494,16 @@
 
 DOFHandlerMultiDim::~DOFHandlerMultiDim()
 {
-<<<<<<< HEAD
-// 	for (ElementFullIter elem=mesh_->element.begin(); elem!=mesh_->element.end(); ++elem)
-// 		if (object_dofs[elem.index()] != NULL)
+// 	for ( auto ele : mesh_->bulk_elements_range() )
+// 		if (object_dofs[elem.idx()] != NULL)
 // 		{
 // 			for (unsigned int j=0; j<elem->dim(); j++)
-// 				if (object_dofs[elem.index()][j] != NULL)
-// 					delete[] object_dofs[elem.index()][j];
+// 				if (object_dofs[elem.idx()][j] != NULL)
+// 					delete[] object_dofs[elem.idx()][j];
 // 
-// 			delete[] object_dofs[elem.index()];
+// 			delete[] object_dofs[elem.idx()];
 // 		}
 // 	delete[] object_dofs;
-=======
-	for ( auto ele : mesh_->bulk_elements_range() )
-		if (object_dofs[ele.idx()] != NULL)
-		{
-			for (unsigned int j=0; j<=ele->dim(); j++)
-				if (object_dofs[ele.idx()][j] != NULL)
-					delete[] object_dofs[ele.idx()][j];
-
-			delete[] object_dofs[ele.idx()];
-		}
-	delete[] object_dofs;
->>>>>>> b80bd177
 }
 
 
@@ -624,8 +543,8 @@
 	std::vector<bool> node_is_local(mesh_->tree->n_nodes(), false);
     for (unsigned int loc_el=0; loc_el<el_ds_->lsize(); loc_el++)
     {
-      CellIterator cell = mesh_->element(el_index(loc_el));
-      unsigned int obj_idx = mesh_->tree->obj_4_el()[cell.index()];
+      CellIterator cell = mesh_->element_accessor(el_index(loc_el));
+      unsigned int obj_idx = mesh_->tree->obj_4_el()[cell.idx()];
       switch (cell->dim()) {
         case 1:
           for (unsigned int nid=0; nid<cell->n_nodes(); nid++)
@@ -646,12 +565,12 @@
         node_4_loc.push_back(nid);
     
     // create array of local ghost cells
-    FOR_ELEMENTS(mesh_, cell)
+    for ( auto cell : mesh_->bulk_elements_range() )
     {
-      if (cell->get_proc() != el_ds_->myp())
+      if (mesh_->get_el_ds()->get_proc(mesh_->get_row_4_el()[cell.idx()]) != el_ds_->myp())
       {
         bool has_local_node = false;
-        unsigned int obj_idx = mesh_->tree->obj_4_el()[cell.index()];
+        unsigned int obj_idx = mesh_->tree->obj_4_el()[cell.idx()];
         switch (cell->dim()) {
           case 1:
             for (unsigned int nid=0; nid<cell->n_nodes(); nid++)
@@ -678,7 +597,7 @@
               }
             break;
         }
-        if (has_local_node) ghost_4_loc.push_back(cell.index());
+        if (has_local_node) ghost_4_loc.push_back(cell.idx());
       }
     }
 }
@@ -698,9 +617,9 @@
 
 
 
-// template<> FiniteElement<1,3> *DOFHandlerMultiDim::fe<1>() const { return fe1d_; }
-// template<> FiniteElement<2,3> *DOFHandlerMultiDim::fe<2>() const { return fe2d_; }
-// template<> FiniteElement<3,3> *DOFHandlerMultiDim::fe<3>() const { return fe3d_; }
+// template<> FiniteElement<1> *DOFHandlerMultiDim::fe<1>() const { return fe1d_; }
+// template<> FiniteElement<2> *DOFHandlerMultiDim::fe<2>() const { return fe2d_; }
+// template<> FiniteElement<3> *DOFHandlerMultiDim::fe<3>() const { return fe3d_; }
 
 
 //template class DOFHandler<0,3>;

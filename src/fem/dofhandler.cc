/*!
 *
﻿ * Copyright (C) 2015 Technical University of Liberec.  All rights reserved.
 * 
 * This program is free software; you can redistribute it and/or modify it under
 * the terms of the GNU General Public License version 3 as published by the
 * Free Software Foundation. (http://www.gnu.org/licenses/gpl-3.0.en.html)
 * 
 * This program is distributed in the hope that it will be useful, but WITHOUT
 * ANY WARRANTY; without even the implied warranty of MERCHANTABILITY or FITNESS
 * FOR A PARTICULAR PURPOSE.  See the GNU General Public License for more details.
 *
 * 
 * @file    dofhandler.cc
 * @brief   Declaration of class which handles the ordering of degrees of freedom (dof) and mappings between local and global dofs.
 * @author  Jan Stebel
 */

#include "fem/dofhandler.hh"
#include "fem/finite_element.hh"
<<<<<<< HEAD
=======
#include "mesh/mesh.h"
#include "mesh/duplicate_nodes.h"
>>>>>>> 644c61cb
#include "mesh/partitioning.hh"
#include "la/distribution.hh"




DOFHandlerBase::~DOFHandlerBase()
{
  if (dof_ds_ != nullptr) delete dof_ds_;
}



//template<unsigned int dim, unsigned int spacedim> inline
//DOFHandler<dim,spacedim>::DOFHandler(Mesh & _mesh)
//: DOFHandlerBase(_mesh),
//  finite_element(0)
//{
//	object_dofs = new int**[mesh->n_elements()];
//	for (int i=0; i<mesh->n_elements(); i++)
//		object_dofs[i] = NULL;
//}
//
//
//template<unsigned int dim, unsigned int spacedim> inline
//DOFHandler<dim,spacedim>::~DOFHandler()
//{
//	for (int i=0; i<mesh->n_elements(); i++)
//		if (object_dofs[i] != NULL)
//		{
//			for (int j=0; j<mesh->element[i].dim(); j++)
//				if (object_dofs[i][j] != NULL)
//					delete[] object_dofs[i][j];
//
//			delete[] object_dofs[i];
//		}
//	delete[] object_dofs;
//}
//
//
//template<unsigned int dim, unsigned int spacedim> inline
//void DOFHandler<dim,spacedim>::distribute_dofs(FiniteElement<dim,spacedim> & fe, const unsigned int offset)
//{
//	// First check if dofs are already distributed.
//	OLD_ASSERT(finite_element == 0, "Attempt to distribute DOFs multiple times!");
//
//    unsigned int next_free_dof = offset;
//    unsigned int n_obj_dofs[dim+1];
//
//    finite_element = &fe;
//    global_dof_offset = offset;
//
//    for (unsigned int dm=0; dm <= dim; dm++)
//    {
//        n_obj_dofs[dm] = 0;
//        for (unsigned int m=0; m<dof_multiplicities.size(); m++)
//            n_obj_dofs[dm] += fe.n_object_dofs(dm, dof_multiplicities[m])*dof_multiplicities[m];
//    }
//
//    // Broadcast partition of elements to all processes.
//    IdxInt *loc_part;
//    int myp = mesh->get_part()->get_init_distr()->myp();
//    if (myp == 0)
//    {
//    	loc_part = (int*)mesh->get_part()->get_loc_part();
//    }
//    else
//    {
//    	loc_part = new IdxInt[mesh->n_elements()];
//    }
//    MPI_Bcast(loc_part, mesh->n_elements(), MPI_INT, 0, mesh->get_part()->get_init_distr()->get_comm());
//
//    // Distribute element dofs.
//    // First we distribute dofs on elements associated to process 0 and so on.
//    for (int proc=0; proc<mesh->get_part()->get_init_distr()->np(); proc++)
//    {
//    	if (proc == myp)
//    		loffset_ = next_free_dof;
//
//    	FOR_ELEMENTS(mesh, cell)
//		{
//    		if (cell->dim() != dim) continue;
//
//    		if (loc_part[cell.index()] != proc) continue;
//
//    		// distribute dofs
//			// TODO: For the moment we distribute only dofs associated to the cell
//			//       In the future we want to distribute dofs on vertices, lines,
//			//       and triangles as well.
//			object_dofs[cell.index()] = new int*[dim+1];
//			for (int i=0; i<dim+1; i++)
//				object_dofs[cell.index()][i] = NULL;
//			object_dofs[cell.index()][dim] = new int[n_obj_dofs[dim]];
//
//			for (unsigned int i=0; i<n_obj_dofs[dim]; i++)
//			   object_dofs[cell.index()][dim][i] = next_free_dof++;
//    	}
//
//    	if (proc == myp)
//    		lsize_ = next_free_dof - loffset_;
//    }
//
//    // Finally we free the unused array loc_part.
//    if (mesh->get_part()->get_init_distr()->myp() != 0)
//    	delete[] loc_part;
//
////    FOR_ELEMENTS(mesh,cell)
////    {
////        // skip cells of different dimension
////        if (cell->dim() != dim) continue;
////
////        // distribute dofs
////        // TODO: For the moment we distribute only dofs associated to the cell
////        //       In the future we want to distribute dofs on vertices, lines,
////        //       and triangles as well.
////        object_dofs[dim][cell] = new int[n_obj_dofs[dim]];
////        for (unsigned int i=0; i<n_obj_dofs[dim]; i++)
////           object_dofs[dim][cell][i] = next_free_dof++;
////    }
//
//
////    FOR_ELEMENTS(mesh,cell)
////    {
////        // skip cells of different dimension
////        if (cell->dim != dim) continue;
////
////        // distribute dofs
////        for (int dm=0; dm<=dim; dm++)
////        {
////            for (int i=0; i<cell->n_sides_by_dim(dm); i++)
////            {
////                void *side = cell->side_by_dim(dm, i);
////                // check if node has already assigned dofs, otherwise
////                // distribute
////                if (object_dofs[dm].find(side) == object_dofs[dm].end())
////                {
////                    object_dofs[dm][side] = new int[n_obj_dofs[dm]];
////                    for (int i=0; i<n_obj_dofs[dm]; i++)
////                        object_dofs[dm][side][i] = next_free_dof++;
////                }
////            }
////        }
////    }
//
//    n_dofs = next_free_dof - offset;
//}
//
//
//
//template<unsigned int dim, unsigned int spacedim> inline
//const unsigned int DOFHandler<dim,spacedim>::n_local_dofs()
//{
//    return finite_element->n_dofs();
//}
//
//
//
//template<unsigned int dim, unsigned int spacedim>
//void DOFHandler<dim,spacedim>::get_dof_indices(const CellIterator &cell, unsigned int indices[])
//{
////    void *side;
////    unsigned int offset, pid;
//
//    for (unsigned int k=0; k<finite_element->n_object_dofs(dim,DOF_SINGLE); k++)
//    	indices[k] = object_dofs[cell.index()][dim][k];
//
////    indices.clear();
////
////    get_object_dof_indices<0>(cell, indices);
////    get_object_dof_indices<1>(cell, indices);
////    get_object_dof_indices<2>(cell, indices);
////    get_object_dof_indices<3>(cell, indices);
//}
//
////template<unsigned int dim> template<unsigned int obj_dim> inline void DOFHandler<dim>::get_object_dof_indices(const CellIterator &cell, unsigned int indices[])
////{
//    // TODO: implement for lower dimensional objects
//
////    void *side;
////    unsigned int offset, pid;
////
////    // loop over cell points/lines/triangles/tetrahedra
////    for (int i=0; i<n_simplex_objects<dim>(obj_dim); i++)
////    {
////        side   = cell->side_by_dim(obj_dim,i);
////        pid    = permutation_id<dim,obj_dim>(cell,i);
////        offset = 0;
////        // loop over dof multiplicities (single dofs, pairs, triples, sextuples)
////        for (vector<unsigned int>::iterator m=dof_multiplicities.begin(); m!=dof_multiplicities.end(); m++)
////        {
////            // loop over particular single dofs/dof pairs/triples/sextuples
////            for (int j=0; j<finite_element.n_object_dofs(obj_dim,*m); j++)
////            {
////                // loop over particular dofs (the single dof/2 dofs in the pair etc.)
////                for (int k=0; k<*m; k++)
////                    indices.push_back(object_dofs[obj_dim][side][offset+Simplex<obj_dim>::pair_permutations[pid][k]]);
////
////                offset += *m;
////            }
////        }
////    }
////}
//
//template<unsigned int dim, unsigned int spacedim> inline
//void DOFHandler<dim,spacedim>::get_dof_values(const CellIterator &cell, const Vec &values, double local_values[])
//{
//    unsigned int indices[finite_element->n_dofs()];
//
//    get_dof_indices(cell, indices);
//    VecGetValues(values, finite_element->n_dofs(), (PetscInt *)indices, local_values);
//}



DOFHandlerMultiDim::DOFHandlerMultiDim(Mesh& _mesh)
	: DOFHandlerBase(_mesh),
	  ds_(nullptr)
{
<<<<<<< HEAD
	object_dofs = new IdxInt**[mesh_->n_elements()];
	for (unsigned int i=0; i<mesh_->n_elements(); i++)
		object_dofs[i] = NULL;
=======
// 	object_dofs = new int**[mesh_->n_elements()];
// 	for (unsigned int i=0; i<mesh_->n_elements(); i++)
// 		object_dofs[i] = NULL;
>>>>>>> 644c61cb

	make_elem_partitioning();
}


void DOFHandlerMultiDim::distribute_dofs(std::shared_ptr<DiscreteSpace> ds,
		const unsigned int offset)
{
	// First check if dofs are already distributed.
	OLD_ASSERT(ds_ == nullptr, "Attempt to distribute DOFs multiple times!");
    
    ds_ = ds;
    global_dof_offset = offset;
    max_elem_dofs_ = max(fe1d_->n_dofs(), max(fe2d_->n_dofs(), fe3d_->n_dofs()));

<<<<<<< HEAD
    for (unsigned int dm=0; dm <= 3; dm++)
        for (unsigned int dd=1; dd <= 3; dd++)
            n_obj_dofs[dd][dm] = 0;
    for (unsigned int d=0; d<fe1d.n_dofs(); d++)
        n_obj_dofs[1][fe1d.dof(d).dim]++;
    for (unsigned int d=0; d<fe2d.n_dofs(); d++)
        n_obj_dofs[2][fe2d.dof(d).dim]++;
    for (unsigned int d=0; d<fe3d.n_dofs(); d++)
        n_obj_dofs[3][fe3d.dof(d).dim]++;

    // Broadcast partition of elements to all processes.
    IdxInt *loc_part;
    unsigned int myp = mesh_->get_part()->get_init_distr()->myp();
    if (myp == 0)
    {
    	loc_part = (IdxInt*)mesh_->get_part()->get_loc_part();
=======
    const int INVALID_NODE = -1;
    const int VALID_NODE = -2;
    const int ASSIGNED_NODE = -3;
    unsigned int next_free_dof = offset;
    unsigned int n_elem_dofs = 0;
    unsigned int n_node_dofs = 0;
    unsigned int n_dof_indices = 0;

    // initialize dofs on nodes
    // We must separate dofs for dimensions because FE functions
    // may be discontinuous on nodes shared by different
    // dimensions.
    std::vector<int> node_dofs, node_dof_starts, node_status, elem_dofs, elem_dof_starts;
    for (unsigned int nid=0; nid<mesh_->tree->n_nodes(); nid++)
    {
      node_dof_starts.push_back(n_node_dofs);
      n_node_dofs += ds->n_node_dofs(nid);
    }
    node_dof_starts.push_back(n_node_dofs);
    node_dofs.resize(n_node_dofs);
    node_status.resize(mesh_->tree->n_nodes(), INVALID_NODE);
    
    // initialize dofs on elements
    for (unsigned int loc_el=0; loc_el<el_ds_->lsize(); loc_el++) {
      elem_dof_starts.push_back(n_elem_dofs);
      n_elem_dofs += ds->n_elem_dofs(mesh_->element(el_index(loc_el)));
    }
    elem_dof_starts.push_back(n_elem_dofs);
    elem_dofs.resize(n_elem_dofs);
    
    // mark local dofs
    for (unsigned int loc_el=0; loc_el<el_ds_->lsize(); loc_el++)
    {
      CellIterator cell = mesh_->element(el_index(loc_el));

      n_dof_indices += ds->n_elem_dofs(cell);
      
      unsigned int nid;
      for (unsigned int n=0; n<cell->dim()+1; n++)
      {
        switch (cell->dim()) {
          case 1:
            nid = mesh_->tree->lines()[mesh_->tree->obj_4_el()[cell.index()]].nodes[n];
            break;
          case 2:
            nid = mesh_->tree->triangles()[mesh_->tree->obj_4_el()[cell.index()]].nodes[n];
            break;
          case 3:
            nid = mesh_->tree->tetras()[mesh_->tree->obj_4_el()[cell.index()]].nodes[n];
            break;
        }
        node_status[nid] = VALID_NODE;
        n_dof_indices += ds->n_node_dofs(nid);
      }
>>>>>>> 644c61cb
    }
    
    // unmark dofs on ghost cells from lower procs
    for (unsigned int gid=0; gid<ghost_4_loc.size(); gid++)
    {
      CellIterator cell = mesh_->element(ghost_4_loc[gid]);
      if (cell->get_proc() < el_ds_->myp())
      {
        unsigned int nid;
        for (unsigned int n=0; n<cell->dim()+1; n++)
        {
          switch (cell->dim()) {
            case 1:
              nid = mesh_->tree->lines()[mesh_->tree->obj_4_el()[cell.index()]].nodes[n];
              break;
            case 2:
              nid = mesh_->tree->triangles()[mesh_->tree->obj_4_el()[cell.index()]].nodes[n];
              break;
            case 3:
              nid = mesh_->tree->tetras()[mesh_->tree->obj_4_el()[cell.index()]].nodes[n];
              break;
          }
          node_status[nid] = INVALID_NODE;
        }
      }
    }
    
    // Distribute element dofs for local process.
    cell_starts = std::vector<unsigned int>(mesh_->n_elements()+1, 0);
    dof_indices.reserve(n_dof_indices);
    for (unsigned int loc_el=0; loc_el < el_ds_->lsize(); loc_el++)
    {
<<<<<<< HEAD
    	if (proc == myp)
    		loffset_ = next_free_dof;

    	FOR_ELEMENTS(mesh_, cell)
		{
    		if (loc_part[cell.index()] != (int)proc) continue;

    		unsigned int dim = cell->dim();

    		// distribute dofs
			// TODO: For the moment we distribute only dofs associated to the cell
			//       In the future we want to distribute dofs on vertices, lines,
			//       and triangles as well.
			object_dofs[cell.index()] = new IdxInt*[dim+1];
			for (unsigned int i=0; i<dim+1; i++)
				object_dofs[cell.index()][i] = NULL;
			object_dofs[cell.index()][dim] = new int[n_obj_dofs[dim][dim]];

			for (unsigned int i=0; i<n_obj_dofs[dim][dim]; i++)
			   object_dofs[cell.index()][dim][i] = next_free_dof++;
    	}

    	if (proc == myp) {
    		lsize_ = next_free_dof - loffset_;
    		ds_ = new Distribution(lsize_, PETSC_COMM_WORLD);
    	}
    }

    // Finally we free the unused array loc_part.
    if (mesh_->get_part()->get_init_distr()->myp() != 0)
    	delete[] loc_part;

    n_dofs = next_free_dof - offset;
}

unsigned int DOFHandlerMultiDim::get_dof_indices(const CellIterator &cell, std::vector<IdxInt> &indices) const
{
	unsigned int dim = cell->dim();
    unsigned int n_objects_dofs;
    
	switch (dim)
	{
	case 1:
		n_objects_dofs = fe1d_->n_dofs();
		break;
	case 2:
		n_objects_dofs = fe2d_->n_dofs();
		break;
	case 3:
		n_objects_dofs = fe3d_->n_dofs();
		break;
	}
	
	ASSERT_LE(n_objects_dofs, indices.size()).error();
=======
      CellIterator cell = mesh_->element(el_index(loc_el));
      
      // add dofs shared by nodes
      unsigned int nid;
      for (unsigned int n=0; n<cell->dim()+1; n++)
      {
        switch (cell->dim()) {
          case 1:
            nid = mesh_->tree->lines()[mesh_->tree->obj_4_el()[cell.index()]].nodes[n];
            break;
          case 2:
            nid = mesh_->tree->triangles()[mesh_->tree->obj_4_el()[cell.index()]].nodes[n];
            break;
          case 3:
            nid = mesh_->tree->tetras()[mesh_->tree->obj_4_el()[cell.index()]].nodes[n];
            break;
        }
        
        switch (node_status[nid]) {
          case VALID_NODE:
            for (int i=0; i<node_dof_starts[nid+1] - node_dof_starts[nid]; i++)
              node_dofs[node_dof_starts[nid]+i] = next_free_dof++;
            node_status[nid] = ASSIGNED_NODE;
            break;
          case INVALID_NODE:
            for (int i=0; i<node_dof_starts[nid+1] - node_dof_starts[nid]; i++)
              node_dofs[node_dof_starts[nid]+i] = INVALID_NODE;
            break;
        }
        for (int i=0; i<node_dof_starts[nid+1] - node_dof_starts[nid]; i++)
          dof_indices.push_back(node_dofs[node_dof_starts[nid]+i]);
      }
      
      // add dofs owned only by the element
      for (int i=0; i<elem_dof_starts[loc_el+1] - elem_dof_starts[loc_el]; i++)
      {
        elem_dofs[elem_dof_starts[loc_el]+i] = next_free_dof++;
        dof_indices.push_back(elem_dofs[elem_dof_starts[loc_el]+i]);
      }
      cell_starts[row_4_el[el_4_loc[loc_el]]+1] = dof_indices.size();
      
      max_elem_dofs_ = max(max_elem_dofs_, (int)dof_indices.size() - cell_starts[row_4_el[el_4_loc[loc_el]]]);
    }
    for (unsigned int i=1; i<cell_starts.size(); i++)
      if (cell_starts[i] < cell_starts[i-1])
        cell_starts[i] = cell_starts[i-1];
    
    lsize_ = next_free_dof - offset;
>>>>>>> 644c61cb

    // communicate n_dofs across all processes
    dof_ds_ = new Distribution(lsize_, PETSC_COMM_WORLD);
    n_global_dofs_ = dof_ds_->size();
    
    // shift dof indices
    loffset_ = dof_ds_->get_starts_array()[dof_ds_->myp()];
    if (dof_ds_->myp() > 0)
      for (unsigned int i=0; i<dof_indices.size(); i++)
        if (dof_indices[i] != INVALID_NODE)
          dof_indices[i] += loffset_;
    
    // communicate dofs from ghost cells
    // - determine ids of neighbouring processors
    // - send number of elements required from the other processor
    // - receive number of elements required by the other processor
    // - send indices of elements required
    // - receive indices of elements required
    // - receive dofs on the required elements
    // - send dofs on the required elements
        create_sequential();
}

<<<<<<< HEAD
unsigned int DOFHandlerMultiDim::get_loc_dof_indices(const CellIterator &cell, std::vector<IdxInt> &indices) const
{
	/*
	 * TODO: This method is currently wrong (the shift by loc_offset_ is not enough for
	 * local <-> global mapping. Only local to global mapping should be used in future.
	 */
    unsigned int dim = cell->dim();
    unsigned int n_objects_dofs;
    
    switch (dim)
    {
    case 1:
        n_objects_dofs = fe1d_->n_dofs();
        break;
    case 2:
        n_objects_dofs = fe2d_->n_dofs();
        break;
    case 3:
        n_objects_dofs = fe3d_->n_dofs();
        break;
    }
=======
>>>>>>> 644c61cb

void DOFHandlerMultiDim::create_sequential()
{
  // on each processor create sequential vectors of all dofs on the whole mesh.
  Distribution distr(dof_indices.size(), PETSC_COMM_WORLD);
  cell_starts_seq.resize(cell_starts.size());
  dof_indices_seq.resize(distr.size());
  
  MPI_Allreduce( &cell_starts[0], &cell_starts_seq[0], cell_starts.size(), MPI_INT, MPI_SUM, MPI_COMM_WORLD);
  MPI_Allgatherv( &dof_indices[0], dof_indices.size(), MPI_INT, &dof_indices_seq[0], (const int *)distr.get_lsizes_array(), (const int *)distr.get_starts_array(), MPI_INT, MPI_COMM_WORLD);
}



unsigned int DOFHandlerMultiDim::get_dof_indices(const CellIterator &cell, std::vector<int> &indices) const
{
  unsigned int ndofs = 0;
  if ( cell_starts_seq.size() > 0 && dof_indices_seq.size() > 0)
  {
    ndofs = cell_starts_seq[row_4_el[cell.index()]+1]-cell_starts_seq[row_4_el[cell.index()]];
    for (unsigned int k=0; k<ndofs; k++)
      indices[k] = dof_indices_seq[cell_starts_seq[row_4_el[cell.index()]]+k];
  }
  else
  {
    OLD_ASSERT(el_is_local(cell.index()), "Attempt to use DOF handler on nonlocal element!");
    ndofs = cell_starts_seq[row_4_el[cell.index()]+1]-cell_starts_seq[row_4_el[cell.index()]];
    for (unsigned int k=0; k<ndofs; k++)
      indices[k] = dof_indices[cell_starts[row_4_el[cell.index()]]+k];
  }
  
  return ndofs;
}


<<<<<<< HEAD
    std::vector<IdxInt> indices(ndofs);
=======
>>>>>>> 644c61cb

unsigned int DOFHandlerMultiDim::get_loc_dof_indices(const CellIterator &cell, std::vector<unsigned int> &indices) const
{
  unsigned int ndofs = 0;
  if ( cell_starts_seq.size() > 0 && dof_indices_seq.size() > 0)
  {
    ndofs = cell_starts_seq[row_4_el[cell.index()]+1]-cell_starts_seq[row_4_el[cell.index()]];
    for (unsigned int k=0; k<ndofs; k++)
      indices[k] = dof_indices_seq[cell_starts_seq[row_4_el[cell.index()]]+k] - loffset_;
  }
  else
  {
    OLD_ASSERT(el_is_local(cell.index()), "Attempt to use DOF handler on nonlocal element!");
    ndofs = cell_starts_seq[row_4_el[cell.index()]+1]-cell_starts_seq[row_4_el[cell.index()]];
    for (unsigned int k=0; k<ndofs; k++)
      indices[k] = dof_indices[cell_starts[row_4_el[cell.index()]]+k] - loffset_;
  }

  return ndofs;
}

// void DOFHandlerMultiDim::get_dof_values(const CellIterator &cell, const Vec &values, double local_values[]) const
// {
// 	int ndofs=0;
// 
// 	switch (cell->dim())
// 	{
// 	case 1:
// 		ndofs = fe1d_->n_dofs();
// 		break;
// 	case 2:
// 		ndofs = fe2d_->n_dofs();
// 		break;
// 	case 3:
// 		ndofs = fe3d_->n_dofs();
// 		break;
// 	}
// 
//     unsigned int indices[ndofs];
// 
//     get_dof_indices(cell, indices);
//     VecGetValues(values, ndofs, (PetscInt *)indices, local_values);
// }

DOFHandlerMultiDim::~DOFHandlerMultiDim()
{
// 	for (ElementFullIter elem=mesh_->element.begin(); elem!=mesh_->element.end(); ++elem)
// 		if (object_dofs[elem.index()] != NULL)
// 		{
// 			for (unsigned int j=0; j<elem->dim(); j++)
// 				if (object_dofs[elem.index()][j] != NULL)
// 					delete[] object_dofs[elem.index()][j];
// 
// 			delete[] object_dofs[elem.index()];
// 		}
// 	delete[] object_dofs;
}



void DOFHandlerMultiDim::make_elem_partitioning()
{
	// create local arrays of elements
    el_ds_ = mesh_->get_el_ds();
    el_4_loc = mesh_->get_el_4_loc();
    row_4_el = mesh_->get_row_4_el();

    // create local array of edges
    for (unsigned int iedg=0; iedg<mesh_->n_edges(); iedg++)
    {
        bool is_edge_local = false;
        Edge *edg = &mesh_->edges[iedg];
        for (int sid=0; sid<edg->n_sides; sid++)
        	if (el_is_local(edg->side(sid)->element().index()))
        	{
        		is_edge_local = true;
        		break;
        	}
        if (is_edge_local)
        	edg_4_loc.push_back(iedg);
    }

    // create local array of neighbours
	for (unsigned int inb=0; inb<mesh_->n_vb_neighbours(); inb++)
	{
		Neighbour *nb = &mesh_->vb_neighbours_[inb];
		if (el_is_local(mesh_->element.index(nb->element()))
				|| el_is_local(nb->side()->element().index()))
			nb_4_loc.push_back(inb);
	}
	
	// create array of local nodes
	std::vector<bool> node_is_local(mesh_->tree->n_nodes(), false);
    for (unsigned int loc_el=0; loc_el<el_ds_->lsize(); loc_el++)
    {
      CellIterator cell = mesh_->element(el_index(loc_el));
      unsigned int obj_idx = mesh_->tree->obj_4_el()[cell.index()];
      switch (cell->dim()) {
        case 1:
          for (unsigned int nid=0; nid<cell->n_nodes(); nid++)
            node_is_local[mesh_->tree->lines()[obj_idx].nodes[nid]] = true;
          break;
        case 2:
          for (unsigned int nid=0; nid<cell->n_nodes(); nid++)
            node_is_local[mesh_->tree->triangles()[obj_idx].nodes[nid]] = true;
          break;
        case 3:
          for (unsigned int nid=0; nid<cell->n_nodes(); nid++)
            node_is_local[mesh_->tree->tetras()[obj_idx].nodes[nid]] = true;
          break;
      }
    }
    for (unsigned int nid=0; nid<mesh_->tree->n_nodes(); nid++)
      if (node_is_local[nid])
        node_4_loc.push_back(nid);
    
    // create array of local ghost cells
    FOR_ELEMENTS(mesh_, cell)
    {
      if (cell->get_proc() != el_ds_->myp())
      {
        bool has_local_node = false;
        unsigned int obj_idx = mesh_->tree->obj_4_el()[cell.index()];
        switch (cell->dim()) {
          case 1:
            for (unsigned int nid=0; nid<cell->n_nodes(); nid++)
              if (node_is_local[mesh_->tree->lines()[obj_idx].nodes[nid]])
              {
                has_local_node = true;
                break;
              }
            break;
          case 2:
            for (unsigned int nid=0; nid<cell->n_nodes(); nid++)
              if (node_is_local[mesh_->tree->triangles()[obj_idx].nodes[nid]])
              {
                has_local_node = true;
                break;
              }
            break;
          case 3:
            for (unsigned int nid=0; nid<cell->n_nodes(); nid++)
              if (node_is_local[mesh_->tree->tetras()[obj_idx].nodes[nid]])
              {
                has_local_node = true;
                break;
              }
            break;
        }
        if (has_local_node) ghost_4_loc.push_back(cell.index());
      }
    }
}


bool DOFHandlerMultiDim::el_is_local(int index) const
{
	return el_ds_->is_local(row_4_el[index]);
}


std::size_t DOFHandlerMultiDim::hash() const {
	return this->n_global_dofs_;
}





// template<> FiniteElement<1,3> *DOFHandlerMultiDim::fe<1>() const { return fe1d_; }
// template<> FiniteElement<2,3> *DOFHandlerMultiDim::fe<2>() const { return fe2d_; }
// template<> FiniteElement<3,3> *DOFHandlerMultiDim::fe<3>() const { return fe3d_; }


//template class DOFHandler<0,3>;
//template class DOFHandler<1,3>;
//template class DOFHandler<2,3>;
//template class DOFHandler<3,3>;<|MERGE_RESOLUTION|>--- conflicted
+++ resolved
@@ -18,11 +18,8 @@
 
 #include "fem/dofhandler.hh"
 #include "fem/finite_element.hh"
-<<<<<<< HEAD
-=======
 #include "mesh/mesh.h"
 #include "mesh/duplicate_nodes.h"
->>>>>>> 644c61cb
 #include "mesh/partitioning.hh"
 #include "la/distribution.hh"
 
@@ -241,15 +238,9 @@
 	: DOFHandlerBase(_mesh),
 	  ds_(nullptr)
 {
-<<<<<<< HEAD
-	object_dofs = new IdxInt**[mesh_->n_elements()];
-	for (unsigned int i=0; i<mesh_->n_elements(); i++)
-		object_dofs[i] = NULL;
-=======
 // 	object_dofs = new int**[mesh_->n_elements()];
 // 	for (unsigned int i=0; i<mesh_->n_elements(); i++)
 // 		object_dofs[i] = NULL;
->>>>>>> 644c61cb
 
 	make_elem_partitioning();
 }
@@ -263,26 +254,7 @@
     
     ds_ = ds;
     global_dof_offset = offset;
-    max_elem_dofs_ = max(fe1d_->n_dofs(), max(fe2d_->n_dofs(), fe3d_->n_dofs()));
-
-<<<<<<< HEAD
-    for (unsigned int dm=0; dm <= 3; dm++)
-        for (unsigned int dd=1; dd <= 3; dd++)
-            n_obj_dofs[dd][dm] = 0;
-    for (unsigned int d=0; d<fe1d.n_dofs(); d++)
-        n_obj_dofs[1][fe1d.dof(d).dim]++;
-    for (unsigned int d=0; d<fe2d.n_dofs(); d++)
-        n_obj_dofs[2][fe2d.dof(d).dim]++;
-    for (unsigned int d=0; d<fe3d.n_dofs(); d++)
-        n_obj_dofs[3][fe3d.dof(d).dim]++;
-
-    // Broadcast partition of elements to all processes.
-    IdxInt *loc_part;
-    unsigned int myp = mesh_->get_part()->get_init_distr()->myp();
-    if (myp == 0)
-    {
-    	loc_part = (IdxInt*)mesh_->get_part()->get_loc_part();
-=======
+
     const int INVALID_NODE = -1;
     const int VALID_NODE = -2;
     const int ASSIGNED_NODE = -3;
@@ -337,7 +309,6 @@
         node_status[nid] = VALID_NODE;
         n_dof_indices += ds->n_node_dofs(nid);
       }
->>>>>>> 644c61cb
     }
     
     // unmark dofs on ghost cells from lower procs
@@ -366,66 +337,10 @@
     }
     
     // Distribute element dofs for local process.
-    cell_starts = std::vector<unsigned int>(mesh_->n_elements()+1, 0);
+    cell_starts = std::vector<IdxInt>(mesh_->n_elements()+1, 0);
     dof_indices.reserve(n_dof_indices);
     for (unsigned int loc_el=0; loc_el < el_ds_->lsize(); loc_el++)
     {
-<<<<<<< HEAD
-    	if (proc == myp)
-    		loffset_ = next_free_dof;
-
-    	FOR_ELEMENTS(mesh_, cell)
-		{
-    		if (loc_part[cell.index()] != (int)proc) continue;
-
-    		unsigned int dim = cell->dim();
-
-    		// distribute dofs
-			// TODO: For the moment we distribute only dofs associated to the cell
-			//       In the future we want to distribute dofs on vertices, lines,
-			//       and triangles as well.
-			object_dofs[cell.index()] = new IdxInt*[dim+1];
-			for (unsigned int i=0; i<dim+1; i++)
-				object_dofs[cell.index()][i] = NULL;
-			object_dofs[cell.index()][dim] = new int[n_obj_dofs[dim][dim]];
-
-			for (unsigned int i=0; i<n_obj_dofs[dim][dim]; i++)
-			   object_dofs[cell.index()][dim][i] = next_free_dof++;
-    	}
-
-    	if (proc == myp) {
-    		lsize_ = next_free_dof - loffset_;
-    		ds_ = new Distribution(lsize_, PETSC_COMM_WORLD);
-    	}
-    }
-
-    // Finally we free the unused array loc_part.
-    if (mesh_->get_part()->get_init_distr()->myp() != 0)
-    	delete[] loc_part;
-
-    n_dofs = next_free_dof - offset;
-}
-
-unsigned int DOFHandlerMultiDim::get_dof_indices(const CellIterator &cell, std::vector<IdxInt> &indices) const
-{
-	unsigned int dim = cell->dim();
-    unsigned int n_objects_dofs;
-    
-	switch (dim)
-	{
-	case 1:
-		n_objects_dofs = fe1d_->n_dofs();
-		break;
-	case 2:
-		n_objects_dofs = fe2d_->n_dofs();
-		break;
-	case 3:
-		n_objects_dofs = fe3d_->n_dofs();
-		break;
-	}
-	
-	ASSERT_LE(n_objects_dofs, indices.size()).error();
-=======
       CellIterator cell = mesh_->element(el_index(loc_el));
       
       // add dofs shared by nodes
@@ -467,14 +382,13 @@
       }
       cell_starts[row_4_el[el_4_loc[loc_el]]+1] = dof_indices.size();
       
-      max_elem_dofs_ = max(max_elem_dofs_, (int)dof_indices.size() - cell_starts[row_4_el[el_4_loc[loc_el]]]);
+      max_elem_dofs_ = max((int)max_elem_dofs_, (int)dof_indices.size() - cell_starts[row_4_el[el_4_loc[loc_el]]]);
     }
     for (unsigned int i=1; i<cell_starts.size(); i++)
       if (cell_starts[i] < cell_starts[i-1])
         cell_starts[i] = cell_starts[i-1];
     
     lsize_ = next_free_dof - offset;
->>>>>>> 644c61cb
 
     // communicate n_dofs across all processes
     dof_ds_ = new Distribution(lsize_, PETSC_COMM_WORLD);
@@ -498,30 +412,6 @@
         create_sequential();
 }
 
-<<<<<<< HEAD
-unsigned int DOFHandlerMultiDim::get_loc_dof_indices(const CellIterator &cell, std::vector<IdxInt> &indices) const
-{
-	/*
-	 * TODO: This method is currently wrong (the shift by loc_offset_ is not enough for
-	 * local <-> global mapping. Only local to global mapping should be used in future.
-	 */
-    unsigned int dim = cell->dim();
-    unsigned int n_objects_dofs;
-    
-    switch (dim)
-    {
-    case 1:
-        n_objects_dofs = fe1d_->n_dofs();
-        break;
-    case 2:
-        n_objects_dofs = fe2d_->n_dofs();
-        break;
-    case 3:
-        n_objects_dofs = fe3d_->n_dofs();
-        break;
-    }
-=======
->>>>>>> 644c61cb
 
 void DOFHandlerMultiDim::create_sequential()
 {
@@ -557,12 +447,8 @@
 }
 
 
-<<<<<<< HEAD
-    std::vector<IdxInt> indices(ndofs);
-=======
->>>>>>> 644c61cb
-
-unsigned int DOFHandlerMultiDim::get_loc_dof_indices(const CellIterator &cell, std::vector<unsigned int> &indices) const
+
+unsigned int DOFHandlerMultiDim::get_loc_dof_indices(const CellIterator &cell, std::vector<IdxInt> &indices) const
 {
   unsigned int ndofs = 0;
   if ( cell_starts_seq.size() > 0 && dof_indices_seq.size() > 0)

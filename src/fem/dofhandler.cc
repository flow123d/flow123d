/*!
 *
﻿ * Copyright (C) 2015 Technical University of Liberec.  All rights reserved.
 * 
 * This program is free software; you can redistribute it and/or modify it under
 * the terms of the GNU General Public License version 3 as published by the
 * Free Software Foundation. (http://www.gnu.org/licenses/gpl-3.0.en.html)
 * 
 * This program is distributed in the hope that it will be useful, but WITHOUT
 * ANY WARRANTY; without even the implied warranty of MERCHANTABILITY or FITNESS
 * FOR A PARTICULAR PURPOSE.  See the GNU General Public License for more details.
 *
 * 
 * @file    dofhandler.cc
 * @brief   Declaration of class which handles the ordering of degrees of freedom (dof) and mappings between local and global dofs.
 * @author  Jan Stebel
 */

#include "fem/dofhandler.hh"
#include "fem/finite_element.hh"
#include "fem/dh_cell_accessor.hh"
#include "mesh/mesh.h"
#include "mesh/duplicate_nodes.h"
#include "mesh/partitioning.hh"
#include "mesh/long_idx.hh"
#include "mesh/accessors.hh"
#include "mesh/range_wrapper.hh"
#include "mesh/neighbours.h"
#include "la/distribution.hh"




DOFHandlerBase::~DOFHandlerBase()
{}






DOFHandlerMultiDim::DOFHandlerMultiDim(Mesh& _mesh, bool make_elem_part)
	: DOFHandlerBase(_mesh),
	  ds_(nullptr),
	  is_parallel_(true),
	  dh_seq_(nullptr),
	  scatter_to_seq_(nullptr),
	  el_ds_(nullptr)
{
	if (make_elem_part) make_elem_partitioning();
}


unsigned int DOFHandlerMultiDim::n_dofs(ElementAccessor<3> cell) const
{
    switch (cell->dim()) {
        case 1:
            return fe<1>(cell)->n_dofs();
            break;
        case 2:
            return fe<2>(cell)->n_dofs();
            break;
        case 3:
            return fe<3>(cell)->n_dofs();
            break;
    }
}


const Dof &DOFHandlerMultiDim::cell_dof(ElementAccessor<3> cell, unsigned int idof) const
{
    switch (cell.dim())
    {
        case 1:
            return fe<1>(cell)->dof(idof);
            break;
        case 2:
            return fe<2>(cell)->dof(idof);
            break;
        case 3:
            return fe<3>(cell)->dof(idof);
            break;
    }
}

std::shared_ptr<DOFHandlerMultiDim> DOFHandlerMultiDim::sequential()
{
    create_sequential();
    return dh_seq_;
}


std::shared_ptr<VecScatter> DOFHandlerMultiDim::sequential_scatter()
{
    create_sequential();
    return scatter_to_seq_;
}


void DOFHandlerMultiDim::init_cell_starts()
{
    // get number of dofs per element and then set up cell_starts
    cell_starts = std::vector<LongIdx>(global_to_local_el_idx_.size()+1, 0);
    for (auto cell : this->local_range())
    {
        cell_starts[global_to_local_el_idx_[cell.elm_idx()]+1] = cell.n_dofs();
        max_elem_dofs_ = max( (int)max_elem_dofs_, (int)cell.n_dofs() );
    }
    for (unsigned int i=0; i<global_to_local_el_idx_.size(); ++i)
        cell_starts[i+1] += cell_starts[i];
}


void DOFHandlerMultiDim::init_node_dof_starts(std::vector<LongIdx> &node_dof_starts)
{
    // initialize dofs on nodes
    // We must separate dofs for dimensions because FE functions
    // may be discontinuous on nodes shared by different
    // dimensions.
    unsigned int n_node_dofs = 0;
    
    for (unsigned int nid=0; nid<mesh_->tree->n_nodes(); nid++)
    {
      node_dof_starts.push_back(n_node_dofs);
      n_node_dofs += ds_->n_node_dofs(nid);
    }
    node_dof_starts.push_back(n_node_dofs);
}


void DOFHandlerMultiDim::init_node_status(std::vector<short int> &node_status)
{
    // mark local dofs
	for (auto cell : this->own_range())
    {
      for (unsigned int n=0; n<cell.dim()+1; n++)
      {
        unsigned int nid = mesh_->tree->objects(cell.dim())[mesh_->tree->obj_4_el()[cell.elm_idx()]].nodes[n];
        node_status[nid] = VALID_NODE;
      }
    }
    
    // unmark dofs on ghost cells from lower procs
	for (auto cell : this->ghost_range())
    {
      if (cell.elm().proc() < el_ds_->myp())
      {
        for (unsigned int n=0; n<cell.dim()+1; n++)
        {
          unsigned int nid = mesh_->tree->objects(cell.dim())[mesh_->tree->obj_4_el()[cell.elm_idx()]].nodes[n];
          node_status[nid] = INVALID_NODE;
        }
      }
    }
}


void DOFHandlerMultiDim::receive_ghost_dofs(unsigned int proc, vector<LongIdx> &dofs)
{
    // send number of elements required from the other processor
    unsigned int n_elems = ghost_proc_el[proc].size();
    MPI_Send(&n_elems, 1, MPI_UNSIGNED, proc, 0, MPI_COMM_WORLD);
    
    // send indices of elements required
    MPI_Send(&(ghost_proc_el[proc][0]), n_elems, MPI_LONG_IDX, proc, 1, MPI_COMM_WORLD);
    
    // receive numbers of dofs on required elements
    vector<unsigned int> n_dofs(n_elems);
    MPI_Recv(&(n_dofs[0]), n_elems, MPI_UNSIGNED, proc, 2, MPI_COMM_WORLD, MPI_STATUS_IGNORE);
    
    // receive dofs on required elements
    unsigned int n_dofs_sum = 0;
    for (auto nd : n_dofs) n_dofs_sum += nd;
    dofs.resize(n_dofs_sum);
    MPI_Recv(&(dofs[0]), n_dofs_sum, MPI_LONG_IDX, proc, 3, MPI_COMM_WORLD, MPI_STATUS_IGNORE);
}


void DOFHandlerMultiDim::send_ghost_dofs(unsigned int proc)
{
    // receive number of elements required by the other processor
    unsigned int n_elems;
    MPI_Recv(&n_elems, 1, MPI_UNSIGNED, proc, 0, MPI_COMM_WORLD, MPI_STATUS_IGNORE);
    
    // receive indices of elements required
    vector<LongIdx> elems(n_elems);
    MPI_Recv(&(elems[0]), n_elems, MPI_LONG_IDX, proc, 1, MPI_COMM_WORLD, MPI_STATUS_IGNORE);
    
    // send numbers of dofs on required elements
    vector<unsigned int> n_dofs;
    for (LongIdx el : elems) n_dofs.push_back(cell_starts[global_to_local_el_idx_[el]+1] - cell_starts[global_to_local_el_idx_[el]]);
    MPI_Send(&(n_dofs[0]), n_elems, MPI_UNSIGNED, proc, 2, MPI_COMM_WORLD);
    
    // send dofs on the required elements
    vector<LongIdx> dofs;
    for (LongIdx el : elems)
        dofs.insert(dofs.end(), dof_indices.begin()+cell_starts[global_to_local_el_idx_[el]], dof_indices.begin()+cell_starts[global_to_local_el_idx_[el]+1]);
    MPI_Send(&(dofs[0]), dofs.size(), MPI_LONG_IDX, proc, 3, MPI_COMM_WORLD);
}


void DOFHandlerMultiDim::update_local_dofs(unsigned int proc,
                                           const std::vector<bool> &update_cells,
                                           const std::vector<LongIdx> &dofs, 
                                           const std::vector<LongIdx> &node_dof_starts,
                                           std::vector<LongIdx> &node_dofs
                                          )
{
    // update dof_indices on ghost cells
    unsigned int dof_offset=0;
    for (unsigned int gid=0; gid<ghost_proc_el[proc].size(); gid++)
    {
        auto cell = mesh_->element_accessor(ghost_proc_el[proc][gid]);
        //auto dh_cell = this->cell_accessor_from_element( cell.idx() );
        
        for (unsigned dof=0; dof<n_dofs(cell); dof++)
            dof_indices[cell_starts[global_to_local_el_idx_[cell.idx()]]+dof] = dofs[dof_offset+dof];
        
        vector<unsigned int> loc_node_dof_count(cell->n_nodes(), 0);
        for (unsigned int idof = 0; idof<n_dofs(cell); ++idof)
        {
            if (cell_dof(cell, idof).dim == 0)
            {   // update nodal dof
                unsigned int dof_nface_idx = cell_dof(cell, idof).n_face_idx;
                unsigned int nid = mesh_->tree->objects(cell->dim())[mesh_->tree->obj_4_el()[cell.idx()]].nodes[dof_nface_idx];
                    
                if (node_dofs[node_dof_starts[nid]+loc_node_dof_count[dof_nface_idx]] == INVALID_DOF)
                {
                    node_dofs[node_dof_starts[nid]+loc_node_dof_count[dof_nface_idx]] = dofs[dof_offset+idof];
                    local_to_global_dof_idx_.push_back(dofs[dof_offset+idof]);
                }
                
                loc_node_dof_count[dof_nface_idx]++;
            }
        }
        
        dof_offset += n_dofs(cell);
    }
    
    // update dof_indices on local elements
    for (auto cell : this->own_range())
    {
        if (!update_cells[cell.local_idx()]) continue;
        
        // loop over element dofs
        vector<unsigned int> loc_node_dof_count(cell.elm()->n_nodes(), 0);
        for (unsigned int idof = 0; idof<cell.n_dofs(); ++idof)
        {
            if (cell.cell_dof(idof).dim == 0)
            {
                unsigned int dof_nface_idx = cell.cell_dof(idof).n_face_idx;
                if (dof_indices[cell_starts[global_to_local_el_idx_[cell.elm_idx()]]+idof] == INVALID_DOF)
                {   // update nodal dof
                    unsigned int nid = mesh_->tree->objects(cell.dim())[mesh_->tree->obj_4_el()[cell.elm_idx()]].nodes[dof_nface_idx];
                    dof_indices[cell_starts[global_to_local_el_idx_[cell.elm_idx()]]+idof] = node_dofs[node_dof_starts[nid]+loc_node_dof_count[dof_nface_idx]];
                }
                loc_node_dof_count[dof_nface_idx]++;
            }
        }
    }
}


void DOFHandlerMultiDim::distribute_dofs(std::shared_ptr<DiscreteSpace> ds)
{
	// First check if dofs are already distributed.
	OLD_ASSERT(ds_ == nullptr, "Attempt to distribute DOFs multiple times!");
    
    ds_ = ds;

    std::vector<LongIdx> node_dofs, node_dof_starts;
    std::vector<short int> node_status(mesh_->tree->n_nodes(), INVALID_NODE);
    std::vector<bool> update_cells(el_ds_->lsize(), false);
    unsigned int next_free_dof = 0;

    init_cell_starts();
    init_node_dof_starts(node_dof_starts);
    node_dofs.resize(node_dof_starts[node_dof_starts.size()-1], (LongIdx)INVALID_DOF);
    init_node_status(node_status);
    
    // Distribute dofs on local elements.
    dof_indices.resize(cell_starts[cell_starts.size()-1]);
    local_to_global_dof_idx_.reserve(dof_indices.size());
    for (auto cell : this->own_range())
    {
      
      // loop over element dofs
      vector<unsigned int> loc_node_dof_count(cell.elm()->n_nodes(), 0);
      for (unsigned int idof = 0; idof<cell.n_dofs(); ++idof)
      {
        unsigned int dof_dim = cell.cell_dof(idof).dim;
        unsigned int dof_nface_idx = cell.cell_dof(idof).n_face_idx;
        
        if (dof_dim == 0)
        {   // add dofs shared by nodes
            unsigned int nid = mesh_->tree->objects(cell.dim())[mesh_->tree->obj_4_el()[cell.elm_idx()]].nodes[dof_nface_idx];
            unsigned int node_dof_idx = node_dof_starts[nid]+loc_node_dof_count[dof_nface_idx];
                
            switch (node_status[nid])
            {
            case VALID_NODE:
                for (int i=0; i<node_dof_starts[nid+1] - node_dof_starts[nid]; i++)
                {
                    local_to_global_dof_idx_.push_back(next_free_dof);
                    node_dofs[node_dof_starts[nid]+i] = next_free_dof++;
                }
                node_status[nid] = ASSIGNED_NODE;
                break;
            case INVALID_NODE:
                node_dofs[node_dof_idx] = INVALID_DOF;
                update_cells[cell.local_idx()] = true;
                break;
            }
            dof_indices[cell_starts[global_to_local_el_idx_[cell.elm_idx()]]+idof] = node_dofs[node_dof_idx];
            loc_node_dof_count[dof_nface_idx]++;
        }
        else if (dof_dim == cell.dim())
        {
            // add dofs owned only by the element
            local_to_global_dof_idx_.push_back(next_free_dof);
            dof_indices[cell_starts[global_to_local_el_idx_[cell.elm_idx()]]+idof] = next_free_dof++;
        }
        else
            ASSERT(false).error("Unsupported dof n_face.");
      }
    }
    node_status.clear();
    
    lsize_ = next_free_dof;

    // communicate n_dofs across all processes
    dof_ds_ = std::make_shared<Distribution>(lsize_, PETSC_COMM_WORLD);
    n_global_dofs_ = dof_ds_->size();
    
    // shift dof indices
    loffset_ = dof_ds_->get_starts_array()[dof_ds_->myp()];
    if (loffset_ > 0)
    {
      for (unsigned int i=0; i<dof_indices.size(); i++)
        if (dof_indices[i] != INVALID_DOF)
          dof_indices[i] += loffset_;
      for (auto &i : local_to_global_dof_idx_)
          i += loffset_;
    }
    
    // communicate dofs from ghost cells
    // first propagate from lower procs to higher procs and then vice versa
    for (unsigned int from_higher = 0; from_higher < 2; from_higher++)
    {
        for (unsigned int proc : ghost_proc)
        {
            if ((proc > el_ds_->myp()) == from_higher)
            { // receive dofs from master processor
                vector<LongIdx> dofs;
                receive_ghost_dofs(proc, dofs);
                
                // update dof_indices and node_dofs on ghost elements
                update_local_dofs(proc, update_cells, dofs, node_dof_starts, node_dofs);
                
            }
            else
                send_ghost_dofs(proc);
        }
    }
    update_cells.clear();
    node_dofs.clear();
    node_dof_starts.clear();
}


void DOFHandlerMultiDim::create_sequential()
{
  if (dh_seq_ != nullptr) return;
  
  if ( !is_parallel_ )
  {
      dh_seq_ = std::make_shared<DOFHandlerMultiDim>(*this);
      return;
  }
  
  dh_seq_ = std::make_shared<DOFHandlerMultiDim>(*mesh_);
  
  dh_seq_->n_global_dofs_ = n_global_dofs_;
  dh_seq_->lsize_ = n_global_dofs_;
  dh_seq_->loffset_ = 0;
  dh_seq_->mesh_ = mesh_;
  dh_seq_->dof_ds_ = dof_ds_;  // should be sequential distribution
  dh_seq_->ds_ = ds_;
  dh_seq_->is_parallel_ = false;
  
  MPI_Allreduce(
    &max_elem_dofs_,
    &dh_seq_->max_elem_dofs_,
    1,
    MPI_UNSIGNED,
    MPI_MAX,
    MPI_COMM_WORLD);

  for (unsigned int i=0; i<mesh_->n_elements(); i++) dh_seq_->global_to_local_el_idx_[i] = mesh_->get_row_4_el()[i];
  
  // Auxiliary vectors cell_starts_loc and dof_indices_loc contain
  // only local element data (without ghost elements).
  // Then it is possible to create sequential vectors by simple reduce/gather operation.
  vector<LongIdx> cell_starts_loc(mesh_->n_elements()+1, 0);
  vector<LongIdx> dof_indices_loc;
  
  // construct cell_starts_loc
  for (auto cell : this->own_range())
  {
    cell_starts_loc[mesh_->get_row_4_el()[cell.elm_idx()]+1] = cell.n_dofs();
  }
  for (unsigned int i=0; i<mesh_->n_elements(); ++i)
    cell_starts_loc[i+1] += cell_starts_loc[i];

  // construct dof_indices_loc
  dof_indices_loc.resize(cell_starts_loc[mesh_->n_elements()]);
  for (auto cell : this->own_range())
  {
    for (unsigned int idof=0; idof<cell.n_dofs(); idof++)
        dof_indices_loc[cell_starts_loc[mesh_->get_row_4_el()[cell.elm_idx()]]+idof] = dof_indices[cell_starts[global_to_local_el_idx_[cell.elm_idx()]]+idof];
  }
  
  Distribution distr(dof_indices_loc.size(), PETSC_COMM_WORLD);
  dh_seq_->cell_starts.resize(mesh_->n_elements()+1);
  dh_seq_->dof_indices.resize(distr.size());
  
  MPI_Allreduce( cell_starts_loc.data(),
                 dh_seq_->cell_starts.data(),
                 cell_starts_loc.size(),
                 MPI_LONG_IDX,
                 MPI_SUM,
                 MPI_COMM_WORLD );
  
  MPI_Allgatherv( dof_indices_loc.data(),
                  dof_indices_loc.size(),
                  MPI_LONG_IDX,
                  dh_seq_->dof_indices.data(),
                  (const int *)distr.get_lsizes_array(),
                  (const int *)distr.get_starts_array(),
                  MPI_LONG_IDX,
                  MPI_COMM_WORLD );
  
  // create scatter from parallel to sequential vector
  Vec v_from;
  VecCreateMPI(PETSC_COMM_WORLD, lsize_, PETSC_DETERMINE, &v_from);
  scatter_to_seq_ = std::make_shared<VecScatter>();
  VecScatterCreateToAll(v_from, scatter_to_seq_.get(), NULL);
  VecDestroy(&v_from);
  
  // create scatter for sequential dof handler (Warning: not tested)
  Vec v_seq;
  VecCreateSeq(PETSC_COMM_SELF, n_global_dofs_, &v_seq);
  dh_seq_->scatter_to_seq_ = std::make_shared<VecScatter>();
  VecScatterCreateToAll(v_seq, dh_seq_->scatter_to_seq_.get(), NULL);
  VecDestroy(&v_seq);
}



unsigned int DOFHandlerMultiDim::get_dof_indices(const ElementAccessor<3> &cell, std::vector<int> &indices) const
{
  unsigned int ndofs = 0;
  LongIdx cell_idx = global_to_local_el_idx_.at(cell.idx());
  ndofs = cell_starts[cell_idx+1]-cell_starts[cell_idx];
  for (unsigned int k=0; k<ndofs; k++)
    indices[k] = dof_indices[cell_starts[cell_idx]+k];
  
  return ndofs;
}



unsigned int DOFHandlerMultiDim::get_loc_dof_indices(const ElementAccessor<3> &cell, std::vector<LongIdx> &indices) const
{
  unsigned int ndofs = 0;
  LongIdx cell_idx = global_to_local_el_idx_.at(cell.idx());
  ndofs = cell_starts[cell_idx+1]-cell_starts[cell_idx];
  for (unsigned int k=0; k<ndofs; k++)
    indices[k] = cell_starts[cell_idx]+k;

  return ndofs;
}


DOFHandlerMultiDim::~DOFHandlerMultiDim()
{}



void DOFHandlerMultiDim::make_elem_partitioning()
{
	// create local arrays of elements
    el_ds_ = mesh_->get_el_ds();

    // create local array of edges
    for (unsigned int iedg=0; iedg<mesh_->n_edges(); iedg++)
    {
        bool is_edge_local = false;
        Edge *edg = &mesh_->edges[iedg];
        for (int sid=0; sid<edg->n_sides; sid++)
        	if ( el_is_local(edg->side(sid)->element().idx()) )
        	{
        		is_edge_local = true;
        		break;
        	}
        if (is_edge_local)
        	edg_4_loc.push_back(iedg);
    }

    // create local array of neighbours
	for (unsigned int inb=0; inb<mesh_->n_vb_neighbours(); inb++)
	{
		Neighbour *nb = &mesh_->vb_neighbours_[inb];
		if ( el_is_local(nb->element().idx())
				|| el_is_local(nb->side()->element().idx()) )
			nb_4_loc.push_back(inb);
	}
	
	// create array of local nodes
	std::vector<bool> node_is_local(mesh_->tree->n_nodes(), false);
	for (auto cell : this->own_range())
    {
      unsigned int obj_idx = mesh_->tree->obj_4_el()[cell.elm_idx()];
      for (unsigned int nid=0; nid<cell.elm()->n_nodes(); nid++)
        node_is_local[mesh_->tree->objects(cell.dim())[obj_idx].nodes[nid]] = true;
    }
    
    // init global to local element map with locally owned elements (later add ghost elements)
    for ( unsigned int iel = 0; iel < el_ds_->lsize(); iel++ )
        global_to_local_el_idx_[mesh_->get_el_4_loc()[iel]] = iel;
    
    // create array of local ghost cells
    for ( auto cell : mesh_->elements_range() )
    {
      if (cell.proc() != el_ds_->myp())
      {
        bool has_local_node = false;
        unsigned int obj_idx = mesh_->tree->obj_4_el()[cell.idx()];
        for (unsigned int nid=0; nid<cell->n_nodes(); nid++)
          if (node_is_local[mesh_->tree->objects(cell->dim())[obj_idx].nodes[nid]])
          {
            has_local_node = true;
            break;
          }
        if (has_local_node)
        {
            ghost_4_loc.push_back(cell.idx());
            ghost_proc.insert(cell.proc());
            ghost_proc_el[cell.proc()].push_back(cell.idx());
            global_to_local_el_idx_[cell.idx()] = el_ds_->lsize() - 1 + ghost_4_loc.size();
        }
      }
    }
    for (auto nb : nb_4_loc)
    {
        auto cell = mesh_->vb_neighbours_[nb].element();
        if (!el_is_local(cell.idx()) && find(ghost_4_loc.begin(), ghost_4_loc.end(), cell.idx()) == ghost_4_loc.end())
        {
            ghost_4_loc.push_back(cell.idx());
            ghost_proc.insert(cell.proc());
            ghost_proc_el[cell.proc()].push_back(cell.idx());
            global_to_local_el_idx_[cell.idx()] = el_ds_->lsize() - 1 + ghost_4_loc.size();
        }
        cell = mesh_->vb_neighbours_[nb].side()->element();
        if (!el_is_local(cell.idx()) && find(ghost_4_loc.begin(), ghost_4_loc.end(), cell.idx()) == ghost_4_loc.end())
        {
            ghost_4_loc.push_back(cell.idx());
            ghost_proc.insert(cell.proc());
            ghost_proc_el[cell.proc()].push_back(cell.idx());
            global_to_local_el_idx_[cell.idx()] = el_ds_->lsize() - 1 + ghost_4_loc.size();
        }
    }
}


bool DOFHandlerMultiDim::el_is_local(int index) const
{
	return el_ds_->is_local(mesh_->get_row_4_el()[index]);
}


std::size_t DOFHandlerMultiDim::hash() const {
	return this->n_global_dofs_;
}


Range<DHCellAccessor> DOFHandlerMultiDim::own_range() const {
	auto bgn_it = make_iter<DHCellAccessor>( DHCellAccessor(this, 0) );
	auto end_it = make_iter<DHCellAccessor>( DHCellAccessor(this, el_ds_->lsize()) );
    return Range<DHCellAccessor>(bgn_it, end_it);
}


Range<DHCellAccessor> DOFHandlerMultiDim::local_range() const {
	auto bgn_it = make_iter<DHCellAccessor>( DHCellAccessor(this, 0) );
	auto end_it = make_iter<DHCellAccessor>( DHCellAccessor(this, el_ds_->lsize()+ghost_4_loc.size()) );
    return Range<DHCellAccessor>(bgn_it, end_it);
}


Range<DHCellAccessor> DOFHandlerMultiDim::ghost_range() const {
	auto bgn_it = make_iter<DHCellAccessor>( DHCellAccessor(this, el_ds_->lsize()) );
	auto end_it = make_iter<DHCellAccessor>( DHCellAccessor(this, el_ds_->lsize()+ghost_4_loc.size()) );
    return Range<DHCellAccessor>(bgn_it, end_it);
}


DHCellAccessor DOFHandlerMultiDim::cell_accessor_from_element(unsigned int elm_idx) const {
<<<<<<< HEAD
	// TODO: We need replace ASSERT with if condition and return accessor of own element.
	// In else case we create and return accessor of ghost element.
	ASSERT( el_is_local(elm_idx) )(elm_idx);
	return DHCellAccessor(this, mesh_->get_row_4_el()[elm_idx]-mesh_->get_el_ds()->begin());
=======
	auto map_it = global_to_local_el_idx_.find((LongIdx)elm_idx); // find in global to local map
	ASSERT( map_it != global_to_local_el_idx_.end() )(elm_idx).error("DH accessor can be create only for own or ghost elements!\n");
	return DHCellAccessor(this, map_it->second);
>>>>>>> ec93d33e
}


void DOFHandlerMultiDim::print() const {
    stringstream s;
    std::vector<int> dofs(max_elem_dofs_);
    
    s << "DOFHandlerMultiDim structure:" << endl;
    s << "- is parallel: " << (is_parallel_?"true":"false") << endl;
    s << "- proc id: " << el_ds_->myp() << endl;
    s << "- global number of dofs: " << n_global_dofs_ << endl;
    s << "- number of locally owned cells: " << el_ds_->lsize() << endl;
    s << "- number of ghost cells: " << ghost_4_loc.size() << endl;
    s << "- dofs on locally owned cells:" << endl;
    
    for (auto cell : own_range())
    {
        auto ndofs = get_dof_indices(cell.elm(), dofs);
        s << "-- cell " << cell.elm().index() << ": ";
        for (unsigned int idof=0; idof<ndofs; idof++) s << dofs[idof] << " "; s << endl;
    }
    s << "- dofs on ghost cells:" << endl;
    for (auto cell : ghost_range())
    {
        auto ndofs = get_dof_indices(cell.elm(), dofs);
        s << "-- cell " << cell.elm().index() << ": ";
        for (unsigned int idof=0; idof<ndofs; idof++) s << dofs[idof] << " "; s << endl;
    }
    s << "- locally owned dofs (" << lsize_ << "): ";
    for (unsigned int i=0; i<lsize_; i++) s << local_to_global_dof_idx_[i] << " "; s << endl;
    s << "- ghost dofs (" << local_to_global_dof_idx_.size() - lsize_ << "): ";
    for (unsigned int i=lsize_; i<local_to_global_dof_idx_.size(); i++) s << local_to_global_dof_idx_[i] << " "; s << endl;
    s << "- global-to-local-cell map:" << endl;
    for (auto cell : global_to_local_el_idx_) s << "-- " << cell.first << " -> " << cell.second << " " << endl;
    s << endl;
    
    printf("%s", s.str().c_str());
}
















<|MERGE_RESOLUTION|>--- conflicted
+++ resolved
@@ -606,16 +606,9 @@
 
 
 DHCellAccessor DOFHandlerMultiDim::cell_accessor_from_element(unsigned int elm_idx) const {
-<<<<<<< HEAD
-	// TODO: We need replace ASSERT with if condition and return accessor of own element.
-	// In else case we create and return accessor of ghost element.
-	ASSERT( el_is_local(elm_idx) )(elm_idx);
-	return DHCellAccessor(this, mesh_->get_row_4_el()[elm_idx]-mesh_->get_el_ds()->begin());
-=======
 	auto map_it = global_to_local_el_idx_.find((LongIdx)elm_idx); // find in global to local map
 	ASSERT( map_it != global_to_local_el_idx_.end() )(elm_idx).error("DH accessor can be create only for own or ghost elements!\n");
 	return DHCellAccessor(this, map_it->second);
->>>>>>> ec93d33e
 }
 
 

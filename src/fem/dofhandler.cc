/*!
 *
 * Copyright (C) 2007 Technical University of Liberec.  All rights reserved.
 *
 * Please make a following refer to Flow123d on your project site if you use the program for any purpose,
 * especially for academic research:
 * Flow123d, Research Centre: Advanced Remedial Technologies, Technical University of Liberec, Czech Republic
 *
 * This program is free software; you can redistribute it and/or modify it under the terms
 * of the GNU General Public License version 3 as published by the Free Software Foundation.
 *
 * This program is distributed in the hope that it will be useful, but WITHOUT ANY WARRANTY;
 * without even the implied warranty of MERCHANTABILITY or FITNESS FOR A PARTICULAR PURPOSE.
 * See the GNU General Public License for more details.
 *
 * You should have received a copy of the GNU General Public License along with this program; if not,
 * write to the Free Software Foundation, Inc., 59 Temple Place - Suite 330, Boston, MA 021110-1307, USA.
 *
 *
 * $Id$
 * $Revision$
 * $LastChangedBy$
 * $LastChangedDate$
 *
 * @file
 * @brief Declaration of class which handles the ordering of degrees of freedom (dof) and mappings between local and global dofs.
 * @author Jan Stebel
 */


#include "fem/dofhandler.hh"
#include "fem/finite_element.hh"
#include "mesh/mesh.h"
#include "mesh/partitioning.hh"
#include "la/distribution.hh"










<<<<<<< HEAD
template<unsigned int dim, unsigned int spacedim> inline
DOFHandler<dim,spacedim>::DOFHandler(Mesh & _mesh)
: DOFHandlerBase(_mesh),
  finite_element(0)
{
	object_dofs = new int**[mesh->n_elements()];
	for (int i=0; i<mesh->n_elements(); i++)
		object_dofs[i] = NULL;
}


template<unsigned int dim, unsigned int spacedim> inline
DOFHandler<dim,spacedim>::~DOFHandler()
{
	for (int i=0; i<mesh->n_elements(); i++)
		if (object_dofs[i] != NULL)
		{
			for (int j=0; j<mesh->element[i].dim(); j++)
				if (object_dofs[i][j] != NULL)
					delete[] object_dofs[i][j];

			delete[] object_dofs[i];
		}
	delete[] object_dofs;
}


template<unsigned int dim, unsigned int spacedim> inline
void DOFHandler<dim,spacedim>::distribute_dofs(FiniteElement<dim,spacedim> & fe, const unsigned int offset)
{
	// First check if dofs are already distributed.
	ASSERT(finite_element == 0, "Attempt to distribute DOFs multiple times!");

    unsigned int next_free_dof = offset;
    unsigned int n_obj_dofs[dim+1];

    finite_element = &fe;
    global_dof_offset = offset;

    for (unsigned int dm=0; dm <= dim; dm++)
    {
        n_obj_dofs[dm] = 0;
        for (unsigned int m=0; m<dof_multiplicities.size(); m++)
            n_obj_dofs[dm] += fe.n_object_dofs(dm, dof_multiplicities[m])*dof_multiplicities[m];
    }

    // Broadcast partition of elements to all processes.
    int *loc_part;
    int myp = mesh->get_part()->get_init_distr()->myp();
    if (myp == 0)
    {
    	loc_part = (int*)mesh->get_part()->get_loc_part();
    }
    else
    {
    	loc_part = new int[mesh->n_elements()];
    }
    MPI_Bcast(loc_part, mesh->n_elements(), MPI_INT, 0, mesh->get_part()->get_init_distr()->get_comm());

    // Distribute element dofs.
    // First we distribute dofs on elements associated to process 0 and so on.
    for (int proc=0; proc<mesh->get_part()->get_init_distr()->np(); proc++)
    {
    	if (proc == myp)
    		loffset_ = next_free_dof;

    	FOR_ELEMENTS(mesh, cell)
		{
    		if (cell->dim() != dim) continue;

    		if (loc_part[cell.index()] != proc) continue;

    		// distribute dofs
			// TODO: For the moment we distribute only dofs associated to the cell
			//       In the future we want to distribute dofs on vertices, lines,
			//       and triangles as well.
			object_dofs[cell.index()] = new int*[dim+1];
			for (int i=0; i<dim+1; i++)
				object_dofs[cell.index()][i] = NULL;
			object_dofs[cell.index()][dim] = new int[n_obj_dofs[dim]];

			for (unsigned int i=0; i<n_obj_dofs[dim]; i++)
			   object_dofs[cell.index()][dim][i] = next_free_dof++;
    	}

    	if (proc == myp) {
    		lsize_ = next_free_dof - loffset_;
    		ds_ = new Distribution(lsize_, PETSC_COMM_WORLD);
    	}
    }

    // Finally we free the unused array loc_part.
    if (mesh->get_part()->get_init_distr()->myp() != 0)
    	delete[] loc_part;

//    FOR_ELEMENTS(mesh,cell)
=======
//template<unsigned int dim, unsigned int spacedim> inline
//DOFHandler<dim,spacedim>::DOFHandler(Mesh & _mesh)
//: DOFHandlerBase(_mesh),
//  finite_element(0)
//{
//	object_dofs = new int**[mesh->n_elements()];
//	for (int i=0; i<mesh->n_elements(); i++)
//		object_dofs[i] = NULL;
//}
//
//
//template<unsigned int dim, unsigned int spacedim> inline
//DOFHandler<dim,spacedim>::~DOFHandler()
//{
//	for (int i=0; i<mesh->n_elements(); i++)
//		if (object_dofs[i] != NULL)
//		{
//			for (int j=0; j<mesh->element[i].dim(); j++)
//				if (object_dofs[i][j] != NULL)
//					delete[] object_dofs[i][j];
//
//			delete[] object_dofs[i];
//		}
//	delete[] object_dofs;
//}
//
//
//template<unsigned int dim, unsigned int spacedim> inline
//void DOFHandler<dim,spacedim>::distribute_dofs(FiniteElement<dim,spacedim> & fe, const unsigned int offset)
//{
//	// First check if dofs are already distributed.
//	ASSERT(finite_element == 0, "Attempt to distribute DOFs multiple times!");
//
//    unsigned int next_free_dof = offset;
//    unsigned int n_obj_dofs[dim+1];
//
//    finite_element = &fe;
//    global_dof_offset = offset;
//
//    for (unsigned int dm=0; dm <= dim; dm++)
>>>>>>> 2d178af2
//    {
//        n_obj_dofs[dm] = 0;
//        for (unsigned int m=0; m<dof_multiplicities.size(); m++)
//            n_obj_dofs[dm] += fe.n_object_dofs(dm, dof_multiplicities[m])*dof_multiplicities[m];
//    }
//
//    // Broadcast partition of elements to all processes.
//    int *loc_part;
//    int myp = mesh->get_part()->get_init_distr()->myp();
//    if (myp == 0)
//    {
//    	loc_part = (int*)mesh->get_part()->get_loc_part();
//    }
//    else
//    {
//    	loc_part = new int[mesh->n_elements()];
//    }
//    MPI_Bcast(loc_part, mesh->n_elements(), MPI_INT, 0, mesh->get_part()->get_init_distr()->get_comm());
//
//    // Distribute element dofs.
//    // First we distribute dofs on elements associated to process 0 and so on.
//    for (int proc=0; proc<mesh->get_part()->get_init_distr()->np(); proc++)
//    {
//    	if (proc == myp)
//    		loffset_ = next_free_dof;
//
//    	FOR_ELEMENTS(mesh, cell)
//		{
//    		if (cell->dim() != dim) continue;
//
//    		if (loc_part[cell.index()] != proc) continue;
//
//    		// distribute dofs
//			// TODO: For the moment we distribute only dofs associated to the cell
//			//       In the future we want to distribute dofs on vertices, lines,
//			//       and triangles as well.
//			object_dofs[cell.index()] = new int*[dim+1];
//			for (int i=0; i<dim+1; i++)
//				object_dofs[cell.index()][i] = NULL;
//			object_dofs[cell.index()][dim] = new int[n_obj_dofs[dim]];
//
//			for (unsigned int i=0; i<n_obj_dofs[dim]; i++)
//			   object_dofs[cell.index()][dim][i] = next_free_dof++;
//    	}
//
//    	if (proc == myp)
//    		lsize_ = next_free_dof - loffset_;
//    }
//
//    // Finally we free the unused array loc_part.
//    if (mesh->get_part()->get_init_distr()->myp() != 0)
//    	delete[] loc_part;
//
////    FOR_ELEMENTS(mesh,cell)
////    {
////        // skip cells of different dimension
////        if (cell->dim() != dim) continue;
////
////        // distribute dofs
////        // TODO: For the moment we distribute only dofs associated to the cell
////        //       In the future we want to distribute dofs on vertices, lines,
////        //       and triangles as well.
////        object_dofs[dim][cell] = new int[n_obj_dofs[dim]];
////        for (unsigned int i=0; i<n_obj_dofs[dim]; i++)
////           object_dofs[dim][cell][i] = next_free_dof++;
////    }
//
//
////    FOR_ELEMENTS(mesh,cell)
////    {
////        // skip cells of different dimension
////        if (cell->dim != dim) continue;
////
////        // distribute dofs
////        for (int dm=0; dm<=dim; dm++)
////        {
////            for (int i=0; i<cell->n_sides_by_dim(dm); i++)
////            {
////                void *side = cell->side_by_dim(dm, i);
////                // check if node has already assigned dofs, otherwise
////                // distribute
////                if (object_dofs[dm].find(side) == object_dofs[dm].end())
////                {
////                    object_dofs[dm][side] = new int[n_obj_dofs[dm]];
////                    for (int i=0; i<n_obj_dofs[dm]; i++)
////                        object_dofs[dm][side][i] = next_free_dof++;
////                }
////            }
////        }
////    }
//
//    n_dofs = next_free_dof - offset;
//}
//
//
//
//template<unsigned int dim, unsigned int spacedim> inline
//const unsigned int DOFHandler<dim,spacedim>::n_local_dofs()
//{
//    return finite_element->n_dofs();
//}
//
//
//
//template<unsigned int dim, unsigned int spacedim>
//void DOFHandler<dim,spacedim>::get_dof_indices(const CellIterator &cell, unsigned int indices[])
//{
////    void *side;
////    unsigned int offset, pid;
//
//    for (unsigned int k=0; k<finite_element->n_object_dofs(dim,DOF_SINGLE); k++)
//    	indices[k] = object_dofs[cell.index()][dim][k];
//
////    indices.clear();
////
////    get_object_dof_indices<0>(cell, indices);
////    get_object_dof_indices<1>(cell, indices);
////    get_object_dof_indices<2>(cell, indices);
////    get_object_dof_indices<3>(cell, indices);
//}
//
////template<unsigned int dim> template<unsigned int obj_dim> inline void DOFHandler<dim>::get_object_dof_indices(const CellIterator &cell, unsigned int indices[])
////{
//    // TODO: implement for lower dimensional objects
//
////    void *side;
////    unsigned int offset, pid;
////
////    // loop over cell points/lines/triangles/tetrahedra
////    for (int i=0; i<n_simplex_objects<dim>(obj_dim); i++)
////    {
////        side   = cell->side_by_dim(obj_dim,i);
////        pid    = permutation_id<dim,obj_dim>(cell,i);
////        offset = 0;
////        // loop over dof multiplicities (single dofs, pairs, triples, sextuples)
////        for (vector<unsigned int>::iterator m=dof_multiplicities.begin(); m!=dof_multiplicities.end(); m++)
////        {
////            // loop over particular single dofs/dof pairs/triples/sextuples
////            for (int j=0; j<finite_element.n_object_dofs(obj_dim,*m); j++)
////            {
////                // loop over particular dofs (the single dof/2 dofs in the pair etc.)
////                for (int k=0; k<*m; k++)
////                    indices.push_back(object_dofs[obj_dim][side][offset+Simplex<obj_dim>::pair_permutations[pid][k]]);
////
////                offset += *m;
////            }
////        }
////    }
////}
//
//template<unsigned int dim, unsigned int spacedim> inline
//void DOFHandler<dim,spacedim>::get_dof_values(const CellIterator &cell, const Vec &values, double local_values[])
//{
//    unsigned int indices[finite_element->n_dofs()];
//
//    get_dof_indices(cell, indices);
//    VecGetValues(values, finite_element->n_dofs(), (PetscInt *)indices, local_values);
//}



DOFHandlerMultiDim::DOFHandlerMultiDim(Mesh& _mesh)
	: DOFHandlerBase(_mesh),
	  fe1d_(0),
	  fe2d_(0),
	  fe3d_(0)
{
	object_dofs = new int**[mesh->n_elements()];
	for (int i=0; i<mesh->n_elements(); i++)
		object_dofs[i] = NULL;

	make_elem_partitioning();
}

void DOFHandlerMultiDim::distribute_dofs(FiniteElement<1, 3>& fe1d,
		FiniteElement<2, 3>& fe2d, FiniteElement<3, 3>& fe3d,
		const unsigned int offset)
{
	// First check if dofs are already distributed.
	ASSERT((fe1d_ == 0) && (fe2d_ == 0) && (fe3d_ == 0), "Attempt to distribute DOFs multiple times!");

    unsigned int next_free_dof = offset;
    unsigned int n_obj_dofs[3][4];

    fe1d_ = &fe1d;
   	fe2d_ = &fe2d;
   	fe3d_ = &fe3d;
    global_dof_offset = offset;

    for (unsigned int dm=0; dm <= 1; dm++)
    {
        n_obj_dofs[1][dm] = 0;
        for (unsigned int m=0; m<dof_multiplicities.size(); m++)
            n_obj_dofs[1][dm] += fe1d.n_object_dofs(dm, dof_multiplicities[m])*dof_multiplicities[m];
    }
    for (unsigned int dm=0; dm <= 2; dm++)
	{
		n_obj_dofs[2][dm] = 0;
		for (unsigned int m=0; m<dof_multiplicities.size(); m++)
			n_obj_dofs[2][dm] += fe2d.n_object_dofs(dm, dof_multiplicities[m])*dof_multiplicities[m];
	}
    for (unsigned int dm=0; dm <= 3; dm++)
	{
		n_obj_dofs[3][dm] = 0;
		for (unsigned int m=0; m<dof_multiplicities.size(); m++)
			n_obj_dofs[3][dm] += fe3d.n_object_dofs(dm, dof_multiplicities[m])*dof_multiplicities[m];
	}

    // Broadcast partition of elements to all processes.
    int *loc_part;
    int myp = mesh->get_part()->get_init_distr()->myp();
    if (myp == 0)
    {
    	loc_part = (int*)mesh->get_part()->get_loc_part();
    }
    else
    {
    	loc_part = new int[mesh->n_elements()];
    }
    MPI_Bcast(loc_part, mesh->n_elements(), MPI_INT, 0, mesh->get_part()->get_init_distr()->get_comm());

    // Distribute element dofs.
    // First we distribute dofs on elements associated to process 0 and so on.
    for (int proc=0; proc<mesh->get_part()->get_init_distr()->np(); proc++)
    {
    	if (proc == myp)
    		loffset_ = next_free_dof;

    	FOR_ELEMENTS(mesh, cell)
		{
    		if (loc_part[cell.index()] != proc) continue;

    		unsigned int dim = cell->dim();

    		// distribute dofs
			// TODO: For the moment we distribute only dofs associated to the cell
			//       In the future we want to distribute dofs on vertices, lines,
			//       and triangles as well.
			object_dofs[cell.index()] = new int*[dim+1];
			for (int i=0; i<dim+1; i++)
				object_dofs[cell.index()][i] = NULL;
			object_dofs[cell.index()][dim] = new int[n_obj_dofs[dim][dim]];

			for (unsigned int i=0; i<n_obj_dofs[dim][dim]; i++)
			   object_dofs[cell.index()][dim][i] = next_free_dof++;
    	}

    	if (proc == myp) {
    		lsize_ = next_free_dof - loffset_;
    		ds_ = new Distribution(lsize_, PETSC_COMM_WORLD);
    	}
    }

    // Finally we free the unused array loc_part.
    if (mesh->get_part()->get_init_distr()->myp() != 0)
    	delete[] loc_part;

    n_dofs = next_free_dof - offset;
}

void DOFHandlerMultiDim::get_dof_indices(const CellIterator &cell, unsigned int indices[])
{
	unsigned int dim = cell->dim();
	switch (dim)
	{
	case 1:
		for (unsigned int k=0; k<fe1d_->n_object_dofs(dim,DOF_SINGLE); k++)
			indices[k] = object_dofs[cell.index()][dim][k];
		break;
	case 2:
		for (unsigned int k=0; k<fe2d_->n_object_dofs(dim,DOF_SINGLE); k++)
			indices[k] = object_dofs[cell.index()][dim][k];
		break;
	case 3:
		for (unsigned int k=0; k<fe3d_->n_object_dofs(dim,DOF_SINGLE); k++)
			indices[k] = object_dofs[cell.index()][dim][k];
		break;
	}
}

void DOFHandlerMultiDim::get_dof_values(const CellIterator &cell, const Vec &values, double local_values[])
{
	int ndofs;

	switch (cell->dim())
	{
	case 1:
		ndofs = fe1d_->n_dofs();
		break;
	case 2:
		ndofs = fe2d_->n_dofs();
		break;
	case 3:
		ndofs = fe3d_->n_dofs();
		break;
	}

    unsigned int indices[ndofs];

    get_dof_indices(cell, indices);
    VecGetValues(values, ndofs, (PetscInt *)indices, local_values);
}

DOFHandlerMultiDim::~DOFHandlerMultiDim()
{
	for (ElementFullIter elem=mesh->element.begin(); elem!=mesh->element.end(); ++elem)
		if (object_dofs[elem.index()] != NULL)
		{
			for (int j=0; j<elem->dim(); j++)
				if (object_dofs[elem.index()][j] != NULL)
					delete[] object_dofs[elem.index()][j];

			delete[] object_dofs[elem.index()];
		}
	delete[] object_dofs;
}



void DOFHandlerMultiDim::make_elem_partitioning()
{
	// create local arrays of elements
    int *id_4_old = new int[mesh->n_elements()];
    int i = 0;
    FOR_ELEMENTS(mesh, ele) id_4_old[i++] = ele.index();
    mesh->get_part()->id_maps(mesh->n_elements(), id_4_old, el_ds_, el_4_loc, row_4_el);
    delete[] id_4_old;

    // create local array of edges
    for (unsigned int iedg=0; iedg<mesh->edges.size(); iedg++)
    {
        bool is_edge_local = false;
        Edge *edg = &mesh->edges[iedg];
        for (int sid=0; sid<edg->n_sides; sid++)
        	if (el_is_local(edg->side(sid)->element().index()))
        	{
        		is_edge_local = true;
        		break;
        	}
        if (is_edge_local)
        	edg_4_loc.push_back(iedg);
    }

    // create local array of neighbours
	for (unsigned int inb=0; inb<mesh->vb_neighbours_.size(); inb++)
	{
		Neighbour *nb = &mesh->vb_neighbours_[inb];
		if (el_is_local(mesh->element.index(nb->element()))
				|| el_is_local(nb->side()->element().index()))
			nb_4_loc.push_back(inb);
	}
}


bool DOFHandlerMultiDim::el_is_local(int index)
{
	return el_ds_->is_local(row_4_el[index]);
}






//template class DOFHandler<0,3>;
//template class DOFHandler<1,3>;
//template class DOFHandler<2,3>;
//template class DOFHandler<3,3>;
<|MERGE_RESOLUTION|>--- conflicted
+++ resolved
@@ -43,104 +43,6 @@
 
 
 
-<<<<<<< HEAD
-template<unsigned int dim, unsigned int spacedim> inline
-DOFHandler<dim,spacedim>::DOFHandler(Mesh & _mesh)
-: DOFHandlerBase(_mesh),
-  finite_element(0)
-{
-	object_dofs = new int**[mesh->n_elements()];
-	for (int i=0; i<mesh->n_elements(); i++)
-		object_dofs[i] = NULL;
-}
-
-
-template<unsigned int dim, unsigned int spacedim> inline
-DOFHandler<dim,spacedim>::~DOFHandler()
-{
-	for (int i=0; i<mesh->n_elements(); i++)
-		if (object_dofs[i] != NULL)
-		{
-			for (int j=0; j<mesh->element[i].dim(); j++)
-				if (object_dofs[i][j] != NULL)
-					delete[] object_dofs[i][j];
-
-			delete[] object_dofs[i];
-		}
-	delete[] object_dofs;
-}
-
-
-template<unsigned int dim, unsigned int spacedim> inline
-void DOFHandler<dim,spacedim>::distribute_dofs(FiniteElement<dim,spacedim> & fe, const unsigned int offset)
-{
-	// First check if dofs are already distributed.
-	ASSERT(finite_element == 0, "Attempt to distribute DOFs multiple times!");
-
-    unsigned int next_free_dof = offset;
-    unsigned int n_obj_dofs[dim+1];
-
-    finite_element = &fe;
-    global_dof_offset = offset;
-
-    for (unsigned int dm=0; dm <= dim; dm++)
-    {
-        n_obj_dofs[dm] = 0;
-        for (unsigned int m=0; m<dof_multiplicities.size(); m++)
-            n_obj_dofs[dm] += fe.n_object_dofs(dm, dof_multiplicities[m])*dof_multiplicities[m];
-    }
-
-    // Broadcast partition of elements to all processes.
-    int *loc_part;
-    int myp = mesh->get_part()->get_init_distr()->myp();
-    if (myp == 0)
-    {
-    	loc_part = (int*)mesh->get_part()->get_loc_part();
-    }
-    else
-    {
-    	loc_part = new int[mesh->n_elements()];
-    }
-    MPI_Bcast(loc_part, mesh->n_elements(), MPI_INT, 0, mesh->get_part()->get_init_distr()->get_comm());
-
-    // Distribute element dofs.
-    // First we distribute dofs on elements associated to process 0 and so on.
-    for (int proc=0; proc<mesh->get_part()->get_init_distr()->np(); proc++)
-    {
-    	if (proc == myp)
-    		loffset_ = next_free_dof;
-
-    	FOR_ELEMENTS(mesh, cell)
-		{
-    		if (cell->dim() != dim) continue;
-
-    		if (loc_part[cell.index()] != proc) continue;
-
-    		// distribute dofs
-			// TODO: For the moment we distribute only dofs associated to the cell
-			//       In the future we want to distribute dofs on vertices, lines,
-			//       and triangles as well.
-			object_dofs[cell.index()] = new int*[dim+1];
-			for (int i=0; i<dim+1; i++)
-				object_dofs[cell.index()][i] = NULL;
-			object_dofs[cell.index()][dim] = new int[n_obj_dofs[dim]];
-
-			for (unsigned int i=0; i<n_obj_dofs[dim]; i++)
-			   object_dofs[cell.index()][dim][i] = next_free_dof++;
-    	}
-
-    	if (proc == myp) {
-    		lsize_ = next_free_dof - loffset_;
-    		ds_ = new Distribution(lsize_, PETSC_COMM_WORLD);
-    	}
-    }
-
-    // Finally we free the unused array loc_part.
-    if (mesh->get_part()->get_init_distr()->myp() != 0)
-    	delete[] loc_part;
-
-//    FOR_ELEMENTS(mesh,cell)
-=======
 //template<unsigned int dim, unsigned int spacedim> inline
 //DOFHandler<dim,spacedim>::DOFHandler(Mesh & _mesh)
 //: DOFHandlerBase(_mesh),
@@ -181,7 +83,6 @@
 //    global_dof_offset = offset;
 //
 //    for (unsigned int dm=0; dm <= dim; dm++)
->>>>>>> 2d178af2
 //    {
 //        n_obj_dofs[dm] = 0;
 //        for (unsigned int m=0; m<dof_multiplicities.size(); m++)

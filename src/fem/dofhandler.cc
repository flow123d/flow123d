/*!
 *
﻿ * Copyright (C) 2015 Technical University of Liberec.  All rights reserved.
 * 
 * This program is free software; you can redistribute it and/or modify it under
 * the terms of the GNU General Public License version 3 as published by the
 * Free Software Foundation. (http://www.gnu.org/licenses/gpl-3.0.en.html)
 * 
 * This program is distributed in the hope that it will be useful, but WITHOUT
 * ANY WARRANTY; without even the implied warranty of MERCHANTABILITY or FITNESS
 * FOR A PARTICULAR PURPOSE.  See the GNU General Public License for more details.
 *
 * 
 * @file    dofhandler.cc
 * @brief   Declaration of class which handles the ordering of degrees of freedom (dof) and mappings between local and global dofs.
 * @author  Jan Stebel
 */

#include "fem/dofhandler.hh"
#include "fem/finite_element.hh"
#include "mesh/mesh.h"
#include "mesh/duplicate_nodes.h"
#include "mesh/partitioning.hh"
#include "mesh/long_idx.hh"
#include "la/distribution.hh"




DOFHandlerBase::~DOFHandlerBase()
{
  if (dof_ds_ != nullptr) delete dof_ds_;
}



//template<unsigned int dim, unsigned int spacedim> inline
//DOFHandler<dim,spacedim>::DOFHandler(Mesh & _mesh)
//: DOFHandlerBase(_mesh),
//  finite_element(0)
//{
//	object_dofs = new int**[mesh->n_elements()];
//	for (int i=0; i<mesh->n_elements(); i++)
//		object_dofs[i] = NULL;
//}
//
//
//template<unsigned int dim, unsigned int spacedim> inline
//DOFHandler<dim,spacedim>::~DOFHandler()
//{
//	for (int i=0; i<mesh->n_elements(); i++)
//		if (object_dofs[i] != NULL)
//		{
//			for (int j=0; j<mesh->element[i].dim(); j++)
//				if (object_dofs[i][j] != NULL)
//					delete[] object_dofs[i][j];
//
//			delete[] object_dofs[i];
//		}
//	delete[] object_dofs;
//}
//
//
//template<unsigned int dim, unsigned int spacedim> inline
//void DOFHandler<dim,spacedim>::distribute_dofs(FiniteElement<dim,spacedim> & fe, const unsigned int offset)
//{
//	// First check if dofs are already distributed.
//	OLD_ASSERT(finite_element == 0, "Attempt to distribute DOFs multiple times!");
//
//    unsigned int next_free_dof = offset;
//    unsigned int n_obj_dofs[dim+1];
//
//    finite_element = &fe;
//    global_dof_offset = offset;
//
//    for (unsigned int dm=0; dm <= dim; dm++)
//    {
//        n_obj_dofs[dm] = 0;
//        for (unsigned int m=0; m<dof_multiplicities.size(); m++)
//            n_obj_dofs[dm] += fe.n_object_dofs(dm, dof_multiplicities[m])*dof_multiplicities[m];
//    }
//
//    // Broadcast partition of elements to all processes.
//    LongIdx *loc_part;
//    int myp = mesh->get_part()->get_init_distr()->myp();
//    if (myp == 0)
//    {
//    	loc_part = (int*)mesh->get_part()->get_loc_part();
//    }
//    else
//    {
//    	loc_part = new LongIdx[mesh->n_elements()];
//    }
//    MPI_Bcast(loc_part, mesh->n_elements(), MPI_INT, 0, mesh->get_part()->get_init_distr()->get_comm());
//
//    // Distribute element dofs.
//    // First we distribute dofs on elements associated to process 0 and so on.
//    for (int proc=0; proc<mesh->get_part()->get_init_distr()->np(); proc++)
//    {
//    	if (proc == myp)
//    		loffset_ = next_free_dof;
//
//    	FOR_ELEMENTS(mesh, cell)
//		{
//    		if (cell->dim() != dim) continue;
//
//    		if (loc_part[cell.index()] != proc) continue;
//
//    		// distribute dofs
//			// TODO: For the moment we distribute only dofs associated to the cell
//			//       In the future we want to distribute dofs on vertices, lines,
//			//       and triangles as well.
//			object_dofs[cell.index()] = new int*[dim+1];
//			for (int i=0; i<dim+1; i++)
//				object_dofs[cell.index()][i] = NULL;
//			object_dofs[cell.index()][dim] = new int[n_obj_dofs[dim]];
//
//			for (unsigned int i=0; i<n_obj_dofs[dim]; i++)
//			   object_dofs[cell.index()][dim][i] = next_free_dof++;
//    	}
//
//    	if (proc == myp)
//    		lsize_ = next_free_dof - loffset_;
//    }
//
//    // Finally we free the unused array loc_part.
//    if (mesh->get_part()->get_init_distr()->myp() != 0)
//    	delete[] loc_part;
//
////    FOR_ELEMENTS(mesh,cell)
////    {
////        // skip cells of different dimension
////        if (cell->dim() != dim) continue;
////
////        // distribute dofs
////        // TODO: For the moment we distribute only dofs associated to the cell
////        //       In the future we want to distribute dofs on vertices, lines,
////        //       and triangles as well.
////        object_dofs[dim][cell] = new int[n_obj_dofs[dim]];
////        for (unsigned int i=0; i<n_obj_dofs[dim]; i++)
////           object_dofs[dim][cell][i] = next_free_dof++;
////    }
//
//
////    FOR_ELEMENTS(mesh,cell)
////    {
////        // skip cells of different dimension
////        if (cell->dim != dim) continue;
////
////        // distribute dofs
////        for (int dm=0; dm<=dim; dm++)
////        {
////            for (int i=0; i<cell->n_sides_by_dim(dm); i++)
////            {
////                void *side = cell->side_by_dim(dm, i);
////                // check if node has already assigned dofs, otherwise
////                // distribute
////                if (object_dofs[dm].find(side) == object_dofs[dm].end())
////                {
////                    object_dofs[dm][side] = new int[n_obj_dofs[dm]];
////                    for (int i=0; i<n_obj_dofs[dm]; i++)
////                        object_dofs[dm][side][i] = next_free_dof++;
////                }
////            }
////        }
////    }
//
//    n_dofs = next_free_dof - offset;
//}
//
//
//
//template<unsigned int dim, unsigned int spacedim> inline
//const unsigned int DOFHandler<dim,spacedim>::n_local_dofs()
//{
//    return finite_element->n_dofs();
//}
//
//
//
//template<unsigned int dim, unsigned int spacedim>
//void DOFHandler<dim,spacedim>::get_dof_indices(const CellIterator &cell, unsigned int indices[])
//{
////    void *side;
////    unsigned int offset, pid;
//
//    for (unsigned int k=0; k<finite_element->n_object_dofs(dim,DOF_SINGLE); k++)
//    	indices[k] = object_dofs[cell.index()][dim][k];
//
////    indices.clear();
////
////    get_object_dof_indices<0>(cell, indices);
////    get_object_dof_indices<1>(cell, indices);
////    get_object_dof_indices<2>(cell, indices);
////    get_object_dof_indices<3>(cell, indices);
//}
//
////template<unsigned int dim> template<unsigned int obj_dim> inline void DOFHandler<dim>::get_object_dof_indices(const CellIterator &cell, unsigned int indices[])
////{
//    // TODO: implement for lower dimensional objects
//
////    void *side;
////    unsigned int offset, pid;
////
////    // loop over cell points/lines/triangles/tetrahedra
////    for (int i=0; i<n_simplex_objects<dim>(obj_dim); i++)
////    {
////        side   = cell->side_by_dim(obj_dim,i);
////        pid    = permutation_id<dim,obj_dim>(cell,i);
////        offset = 0;
////        // loop over dof multiplicities (single dofs, pairs, triples, sextuples)
////        for (vector<unsigned int>::iterator m=dof_multiplicities.begin(); m!=dof_multiplicities.end(); m++)
////        {
////            // loop over particular single dofs/dof pairs/triples/sextuples
////            for (int j=0; j<finite_element.n_object_dofs(obj_dim,*m); j++)
////            {
////                // loop over particular dofs (the single dof/2 dofs in the pair etc.)
////                for (int k=0; k<*m; k++)
////                    indices.push_back(object_dofs[obj_dim][side][offset+Simplex<obj_dim>::pair_permutations[pid][k]]);
////
////                offset += *m;
////            }
////        }
////    }
////}
//
//template<unsigned int dim, unsigned int spacedim> inline
//void DOFHandler<dim,spacedim>::get_dof_values(const CellIterator &cell, const Vec &values, double local_values[])
//{
//    unsigned int indices[finite_element->n_dofs()];
//
//    get_dof_indices(cell, indices);
//    VecGetValues(values, finite_element->n_dofs(), (PetscInt *)indices, local_values);
//}



DOFHandlerMultiDim::DOFHandlerMultiDim(Mesh& _mesh)
	: DOFHandlerBase(_mesh),
	  ds_(nullptr)
{
<<<<<<< HEAD
// 	object_dofs = new int**[mesh_->n_elements()];
// 	for (unsigned int i=0; i<mesh_->n_elements(); i++)
// 		object_dofs[i] = NULL;
=======
	object_dofs = new LongIdx**[mesh_->n_elements()];
	for (unsigned int i=0; i<mesh_->n_elements(); i++)
		object_dofs[i] = NULL;
>>>>>>> d46816a2

	make_elem_partitioning();
}


void DOFHandlerMultiDim::distribute_dofs(std::shared_ptr<DiscreteSpace> ds,
		const unsigned int offset)
{
	// First check if dofs are already distributed.
	OLD_ASSERT(ds_ == nullptr, "Attempt to distribute DOFs multiple times!");
    
    ds_ = ds;
    global_dof_offset = offset;

    const int INVALID_NODE = -1;
    const int VALID_NODE = -2;
    const int ASSIGNED_NODE = -3;
    unsigned int next_free_dof = offset;
<<<<<<< HEAD
    unsigned int n_elem_dofs = 0;
    unsigned int n_node_dofs = 0;
    unsigned int n_dof_indices = 0;

    // initialize dofs on nodes
    // We must separate dofs for dimensions because FE functions
    // may be discontinuous on nodes shared by different
    // dimensions.
    std::vector<int> node_dofs, node_dof_starts, node_status, elem_dofs, elem_dof_starts;
    for (unsigned int nid=0; nid<mesh_->tree->n_nodes(); nid++)
    {
      node_dof_starts.push_back(n_node_dofs);
      n_node_dofs += ds->n_node_dofs(nid);
=======
    // n_obj_dofs[element_dim][general_face_dim]
    // for every dim of ref. element, number of DoFs on its generalized face (face, edge, vertex)
    unsigned int n_obj_dofs[4][4];


    fe1d_ = &fe1d;
   	fe2d_ = &fe2d;
   	fe3d_ = &fe3d;
    global_dof_offset = offset;
    max_elem_dofs_ = max(fe1d_->n_dofs(), max(fe2d_->n_dofs(), fe3d_->n_dofs()));

    for (unsigned int dm=0; dm <= 3; dm++)
        for (unsigned int dd=1; dd <= 3; dd++)
            n_obj_dofs[dd][dm] = 0;
    for (unsigned int d=0; d<fe1d.n_dofs(); d++)
        n_obj_dofs[1][fe1d.dof(d).dim]++;
    for (unsigned int d=0; d<fe2d.n_dofs(); d++)
        n_obj_dofs[2][fe2d.dof(d).dim]++;
    for (unsigned int d=0; d<fe3d.n_dofs(); d++)
        n_obj_dofs[3][fe3d.dof(d).dim]++;

    // Broadcast partition of elements to all processes.
    LongIdx *loc_part;
    unsigned int myp = mesh_->get_part()->get_init_distr()->myp();
    if (myp == 0)
    {
    	loc_part = (LongIdx*)mesh_->get_part()->get_loc_part();
>>>>>>> d46816a2
    }
    node_dof_starts.push_back(n_node_dofs);
    node_dofs.resize(n_node_dofs);
    node_status.resize(mesh_->tree->n_nodes(), INVALID_NODE);
    
    // initialize dofs on elements
    for (unsigned int loc_el=0; loc_el<el_ds_->lsize(); loc_el++) {
      elem_dof_starts.push_back(n_elem_dofs);
      n_elem_dofs += ds->n_elem_dofs(mesh_->element(el_index(loc_el)));
    }
    elem_dof_starts.push_back(n_elem_dofs);
    elem_dofs.resize(n_elem_dofs);
    
    // mark local dofs
    for (unsigned int loc_el=0; loc_el<el_ds_->lsize(); loc_el++)
    {
<<<<<<< HEAD
      CellIterator cell = mesh_->element(el_index(loc_el));

      n_dof_indices += ds->n_elem_dofs(cell);
      
      unsigned int nid;
      for (unsigned int n=0; n<cell->dim()+1; n++)
      {
        switch (cell->dim()) {
          case 1:
            nid = mesh_->tree->lines()[mesh_->tree->obj_4_el()[cell.index()]].nodes[n];
            break;
          case 2:
            nid = mesh_->tree->triangles()[mesh_->tree->obj_4_el()[cell.index()]].nodes[n];
            break;
          case 3:
            nid = mesh_->tree->tetras()[mesh_->tree->obj_4_el()[cell.index()]].nodes[n];
            break;
        }
        node_status[nid] = VALID_NODE;
        n_dof_indices += ds->n_node_dofs(nid);
      }
    }
    
    // unmark dofs on ghost cells from lower procs
    for (unsigned int gid=0; gid<ghost_4_loc.size(); gid++)
    {
      CellIterator cell = mesh_->element(ghost_4_loc[gid]);
      if (cell->get_proc() < el_ds_->myp())
      {
        unsigned int nid;
        for (unsigned int n=0; n<cell->dim()+1; n++)
        {
          switch (cell->dim()) {
            case 1:
              nid = mesh_->tree->lines()[mesh_->tree->obj_4_el()[cell.index()]].nodes[n];
              break;
            case 2:
              nid = mesh_->tree->triangles()[mesh_->tree->obj_4_el()[cell.index()]].nodes[n];
              break;
            case 3:
              nid = mesh_->tree->tetras()[mesh_->tree->obj_4_el()[cell.index()]].nodes[n];
              break;
          }
          node_status[nid] = INVALID_NODE;
        }
      }
    }
=======
    	if (proc == myp)
    		loffset_ = next_free_dof;

    	FOR_ELEMENTS(mesh_, cell)
		{
    		if (loc_part[cell.index()] != (int)proc) continue;

    		unsigned int dim = cell->dim();

    		// distribute dofs
			// TODO: For the moment we distribute only dofs associated to the cell
			//       In the future we want to distribute dofs on vertices, lines,
			//       and triangles as well.
			object_dofs[cell.index()] = new LongIdx*[dim+1];
			for (unsigned int i=0; i<dim+1; i++)
				object_dofs[cell.index()][i] = NULL;
			object_dofs[cell.index()][dim] = new int[n_obj_dofs[dim][dim]];

			for (unsigned int i=0; i<n_obj_dofs[dim][dim]; i++)
			   object_dofs[cell.index()][dim][i] = next_free_dof++;
    	}

    	if (proc == myp) {
    		lsize_ = next_free_dof - loffset_;
    		ds_ = new Distribution(lsize_, PETSC_COMM_WORLD);
    	}
    }

    // Finally we free the unused array loc_part.
    if (mesh_->get_part()->get_init_distr()->myp() != 0)
    	delete[] loc_part;

    n_dofs = next_free_dof - offset;
}

unsigned int DOFHandlerMultiDim::get_dof_indices(const CellIterator &cell, std::vector<LongIdx> &indices) const
{
	unsigned int dim = cell->dim();
    unsigned int n_objects_dofs;
    
	switch (dim)
	{
	case 1:
		n_objects_dofs = fe1d_->n_dofs();
		break;
	case 2:
		n_objects_dofs = fe2d_->n_dofs();
		break;
	case 3:
		n_objects_dofs = fe3d_->n_dofs();
		break;
	}
	
	ASSERT_LE(n_objects_dofs, indices.size()).error();

	for (unsigned int k = 0; k < n_objects_dofs; k++)
        indices[k] = object_dofs[cell.index()][dim][k];

	return n_objects_dofs;
}

unsigned int DOFHandlerMultiDim::get_loc_dof_indices(const CellIterator &cell, std::vector<LongIdx> &indices) const
{
	/*
	 * TODO: This method is currently wrong (the shift by loc_offset_ is not enough for
	 * local <-> global mapping. Only local to global mapping should be used in future.
	 */
    unsigned int dim = cell->dim();
    unsigned int n_objects_dofs;
>>>>>>> d46816a2
    
    // Distribute element dofs for local process.
    cell_starts = std::vector<IdxInt>(mesh_->n_elements()+1, 0);
    dof_indices.reserve(n_dof_indices);
    for (unsigned int loc_el=0; loc_el < el_ds_->lsize(); loc_el++)
    {
      CellIterator cell = mesh_->element(el_index(loc_el));
      
      // add dofs shared by nodes
      unsigned int nid;
      for (unsigned int n=0; n<cell->dim()+1; n++)
      {
        switch (cell->dim()) {
          case 1:
            nid = mesh_->tree->lines()[mesh_->tree->obj_4_el()[cell.index()]].nodes[n];
            break;
          case 2:
            nid = mesh_->tree->triangles()[mesh_->tree->obj_4_el()[cell.index()]].nodes[n];
            break;
          case 3:
            nid = mesh_->tree->tetras()[mesh_->tree->obj_4_el()[cell.index()]].nodes[n];
            break;
        }
        
        switch (node_status[nid]) {
          case VALID_NODE:
            for (int i=0; i<node_dof_starts[nid+1] - node_dof_starts[nid]; i++)
              node_dofs[node_dof_starts[nid]+i] = next_free_dof++;
            node_status[nid] = ASSIGNED_NODE;
            break;
          case INVALID_NODE:
            for (int i=0; i<node_dof_starts[nid+1] - node_dof_starts[nid]; i++)
              node_dofs[node_dof_starts[nid]+i] = INVALID_NODE;
            break;
        }
        for (int i=0; i<node_dof_starts[nid+1] - node_dof_starts[nid]; i++)
          dof_indices.push_back(node_dofs[node_dof_starts[nid]+i]);
      }
      
      // add dofs owned only by the element
      for (int i=0; i<elem_dof_starts[loc_el+1] - elem_dof_starts[loc_el]; i++)
      {
        elem_dofs[elem_dof_starts[loc_el]+i] = next_free_dof++;
        dof_indices.push_back(elem_dofs[elem_dof_starts[loc_el]+i]);
      }
      cell_starts[row_4_el[el_4_loc[loc_el]]+1] = dof_indices.size();
      
      max_elem_dofs_ = max((int)max_elem_dofs_, (int)dof_indices.size() - cell_starts[row_4_el[el_4_loc[loc_el]]]);
    }
    for (unsigned int i=1; i<cell_starts.size(); i++)
      if (cell_starts[i] < cell_starts[i-1])
        cell_starts[i] = cell_starts[i-1];
    
    lsize_ = next_free_dof - offset;

    // communicate n_dofs across all processes
    dof_ds_ = new Distribution(lsize_, PETSC_COMM_WORLD);
    n_global_dofs_ = dof_ds_->size();
    
    // shift dof indices
    loffset_ = dof_ds_->get_starts_array()[dof_ds_->myp()];
    if (dof_ds_->myp() > 0)
      for (unsigned int i=0; i<dof_indices.size(); i++)
        if (dof_indices[i] != INVALID_NODE)
          dof_indices[i] += loffset_;
    
    // communicate dofs from ghost cells
    // - determine ids of neighbouring processors
    // - send number of elements required from the other processor
    // - receive number of elements required by the other processor
    // - send indices of elements required
    // - receive indices of elements required
    // - receive dofs on the required elements
    // - send dofs on the required elements
        create_sequential();
}


void DOFHandlerMultiDim::create_sequential()
{
  // on each processor create sequential vectors of all dofs on the whole mesh.
  Distribution distr(dof_indices.size(), PETSC_COMM_WORLD);
  cell_starts_seq.resize(cell_starts.size());
  dof_indices_seq.resize(distr.size());
  
  MPI_Allreduce( &cell_starts[0], &cell_starts_seq[0], cell_starts.size(), MPI_INT, MPI_SUM, MPI_COMM_WORLD);
  MPI_Allgatherv( &dof_indices[0], dof_indices.size(), MPI_INT, &dof_indices_seq[0], (const int *)distr.get_lsizes_array(), (const int *)distr.get_starts_array(), MPI_INT, MPI_COMM_WORLD);
}



unsigned int DOFHandlerMultiDim::get_dof_indices(const CellIterator &cell, std::vector<int> &indices) const
{
  unsigned int ndofs = 0;
  if ( cell_starts_seq.size() > 0 && dof_indices_seq.size() > 0)
  {
    ndofs = cell_starts_seq[row_4_el[cell.index()]+1]-cell_starts_seq[row_4_el[cell.index()]];
    for (unsigned int k=0; k<ndofs; k++)
      indices[k] = dof_indices_seq[cell_starts_seq[row_4_el[cell.index()]]+k];
  }
  else
  {
    OLD_ASSERT(el_is_local(cell.index()), "Attempt to use DOF handler on nonlocal element!");
    ndofs = cell_starts_seq[row_4_el[cell.index()]+1]-cell_starts_seq[row_4_el[cell.index()]];
    for (unsigned int k=0; k<ndofs; k++)
      indices[k] = dof_indices[cell_starts[row_4_el[cell.index()]]+k];
  }
  
  return ndofs;
}


<<<<<<< HEAD
=======
    std::vector<LongIdx> indices(ndofs);
>>>>>>> d46816a2

unsigned int DOFHandlerMultiDim::get_loc_dof_indices(const CellIterator &cell, std::vector<IdxInt> &indices) const
{
  unsigned int ndofs = 0;
  if ( cell_starts_seq.size() > 0 && dof_indices_seq.size() > 0)
  {
    ndofs = cell_starts_seq[row_4_el[cell.index()]+1]-cell_starts_seq[row_4_el[cell.index()]];
    for (unsigned int k=0; k<ndofs; k++)
      indices[k] = dof_indices_seq[cell_starts_seq[row_4_el[cell.index()]]+k] - loffset_;
  }
  else
  {
    OLD_ASSERT(el_is_local(cell.index()), "Attempt to use DOF handler on nonlocal element!");
    ndofs = cell_starts_seq[row_4_el[cell.index()]+1]-cell_starts_seq[row_4_el[cell.index()]];
    for (unsigned int k=0; k<ndofs; k++)
      indices[k] = dof_indices[cell_starts[row_4_el[cell.index()]]+k] - loffset_;
  }

  return ndofs;
}

// void DOFHandlerMultiDim::get_dof_values(const CellIterator &cell, const Vec &values, double local_values[]) const
// {
// 	int ndofs=0;
// 
// 	switch (cell->dim())
// 	{
// 	case 1:
// 		ndofs = fe1d_->n_dofs();
// 		break;
// 	case 2:
// 		ndofs = fe2d_->n_dofs();
// 		break;
// 	case 3:
// 		ndofs = fe3d_->n_dofs();
// 		break;
// 	}
// 
//     unsigned int indices[ndofs];
// 
//     get_dof_indices(cell, indices);
//     VecGetValues(values, ndofs, (PetscInt *)indices, local_values);
// }

DOFHandlerMultiDim::~DOFHandlerMultiDim()
{
// 	for (ElementFullIter elem=mesh_->element.begin(); elem!=mesh_->element.end(); ++elem)
// 		if (object_dofs[elem.index()] != NULL)
// 		{
// 			for (unsigned int j=0; j<elem->dim(); j++)
// 				if (object_dofs[elem.index()][j] != NULL)
// 					delete[] object_dofs[elem.index()][j];
// 
// 			delete[] object_dofs[elem.index()];
// 		}
// 	delete[] object_dofs;
}



void DOFHandlerMultiDim::make_elem_partitioning()
{
	// create local arrays of elements
    el_ds_ = mesh_->get_el_ds();
    el_4_loc = mesh_->get_el_4_loc();
    row_4_el = mesh_->get_row_4_el();

    // create local array of edges
    for (unsigned int iedg=0; iedg<mesh_->n_edges(); iedg++)
    {
        bool is_edge_local = false;
        Edge *edg = &mesh_->edges[iedg];
        for (int sid=0; sid<edg->n_sides; sid++)
        	if (el_is_local(edg->side(sid)->element().index()))
        	{
        		is_edge_local = true;
        		break;
        	}
        if (is_edge_local)
        	edg_4_loc.push_back(iedg);
    }

    // create local array of neighbours
	for (unsigned int inb=0; inb<mesh_->n_vb_neighbours(); inb++)
	{
		Neighbour *nb = &mesh_->vb_neighbours_[inb];
		if (el_is_local(mesh_->element.index(nb->element()))
				|| el_is_local(nb->side()->element().index()))
			nb_4_loc.push_back(inb);
	}
	
	// create array of local nodes
	std::vector<bool> node_is_local(mesh_->tree->n_nodes(), false);
    for (unsigned int loc_el=0; loc_el<el_ds_->lsize(); loc_el++)
    {
      CellIterator cell = mesh_->element(el_index(loc_el));
      unsigned int obj_idx = mesh_->tree->obj_4_el()[cell.index()];
      switch (cell->dim()) {
        case 1:
          for (unsigned int nid=0; nid<cell->n_nodes(); nid++)
            node_is_local[mesh_->tree->lines()[obj_idx].nodes[nid]] = true;
          break;
        case 2:
          for (unsigned int nid=0; nid<cell->n_nodes(); nid++)
            node_is_local[mesh_->tree->triangles()[obj_idx].nodes[nid]] = true;
          break;
        case 3:
          for (unsigned int nid=0; nid<cell->n_nodes(); nid++)
            node_is_local[mesh_->tree->tetras()[obj_idx].nodes[nid]] = true;
          break;
      }
    }
    for (unsigned int nid=0; nid<mesh_->tree->n_nodes(); nid++)
      if (node_is_local[nid])
        node_4_loc.push_back(nid);
    
    // create array of local ghost cells
    FOR_ELEMENTS(mesh_, cell)
    {
      if (cell->get_proc() != el_ds_->myp())
      {
        bool has_local_node = false;
        unsigned int obj_idx = mesh_->tree->obj_4_el()[cell.index()];
        switch (cell->dim()) {
          case 1:
            for (unsigned int nid=0; nid<cell->n_nodes(); nid++)
              if (node_is_local[mesh_->tree->lines()[obj_idx].nodes[nid]])
              {
                has_local_node = true;
                break;
              }
            break;
          case 2:
            for (unsigned int nid=0; nid<cell->n_nodes(); nid++)
              if (node_is_local[mesh_->tree->triangles()[obj_idx].nodes[nid]])
              {
                has_local_node = true;
                break;
              }
            break;
          case 3:
            for (unsigned int nid=0; nid<cell->n_nodes(); nid++)
              if (node_is_local[mesh_->tree->tetras()[obj_idx].nodes[nid]])
              {
                has_local_node = true;
                break;
              }
            break;
        }
        if (has_local_node) ghost_4_loc.push_back(cell.index());
      }
    }
}


bool DOFHandlerMultiDim::el_is_local(int index) const
{
	return el_ds_->is_local(row_4_el[index]);
}


std::size_t DOFHandlerMultiDim::hash() const {
	return this->n_global_dofs_;
}





// template<> FiniteElement<1,3> *DOFHandlerMultiDim::fe<1>() const { return fe1d_; }
// template<> FiniteElement<2,3> *DOFHandlerMultiDim::fe<2>() const { return fe2d_; }
// template<> FiniteElement<3,3> *DOFHandlerMultiDim::fe<3>() const { return fe3d_; }


//template class DOFHandler<0,3>;
//template class DOFHandler<1,3>;
//template class DOFHandler<2,3>;
//template class DOFHandler<3,3>;<|MERGE_RESOLUTION|>--- conflicted
+++ resolved
@@ -21,7 +21,6 @@
 #include "mesh/mesh.h"
 #include "mesh/duplicate_nodes.h"
 #include "mesh/partitioning.hh"
-#include "mesh/long_idx.hh"
 #include "la/distribution.hh"
 
 
@@ -81,7 +80,7 @@
 //    }
 //
 //    // Broadcast partition of elements to all processes.
-//    LongIdx *loc_part;
+//    IdxInt *loc_part;
 //    int myp = mesh->get_part()->get_init_distr()->myp();
 //    if (myp == 0)
 //    {
@@ -89,7 +88,7 @@
 //    }
 //    else
 //    {
-//    	loc_part = new LongIdx[mesh->n_elements()];
+//    	loc_part = new IdxInt[mesh->n_elements()];
 //    }
 //    MPI_Bcast(loc_part, mesh->n_elements(), MPI_INT, 0, mesh->get_part()->get_init_distr()->get_comm());
 //
@@ -239,15 +238,9 @@
 	: DOFHandlerBase(_mesh),
 	  ds_(nullptr)
 {
-<<<<<<< HEAD
 // 	object_dofs = new int**[mesh_->n_elements()];
 // 	for (unsigned int i=0; i<mesh_->n_elements(); i++)
 // 		object_dofs[i] = NULL;
-=======
-	object_dofs = new LongIdx**[mesh_->n_elements()];
-	for (unsigned int i=0; i<mesh_->n_elements(); i++)
-		object_dofs[i] = NULL;
->>>>>>> d46816a2
 
 	make_elem_partitioning();
 }
@@ -266,7 +259,6 @@
     const int VALID_NODE = -2;
     const int ASSIGNED_NODE = -3;
     unsigned int next_free_dof = offset;
-<<<<<<< HEAD
     unsigned int n_elem_dofs = 0;
     unsigned int n_node_dofs = 0;
     unsigned int n_dof_indices = 0;
@@ -280,35 +272,6 @@
     {
       node_dof_starts.push_back(n_node_dofs);
       n_node_dofs += ds->n_node_dofs(nid);
-=======
-    // n_obj_dofs[element_dim][general_face_dim]
-    // for every dim of ref. element, number of DoFs on its generalized face (face, edge, vertex)
-    unsigned int n_obj_dofs[4][4];
-
-
-    fe1d_ = &fe1d;
-   	fe2d_ = &fe2d;
-   	fe3d_ = &fe3d;
-    global_dof_offset = offset;
-    max_elem_dofs_ = max(fe1d_->n_dofs(), max(fe2d_->n_dofs(), fe3d_->n_dofs()));
-
-    for (unsigned int dm=0; dm <= 3; dm++)
-        for (unsigned int dd=1; dd <= 3; dd++)
-            n_obj_dofs[dd][dm] = 0;
-    for (unsigned int d=0; d<fe1d.n_dofs(); d++)
-        n_obj_dofs[1][fe1d.dof(d).dim]++;
-    for (unsigned int d=0; d<fe2d.n_dofs(); d++)
-        n_obj_dofs[2][fe2d.dof(d).dim]++;
-    for (unsigned int d=0; d<fe3d.n_dofs(); d++)
-        n_obj_dofs[3][fe3d.dof(d).dim]++;
-
-    // Broadcast partition of elements to all processes.
-    LongIdx *loc_part;
-    unsigned int myp = mesh_->get_part()->get_init_distr()->myp();
-    if (myp == 0)
-    {
-    	loc_part = (LongIdx*)mesh_->get_part()->get_loc_part();
->>>>>>> d46816a2
     }
     node_dof_starts.push_back(n_node_dofs);
     node_dofs.resize(n_node_dofs);
@@ -325,7 +288,6 @@
     // mark local dofs
     for (unsigned int loc_el=0; loc_el<el_ds_->lsize(); loc_el++)
     {
-<<<<<<< HEAD
       CellIterator cell = mesh_->element(el_index(loc_el));
 
       n_dof_indices += ds->n_elem_dofs(cell);
@@ -373,80 +335,9 @@
         }
       }
     }
-=======
-    	if (proc == myp)
-    		loffset_ = next_free_dof;
-
-    	FOR_ELEMENTS(mesh_, cell)
-		{
-    		if (loc_part[cell.index()] != (int)proc) continue;
-
-    		unsigned int dim = cell->dim();
-
-    		// distribute dofs
-			// TODO: For the moment we distribute only dofs associated to the cell
-			//       In the future we want to distribute dofs on vertices, lines,
-			//       and triangles as well.
-			object_dofs[cell.index()] = new LongIdx*[dim+1];
-			for (unsigned int i=0; i<dim+1; i++)
-				object_dofs[cell.index()][i] = NULL;
-			object_dofs[cell.index()][dim] = new int[n_obj_dofs[dim][dim]];
-
-			for (unsigned int i=0; i<n_obj_dofs[dim][dim]; i++)
-			   object_dofs[cell.index()][dim][i] = next_free_dof++;
-    	}
-
-    	if (proc == myp) {
-    		lsize_ = next_free_dof - loffset_;
-    		ds_ = new Distribution(lsize_, PETSC_COMM_WORLD);
-    	}
-    }
-
-    // Finally we free the unused array loc_part.
-    if (mesh_->get_part()->get_init_distr()->myp() != 0)
-    	delete[] loc_part;
-
-    n_dofs = next_free_dof - offset;
-}
-
-unsigned int DOFHandlerMultiDim::get_dof_indices(const CellIterator &cell, std::vector<LongIdx> &indices) const
-{
-	unsigned int dim = cell->dim();
-    unsigned int n_objects_dofs;
-    
-	switch (dim)
-	{
-	case 1:
-		n_objects_dofs = fe1d_->n_dofs();
-		break;
-	case 2:
-		n_objects_dofs = fe2d_->n_dofs();
-		break;
-	case 3:
-		n_objects_dofs = fe3d_->n_dofs();
-		break;
-	}
-	
-	ASSERT_LE(n_objects_dofs, indices.size()).error();
-
-	for (unsigned int k = 0; k < n_objects_dofs; k++)
-        indices[k] = object_dofs[cell.index()][dim][k];
-
-	return n_objects_dofs;
-}
-
-unsigned int DOFHandlerMultiDim::get_loc_dof_indices(const CellIterator &cell, std::vector<LongIdx> &indices) const
-{
-	/*
-	 * TODO: This method is currently wrong (the shift by loc_offset_ is not enough for
-	 * local <-> global mapping. Only local to global mapping should be used in future.
-	 */
-    unsigned int dim = cell->dim();
-    unsigned int n_objects_dofs;
->>>>>>> d46816a2
     
     // Distribute element dofs for local process.
-    cell_starts = std::vector<IdxInt>(mesh_->n_elements()+1, 0);
+    cell_starts = std::vector<LongIdx>(mesh_->n_elements()+1, 0);
     dof_indices.reserve(n_dof_indices);
     for (unsigned int loc_el=0; loc_el < el_ds_->lsize(); loc_el++)
     {
@@ -556,12 +447,8 @@
 }
 
 
-<<<<<<< HEAD
-=======
-    std::vector<LongIdx> indices(ndofs);
->>>>>>> d46816a2
-
-unsigned int DOFHandlerMultiDim::get_loc_dof_indices(const CellIterator &cell, std::vector<IdxInt> &indices) const
+
+unsigned int DOFHandlerMultiDim::get_loc_dof_indices(const CellIterator &cell, std::vector<LongIdx> &indices) const
 {
   unsigned int ndofs = 0;
   if ( cell_starts_seq.size() > 0 && dof_indices_seq.size() > 0)

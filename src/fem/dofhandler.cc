/*!
 *
﻿ * Copyright (C) 2015 Technical University of Liberec.  All rights reserved.
 * 
 * This program is free software; you can redistribute it and/or modify it under
 * the terms of the GNU General Public License version 3 as published by the
 * Free Software Foundation. (http://www.gnu.org/licenses/gpl-3.0.en.html)
 * 
 * This program is distributed in the hope that it will be useful, but WITHOUT
 * ANY WARRANTY; without even the implied warranty of MERCHANTABILITY or FITNESS
 * FOR A PARTICULAR PURPOSE.  See the GNU General Public License for more details.
 *
 * 
 * @file    dofhandler.cc
 * @brief   Declaration of class which handles the ordering of degrees of freedom (dof) and mappings between local and global dofs.
 * @author  Jan Stebel
 */

#include "fem/dofhandler.hh"
#include "fem/finite_element.hh"
#include "mesh/mesh.h"
#include "mesh/mesh_tree.h"
#include "mesh/partitioning.hh"
#include "la/distribution.hh"




DOFHandlerBase::~DOFHandlerBase()
{
  if (dof_ds_ != nullptr) delete dof_ds_;
}



//template<unsigned int dim, unsigned int spacedim> inline
//DOFHandler<dim,spacedim>::DOFHandler(Mesh & _mesh)
//: DOFHandlerBase(_mesh),
//  finite_element(0)
//{
//	object_dofs = new int**[mesh->n_elements()];
//	for (int i=0; i<mesh->n_elements(); i++)
//		object_dofs[i] = NULL;
//}
//
//
//template<unsigned int dim, unsigned int spacedim> inline
//DOFHandler<dim,spacedim>::~DOFHandler()
//{
//	for (int i=0; i<mesh->n_elements(); i++)
//		if (object_dofs[i] != NULL)
//		{
//			for (int j=0; j<mesh->element[i].dim(); j++)
//				if (object_dofs[i][j] != NULL)
//					delete[] object_dofs[i][j];
//
//			delete[] object_dofs[i];
//		}
//	delete[] object_dofs;
//}
//
//
//template<unsigned int dim, unsigned int spacedim> inline
//void DOFHandler<dim,spacedim>::distribute_dofs(FiniteElement<dim,spacedim> & fe, const unsigned int offset)
//{
//	// First check if dofs are already distributed.
//	OLD_ASSERT(finite_element == 0, "Attempt to distribute DOFs multiple times!");
//
//    unsigned int next_free_dof = offset;
//    unsigned int n_obj_dofs[dim+1];
//
//    finite_element = &fe;
//    global_dof_offset = offset;
//
//    for (unsigned int dm=0; dm <= dim; dm++)
//    {
//        n_obj_dofs[dm] = 0;
//        for (unsigned int m=0; m<dof_multiplicities.size(); m++)
//            n_obj_dofs[dm] += fe.n_object_dofs(dm, dof_multiplicities[m])*dof_multiplicities[m];
//    }
//
//    // Broadcast partition of elements to all processes.
//    int *loc_part;
//    int myp = mesh->get_part()->get_init_distr()->myp();
//    if (myp == 0)
//    {
//    	loc_part = (int*)mesh->get_part()->get_loc_part();
//    }
//    else
//    {
//    	loc_part = new int[mesh->n_elements()];
//    }
//    MPI_Bcast(loc_part, mesh->n_elements(), MPI_INT, 0, mesh->get_part()->get_init_distr()->get_comm());
//
//    // Distribute element dofs.
//    // First we distribute dofs on elements associated to process 0 and so on.
//    for (int proc=0; proc<mesh->get_part()->get_init_distr()->np(); proc++)
//    {
//    	if (proc == myp)
//    		loffset_ = next_free_dof;
//
//    	FOR_ELEMENTS(mesh, cell)
//		{
//    		if (cell->dim() != dim) continue;
//
//    		if (loc_part[cell.index()] != proc) continue;
//
//    		// distribute dofs
//			// TODO: For the moment we distribute only dofs associated to the cell
//			//       In the future we want to distribute dofs on vertices, lines,
//			//       and triangles as well.
//			object_dofs[cell.index()] = new int*[dim+1];
//			for (int i=0; i<dim+1; i++)
//				object_dofs[cell.index()][i] = NULL;
//			object_dofs[cell.index()][dim] = new int[n_obj_dofs[dim]];
//
//			for (unsigned int i=0; i<n_obj_dofs[dim]; i++)
//			   object_dofs[cell.index()][dim][i] = next_free_dof++;
//    	}
//
//    	if (proc == myp)
//    		lsize_ = next_free_dof - loffset_;
//    }
//
//    // Finally we free the unused array loc_part.
//    if (mesh->get_part()->get_init_distr()->myp() != 0)
//    	delete[] loc_part;
//
////    FOR_ELEMENTS(mesh,cell)
////    {
////        // skip cells of different dimension
////        if (cell->dim() != dim) continue;
////
////        // distribute dofs
////        // TODO: For the moment we distribute only dofs associated to the cell
////        //       In the future we want to distribute dofs on vertices, lines,
////        //       and triangles as well.
////        object_dofs[dim][cell] = new int[n_obj_dofs[dim]];
////        for (unsigned int i=0; i<n_obj_dofs[dim]; i++)
////           object_dofs[dim][cell][i] = next_free_dof++;
////    }
//
//
////    FOR_ELEMENTS(mesh,cell)
////    {
////        // skip cells of different dimension
////        if (cell->dim != dim) continue;
////
////        // distribute dofs
////        for (int dm=0; dm<=dim; dm++)
////        {
////            for (int i=0; i<cell->n_sides_by_dim(dm); i++)
////            {
////                void *side = cell->side_by_dim(dm, i);
////                // check if node has already assigned dofs, otherwise
////                // distribute
////                if (object_dofs[dm].find(side) == object_dofs[dm].end())
////                {
////                    object_dofs[dm][side] = new int[n_obj_dofs[dm]];
////                    for (int i=0; i<n_obj_dofs[dm]; i++)
////                        object_dofs[dm][side][i] = next_free_dof++;
////                }
////            }
////        }
////    }
//
//    n_dofs = next_free_dof - offset;
//}
//
//
//
//template<unsigned int dim, unsigned int spacedim> inline
//const unsigned int DOFHandler<dim,spacedim>::n_local_dofs()
//{
//    return finite_element->n_dofs();
//}
//
//
//
//template<unsigned int dim, unsigned int spacedim>
//void DOFHandler<dim,spacedim>::get_dof_indices(const CellIterator &cell, unsigned int indices[])
//{
////    void *side;
////    unsigned int offset, pid;
//
//    for (unsigned int k=0; k<finite_element->n_object_dofs(dim,DOF_SINGLE); k++)
//    	indices[k] = object_dofs[cell.index()][dim][k];
//
////    indices.clear();
////
////    get_object_dof_indices<0>(cell, indices);
////    get_object_dof_indices<1>(cell, indices);
////    get_object_dof_indices<2>(cell, indices);
////    get_object_dof_indices<3>(cell, indices);
//}
//
////template<unsigned int dim> template<unsigned int obj_dim> inline void DOFHandler<dim>::get_object_dof_indices(const CellIterator &cell, unsigned int indices[])
////{
//    // TODO: implement for lower dimensional objects
//
////    void *side;
////    unsigned int offset, pid;
////
////    // loop over cell points/lines/triangles/tetrahedra
////    for (int i=0; i<n_simplex_objects<dim>(obj_dim); i++)
////    {
////        side   = cell->side_by_dim(obj_dim,i);
////        pid    = permutation_id<dim,obj_dim>(cell,i);
////        offset = 0;
////        // loop over dof multiplicities (single dofs, pairs, triples, sextuples)
////        for (vector<unsigned int>::iterator m=dof_multiplicities.begin(); m!=dof_multiplicities.end(); m++)
////        {
////            // loop over particular single dofs/dof pairs/triples/sextuples
////            for (int j=0; j<finite_element.n_object_dofs(obj_dim,*m); j++)
////            {
////                // loop over particular dofs (the single dof/2 dofs in the pair etc.)
////                for (int k=0; k<*m; k++)
////                    indices.push_back(object_dofs[obj_dim][side][offset+Simplex<obj_dim>::pair_permutations[pid][k]]);
////
////                offset += *m;
////            }
////        }
////    }
////}
//
//template<unsigned int dim, unsigned int spacedim> inline
//void DOFHandler<dim,spacedim>::get_dof_values(const CellIterator &cell, const Vec &values, double local_values[])
//{
//    unsigned int indices[finite_element->n_dofs()];
//
//    get_dof_indices(cell, indices);
//    VecGetValues(values, finite_element->n_dofs(), (PetscInt *)indices, local_values);
//}



DOFHandlerMultiDim::DOFHandlerMultiDim(Mesh& _mesh)
	: DOFHandlerBase(_mesh),
	  ds_(nullptr)
{
// 	object_dofs = new int**[mesh_->n_elements()];
// 	for (unsigned int i=0; i<mesh_->n_elements(); i++)
// 		object_dofs[i] = NULL;

	make_elem_partitioning();
}


void DOFHandlerMultiDim::distribute_dofs(std::shared_ptr<DiscreteSpace> ds,
		const unsigned int offset)
{
	// First check if dofs are already distributed.
	OLD_ASSERT(ds_ == nullptr, "Attempt to distribute DOFs multiple times!");
    
    ds_ = ds;
    global_dof_offset = offset;

    const int INVALID_NODE = -1;
    const int VALID_NODE = -2;
    const int ASSIGNED_NODE = -3;
    unsigned int next_free_dof = offset;
    unsigned int n_elem_dofs = 0;
    unsigned int n_node_dofs = 0;
    unsigned int n_dof_indices = 0;

    // initialize dofs on nodes
    // We must separate dofs for dimensions because FE functions
    // may be discontinuous on nodes shared by different
    // dimensions.
    std::vector<int> node_dofs, node_dof_starts, node_status, elem_dofs, elem_dof_starts;
    for (unsigned int nid=0; nid<mesh_->tree->nodes().size(); nid++)
    {
      node_dof_starts.push_back(n_node_dofs);
      n_node_dofs += ds->n_node_dofs(nid);
    }
    node_dof_starts.push_back(n_node_dofs);
    node_dofs.resize(n_node_dofs);
    node_status.resize(mesh_->tree->nodes().size(), INVALID_NODE);
    
    // initialize dofs on elements
    for (unsigned int loc_el=0; loc_el<el_ds_->lsize(); loc_el++) {
      elem_dof_starts.push_back(n_elem_dofs);
      n_elem_dofs += ds->n_elem_dofs(mesh_->element(el_index(loc_el)));
    }
    elem_dof_starts.push_back(n_elem_dofs);
    elem_dofs.resize(n_elem_dofs);
    
    // mark local dofs
    for (unsigned int loc_el=0; loc_el<el_ds_->lsize(); loc_el++)
    {
      CellIterator cell = mesh_->element(el_index(loc_el));

      n_dof_indices += ds->n_elem_dofs(cell);
      
      unsigned int nid;
      for (unsigned int n=0; n<cell->dim()+1; n++)
      {
        switch (cell->dim()) {
          case 1:
            nid = mesh_->tree->lines()[mesh_->tree->obj_4_el()[cell.index()]].nodes[n];
            break;
          case 2:
            nid = mesh_->tree->triangles()[mesh_->tree->obj_4_el()[cell.index()]].nodes[n];
            break;
          case 3:
            nid = mesh_->tree->tetras()[mesh_->tree->obj_4_el()[cell.index()]].nodes[n];
            break;
        }
        node_status[nid] = VALID_NODE;
        n_dof_indices += ds->n_node_dofs(nid);
      }
    }
    
    // unmark dofs on ghost cells from lower procs
    for (unsigned int gid=0; gid<ghost_4_loc.size(); gid++)
    {
      CellIterator cell = mesh_->element(ghost_4_loc[gid]);
      if (cell->get_proc() < el_ds_->myp())
      {
        unsigned int nid;
        for (unsigned int n=0; n<cell->dim()+1; n++)
        {
          switch (cell->dim()) {
            case 1:
              nid = mesh_->tree->lines()[mesh_->tree->obj_4_el()[cell.index()]].nodes[n];
              break;
            case 2:
              nid = mesh_->tree->triangles()[mesh_->tree->obj_4_el()[cell.index()]].nodes[n];
              break;
            case 3:
              nid = mesh_->tree->tetras()[mesh_->tree->obj_4_el()[cell.index()]].nodes[n];
              break;
          }
          node_status[nid] = INVALID_NODE;
        }
      }
    }
    
    // Distribute element dofs for local process.
    cell_starts = std::vector<unsigned int>(mesh_->n_elements()+1, 0);
    dof_indices.reserve(n_dof_indices);
    for (unsigned int loc_el=0; loc_el < el_ds_->lsize(); loc_el++)
    {
      CellIterator cell = mesh_->element(el_index(loc_el));
      
      // add dofs shared by nodes
      unsigned int nid;
      for (unsigned int n=0; n<cell->dim()+1; n++)
      {
        switch (cell->dim()) {
          case 1:
            nid = mesh_->tree->lines()[mesh_->tree->obj_4_el()[cell.index()]].nodes[n];
            break;
          case 2:
            nid = mesh_->tree->triangles()[mesh_->tree->obj_4_el()[cell.index()]].nodes[n];
            break;
          case 3:
            nid = mesh_->tree->tetras()[mesh_->tree->obj_4_el()[cell.index()]].nodes[n];
            break;
        }
        
        switch (node_status[nid]) {
          case VALID_NODE:
            for (int i=0; i<node_dof_starts[nid+1] - node_dof_starts[nid]; i++)
              node_dofs[node_dof_starts[nid]+i] = next_free_dof++;
            node_status[nid] = ASSIGNED_NODE;
            break;
          case INVALID_NODE:
            for (int i=0; i<node_dof_starts[nid+1] - node_dof_starts[nid]; i++)
              node_dofs[node_dof_starts[nid]+i] = INVALID_NODE;
            break;
        }
        for (int i=0; i<node_dof_starts[nid+1] - node_dof_starts[nid]; i++)
          dof_indices.push_back(node_dofs[node_dof_starts[nid]+i]);
      }
      
      // add dofs owned only by the element
      for (int i=0; i<elem_dof_starts[loc_el+1] - elem_dof_starts[loc_el]; i++)
      {
        elem_dofs[elem_dof_starts[loc_el]+i] = next_free_dof++;
        dof_indices.push_back(elem_dofs[elem_dof_starts[loc_el]+i]);
      }
      cell_starts[row_4_el[el_4_loc[loc_el]]+1] = dof_indices.size();
      
      max_elem_dofs_ = max(max_elem_dofs_, (int)dof_indices.size() - cell_starts[row_4_el[el_4_loc[loc_el]]]);
    }
    for (unsigned int i=1; i<cell_starts.size(); i++)
      if (cell_starts[i] < cell_starts[i-1])
        cell_starts[i] = cell_starts[i-1];
    
    lsize_ = next_free_dof - offset;

<<<<<<< HEAD
    // communicate n_dofs across all processes
    dof_ds_ = new Distribution(lsize_, PETSC_COMM_WORLD);
    n_global_dofs_ = dof_ds_->size();
    
    // shift dof indices
    loffset_ = dof_ds_->get_starts_array()[dof_ds_->myp()];
    if (dof_ds_->myp() > 0)
      for (unsigned int i=0; i<dof_indices.size(); i++)
        if (dof_indices[i] != INVALID_NODE)
          dof_indices[i] += loffset_;
    
    // communicate dofs from ghost cells
    // - determine ids of neighbouring processors
    // - send number of elements required from the other processor
    // - receive number of elements required by the other processor
    // - send indices of elements required
    // - receive indices of elements required
    // - receive dofs on the required elements
    // - send dofs on the required elements
        create_sequential();
}


void DOFHandlerMultiDim::create_sequential()
{
  // on each processor create sequential vectors of all dofs on the whole mesh.
  Distribution distr(dof_indices.size(), PETSC_COMM_WORLD);
  cell_starts_seq.resize(cell_starts.size());
  dof_indices_seq.resize(distr.size());
  
  MPI_Allreduce( &cell_starts[0], &cell_starts_seq[0], cell_starts.size(), MPI_INT, MPI_SUM, MPI_COMM_WORLD);
  MPI_Allgatherv( &dof_indices[0], dof_indices.size(), MPI_INT, &dof_indices_seq[0], (const int *)distr.get_lsizes_array(), (const int *)distr.get_starts_array(), MPI_INT, MPI_COMM_WORLD);
=======
    // Finally we free the unused array loc_part.
    if (mesh_->get_part()->get_init_distr()->myp() != 0)
    	delete[] loc_part;

    n_dofs = next_free_dof - offset;
}

unsigned int DOFHandlerMultiDim::get_dof_indices(const CellIterator &cell, std::vector<int> &indices) const
{
	unsigned int dim = cell->dim();
    unsigned int n_objects_dofs;
    
	switch (dim)
	{
	case 1:
		n_objects_dofs = fe1d_->n_object_dofs(dim,DOF_SINGLE);
		break;
	case 2:
		n_objects_dofs = fe2d_->n_object_dofs(dim,DOF_SINGLE);
		break;
	case 3:
		n_objects_dofs = fe3d_->n_object_dofs(dim,DOF_SINGLE);
		break;
	}
	
	ASSERT_LE(n_objects_dofs, indices.size()).error();

	for (unsigned int k = 0; k < n_objects_dofs; k++)
        indices[k] = object_dofs[cell.index()][dim][k];

	return n_objects_dofs;
}

unsigned int DOFHandlerMultiDim::get_loc_dof_indices(const CellIterator &cell, std::vector<unsigned int> &indices) const
{
    unsigned int dim = cell->dim();
    unsigned int n_objects_dofs;
    
    switch (dim)
    {
    case 1:
        n_objects_dofs = fe1d_->n_object_dofs(dim,DOF_SINGLE);
        break;
    case 2:
        n_objects_dofs = fe2d_->n_object_dofs(dim,DOF_SINGLE);
        break;
    case 3:
        n_objects_dofs = fe3d_->n_object_dofs(dim,DOF_SINGLE);
        break;
    }

    ASSERT_LE(n_objects_dofs, indices.size()).error();

    for (unsigned int k = 0; k < n_objects_dofs; k++)
        indices[k] = object_dofs[cell.index()][dim][k] - loffset_;

    return n_objects_dofs;
>>>>>>> a6ba29c9
}



void DOFHandlerMultiDim::get_dof_indices(const CellIterator &cell, unsigned int indices[]) const
{
  if ( cell_starts_seq.size() > 0 && dof_indices_seq.size() > 0)
  {
    for (unsigned int k=0; k<cell_starts_seq[row_4_el[cell.index()]+1]-cell_starts_seq[row_4_el[cell.index()]]; k++)
      indices[k] = dof_indices_seq[cell_starts_seq[row_4_el[cell.index()]]+k];
  }
  else
  {
    OLD_ASSERT(el_is_local(cell.index()), "Attempt to use DOF handler on nonlocal element!");
    for (unsigned int k=0; k<cell_starts[row_4_el[cell.index()]+1]-cell_starts[row_4_el[cell.index()]]; k++)
      indices[k] = dof_indices[cell_starts[row_4_el[cell.index()]]+k];
  }
}


<<<<<<< HEAD

void DOFHandlerMultiDim::get_loc_dof_indices(const CellIterator &cell, unsigned int indices[]) const
{
  if ( cell_starts_seq.size() > 0 && dof_indices_seq.size() > 0)
  {
    for (unsigned int k=0; k<cell_starts_seq[row_4_el[cell.index()]+1]-cell_starts_seq[row_4_el[cell.index()]]; k++)
      indices[k] = dof_indices_seq[cell_starts_seq[row_4_el[cell.index()]]+k] - loffset_;
  }
  else
  {
    OLD_ASSERT(el_is_local(cell.index()), "Attempt to use DOF handler on nonlocal element!");
    for (unsigned int k=0; k<cell_starts[row_4_el[cell.index()]+1]-cell_starts[row_4_el[cell.index()]]; k++)
      indices[k] = dof_indices[cell_starts[row_4_el[cell.index()]]+k] - loffset_;
  }
=======
    std::vector<int> indices(ndofs);

    get_dof_indices(cell, indices);
    VecGetValues(values, ndofs, (PetscInt *)indices[0], local_values);
>>>>>>> a6ba29c9
}

// void DOFHandlerMultiDim::get_dof_values(const CellIterator &cell, const Vec &values, double local_values[]) const
// {
// 	int ndofs=0;
// 
// 	switch (cell->dim())
// 	{
// 	case 1:
// 		ndofs = fe1d_->n_dofs();
// 		break;
// 	case 2:
// 		ndofs = fe2d_->n_dofs();
// 		break;
// 	case 3:
// 		ndofs = fe3d_->n_dofs();
// 		break;
// 	}
// 
//     unsigned int indices[ndofs];
// 
//     get_dof_indices(cell, indices);
//     VecGetValues(values, ndofs, (PetscInt *)indices, local_values);
// }

DOFHandlerMultiDim::~DOFHandlerMultiDim()
{
// 	for (ElementFullIter elem=mesh_->element.begin(); elem!=mesh_->element.end(); ++elem)
// 		if (object_dofs[elem.index()] != NULL)
// 		{
// 			for (unsigned int j=0; j<elem->dim(); j++)
// 				if (object_dofs[elem.index()][j] != NULL)
// 					delete[] object_dofs[elem.index()][j];
// 
// 			delete[] object_dofs[elem.index()];
// 		}
// 	delete[] object_dofs;
}



void DOFHandlerMultiDim::make_elem_partitioning()
{
	// create local arrays of elements
    el_ds_ = mesh_->get_el_ds();
    el_4_loc = mesh_->get_el_4_loc();
    row_4_el = mesh_->get_row_4_el();

    // create local array of edges
    for (unsigned int iedg=0; iedg<mesh_->n_edges(); iedg++)
    {
        bool is_edge_local = false;
        Edge *edg = &mesh_->edges[iedg];
        for (int sid=0; sid<edg->n_sides; sid++)
        	if (el_is_local(edg->side(sid)->element().index()))
        	{
        		is_edge_local = true;
        		break;
        	}
        if (is_edge_local)
        	edg_4_loc.push_back(iedg);
    }

    // create local array of neighbours
	for (unsigned int inb=0; inb<mesh_->n_vb_neighbours(); inb++)
	{
		Neighbour *nb = &mesh_->vb_neighbours_[inb];
		if (el_is_local(mesh_->element.index(nb->element()))
				|| el_is_local(nb->side()->element().index()))
			nb_4_loc.push_back(inb);
	}
	
	// create array of local nodes
	std::vector<bool> node_is_local(mesh_->tree->nodes().size(), false);
    for (unsigned int loc_el=0; loc_el<el_ds_->lsize(); loc_el++)
    {
      CellIterator cell = mesh_->element(el_index(loc_el));
      unsigned int obj_idx = mesh_->tree->obj_4_el()[cell.index()];
      switch (cell->dim()) {
        case 1:
          for (unsigned int nid=0; nid<cell->n_nodes(); nid++)
            node_is_local[mesh_->tree->lines()[obj_idx].nodes[nid]] = true;
          break;
        case 2:
          for (unsigned int nid=0; nid<cell->n_nodes(); nid++)
            node_is_local[mesh_->tree->triangles()[obj_idx].nodes[nid]] = true;
          break;
        case 3:
          for (unsigned int nid=0; nid<cell->n_nodes(); nid++)
            node_is_local[mesh_->tree->tetras()[obj_idx].nodes[nid]] = true;
          break;
      }
    }
    for (unsigned int nid=0; nid<mesh_->tree->nodes().size(); nid++)
      if (node_is_local[nid])
        node_4_loc.push_back(nid);
    
    // create array of local ghost cells
    FOR_ELEMENTS(mesh_, cell)
    {
      if (cell->get_proc() != el_ds_->myp())
      {
        bool has_local_node = false;
        unsigned int obj_idx = mesh_->tree->obj_4_el()[cell.index()];
        switch (cell->dim()) {
          case 1:
            for (unsigned int nid=0; nid<cell->n_nodes(); nid++)
              if (node_is_local[mesh_->tree->lines()[obj_idx].nodes[nid]])
              {
                has_local_node = true;
                break;
              }
            break;
          case 2:
            for (unsigned int nid=0; nid<cell->n_nodes(); nid++)
              if (node_is_local[mesh_->tree->triangles()[obj_idx].nodes[nid]])
              {
                has_local_node = true;
                break;
              }
            break;
          case 3:
            for (unsigned int nid=0; nid<cell->n_nodes(); nid++)
              if (node_is_local[mesh_->tree->tetras()[obj_idx].nodes[nid]])
              {
                has_local_node = true;
                break;
              }
            break;
        }
        if (has_local_node) ghost_4_loc.push_back(cell.index());
      }
    }
}


bool DOFHandlerMultiDim::el_is_local(int index) const
{
	return el_ds_->is_local(row_4_el[index]);
}


std::size_t DOFHandlerMultiDim::hash() const {
	return this->n_dofs;
}





// template<> FiniteElement<1,3> *DOFHandlerMultiDim::fe<1>() const { return fe1d_; }
// template<> FiniteElement<2,3> *DOFHandlerMultiDim::fe<2>() const { return fe2d_; }
// template<> FiniteElement<3,3> *DOFHandlerMultiDim::fe<3>() const { return fe3d_; }


//template class DOFHandler<0,3>;
//template class DOFHandler<1,3>;
//template class DOFHandler<2,3>;
//template class DOFHandler<3,3>;<|MERGE_RESOLUTION|>--- conflicted
+++ resolved
@@ -19,17 +19,12 @@
 #include "fem/dofhandler.hh"
 #include "fem/finite_element.hh"
 #include "mesh/mesh.h"
-#include "mesh/mesh_tree.h"
 #include "mesh/partitioning.hh"
 #include "la/distribution.hh"
 
 
 
 
-DOFHandlerBase::~DOFHandlerBase()
-{
-  if (dof_ds_ != nullptr) delete dof_ds_;
-}
 
 
 
@@ -236,194 +231,99 @@
 
 DOFHandlerMultiDim::DOFHandlerMultiDim(Mesh& _mesh)
 	: DOFHandlerBase(_mesh),
-	  ds_(nullptr)
-{
-// 	object_dofs = new int**[mesh_->n_elements()];
-// 	for (unsigned int i=0; i<mesh_->n_elements(); i++)
-// 		object_dofs[i] = NULL;
+	  fe1d_(0),
+	  fe2d_(0),
+	  fe3d_(0)
+{
+	object_dofs = new int**[mesh_->n_elements()];
+	for (unsigned int i=0; i<mesh_->n_elements(); i++)
+		object_dofs[i] = NULL;
 
 	make_elem_partitioning();
 }
 
-
-void DOFHandlerMultiDim::distribute_dofs(std::shared_ptr<DiscreteSpace> ds,
+void DOFHandlerMultiDim::distribute_dofs(FiniteElement<1, 3>& fe1d,
+		FiniteElement<2, 3>& fe2d, FiniteElement<3, 3>& fe3d,
 		const unsigned int offset)
 {
 	// First check if dofs are already distributed.
-	OLD_ASSERT(ds_ == nullptr, "Attempt to distribute DOFs multiple times!");
-    
-    ds_ = ds;
+	OLD_ASSERT((fe1d_ == 0) && (fe2d_ == 0) && (fe3d_ == 0), "Attempt to distribute DOFs multiple times!");
+
+    unsigned int next_free_dof = offset;
+    // n_obj_dofs[element_dim][general_face_dim]
+    // for every dim of ref. element, number of DoFs on its generalized face (face, edge, vertex)
+    unsigned int n_obj_dofs[4][4];
+
+
+    fe1d_ = &fe1d;
+   	fe2d_ = &fe2d;
+   	fe3d_ = &fe3d;
     global_dof_offset = offset;
 
-    const int INVALID_NODE = -1;
-    const int VALID_NODE = -2;
-    const int ASSIGNED_NODE = -3;
-    unsigned int next_free_dof = offset;
-    unsigned int n_elem_dofs = 0;
-    unsigned int n_node_dofs = 0;
-    unsigned int n_dof_indices = 0;
-
-    // initialize dofs on nodes
-    // We must separate dofs for dimensions because FE functions
-    // may be discontinuous on nodes shared by different
-    // dimensions.
-    std::vector<int> node_dofs, node_dof_starts, node_status, elem_dofs, elem_dof_starts;
-    for (unsigned int nid=0; nid<mesh_->tree->nodes().size(); nid++)
-    {
-      node_dof_starts.push_back(n_node_dofs);
-      n_node_dofs += ds->n_node_dofs(nid);
-    }
-    node_dof_starts.push_back(n_node_dofs);
-    node_dofs.resize(n_node_dofs);
-    node_status.resize(mesh_->tree->nodes().size(), INVALID_NODE);
-    
-    // initialize dofs on elements
-    for (unsigned int loc_el=0; loc_el<el_ds_->lsize(); loc_el++) {
-      elem_dof_starts.push_back(n_elem_dofs);
-      n_elem_dofs += ds->n_elem_dofs(mesh_->element(el_index(loc_el)));
-    }
-    elem_dof_starts.push_back(n_elem_dofs);
-    elem_dofs.resize(n_elem_dofs);
-    
-    // mark local dofs
-    for (unsigned int loc_el=0; loc_el<el_ds_->lsize(); loc_el++)
-    {
-      CellIterator cell = mesh_->element(el_index(loc_el));
-
-      n_dof_indices += ds->n_elem_dofs(cell);
-      
-      unsigned int nid;
-      for (unsigned int n=0; n<cell->dim()+1; n++)
-      {
-        switch (cell->dim()) {
-          case 1:
-            nid = mesh_->tree->lines()[mesh_->tree->obj_4_el()[cell.index()]].nodes[n];
-            break;
-          case 2:
-            nid = mesh_->tree->triangles()[mesh_->tree->obj_4_el()[cell.index()]].nodes[n];
-            break;
-          case 3:
-            nid = mesh_->tree->tetras()[mesh_->tree->obj_4_el()[cell.index()]].nodes[n];
-            break;
-        }
-        node_status[nid] = VALID_NODE;
-        n_dof_indices += ds->n_node_dofs(nid);
-      }
-    }
-    
-    // unmark dofs on ghost cells from lower procs
-    for (unsigned int gid=0; gid<ghost_4_loc.size(); gid++)
-    {
-      CellIterator cell = mesh_->element(ghost_4_loc[gid]);
-      if (cell->get_proc() < el_ds_->myp())
-      {
-        unsigned int nid;
-        for (unsigned int n=0; n<cell->dim()+1; n++)
-        {
-          switch (cell->dim()) {
-            case 1:
-              nid = mesh_->tree->lines()[mesh_->tree->obj_4_el()[cell.index()]].nodes[n];
-              break;
-            case 2:
-              nid = mesh_->tree->triangles()[mesh_->tree->obj_4_el()[cell.index()]].nodes[n];
-              break;
-            case 3:
-              nid = mesh_->tree->tetras()[mesh_->tree->obj_4_el()[cell.index()]].nodes[n];
-              break;
-          }
-          node_status[nid] = INVALID_NODE;
-        }
-      }
-    }
-    
-    // Distribute element dofs for local process.
-    cell_starts = std::vector<unsigned int>(mesh_->n_elements()+1, 0);
-    dof_indices.reserve(n_dof_indices);
-    for (unsigned int loc_el=0; loc_el < el_ds_->lsize(); loc_el++)
-    {
-      CellIterator cell = mesh_->element(el_index(loc_el));
-      
-      // add dofs shared by nodes
-      unsigned int nid;
-      for (unsigned int n=0; n<cell->dim()+1; n++)
-      {
-        switch (cell->dim()) {
-          case 1:
-            nid = mesh_->tree->lines()[mesh_->tree->obj_4_el()[cell.index()]].nodes[n];
-            break;
-          case 2:
-            nid = mesh_->tree->triangles()[mesh_->tree->obj_4_el()[cell.index()]].nodes[n];
-            break;
-          case 3:
-            nid = mesh_->tree->tetras()[mesh_->tree->obj_4_el()[cell.index()]].nodes[n];
-            break;
-        }
-        
-        switch (node_status[nid]) {
-          case VALID_NODE:
-            for (int i=0; i<node_dof_starts[nid+1] - node_dof_starts[nid]; i++)
-              node_dofs[node_dof_starts[nid]+i] = next_free_dof++;
-            node_status[nid] = ASSIGNED_NODE;
-            break;
-          case INVALID_NODE:
-            for (int i=0; i<node_dof_starts[nid+1] - node_dof_starts[nid]; i++)
-              node_dofs[node_dof_starts[nid]+i] = INVALID_NODE;
-            break;
-        }
-        for (int i=0; i<node_dof_starts[nid+1] - node_dof_starts[nid]; i++)
-          dof_indices.push_back(node_dofs[node_dof_starts[nid]+i]);
-      }
-      
-      // add dofs owned only by the element
-      for (int i=0; i<elem_dof_starts[loc_el+1] - elem_dof_starts[loc_el]; i++)
-      {
-        elem_dofs[elem_dof_starts[loc_el]+i] = next_free_dof++;
-        dof_indices.push_back(elem_dofs[elem_dof_starts[loc_el]+i]);
-      }
-      cell_starts[row_4_el[el_4_loc[loc_el]]+1] = dof_indices.size();
-      
-      max_elem_dofs_ = max(max_elem_dofs_, (int)dof_indices.size() - cell_starts[row_4_el[el_4_loc[loc_el]]]);
-    }
-    for (unsigned int i=1; i<cell_starts.size(); i++)
-      if (cell_starts[i] < cell_starts[i-1])
-        cell_starts[i] = cell_starts[i-1];
-    
-    lsize_ = next_free_dof - offset;
-
-<<<<<<< HEAD
-    // communicate n_dofs across all processes
-    dof_ds_ = new Distribution(lsize_, PETSC_COMM_WORLD);
-    n_global_dofs_ = dof_ds_->size();
-    
-    // shift dof indices
-    loffset_ = dof_ds_->get_starts_array()[dof_ds_->myp()];
-    if (dof_ds_->myp() > 0)
-      for (unsigned int i=0; i<dof_indices.size(); i++)
-        if (dof_indices[i] != INVALID_NODE)
-          dof_indices[i] += loffset_;
-    
-    // communicate dofs from ghost cells
-    // - determine ids of neighbouring processors
-    // - send number of elements required from the other processor
-    // - receive number of elements required by the other processor
-    // - send indices of elements required
-    // - receive indices of elements required
-    // - receive dofs on the required elements
-    // - send dofs on the required elements
-        create_sequential();
-}
-
-
-void DOFHandlerMultiDim::create_sequential()
-{
-  // on each processor create sequential vectors of all dofs on the whole mesh.
-  Distribution distr(dof_indices.size(), PETSC_COMM_WORLD);
-  cell_starts_seq.resize(cell_starts.size());
-  dof_indices_seq.resize(distr.size());
-  
-  MPI_Allreduce( &cell_starts[0], &cell_starts_seq[0], cell_starts.size(), MPI_INT, MPI_SUM, MPI_COMM_WORLD);
-  MPI_Allgatherv( &dof_indices[0], dof_indices.size(), MPI_INT, &dof_indices_seq[0], (const int *)distr.get_lsizes_array(), (const int *)distr.get_starts_array(), MPI_INT, MPI_COMM_WORLD);
-=======
+    for (unsigned int dm=0; dm <= 1; dm++)
+    {
+        n_obj_dofs[1][dm] = 0;
+        for (unsigned int m=0; m<dof_multiplicities.size(); m++)
+            n_obj_dofs[1][dm] += fe1d.n_object_dofs(dm, dof_multiplicities[m])*dof_multiplicities[m];
+    }
+    for (unsigned int dm=0; dm <= 2; dm++)
+	{
+		n_obj_dofs[2][dm] = 0;
+		for (unsigned int m=0; m<dof_multiplicities.size(); m++)
+			n_obj_dofs[2][dm] += fe2d.n_object_dofs(dm, dof_multiplicities[m])*dof_multiplicities[m];
+	}
+    for (unsigned int dm=0; dm <= 3; dm++)
+	{
+		n_obj_dofs[3][dm] = 0;
+		for (unsigned int m=0; m<dof_multiplicities.size(); m++)
+			n_obj_dofs[3][dm] += fe3d.n_object_dofs(dm, dof_multiplicities[m])*dof_multiplicities[m];
+	}
+
+    // Broadcast partition of elements to all processes.
+    int *loc_part;
+    unsigned int myp = mesh_->get_part()->get_init_distr()->myp();
+    if (myp == 0)
+    {
+    	loc_part = (int*)mesh_->get_part()->get_loc_part();
+    }
+    else
+    {
+    	loc_part = new int[mesh_->n_elements()];
+    }
+    MPI_Bcast(loc_part, mesh_->n_elements(), MPI_INT, 0, mesh_->get_part()->get_init_distr()->get_comm());
+
+    // Distribute element dofs.
+    // First we distribute dofs on elements associated to process 0 and so on.
+    for (unsigned int proc=0; proc<mesh_->get_part()->get_init_distr()->np(); proc++)
+    {
+    	if (proc == myp)
+    		loffset_ = next_free_dof;
+
+    	FOR_ELEMENTS(mesh_, cell)
+		{
+    		if (loc_part[cell.index()] != (int)proc) continue;
+
+    		unsigned int dim = cell->dim();
+
+    		// distribute dofs
+			// TODO: For the moment we distribute only dofs associated to the cell
+			//       In the future we want to distribute dofs on vertices, lines,
+			//       and triangles as well.
+			object_dofs[cell.index()] = new int*[dim+1];
+			for (unsigned int i=0; i<dim+1; i++)
+				object_dofs[cell.index()][i] = NULL;
+			object_dofs[cell.index()][dim] = new int[n_obj_dofs[dim][dim]];
+
+			for (unsigned int i=0; i<n_obj_dofs[dim][dim]; i++)
+			   object_dofs[cell.index()][dim][i] = next_free_dof++;
+    	}
+
+    	if (proc == myp) {
+    		lsize_ = next_free_dof - loffset_;
+    		ds_ = new Distribution(lsize_, PETSC_COMM_WORLD);
+    	}
+    }
+
     // Finally we free the unused array loc_part.
     if (mesh_->get_part()->get_init_distr()->myp() != 0)
     	delete[] loc_part;
@@ -481,85 +381,43 @@
         indices[k] = object_dofs[cell.index()][dim][k] - loffset_;
 
     return n_objects_dofs;
->>>>>>> a6ba29c9
-}
-
-
-
-void DOFHandlerMultiDim::get_dof_indices(const CellIterator &cell, unsigned int indices[]) const
-{
-  if ( cell_starts_seq.size() > 0 && dof_indices_seq.size() > 0)
-  {
-    for (unsigned int k=0; k<cell_starts_seq[row_4_el[cell.index()]+1]-cell_starts_seq[row_4_el[cell.index()]]; k++)
-      indices[k] = dof_indices_seq[cell_starts_seq[row_4_el[cell.index()]]+k];
-  }
-  else
-  {
-    OLD_ASSERT(el_is_local(cell.index()), "Attempt to use DOF handler on nonlocal element!");
-    for (unsigned int k=0; k<cell_starts[row_4_el[cell.index()]+1]-cell_starts[row_4_el[cell.index()]]; k++)
-      indices[k] = dof_indices[cell_starts[row_4_el[cell.index()]]+k];
-  }
-}
-
-
-<<<<<<< HEAD
-
-void DOFHandlerMultiDim::get_loc_dof_indices(const CellIterator &cell, unsigned int indices[]) const
-{
-  if ( cell_starts_seq.size() > 0 && dof_indices_seq.size() > 0)
-  {
-    for (unsigned int k=0; k<cell_starts_seq[row_4_el[cell.index()]+1]-cell_starts_seq[row_4_el[cell.index()]]; k++)
-      indices[k] = dof_indices_seq[cell_starts_seq[row_4_el[cell.index()]]+k] - loffset_;
-  }
-  else
-  {
-    OLD_ASSERT(el_is_local(cell.index()), "Attempt to use DOF handler on nonlocal element!");
-    for (unsigned int k=0; k<cell_starts[row_4_el[cell.index()]+1]-cell_starts[row_4_el[cell.index()]]; k++)
-      indices[k] = dof_indices[cell_starts[row_4_el[cell.index()]]+k] - loffset_;
-  }
-=======
+}
+
+void DOFHandlerMultiDim::get_dof_values(const CellIterator &cell, const Vec &values, double local_values[]) const
+{
+	int ndofs=0;
+
+	switch (cell->dim())
+	{
+	case 1:
+		ndofs = fe1d_->n_dofs();
+		break;
+	case 2:
+		ndofs = fe2d_->n_dofs();
+		break;
+	case 3:
+		ndofs = fe3d_->n_dofs();
+		break;
+	}
+
     std::vector<int> indices(ndofs);
 
     get_dof_indices(cell, indices);
     VecGetValues(values, ndofs, (PetscInt *)indices[0], local_values);
->>>>>>> a6ba29c9
-}
-
-// void DOFHandlerMultiDim::get_dof_values(const CellIterator &cell, const Vec &values, double local_values[]) const
-// {
-// 	int ndofs=0;
-// 
-// 	switch (cell->dim())
-// 	{
-// 	case 1:
-// 		ndofs = fe1d_->n_dofs();
-// 		break;
-// 	case 2:
-// 		ndofs = fe2d_->n_dofs();
-// 		break;
-// 	case 3:
-// 		ndofs = fe3d_->n_dofs();
-// 		break;
-// 	}
-// 
-//     unsigned int indices[ndofs];
-// 
-//     get_dof_indices(cell, indices);
-//     VecGetValues(values, ndofs, (PetscInt *)indices, local_values);
-// }
+}
 
 DOFHandlerMultiDim::~DOFHandlerMultiDim()
 {
-// 	for (ElementFullIter elem=mesh_->element.begin(); elem!=mesh_->element.end(); ++elem)
-// 		if (object_dofs[elem.index()] != NULL)
-// 		{
-// 			for (unsigned int j=0; j<elem->dim(); j++)
-// 				if (object_dofs[elem.index()][j] != NULL)
-// 					delete[] object_dofs[elem.index()][j];
-// 
-// 			delete[] object_dofs[elem.index()];
-// 		}
-// 	delete[] object_dofs;
+	for (ElementFullIter elem=mesh_->element.begin(); elem!=mesh_->element.end(); ++elem)
+		if (object_dofs[elem.index()] != NULL)
+		{
+			for (unsigned int j=0; j<=elem->dim(); j++)
+				if (object_dofs[elem.index()][j] != NULL)
+					delete[] object_dofs[elem.index()][j];
+
+			delete[] object_dofs[elem.index()];
+		}
+	delete[] object_dofs;
 }
 
 
@@ -594,68 +452,6 @@
 				|| el_is_local(nb->side()->element().index()))
 			nb_4_loc.push_back(inb);
 	}
-	
-	// create array of local nodes
-	std::vector<bool> node_is_local(mesh_->tree->nodes().size(), false);
-    for (unsigned int loc_el=0; loc_el<el_ds_->lsize(); loc_el++)
-    {
-      CellIterator cell = mesh_->element(el_index(loc_el));
-      unsigned int obj_idx = mesh_->tree->obj_4_el()[cell.index()];
-      switch (cell->dim()) {
-        case 1:
-          for (unsigned int nid=0; nid<cell->n_nodes(); nid++)
-            node_is_local[mesh_->tree->lines()[obj_idx].nodes[nid]] = true;
-          break;
-        case 2:
-          for (unsigned int nid=0; nid<cell->n_nodes(); nid++)
-            node_is_local[mesh_->tree->triangles()[obj_idx].nodes[nid]] = true;
-          break;
-        case 3:
-          for (unsigned int nid=0; nid<cell->n_nodes(); nid++)
-            node_is_local[mesh_->tree->tetras()[obj_idx].nodes[nid]] = true;
-          break;
-      }
-    }
-    for (unsigned int nid=0; nid<mesh_->tree->nodes().size(); nid++)
-      if (node_is_local[nid])
-        node_4_loc.push_back(nid);
-    
-    // create array of local ghost cells
-    FOR_ELEMENTS(mesh_, cell)
-    {
-      if (cell->get_proc() != el_ds_->myp())
-      {
-        bool has_local_node = false;
-        unsigned int obj_idx = mesh_->tree->obj_4_el()[cell.index()];
-        switch (cell->dim()) {
-          case 1:
-            for (unsigned int nid=0; nid<cell->n_nodes(); nid++)
-              if (node_is_local[mesh_->tree->lines()[obj_idx].nodes[nid]])
-              {
-                has_local_node = true;
-                break;
-              }
-            break;
-          case 2:
-            for (unsigned int nid=0; nid<cell->n_nodes(); nid++)
-              if (node_is_local[mesh_->tree->triangles()[obj_idx].nodes[nid]])
-              {
-                has_local_node = true;
-                break;
-              }
-            break;
-          case 3:
-            for (unsigned int nid=0; nid<cell->n_nodes(); nid++)
-              if (node_is_local[mesh_->tree->tetras()[obj_idx].nodes[nid]])
-              {
-                has_local_node = true;
-                break;
-              }
-            break;
-        }
-        if (has_local_node) ghost_4_loc.push_back(cell.index());
-      }
-    }
 }
 
 
@@ -673,9 +469,9 @@
 
 
 
-// template<> FiniteElement<1,3> *DOFHandlerMultiDim::fe<1>() const { return fe1d_; }
-// template<> FiniteElement<2,3> *DOFHandlerMultiDim::fe<2>() const { return fe2d_; }
-// template<> FiniteElement<3,3> *DOFHandlerMultiDim::fe<3>() const { return fe3d_; }
+template<> FiniteElement<1,3> *DOFHandlerMultiDim::fe<1>() const { return fe1d_; }
+template<> FiniteElement<2,3> *DOFHandlerMultiDim::fe<2>() const { return fe2d_; }
+template<> FiniteElement<3,3> *DOFHandlerMultiDim::fe<3>() const { return fe3d_; }
 
 
 //template class DOFHandler<0,3>;

/*!
 *
﻿ * Copyright (C) 2015 Technical University of Liberec.  All rights reserved.
 * 
 * This program is free software; you can redistribute it and/or modify it under
 * the terms of the GNU General Public License version 3 as published by the
 * Free Software Foundation. (http://www.gnu.org/licenses/gpl-3.0.en.html)
 * 
 * This program is distributed in the hope that it will be useful, but WITHOUT
 * ANY WARRANTY; without even the implied warranty of MERCHANTABILITY or FITNESS
 * FOR A PARTICULAR PURPOSE.  See the GNU General Public License for more details.
 *
 * 
 * @file    dofhandler.cc
 * @brief   Declaration of class which handles the ordering of degrees of freedom (dof) and mappings between local and global dofs.
 * @author  Jan Stebel
 */

#include "fem/dofhandler.hh"
#include "fem/finite_element.hh"
#include "mesh/mesh.h"
#include "mesh/duplicate_nodes.h"
#include "mesh/partitioning.hh"
#include "mesh/long_idx.hh"
#include "mesh/accessors.hh"
#include "mesh/range_wrapper.hh"
#include "mesh/neighbours.h"
#include "la/distribution.hh"




DOFHandlerBase::~DOFHandlerBase()
{
  if (dof_ds_ != nullptr) delete dof_ds_;
}



<<<<<<< HEAD
//template<unsigned int dim, unsigned int spacedim> inline
//DOFHandler<dim,spacedim>::DOFHandler(Mesh & _mesh)
//: DOFHandlerBase(_mesh),
//  finite_element(0)
//{
//	object_dofs = new int**[mesh->n_elements()];
//	for (int i=0; i<mesh->n_elements(); i++)
//		object_dofs[i] = NULL;
//}
//
//
//template<unsigned int dim, unsigned int spacedim> inline
//DOFHandler<dim,spacedim>::~DOFHandler()
//{
//	for (int i=0; i<mesh->n_elements(); i++)
//		if (object_dofs[i] != NULL)
//		{
//			for (int j=0; j<mesh->element[i].dim(); j++)
//				if (object_dofs[i][j] != NULL)
//					delete[] object_dofs[i][j];
//
//			delete[] object_dofs[i];
//		}
//	delete[] object_dofs;
//}
//
//
//template<unsigned int dim, unsigned int spacedim> inline
//void DOFHandler<dim,spacedim>::distribute_dofs(FiniteElement<dim,spacedim> & fe, const unsigned int offset)
//{
//	// First check if dofs are already distributed.
//	OLD_ASSERT(finite_element == 0, "Attempt to distribute DOFs multiple times!");
//
//    unsigned int next_free_dof = offset;
//    unsigned int n_obj_dofs[dim+1];
//
//    finite_element = &fe;
//    global_dof_offset = offset;
//
//    for (unsigned int dm=0; dm <= dim; dm++)
//    {
//        n_obj_dofs[dm] = 0;
//        for (unsigned int m=0; m<dof_multiplicities.size(); m++)
//            n_obj_dofs[dm] += fe.n_object_dofs(dm, dof_multiplicities[m])*dof_multiplicities[m];
//    }
//
//    // Broadcast partition of elements to all processes.
//    LongIdx *loc_part;
//    int myp = mesh->get_part()->get_init_distr()->myp();
//    if (myp == 0)
//    {
//    	loc_part = (int*)mesh->get_part()->get_loc_part();
//    }
//    else
//    {
//    	loc_part = new LongIdx[mesh->n_elements()];
//    }
//    MPI_Bcast(loc_part, mesh->n_elements(), MPI_INT, 0, mesh->get_part()->get_init_distr()->get_comm());
//
//    // Distribute element dofs.
//    // First we distribute dofs on elements associated to process 0 and so on.
//    for (int proc=0; proc<mesh->get_part()->get_init_distr()->np(); proc++)
//    {
//    	if (proc == myp)
//    		loffset_ = next_free_dof;
//
//    	for (auto cell : mesh->elements_range()) {
//    		if (cell->dim() != dim) continue;
//
//    		if (loc_part[cell.index()] != proc) continue;
//
//    		// distribute dofs
//			// TODO: For the moment we distribute only dofs associated to the cell
//			//       In the future we want to distribute dofs on vertices, lines,
//			//       and triangles as well.
//			object_dofs[cell.index()] = new int*[dim+1];
//			for (int i=0; i<dim+1; i++)
//				object_dofs[cell.index()][i] = NULL;
//			object_dofs[cell.index()][dim] = new int[n_obj_dofs[dim]];
//
//			for (unsigned int i=0; i<n_obj_dofs[dim]; i++)
//			   object_dofs[cell.index()][dim][i] = next_free_dof++;
//    	}
//
//    	if (proc == myp)
//    		lsize_ = next_free_dof - loffset_;
//    }
//
//    // Finally we free the unused array loc_part.
//    if (mesh->get_part()->get_init_distr()->myp() != 0)
//    	delete[] loc_part;
//
////    for (auto cell : mesh->elements_range()) {
////        // skip cells of different dimension
////        if (cell->dim() != dim) continue;
////
////        // distribute dofs
////        // TODO: For the moment we distribute only dofs associated to the cell
////        //       In the future we want to distribute dofs on vertices, lines,
////        //       and triangles as well.
////        object_dofs[dim][cell] = new int[n_obj_dofs[dim]];
////        for (unsigned int i=0; i<n_obj_dofs[dim]; i++)
////           object_dofs[dim][cell][i] = next_free_dof++;
////    }
//
//
////    for (auto cell : mesh->elements_range()) {
////        // skip cells of different dimension
////        if (cell->dim != dim) continue;
////
////        // distribute dofs
////        for (int dm=0; dm<=dim; dm++)
////        {
////            for (int i=0; i<cell->n_sides_by_dim(dm); i++)
////            {
////                void *side = cell->side_by_dim(dm, i);
////                // check if node has already assigned dofs, otherwise
////                // distribute
////                if (object_dofs[dm].find(side) == object_dofs[dm].end())
////                {
////                    object_dofs[dm][side] = new int[n_obj_dofs[dm]];
////                    for (int i=0; i<n_obj_dofs[dm]; i++)
////                        object_dofs[dm][side][i] = next_free_dof++;
////                }
////            }
////        }
////    }
//
//    n_dofs = next_free_dof - offset;
//}
//
//
//
//template<unsigned int dim, unsigned int spacedim> inline
//const unsigned int DOFHandler<dim,spacedim>::n_local_dofs()
//{
//    return finite_element->n_dofs();
//}
//
//
//
//template<unsigned int dim, unsigned int spacedim>
//void DOFHandler<dim,spacedim>::get_dof_indices(const CellIterator &cell, unsigned int indices[])
//{
////    void *side;
////    unsigned int offset, pid;
//
//    for (unsigned int k=0; k<finite_element->n_object_dofs(dim,DOF_SINGLE); k++)
//    	indices[k] = object_dofs[cell.index()][dim][k];
//
////    indices.clear();
////
////    get_object_dof_indices<0>(cell, indices);
////    get_object_dof_indices<1>(cell, indices);
////    get_object_dof_indices<2>(cell, indices);
////    get_object_dof_indices<3>(cell, indices);
//}
//
////template<unsigned int dim> template<unsigned int obj_dim> inline void DOFHandler<dim>::get_object_dof_indices(const CellIterator &cell, unsigned int indices[])
////{
//    // TODO: implement for lower dimensional objects
//
////    void *side;
////    unsigned int offset, pid;
////
////    // loop over cell points/lines/triangles/tetrahedra
////    for (int i=0; i<n_simplex_objects<dim>(obj_dim); i++)
////    {
////        side   = cell->side_by_dim(obj_dim,i);
////        pid    = permutation_id<dim,obj_dim>(cell,i);
////        offset = 0;
////        // loop over dof multiplicities (single dofs, pairs, triples, sextuples)
////        for (vector<unsigned int>::iterator m=dof_multiplicities.begin(); m!=dof_multiplicities.end(); m++)
////        {
////            // loop over particular single dofs/dof pairs/triples/sextuples
////            for (int j=0; j<finite_element.n_object_dofs(obj_dim,*m); j++)
////            {
////                // loop over particular dofs (the single dof/2 dofs in the pair etc.)
////                for (int k=0; k<*m; k++)
////                    indices.push_back(object_dofs[obj_dim][side][offset+Simplex<obj_dim>::pair_permutations[pid][k]]);
////
////                offset += *m;
////            }
////        }
////    }
////}
//
//template<unsigned int dim, unsigned int spacedim> inline
//void DOFHandler<dim,spacedim>::get_dof_values(const CellIterator &cell, const Vec &values, double local_values[])
//{
//    unsigned int indices[finite_element->n_dofs()];
//
//    get_dof_indices(cell, indices);
//    VecGetValues(values, finite_element->n_dofs(), (PetscInt *)indices, local_values);
//}
=======
>>>>>>> c9223270



DOFHandlerMultiDim::DOFHandlerMultiDim(Mesh& _mesh, bool make_elem_part)
	: DOFHandlerBase(_mesh),
<<<<<<< HEAD
	  fe0d_(0),
	  fe1d_(0),
	  fe2d_(0),
	  fe3d_(0)
{
	object_dofs = new LongIdx**[mesh_->n_elements()];
	for (unsigned int i=0; i<mesh_->n_elements(); i++)
		object_dofs[i] = NULL;

	if (make_elem_part) make_elem_partitioning();
}

void DOFHandlerMultiDim::distribute_dofs(FiniteElement<0> &fe0d,
		FiniteElement<1>& fe1d, FiniteElement<2>& fe2d, FiniteElement<3>& fe3d,
		const unsigned int offset)
{
	// First check if dofs are already distributed.
	ASSERT((fe0d_ == 0) && (fe1d_ == 0) && (fe2d_ == 0) && (fe3d_ == 0)).error("Attempt to distribute DOFs multiple times!");

    unsigned int next_free_dof = offset;
    // n_obj_dofs[element_dim][general_face_dim]
    // for every dim of ref. element, number of DoFs on its generalized face (face, edge, vertex)
    unsigned int n_obj_dofs[4][4];


    fe0d_ = &fe0d;
    fe1d_ = &fe1d;
   	fe2d_ = &fe2d;
   	fe3d_ = &fe3d;
    global_dof_offset = offset;
    max_elem_dofs_ = max( max(fe0d_->n_dofs(), fe1d_->n_dofs()), max(fe2d_->n_dofs(), fe3d_->n_dofs()) );

    for (unsigned int dm=0; dm <= 3; dm++)
        for (unsigned int dd=0; dd <= 3; dd++)
            n_obj_dofs[dd][dm] = 0;
    for (unsigned int d=0; d<fe0d.n_dofs(); d++)
        n_obj_dofs[0][fe0d.dof(d).dim]++;
    for (unsigned int d=0; d<fe1d.n_dofs(); d++)
        n_obj_dofs[1][fe1d.dof(d).dim]++;
    for (unsigned int d=0; d<fe2d.n_dofs(); d++)
        n_obj_dofs[2][fe2d.dof(d).dim]++;
    for (unsigned int d=0; d<fe3d.n_dofs(); d++)
        n_obj_dofs[3][fe3d.dof(d).dim]++;

    // Broadcast partition of elements to all processes.
    LongIdx *loc_part;
    unsigned int myp = mesh_->get_part()->get_init_distr()->myp();
    if (myp == 0)
    {
    	loc_part = (LongIdx*)mesh_->get_local_part();
=======
	  ds_(nullptr)
{
	make_elem_partitioning();
}


unsigned int DOFHandlerMultiDim::n_dofs(ElementAccessor<3> cell) const
{
    switch (cell->dim()) {
        case 1:
            return fe<1>(cell)->n_dofs();
            break;
        case 2:
            return fe<2>(cell)->n_dofs();
            break;
        case 3:
            return fe<3>(cell)->n_dofs();
            break;
    }
}


const Dof &DOFHandlerMultiDim::cell_dof(ElementAccessor<3> cell, unsigned int idof) const
{
    switch (cell.dim())
    {
        case 1:
            return fe<1>(cell)->dof(idof);
            break;
        case 2:
            return fe<2>(cell)->dof(idof);
            break;
        case 3:
            return fe<3>(cell)->dof(idof);
            break;
>>>>>>> c9223270
    }
}


void DOFHandlerMultiDim::init_cell_starts()
{
    // get number of dofs per element and then set up cell_starts
    cell_starts = std::vector<LongIdx>(mesh_->n_elements()+1, 0);
    for (unsigned int loc_el=0; loc_el<el_ds_->lsize(); ++loc_el)
    {
        auto cell = mesh_->element_accessor(el_index(loc_el));
        cell_starts[row_4_el[cell.idx()]+1] = n_dofs(cell);
        max_elem_dofs_ = max((int)max_elem_dofs_, (int)n_dofs(cell));
    }
    for (unsigned int gid=0; gid<ghost_4_loc.size(); ++gid)
    {
        auto cell = mesh_->element_accessor(ghost_4_loc[gid]);
        cell_starts[row_4_el[cell.idx()]+1] = n_dofs(cell);
        max_elem_dofs_ = max((int)max_elem_dofs_, (int)n_dofs(cell));
    }
    for (unsigned int i=0; i<mesh_->n_elements(); ++i)
        cell_starts[i+1] += cell_starts[i];
}


void DOFHandlerMultiDim::init_node_dof_starts(std::vector<LongIdx> &node_dof_starts)
{
    // initialize dofs on nodes
    // We must separate dofs for dimensions because FE functions
    // may be discontinuous on nodes shared by different
    // dimensions.
    unsigned int n_node_dofs = 0;
    
    for (unsigned int nid=0; nid<mesh_->tree->n_nodes(); nid++)
    {
<<<<<<< HEAD
    	if (proc == myp)
    		loffset_ = next_free_dof;

    	for (auto cell : mesh_->elements_range()) {
    		if (loc_part[ cell.idx() ] != (int)proc) continue;

    		unsigned int dim = cell->dim();
    		unsigned int dof_index = cell.idx();

    		// distribute dofs
			// TODO: For the moment we distribute only dofs associated to the cell
			//       In the future we want to distribute dofs on vertices, lines,
			//       and triangles as well.
			object_dofs[ dof_index ] = new LongIdx*[dim+1];
			for (unsigned int i=0; i<dim+1; i++)
				object_dofs[ dof_index ][i] = NULL;
			object_dofs[ dof_index ][dim] = new int[n_obj_dofs[dim][dim]];

			for (unsigned int i=0; i<n_obj_dofs[dim][dim]; i++)
			   object_dofs[ dof_index ][dim][i] = next_free_dof++;
    	}

    	if (proc == myp) {
    		lsize_ = next_free_dof - loffset_;
    		ds_ = new Distribution(lsize_, PETSC_COMM_WORLD);
    	}
=======
      node_dof_starts.push_back(n_node_dofs);
      n_node_dofs += ds_->n_node_dofs(nid);
>>>>>>> c9223270
    }
    node_dof_starts.push_back(n_node_dofs);
}


void DOFHandlerMultiDim::init_node_status(std::vector<short int> &node_status)
{
    // mark local dofs
    for (unsigned int loc_el=0; loc_el<el_ds_->lsize(); loc_el++)
    {
      ElementAccessor<3> cell = mesh_->element_accessor(el_index(loc_el));

      for (unsigned int n=0; n<cell->dim()+1; n++)
      {
        unsigned int nid = mesh_->tree->objects(cell->dim())[mesh_->tree->obj_4_el()[cell.idx()]].nodes[n];
        node_status[nid] = VALID_NODE;
      }
    }
    
    // unmark dofs on ghost cells from lower procs
    for (unsigned int gid=0; gid<ghost_4_loc.size(); gid++)
    {
      ElementAccessor<3> cell = mesh_->element_accessor(ghost_4_loc[gid]);
      if (cell.proc() < el_ds_->myp())
      {
        for (unsigned int n=0; n<cell->dim()+1; n++)
        {
          unsigned int nid = mesh_->tree->objects(cell->dim())[mesh_->tree->obj_4_el()[cell.idx()]].nodes[n];
          node_status[nid] = INVALID_NODE;
        }
      }
    }
}


void DOFHandlerMultiDim::receive_ghost_dofs(unsigned int proc, vector<LongIdx> &dofs)
{
    // send number of elements required from the other processor
    unsigned int n_elems = ghost_proc_el[proc].size();
    MPI_Send(&n_elems, 1, MPI_UNSIGNED, proc, 0, MPI_COMM_WORLD);
    
<<<<<<< HEAD
	switch (dim)
	{
	case 0:
		n_objects_dofs = fe0d_->n_dofs();
		break;
	case 1:
		n_objects_dofs = fe1d_->n_dofs();
		break;
	case 2:
		n_objects_dofs = fe2d_->n_dofs();
		break;
	case 3:
		n_objects_dofs = fe3d_->n_dofs();
		break;
	}
	
	ASSERT_LE(n_objects_dofs, indices.size()).error();
=======
    // send indices of elements required
    MPI_Send(&(ghost_proc_el[proc][0]), n_elems, MPI_LONG_IDX, proc, 1, MPI_COMM_WORLD);
    
    // receive numbers of dofs on required elements
    vector<unsigned int> n_dofs(n_elems);
    MPI_Recv(&(n_dofs[0]), n_elems, MPI_UNSIGNED, proc, 2, MPI_COMM_WORLD, MPI_STATUS_IGNORE);
    
    // receive dofs on required elements
    unsigned int n_dofs_sum = 0;
    for (auto nd : n_dofs) n_dofs_sum += nd;
    dofs.resize(n_dofs_sum);
    MPI_Recv(&(dofs[0]), n_dofs_sum, MPI_LONG_IDX, proc, 3, MPI_COMM_WORLD, MPI_STATUS_IGNORE);
}
>>>>>>> c9223270


void DOFHandlerMultiDim::send_ghost_dofs(unsigned int proc)
{
    // receive number of elements required by the other processor
    unsigned int n_elems;
    MPI_Recv(&n_elems, 1, MPI_UNSIGNED, proc, 0, MPI_COMM_WORLD, MPI_STATUS_IGNORE);
    
    // receive indices of elements required
    vector<LongIdx> elems(n_elems);
    MPI_Recv(&(elems[0]), n_elems, MPI_LONG_IDX, proc, 1, MPI_COMM_WORLD, MPI_STATUS_IGNORE);
    
    // send numbers of dofs on required elements
    vector<unsigned int> n_dofs;
    for (LongIdx el : elems) n_dofs.push_back(cell_starts[row_4_el[el]+1] - cell_starts[row_4_el[el]]);
    MPI_Send(&(n_dofs[0]), n_elems, MPI_UNSIGNED, proc, 2, MPI_COMM_WORLD);
    
    // send dofs on the required elements
    vector<LongIdx> dofs;
    for (LongIdx el : elems)
        dofs.insert(dofs.end(), dof_indices.begin()+cell_starts[row_4_el[el]], dof_indices.begin()+cell_starts[row_4_el[el]+1]);
    MPI_Send(&(dofs[0]), dofs.size(), MPI_LONG_IDX, proc, 3, MPI_COMM_WORLD);
}


void DOFHandlerMultiDim::update_local_dofs(unsigned int proc,
                                           const std::vector<bool> &update_cells,
                                           const std::vector<LongIdx> &dofs, 
                                           const std::vector<LongIdx> &node_dof_starts,
                                           std::vector<LongIdx> &node_dofs
                                          )
{
    // update dof_indices on ghost cells
    unsigned int dof_offset=0;
    for (unsigned int gid=0; gid<ghost_proc_el[proc].size(); gid++)
    {
        auto cell = mesh_->element_accessor(ghost_proc_el[proc][gid]);
        
        for (unsigned dof=0; dof<n_dofs(cell); dof++)
            dof_indices[cell_starts[row_4_el[cell.idx()]]+dof] = dofs[dof_offset+dof];
        
        vector<unsigned int> loc_node_dof_count(cell->n_nodes(), 0);
        for (unsigned int idof = 0; idof<n_dofs(cell); ++idof)
        {
            if (cell_dof(cell, idof).dim == 0)
            {   // update nodal dof
                unsigned int dof_nface_idx = cell_dof(cell, idof).n_face_idx;
                unsigned int nid = mesh_->tree->objects(cell->dim())[mesh_->tree->obj_4_el()[cell.idx()]].nodes[dof_nface_idx];
                    
                if (node_dofs[node_dof_starts[nid]+loc_node_dof_count[dof_nface_idx]] == INVALID_DOF)
                    node_dofs[node_dof_starts[nid]+loc_node_dof_count[dof_nface_idx]] = dofs[dof_offset+idof];
                
                loc_node_dof_count[dof_nface_idx]++;
            }
        }
        
        dof_offset += n_dofs(cell);
    }
    
    // update dof_indices on local elements
    for (unsigned int loc_el=0; loc_el < el_ds_->lsize(); loc_el++)
    {
<<<<<<< HEAD
    case 0:
        n_objects_dofs = fe0d_->n_dofs();
        break;
    case 1:
        n_objects_dofs = fe1d_->n_dofs();
        break;
    case 2:
        n_objects_dofs = fe2d_->n_dofs();
        break;
    case 3:
        n_objects_dofs = fe3d_->n_dofs();
        break;
=======
        if (!update_cells[loc_el]) continue;
        
        ElementAccessor<3> cell = mesh_->element_accessor(el_index(loc_el));
        
        // loop over element dofs
        vector<unsigned int> loc_node_dof_count(cell->n_nodes(), 0);
        for (unsigned int idof = 0; idof<n_dofs(cell); ++idof)
        {
            if (cell_dof(cell,idof).dim == 0)
            {
                unsigned int dof_nface_idx = cell_dof(cell, idof).n_face_idx;
                if (dof_indices[cell_starts[row_4_el[cell.idx()]]+idof] == INVALID_DOF)
                {   // update nodal dof
                    unsigned int nid = mesh_->tree->objects(cell->dim())[mesh_->tree->obj_4_el()[cell.idx()]].nodes[dof_nface_idx];
                    dof_indices[cell_starts[row_4_el[cell.idx()]]+idof] = node_dofs[node_dof_starts[nid]+loc_node_dof_count[dof_nface_idx]];
                }
                loc_node_dof_count[dof_nface_idx]++;
            }
        }
>>>>>>> c9223270
    }
}


void DOFHandlerMultiDim::distribute_dofs(std::shared_ptr<DiscreteSpace> ds,
        bool sequential)
{
	// First check if dofs are already distributed.
	OLD_ASSERT(ds_ == nullptr, "Attempt to distribute DOFs multiple times!");
    
    ds_ = ds;

    std::vector<LongIdx> node_dofs, node_dof_starts;
    std::vector<short int> node_status(mesh_->tree->n_nodes(), INVALID_NODE);
    std::vector<bool> update_cells(el_ds_->lsize(), false);
    unsigned int next_free_dof = 0;

    init_cell_starts();
    init_node_dof_starts(node_dof_starts);
    node_dofs.resize(node_dof_starts[node_dof_starts.size()-1]);
    init_node_status(node_status);
    
    // Distribute dofs on local elements.
    dof_indices.resize(cell_starts[cell_starts.size()-1]);
    for (unsigned int loc_el=0; loc_el < el_ds_->lsize(); loc_el++)
    {
      ElementAccessor<3> cell = mesh_->element_accessor(el_index(loc_el));
      
      // loop over element dofs
      vector<unsigned int> loc_node_dof_count(cell->n_nodes(), 0);
      for (unsigned int idof = 0; idof<n_dofs(cell); ++idof)
      {
        unsigned int dof_dim = cell_dof(cell, idof).dim;
        unsigned int dof_nface_idx = cell_dof(cell, idof).n_face_idx;
        
        if (dof_dim == 0)
        {   // add dofs shared by nodes
            unsigned int nid = mesh_->tree->objects(cell->dim())[mesh_->tree->obj_4_el()[cell.idx()]].nodes[dof_nface_idx];
            unsigned int node_dof_idx = node_dof_starts[nid]+loc_node_dof_count[dof_nface_idx];
                
            switch (node_status[nid])
            {
            case VALID_NODE:
                for (int i=0; i<node_dof_starts[nid+1] - node_dof_starts[nid]; i++)
                    node_dofs[node_dof_starts[nid]+i] = next_free_dof++;
                node_status[nid] = ASSIGNED_NODE;
                break;
            case INVALID_NODE:
                node_dofs[node_dof_idx] = INVALID_DOF;
                update_cells[loc_el] = true;
                break;
            }
            dof_indices[cell_starts[row_4_el[cell.idx()]]+idof] = node_dofs[node_dof_idx];
            loc_node_dof_count[dof_nface_idx]++;
        }
        else if (dof_dim == cell.dim())
            // add dofs owned only by the element
            dof_indices[cell_starts[row_4_el[cell.idx()]]+idof] = next_free_dof++;
        else
            ASSERT(false).error("Unsupported dof n_face.");
      }
    }
    node_status.clear();
    
    lsize_ = next_free_dof;

    // communicate n_dofs across all processes
    dof_ds_ = new Distribution(lsize_, PETSC_COMM_WORLD);
    n_global_dofs_ = dof_ds_->size();
    
    // shift dof indices
    loffset_ = dof_ds_->get_starts_array()[dof_ds_->myp()];
    if (loffset_ > 0)
      for (unsigned int i=0; i<dof_indices.size(); i++)
        if (dof_indices[i] != INVALID_DOF)
          dof_indices[i] += loffset_;
    
    // communicate dofs from ghost cells
    // first propagate from lower procs to higher procs and then vice versa
    for (unsigned int from_higher = 0; from_higher < 2; from_higher++)
    {
        for (unsigned int proc : ghost_proc)
        {
            if ((proc > el_ds_->myp()) == from_higher)
            { // receive dofs from master processor
                vector<LongIdx> dofs;
                receive_ghost_dofs(proc, dofs);
                
                // update dof_indices and node_dofs on ghost elements
                update_local_dofs(proc, update_cells, dofs, node_dof_starts, node_dofs);
            }
            else
                send_ghost_dofs(proc);
        }
    }
    update_cells.clear();
    node_dofs.clear();
    node_dof_starts.clear();
    
    if (sequential) create_sequential();
}


void DOFHandlerMultiDim::create_sequential()
{
  ASSERT(dof_indices.size() > 0).error("Attempt to create sequential dof handler from uninitialized or already sequential object!");
  
  // Auxiliary vectors cell_starts_loc and dof_indices_loc contain
  // only local element data (without ghost elements).
  // Then it is possible to create sequential vectors by simple reduce/gather operation.
  vector<LongIdx> cell_starts_loc(mesh_->n_elements()+1, 0);
  vector<LongIdx> dof_indices_loc;
  
  // construct cell_starts_loc
  for (unsigned int loc_el=0; loc_el<el_ds_->lsize(); ++loc_el)
  {
    auto cell = mesh_->element_accessor(el_index(loc_el));
    cell_starts_loc[row_4_el[cell.idx()]+1] = n_dofs(cell);
  }
  for (unsigned int i=0; i<mesh_->n_elements(); ++i)
    cell_starts_loc[i+1] += cell_starts_loc[i];

  // construct dof_indices_loc
  dof_indices_loc.resize(cell_starts_loc[mesh_->n_elements()]);
  for (unsigned int loc_el=0; loc_el<el_ds_->lsize(); ++loc_el)
  {
    auto cell = mesh_->element_accessor(el_index(loc_el));
    for (unsigned int idof=0; idof<n_dofs(cell); idof++)
        dof_indices_loc[cell_starts_loc[row_4_el[cell.idx()]]+idof] = dof_indices[cell_starts[row_4_el[cell.idx()]]+idof];
  }
  
  // Parallel data are no more used.
  cell_starts.clear();
  dof_indices.clear();
  
  Distribution distr(dof_indices_loc.size(), PETSC_COMM_WORLD);
  cell_starts_seq.resize(mesh_->n_elements()+1);
  dof_indices_seq.resize(distr.size());
  
  MPI_Allreduce( cell_starts_loc.data(),
                 cell_starts_seq.data(),
                 cell_starts_loc.size(),
                 MPI_LONG_IDX,
                 MPI_SUM,
                 MPI_COMM_WORLD );
  
  MPI_Allgatherv( dof_indices_loc.data(),
                  dof_indices_loc.size(),
                  MPI_LONG_IDX,
                  dof_indices_seq.data(),
                  (const int *)distr.get_lsizes_array(),
                  (const int *)distr.get_starts_array(),
                  MPI_LONG_IDX,
                  MPI_COMM_WORLD );
}

<<<<<<< HEAD
	switch (cell->dim())
	{
	case 0:
		ndofs = fe0d_->n_dofs();
		break;
	case 1:
		ndofs = fe1d_->n_dofs();
		break;
	case 2:
		ndofs = fe2d_->n_dofs();
		break;
	case 3:
		ndofs = fe3d_->n_dofs();
		break;
	}
=======
>>>>>>> c9223270


unsigned int DOFHandlerMultiDim::get_dof_indices(const ElementAccessor<3> &cell, std::vector<int> &indices) const
{
  unsigned int ndofs = 0;
  if ( cell_starts_seq.size() > 0 && dof_indices_seq.size() > 0)
  {
    ndofs = cell_starts_seq[row_4_el[cell.idx()]+1]-cell_starts_seq[row_4_el[cell.idx()]];
    for (unsigned int k=0; k<ndofs; k++)
      indices[k] = dof_indices_seq[cell_starts_seq[row_4_el[cell.idx()]]+k];
  }
  else
  {
    ndofs = cell_starts[row_4_el[cell.idx()]+1]-cell_starts[row_4_el[cell.idx()]];
    for (unsigned int k=0; k<ndofs; k++)
      indices[k] = dof_indices[cell_starts[row_4_el[cell.idx()]]+k];
  }
  
  return ndofs;
}



unsigned int DOFHandlerMultiDim::get_loc_dof_indices(const ElementAccessor<3> &cell, std::vector<LongIdx> &indices) const
{
<<<<<<< HEAD
	for ( auto ele : mesh_->elements_range() ) {
		if (object_dofs[ele.idx()] != NULL)
		{
			for (unsigned int j=0; j<=ele->dim(); j++)
				if (object_dofs[ele.idx()][j] != NULL)
					delete[] object_dofs[ele.idx()][j];

			delete[] object_dofs[ele.idx()];
		}
	}
	delete[] object_dofs;
=======
  unsigned int ndofs = 0;
  if ( cell_starts_seq.size() > 0 && dof_indices_seq.size() > 0)
  {
    ndofs = cell_starts_seq[row_4_el[cell.idx()]+1]-cell_starts_seq[row_4_el[cell.idx()]];
    for (unsigned int k=0; k<ndofs; k++)
      indices[k] = cell_starts_seq[row_4_el[cell.idx()]]+k;
  }
  else
  {
    ndofs = cell_starts[row_4_el[cell.idx()]+1]-cell_starts[row_4_el[cell.idx()]];
    for (unsigned int k=0; k<ndofs; k++)
      indices[k] = cell_starts[row_4_el[cell.idx()]]+k;
  }

  return ndofs;
>>>>>>> c9223270
}


DOFHandlerMultiDim::~DOFHandlerMultiDim()
{}



void DOFHandlerMultiDim::make_elem_partitioning()
{
	// create local arrays of elements
    el_ds_ = mesh_->get_el_ds();
    el_4_loc = mesh_->get_el_4_loc();
    row_4_el = mesh_->get_row_4_el();

    // create local array of edges
    for (unsigned int iedg=0; iedg<mesh_->n_edges(); iedg++)
    {
        bool is_edge_local = false;
        Edge *edg = &mesh_->edges[iedg];
        for (int sid=0; sid<edg->n_sides; sid++)
        	if ( el_is_local(edg->side(sid)->element().idx()) )
        	{
        		is_edge_local = true;
        		break;
        	}
        if (is_edge_local)
        	edg_4_loc.push_back(iedg);
    }

    // create local array of neighbours
	for (unsigned int inb=0; inb<mesh_->n_vb_neighbours(); inb++)
	{
		Neighbour *nb = &mesh_->vb_neighbours_[inb];
		if ( el_is_local(nb->element().idx())
				|| el_is_local(nb->side()->element().idx()) )
			nb_4_loc.push_back(inb);
	}
	
	// create array of local nodes
	std::vector<bool> node_is_local(mesh_->tree->n_nodes(), false);
    for (unsigned int loc_el=0; loc_el<el_ds_->lsize(); loc_el++)
    {
      ElementAccessor<3> cell = mesh_->element_accessor(el_index(loc_el));
      unsigned int obj_idx = mesh_->tree->obj_4_el()[cell.idx()];
      for (unsigned int nid=0; nid<cell->n_nodes(); nid++)
        node_is_local[mesh_->tree->objects(cell->dim())[obj_idx].nodes[nid]] = true;
    }
    for (unsigned int nid=0; nid<mesh_->tree->n_nodes(); nid++)
      if (node_is_local[nid])
        node_4_loc.push_back(nid);
    
    // create array of local ghost cells
    for ( auto cell : mesh_->bulk_elements_range() )
    {
      if (cell.proc() != el_ds_->myp())
      {
        bool has_local_node = false;
        unsigned int obj_idx = mesh_->tree->obj_4_el()[cell.idx()];
        for (unsigned int nid=0; nid<cell->n_nodes(); nid++)
          if (node_is_local[mesh_->tree->objects(cell->dim())[obj_idx].nodes[nid]])
          {
            has_local_node = true;
            break;
          }
        if (has_local_node)
        {
            ghost_4_loc.push_back(cell.idx());
            ghost_proc.insert(cell.proc());
            ghost_proc_el[cell.proc()].push_back(cell.idx());
        }
      }
    }
}


bool DOFHandlerMultiDim::el_is_local(int index) const
{
	return el_ds_->is_local(row_4_el[index]);
}


std::size_t DOFHandlerMultiDim::hash() const {
	return this->n_global_dofs_;
}



<<<<<<< HEAD


template<> FiniteElement<0> *DOFHandlerMultiDim::fe<0>() const { return fe0d_; }
template<> FiniteElement<1> *DOFHandlerMultiDim::fe<1>() const { return fe1d_; }
template<> FiniteElement<2> *DOFHandlerMultiDim::fe<2>() const { return fe2d_; }
template<> FiniteElement<3> *DOFHandlerMultiDim::fe<3>() const { return fe3d_; }


//template class DOFHandler<0,3>;
//template class DOFHandler<1,3>;
//template class DOFHandler<2,3>;
//template class DOFHandler<3,3>;
=======
>>>>>>> c9223270
<|MERGE_RESOLUTION|>--- conflicted
+++ resolved
@@ -37,7 +37,6 @@
 
 
 
-<<<<<<< HEAD
 //template<unsigned int dim, unsigned int spacedim> inline
 //DOFHandler<dim,spacedim>::DOFHandler(Mesh & _mesh)
 //: DOFHandlerBase(_mesh),
@@ -233,68 +232,14 @@
 //    get_dof_indices(cell, indices);
 //    VecGetValues(values, finite_element->n_dofs(), (PetscInt *)indices, local_values);
 //}
-=======
->>>>>>> c9223270
 
 
 
 DOFHandlerMultiDim::DOFHandlerMultiDim(Mesh& _mesh, bool make_elem_part)
 	: DOFHandlerBase(_mesh),
-<<<<<<< HEAD
-	  fe0d_(0),
-	  fe1d_(0),
-	  fe2d_(0),
-	  fe3d_(0)
-{
-	object_dofs = new LongIdx**[mesh_->n_elements()];
-	for (unsigned int i=0; i<mesh_->n_elements(); i++)
-		object_dofs[i] = NULL;
-
+	  ds_(nullptr)
+{
 	if (make_elem_part) make_elem_partitioning();
-}
-
-void DOFHandlerMultiDim::distribute_dofs(FiniteElement<0> &fe0d,
-		FiniteElement<1>& fe1d, FiniteElement<2>& fe2d, FiniteElement<3>& fe3d,
-		const unsigned int offset)
-{
-	// First check if dofs are already distributed.
-	ASSERT((fe0d_ == 0) && (fe1d_ == 0) && (fe2d_ == 0) && (fe3d_ == 0)).error("Attempt to distribute DOFs multiple times!");
-
-    unsigned int next_free_dof = offset;
-    // n_obj_dofs[element_dim][general_face_dim]
-    // for every dim of ref. element, number of DoFs on its generalized face (face, edge, vertex)
-    unsigned int n_obj_dofs[4][4];
-
-
-    fe0d_ = &fe0d;
-    fe1d_ = &fe1d;
-   	fe2d_ = &fe2d;
-   	fe3d_ = &fe3d;
-    global_dof_offset = offset;
-    max_elem_dofs_ = max( max(fe0d_->n_dofs(), fe1d_->n_dofs()), max(fe2d_->n_dofs(), fe3d_->n_dofs()) );
-
-    for (unsigned int dm=0; dm <= 3; dm++)
-        for (unsigned int dd=0; dd <= 3; dd++)
-            n_obj_dofs[dd][dm] = 0;
-    for (unsigned int d=0; d<fe0d.n_dofs(); d++)
-        n_obj_dofs[0][fe0d.dof(d).dim]++;
-    for (unsigned int d=0; d<fe1d.n_dofs(); d++)
-        n_obj_dofs[1][fe1d.dof(d).dim]++;
-    for (unsigned int d=0; d<fe2d.n_dofs(); d++)
-        n_obj_dofs[2][fe2d.dof(d).dim]++;
-    for (unsigned int d=0; d<fe3d.n_dofs(); d++)
-        n_obj_dofs[3][fe3d.dof(d).dim]++;
-
-    // Broadcast partition of elements to all processes.
-    LongIdx *loc_part;
-    unsigned int myp = mesh_->get_part()->get_init_distr()->myp();
-    if (myp == 0)
-    {
-    	loc_part = (LongIdx*)mesh_->get_local_part();
-=======
-	  ds_(nullptr)
-{
-	make_elem_partitioning();
 }
 
 
@@ -327,7 +272,6 @@
         case 3:
             return fe<3>(cell)->dof(idof);
             break;
->>>>>>> c9223270
     }
 }
 
@@ -363,37 +307,8 @@
     
     for (unsigned int nid=0; nid<mesh_->tree->n_nodes(); nid++)
     {
-<<<<<<< HEAD
-    	if (proc == myp)
-    		loffset_ = next_free_dof;
-
-    	for (auto cell : mesh_->elements_range()) {
-    		if (loc_part[ cell.idx() ] != (int)proc) continue;
-
-    		unsigned int dim = cell->dim();
-    		unsigned int dof_index = cell.idx();
-
-    		// distribute dofs
-			// TODO: For the moment we distribute only dofs associated to the cell
-			//       In the future we want to distribute dofs on vertices, lines,
-			//       and triangles as well.
-			object_dofs[ dof_index ] = new LongIdx*[dim+1];
-			for (unsigned int i=0; i<dim+1; i++)
-				object_dofs[ dof_index ][i] = NULL;
-			object_dofs[ dof_index ][dim] = new int[n_obj_dofs[dim][dim]];
-
-			for (unsigned int i=0; i<n_obj_dofs[dim][dim]; i++)
-			   object_dofs[ dof_index ][dim][i] = next_free_dof++;
-    	}
-
-    	if (proc == myp) {
-    		lsize_ = next_free_dof - loffset_;
-    		ds_ = new Distribution(lsize_, PETSC_COMM_WORLD);
-    	}
-=======
       node_dof_starts.push_back(n_node_dofs);
       n_node_dofs += ds_->n_node_dofs(nid);
->>>>>>> c9223270
     }
     node_dof_starts.push_back(n_node_dofs);
 }
@@ -435,25 +350,6 @@
     unsigned int n_elems = ghost_proc_el[proc].size();
     MPI_Send(&n_elems, 1, MPI_UNSIGNED, proc, 0, MPI_COMM_WORLD);
     
-<<<<<<< HEAD
-	switch (dim)
-	{
-	case 0:
-		n_objects_dofs = fe0d_->n_dofs();
-		break;
-	case 1:
-		n_objects_dofs = fe1d_->n_dofs();
-		break;
-	case 2:
-		n_objects_dofs = fe2d_->n_dofs();
-		break;
-	case 3:
-		n_objects_dofs = fe3d_->n_dofs();
-		break;
-	}
-	
-	ASSERT_LE(n_objects_dofs, indices.size()).error();
-=======
     // send indices of elements required
     MPI_Send(&(ghost_proc_el[proc][0]), n_elems, MPI_LONG_IDX, proc, 1, MPI_COMM_WORLD);
     
@@ -467,7 +363,6 @@
     dofs.resize(n_dofs_sum);
     MPI_Recv(&(dofs[0]), n_dofs_sum, MPI_LONG_IDX, proc, 3, MPI_COMM_WORLD, MPI_STATUS_IGNORE);
 }
->>>>>>> c9223270
 
 
 void DOFHandlerMultiDim::send_ghost_dofs(unsigned int proc)
@@ -530,20 +425,6 @@
     // update dof_indices on local elements
     for (unsigned int loc_el=0; loc_el < el_ds_->lsize(); loc_el++)
     {
-<<<<<<< HEAD
-    case 0:
-        n_objects_dofs = fe0d_->n_dofs();
-        break;
-    case 1:
-        n_objects_dofs = fe1d_->n_dofs();
-        break;
-    case 2:
-        n_objects_dofs = fe2d_->n_dofs();
-        break;
-    case 3:
-        n_objects_dofs = fe3d_->n_dofs();
-        break;
-=======
         if (!update_cells[loc_el]) continue;
         
         ElementAccessor<3> cell = mesh_->element_accessor(el_index(loc_el));
@@ -563,7 +444,6 @@
                 loc_node_dof_count[dof_nface_idx]++;
             }
         }
->>>>>>> c9223270
     }
 }
 
@@ -720,24 +600,6 @@
                   MPI_COMM_WORLD );
 }
 
-<<<<<<< HEAD
-	switch (cell->dim())
-	{
-	case 0:
-		ndofs = fe0d_->n_dofs();
-		break;
-	case 1:
-		ndofs = fe1d_->n_dofs();
-		break;
-	case 2:
-		ndofs = fe2d_->n_dofs();
-		break;
-	case 3:
-		ndofs = fe3d_->n_dofs();
-		break;
-	}
-=======
->>>>>>> c9223270
 
 
 unsigned int DOFHandlerMultiDim::get_dof_indices(const ElementAccessor<3> &cell, std::vector<int> &indices) const
@@ -763,19 +625,6 @@
 
 unsigned int DOFHandlerMultiDim::get_loc_dof_indices(const ElementAccessor<3> &cell, std::vector<LongIdx> &indices) const
 {
-<<<<<<< HEAD
-	for ( auto ele : mesh_->elements_range() ) {
-		if (object_dofs[ele.idx()] != NULL)
-		{
-			for (unsigned int j=0; j<=ele->dim(); j++)
-				if (object_dofs[ele.idx()][j] != NULL)
-					delete[] object_dofs[ele.idx()][j];
-
-			delete[] object_dofs[ele.idx()];
-		}
-	}
-	delete[] object_dofs;
-=======
   unsigned int ndofs = 0;
   if ( cell_starts_seq.size() > 0 && dof_indices_seq.size() > 0)
   {
@@ -791,7 +640,6 @@
   }
 
   return ndofs;
->>>>>>> c9223270
 }
 
 
@@ -845,7 +693,7 @@
         node_4_loc.push_back(nid);
     
     // create array of local ghost cells
-    for ( auto cell : mesh_->bulk_elements_range() )
+    for ( auto cell : mesh_->elements_range() )
     {
       if (cell.proc() != el_ds_->myp())
       {
@@ -877,21 +725,3 @@
 std::size_t DOFHandlerMultiDim::hash() const {
 	return this->n_global_dofs_;
 }
-
-
-
-<<<<<<< HEAD
-
-
-template<> FiniteElement<0> *DOFHandlerMultiDim::fe<0>() const { return fe0d_; }
-template<> FiniteElement<1> *DOFHandlerMultiDim::fe<1>() const { return fe1d_; }
-template<> FiniteElement<2> *DOFHandlerMultiDim::fe<2>() const { return fe2d_; }
-template<> FiniteElement<3> *DOFHandlerMultiDim::fe<3>() const { return fe3d_; }
-
-
-//template class DOFHandler<0,3>;
-//template class DOFHandler<1,3>;
-//template class DOFHandler<2,3>;
-//template class DOFHandler<3,3>;
-=======
->>>>>>> c9223270

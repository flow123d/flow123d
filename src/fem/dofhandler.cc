--- conflicted
+++ resolved
@@ -390,7 +390,6 @@
     
     lsize_ = next_free_dof - offset;
 
-<<<<<<< HEAD
     // communicate n_dofs across all processes
     dof_ds_ = new Distribution(lsize_, PETSC_COMM_WORLD);
     n_global_dofs_ = dof_ds_->size();
@@ -423,106 +422,50 @@
   
   MPI_Allreduce( &cell_starts[0], &cell_starts_seq[0], cell_starts.size(), MPI_INT, MPI_SUM, MPI_COMM_WORLD);
   MPI_Allgatherv( &dof_indices[0], dof_indices.size(), MPI_INT, &dof_indices_seq[0], (const int *)distr.get_lsizes_array(), (const int *)distr.get_starts_array(), MPI_INT, MPI_COMM_WORLD);
-=======
-    // Finally we free the unused array loc_part.
-    if (mesh_->get_part()->get_init_distr()->myp() != 0)
-    	delete[] loc_part;
-
-    n_dofs = next_free_dof - offset;
-}
+}
+
+
 
 unsigned int DOFHandlerMultiDim::get_dof_indices(const CellIterator &cell, std::vector<int> &indices) const
 {
-	unsigned int dim = cell->dim();
-    unsigned int n_objects_dofs;
-    
-	switch (dim)
-	{
-	case 1:
-		n_objects_dofs = fe1d_->n_object_dofs(dim,DOF_SINGLE);
-		break;
-	case 2:
-		n_objects_dofs = fe2d_->n_object_dofs(dim,DOF_SINGLE);
-		break;
-	case 3:
-		n_objects_dofs = fe3d_->n_object_dofs(dim,DOF_SINGLE);
-		break;
-	}
-	
-	ASSERT_LE(n_objects_dofs, indices.size()).error();
-
-	for (unsigned int k = 0; k < n_objects_dofs; k++)
-        indices[k] = object_dofs[cell.index()][dim][k];
-
-	return n_objects_dofs;
-}
-
-unsigned int DOFHandlerMultiDim::get_loc_dof_indices(const CellIterator &cell, std::vector<unsigned int> &indices) const
-{
-    unsigned int dim = cell->dim();
-    unsigned int n_objects_dofs;
-    
-    switch (dim)
-    {
-    case 1:
-        n_objects_dofs = fe1d_->n_object_dofs(dim,DOF_SINGLE);
-        break;
-    case 2:
-        n_objects_dofs = fe2d_->n_object_dofs(dim,DOF_SINGLE);
-        break;
-    case 3:
-        n_objects_dofs = fe3d_->n_object_dofs(dim,DOF_SINGLE);
-        break;
-    }
-
-    ASSERT_LE(n_objects_dofs, indices.size()).error();
-
-    for (unsigned int k = 0; k < n_objects_dofs; k++)
-        indices[k] = object_dofs[cell.index()][dim][k] - loffset_;
-
-    return n_objects_dofs;
->>>>>>> 5425dfb8
-}
-
-
-
-void DOFHandlerMultiDim::get_dof_indices(const CellIterator &cell, unsigned int indices[]) const
-{
+  unsigned int ndofs = 0;
   if ( cell_starts_seq.size() > 0 && dof_indices_seq.size() > 0)
   {
-    for (unsigned int k=0; k<cell_starts_seq[row_4_el[cell.index()]+1]-cell_starts_seq[row_4_el[cell.index()]]; k++)
+    ndofs = cell_starts_seq[row_4_el[cell.index()]+1]-cell_starts_seq[row_4_el[cell.index()]];
+    for (unsigned int k=0; k<ndofs; k++)
       indices[k] = dof_indices_seq[cell_starts_seq[row_4_el[cell.index()]]+k];
   }
   else
   {
     OLD_ASSERT(el_is_local(cell.index()), "Attempt to use DOF handler on nonlocal element!");
-    for (unsigned int k=0; k<cell_starts[row_4_el[cell.index()]+1]-cell_starts[row_4_el[cell.index()]]; k++)
+    ndofs = cell_starts_seq[row_4_el[cell.index()]+1]-cell_starts_seq[row_4_el[cell.index()]];
+    for (unsigned int k=0; k<ndofs; k++)
       indices[k] = dof_indices[cell_starts[row_4_el[cell.index()]]+k];
   }
-}
-
-
-<<<<<<< HEAD
-
-void DOFHandlerMultiDim::get_loc_dof_indices(const CellIterator &cell, unsigned int indices[]) const
-{
+  
+  return ndofs;
+}
+
+
+
+unsigned int DOFHandlerMultiDim::get_loc_dof_indices(const CellIterator &cell, std::vector<unsigned int> &indices) const
+{
+  unsigned int ndofs = 0;
   if ( cell_starts_seq.size() > 0 && dof_indices_seq.size() > 0)
   {
-    for (unsigned int k=0; k<cell_starts_seq[row_4_el[cell.index()]+1]-cell_starts_seq[row_4_el[cell.index()]]; k++)
+    ndofs = cell_starts_seq[row_4_el[cell.index()]+1]-cell_starts_seq[row_4_el[cell.index()]];
+    for (unsigned int k=0; k<ndofs; k++)
       indices[k] = dof_indices_seq[cell_starts_seq[row_4_el[cell.index()]]+k] - loffset_;
   }
   else
   {
     OLD_ASSERT(el_is_local(cell.index()), "Attempt to use DOF handler on nonlocal element!");
-    for (unsigned int k=0; k<cell_starts[row_4_el[cell.index()]+1]-cell_starts[row_4_el[cell.index()]]; k++)
+    ndofs = cell_starts_seq[row_4_el[cell.index()]+1]-cell_starts_seq[row_4_el[cell.index()]];
+    for (unsigned int k=0; k<ndofs; k++)
       indices[k] = dof_indices[cell_starts[row_4_el[cell.index()]]+k] - loffset_;
   }
-=======
-    std::vector<int> indices(ndofs);
-
-    get_dof_indices(cell, indices);
-    VecGetValues(values, ndofs, (PetscInt *)indices[0], local_values);
->>>>>>> 5425dfb8
+
+  return ndofs;
 }
 
 // void DOFHandlerMultiDim::get_dof_values(const CellIterator &cell, const Vec &values, double local_values[]) const
@@ -666,7 +609,7 @@
 
 
 std::size_t DOFHandlerMultiDim::hash() const {
-	return this->n_dofs;
+	return this->n_global_dofs_;
 }
 
 

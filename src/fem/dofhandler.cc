/*!
 *
﻿ * Copyright (C) 2015 Technical University of Liberec.  All rights reserved.
 * 
 * This program is free software; you can redistribute it and/or modify it under
 * the terms of the GNU General Public License version 3 as published by the
 * Free Software Foundation. (http://www.gnu.org/licenses/gpl-3.0.en.html)
 * 
 * This program is distributed in the hope that it will be useful, but WITHOUT
 * ANY WARRANTY; without even the implied warranty of MERCHANTABILITY or FITNESS
 * FOR A PARTICULAR PURPOSE.  See the GNU General Public License for more details.
 *
 * 
 * @file    dofhandler.cc
 * @brief   Declaration of class which handles the ordering of degrees of freedom (dof) and mappings between local and global dofs.
 * @author  Jan Stebel
 */

#include "fem/dofhandler.hh"
#include "fem/finite_element.hh"
<<<<<<< HEAD
#include "fem/dof_cell_accessor.hh"
=======
#include "fem/dh_cell_accessor.hh"
>>>>>>> aa96b5d3
#include "mesh/mesh.h"
#include "mesh/duplicate_nodes.h"
#include "mesh/partitioning.hh"
#include "mesh/long_idx.hh"
#include "mesh/accessors.hh"
#include "mesh/range_wrapper.hh"
#include "mesh/neighbours.h"
#include "la/distribution.hh"




DOFHandlerBase::~DOFHandlerBase()
{}






DOFHandlerMultiDim::DOFHandlerMultiDim(Mesh& _mesh, bool make_elem_part)
	: DOFHandlerBase(_mesh),
	  ds_(nullptr),
	  is_parallel_(true),
	  dh_seq_(nullptr),
	  scatter_to_seq_(nullptr),
	  row_4_el(nullptr),
	  el_4_loc(nullptr),
	  el_ds_(nullptr)
{
	if (make_elem_part) make_elem_partitioning();
}


unsigned int DOFHandlerMultiDim::n_dofs(ElementAccessor<3> cell) const
{
    switch (cell->dim()) {
        case 1:
            return fe<1>(cell)->n_dofs();
            break;
        case 2:
            return fe<2>(cell)->n_dofs();
            break;
        case 3:
            return fe<3>(cell)->n_dofs();
            break;
    }
}


const Dof &DOFHandlerMultiDim::cell_dof(ElementAccessor<3> cell, unsigned int idof) const
{
    switch (cell.dim())
    {
        case 1:
            return fe<1>(cell)->dof(idof);
            break;
        case 2:
            return fe<2>(cell)->dof(idof);
            break;
        case 3:
            return fe<3>(cell)->dof(idof);
            break;
    }
}

std::shared_ptr<DOFHandlerMultiDim> DOFHandlerMultiDim::sequential()
{
    create_sequential();
    return dh_seq_;
}


std::shared_ptr<VecScatter> DOFHandlerMultiDim::sequential_scatter()
{
    create_sequential();
    return scatter_to_seq_;
}


void DOFHandlerMultiDim::init_cell_starts()
{
    // get number of dofs per element and then set up cell_starts
    cell_starts = std::vector<LongIdx>(mesh_->n_elements()+1, 0);
    for (auto cell : this->local_range())
    {
<<<<<<< HEAD
        cell_starts[row_4_el[cell.element_idx()]+1] = n_dofs(cell.element_accessor());
        max_elem_dofs_ = max((int)max_elem_dofs_, (int)n_dofs(cell.element_accessor()));
=======
        cell_starts[row_4_el[cell.elm_idx()]+1] = cell.n_dofs();
        max_elem_dofs_ = max( (int)max_elem_dofs_, (int)cell.n_dofs() );
>>>>>>> aa96b5d3
    }
    for (unsigned int i=0; i<mesh_->n_elements(); ++i)
        cell_starts[i+1] += cell_starts[i];
}


void DOFHandlerMultiDim::init_node_dof_starts(std::vector<LongIdx> &node_dof_starts)
{
    // initialize dofs on nodes
    // We must separate dofs for dimensions because FE functions
    // may be discontinuous on nodes shared by different
    // dimensions.
    unsigned int n_node_dofs = 0;
    
    for (unsigned int nid=0; nid<mesh_->tree->n_nodes(); nid++)
    {
      node_dof_starts.push_back(n_node_dofs);
      n_node_dofs += ds_->n_node_dofs(nid);
    }
    node_dof_starts.push_back(n_node_dofs);
}


void DOFHandlerMultiDim::init_node_status(std::vector<short int> &node_status)
{
    // mark local dofs
	for (auto cell : this->own_range())
    {
<<<<<<< HEAD
      for (unsigned int n=0; n<cell->dim()+1; n++)
      {
        unsigned int nid = mesh_->tree->objects(cell->dim())[mesh_->tree->obj_4_el()[cell.element_idx()]].nodes[n];
=======
      for (unsigned int n=0; n<cell.dim()+1; n++)
      {
        unsigned int nid = mesh_->tree->objects(cell.dim())[mesh_->tree->obj_4_el()[cell.elm_idx()]].nodes[n];
>>>>>>> aa96b5d3
        node_status[nid] = VALID_NODE;
      }
    }
    
    // unmark dofs on ghost cells from lower procs
	for (auto cell : this->ghost_range())
    {
<<<<<<< HEAD
      if (cell.element_accessor().proc() < el_ds_->myp())
=======
      if (cell.elm().proc() < el_ds_->myp())
>>>>>>> aa96b5d3
      {
        for (unsigned int n=0; n<cell.dim()+1; n++)
        {
<<<<<<< HEAD
          unsigned int nid = mesh_->tree->objects(cell->dim())[mesh_->tree->obj_4_el()[cell.element_idx()]].nodes[n];
=======
          unsigned int nid = mesh_->tree->objects(cell.dim())[mesh_->tree->obj_4_el()[cell.elm_idx()]].nodes[n];
>>>>>>> aa96b5d3
          node_status[nid] = INVALID_NODE;
        }
      }
    }
}


void DOFHandlerMultiDim::receive_ghost_dofs(unsigned int proc, vector<LongIdx> &dofs)
{
    // send number of elements required from the other processor
    unsigned int n_elems = ghost_proc_el[proc].size();
    MPI_Send(&n_elems, 1, MPI_UNSIGNED, proc, 0, MPI_COMM_WORLD);
    
    // send indices of elements required
    MPI_Send(&(ghost_proc_el[proc][0]), n_elems, MPI_LONG_IDX, proc, 1, MPI_COMM_WORLD);
    
    // receive numbers of dofs on required elements
    vector<unsigned int> n_dofs(n_elems);
    MPI_Recv(&(n_dofs[0]), n_elems, MPI_UNSIGNED, proc, 2, MPI_COMM_WORLD, MPI_STATUS_IGNORE);
    
    // receive dofs on required elements
    unsigned int n_dofs_sum = 0;
    for (auto nd : n_dofs) n_dofs_sum += nd;
    dofs.resize(n_dofs_sum);
    MPI_Recv(&(dofs[0]), n_dofs_sum, MPI_LONG_IDX, proc, 3, MPI_COMM_WORLD, MPI_STATUS_IGNORE);
}


void DOFHandlerMultiDim::send_ghost_dofs(unsigned int proc)
{
    // receive number of elements required by the other processor
    unsigned int n_elems;
    MPI_Recv(&n_elems, 1, MPI_UNSIGNED, proc, 0, MPI_COMM_WORLD, MPI_STATUS_IGNORE);
    
    // receive indices of elements required
    vector<LongIdx> elems(n_elems);
    MPI_Recv(&(elems[0]), n_elems, MPI_LONG_IDX, proc, 1, MPI_COMM_WORLD, MPI_STATUS_IGNORE);
    
    // send numbers of dofs on required elements
    vector<unsigned int> n_dofs;
    for (LongIdx el : elems) n_dofs.push_back(cell_starts[row_4_el[el]+1] - cell_starts[row_4_el[el]]);
    MPI_Send(&(n_dofs[0]), n_elems, MPI_UNSIGNED, proc, 2, MPI_COMM_WORLD);
    
    // send dofs on the required elements
    vector<LongIdx> dofs;
    for (LongIdx el : elems)
        dofs.insert(dofs.end(), dof_indices.begin()+cell_starts[row_4_el[el]], dof_indices.begin()+cell_starts[row_4_el[el]+1]);
    MPI_Send(&(dofs[0]), dofs.size(), MPI_LONG_IDX, proc, 3, MPI_COMM_WORLD);
}


void DOFHandlerMultiDim::update_local_dofs(unsigned int proc,
                                           const std::vector<bool> &update_cells,
                                           const std::vector<LongIdx> &dofs, 
                                           const std::vector<LongIdx> &node_dof_starts,
                                           std::vector<LongIdx> &node_dofs
                                          )
{
    // update dof_indices on ghost cells
    unsigned int dof_offset=0;
    for (unsigned int gid=0; gid<ghost_proc_el[proc].size(); gid++)
    {
        auto cell = mesh_->element_accessor(ghost_proc_el[proc][gid]);
        //auto dh_cell = this->cell_accessor_from_element( cell.idx() );
        
        for (unsigned dof=0; dof<n_dofs(cell); dof++)
            dof_indices[cell_starts[row_4_el[cell.idx()]]+dof] = dofs[dof_offset+dof];
        
        vector<unsigned int> loc_node_dof_count(cell->n_nodes(), 0);
        for (unsigned int idof = 0; idof<n_dofs(cell); ++idof)
        {
            if (cell_dof(cell, idof).dim == 0)
            {   // update nodal dof
                unsigned int dof_nface_idx = cell_dof(cell, idof).n_face_idx;
                unsigned int nid = mesh_->tree->objects(cell->dim())[mesh_->tree->obj_4_el()[cell.idx()]].nodes[dof_nface_idx];
                    
                if (node_dofs[node_dof_starts[nid]+loc_node_dof_count[dof_nface_idx]] == INVALID_DOF)
                    node_dofs[node_dof_starts[nid]+loc_node_dof_count[dof_nface_idx]] = dofs[dof_offset+idof];
                
                loc_node_dof_count[dof_nface_idx]++;
            }
        }
        
        dof_offset += n_dofs(cell);
    }
    
    // update dof_indices on local elements
    for (auto cell : this->own_range())
    {
        if (!update_cells[cell.local_idx()]) continue;
        
        // loop over element dofs
<<<<<<< HEAD
        vector<unsigned int> loc_node_dof_count(cell->n_nodes(), 0);
        for (unsigned int idof = 0; idof<n_dofs(cell.element_accessor()); ++idof)
        {
            if (cell_dof(cell.element_accessor(),idof).dim == 0)
            {
                unsigned int dof_nface_idx = cell_dof(cell.element_accessor(), idof).n_face_idx;
                if (dof_indices[cell_starts[row_4_el[cell.element_idx()]]+idof] == INVALID_DOF)
                {   // update nodal dof
                    unsigned int nid = mesh_->tree->objects(cell->dim())[mesh_->tree->obj_4_el()[cell.element_idx()]].nodes[dof_nface_idx];
                    dof_indices[cell_starts[row_4_el[cell.element_idx()]]+idof] = node_dofs[node_dof_starts[nid]+loc_node_dof_count[dof_nface_idx]];
=======
        vector<unsigned int> loc_node_dof_count(cell.elm()->n_nodes(), 0);
        for (unsigned int idof = 0; idof<cell.n_dofs(); ++idof)
        {
            if (cell.cell_dof(idof).dim == 0)
            {
                unsigned int dof_nface_idx = cell.cell_dof(idof).n_face_idx;
                if (dof_indices[cell_starts[row_4_el[cell.elm_idx()]]+idof] == INVALID_DOF)
                {   // update nodal dof
                    unsigned int nid = mesh_->tree->objects(cell.dim())[mesh_->tree->obj_4_el()[cell.elm_idx()]].nodes[dof_nface_idx];
                    dof_indices[cell_starts[row_4_el[cell.elm_idx()]]+idof] = node_dofs[node_dof_starts[nid]+loc_node_dof_count[dof_nface_idx]];
>>>>>>> aa96b5d3
                }
                loc_node_dof_count[dof_nface_idx]++;
            }
        }
    }
}


void DOFHandlerMultiDim::distribute_dofs(std::shared_ptr<DiscreteSpace> ds)
{
	// First check if dofs are already distributed.
	OLD_ASSERT(ds_ == nullptr, "Attempt to distribute DOFs multiple times!");
    
    ds_ = ds;

    std::vector<LongIdx> node_dofs, node_dof_starts;
    std::vector<short int> node_status(mesh_->tree->n_nodes(), INVALID_NODE);
    std::vector<bool> update_cells(el_ds_->lsize(), false);
    unsigned int next_free_dof = 0;

    init_cell_starts();
    init_node_dof_starts(node_dof_starts);
    node_dofs.resize(node_dof_starts[node_dof_starts.size()-1]);
    init_node_status(node_status);
    
    // Distribute dofs on local elements.
    dof_indices.resize(cell_starts[cell_starts.size()-1]);
<<<<<<< HEAD
=======
    local_to_global_dof_idx_.reserve(dof_indices.size());
>>>>>>> aa96b5d3
    for (auto cell : this->own_range())
    {
      
      // loop over element dofs
<<<<<<< HEAD
      vector<unsigned int> loc_node_dof_count(cell->n_nodes(), 0);
      for (unsigned int idof = 0; idof<n_dofs(cell.element_accessor()); ++idof)
      {
        unsigned int dof_dim = cell_dof(cell.element_accessor(), idof).dim;
        unsigned int dof_nface_idx = cell_dof(cell.element_accessor(), idof).n_face_idx;
        
        if (dof_dim == 0)
        {   // add dofs shared by nodes
            unsigned int nid = mesh_->tree->objects(cell->dim())[mesh_->tree->obj_4_el()[cell.element_idx()]].nodes[dof_nface_idx];
=======
      vector<unsigned int> loc_node_dof_count(cell.elm()->n_nodes(), 0);
      for (unsigned int idof = 0; idof<cell.n_dofs(); ++idof)
      {
        unsigned int dof_dim = cell.cell_dof(idof).dim;
        unsigned int dof_nface_idx = cell.cell_dof(idof).n_face_idx;
        
        if (dof_dim == 0)
        {   // add dofs shared by nodes
            unsigned int nid = mesh_->tree->objects(cell.dim())[mesh_->tree->obj_4_el()[cell.elm_idx()]].nodes[dof_nface_idx];
>>>>>>> aa96b5d3
            unsigned int node_dof_idx = node_dof_starts[nid]+loc_node_dof_count[dof_nface_idx];
                
            switch (node_status[nid])
            {
            case VALID_NODE:
                for (int i=0; i<node_dof_starts[nid+1] - node_dof_starts[nid]; i++)
                {
                    local_to_global_dof_idx_.push_back(next_free_dof);
                    node_dofs[node_dof_starts[nid]+i] = next_free_dof++;
                }
                node_status[nid] = ASSIGNED_NODE;
                break;
            case INVALID_NODE:
                node_dofs[node_dof_idx] = INVALID_DOF;
                update_cells[cell.local_idx()] = true;
                break;
            }
<<<<<<< HEAD
            dof_indices[cell_starts[row_4_el[cell.element_idx()]]+idof] = node_dofs[node_dof_idx];
            loc_node_dof_count[dof_nface_idx]++;
        }
        else if (dof_dim == cell->dim())
            // add dofs owned only by the element
            dof_indices[cell_starts[row_4_el[cell.element_idx()]]+idof] = next_free_dof++;
=======
            dof_indices[cell_starts[row_4_el[cell.elm_idx()]]+idof] = node_dofs[node_dof_idx];
            loc_node_dof_count[dof_nface_idx]++;
        }
        else if (dof_dim == cell.dim())
        {
            // add dofs owned only by the element
            local_to_global_dof_idx_.push_back(next_free_dof);
            dof_indices[cell_starts[row_4_el[cell.elm_idx()]]+idof] = next_free_dof++;
        }
>>>>>>> aa96b5d3
        else
            ASSERT(false).error("Unsupported dof n_face.");
      }
    }
    node_status.clear();
    
    lsize_ = next_free_dof;

    // communicate n_dofs across all processes
    dof_ds_ = std::make_shared<Distribution>(lsize_, PETSC_COMM_WORLD);
    n_global_dofs_ = dof_ds_->size();
    
    // shift dof indices
    loffset_ = dof_ds_->get_starts_array()[dof_ds_->myp()];
    if (loffset_ > 0)
      for (unsigned int i=0; i<dof_indices.size(); i++)
        if (dof_indices[i] != INVALID_DOF)
          dof_indices[i] += loffset_;
    
    // communicate dofs from ghost cells
    // first propagate from lower procs to higher procs and then vice versa
    for (unsigned int from_higher = 0; from_higher < 2; from_higher++)
    {
        for (unsigned int proc : ghost_proc)
        {
            if ((proc > el_ds_->myp()) == from_higher)
            { // receive dofs from master processor
                vector<LongIdx> dofs;
                receive_ghost_dofs(proc, dofs);
                
                // update dof_indices and node_dofs on ghost elements
                update_local_dofs(proc, update_cells, dofs, node_dof_starts, node_dofs);
                
                for (auto dof : dofs)
                    local_to_global_dof_idx_.push_back(dof);
            }
            else
                send_ghost_dofs(proc);
        }
    }
    update_cells.clear();
    node_dofs.clear();
    node_dof_starts.clear();
}


void DOFHandlerMultiDim::create_sequential()
{
  if (dh_seq_ != nullptr) return;
  
  if ( !is_parallel_ )
  {
      dh_seq_ = std::make_shared<DOFHandlerMultiDim>(*this);
      return;
  }
  
  dh_seq_ = std::make_shared<DOFHandlerMultiDim>(*mesh_);
  
  dh_seq_->n_global_dofs_ = n_global_dofs_;
  dh_seq_->lsize_ = n_global_dofs_;
  dh_seq_->loffset_ = 0;
  dh_seq_->mesh_ = mesh_;
  dh_seq_->dof_ds_ = dof_ds_;  // should be sequential distribution
  dh_seq_->ds_ = ds_;
  dh_seq_->is_parallel_ = false;
  
  MPI_Allreduce(
    &max_elem_dofs_,
    &dh_seq_->max_elem_dofs_,
    1,
    MPI_UNSIGNED,
    MPI_MAX,
    MPI_COMM_WORLD);

  
  // Auxiliary vectors cell_starts_loc and dof_indices_loc contain
  // only local element data (without ghost elements).
  // Then it is possible to create sequential vectors by simple reduce/gather operation.
  vector<LongIdx> cell_starts_loc(mesh_->n_elements()+1, 0);
  vector<LongIdx> dof_indices_loc;
  
  // construct cell_starts_loc
  for (auto cell : this->own_range())
  {
<<<<<<< HEAD
    cell_starts_loc[row_4_el[cell.element_idx()]+1] = n_dofs(cell.element_accessor());
=======
    cell_starts_loc[row_4_el[cell.elm_idx()]+1] = cell.n_dofs();
>>>>>>> aa96b5d3
  }
  for (unsigned int i=0; i<mesh_->n_elements(); ++i)
    cell_starts_loc[i+1] += cell_starts_loc[i];

  // construct dof_indices_loc
  dof_indices_loc.resize(cell_starts_loc[mesh_->n_elements()]);
  for (auto cell : this->own_range())
  {
<<<<<<< HEAD
    for (unsigned int idof=0; idof<n_dofs(cell.element_accessor()); idof++)
        dof_indices_loc[cell_starts_loc[row_4_el[cell.element_idx()]]+idof] = dof_indices[cell_starts[row_4_el[cell.element_idx()]]+idof];
=======
    for (unsigned int idof=0; idof<cell.n_dofs(); idof++)
        dof_indices_loc[cell_starts_loc[row_4_el[cell.elm_idx()]]+idof] = dof_indices[cell_starts[row_4_el[cell.elm_idx()]]+idof];
>>>>>>> aa96b5d3
  }
  
  Distribution distr(dof_indices_loc.size(), PETSC_COMM_WORLD);
  dh_seq_->cell_starts.resize(mesh_->n_elements()+1);
  dh_seq_->dof_indices.resize(distr.size());
  
  MPI_Allreduce( cell_starts_loc.data(),
                 dh_seq_->cell_starts.data(),
                 cell_starts_loc.size(),
                 MPI_LONG_IDX,
                 MPI_SUM,
                 MPI_COMM_WORLD );
  
  MPI_Allgatherv( dof_indices_loc.data(),
                  dof_indices_loc.size(),
                  MPI_LONG_IDX,
                  dh_seq_->dof_indices.data(),
                  (const int *)distr.get_lsizes_array(),
                  (const int *)distr.get_starts_array(),
                  MPI_LONG_IDX,
                  MPI_COMM_WORLD );
  
  // create scatter from parallel to sequential vector
  Vec v_from;
  VecCreateMPI(PETSC_COMM_WORLD, lsize_, PETSC_DETERMINE, &v_from);
  scatter_to_seq_ = std::make_shared<VecScatter>();
  VecScatterCreateToAll(v_from, scatter_to_seq_.get(), NULL);
  VecDestroy(&v_from);
  
  // create scatter for sequential dof handler (Warning: not tested)
  Vec v_seq;
  VecCreateSeq(PETSC_COMM_SELF, n_global_dofs_, &v_seq);
  dh_seq_->scatter_to_seq_ = std::make_shared<VecScatter>();
  VecScatterCreateToAll(v_seq, dh_seq_->scatter_to_seq_.get(), NULL);
  VecDestroy(&v_seq);
}



unsigned int DOFHandlerMultiDim::get_dof_indices(const ElementAccessor<3> &cell, std::vector<int> &indices) const
{
  unsigned int ndofs = 0;
  ndofs = cell_starts[row_4_el[cell.idx()]+1]-cell_starts[row_4_el[cell.idx()]];
  for (unsigned int k=0; k<ndofs; k++)
    indices[k] = dof_indices[cell_starts[row_4_el[cell.idx()]]+k];
  
  return ndofs;
}



unsigned int DOFHandlerMultiDim::get_loc_dof_indices(const ElementAccessor<3> &cell, std::vector<LongIdx> &indices) const
{
  unsigned int ndofs = 0;
  ndofs = cell_starts[row_4_el[cell.idx()]+1]-cell_starts[row_4_el[cell.idx()]];
  for (unsigned int k=0; k<ndofs; k++)
    indices[k] = cell_starts[row_4_el[cell.idx()]]+k;

  return ndofs;
}


DOFHandlerMultiDim::~DOFHandlerMultiDim()
{}



void DOFHandlerMultiDim::make_elem_partitioning()
{
	// create local arrays of elements
    el_ds_ = mesh_->get_el_ds();
    el_4_loc = mesh_->get_el_4_loc();
    row_4_el = mesh_->get_row_4_el();

    // create local array of edges
    for (unsigned int iedg=0; iedg<mesh_->n_edges(); iedg++)
    {
        bool is_edge_local = false;
        Edge *edg = &mesh_->edges[iedg];
        for (int sid=0; sid<edg->n_sides; sid++)
        	if ( el_is_local(edg->side(sid)->element().idx()) )
        	{
        		is_edge_local = true;
        		break;
        	}
        if (is_edge_local)
        	edg_4_loc.push_back(iedg);
    }

    // create local array of neighbours
	for (unsigned int inb=0; inb<mesh_->n_vb_neighbours(); inb++)
	{
		Neighbour *nb = &mesh_->vb_neighbours_[inb];
		if ( el_is_local(nb->element().idx())
				|| el_is_local(nb->side()->element().idx()) )
			nb_4_loc.push_back(inb);
	}
	
	// create array of local nodes
	std::vector<bool> node_is_local(mesh_->tree->n_nodes(), false);
	for (auto cell : this->own_range())
    {
<<<<<<< HEAD
      unsigned int obj_idx = mesh_->tree->obj_4_el()[cell.element_idx()];
      for (unsigned int nid=0; nid<cell->n_nodes(); nid++)
        node_is_local[mesh_->tree->objects(cell->dim())[obj_idx].nodes[nid]] = true;
=======
      unsigned int obj_idx = mesh_->tree->obj_4_el()[cell.elm_idx()];
      for (unsigned int nid=0; nid<cell.elm()->n_nodes(); nid++)
        node_is_local[mesh_->tree->objects(cell.dim())[obj_idx].nodes[nid]] = true;
>>>>>>> aa96b5d3
    }
    for (unsigned int nid=0; nid<mesh_->tree->n_nodes(); nid++)
      if (node_is_local[nid])
        node_4_loc.push_back(nid);
    
    // create array of local ghost cells
    for ( auto cell : mesh_->elements_range() )
    {
      if (cell.proc() != el_ds_->myp())
      {
        bool has_local_node = false;
        unsigned int obj_idx = mesh_->tree->obj_4_el()[cell.idx()];
        for (unsigned int nid=0; nid<cell->n_nodes(); nid++)
          if (node_is_local[mesh_->tree->objects(cell->dim())[obj_idx].nodes[nid]])
          {
            has_local_node = true;
            break;
          }
        if (has_local_node)
        {
            ghost_4_loc.push_back(cell.idx());
            ghost_proc.insert(cell.proc());
            ghost_proc_el[cell.proc()].push_back(cell.idx());
        }
      }
    }
    for (auto nb : nb_4_loc)
    {
        auto cell = mesh_->vb_neighbours_[nb].element();
        if (!el_is_local(cell.idx()) && find(ghost_4_loc.begin(), ghost_4_loc.end(), cell.idx()) == ghost_4_loc.end())
        {
            ghost_4_loc.push_back(cell.idx());
            ghost_proc.insert(cell.proc());
            ghost_proc_el[cell.proc()].push_back(cell.idx());
        }
        cell = mesh_->vb_neighbours_[nb].side()->element();
        if (!el_is_local(cell.idx()) && find(ghost_4_loc.begin(), ghost_4_loc.end(), cell.idx()) == ghost_4_loc.end())
        {
            ghost_4_loc.push_back(cell.idx());
            ghost_proc.insert(cell.proc());
            ghost_proc_el[cell.proc()].push_back(cell.idx());
        }
    }
}


bool DOFHandlerMultiDim::el_is_local(int index) const
{
	return el_ds_->is_local(row_4_el[index]);
}


std::size_t DOFHandlerMultiDim::hash() const {
	return this->n_global_dofs_;
}


<<<<<<< HEAD
Range<DofCellAccessor, DOFHandlerMultiDim> DOFHandlerMultiDim::own_range() const {
    return Range<DofCellAccessor, DOFHandlerMultiDim>(this, 0, el_ds_->lsize());
}


Range<DofCellAccessor, DOFHandlerMultiDim> DOFHandlerMultiDim::local_range() const {
    return Range<DofCellAccessor, DOFHandlerMultiDim>(this, 0, el_ds_->lsize()+ghost_4_loc.size());
}


Range<DofCellAccessor, DOFHandlerMultiDim> DOFHandlerMultiDim::ghost_range() const {
    return Range<DofCellAccessor, DOFHandlerMultiDim>(this, el_ds_->lsize(), el_ds_->lsize()+ghost_4_loc.size());
=======
Range<DHCellAccessor> DOFHandlerMultiDim::own_range() const {
	auto bgn_it = make_iter<DHCellAccessor>( DHCellAccessor(this, 0) );
	auto end_it = make_iter<DHCellAccessor>( DHCellAccessor(this, el_ds_->lsize()) );
    return Range<DHCellAccessor>(bgn_it, end_it);
}


Range<DHCellAccessor> DOFHandlerMultiDim::local_range() const {
	auto bgn_it = make_iter<DHCellAccessor>( DHCellAccessor(this, 0) );
	auto end_it = make_iter<DHCellAccessor>( DHCellAccessor(this, el_ds_->lsize()+ghost_4_loc.size()) );
    return Range<DHCellAccessor>(bgn_it, end_it);
}


Range<DHCellAccessor> DOFHandlerMultiDim::ghost_range() const {
	auto bgn_it = make_iter<DHCellAccessor>( DHCellAccessor(this, el_ds_->lsize()) );
	auto end_it = make_iter<DHCellAccessor>( DHCellAccessor(this, el_ds_->lsize()+ghost_4_loc.size()) );
    return Range<DHCellAccessor>(bgn_it, end_it);
}


DHCellAccessor DOFHandlerMultiDim::cell_accessor_from_element(unsigned int elm_idx) const {
	// TODO: We need replace ASSERT with if condition and return accessor of own element.
	// In else case we create and return accessor of ghost element.
	ASSERT( el_is_local(elm_idx) )(elm_idx);
	return DHCellAccessor(this, row_4_el[elm_idx]-mesh_->get_el_ds()->begin());
>>>>>>> aa96b5d3
}
<|MERGE_RESOLUTION|>--- conflicted
+++ resolved
@@ -18,11 +18,7 @@
 
 #include "fem/dofhandler.hh"
 #include "fem/finite_element.hh"
-<<<<<<< HEAD
-#include "fem/dof_cell_accessor.hh"
-=======
 #include "fem/dh_cell_accessor.hh"
->>>>>>> aa96b5d3
 #include "mesh/mesh.h"
 #include "mesh/duplicate_nodes.h"
 #include "mesh/partitioning.hh"
@@ -109,13 +105,8 @@
     cell_starts = std::vector<LongIdx>(mesh_->n_elements()+1, 0);
     for (auto cell : this->local_range())
     {
-<<<<<<< HEAD
-        cell_starts[row_4_el[cell.element_idx()]+1] = n_dofs(cell.element_accessor());
-        max_elem_dofs_ = max((int)max_elem_dofs_, (int)n_dofs(cell.element_accessor()));
-=======
         cell_starts[row_4_el[cell.elm_idx()]+1] = cell.n_dofs();
         max_elem_dofs_ = max( (int)max_elem_dofs_, (int)cell.n_dofs() );
->>>>>>> aa96b5d3
     }
     for (unsigned int i=0; i<mesh_->n_elements(); ++i)
         cell_starts[i+1] += cell_starts[i];
@@ -144,15 +135,9 @@
     // mark local dofs
 	for (auto cell : this->own_range())
     {
-<<<<<<< HEAD
-      for (unsigned int n=0; n<cell->dim()+1; n++)
-      {
-        unsigned int nid = mesh_->tree->objects(cell->dim())[mesh_->tree->obj_4_el()[cell.element_idx()]].nodes[n];
-=======
       for (unsigned int n=0; n<cell.dim()+1; n++)
       {
         unsigned int nid = mesh_->tree->objects(cell.dim())[mesh_->tree->obj_4_el()[cell.elm_idx()]].nodes[n];
->>>>>>> aa96b5d3
         node_status[nid] = VALID_NODE;
       }
     }
@@ -160,19 +145,11 @@
     // unmark dofs on ghost cells from lower procs
 	for (auto cell : this->ghost_range())
     {
-<<<<<<< HEAD
-      if (cell.element_accessor().proc() < el_ds_->myp())
-=======
       if (cell.elm().proc() < el_ds_->myp())
->>>>>>> aa96b5d3
       {
         for (unsigned int n=0; n<cell.dim()+1; n++)
         {
-<<<<<<< HEAD
-          unsigned int nid = mesh_->tree->objects(cell->dim())[mesh_->tree->obj_4_el()[cell.element_idx()]].nodes[n];
-=======
           unsigned int nid = mesh_->tree->objects(cell.dim())[mesh_->tree->obj_4_el()[cell.elm_idx()]].nodes[n];
->>>>>>> aa96b5d3
           node_status[nid] = INVALID_NODE;
         }
       }
@@ -265,18 +242,6 @@
         if (!update_cells[cell.local_idx()]) continue;
         
         // loop over element dofs
-<<<<<<< HEAD
-        vector<unsigned int> loc_node_dof_count(cell->n_nodes(), 0);
-        for (unsigned int idof = 0; idof<n_dofs(cell.element_accessor()); ++idof)
-        {
-            if (cell_dof(cell.element_accessor(),idof).dim == 0)
-            {
-                unsigned int dof_nface_idx = cell_dof(cell.element_accessor(), idof).n_face_idx;
-                if (dof_indices[cell_starts[row_4_el[cell.element_idx()]]+idof] == INVALID_DOF)
-                {   // update nodal dof
-                    unsigned int nid = mesh_->tree->objects(cell->dim())[mesh_->tree->obj_4_el()[cell.element_idx()]].nodes[dof_nface_idx];
-                    dof_indices[cell_starts[row_4_el[cell.element_idx()]]+idof] = node_dofs[node_dof_starts[nid]+loc_node_dof_count[dof_nface_idx]];
-=======
         vector<unsigned int> loc_node_dof_count(cell.elm()->n_nodes(), 0);
         for (unsigned int idof = 0; idof<cell.n_dofs(); ++idof)
         {
@@ -287,7 +252,6 @@
                 {   // update nodal dof
                     unsigned int nid = mesh_->tree->objects(cell.dim())[mesh_->tree->obj_4_el()[cell.elm_idx()]].nodes[dof_nface_idx];
                     dof_indices[cell_starts[row_4_el[cell.elm_idx()]]+idof] = node_dofs[node_dof_starts[nid]+loc_node_dof_count[dof_nface_idx]];
->>>>>>> aa96b5d3
                 }
                 loc_node_dof_count[dof_nface_idx]++;
             }
@@ -315,25 +279,11 @@
     
     // Distribute dofs on local elements.
     dof_indices.resize(cell_starts[cell_starts.size()-1]);
-<<<<<<< HEAD
-=======
     local_to_global_dof_idx_.reserve(dof_indices.size());
->>>>>>> aa96b5d3
     for (auto cell : this->own_range())
     {
       
       // loop over element dofs
-<<<<<<< HEAD
-      vector<unsigned int> loc_node_dof_count(cell->n_nodes(), 0);
-      for (unsigned int idof = 0; idof<n_dofs(cell.element_accessor()); ++idof)
-      {
-        unsigned int dof_dim = cell_dof(cell.element_accessor(), idof).dim;
-        unsigned int dof_nface_idx = cell_dof(cell.element_accessor(), idof).n_face_idx;
-        
-        if (dof_dim == 0)
-        {   // add dofs shared by nodes
-            unsigned int nid = mesh_->tree->objects(cell->dim())[mesh_->tree->obj_4_el()[cell.element_idx()]].nodes[dof_nface_idx];
-=======
       vector<unsigned int> loc_node_dof_count(cell.elm()->n_nodes(), 0);
       for (unsigned int idof = 0; idof<cell.n_dofs(); ++idof)
       {
@@ -343,7 +293,6 @@
         if (dof_dim == 0)
         {   // add dofs shared by nodes
             unsigned int nid = mesh_->tree->objects(cell.dim())[mesh_->tree->obj_4_el()[cell.elm_idx()]].nodes[dof_nface_idx];
->>>>>>> aa96b5d3
             unsigned int node_dof_idx = node_dof_starts[nid]+loc_node_dof_count[dof_nface_idx];
                 
             switch (node_status[nid])
@@ -361,14 +310,6 @@
                 update_cells[cell.local_idx()] = true;
                 break;
             }
-<<<<<<< HEAD
-            dof_indices[cell_starts[row_4_el[cell.element_idx()]]+idof] = node_dofs[node_dof_idx];
-            loc_node_dof_count[dof_nface_idx]++;
-        }
-        else if (dof_dim == cell->dim())
-            // add dofs owned only by the element
-            dof_indices[cell_starts[row_4_el[cell.element_idx()]]+idof] = next_free_dof++;
-=======
             dof_indices[cell_starts[row_4_el[cell.elm_idx()]]+idof] = node_dofs[node_dof_idx];
             loc_node_dof_count[dof_nface_idx]++;
         }
@@ -378,7 +319,6 @@
             local_to_global_dof_idx_.push_back(next_free_dof);
             dof_indices[cell_starts[row_4_el[cell.elm_idx()]]+idof] = next_free_dof++;
         }
->>>>>>> aa96b5d3
         else
             ASSERT(false).error("Unsupported dof n_face.");
       }
@@ -463,11 +403,7 @@
   // construct cell_starts_loc
   for (auto cell : this->own_range())
   {
-<<<<<<< HEAD
-    cell_starts_loc[row_4_el[cell.element_idx()]+1] = n_dofs(cell.element_accessor());
-=======
     cell_starts_loc[row_4_el[cell.elm_idx()]+1] = cell.n_dofs();
->>>>>>> aa96b5d3
   }
   for (unsigned int i=0; i<mesh_->n_elements(); ++i)
     cell_starts_loc[i+1] += cell_starts_loc[i];
@@ -476,13 +412,8 @@
   dof_indices_loc.resize(cell_starts_loc[mesh_->n_elements()]);
   for (auto cell : this->own_range())
   {
-<<<<<<< HEAD
-    for (unsigned int idof=0; idof<n_dofs(cell.element_accessor()); idof++)
-        dof_indices_loc[cell_starts_loc[row_4_el[cell.element_idx()]]+idof] = dof_indices[cell_starts[row_4_el[cell.element_idx()]]+idof];
-=======
     for (unsigned int idof=0; idof<cell.n_dofs(); idof++)
         dof_indices_loc[cell_starts_loc[row_4_el[cell.elm_idx()]]+idof] = dof_indices[cell_starts[row_4_el[cell.elm_idx()]]+idof];
->>>>>>> aa96b5d3
   }
   
   Distribution distr(dof_indices_loc.size(), PETSC_COMM_WORLD);
@@ -585,15 +516,9 @@
 	std::vector<bool> node_is_local(mesh_->tree->n_nodes(), false);
 	for (auto cell : this->own_range())
     {
-<<<<<<< HEAD
-      unsigned int obj_idx = mesh_->tree->obj_4_el()[cell.element_idx()];
-      for (unsigned int nid=0; nid<cell->n_nodes(); nid++)
-        node_is_local[mesh_->tree->objects(cell->dim())[obj_idx].nodes[nid]] = true;
-=======
       unsigned int obj_idx = mesh_->tree->obj_4_el()[cell.elm_idx()];
       for (unsigned int nid=0; nid<cell.elm()->n_nodes(); nid++)
         node_is_local[mesh_->tree->objects(cell.dim())[obj_idx].nodes[nid]] = true;
->>>>>>> aa96b5d3
     }
     for (unsigned int nid=0; nid<mesh_->tree->n_nodes(); nid++)
       if (node_is_local[nid])
@@ -651,20 +576,6 @@
 }
 
 
-<<<<<<< HEAD
-Range<DofCellAccessor, DOFHandlerMultiDim> DOFHandlerMultiDim::own_range() const {
-    return Range<DofCellAccessor, DOFHandlerMultiDim>(this, 0, el_ds_->lsize());
-}
-
-
-Range<DofCellAccessor, DOFHandlerMultiDim> DOFHandlerMultiDim::local_range() const {
-    return Range<DofCellAccessor, DOFHandlerMultiDim>(this, 0, el_ds_->lsize()+ghost_4_loc.size());
-}
-
-
-Range<DofCellAccessor, DOFHandlerMultiDim> DOFHandlerMultiDim::ghost_range() const {
-    return Range<DofCellAccessor, DOFHandlerMultiDim>(this, el_ds_->lsize(), el_ds_->lsize()+ghost_4_loc.size());
-=======
 Range<DHCellAccessor> DOFHandlerMultiDim::own_range() const {
 	auto bgn_it = make_iter<DHCellAccessor>( DHCellAccessor(this, 0) );
 	auto end_it = make_iter<DHCellAccessor>( DHCellAccessor(this, el_ds_->lsize()) );
@@ -691,5 +602,4 @@
 	// In else case we create and return accessor of ghost element.
 	ASSERT( el_is_local(elm_idx) )(elm_idx);
 	return DHCellAccessor(this, row_4_el[elm_idx]-mesh_->get_el_ds()->begin());
->>>>>>> aa96b5d3
-}
+}

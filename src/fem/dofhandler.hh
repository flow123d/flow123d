--- conflicted
+++ resolved
@@ -23,7 +23,6 @@
 #include "mesh/side_impl.hh"
 #include "mesh/mesh.h"
 #include "mesh/accessors.hh"
-// #include "mesh/mesh_types.hh"  // for ElementFullIter
 #include "mesh/long_idx.hh"    // for LongIdx
 #include "fem/discrete_space.hh" // for DiscreteSpace
 #include "petscvec.h"          // for Vec
@@ -48,11 +47,7 @@
      * @param _mesh The mesh.
      */
     DOFHandlerBase(Mesh &_mesh)
-<<<<<<< HEAD
     : n_global_dofs_(0), lsize_(0), loffset_(0), max_elem_dofs_(0), mesh_(&_mesh), dof_ds_(0) {}
-=======
-    : n_global_dofs_(0), lsize_(0), loffset_(0), max_elem_dofs_(0), mesh_(&_mesh), dof_ds_(0) {};
->>>>>>> c9223270
 
     /**
      * @brief Getter for the number of all mesh dofs required by the given
@@ -176,12 +171,7 @@
      * @param ds         The discrete space consisting of finite elements for each mesh element.
      * @param sequential If true then each processor will have information about all dofs.
      */
-<<<<<<< HEAD
     void distribute_dofs(std::shared_ptr<DiscreteSpace> ds);
-=======
-    void distribute_dofs(std::shared_ptr<DiscreteSpace> ds,
-                         bool sequential = false);
->>>>>>> c9223270
 
     /// Returns sequential version of the current dof handler.
     std::shared_ptr<DOFHandlerMultiDim> sequential();
@@ -282,37 +272,6 @@
      */
     void make_elem_partitioning();
     
-<<<<<<< HEAD
-    /**
-     * @brief Initialize vector of starting indices for elements.
-     */
-    void init_cell_starts();
-    
-    /**
-     * @brief Initialize auxiliary vector of starting indices of nodal dofs.
-     * 
-     * @param node_dof_starts Vector of starting indices (output).
-     */
-    void init_node_dof_starts(std::vector<LongIdx> &node_dof_starts);
-    
-    /**
-     * @brief Initialize node_status.
-     * 
-     * Set VALID_NODE for nodes owned by local elements and
-     * INVALID_NODE for nodes owned by ghost elements.
-     * 
-     * @param node_status Vector of nodal status (output).
-     */
-    void init_node_status(std::vector<short int> &node_status);
-    
-    /**
-     * @brief Obtain dof numbers on ghost elements from other processor.
-     * @param proc  Neighbouring processor.
-     * @param dofs  Array where dofs are stored (output).
-     */
-    void receive_ghost_dofs(unsigned int proc,
-                            std::vector<LongIdx> &dofs);
-=======
     /**
      * @brief Initialize vector of starting indices for elements.
      */
@@ -367,7 +326,7 @@
                           );
     
     /**
-     * @brief Communicate local dof indices to all processors.
+     * @brief Communicate local dof indices to all processors and create new sequential dof handler.
      */
     void create_sequential();
 
@@ -383,12 +342,18 @@
     
     /// Pointer to the discrete space for which the handler distributes dofs.
     std::shared_ptr<DiscreteSpace> ds_;
-
-    /**
-     * @brief Starting indices for element dofs (parallel version).
+    
+    /// Indicator for parallel/sequential dof handler.
+    bool is_parallel_;
+    
+    /// Sequential dof handler associated to the current (parallel) one.
+    std::shared_ptr<DOFHandlerMultiDim> dh_seq_;
+
+    /**
+     * @brief Starting indices for element dofs.
      * 
      * E.g. dof_indices[cell_starts[idx]] = dof number for first dof on the
-     * cell with index idx within the paralle structure. To use with element
+     * cell with index idx within the parallel structure. To use with element
      * accessor use the following:
      * 
      *   ElementAccessor<3> cell;
@@ -396,107 +361,19 @@
      *   // i-th dof number on the cell
      *   dof_indices[cell_starts[row_4_el[cell.idx()]]+i] = ...
      * 
-     * Only local and ghost elements are stored, but the vector has size mesh_->n_elements()+1.
+     * For parallel dof handler, only local and ghost elements are stored,
+     * but the vector has size mesh_->n_elements()+1.
      */
     std::vector<LongIdx> cell_starts;
     
     /**
-     * @brief Dof numbers on local and ghost elements (parallel version).
+     * @brief Dof numbers on local and ghost elements.
      * 
      * Dofs are ordered accordingly with cell_starts and local dof order
      * given by the finite element. See cell_starts for more description.
      */
     std::vector<LongIdx> dof_indices;
     
-    /**
-     * @brief Starting indices for element dofs (sequential version).
-     * 
-     * This vector stores information about all mesh elements.
-     * See cell_starts for paralle version.
-     */
-    std::vector<LongIdx> cell_starts_seq;
-    
-    /**
-     * @brief Dof numbers on mesh elements (sequential version).
-     * 
-     * This vector stores information about all mesh elements.
-     * See dof_indices for paralle version.
-     */
-    std::vector<LongIdx> dof_indices_seq;
->>>>>>> c9223270
-
-    /**
-     * @brief Send dof numbers to other processor.
-     * @param proc  Neighbouring processor.
-     */    
-    void send_ghost_dofs(unsigned int proc);
-    
-    /** 
-     * @brief Update dofs on local elements from ghost element dofs.
-     * 
-     * @param proc            Neighbouring processor.
-     * @param update_cells    Vector of global indices of elements which need to be updated
-     *                        from ghost elements.
-     * @param dofs            Vector of dof indices on ghost elements from processor @p proc.
-     * @param node_dof_starts Vector of starting indices of nodal dofs.
-     * @param node_dofs       Vector of nodal dof indices (output).
-     */
-    void update_local_dofs(unsigned int proc,
-                           const std::vector<bool> &update_cells,
-                           const std::vector<LongIdx> &dofs,
-                           const std::vector<LongIdx> &node_dof_starts,
-                           std::vector<LongIdx> &node_dofs
-                          );
-    
-    /**
-     * @brief Communicate local dof indices to all processors and create new sequential dof handler.
-     */
-    void create_sequential();
-
-    
-    /**
-     * Flags used during distribution of dofs to mark node and dof status.
-     */
-    static const int INVALID_NODE  = 1;
-    static const int VALID_NODE    = 2;
-    static const int ASSIGNED_NODE = 3;
-    static const int INVALID_DOF   = -1;
-    
-    
-    /// Pointer to the discrete space for which the handler distributes dofs.
-    std::shared_ptr<DiscreteSpace> ds_;
-    
-    /// Indicator for parallel/sequential dof handler.
-    bool is_parallel_;
-    
-    /// Sequential dof handler associated to the current (parallel) one.
-    std::shared_ptr<DOFHandlerMultiDim> dh_seq_;
-
-    /**
-     * @brief Starting indices for element dofs.
-     * 
-     * E.g. dof_indices[cell_starts[idx]] = dof number for first dof on the
-     * cell with index idx within the parallel structure. To use with element
-     * accessor use the following:
-     * 
-     *   ElementAccessor<3> cell;
-     *   ...
-     *   // i-th dof number on the cell
-     *   dof_indices[cell_starts[row_4_el[cell.idx()]]+i] = ...
-     * 
-     * For parallel dof handler, only local and ghost elements are stored,
-     * but the vector has size mesh_->n_elements()+1.
-     */
-    std::vector<LongIdx> cell_starts;
-    
-    /**
-     * @brief Dof numbers on local and ghost elements.
-     * 
-     * Dofs are ordered accordingly with cell_starts and local dof order
-     * given by the finite element. See cell_starts for more description.
-     */
-    std::vector<LongIdx> dof_indices;
-    
 	/// Global element index -> index according to partitioning
     LongIdx *row_4_el;
     

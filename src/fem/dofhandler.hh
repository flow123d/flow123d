--- conflicted
+++ resolved
@@ -20,13 +20,10 @@
 #define DOFHANDLER_HH_
 
 #include <vector>              // for vector
-<<<<<<< HEAD
-=======
 #include "mesh/side_impl.hh"
 #include "mesh/mesh.h"
 #include "mesh/accessors.hh"
->>>>>>> b80bd177
-#include "mesh/mesh_types.hh"  // for ElementFullIter
+// #include "mesh/mesh_types.hh"  // for ElementFullIter
 #include "mesh/long_idx.hh"    // for LongIdx
 #include "fem/discrete_space.hh" // for DiscreteSpace
 #include "petscvec.h"          // for Vec
@@ -204,7 +201,7 @@
 //     * TODO: Iterator goes through cells of all dimensions, but
 //     * should go only through dim-dimensional ones.
 //     */
-//    typedef ElementAccessor<3> CellIterator;
+//    typedef ElementFullIter CellIterator;
 //
 //    /**
 //     * @brief Distributes degrees of freedom on the mesh needed

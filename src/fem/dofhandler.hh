/*!
 *
﻿ * Copyright (C) 2015 Technical University of Liberec.  All rights reserved.
 * 
 * This program is free software; you can redistribute it and/or modify it under
 * the terms of the GNU General Public License version 3 as published by the
 * Free Software Foundation. (http://www.gnu.org/licenses/gpl-3.0.en.html)
 * 
 * This program is distributed in the hope that it will be useful, but WITHOUT
 * ANY WARRANTY; without even the implied warranty of MERCHANTABILITY or FITNESS
 * FOR A PARTICULAR PURPOSE.  See the GNU General Public License for more details.
 *
 * 
 * @file    dofhandler.hh
 * @brief   Declaration of class which handles the ordering of degrees of freedom (dof) and mappings between local and global dofs.
 * @author  Jan Stebel
 */

#ifndef DOFHANDLER_HH_
#define DOFHANDLER_HH_

#include <vector>              // for vector
#include "mesh/mesh.h"
<<<<<<< HEAD
#include "mesh/mesh_types.hh"
#include "mesh/elements.h"
#include "la/distribution.hh"
#include "fem/discrete_space.hh"
=======
#include "mesh/mesh_types.hh"  // for ElementFullIter
#include "petscvec.h"          // for Vec
>>>>>>> fa08a071

template<unsigned int dim> class FiniteElement;
class Mesh;
class Distribution;


/**
 * Class DOFHandlerBase provides an abstract interface for various dof handlers:
 * - basic handler for a given spatial dimension
 * - multi-dimensional handler for all spatial dimensions (1D-3D)
 * - handler for a specific region / part of mesh
 */
class DOFHandlerBase {
public:

    /**
     * @brief Constructor.
     * @param _mesh The mesh.
     */
    DOFHandlerBase(Mesh &_mesh)
    : global_dof_offset(0), n_global_dofs_(0), lsize_(0), loffset_(0), max_elem_dofs_(0), mesh_(&_mesh), dof_ds_(0) {};

    /**
     * @brief Alias for iterator over cells.
     *
     * TODO: Notation to be fixed: element or cell
     * TODO: Iterator goes through cells of all dimensions, but
     * should go only through dim-dimensional ones.
     */
    typedef ElementFullIter CellIterator;

    /**
     * @brief Getter for the number of all mesh dofs required by the given
     * finite element.
     */
    const unsigned int n_global_dofs() const { return n_global_dofs_; }
    
    /**
     * @brief Returns the number of the first global dof handled by this
     * DOFHandler.
     */
    const unsigned int offset() const { return global_dof_offset; }

    /**
     * @brief Returns the number of dofs on the current process.
     */
    const unsigned int lsize() const { return lsize_; }

    /**
     * @brief Returns the offset of the local part of dofs.
     */
    const unsigned int loffset() const { return loffset_; }
    
    /**
     * @brief Returns max. number of dofs on one element.
     */
    const unsigned int max_elem_dofs() const { return max_elem_dofs_; }

    Distribution *distr() const { return dof_ds_; }

    /**
     * @brief Returns the mesh.
     */
    Mesh *mesh() const { return mesh_; }

    /**
     * @brief Fill vector of the global indices of dofs associated to the @p cell.
     *
     * @param cell The cell.
     * @param indices Vector of dof indices on the cell.
     */
    virtual unsigned int get_dof_indices(const CellIterator &cell, std::vector<IdxInt> &indices) const = 0;

    /**
     * @brief Fill vector of the indices of dofs associated to the @p cell on the local process.
     *
     * @param cell The cell.
     * @param indices Vector of dof indices on the cell.
     */
    virtual unsigned int get_loc_dof_indices(const CellIterator &cell, std::vector<IdxInt> &indices) const =0;
    
    /**
     * @brief Returns the dof values associated to the @p cell.
     *
     * @param cell The cell.
     * @param values The global vector of values.
     * @param local_values Array of values at local dofs.
     */
//     virtual void get_dof_values(const CellIterator &cell, const Vec &values,
//             double local_values[]) const = 0;

    /**
     * @brief Compute hash value of DOF handler.
     */
    virtual std::size_t hash() const =0;

    /// Destructor.
    virtual ~DOFHandlerBase();

protected:

    /**
     * @brief Index of first global dof.
     *
     * Positive value indicates that the first @p global_dof_offset
     * entries in the global dof vector are reserved for a different
     * DOFHandler.
     */
    unsigned int global_dof_offset;

    /**
     * @brief Number of global dofs assigned by the handler.
     */
    unsigned int n_global_dofs_;
    
    /**
     * @brief Number of dofs associated to local process.
     */
    unsigned int lsize_;

    /**
     * @brief Index of the first dof on the local process.
     */
    unsigned int loffset_;

    /// Max. number of dofs per element.
    unsigned int max_elem_dofs_;

    /**
     * @brief Pointer to the mesh to which the dof handler is associated.
     */
    Mesh *mesh_;

    /**
     * @brief Distribution of dofs associated to local process.
     */
     Distribution *dof_ds_;

};




///**
// * @brief Provides the numbering of the finite element degrees of freedom
// * on the computational mesh.
// *
// * Class DOFHandler distributes the degrees of freedom (dof) for
// * a particular finite element on the computational mesh
// * and provides mappings between local and global dofs.
// * The template parameter @p dim denotes the spatial dimension of
// * the reference finite element.
// *
// * Currently the functionality is restricted to discontinuous
// * finite elements, i.e. when the neighboring elements do not
// * share any common dof.
// */
//template<unsigned int dim, unsigned int spacedim>
//class DOFHandler : public DOFHandlerBase {
//public:
//
//    /**
//     * @brief Constructor.
//     * @param _mesh The mesh.
//     */
//    DOFHandler(Mesh &_mesh);
//
//    /**
//     * @brief Alias for iterator over cells.
//     *
//     * TODO: Notation to be fixed: element or cell
//     * TODO: Iterator goes through cells of all dimensions, but
//     * should go only through dim-dimensional ones.
//     */
//    typedef ElementFullIter CellIterator;
//
//    /**
//     * @brief Distributes degrees of freedom on the mesh needed
//     * for the given finite element.
//     *
//     * The additional parameter @p offset allows to reserve space
//     * for another finite element dofs in the beginning of the
//     * global dof vector.
//     *
//     * @param fe The finite element.
//     * @param offset The offset.
//     */
//    void distribute_dofs(FiniteElement<dim,spacedim> &fe, const unsigned int offset = 0);
//
//    /**
//     * @brief Getter for the number of dofs at a single cell.
//     *
//     * This value depends on the given finite element.
//     */
//    const unsigned int n_local_dofs();
//
//    /**
//     * @brief Returns the global indices of dofs associated to the @p cell.
//     *
//     * @param cell The cell.
//     * @param indices Array of dof indices on the cell.
//     */
//    void get_dof_indices(const CellIterator &cell, unsigned int indices[]);
//
//    /**
//     * @brief Returns the dof values associated to the @p cell.
//     *
//     * @param cell The cell.
//     * @param values The global vector of values.
//     * @param local_values Array of values at local dofs.
//     */
//    void get_dof_values(const CellIterator &cell, const Vec &values,
//            double local_values[]);
//
//    /// Destructor.
//    ~DOFHandler();
//
//private:
//
//    /**
//     * @brief Pointer to the finite element class for which the handler
//     * distributes dofs.
//     */
//    FiniteElement<dim,spacedim> *finite_element;
//
//    /**
//     * @brief Number of dofs associated to geometrical entities.
//     *
//     * Global numbers of dofs associated to nodes (object_dofs[0]),
//     * 1D edges (object_dofs[1]), 2D faces (object_difs[2]) and
//     * volumes (object_dofs[3]).
//     */
//    int ***object_dofs;
//
//};



class DOFHandlerMultiDim : public DOFHandlerBase {
public:

    /**
     * @brief Constructor.
     * @param _mesh The mesh.
     */
    DOFHandlerMultiDim(Mesh &_mesh);

    /**
     * @brief Alias for iterator over cells.
     *
     * TODO: Notation to be fixed: element or cell
     */
    typedef ElementFullIter CellIterator;

    /**
     * @brief Distributes degrees of freedom on the mesh needed
     * for the given finite elements.
     *
     * The additional parameter @p offset allows to reserve space
     * for another finite element dofs in the beginning of the
     * global dof vector.
     *
     * @param fe1d The 1D finite element.
     * @param fe2d The 2D finite element.
     * @param fe3d The 3D finite element.
     * @param offset The offset.
     */
<<<<<<< HEAD
    void distribute_dofs(std::shared_ptr<DiscreteSpace> ds,
=======
    void distribute_dofs(FiniteElement<1> &fe1d,
    		FiniteElement<2> &fe2d,
    		FiniteElement<3> &fe3d,
>>>>>>> fa08a071
    		const unsigned int offset = 0);

    /**
     * @brief Returns the global indices of dofs associated to the @p cell.
     *
     * @param cell The cell.
     * @param indices Array of dof indices on the cell.
     */
    unsigned int get_dof_indices(const CellIterator &cell, std::vector<IdxInt> &indices) const override;
    
    /**
     * @brief Returns the indices of dofs associated to the @p cell on the local process.
     *
     * @param cell The cell.
     * @param indices Array of dof indices on the cell.
     */
    unsigned int get_loc_dof_indices(const CellIterator &cell, std::vector<IdxInt> &indices) const override;

    /**
     * @brief Returns the dof values associated to the @p cell.
     *
     * @param cell The cell.
     * @param values The global vector of values.
     * @param local_values Array of values at local dofs.
     */
//     void get_dof_values(const CellIterator &cell, const Vec &values,
//             double local_values[]) const override;

    /**
     * @brief Returns the global index of local element.
     *
     * @param loc_el Local index of element.
     */
    inline int el_index(int loc_el) const { return el_4_loc[loc_el]; }

    /**
     * @brief Returns the global index of local edge.
     *
     * @param loc_edg Local index of edge.
     */
    inline IdxInt edge_index(int loc_edg) const { return edg_4_loc[loc_edg]; }

    /**
	 * @brief Returns the global index of local neighbour.
	 *
	 * @param loc_nb Local index of neighbour.
	 */
	inline IdxInt nb_index(int loc_nb) const { return nb_4_loc[loc_nb]; }

	/**
	 * @brief Returns number of local edges.
	 */
    inline unsigned int n_loc_edges() const { return edg_4_loc.size(); }

    /**
     * @brief Returns number of local neighbours.
     */
    inline unsigned int n_loc_nb() const { return nb_4_loc.size(); }

    /**
     * Returns true if element is on local process.
     * @param index Global element index.
     */
    bool el_is_local(int index) const;

    /// Returns finite element object for given space dimension.
    template<unsigned int dim>
<<<<<<< HEAD
    FiniteElement<dim,3> *fe(const CellIterator &cell) const { return ds_->fe<dim>(cell); }
=======
    FiniteElement<dim> *fe() const;
>>>>>>> fa08a071

    /**
     * Implements @p DOFHandlerBase::hash.
     */
    std::size_t hash() const override;

    /// Destructor.
    ~DOFHandlerMultiDim() override;
    
    void create_sequential();
    
    

private:

    /**
     * @brief Prepare parallel distribution of elements, edges and neighbours.
     */
    void make_elem_partitioning();

    /**
     * @brief Pointer to the finite element class for which the handler
     * distributes dofs.
     */
<<<<<<< HEAD
    std::shared_ptr<DiscreteSpace> ds_;
=======
    FiniteElement<1> *fe1d_;
    FiniteElement<2> *fe2d_;
    FiniteElement<3> *fe3d_;
>>>>>>> fa08a071

    /**
     * @brief Number of dofs associated to geometrical entities.
     *
     * Global numbers of dofs associated to nodes (object_dofs[0]),
     * 1D edges (object_dofs[1]), 2D faces (object_difs[2]) and
     * volumes (object_dofs[3]).
     */
//     int ***object_dofs;
    
    std::vector<IdxInt> cell_starts;
    std::vector<IdxInt> dof_indices;
    
    std::vector<IdxInt> cell_starts_seq;
    std::vector<IdxInt> dof_indices_seq;


	/// Global element index -> index according to partitioning
    IdxInt *row_4_el;
    /// Local element index -> global element index
    IdxInt *el_4_loc;
    /// Distribution of elements
    Distribution *el_ds_;

    /// Local edge index -> global edge index
    vector<IdxInt> edg_4_loc;

    /// Local neighbour index -> global neighbour index
    vector<IdxInt> nb_4_loc;
    
    /// Vector of local nodes in mesh tree.
    vector<IdxInt> node_4_loc;
    
    /// Ghost cells (neighbouring with local elements).
    vector<IdxInt> ghost_4_loc;

};




#endif /* DOFHANDLER_HH_ */<|MERGE_RESOLUTION|>--- conflicted
+++ resolved
@@ -19,20 +19,12 @@
 #ifndef DOFHANDLER_HH_
 #define DOFHANDLER_HH_
 
-#include <vector>              // for vector
-#include "mesh/mesh.h"
-<<<<<<< HEAD
-#include "mesh/mesh_types.hh"
-#include "mesh/elements.h"
-#include "la/distribution.hh"
-#include "fem/discrete_space.hh"
-=======
-#include "mesh/mesh_types.hh"  // for ElementFullIter
-#include "petscvec.h"          // for Vec
->>>>>>> fa08a071
+#include <vector>                // for vector
+#include "mesh/mesh.h"           // for IdxInt
+#include "mesh/mesh_types.hh"    // for ElementFullIter
+#include "fem/discrete_space.hh" // for DiscreteSpace
 
 template<unsigned int dim> class FiniteElement;
-class Mesh;
 class Distribution;
 
 
@@ -297,13 +289,7 @@
      * @param fe3d The 3D finite element.
      * @param offset The offset.
      */
-<<<<<<< HEAD
     void distribute_dofs(std::shared_ptr<DiscreteSpace> ds,
-=======
-    void distribute_dofs(FiniteElement<1> &fe1d,
-    		FiniteElement<2> &fe2d,
-    		FiniteElement<3> &fe3d,
->>>>>>> fa08a071
     		const unsigned int offset = 0);
 
     /**
@@ -371,11 +357,7 @@
 
     /// Returns finite element object for given space dimension.
     template<unsigned int dim>
-<<<<<<< HEAD
-    FiniteElement<dim,3> *fe(const CellIterator &cell) const { return ds_->fe<dim>(cell); }
-=======
-    FiniteElement<dim> *fe() const;
->>>>>>> fa08a071
+    FiniteElement<dim> *fe(const CellIterator &cell) const { return ds_->fe<dim>(cell); }
 
     /**
      * Implements @p DOFHandlerBase::hash.
@@ -400,13 +382,7 @@
      * @brief Pointer to the finite element class for which the handler
      * distributes dofs.
      */
-<<<<<<< HEAD
     std::shared_ptr<DiscreteSpace> ds_;
-=======
-    FiniteElement<1> *fe1d_;
-    FiniteElement<2> *fe2d_;
-    FiniteElement<3> *fe3d_;
->>>>>>> fa08a071
 
     /**
      * @brief Number of dofs associated to geometrical entities.

--- conflicted
+++ resolved
@@ -30,11 +30,7 @@
 #include "petscvec.h"          // for Vec
 
 template<unsigned int dim> class FiniteElement;
-<<<<<<< HEAD
-class DofCellAccessor;
-=======
 class DHCellAccessor;
->>>>>>> aa96b5d3
 class Mesh;
 class Distribution;
 class Dof;
@@ -279,15 +275,6 @@
     std::size_t hash() const override;
 
     /// Returns range of DOF handler cells (only range of own without ghost cells)
-<<<<<<< HEAD
-    Range<DofCellAccessor, DOFHandlerMultiDim> own_range() const;
-
-    /// Returns range over own and ghost cells of DOF handler
-    Range<DofCellAccessor, DOFHandlerMultiDim> local_range() const;
-
-    /// Returns range over ghosts DOF handler cells
-    Range<DofCellAccessor, DOFHandlerMultiDim> ghost_range() const;
-=======
     Range<DHCellAccessor> own_range() const;
 
     /// Returns range over own and ghost cells of DOF handler
@@ -298,18 +285,13 @@
 
     /// Return DHCellAccessor appropriate to ElementAccessor of given idx
     DHCellAccessor cell_accessor_from_element(unsigned int elm_idx) const;
->>>>>>> aa96b5d3
 
     /// Destructor.
     ~DOFHandlerMultiDim() override;
     
     
     
-<<<<<<< HEAD
-    friend class DofCellAccessor;
-=======
     friend class DHCellAccessor;
->>>>>>> aa96b5d3
 
 private:
 

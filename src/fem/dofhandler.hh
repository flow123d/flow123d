/*!
 *
﻿ * Copyright (C) 2015 Technical University of Liberec.  All rights reserved.
 * 
 * This program is free software; you can redistribute it and/or modify it under
 * the terms of the GNU General Public License version 3 as published by the
 * Free Software Foundation. (http://www.gnu.org/licenses/gpl-3.0.en.html)
 * 
 * This program is distributed in the hope that it will be useful, but WITHOUT
 * ANY WARRANTY; without even the implied warranty of MERCHANTABILITY or FITNESS
 * FOR A PARTICULAR PURPOSE.  See the GNU General Public License for more details.
 *
 * 
 * @file    dofhandler.hh
 * @brief   Declaration of class which handles the ordering of degrees of freedom (dof) and mappings between local and global dofs.
 * @author  Jan Stebel
 */

#ifndef DOFHANDLER_HH_
#define DOFHANDLER_HH_

#include <vector>              // for vector
#include "mesh/side_impl.hh"
#include "mesh/mesh.h"
#include "mesh/accessors.hh"
// #include "mesh/mesh_types.hh"  // for ElementFullIter
#include "mesh/long_idx.hh"    // for LongIdx
#include "fem/discrete_space.hh" // for DiscreteSpace
#include "petscvec.h"          // for Vec

template<unsigned int dim> class FiniteElement;
class Mesh;
class Distribution;
class Dof;


/**
 * Class DOFHandlerBase provides an abstract interface for various dof handlers:
 * - basic handler for a given spatial dimension
 * - multi-dimensional handler for all spatial dimensions (1D-3D)
 * - handler for a specific region / part of mesh
 */
class DOFHandlerBase {
public:

    /**
     * @brief Constructor.
     * @param _mesh The mesh.
     */
    DOFHandlerBase(Mesh &_mesh)
    : global_dof_offset(0), n_global_dofs_(0), lsize_(0), loffset_(0), max_elem_dofs_(0), mesh_(&_mesh), dof_ds_(0) {};

    /**
     * @brief Alias for iterator over cells.
     *
     * TODO: Notation to be fixed: element or cell
     * TODO: Iterator goes through cells of all dimensions, but
     * should go only through dim-dimensional ones.
     */
    typedef ElementAccessor<3> CellIterator;

    /**
     * @brief Getter for the number of all mesh dofs required by the given
     * finite element.
     */
    const unsigned int n_global_dofs() const { return n_global_dofs_; }
    
    /**
     * @brief Returns the number of the first global dof handled by this
     * DOFHandler.
     */
    const unsigned int offset() const { return global_dof_offset; }

    /**
     * @brief Returns the number of dofs on the current process.
     */
    const unsigned int lsize() const { return lsize_; }

    /**
     * @brief Returns the offset of the local part of dofs.
     */
    const unsigned int loffset() const { return loffset_; }
    
    /**
     * @brief Returns max. number of dofs on one element.
     */
    const unsigned int max_elem_dofs() const { return max_elem_dofs_; }

    Distribution *distr() const { return dof_ds_; }

    /**
     * @brief Returns the mesh.
     */
    Mesh *mesh() const { return mesh_; }

    /**
     * @brief Fill vector of the global indices of dofs associated to the @p cell.
     *
     * @param cell The cell.
     * @param indices Vector of dof indices on the cell.
     */
    virtual unsigned int get_dof_indices(const CellIterator &cell, std::vector<LongIdx> &indices) const = 0;

    /**
     * @brief Fill vector of the indices of dofs associated to the @p cell on the local process.
     *
     * @param cell The cell.
     * @param indices Vector of dof indices on the cell.
     */
    virtual unsigned int get_loc_dof_indices(const CellIterator &cell, std::vector<LongIdx> &indices) const =0;
    
    /**
     * @brief Returns the dof values associated to the @p cell.
     *
     * @param cell The cell.
     * @param values The global vector of values.
     * @param local_values Array of values at local dofs.
     */
//     virtual void get_dof_values(const CellIterator &cell, const Vec &values,
//             double local_values[]) const = 0;

    /**
     * @brief Compute hash value of DOF handler.
     */
    virtual std::size_t hash() const =0;

    /// Destructor.
    virtual ~DOFHandlerBase();

protected:

    /**
     * @brief Index of first global dof.
     *
     * Positive value indicates that the first @p global_dof_offset
     * entries in the global dof vector are reserved for a different
     * DOFHandler.
     */
    unsigned int global_dof_offset;

    /**
     * @brief Number of global dofs assigned by the handler.
     */
    unsigned int n_global_dofs_;
    
    /**
     * @brief Number of dofs associated to local process.
     */
    unsigned int lsize_;

    /**
     * @brief Index of the first dof on the local process.
     */
    unsigned int loffset_;

    /// Max. number of dofs per element.
    unsigned int max_elem_dofs_;

    /**
     * @brief Pointer to the mesh to which the dof handler is associated.
     */
    Mesh *mesh_;

    /**
     * @brief Distribution of dofs associated to local process.
     */
     Distribution *dof_ds_;

};




<<<<<<< HEAD
///**
// * @brief Provides the numbering of the finite element degrees of freedom
// * on the computational mesh.
// *
// * Class DOFHandler distributes the degrees of freedom (dof) for
// * a particular finite element on the computational mesh
// * and provides mappings between local and global dofs.
// * The template parameter @p dim denotes the spatial dimension of
// * the reference finite element.
// *
// * Currently the functionality is restricted to discontinuous
// * finite elements, i.e. when the neighboring elements do not
// * share any common dof.
// */
//template<unsigned int dim, unsigned int spacedim>
//class DOFHandler : public DOFHandlerBase {
//public:
//
//    /**
//     * @brief Constructor.
//     * @param _mesh The mesh.
//     */
//    DOFHandler(Mesh &_mesh);
//
//    /**
//     * @brief Alias for iterator over cells.
//     *
//     * TODO: Notation to be fixed: element or cell
//     * TODO: Iterator goes through cells of all dimensions, but
//     * should go only through dim-dimensional ones.
//     */
//    typedef ElementFullIter CellIterator;
//
//    /**
//     * @brief Distributes degrees of freedom on the mesh needed
//     * for the given finite element.
//     *
//     * The additional parameter @p offset allows to reserve space
//     * for another finite element dofs in the beginning of the
//     * global dof vector.
//     *
//     * @param fe The finite element.
//     * @param offset The offset.
//     */
//    void distribute_dofs(FiniteElement<dim,spacedim> &fe, const unsigned int offset = 0);
//
//    /**
//     * @brief Getter for the number of dofs at a single cell.
//     *
//     * This value depends on the given finite element.
//     */
//    const unsigned int n_local_dofs();
//
//    /**
//     * @brief Returns the global indices of dofs associated to the @p cell.
//     *
//     * @param cell The cell.
//     * @param indices Array of dof indices on the cell.
//     */
//    void get_dof_indices(const CellIterator &cell, unsigned int indices[]);
//
//    /**
//     * @brief Returns the dof values associated to the @p cell.
//     *
//     * @param cell The cell.
//     * @param values The global vector of values.
//     * @param local_values Array of values at local dofs.
//     */
//    void get_dof_values(const CellIterator &cell, const Vec &values,
//            double local_values[]);
//
//    /// Destructor.
//    ~DOFHandler();
//
//private:
//
//    /**
//     * @brief Pointer to the finite element class for which the handler
//     * distributes dofs.
//     */
//    FiniteElement<dim,spacedim> *finite_element;
//
//    /**
//     * @brief Number of dofs associated to geometrical entities.
//     *
//     * Global numbers of dofs associated to nodes (object_dofs[0]),
//     * 1D edges (object_dofs[1]), 2D faces (object_difs[2]) and
//     * volumes (object_dofs[3]).
//     */
//    int ***object_dofs;
//
//};



=======
/**
 * @brief Provides the numbering of the finite element degrees of freedom
 * on the computational mesh.
 *
 * Class DOFHandlerMultiDim distributes the degrees of freedom (dof) for
 * a particular triplet of 1d, 2d and 3d finite elements on the computational mesh
 * and provides mappings between local and global dofs.
 * The template parameter @p dim denotes the spatial dimension of
 * the reference finite element.
 *
 * Currently the functionality is restricted to finite elements with internal and nodal dofs,
 * i.e. the neighboring elements can share only dofs on nodes.
 */
>>>>>>> 57b2bf40
class DOFHandlerMultiDim : public DOFHandlerBase {
public:

    /**
     * @brief Constructor.
     * @param _mesh The mesh.
     */
    DOFHandlerMultiDim(Mesh &_mesh);

    /**
     * @brief Alias for iterator over cells.
     *
     * TODO: Notation to be fixed: element or cell
     */
    typedef ElementAccessor<3> CellIterator;

    /**
     * @brief Distributes degrees of freedom on the mesh needed
     * for the given finite elements.
     *
     * The additional parameter @p offset allows to reserve space
     * for another finite element dofs in the beginning of the
     * global dof vector.
     *
     * @param fe1d The 1D finite element.
     * @param fe2d The 2D finite element.
     * @param fe3d The 3D finite element.
     * @param offset The offset.
     */
    void distribute_dofs(std::shared_ptr<DiscreteSpace> ds,
<<<<<<< HEAD
=======
            bool sequential = false,
>>>>>>> 57b2bf40
    		const unsigned int offset = 0);

    /**
     * @brief Returns the global indices of dofs associated to the @p cell.
     *
     * @param cell The cell.
     * @param indices Array of dof indices on the cell.
     */
    unsigned int get_dof_indices(const CellIterator &cell, std::vector<LongIdx> &indices) const override;
    
    /**
     * @brief Returns the indices of dofs associated to the @p cell on the local process.
     *
     * @param cell The cell.
     * @param indices Array of dof indices on the cell.
     */
    unsigned int get_loc_dof_indices(const CellIterator &cell, std::vector<LongIdx> &indices) const override;

    /**
<<<<<<< HEAD
     * @brief Returns the dof values associated to the @p cell.
     *
     * @param cell The cell.
     * @param values The global vector of values.
     * @param local_values Array of values at local dofs.
     */
//     void get_dof_values(const CellIterator &cell, const Vec &values,
//             double local_values[]) const override;

    /**
=======
>>>>>>> 57b2bf40
     * @brief Returns the global index of local element.
     *
     * @param loc_el Local index of element.
     */
    inline int el_index(int loc_el) const { return el_4_loc[loc_el]; }

    /**
     * @brief Returns the global index of local edge.
     *
     * @param loc_edg Local index of edge.
     */
    inline LongIdx edge_index(int loc_edg) const { return edg_4_loc[loc_edg]; }

    /**
	 * @brief Returns the global index of local neighbour.
	 *
	 * @param loc_nb Local index of neighbour.
	 */
	inline LongIdx nb_index(int loc_nb) const { return nb_4_loc[loc_nb]; }
	
	/// Return number of dofs on given cell.
	unsigned int n_dofs(ElementAccessor<3> cell) const;

	/**
	 * @brief Returns number of local edges.
	 */
    inline unsigned int n_loc_edges() const { return edg_4_loc.size(); }

    /**
     * @brief Returns number of local neighbours.
     */
    inline unsigned int n_loc_nb() const { return nb_4_loc.size(); }

    /**
     * Returns true if element is on local process.
     * @param index Global element index.
     */
    bool el_is_local(int index) const;

    /// Returns finite element object for given space dimension.
    template<unsigned int dim>
    FiniteElement<dim> *fe(const CellIterator &cell) const { return ds_->fe<dim>(cell); }
<<<<<<< HEAD
=======
    
    /**
     * @brief Return dof on a given cell.
     * @param cell Mesh cell.
     * @param idof Number of dof on the cell.
     */
    const Dof &cell_dof(ElementAccessor<3> cell, unsigned int idof) const;
>>>>>>> 57b2bf40

    /**
     * Implements @p DOFHandlerBase::hash.
     */
    std::size_t hash() const override;

    /// Destructor.
    ~DOFHandlerMultiDim() override;
    
<<<<<<< HEAD
    void create_sequential();
=======
>>>>>>> 57b2bf40
    
    

private:

    /**
     * @brief Prepare parallel distribution of elements, edges and neighbours.
     */
    void make_elem_partitioning();
    
    /**
     * @brief Initialize vector of starting indices for elements.
     */
    void init_cell_starts();
    
    /**
     * @brief Initialize auxiliary vector of starting indices of nodal dofs.
     */
    void init_node_dof_starts(std::vector<LongIdx> &node_dof_starts);
    
    /**
     * @brief Initialize node_status.
     * 
     * Set VALID_NODE for nodes owned by local elements and
     * INVALID_NODE for nodes owned by ghost elements.
     */
    void init_node_status(std::vector<short int> &node_status);
    
    /**
     * @brief Obtain dof numbers on ghost elements from other processor.
     * @param proc  Neighbouring processor.
     * @param dofs  Array where dofs are stored (output).
     */
    void receive_ghost_dofs(unsigned int proc,
                            std::vector<LongIdx> &dofs);

    /**
     * @brief Send dof numbers to other processor.
     * @param proc  Neighbouring processor.
     */    
    void send_ghost_dofs(unsigned int proc);
    
    // Update dofs on local elements from ghost element dofs.
    void update_local_dofs(unsigned int proc,
                           const std::vector<bool> &update_cells,
                           const std::vector<LongIdx> &dofs,
                           const std::vector<LongIdx> &node_dof_starts,
                           std::vector<LongIdx> &node_dofs
                          );
    
    void create_sequential();

    
    static const int INVALID_NODE = 1;
    static const int VALID_NODE = 2;
    static const int ASSIGNED_NODE = 3;
    static const int INVALID_DOF = -1;
    
    
    /**
     * @brief Pointer to the finite element class for which the handler
     * distributes dofs.
     */
    std::shared_ptr<DiscreteSpace> ds_;

<<<<<<< HEAD
    /**
     * @brief Number of dofs associated to geometrical entities.
     *
     * Global numbers of dofs associated to nodes (object_dofs[0]),
     * 1D edges (object_dofs[1]), 2D faces (object_difs[2]) and
     * volumes (object_dofs[3]).
     */
//     LongIdx ***object_dofs;
    
=======
>>>>>>> 57b2bf40
    std::vector<LongIdx> cell_starts;
    std::vector<LongIdx> dof_indices;
    
    std::vector<LongIdx> cell_starts_seq;
    std::vector<LongIdx> dof_indices_seq;


	/// Global element index -> index according to partitioning
    LongIdx *row_4_el;
    /// Local element index -> global element index
    LongIdx *el_4_loc;
    /// Distribution of elements
    Distribution *el_ds_;

    /// Local edge index -> global edge index
    vector<LongIdx> edg_4_loc;

    /// Local neighbour index -> global neighbour index
    vector<LongIdx> nb_4_loc;
    
    /// Vector of local nodes in mesh tree.
    vector<LongIdx> node_4_loc;
    
    /// Ghost cells (neighbouring with local elements).
    vector<LongIdx> ghost_4_loc;
<<<<<<< HEAD
=======
    
    /// Processors of ghost elements.
    set<unsigned int> ghost_proc;
    
    /// Arrays of ghost cells for each neighbouring processor.
    map<unsigned int, vector<LongIdx> > ghost_proc_el;
>>>>>>> 57b2bf40

};




#endif /* DOFHANDLER_HH_ */<|MERGE_RESOLUTION|>--- conflicted
+++ resolved
@@ -171,103 +171,6 @@
 
 
 
-<<<<<<< HEAD
-///**
-// * @brief Provides the numbering of the finite element degrees of freedom
-// * on the computational mesh.
-// *
-// * Class DOFHandler distributes the degrees of freedom (dof) for
-// * a particular finite element on the computational mesh
-// * and provides mappings between local and global dofs.
-// * The template parameter @p dim denotes the spatial dimension of
-// * the reference finite element.
-// *
-// * Currently the functionality is restricted to discontinuous
-// * finite elements, i.e. when the neighboring elements do not
-// * share any common dof.
-// */
-//template<unsigned int dim, unsigned int spacedim>
-//class DOFHandler : public DOFHandlerBase {
-//public:
-//
-//    /**
-//     * @brief Constructor.
-//     * @param _mesh The mesh.
-//     */
-//    DOFHandler(Mesh &_mesh);
-//
-//    /**
-//     * @brief Alias for iterator over cells.
-//     *
-//     * TODO: Notation to be fixed: element or cell
-//     * TODO: Iterator goes through cells of all dimensions, but
-//     * should go only through dim-dimensional ones.
-//     */
-//    typedef ElementFullIter CellIterator;
-//
-//    /**
-//     * @brief Distributes degrees of freedom on the mesh needed
-//     * for the given finite element.
-//     *
-//     * The additional parameter @p offset allows to reserve space
-//     * for another finite element dofs in the beginning of the
-//     * global dof vector.
-//     *
-//     * @param fe The finite element.
-//     * @param offset The offset.
-//     */
-//    void distribute_dofs(FiniteElement<dim,spacedim> &fe, const unsigned int offset = 0);
-//
-//    /**
-//     * @brief Getter for the number of dofs at a single cell.
-//     *
-//     * This value depends on the given finite element.
-//     */
-//    const unsigned int n_local_dofs();
-//
-//    /**
-//     * @brief Returns the global indices of dofs associated to the @p cell.
-//     *
-//     * @param cell The cell.
-//     * @param indices Array of dof indices on the cell.
-//     */
-//    void get_dof_indices(const CellIterator &cell, unsigned int indices[]);
-//
-//    /**
-//     * @brief Returns the dof values associated to the @p cell.
-//     *
-//     * @param cell The cell.
-//     * @param values The global vector of values.
-//     * @param local_values Array of values at local dofs.
-//     */
-//    void get_dof_values(const CellIterator &cell, const Vec &values,
-//            double local_values[]);
-//
-//    /// Destructor.
-//    ~DOFHandler();
-//
-//private:
-//
-//    /**
-//     * @brief Pointer to the finite element class for which the handler
-//     * distributes dofs.
-//     */
-//    FiniteElement<dim,spacedim> *finite_element;
-//
-//    /**
-//     * @brief Number of dofs associated to geometrical entities.
-//     *
-//     * Global numbers of dofs associated to nodes (object_dofs[0]),
-//     * 1D edges (object_dofs[1]), 2D faces (object_difs[2]) and
-//     * volumes (object_dofs[3]).
-//     */
-//    int ***object_dofs;
-//
-//};
-
-
-
-=======
 /**
  * @brief Provides the numbering of the finite element degrees of freedom
  * on the computational mesh.
@@ -281,7 +184,6 @@
  * Currently the functionality is restricted to finite elements with internal and nodal dofs,
  * i.e. the neighboring elements can share only dofs on nodes.
  */
->>>>>>> 57b2bf40
 class DOFHandlerMultiDim : public DOFHandlerBase {
 public:
 
@@ -312,10 +214,7 @@
      * @param offset The offset.
      */
     void distribute_dofs(std::shared_ptr<DiscreteSpace> ds,
-<<<<<<< HEAD
-=======
             bool sequential = false,
->>>>>>> 57b2bf40
     		const unsigned int offset = 0);
 
     /**
@@ -335,19 +234,6 @@
     unsigned int get_loc_dof_indices(const CellIterator &cell, std::vector<LongIdx> &indices) const override;
 
     /**
-<<<<<<< HEAD
-     * @brief Returns the dof values associated to the @p cell.
-     *
-     * @param cell The cell.
-     * @param values The global vector of values.
-     * @param local_values Array of values at local dofs.
-     */
-//     void get_dof_values(const CellIterator &cell, const Vec &values,
-//             double local_values[]) const override;
-
-    /**
-=======
->>>>>>> 57b2bf40
      * @brief Returns the global index of local element.
      *
      * @param loc_el Local index of element.
@@ -390,8 +276,6 @@
     /// Returns finite element object for given space dimension.
     template<unsigned int dim>
     FiniteElement<dim> *fe(const CellIterator &cell) const { return ds_->fe<dim>(cell); }
-<<<<<<< HEAD
-=======
     
     /**
      * @brief Return dof on a given cell.
@@ -399,7 +283,6 @@
      * @param idof Number of dof on the cell.
      */
     const Dof &cell_dof(ElementAccessor<3> cell, unsigned int idof) const;
->>>>>>> 57b2bf40
 
     /**
      * Implements @p DOFHandlerBase::hash.
@@ -409,10 +292,6 @@
     /// Destructor.
     ~DOFHandlerMultiDim() override;
     
-<<<<<<< HEAD
-    void create_sequential();
-=======
->>>>>>> 57b2bf40
     
     
 
@@ -478,18 +357,6 @@
      */
     std::shared_ptr<DiscreteSpace> ds_;
 
-<<<<<<< HEAD
-    /**
-     * @brief Number of dofs associated to geometrical entities.
-     *
-     * Global numbers of dofs associated to nodes (object_dofs[0]),
-     * 1D edges (object_dofs[1]), 2D faces (object_difs[2]) and
-     * volumes (object_dofs[3]).
-     */
-//     LongIdx ***object_dofs;
-    
-=======
->>>>>>> 57b2bf40
     std::vector<LongIdx> cell_starts;
     std::vector<LongIdx> dof_indices;
     
@@ -515,15 +382,12 @@
     
     /// Ghost cells (neighbouring with local elements).
     vector<LongIdx> ghost_4_loc;
-<<<<<<< HEAD
-=======
     
     /// Processors of ghost elements.
     set<unsigned int> ghost_proc;
     
     /// Arrays of ghost cells for each neighbouring processor.
     map<unsigned int, vector<LongIdx> > ghost_proc_el;
->>>>>>> 57b2bf40
 
 };
 

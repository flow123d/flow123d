--- conflicted
+++ resolved
@@ -219,11 +219,7 @@
         side_bar_coords(dim-1) = 1.0 - lambda;
 
         // transform to element coordinates
-<<<<<<< HEAD
-        auto side_nodes = RefElement<dim>::template interact<0, (dim - 1)>(sid);
-=======
         auto side_nodes = RefElement<dim>::interact(Interaction<0, (dim - 1)>(sid));
->>>>>>> 72ad5c8b
         for (unsigned int i=0; i<dim; i++) {
             // TODO: use RefElement<>::interpolate to map coordinates from the subelement
             unsigned int i_node = (side_nodes[RefElement<dim>::side_permutations[pid][i]]+dim)%(dim+1);

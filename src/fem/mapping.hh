/*!
 *
﻿ * Copyright (C) 2015 Technical University of Liberec.  All rights reserved.
 * 
 * This program is free software; you can redistribute it and/or modify it under
 * the terms of the GNU General Public License version 3 as published by the
 * Free Software Foundation. (http://www.gnu.org/licenses/gpl-3.0.en.html)
 * 
 * This program is distributed in the hope that it will be useful, but WITHOUT
 * ANY WARRANTY; without even the implied warranty of MERCHANTABILITY or FITNESS
 * FOR A PARTICULAR PURPOSE.  See the GNU General Public License for more details.
 *
 * 
 * @file    mapping.hh
 * @brief   Class Mapping calculates data related to the mapping
 *          of the reference cell to the actual cell, such as Jacobian
 *          and normal vectors.
 * @author  Jan Stebel
 */

#ifndef MAPPING_HH_
#define MAPPING_HH_

#include <armadillo>
#include <vector>
<<<<<<< HEAD
=======
#include "fem/dofhandler.hh"
#include "mesh/accessors.hh"
#include "fem/update_flags.hh"
#include "mesh/ref_element.hh"
#include "system/fmt/posix.h"           // for FMT_UNUSED
>>>>>>> 45bfb2ac






/**
 * @brief Calculates determinant of a rectangular matrix.
 */
template<class T>
double determinant(const T &M);


template<> inline double determinant(const arma::mat::fixed<1,2> &M)
{
    return sqrt(M(0,0)*M(0,0)+M(0,1)*M(0,1));
}

template<> inline double determinant(const arma::mat::fixed<2,1> &M)
{
    return sqrt(M(0,0)*M(0,0)+M(1,0)*M(1,0));
}

template<> inline double determinant(FMT_UNUSED const arma::mat::fixed<0,3> &M)
{
    return 0;
}

template<> inline double determinant(FMT_UNUSED const arma::mat::fixed<3,0> &M)
{
    return 0;
}

template<> inline double determinant(const arma::mat::fixed<1,3> &M)
{
    return sqrt(M(0,0)*M(0,0)+M(0,1)*M(0,1)+M(0,2)*M(0,2));
}

template<> inline double determinant(const arma::mat::fixed<3,1> &M)
{
    return sqrt(M(0,0)*M(0,0)+M(1,0)*M(1,0)+M(2,0)*M(2,0));
}

template<> inline double determinant(const arma::mat::fixed<2,3> &M)
{
    return sqrt((M(0,0)*M(0,0)+M(0,1)*M(0,1)+M(0,2)*M(0,2))*(M(1,0)*M(1,0)+M(1,1)*M(1,1)+M(1,2)*M(1,2))
               -(M(0,0)*M(1,0)+M(0,1)*M(1,1)+M(0,2)*M(1,2))*(M(0,0)*M(1,0)+M(0,1)*M(1,1)+M(0,2)*M(1,2)));
}

template<> inline double determinant(const arma::mat::fixed<3,2> &M)
{
    return sqrt((M(0,0)*M(0,0)+M(1,0)*M(1,0)+M(2,0)*M(2,0))*(M(0,1)*M(0,1)+M(1,1)*M(1,1)+M(2,1)*M(2,1))
               -(M(0,0)*M(0,1)+M(1,0)*M(1,1)+M(2,0)*M(2,1))*(M(0,0)*M(0,1)+M(1,0)*M(1,1)+M(2,0)*M(2,1)));
}

template<arma::uword n> inline double determinant(const arma::mat::fixed<n,n> &M)
{
    return det(M);
}






#endif /* MAPPING_HH_ */<|MERGE_RESOLUTION|>--- conflicted
+++ resolved
@@ -23,14 +23,7 @@
 
 #include <armadillo>
 #include <vector>
-<<<<<<< HEAD
-=======
-#include "fem/dofhandler.hh"
-#include "mesh/accessors.hh"
-#include "fem/update_flags.hh"
-#include "mesh/ref_element.hh"
 #include "system/fmt/posix.h"           // for FMT_UNUSED
->>>>>>> 45bfb2ac
 
 
 

--- conflicted
+++ resolved
@@ -87,27 +87,11 @@
      * Returns index of subset.
      */
     template <unsigned int dim>
-<<<<<<< HEAD
-    std::shared_ptr<BulkIntegral> add_bulk(const Quadrature &, unsigned int);
-
-    /// The same as add_bulk but for edge points on sides.
-    template <unsigned int dim>
-    std::shared_ptr<EdgeIntegral> add_edge(const Quadrature &, unsigned int);
-
-    /// The same as add_bulk but for points between side points of element of dim and bulk points of element of dim-1.
-    template <unsigned int dim>
-    std::shared_ptr<CouplingIntegral> add_coupling(const Quadrature &, unsigned int);
-
-    /// The same as add_bulk but for edge points on boundary sides.
-    template <unsigned int dim>
-    std::shared_ptr<BoundaryIntegral> add_boundary(const Quadrature &, unsigned int);
-=======
     unsigned int add_bulk(const Quadrature &);
 
     /// The same as add_bulk but for edge points on sides.
     template <unsigned int dim>
     unsigned int add_edge(const Quadrature &);
->>>>>>> dfe3012f
 
     /// Return maximal size of evaluation points objects.
     inline unsigned int max_size() const {
@@ -119,7 +103,7 @@
             dim_eval_points_[i].clear();
     }
 
-    void create_integrals(std::vector<DimIntegrals> integrals_vec);
+    void create_integrals(std::vector<DimIntegrals> integrals_vec, unsigned int asm_quad_order);
 
 private:
     /// Subobject holds evaluation points data of one dimension (0,1,2,3)

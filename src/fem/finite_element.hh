/*!
 *
﻿ * Copyright (C) 2015 Technical University of Liberec.  All rights reserved.
 * 
 * This program is free software; you can redistribute it and/or modify it under
 * the terms of the GNU General Public License version 3 as published by the
 * Free Software Foundation. (http://www.gnu.org/licenses/gpl-3.0.en.html)
 * 
 * This program is distributed in the hope that it will be useful, but WITHOUT
 * ANY WARRANTY; without even the implied warranty of MERCHANTABILITY or FITNESS
 * FOR A PARTICULAR PURPOSE.  See the GNU General Public License for more details.
 *
 * 
 * @file    finite_element.hh
 * @brief   Abstract class for description of finite elements.
 * @author  Jan Stebel
 */

#ifndef FINITE_ELEMENT_HH_
#define FINITE_ELEMENT_HH_

#include <armadillo>
#include <stdio.h>                             // for sprintf
#include <string.h>                            // for memcpy
#include <algorithm>                           // for max, min
#include <boost/assign/list_of.hpp>            // for generic_list, list_of
#include <boost/exception/info.hpp>            // for error_info::error_info...
#include <new>                                 // for operator new[]
#include <ostream>                             // for operator<<
#include <string>                              // for operator<<
#include <vector>                              // for vector
#include "fem/update_flags.hh"                 // for operator&, operator|=
#include "system/exceptions.hh"                // for ExcAssertMsg::~ExcAsse...

template<unsigned int dim> class FESystem;
template<unsigned int dim, unsigned int spacedim> class FESideValues;
template<unsigned int dim, unsigned int spacedim> class FEValues;
template<unsigned int dim, unsigned int spacedim> class FEValuesBase;
template<unsigned int dim, unsigned int spacedim> class FEValuesData;
template<unsigned int dim> class FE_P_disc;
template<unsigned int dim> class Quadrature;
template<unsigned int dim, unsigned int spacedim> class FE_RT0_XFEM;
template<unsigned int dim, unsigned int spacedim> class FE_RT0_XFEM_S;
template<unsigned int dim, unsigned int spacedim> class FE_P0_XFEM;



// Possible types are: value, gradient, cell integral, ...
enum DofType { Value = 1, Singular = 20 };

/**
 * Class Dof is a general description of functionals (degrees of freedom)
 * determining the finite element. We assume that the Dof is defined as
 * a linear combination of components of function value at a given point:
 * 
 *     Dof_value = a_1.f_1(x) + ... + a_n.f_n(x),
 * 
 * where (a_1, ... , a_n) are given by @p coefs, x is the support point
 * given by barycentric @p coords and (f_1, ..., f_n) is a generally
 * vector-valued function. For the simplest Dof, i.e. value of a scalar
 * function at point p, we set
 * 
 *    @p coords = p, @p coefs = { 1 }.
 * The member @p dim denotes the affiliation of Dof to n-face:
 *    Nodal dofs have      dim = 0,
 *    Dofs on lines:       dim = 1,
 *    Dofs on triangles:   dim = 2,
 *    Dofs in tetrahedron: dim = 3.
 * It means that when a node, line or triangle is shared by adjacent cells,
 * also the Dofs on this n-face are shared by the cells. Therefore
 * for DG finite elements we set for all dofs the highest possible dimension.
 * 
 * The class implements the method evaluate() which computes the Dof value
 * for a basis function from given FunctionSpace.
 */
class Dof {
public:
    
    Dof(unsigned int dim_,
        unsigned int n_face_idx_,
        arma::vec coords_,
        arma::vec coefs_,
        DofType type_)
    
        : dim(dim_),
          n_face_idx(n_face_idx_),
          coords(coords_),
          coefs(coefs_),
          type(type_)
    {}
    
    /// Evaulate dof for basis function of given function space.
    template<class FS>
    const double evaluate(const FS &function_space, 
                          unsigned int basis_idx) const;
    
    /// Association to n-face of given dimension (point, line, triangle, tetrahedron.
    unsigned int dim;
    
    /// Index of n-face to which the dof is associated.
    unsigned int n_face_idx;
    
    /// Barycentric coordinates.
    arma::vec coords;
    
    /// Coefficients of linear combination of function value components.
    arma::vec coefs;
    
    /** 
     * Currently we consider only type=Value, possibly we could have Gradient,
     * CellIntegral, FaceIntegral or other types.
     */
    DofType type;
};


/**
 * FunctionSpace is an abstract class that is used to describe finite elements.
 * It is determined by the dimension of the field of definition (@p space_dim_),
 * by the dimension of the range (@p n_components_) and by the values and
 * gradients of a basis functions.
 * 
 * Combining FunctionSpace with Dof(s), the FiniteElement class constructs the
 * shape functions, i.e. basis of FunctionSpace for which the Dof(s) attain
 * the value 0 or 1.
 */
class FunctionSpace {
public:
    
    FunctionSpace(unsigned int space_dim,
                  unsigned int n_components)
    
        : space_dim_(space_dim),
          n_components_(n_components)
    {}
    
    
    /**
     * @brief Value of the @p i th basis function at point @p point.
     * @param basis_index  Index of the basis function.
     * @param point        Point coordinates.
     * @param comp_index   Index of component (>0 for vector-valued functions).
     */
    virtual const double basis_value(unsigned int basis_index,
                                     const arma::vec &point,
                                     unsigned int comp_index = 0
                                    ) const = 0;
    
    /**
     * @brief Gradient of the @p i th basis function at point @p point.
     * @param basis_index  Index of the basis function.
     * @param point        Point coordinates.
     * @param comp_index   Index of component (>0 for vector-valued functions).
     */
    virtual const arma::vec basis_grad(unsigned int basis_index,
                                       const arma::vec &point,
                                       unsigned int comp_index = 0
                                      ) const = 0;
    
    /// Dimension of function space (number of basis functions).
    virtual const unsigned int dim() const = 0;
    
    /// Getter for space dimension.
    const unsigned int space_dim() const { return space_dim_; }
    
    /// Getter for number of components.
    const unsigned int n_components() const { return n_components_; }
    
    virtual ~FunctionSpace() {}
    
protected:
    
    /// Space dimension of function arguments (i.e. 1, 2 or 3).
    unsigned int space_dim_;
    
    /// Number of components of function values.
    unsigned int n_components_;
};


/**
 * Types of FiniteElement: scalar, vector-valued, tensor-valued or mixed system.
 * 
 * The type also indicates how the shape functions and their gradients are transformed
 * from reference element to arbitrary element. In particular:
 * 
 *     TYPE              OBJECT  EXPRESSION
 * -----------------------------------------------------------
 * FEScalar              value   ref_value
 *                       grad    J^{-T} * ref_grad
 * -----------------------------------------------------------
 * FEVectorContravariant value   J * ref_value
 *                       grad    J^{-T} * ref_grad * J^T
 * -----------------------------------------------------------
 * FEVectorPiola         value   J * ref_value / |J|
 *                       grad    J^{-T} * ref_grad * J^T / |J|
 * -----------------------------------------------------------
 * FETensor              value   not implemented
 *                       grad    not implemented
 * -----------------------------------------------------------
 * FEMixedSystem         value   depends on sub-elements
 *                       grad    depends on sub-elements
 * 
 * Note that we use columnwise gradients, i.e. gradient of each component is a column vector.
 */
enum FEType {
  FEScalar = 0,
  FEVectorContravariant = 1,
  FEVectorPiola = 2,
  FETensor = 3,
  FEMixedSystem = 4
};



/**
 * @brief Abstract class for the description of a general finite element on
 * a reference simplex in @p dim dimensions.
 * 
 * The finite element is determined by a @p function_space_ and a set
 * of @p dofs_. Further it must be set whether the finite element
 * @p is_primitive_, which means that even if the functions in
 * @p function_space_ are vector-valued, the basis functions have
 * only one nonzero component (this is typical for tensor-product FE,
 * e.g. vector-valued polynomial FE, but not for Raviart-Thomas FE).
 *
 * Description of dofs:
 *
 * The reference cell consists of lower dimensional entities (points,
 * lines, triangles). Each dof is associated to one of these
 * entities. If the entity is shared by 2 or more neighbouring cells
 * in the mesh then this dof is shared by the finite elements on all
 * of these cells. If a dof is associated to the cell itself then it
 * is not shared with neighbouring cells.
 * 
 * 
 * Shape functions:
 *
 * Sometimes it is convenient to describe the function space using
 * a basis (called the raw basis) that is different from the set of
 * shape functions for the finite element (the actual basis). For
 * this reason we define the support points which play the role of
 * nodal functionals associated to the particular dofs. To convert
 * between the two bases one can use the @p node_matrix, which is
 * constructed by the method compute_node_matrix(). In the case of
 * non-Lagrangean finite elements the dofs are not associated to
 * nodal functionals but e.g. to derivatives or averages. For that
 * reason we distinguish between the unit support points which are
 * uniquely associated to the dofs and the generalized support
 * points that are auxiliary for the calculation of the dof
 * functionals.
 *
 *
 */
template<unsigned int dim>
class FiniteElement {
public:
  
    /**
     * @brief Constructor.
     */
    FiniteElement();
    
    /**
     * @brief Returns the number of degrees of freedom needed by the finite
     * element.
     */
    const unsigned int n_dofs() const { return dofs_.size(); }

    /**
     * @brief Calculates the value of the @p comp-th component of
     * the @p i-th shape function at the
     * point @p p on the reference element.
     *
     * @param i    Number of the shape function.
     * @param p    Point of evaluation.
     * @param comp Number of vector component.
     */
    double shape_value(const unsigned int i,
            const arma::vec::fixed<dim> &p, const unsigned int comp = 0) const;

    /**
     * @brief Calculates the @p comp-th component of the gradient
     * of the @p i-th shape function at the point @p p on the
     * reference element.
     *
     * @param i    Number of the shape function.
     * @param p    Point of evaluation.
     * @param comp Number of vector component.
     */
    arma::vec::fixed<dim> shape_grad(const unsigned int i,
            const arma::vec::fixed<dim> &p, const unsigned int comp = 0) const;

    /// Returns numer of components of the basis function.    
    unsigned int n_components() const { return function_space_->n_components(); }
    
    /// Returns @p i -th degree of freedom.
    Dof dof(unsigned int i) const { return dofs_[i]; }
    
    /**
     * @brief Destructor.
     */
    virtual ~FiniteElement() {};

protected:
  
    /**
     * @brief Clears all internal structures.
     */
    void init(bool primitive = true, FEType type = FEScalar);
    
    /**
     * @brief Initialize vectors with information about components of basis functions.
     */
    void setup_components();
    
    /**
     * @brief Decides which additional quantities have to be computed
     * for each cell.
     *
     * @param flags Computed update flags.
     */
    virtual UpdateFlags update_each(UpdateFlags flags);

    /**
     * @brief Initializes the @p node_matrix for computing the coefficients
     * of the shape functions in the raw basis of @p functions_space_.
     * This is done by evaluating the @p dofs_ for the basis function
     * and by inverting the resulting matrix.
     */
    virtual void compute_node_matrix();
    
    /**
     * @brief Indicates whether the basis functions have one or more
     * nonzero components (scalar FE spaces are always primitive).
     */
    inline const bool is_primitive() const { return is_primitive_; }
    
    /**
     * @brief Returns the component index for vector valued finite elements.
     * @param sys_idx Index of shape function.
     */
    unsigned int system_to_component_index(unsigned sys_idx) const
    { return component_indices_[sys_idx]; }
    
    /**
     * @brief Returns the mask of nonzero components for given basis function.
     * @param sys_idx Index of basis function.
     */
    const std::vector<bool> &get_nonzero_components(unsigned int sys_idx) const
    { return nonzero_components_[sys_idx]; }
    
    /**
     * @brief Returns the node matrix
     */
    const arma::mat& get_node_matrix();
    
    
    /// Type of FiniteElement.
    FEType type_;

    /**
     * @brief Primitive FE is using componentwise shape functions,
     * i.e. only one component is nonzero for each shape function.
     */
    bool is_primitive_;
    
    /// Indices of nonzero components of shape functions (for primitive FE).
    std::vector<unsigned int> component_indices_;
    
    /// Footprints of nonzero components of shape functions.
    std::vector<std::vector<bool> > nonzero_components_;

    /**
     * @brief Matrix that determines the coefficients of the raw basis
     * functions from the values at the support points.
     */
    arma::mat node_matrix;

    /// Function space defining the FE.
    std::shared_ptr<FunctionSpace> function_space_;
    
    /// Set of degrees of freedom (functionals) defining the FE.
    std::vector<Dof> dofs_;
    
    
<<<<<<< HEAD
    friend class FESystem<dim,spacedim>;
    friend class FEValuesBase<dim,spacedim>;
    friend class FEValues<dim,spacedim>;
    friend class FESideValues<dim,spacedim>;
    friend class FE_P_disc<dim,spacedim>;
    
    friend class FE_RT0_XFEM<dim,spacedim>;
    friend class FE_RT0_XFEM_S<dim,spacedim>;
    friend class FE_P0_XFEM<dim,spacedim>;
=======
    friend class FESystem<dim>;
    friend class FEValuesBase<dim,3>;
    friend class FEValues<dim,3>;
    friend class FESideValues<dim,3>;
    friend class FE_P_disc<dim>;
>>>>>>> 4068acf5
};




#endif /* FINITE_ELEMENT_HH_ */<|MERGE_RESOLUTION|>--- conflicted
+++ resolved
@@ -384,23 +384,15 @@
     std::vector<Dof> dofs_;
     
     
-<<<<<<< HEAD
-    friend class FESystem<dim,spacedim>;
-    friend class FEValuesBase<dim,spacedim>;
-    friend class FEValues<dim,spacedim>;
-    friend class FESideValues<dim,spacedim>;
-    friend class FE_P_disc<dim,spacedim>;
-    
-    friend class FE_RT0_XFEM<dim,spacedim>;
-    friend class FE_RT0_XFEM_S<dim,spacedim>;
-    friend class FE_P0_XFEM<dim,spacedim>;
-=======
     friend class FESystem<dim>;
     friend class FEValuesBase<dim,3>;
     friend class FEValues<dim,3>;
     friend class FESideValues<dim,3>;
     friend class FE_P_disc<dim>;
->>>>>>> 4068acf5
+    
+    friend class FE_RT0_XFEM<dim,spacedim>;
+    friend class FE_RT0_XFEM_S<dim,spacedim>;
+    friend class FE_P0_XFEM<dim,spacedim>;
 };
 
 

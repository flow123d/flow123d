--- conflicted
+++ resolved
@@ -223,33 +223,7 @@
      * @param comp Number of vector component.
      */
     virtual arma::vec::fixed<dim> basis_grad(const unsigned int i,
-<<<<<<< HEAD
-            const arma::vec::fixed<dim> &p) const = 0;
-
-    /**
-     * @brief Variant of basis_grad() for vectorial finite elements.
-     *
-     * Calculates the gradient of the @p i-th vector-valued raw basis
-     * function at the point @p p on the reference element. The gradient
-     * components are relative to the reference cell coordinate system.
-     *
-     * @param i Number of the basis function.
-     * @param p Point of evaluation.
-     */
-    virtual arma::mat::fixed<dim,dim> basis_grad_vector(const unsigned int i,
-            const arma::vec::fixed<dim> &p) const = 0;
-    
-    /**
-     * @brief Initializes the @p node_matrix for computing the coefficients
-     * of the raw basis functions from values at support points.
-     *
-     * The method is implemented for the case of Langrangean finite
-     * element. In other cases it may be reimplemented.
-     */
-    virtual void compute_node_matrix();
-=======
             const arma::vec::fixed<dim> &p, const unsigned int comp = 0) const = 0;
->>>>>>> 05844fef
 
     /**
      * @brief Calculates the data on the reference cell.

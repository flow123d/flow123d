--- conflicted
+++ resolved
@@ -30,45 +30,6 @@
 {}
 
 template <unsigned int dim>
-<<<<<<< HEAD
-std::shared_ptr<BulkIntegral> EvalPoints::add_bulk(const Quadrature &quad, unsigned int asm_quad_order) {
-    ASSERT_EQ(dim, quad.dim());
-
-    if (bulk_integrals_[dim] == nullptr) {
-        dim_eval_points_[dim].add_local_points<dim>( quad.get_points() );
-        uint i_subset = dim_eval_points_[dim].add_subset();
-        bulk_integrals_[dim] = std::make_shared<BulkIntegral>(shared_from_this(), dim, i_subset, asm_quad_order);
-        this->set_max_size();
-    }
-    return bulk_integrals_[dim];
-}
-
-template <>
-std::shared_ptr<BulkIntegral> EvalPoints::add_bulk<0>(const Quadrature &quad, unsigned int asm_quad_order)
-{
-    ASSERT_EQ(0, quad.dim());
-
-    if (bulk_integrals_[0] == nullptr) {
-        uint i_subset = dim_eval_points_[0].add_subset();
-        bulk_integrals_[0] = std::make_shared<BulkIntegral>(shared_from_this(), 0, i_subset, asm_quad_order);
-        this->set_max_size();
-    }
-    return bulk_integrals_[0];
-}
-
-template <unsigned int dim>
-std::shared_ptr<EdgeIntegral> EvalPoints::add_edge(const Quadrature &quad, unsigned int asm_quad_order) {
-    ASSERT_EQ(dim, quad.dim()+1);
-
-    if (edge_integrals_[dim-1] == nullptr) {
-        for (unsigned int i=0; i<dim+1; ++i) {  // sides
-            Quadrature high_dim_q = quad.make_from_side<dim>(i);
-            dim_eval_points_[dim].add_local_points<dim>( high_dim_q.get_points() );
-        }
-        uint i_subset = dim_eval_points_[dim].add_subset();
-        edge_integrals_[dim-1] = std::make_shared<EdgeIntegral>(shared_from_this(), dim, i_subset, asm_quad_order);
-        this->set_max_size();
-=======
 unsigned int EvalPoints::add_bulk(const Quadrature &quad) {
     ASSERT_EQ(dim, quad.dim());
 
@@ -95,37 +56,13 @@
     for (unsigned int i=0; i<dim+1; ++i) {  // sides
         Quadrature high_dim_q = quad.make_from_side<dim>(i);
         dim_eval_points_[dim].add_local_points<dim>( high_dim_q.get_points() );
->>>>>>> dfe3012f
     }
     uint i_subset = dim_eval_points_[dim].add_subset();
     this->set_max_size();
     return i_subset;
 }
 
-<<<<<<< HEAD
-template <unsigned int dim>
-std::shared_ptr<CouplingIntegral> EvalPoints::add_coupling(const Quadrature &quad, unsigned int asm_quad_order) {
-    ASSERT_EQ(dim, quad.dim()+1);
-
-    std::shared_ptr<BulkIntegral> bulk_integral = this->add_bulk<dim-1>(quad, asm_quad_order);
-    DebugOut() << "coupling bulk subset" << bulk_integral->get_subset_idx();
-    std::shared_ptr<EdgeIntegral> edge_integral = this->add_edge<dim>(quad, asm_quad_order);
-    DebugOut() << "coupling edge subset" << edge_integral->get_subset_idx();
-    return std::make_shared<CouplingIntegral>(edge_integral, bulk_integral, asm_quad_order);
-}
-
-template <unsigned int dim>
-std::shared_ptr<BoundaryIntegral> EvalPoints::add_boundary(const Quadrature &quad, unsigned int asm_quad_order) {
-    ASSERT_EQ(dim, quad.dim()+1);
-
-    std::shared_ptr<BulkIntegral> bulk_integral = this->add_bulk<dim-1>(quad, asm_quad_order);
-    DebugOut() << "boundary bulk subset: " << bulk_integral->get_subset_idx()
-            << "begin: " << subset_begin(dim-1, bulk_integral->get_subset_idx());
-    std::shared_ptr<EdgeIntegral> edge_integral = this->add_edge<dim>(quad, asm_quad_order);
-    DebugOut() << "boundary edge subset" << edge_integral->get_subset_idx();
-    return std::make_shared<BoundaryIntegral>(edge_integral, bulk_integral, asm_quad_order);
-=======
-void EvalPoints::create_integrals(std::vector<DimIntegrals> integrals_vec) {
+void EvalPoints::create_integrals(std::vector<DimIntegrals> integrals_vec, unsigned int asm_quad_order) {
     ASSERT_EQ(integrals_vec.size(), 3);
 
     // merge BulkIntegrals and EdgeIntegrals of all dimensions to common vectors
@@ -137,13 +74,13 @@
     // initialize CuplingIntegrals, BoundaryIntegrals - set bulk and edge sub-integrals
     for (auto iv : integrals_vec) {
         for (auto integral : iv.coupling_) {
-            auto bulk_int = bulk_integrals_.insert( std::make_shared<BulkIntegral>(integral->quad(), integral->quad()->dim()) );
-            auto edge_int = edge_integrals_.insert( std::make_shared<EdgeIntegral>(integral->quad(), integral->quad()->dim()+1) );
+            auto bulk_int = bulk_integrals_.insert( std::make_shared<BulkIntegral>(integral->quad(), integral->quad()->dim(), asm_quad_order)  );
+            auto edge_int = edge_integrals_.insert( std::make_shared<EdgeIntegral>(integral->quad(), integral->quad()->dim()+1, asm_quad_order) );
             integral->init(shared_from_this(), *bulk_int.first, *edge_int.first);
         }
         for (auto integral : iv.boundary_) {
-            auto bulk_int = bulk_integrals_.insert( std::make_shared<BulkIntegral>(integral->quad(), integral->quad()->dim()) );
-            auto edge_int = edge_integrals_.insert( std::make_shared<EdgeIntegral>(integral->quad(), integral->quad()->dim()+1) );
+            auto bulk_int = bulk_integrals_.insert( std::make_shared<BulkIntegral>(integral->quad(), integral->quad()->dim(), asm_quad_order) );
+            auto edge_int = edge_integrals_.insert( std::make_shared<EdgeIntegral>(integral->quad(), integral->quad()->dim()+1, asm_quad_order) );
             integral->init(shared_from_this(), *bulk_int.first, *edge_int.first);
         }
     }
@@ -178,7 +115,6 @@
             break;
         }
     }
->>>>>>> dfe3012f
 }
 
 
@@ -211,20 +147,6 @@
 }
 
 
-<<<<<<< HEAD
-template std::shared_ptr<BulkIntegral> EvalPoints::add_bulk<0>(const Quadrature &, unsigned int);
-template std::shared_ptr<BulkIntegral> EvalPoints::add_bulk<1>(const Quadrature &, unsigned int);
-template std::shared_ptr<BulkIntegral> EvalPoints::add_bulk<2>(const Quadrature &, unsigned int);
-template std::shared_ptr<BulkIntegral> EvalPoints::add_bulk<3>(const Quadrature &, unsigned int);
-template std::shared_ptr<EdgeIntegral> EvalPoints::add_edge<1>(const Quadrature &, unsigned int);
-template std::shared_ptr<EdgeIntegral> EvalPoints::add_edge<2>(const Quadrature &, unsigned int);
-template std::shared_ptr<EdgeIntegral> EvalPoints::add_edge<3>(const Quadrature &, unsigned int);
-template std::shared_ptr<CouplingIntegral> EvalPoints::add_coupling<2>(const Quadrature &, unsigned int);
-template std::shared_ptr<CouplingIntegral> EvalPoints::add_coupling<3>(const Quadrature &, unsigned int);
-template std::shared_ptr<BoundaryIntegral> EvalPoints::add_boundary<1>(const Quadrature &, unsigned int);
-template std::shared_ptr<BoundaryIntegral> EvalPoints::add_boundary<2>(const Quadrature &, unsigned int);
-template std::shared_ptr<BoundaryIntegral> EvalPoints::add_boundary<3>(const Quadrature &, unsigned int);
-=======
 template unsigned int EvalPoints::add_bulk<0>(const Quadrature &);
 template unsigned int EvalPoints::add_bulk<1>(const Quadrature &);
 template unsigned int EvalPoints::add_bulk<2>(const Quadrature &);
@@ -237,7 +159,6 @@
 //template std::shared_ptr<BoundaryIntegral> EvalPoints::add_boundary<1>(const Quadrature &);
 //template std::shared_ptr<BoundaryIntegral> EvalPoints::add_boundary<2>(const Quadrature &);
 //template std::shared_ptr<BoundaryIntegral> EvalPoints::add_boundary<3>(const Quadrature &);
->>>>>>> dfe3012f
 template void EvalPoints::DimEvalPoints::add_local_points<1>(const Armor::Array<double> &);
 template void EvalPoints::DimEvalPoints::add_local_points<2>(const Armor::Array<double> &);
 template void EvalPoints::DimEvalPoints::add_local_points<3>(const Armor::Array<double> &);
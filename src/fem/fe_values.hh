--- conflicted
+++ resolved
@@ -26,28 +26,19 @@
 #include <new>                                // for operator new[]
 #include <string>                             // for operator<<
 #include <vector>                             // for vector
-#include <armadillo>
-#include "fem/fe_values_views.hh"
-<<<<<<< HEAD
-#include "mesh/ref_element.hh"
-#include "mesh/mesh_types.hh"
+#include "fem/fe_values_views.hh"             // for FEValuesViews
+#include "mesh/ref_element.hh"                // for RefElement
+#include "mesh/mesh_types.hh"                 // for ElementFullIter
+#include "fem/update_flags.hh"                // for UpdateFlags
 
 class DOFHandlerBase;
 template<unsigned int dim> class Quadrature;
 template<unsigned int dim> class FiniteElement;
 template<unsigned int dim, unsigned int spacedim> class FEValuesBase;
 template<unsigned int dim, unsigned int spacedim> class Mapping;
-=======
-#include "fem/update_flags.hh"                // for UpdateFlags
-#include "mesh/mesh_types.hh"                 // for ElementFullIter
-#include "mesh/ref_element.hh"                // for RefElement
-#include "quadrature/quadrature.hh"           // for Quadrature
->>>>>>> c90f64b9
 
 struct FEInternalData;
 struct MappingInternalData;
-template<unsigned int dim, unsigned int spacedim> class FiniteElement;
-template<unsigned int dim, unsigned int spacedim> class Mapping;
 
 
 

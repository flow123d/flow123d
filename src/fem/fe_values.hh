/*!
 *
﻿ * Copyright (C) 2015 Technical University of Liberec.  All rights reserved.
 * 
 * This program is free software; you can redistribute it and/or modify it under
 * the terms of the GNU General Public License version 3 as published by the
 * Free Software Foundation. (http://www.gnu.org/licenses/gpl-3.0.en.html)
 * 
 * This program is distributed in the hope that it will be useful, but WITHOUT
 * ANY WARRANTY; without even the implied warranty of MERCHANTABILITY or FITNESS
 * FOR A PARTICULAR PURPOSE.  See the GNU General Public License for more details.
 *
 * 
 * @file    fe_values.hh
 * @brief   Class FEValues calculates finite element data on the actual
 *          cells such as shape function values, gradients, Jacobian of
 *          the mapping from the reference cell etc.
 * @author  Jan Stebel
 */

#ifndef FE_VALUES_HH_
#define FE_VALUES_HH_

#include <string.h>                           // for memcpy
#include <algorithm>                          // for swap
#include <new>                                // for operator new[]
#include <string>                             // for operator<<
#include <vector>                             // for vector
#include "fem/element_values.hh"              // for ElementValuesBase, ElementValues, ElemSideValues
#include "fem/fe_values_views.hh"             // for FEValuesViews
#include "mesh/ref_element.hh"                // for RefElement
#include "mesh/accessors.hh"
#include "fem/update_flags.hh"                // for UpdateFlags
#include "tools/mixed.hh"
#include "quadrature/quadrature_lib.hh"

class Quadrature;
template<unsigned int dim> class FiniteElement;
<<<<<<< HEAD
=======
template<unsigned int dim, unsigned int spacedim> class FEValuesBase;
template<unsigned int dim, unsigned int spacedim> class Mapping;
template<unsigned int dim, unsigned int spacedim> class MappingP1;
>>>>>>> ce78e59c




/**
 * @brief Structure for storing the precomputed finite element data.
 */
class FEInternalData
{
public:
    
    FEInternalData(unsigned int np, unsigned int nd);
    
    /**
     * Create a new instance of FEInternalData for a FESystem component or subvector.
     */
    FEInternalData(const FEInternalData &fe_system_data,
                   const std::vector<unsigned int> &dof_indices,
                   unsigned int first_component_idx,
                   unsigned int ncomponents = 1
                  );
    
    /**
     * @brief Precomputed values of basis functions at the quadrature points.
     *
     * Dimensions:   (no. of quadrature points)
     *             x (no. of dofs)
     *             x (no. of components in ref. cell)
     */
    std::vector<std::vector<arma::vec> > ref_shape_values;

    /**
     * @brief Precomputed gradients of basis functions at the quadrature points.
     *
     * Dimensions:   (no. of quadrature points)
     *             x (no. of dofs)
     *             x ((dim of. ref. cell)x(no. of components in ref. cell))
     */
    std::vector<std::vector<arma::mat> > ref_shape_grads;
    
    /// Number of quadrature points.
    unsigned int n_points;
    
    /// Number of dofs (shape functions).
    unsigned int n_dofs;
};




/**
 * @brief Class FEValuesData holds the arrays of data computed by
 * Mapping and FiniteElement.
 */
template<unsigned int dim, unsigned int spacedim>
class FEValuesData
{
public:

    /**
     * @brief Resize the data arrays.
     * @param size   Number of quadrature points.
     * @param flags  Update flags to be stores.
     * @param n_comp Number of components of shape values.
     */
    void allocate(unsigned int size, UpdateFlags flags, unsigned n_comp);

    /**
     * @brief Shape functions evaluated at the quadrature points.
     */
    std::vector<std::vector<double> > shape_values;

    /**
     * @brief Gradients of shape functions evaluated at the quadrature points.
     *
     * Each row of the matrix contains the gradient of one shape function.
     */
    std::vector<std::vector<arma::vec::fixed<spacedim> > > shape_gradients;

    /**
     * @brief Flags that indicate which finite element quantities are to be computed.
     */
    UpdateFlags update_flags;

    /**
     * @brief Iterator to the last reinit-ed cell.
     */
    ElementAccessor<3> present_cell;

};


/**
 * @brief Abstract base class with certain methods independent of the template parameter @p dim.
 */
template<unsigned int spacedim = 3>
class FEValuesSpaceBase
{
public:
    virtual ~FEValuesSpaceBase() {}
    /**
     * @brief Return the value of the @p function_no-th shape function at
     * the @p point_no-th quadrature point.
     *
     * @param function_no Number of the shape function.
     * @param point_no Number of the quadrature point.
     */
    virtual double shape_value(const unsigned int function_no, const unsigned int point_no) = 0;

    /**
     * @brief Return the gradient of the @p function_no-th shape function at
     * the @p point_no-th quadrature point.
     *
     * @param function_no Number of the shape function.
     * @param point_no Number of the quadrature point.
     */
    virtual arma::vec::fixed<spacedim> shape_grad(const unsigned int function_no, const unsigned int point_no) = 0;

    /**
     * @brief Return the product of Jacobian determinant and the quadrature
     * weight at given quadrature point.
     *
     * @param point_no Number of the quadrature point.
     */
    virtual double JxW(const unsigned int point_no) = 0;

    /**
     * @brief Returns the normal vector to a side at given quadrature point.
     *
     * @param point_no Number of the quadrature point.
     */
    virtual arma::vec::fixed<spacedim> normal_vector(unsigned int point_no) = 0;

    /**
     * @brief Returns the number of shape functions.
     */
    virtual unsigned int n_dofs() = 0;

};

/**
 * @brief Base class for FEValues and FESideValues
 */
template<unsigned int dim, unsigned int spacedim = 3>
class FEValuesBase : public FEValuesSpaceBase<spacedim>
{
private:
  
  // internal structure that stores all possible views
  // for scalar and vector-valued components of the FE
  struct ViewsCache {
    vector<FEValuesViews::Scalar<dim,spacedim> > scalars;
    vector<FEValuesViews::Vector<dim,spacedim> > vectors;
    vector<FEValuesViews::Tensor<dim,spacedim> > tensors;
    
    void initialize(FEValuesBase &fv);
  };
  
public:

    /**
     * @brief Default constructor
     */
    FEValuesBase();


    /**
     * Correct deallocation of objects created by 'initialize' methods.
     */
    virtual ~FEValuesBase();


    /**
     * @brief Allocates space for computed data.
     *
     * @param _quadrature The quadrature rule.
     * @param _fe The finite element.
     * @param flags The update flags.
     */
    void allocate(unsigned int n_points,
            FiniteElement<dim> &_fe,
            UpdateFlags flags);
    
    /**
     * @brief Determine quantities to be recomputed on each cell.
     *
     * @param flags Flags that indicate what has to be recomputed.
     */
    UpdateFlags update_each(UpdateFlags flags);

    /**
     * @brief Return the value of the @p function_no-th shape function at
     * the @p point_no-th quadrature point.
     *
     * @param function_no Number of the shape function.
     * @param point_no Number of the quadrature point.
     */
    double shape_value(const unsigned int function_no, const unsigned int point_no) override;


    /**
     * @brief Return the gradient of the @p function_no-th shape function at
     * the @p point_no-th quadrature point.
     *
     * @param function_no Number of the shape function.
     * @param point_no Number of the quadrature point.
     */
    arma::vec::fixed<spacedim> shape_grad(const unsigned int function_no, const unsigned int point_no) override;

    /**
     * @brief Return the value of the @p function_no-th shape function at
     * the @p point_no-th quadrature point.
     *
     * For vectorial finite elements.
     *
     * @param function_no Number of the shape function.
     * @param point_no Number of the quadrature point.
     */
    double shape_value_component(const unsigned int function_no, 
                                        const unsigned int point_no, 
                                        const unsigned int comp) const;

    /**
     * @brief Return the gradient of the @p function_no-th shape function at
     * the @p point_no-th quadrature point.
     *
     * For vectorial finite elements.
     *
     * @param function_no Number of the shape function.
     * @param point_no Number of the quadrature point.
     */
    arma::vec::fixed<spacedim> shape_grad_component(const unsigned int function_no,
                                                           const unsigned int point_no,
                                                           const unsigned int comp) const;

    /**
     * @brief Return the relative volume change of the cell (Jacobian determinant).
     *
     * If dim==spacedim then the sign may be negative, otherwise the
     * result is a positive number.
     *
     * @param point_no Number of the quadrature point.
     */
    inline double determinant(const unsigned int point_no)
    {
        ASSERT_LT_DBG(point_no, n_points_);
        return elm_values->determinant(point_no);
    }

    /**
     * @brief Return the product of Jacobian determinant and the quadrature
     * weight at given quadrature point.
     *
     * @param point_no Number of the quadrature point.
     */
    inline double JxW(const unsigned int point_no) override
    {
        ASSERT_LT_DBG(point_no, n_points_);
        return elm_values->JxW(point_no);
    }

    /**
     * @brief Return coordinates of the quadrature point in the actual cell system.
     *
     * @param point_no Number of the quadrature point.
     */
    inline arma::vec::fixed<spacedim> point(const unsigned int point_no)
    {
        ASSERT_LT_DBG(point_no, n_points_);
        return elm_values->point(point_no);
    }

    /**
	 * @brief Return coordinates of all quadrature points in the actual cell system.
	 *
	 */
	inline const vector<arma::vec::fixed<spacedim> > &point_list() const
	{
	    return elm_values->point_list();
	}


    /**
     * @brief Returns the normal vector to a side at given quadrature point.
     *
     * @param point_no Number of the quadrature point.
     */
	inline arma::vec::fixed<spacedim> normal_vector(unsigned int point_no) override
	{
        ASSERT_LT_DBG(point_no, n_points_);
	    return elm_values->normal_vector(point_no);
	}
	
	/**
     * @brief Accessor to scalar values of multicomponent FE.
     * @param i Index of scalar component.
     */
	const FEValuesViews::Scalar<dim,spacedim> &scalar_view(unsigned int i) const
	{
      ASSERT_LT_DBG(i, views_cache_.scalars.size());
      return views_cache_.scalars[i];
    }
    
    /**
     * @brief Accessor to vector values of multicomponent FE.
     * @param i Index of first vector component.
     */
    const FEValuesViews::Vector<dim,spacedim> &vector_view(unsigned int i) const
    {
      ASSERT_LT_DBG(i, views_cache_.vectors.size());
      return views_cache_.vectors[i];
    }
    
    /**
     * @brief Accessor to tensor values of multicomponent FE.
     * @param i Index of first tensor component.
     */
    const FEValuesViews::Tensor<dim,spacedim> &tensor_view(unsigned int i) const
    {
      ASSERT_LT_DBG(i, views_cache_.tensors.size());
      return views_cache_.tensors[i];
    }

    /**
     * @brief Returns the number of quadrature points.
     */
    inline unsigned int n_points()
    { return n_points_; }

    /**
     * @brief Returns the number of shape functions.
     */
    inline unsigned int n_dofs() override
    {
        return fe->n_dofs();
    }


    /**
     * @brief Returns the finite element in use.
     */
    inline FiniteElement<dim> * get_fe() const
    {
        return fe;
    }
    

protected:
    
    /// Precompute finite element data on reference element.
    FEInternalData *init_fe_data(const Quadrature *q);
    
    /**
     * @brief Computes the shape function values and gradients on the actual cell
     * and fills the FEValues structure.
     *
     * @param fe_data Precomputed finite element data.
     */
    void fill_data(const ElementValuesBase<dim,spacedim> &elm_values, const FEInternalData &fe_data);
    
    /// Compute shape functions and gradients on the actual cell for scalar FE.
    void fill_scalar_data(const ElementValuesBase<dim,spacedim> &elm_values, const FEInternalData &fe_data);
    
    /// Compute shape functions and gradients on the actual cell for vectorial FE.
    void fill_vec_data(const ElementValuesBase<dim,spacedim> &elm_values, const FEInternalData &fe_data);
    
    /// Compute shape functions and gradients on the actual cell for vectorial FE.
    void fill_vec_contravariant_data(const ElementValuesBase<dim,spacedim> &elm_values, const FEInternalData &fe_data);
    
    /// Compute shape functions and gradients on the actual cell for Raviart-Thomas FE.
    void fill_vec_piola_data(const ElementValuesBase<dim,spacedim> &elm_values, const FEInternalData &fe_data);
    
    /// Compute shape functions and gradients on the actual cell for tensorial FE.
    void fill_tensor_data(const ElementValuesBase<dim,spacedim> &elm_values, const FEInternalData &fe_data);
    
    /// Compute shape functions and gradients on the actual cell for mixed system of FE.
    void fill_system_data(const ElementValuesBase<dim,spacedim> &elm_values, const FEInternalData &fe_data);
    

    /** @brief Number of integration points. */
    unsigned int n_points_;

    /**
     * @brief The used finite element.
     */
    FiniteElement<dim> *fe;
    
    /**
     * @brief Data computed by the mapping and finite element.
     */
    FEValuesData<dim,spacedim> data;
    
    ElementValuesBase<dim,spacedim> *elm_values;
    
    /// Vector of FEValues for sub-elements of FESystem.
    std::vector<std::shared_ptr<FEValuesBase<dim,spacedim> > > fe_values_vec;
    
    /// Number of components of the FE.
    unsigned int n_components_;
    
    /// Auxiliary storage of FEValuesViews accessors.
    ViewsCache views_cache_;
};




/**
 * @brief Calculates finite element data on the actual cell.
 *
 * FEValues takes care of the calculation of finite element data on
 * the actual cell such as values of shape functions at quadrature
 * points, gradients of shape functions, Jacobians of the mapping
 * from the reference cell etc.
 * @param dim      Dimension of the reference cell.
 * @param spacedim Dimension of the Euclidean space where the actual
 *                 cell lives.
 */
template<unsigned int dim, unsigned int spacedim = 3>
class FEValues : public FEValuesBase<dim,spacedim>
{
public:

    /// Default invalid constructor.
	FEValues() {}

	/**
	 * @brief Constructor.
	 *
	 * Initializes structures and calculates
     * cell-independent data.
	 *
	 * @param _quadrature The quadrature rule.
	 * @param _fe The finite element.
	 * @param _flags The update flags.
	 */
    FEValues(Quadrature &_quadrature,
             FiniteElement<dim> &_fe,
             UpdateFlags _flags);
    
    ~FEValues();

    /**
     * @brief Update cell-dependent data (gradients, Jacobians etc.)
     *
     * @param cell The actual cell.
     */
    void reinit(const ElementAccessor<spacedim> &cell);
    
    
    
private:
    
    void fill_fe_values();
    
    /**
     * @brief Precomputed finite element data.
     */
    FEInternalData *fe_data;
    

};


MixedPtr<FEValues> mixed_fe_values(
        Mixed<MappingP1> &mapping,
        QGauss::array &quadrature,
        MixedPtr<FiniteElement> fe,
        UpdateFlags flags);


/**
 * @brief Calculates finite element data on a side.
 *
 * FESideValues takes care of the calculation of finite element data on
 * a side of the actual cell such as values of shape functions at quadrature
 * points, gradients of shape functions, Jacobians of the mapping
 * from the reference cell etc.
 * @param dim      Dimension of the reference cell.
 * @param spacedim Dimension of the Euclidean space where the actual
 *                 cell lives.
 */
template<unsigned int dim, unsigned int spacedim>
class FESideValues : public FEValuesBase<dim,spacedim>
{

public:

    /**
     * @brief Constructor.
     *
     * Initializes structures and calculates
     * cell-independent data.
     *
     * @param _sub_quadrature The quadrature rule on the side.
     * @param _fe The finite element.
     * @param flags The update flags.
     */
    FESideValues(Quadrature &_sub_quadrature,
             FiniteElement<dim> &_fe,
             UpdateFlags flags);

    /// Destructor.
    virtual ~FESideValues();

    /**
	 * @brief Update cell-dependent FE data (values, gradients).
	 *
	 * @param elm_data Data on actual cell (jacobian, etc.]
	 * @param sid  Number of the side of the cell.
	 */
    void reinit(const ElementAccessor<spacedim> &cell,
        		unsigned int sid);


private:
    
    /// Calculates the mapping data on a side of a cell.
    void fill_fe_side_values();
    
    /// Internal data (shape functions on reference element) for all sides and permuted quadrature points.
    FEInternalData *side_fe_data[RefElement<dim>::n_sides][RefElement<dim>::n_side_permutations];
    
    LongIdx side_idx_;
    
};





#endif /* FE_VALUES_HH_ */<|MERGE_RESOLUTION|>--- conflicted
+++ resolved
@@ -36,12 +36,6 @@
 
 class Quadrature;
 template<unsigned int dim> class FiniteElement;
-<<<<<<< HEAD
-=======
-template<unsigned int dim, unsigned int spacedim> class FEValuesBase;
-template<unsigned int dim, unsigned int spacedim> class Mapping;
-template<unsigned int dim, unsigned int spacedim> class MappingP1;
->>>>>>> ce78e59c
 
 
 
@@ -466,13 +460,13 @@
 public:
 
     /// Default invalid constructor.
-	FEValues() {}
+	FEValues() : fe_data(nullptr) {}
 
 	/**
 	 * @brief Constructor.
 	 *
 	 * Initializes structures and calculates
-     * cell-independent data.
+         * cell-independent data.
 	 *
 	 * @param _quadrature The quadrature rule.
 	 * @param _fe The finite element.
@@ -507,7 +501,6 @@
 
 
 MixedPtr<FEValues> mixed_fe_values(
-        Mixed<MappingP1> &mapping,
         QGauss::array &quadrature,
         MixedPtr<FiniteElement> fe,
         UpdateFlags flags);

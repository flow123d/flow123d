/*!
 *
 * Copyright (C) 2007 Technical University of Liberec.  All rights reserved.
 *
 * Please make a following refer to Flow123d on your project site if you use the program for any purpose,
 * especially for academic research:
 * Flow123d, Research Centre: Advanced Remedial Technologies, Technical University of Liberec, Czech Republic
 *
 * This program is free software; you can redistribute it and/or modify it under the terms
 * of the GNU General Public License version 3 as published by the Free Software Foundation.
 *
 * This program is distributed in the hope that it will be useful, but WITHOUT ANY WARRANTY;
 * without even the implied warranty of MERCHANTABILITY or FITNESS FOR A PARTICULAR PURPOSE.
 * See the GNU General Public License for more details.
 *
 * You should have received a copy of the GNU General Public License along with this program; if not,
 * write to the Free Software Foundation, Inc., 59 Temple Place - Suite 330, Boston, MA 021110-1307, USA.
 *
 *
 * $Id$
 * $Revision$
 * $LastChangedBy$
 * $LastChangedDate$
 *
 * @file
 * @brief Definitions of basic Lagrangean finite elements with polynomial shape functions.
 * @author Jan Stebel
 */

#ifndef FE_P_HH_
#define FE_P_HH_

#include "fem/finite_element.hh"


/**
 * @brief Space of polynomial functions.
 *
 * This class serves for evaluation of the value and gradient
 * of a polynomial of order @p degree in @p dim variables.
 */
template<unsigned int degree, unsigned int dim>
class PolynomialSpace
{
public:

	/**
	 * @brief Constructor.
	 *
	 * Creates the coefficients of the basis.
	 */
    PolynomialSpace();

    /**
     * @brief Value of the @p i th basis function at point @p p.
     * @param i Number of the basis function.
     * @param p Point at which the function is evaluated.
     */
    const double basis_value(unsigned int i, const arma::vec::fixed<dim> &p) const;

    /**
     * @brief Gradient of the @p i th basis function at point @p p.
     * @param i Number of the basis function.
     * @param p Point at which the function is evaluated.
     */
    const arma::vec::fixed<dim> basis_grad(unsigned int i, const arma::vec::fixed<dim> &p) const;

private:

    /**
     * @brief Coefficients of basis functions.
     *
     * Powers of x, y, z, ... in the i-th basis function are stored
     * in powers[i].
     */
    vector<arma::uvec::fixed<dim> > powers;

};



/**
 * @brief Distribution of dofs for polynomial finite elements.
 *
 * The class holds the information on the total number of dofs
 * as well as the number of dofs associated to geometrical entities
 * such as points, lines, triangles and tetrahedra.
 * Moreover, some dofs are grouped to pairs, triples or sextuples
 * which are invariant to rotation/reflection of the element.
 *
 * The coordinates of unit support points are provided.
 * The values at support points uniquely determine the finite
 * element function.
 *
 */
template<unsigned int degree, unsigned int dim>
class DofDistribution
{
public:

	/**
	 * @brief Constructor.
	 *
	 * Initializes all variables.
	 */
    DofDistribution();

    /// Total number of degrees of freedom at one finite element.
    unsigned int number_of_dofs;

    /**
     * @brief Number of single dofs at one geometrical entity of the given
     * dimension (point, line, triangle, tetrahedron).
     */
    unsigned int number_of_single_dofs[dim + 1];

    /**
     * @brief Number of pairs of dofs at one geometrical entity of the given
     * dimension (applicable to lines and triangles).
     */
    unsigned int number_of_pairs[dim + 1];

    /**
     * @brief Number of triples of dofs associated to one triangle.
     */
    unsigned int number_of_triples[dim + 1];

    /**
     * @brief Number of sextuples of dofs associated to one triangle.
     */
    unsigned int number_of_sextuples[dim + 1];

    /**
     * @brief Support points.
     *
     * Support points are points in the reference element where
     * function values determine the dofs. In case of Lagrangean
     * finite elements the dof values are precisely the function
     * values at @p unit_support_points.
     */
    vector<arma::vec::fixed<dim> > unit_support_points;

};


/**
 * @brief Conforming Lagrangean finite element on @p dim dimensional simplex.
 *
 * The finite element functions are continuous across the interfaces.
 */
template <unsigned int degree, unsigned int dim, unsigned int spacedim>
class FE_P : public FiniteElement<dim,spacedim>
{
    using FiniteElement<dim,spacedim>::number_of_dofs;
    using FiniteElement<dim,spacedim>::number_of_single_dofs;
    using FiniteElement<dim,spacedim>::number_of_pairs;
    using FiniteElement<dim,spacedim>::number_of_triples;
    using FiniteElement<dim,spacedim>::number_of_sextuples;
    using FiniteElement<dim,spacedim>::unit_support_points;
    using FiniteElement<dim,spacedim>::order;

public:
    /// Constructor.
    FE_P();

    /**
     * @brief Returns the @p ith basis function evaluated at the point @p p.
     * @param i Number of the basis function.
     * @param p Point of evaluation.
     */
    double basis_value(const unsigned int i, const arma::vec::fixed<dim> &p) const;

    /**
     * @brief Returns the gradient of the @p ith basis function at the point @p p.
     * @param i Number of the basis function.
     * @param p Point of evaluation.
     */
    arma::vec::fixed<dim> basis_grad(const unsigned int i, const arma::vec::fixed<dim> &p) const;

    /**
     * @brief The vector variant of basis_value must be implemented but may not be used.
     */
    arma::vec::fixed<dim> basis_vector(const unsigned int i, const arma::vec::fixed<dim> &p) const;

    /**
     * @brief The vector variant of basis_grad must be implemented but may not be used.
     */
    arma::mat::fixed<dim,dim> basis_grad_vector(const unsigned int i, const arma::vec::fixed<dim> &p) const;

private:

    /// The auxiliary polynomial space.
    PolynomialSpace<degree,dim> poly_space;

    /// The auxiliary dof distribution.
    DofDistribution<degree,dim> dof_distribution;
};


/**
 * @brief Discontinuous Lagrangean finite element on @p dim dimensional simplex.
 *
 * No continuity of the finite element functions across the interfaces is
 * imposed.
 */
template <unsigned int degree, unsigned int dim, unsigned int spacedim>
class FE_P_disc : public FiniteElement<dim,spacedim>
{
    using FiniteElement<dim,spacedim>::number_of_dofs;
    using FiniteElement<dim,spacedim>::number_of_single_dofs;
    using FiniteElement<dim,spacedim>::number_of_pairs;
    using FiniteElement<dim,spacedim>::number_of_triples;
    using FiniteElement<dim,spacedim>::number_of_sextuples;
    using FiniteElement<dim,spacedim>::unit_support_points;
    using FiniteElement<dim,spacedim>::order;

public:

    /// Constructor.
    FE_P_disc();

    /**
     * @brief Returns the @p ith basis function evaluated at the point @p p.
     * @param i Number of the basis function.
     * @param p Point of evaluation.
     */
    double basis_value(const unsigned int i, const arma::vec::fixed<dim> &p) const;

    /**
     * @brief Returns the gradient of the @p ith basis function at the point @p p.
     * @param i Number of the basis function.
     * @param p Point of evaluation.
     */
    arma::vec::fixed<dim> basis_grad(const unsigned int i, const arma::vec::fixed<dim> &p) const;

    /**
     * @brief The vector variant of basis_value must be implemented but may not be used.
     */
    arma::vec::fixed<dim> basis_vector(const unsigned int i, const arma::vec::fixed<dim> &p) const;

    /**
     * @brief The vector variant of basis_grad must be implemented but may not be used.
     */
    arma::mat::fixed<dim,dim> basis_grad_vector(const unsigned int i, const arma::vec::fixed<dim> &p) const;

private:

    /// The auxiliary polynomial space.
    PolynomialSpace<degree,dim> poly_space;

    /// The auxiliary dof distribution.
    DofDistribution<degree,dim> dof_distribution;
};



template<unsigned int degree, unsigned int dim>
PolynomialSpace<degree,dim>::PolynomialSpace()
{
	arma::uvec::fixed<dim> pows;
    int i;

    pows.zeros();
    i = 0;

    while (true)
    {
        powers.push_back(pows);

        if (sum(pows) == degree)
        {
            while (pows[i] == 0) i++;
            pows[i] = 0;
            if (i == dim-1) break;
            pows[i+1]++;
            i = 0;
        }
        else
        {
            pows[i]++;
        }
    }
}

template<unsigned int degree, unsigned int dim>
const double PolynomialSpace<degree,dim>::basis_value(unsigned int i, const arma::vec::fixed<dim> &p) const
{
    ASSERT(i<=powers.size(), "Index of basis function is out of range.");

    double v = 1;

    for (int j=0; j<dim; j++)
<<<<<<< HEAD
        v *= pow(p[j], powers[i][j]);
=======
        v *= pow(p[j], (int) powers[i][j]);
>>>>>>> 7cff4449

    return v;
}


template<unsigned int degree, unsigned int dim>
const arma::vec::fixed<dim> PolynomialSpace<degree,dim>::basis_grad(unsigned int i, const arma::vec::fixed<dim> &p) const
{
    ASSERT(i<=powers.size(), "Index of basis function is out of range.");

    arma::vec::fixed<dim> grad;

    for (int j=0; j<dim; j++)
    {
        grad[j] = 1;
        for (int k=0; k<dim; k++)
        {
            if (powers[i][j] == 0)
            {
                grad[j] = 0;
                continue;
            }
<<<<<<< HEAD
            grad[j] *= pow(p[k], powers[i][j]-1);
=======
            grad[j] *= pow(p[k], (int) powers[i][j]-1);
>>>>>>> 7cff4449
        }
    }
    return grad;
}











template<unsigned int degree, unsigned int dim, unsigned int spacedim>
FE_P<degree,dim,spacedim>::FE_P()
{
    this->init();

    for (int i=0; i<=dim; i++)
    {
        number_of_dofs += dof_distribution.number_of_single_dofs[i]
                         +dof_distribution.number_of_pairs[i]
                         +dof_distribution.number_of_triples[i]
                         +dof_distribution.number_of_sextuples[i];

        number_of_single_dofs[i] = dof_distribution.number_of_single_dofs[i];
        number_of_pairs[i] = dof_distribution.number_of_pairs[i];
        number_of_triples[i] = dof_distribution.number_of_triples[i];
        number_of_sextuples[i] = dof_distribution.number_of_sextuples[i];
    }

    for (int i=0; i<dof_distribution.unit_support_points.size(); i++)
        unit_support_points.push_back(dof_distribution.unit_support_points[i]);

    order = degree;

    this->compute_node_matrix();
}

template<unsigned int degree, unsigned int dim, unsigned int spacedim>
double FE_P<degree,dim,spacedim>::basis_value(const unsigned int i, const arma::vec::fixed<dim> &p) const
{
    ASSERT(i <= number_of_dofs, "Index of basis function is out of range.");
    return poly_space.basis_value(i, p);
}

template<unsigned int degree, unsigned int dim, unsigned int spacedim>
arma::vec::fixed<dim> FE_P<degree,dim,spacedim>::basis_grad(const unsigned int i, const arma::vec::fixed<dim> &p) const
{
    ASSERT(i <= number_of_dofs, "Index of basis function is out of range.");
    return poly_space.basis_grad(i, p);
}

template<unsigned int degree, unsigned int dim, unsigned int spacedim>
arma::vec::fixed<dim> FE_P<degree,dim,spacedim>::basis_vector(const unsigned int i, const arma::vec::fixed<dim> &p) const
{
    ASSERT(false, "basis_vector() may not be called for scalar finite element.");
}

template<unsigned int degree, unsigned int dim, unsigned int spacedim>
arma::mat::fixed<dim,dim> FE_P<degree,dim,spacedim>::basis_grad_vector(const unsigned int i, const arma::vec::fixed<dim> &p) const
{
    ASSERT(false, "basis_grad_vector() may not be called for scalar finite element.");
}















template<unsigned int degree, unsigned int dim, unsigned int spacedim>
FE_P_disc<degree,dim,spacedim>::FE_P_disc()
{
    this->init();

    number_of_dofs += dof_distribution.number_of_dofs;

    number_of_single_dofs[dim] = number_of_dofs;

    for (int i=0; i<dof_distribution.unit_support_points.size(); i++)
        unit_support_points.push_back(dof_distribution.unit_support_points[i]);

    order = degree;

    this->compute_node_matrix();
}

template<unsigned int degree, unsigned int dim, unsigned int spacedim>
double FE_P_disc<degree,dim,spacedim>::basis_value(const unsigned int i, const arma::vec::fixed<dim> &p) const
{
    ASSERT(i <= number_of_dofs, "Index of basis function is out of range.");
    return poly_space.basis_value(i, p);
}

template<unsigned int degree, unsigned int dim, unsigned int spacedim>
arma::vec::fixed<dim> FE_P_disc<degree,dim,spacedim>::basis_grad(const unsigned int i, const arma::vec::fixed<dim> &p) const
{
    ASSERT(i <= number_of_dofs, "Index of basis function is out of range.");
    return poly_space.basis_grad(i, p);
}

template<unsigned int degree, unsigned int dim, unsigned int spacedim>
arma::vec::fixed<dim> FE_P_disc<degree,dim,spacedim>::basis_vector(const unsigned int i, const arma::vec::fixed<dim> &p) const
{
    ASSERT(false, "basis_vector() may not be called for scalar finite element.");
}

template<unsigned int degree, unsigned int dim, unsigned int spacedim>
arma::mat::fixed<dim,dim> FE_P_disc<degree,dim,spacedim>::basis_grad_vector(const unsigned int i, const arma::vec::fixed<dim> &p) const
{
    ASSERT(false, "basis_grad_vector() may not be called for scalar finite element.");
}












#ifndef DOXYGEN_SHOULD_SKIP_THIS

/****** Template specializations ******/

/*** 1D finite elements ***/

// P0 constant element
template<>
DofDistribution<0,1>::DofDistribution()
{
    number_of_dofs = 1;

    number_of_single_dofs[1] = 1;

    unit_support_points.push_back(arma::zeros<arma::vec>(1));
}

// P1 linear element
template<>
DofDistribution<1,1>::DofDistribution()
{
    number_of_dofs = 2;

    number_of_single_dofs[0] = 2;

    unit_support_points.push_back(arma::vec::fixed<1>("0"));
    unit_support_points.push_back(arma::vec::fixed<1>("1"));
}

/*** 2D finite elements ***/

// P0 constant element
template<>
DofDistribution<0,2>::DofDistribution()
{
    number_of_dofs = 1;

    number_of_single_dofs[2] = 1;

    unit_support_points.push_back(arma::vec2("0 0"));
}


// P1 linear element
template<>
DofDistribution<1,2>::DofDistribution()
{
    number_of_dofs = 3;

    number_of_single_dofs[0] = 3;

    unit_support_points.push_back(arma::vec2("0 0"));
    unit_support_points.push_back(arma::vec2("1 0"));
    unit_support_points.push_back(arma::vec2("0 1"));
}



/*** 3D finite elements ***/

// P0 constant element
template<>
DofDistribution<0,3>::DofDistribution()
{
    number_of_dofs = 1;

    number_of_single_dofs[3] = 1;

    unit_support_points.push_back(arma::vec3("0 0 0"));
}


// P1 linear element
template<>
DofDistribution<1,3>::DofDistribution()
{
    number_of_dofs = 4;

    number_of_single_dofs[0] = 4;

    unit_support_points.push_back(arma::vec3("0 0 0"));
    unit_support_points.push_back(arma::vec3("1 0 0"));
    unit_support_points.push_back(arma::vec3("0 1 0"));
    unit_support_points.push_back(arma::vec3("0 0 1"));
}

#endif /* DOXYGEN_SHOULD_SKIP_THIS */




#endif /* FE_P_HH_ */<|MERGE_RESOLUTION|>--- conflicted
+++ resolved
@@ -290,11 +290,7 @@
     double v = 1;
 
     for (int j=0; j<dim; j++)
-<<<<<<< HEAD
-        v *= pow(p[j], powers[i][j]);
-=======
         v *= pow(p[j], (int) powers[i][j]);
->>>>>>> 7cff4449
 
     return v;
 }
@@ -317,11 +313,7 @@
                 grad[j] = 0;
                 continue;
             }
-<<<<<<< HEAD
-            grad[j] *= pow(p[k], powers[i][j]-1);
-=======
             grad[j] *= pow(p[k], (int) powers[i][j]-1);
->>>>>>> 7cff4449
         }
     }
     return grad;

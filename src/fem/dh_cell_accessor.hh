--- conflicted
+++ resolved
@@ -103,11 +103,7 @@
     }
 
     /// Return DOF handler
-<<<<<<< HEAD
     inline const DOFHandlerMultiDim *dh() const{
-=======
-    inline const DOFHandlerMultiDim *dh() {
->>>>>>> 78217822
         return dof_handler_;
     }
 
@@ -137,11 +133,7 @@
     }
 
     /// Create new accessor with same local idx and given DOF handler. Actual and given DOF handler must be create on same Mesh.
-<<<<<<< HEAD
     DHCellAccessor cell_with_other_dh(const DOFHandlerMultiDim * dh) const{
-=======
-    DHCellAccessor cell_with_other_dh(const DOFHandlerMultiDim * dh) {
->>>>>>> 78217822
     	ASSERT( (dh->mesh()->n_nodes() == dof_handler_->mesh()->n_nodes()) && (dh->mesh()->n_elements() == dof_handler_->mesh()->n_elements()) )
     			.error("Incompatible DOF handlers!");
     	return DHCellAccessor(dh, loc_ele_idx_);
@@ -262,11 +254,6 @@
     }
 
     /// Comparison of accessors.
-<<<<<<< HEAD
-    bool operator==(const DHCellSide& other) {
-    	return (dh_cell_accessor_ == other.dh_cell_accessor_) && (side_idx_ == other.side_idx_);
-    }
-=======
 	inline bool operator ==(const DHCellSide &other) {
 		return this->elem_idx() == other.elem_idx() && side_idx_ == other.side_idx_;
 	}
@@ -274,7 +261,6 @@
 	inline bool operator !=(const DHCellSide &other) {
 		return this->elem_idx() != other.elem_idx() || side_idx_ != other.side_idx_;
 	}
->>>>>>> 78217822
 
 private:
     /// Appropriate DHCellAccessor.

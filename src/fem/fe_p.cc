/*!
 *
﻿ * Copyright (C) 2015 Technical University of Liberec.  All rights reserved.
 * 
 * This program is free software; you can redistribute it and/or modify it under
 * the terms of the GNU General Public License version 3 as published by the
 * Free Software Foundation. (http://www.gnu.org/licenses/gpl-3.0.en.html)
 * 
 * This program is distributed in the hope that it will be useful, but WITHOUT
 * ANY WARRANTY; without even the implied warranty of MERCHANTABILITY or FITNESS
 * FOR A PARTICULAR PURPOSE.  See the GNU General Public License for more details.
 *
 * 
 * @file    fe_p.cc
 * @brief   
 */

// !! implementation of specializations has to be i *.cc file to avoid multiple definition error during linking
#include "fe_p.hh"
#include "mesh/ref_element.hh"

<<<<<<< HEAD
=======

template<unsigned int degree, unsigned int dim>
void DofDistribution<degree,dim>::init()
{
  for (unsigned int i = 0; i <= dim; i++)
  {
      number_of_single_dofs[i] = 0;
      number_of_pairs[i] = 0;
      number_of_triples[i] = 0;
      number_of_sextuples[i] = 0;
  }
}

/****** Template specializations ******/
>>>>>>> 644c61cb


<<<<<<< HEAD
=======
// P0 constant element
template<>
DofDistribution<0,1>::DofDistribution()
{
    init();
    number_of_dofs = 1;

    number_of_single_dofs[1] = 1;
>>>>>>> 644c61cb

PolynomialSpace::PolynomialSpace(unsigned int degree, unsigned int dim)
    : FunctionSpace(dim, 1),
      degree_(degree)
{
// computes powers of all monomials up to given @p degree
// the order is: 1,x,x^2, y, yx,y^2
//
// TODO: - check and possibly rewrite to be more clear (use sum_degree temporary
//       - change order of monomials: 1, x, y, xy, x^2 , y^2 (increasing order)
//       - allow Q polynomials: 1,x, y, xy
//       - can use tensor products

	arma::uvec pows(dim);
	pows.zeros();

    unsigned int degree_sum=0;
    unsigned int i_dim;


    while (true) {
        powers.push_back(pows);

        // increment pows
        for(i_dim=0; i_dim < dim; i_dim++) {
            if (degree_sum < degree) {
                pows[i_dim]++;
                degree_sum++;
                break;
            } else {                    // if degree_sum == degree, we find first non empty power, free it, and raise the next one
                degree_sum-=pows[i_dim];
                pows[i_dim]=0;
            }
        }
        if (i_dim == dim) break; // just after pow == (0, 0, .., degree)
    }
}


const double PolynomialSpace::basis_value(unsigned int i,
                                          const arma::vec &point,
                                          unsigned int comp_index
                                         ) const
{
<<<<<<< HEAD
    ASSERT(comp_index == 0);
	OLD_ASSERT(i<=powers.size(), "Index of basis function is out of range.");
    ASSERT(point.size()==space_dim_);

    double v = 1;
    for (unsigned int j=0; j<this->space_dim_; j++)
        v *= pow(point[j], (int) powers[i][j]);
=======
    init();
    number_of_dofs = 2;

    number_of_single_dofs[0] = 1;
>>>>>>> 644c61cb

    return v;
}

<<<<<<< HEAD
=======
// P2 quadratic element
template<>
DofDistribution<2,1>::DofDistribution()
{
    init();
    number_of_dofs = 3;

    number_of_single_dofs[0] = 1;
    number_of_single_dofs[1] = 1;
>>>>>>> 644c61cb

const arma::vec PolynomialSpace::basis_grad(unsigned int i,
                                            const arma::vec &p,
                                            unsigned int comp_index
                                           ) const
{
    ASSERT(comp_index == 0);
	OLD_ASSERT(i<=powers.size(), "Index of basis function is out of range.");

    arma::vec grad(this->space_dim_);

    for (unsigned int j=0; j<this->space_dim_; j++)
    {
        grad[j] = powers[i][j];
        if (powers[i][j] == 0) continue;

        for (unsigned int k=0; k<this->space_dim_; k++)
        {
            grad[j] *= pow(p[k], (int) (k==j?powers[i][k]-1:powers[i][k]));
        }
    }
    return grad;
}

<<<<<<< HEAD

=======
// P3 cubic element
template<>
DofDistribution<3,1>::DofDistribution()
{
    init();
    number_of_dofs = 4;

    number_of_single_dofs[0] = 1;
    number_of_pairs[1] = 1;
>>>>>>> 644c61cb




<<<<<<< HEAD
=======
// P0 constant element
template<>
DofDistribution<0,2>::DofDistribution()
{
    init();
    number_of_dofs = 1;
>>>>>>> 644c61cb





template<unsigned int dim, unsigned int spacedim>
void FE_P<dim,spacedim>::init_dofs()
{
<<<<<<< HEAD
    if (degree_ == 0)
    {
        // we define nodal dof:
        // coords = barycentric coordinates of the support point,
        // coefs  = 1 (dof value = function value at the point)
        arma::vec coords = arma::ones<arma::vec>(dim+1)/(dim+1);
        this->dofs_.push_back(Dof(dim, 0, coords, { 1 }, Value));
    }
    else
    {
        // Create vector of barycentric coordinates.
        // First we make vector uvbc which contains barycentric coordinates
        // multiplied by degree_, so that its values are unsigned ints.
        // Then by counting the nonzero barycentric coordinates we can decide
        // whether the dof lies on node, line, triangle or tetrahedron.
        std::vector<arma::uvec> uvbc;
        arma::uvec ubc = arma::zeros<arma::uvec>(dim+1);
        ubc[dim] = degree_;
        bool finish = false;
        do {
            uvbc.push_back(ubc);
            if (ubc[dim] > 0)
            {
                // by default increment the first coordinate
                ubc[0] += 1;
                ubc[dim] -= 1;
            }
            else
            {
                // if sum of coordinates is maximal (last coordinate is zero)
                // then find first nonzero coordinate,
                // set it to zero, and increment the following coordinate.
                unsigned int c = 0;
                while (ubc[c] == 0) c++;
                // if the first nonzero coordinate is the last but one, we reach the end
                if (c == dim-1) finish = true;
                else {
                    ubc[dim] = ubc[c]-1;
                    ubc[c] = 0;
                    ubc[c+1] += 1;
                }
            }
        } while (!finish);
        
        // define dofs
        for (auto ubc : uvbc)
        {
            // we define nodal dof:
            // coords = barycentric coordinates of the support point,
            // coefs  = 1 (dof value = function value at the point)
            
            // count nonzero coordinates in ubc: 1=>nodal dof, 2=>dof on line etc.
            arma::uvec nonzeros = find(ubc);
            // convert "unsigned barycentric coordinates" to real ones
            arma::vec coords = arma::conv_to<arma::vec>::from(ubc);
            coords /= degree_;
            
            // find index of n-face
            std::pair<unsigned int, unsigned int> zeros = RefElement<dim>::zeros_positions(coords);
            unsigned int n_face_idx;
            switch (dim-zeros.first) {
                case 0:
                    n_face_idx = RefElement<dim>::template topology_idx<0>(zeros.second);
                    break;
                case 1:
                    n_face_idx = RefElement<dim>::template topology_idx<1>(zeros.second);
                    break;
                case 2:
                    n_face_idx = RefElement<dim>::template topology_idx<2>(zeros.second);
                    break;
                case 3:
                    n_face_idx = RefElement<dim>::template topology_idx<3>(zeros.second);
                    break;
            }
            this->dofs_.push_back(Dof(nonzeros.size()-1, n_face_idx, coords, { 1 }, Value));
        }
    }
}

=======
    init();
    number_of_dofs = 3;

    number_of_single_dofs[0] = 1;
>>>>>>> 644c61cb


<<<<<<< HEAD
=======
// P2 quadratic element
template<>
DofDistribution<2,2>::DofDistribution()
{
    init();
    number_of_dofs = 6;

    number_of_single_dofs[0] = 1;
    number_of_single_dofs[1] = 1;

    unit_support_points.push_back(RefElement<2>::node_coords(0));
    unit_support_points.push_back(RefElement<2>::node_coords(1));
    unit_support_points.push_back(RefElement<2>::node_coords(2));
    unit_support_points.push_back(
    		(RefElement<2>::node_coords(0)+RefElement<2>::node_coords(1))*0.5);
    unit_support_points.push_back(
    		(RefElement<2>::node_coords(0)+RefElement<2>::node_coords(2))*0.5);
    unit_support_points.push_back(
    		(RefElement<2>::node_coords(1)+RefElement<2>::node_coords(2))*0.5);
}
>>>>>>> 644c61cb

template<unsigned int dim, unsigned int spacedim>
FE_P<dim,spacedim>::FE_P(unsigned int degree)
  : FiniteElement<dim,spacedim>(),
    degree_(degree)
{
<<<<<<< HEAD
    this->function_space_ = new PolynomialSpace(degree,dim);
    
    init_dofs();

    this->setup_components();
    
    this->compute_node_matrix();
=======
    init();
    number_of_dofs = 10;

    number_of_single_dofs[0] = 1;
    number_of_pairs[1] = 1;
    number_of_single_dofs[2] = 1;

    unit_support_points.push_back(RefElement<2>::node_coords(0));
    unit_support_points.push_back(RefElement<2>::node_coords(1));
    unit_support_points.push_back(RefElement<2>::node_coords(2));
    unit_support_points.push_back(
    		(RefElement<2>::node_coords(0)*2+RefElement<2>::node_coords(1))/3);
    unit_support_points.push_back(
    		(RefElement<2>::node_coords(0)+RefElement<2>::node_coords(1)*2)/3);
    unit_support_points.push_back(
    		(RefElement<2>::node_coords(0)*2+RefElement<2>::node_coords(2))/3);
    unit_support_points.push_back(
    		(RefElement<2>::node_coords(0)+RefElement<2>::node_coords(2)*2)/3);
    unit_support_points.push_back(
    		(RefElement<2>::node_coords(1)*2+RefElement<2>::node_coords(2))/3);
    unit_support_points.push_back(
    		(RefElement<2>::node_coords(1)+RefElement<2>::node_coords(2)*2)/3);
    unit_support_points.push_back(
    		(RefElement<2>::node_coords(0)+RefElement<2>::node_coords(1)+RefElement<2>::node_coords(2))/3);
>>>>>>> 644c61cb
}




<<<<<<< HEAD
=======
// P0 constant element
template<>
DofDistribution<0,3>::DofDistribution()
{
    init();
    number_of_dofs = 1;
>>>>>>> 644c61cb




<<<<<<< HEAD

=======
// P1 linear element
template<>
DofDistribution<1,3>::DofDistribution()
{
    init();
    number_of_dofs = 4;

    number_of_single_dofs[0] = 1;
>>>>>>> 644c61cb


<<<<<<< HEAD
=======
// P2 quadratic element
template<>
DofDistribution<2,3>::DofDistribution()
{
    init();
    number_of_dofs = 10;

    number_of_single_dofs[0] = 1;
    number_of_single_dofs[1] = 1;

    unit_support_points.push_back(RefElement<3>::node_coords(0));
    unit_support_points.push_back(RefElement<3>::node_coords(1));
    unit_support_points.push_back(RefElement<3>::node_coords(2));
    unit_support_points.push_back(RefElement<3>::node_coords(3));
    unit_support_points.push_back(
    		(RefElement<3>::node_coords(0)+RefElement<3>::node_coords(1))*0.5);
    unit_support_points.push_back(
    		(RefElement<3>::node_coords(0)+RefElement<3>::node_coords(2))*0.5);
    unit_support_points.push_back(
    		(RefElement<3>::node_coords(0)+RefElement<3>::node_coords(3))*0.5);
    unit_support_points.push_back(
    		(RefElement<3>::node_coords(1)+RefElement<3>::node_coords(2))*0.5);
    unit_support_points.push_back(
    		(RefElement<3>::node_coords(1)+RefElement<3>::node_coords(3))*0.5);
    unit_support_points.push_back(
    		(RefElement<3>::node_coords(2)+RefElement<3>::node_coords(3))*0.5);
}
>>>>>>> 644c61cb




template<unsigned int dim, unsigned int spacedim>
FE_P_disc<dim,spacedim>::FE_P_disc(unsigned int degree)
    : FE_P<dim,spacedim>(degree)
{
<<<<<<< HEAD
    // all dofs are "inside" the cell (not shared with neighbours)
    for (unsigned int i=0; i<this->dofs_.size(); i++)
        this->dofs_[i].dim = dim;
    
    this->setup_components();

    this->compute_node_matrix();
=======
    init();
    number_of_dofs = 20;

    number_of_single_dofs[0] = 1;
    number_of_pairs[1] = 1;
    number_of_single_dofs[2] = 1;

    unit_support_points.push_back(RefElement<3>::node_coords(0));
    unit_support_points.push_back(RefElement<3>::node_coords(1));
    unit_support_points.push_back(RefElement<3>::node_coords(2));
    unit_support_points.push_back(RefElement<3>::node_coords(3));
    unit_support_points.push_back(
    		(RefElement<3>::node_coords(0)*2+RefElement<3>::node_coords(1))/3);
    unit_support_points.push_back(
    		(RefElement<3>::node_coords(0)+RefElement<3>::node_coords(1)*2)/3);
    unit_support_points.push_back(
    		(RefElement<3>::node_coords(0)*2+RefElement<3>::node_coords(2))/3);
    unit_support_points.push_back(
    		(RefElement<3>::node_coords(0)+RefElement<3>::node_coords(2)*2)/3);
    unit_support_points.push_back(
    		(RefElement<3>::node_coords(0)*2+RefElement<3>::node_coords(3))/3);
    unit_support_points.push_back(
    		(RefElement<3>::node_coords(0)+RefElement<3>::node_coords(3)*2)/3);
    unit_support_points.push_back(
    		(RefElement<3>::node_coords(1)+RefElement<3>::node_coords(2)*2)/3);
    unit_support_points.push_back(
    		(RefElement<3>::node_coords(1)*2+RefElement<3>::node_coords(2))/3);
    unit_support_points.push_back(
    		(RefElement<3>::node_coords(1)+RefElement<3>::node_coords(3)*2)/3);
    unit_support_points.push_back(
    		(RefElement<3>::node_coords(1)*2+RefElement<3>::node_coords(3))/3);
    unit_support_points.push_back(
    		(RefElement<3>::node_coords(2)+RefElement<3>::node_coords(3)*2)/3);
    unit_support_points.push_back(
    		(RefElement<3>::node_coords(2)*2+RefElement<3>::node_coords(3))/3);
    unit_support_points.push_back(
    		(RefElement<3>::node_coords(0)+RefElement<3>::node_coords(1)+RefElement<3>::node_coords(2))/3);
    unit_support_points.push_back(
    		(RefElement<3>::node_coords(0)+RefElement<3>::node_coords(1)+RefElement<3>::node_coords(3))/3);
    unit_support_points.push_back(
    		(RefElement<3>::node_coords(0)+RefElement<3>::node_coords(2)+RefElement<3>::node_coords(3))/3);
    unit_support_points.push_back(
    		(RefElement<3>::node_coords(1)+RefElement<3>::node_coords(2)+RefElement<3>::node_coords(3))/3);
>>>>>>> 644c61cb
}





template class FE_P_disc<1, 3>;
template class FE_P_disc<2, 3>;
template class FE_P_disc<3, 3>;<|MERGE_RESOLUTION|>--- conflicted
+++ resolved
@@ -19,36 +19,8 @@
 #include "fe_p.hh"
 #include "mesh/ref_element.hh"
 
-<<<<<<< HEAD
-=======
-
-template<unsigned int degree, unsigned int dim>
-void DofDistribution<degree,dim>::init()
-{
-  for (unsigned int i = 0; i <= dim; i++)
-  {
-      number_of_single_dofs[i] = 0;
-      number_of_pairs[i] = 0;
-      number_of_triples[i] = 0;
-      number_of_sextuples[i] = 0;
-  }
-}
-
-/****** Template specializations ******/
->>>>>>> 644c61cb
-
-
-<<<<<<< HEAD
-=======
-// P0 constant element
-template<>
-DofDistribution<0,1>::DofDistribution()
-{
-    init();
-    number_of_dofs = 1;
-
-    number_of_single_dofs[1] = 1;
->>>>>>> 644c61cb
+
+
 
 PolynomialSpace::PolynomialSpace(unsigned int degree, unsigned int dim)
     : FunctionSpace(dim, 1),
@@ -67,7 +39,6 @@
 
     unsigned int degree_sum=0;
     unsigned int i_dim;
-
 
     while (true) {
         powers.push_back(pows);
@@ -93,7 +64,6 @@
                                           unsigned int comp_index
                                          ) const
 {
-<<<<<<< HEAD
     ASSERT(comp_index == 0);
 	OLD_ASSERT(i<=powers.size(), "Index of basis function is out of range.");
     ASSERT(point.size()==space_dim_);
@@ -101,28 +71,10 @@
     double v = 1;
     for (unsigned int j=0; j<this->space_dim_; j++)
         v *= pow(point[j], (int) powers[i][j]);
-=======
-    init();
-    number_of_dofs = 2;
-
-    number_of_single_dofs[0] = 1;
->>>>>>> 644c61cb
 
     return v;
 }
 
-<<<<<<< HEAD
-=======
-// P2 quadratic element
-template<>
-DofDistribution<2,1>::DofDistribution()
-{
-    init();
-    number_of_dofs = 3;
-
-    number_of_single_dofs[0] = 1;
-    number_of_single_dofs[1] = 1;
->>>>>>> 644c61cb
 
 const arma::vec PolynomialSpace::basis_grad(unsigned int i,
                                             const arma::vec &p,
@@ -147,32 +99,11 @@
     return grad;
 }
 
-<<<<<<< HEAD
-
-=======
-// P3 cubic element
-template<>
-DofDistribution<3,1>::DofDistribution()
-{
-    init();
-    number_of_dofs = 4;
-
-    number_of_single_dofs[0] = 1;
-    number_of_pairs[1] = 1;
->>>>>>> 644c61cb
-
-
-
-
-<<<<<<< HEAD
-=======
-// P0 constant element
-template<>
-DofDistribution<0,2>::DofDistribution()
-{
-    init();
-    number_of_dofs = 1;
->>>>>>> 644c61cb
+
+
+
+
+
 
 
 
@@ -181,7 +112,6 @@
 template<unsigned int dim, unsigned int spacedim>
 void FE_P<dim,spacedim>::init_dofs()
 {
-<<<<<<< HEAD
     if (degree_ == 0)
     {
         // we define nodal dof:
@@ -261,44 +191,14 @@
     }
 }
 
-=======
-    init();
-    number_of_dofs = 3;
-
-    number_of_single_dofs[0] = 1;
->>>>>>> 644c61cb
-
-
-<<<<<<< HEAD
-=======
-// P2 quadratic element
-template<>
-DofDistribution<2,2>::DofDistribution()
-{
-    init();
-    number_of_dofs = 6;
-
-    number_of_single_dofs[0] = 1;
-    number_of_single_dofs[1] = 1;
-
-    unit_support_points.push_back(RefElement<2>::node_coords(0));
-    unit_support_points.push_back(RefElement<2>::node_coords(1));
-    unit_support_points.push_back(RefElement<2>::node_coords(2));
-    unit_support_points.push_back(
-    		(RefElement<2>::node_coords(0)+RefElement<2>::node_coords(1))*0.5);
-    unit_support_points.push_back(
-    		(RefElement<2>::node_coords(0)+RefElement<2>::node_coords(2))*0.5);
-    unit_support_points.push_back(
-    		(RefElement<2>::node_coords(1)+RefElement<2>::node_coords(2))*0.5);
-}
->>>>>>> 644c61cb
+
+
 
 template<unsigned int dim, unsigned int spacedim>
 FE_P<dim,spacedim>::FE_P(unsigned int degree)
   : FiniteElement<dim,spacedim>(),
     degree_(degree)
 {
-<<<<<<< HEAD
     this->function_space_ = new PolynomialSpace(degree,dim);
     
     init_dofs();
@@ -306,94 +206,18 @@
     this->setup_components();
     
     this->compute_node_matrix();
-=======
-    init();
-    number_of_dofs = 10;
-
-    number_of_single_dofs[0] = 1;
-    number_of_pairs[1] = 1;
-    number_of_single_dofs[2] = 1;
-
-    unit_support_points.push_back(RefElement<2>::node_coords(0));
-    unit_support_points.push_back(RefElement<2>::node_coords(1));
-    unit_support_points.push_back(RefElement<2>::node_coords(2));
-    unit_support_points.push_back(
-    		(RefElement<2>::node_coords(0)*2+RefElement<2>::node_coords(1))/3);
-    unit_support_points.push_back(
-    		(RefElement<2>::node_coords(0)+RefElement<2>::node_coords(1)*2)/3);
-    unit_support_points.push_back(
-    		(RefElement<2>::node_coords(0)*2+RefElement<2>::node_coords(2))/3);
-    unit_support_points.push_back(
-    		(RefElement<2>::node_coords(0)+RefElement<2>::node_coords(2)*2)/3);
-    unit_support_points.push_back(
-    		(RefElement<2>::node_coords(1)*2+RefElement<2>::node_coords(2))/3);
-    unit_support_points.push_back(
-    		(RefElement<2>::node_coords(1)+RefElement<2>::node_coords(2)*2)/3);
-    unit_support_points.push_back(
-    		(RefElement<2>::node_coords(0)+RefElement<2>::node_coords(1)+RefElement<2>::node_coords(2))/3);
->>>>>>> 644c61cb
-}
-
-
-
-
-<<<<<<< HEAD
-=======
-// P0 constant element
-template<>
-DofDistribution<0,3>::DofDistribution()
-{
-    init();
-    number_of_dofs = 1;
->>>>>>> 644c61cb
-
-
-
-
-<<<<<<< HEAD
-
-=======
-// P1 linear element
-template<>
-DofDistribution<1,3>::DofDistribution()
-{
-    init();
-    number_of_dofs = 4;
-
-    number_of_single_dofs[0] = 1;
->>>>>>> 644c61cb
-
-
-<<<<<<< HEAD
-=======
-// P2 quadratic element
-template<>
-DofDistribution<2,3>::DofDistribution()
-{
-    init();
-    number_of_dofs = 10;
-
-    number_of_single_dofs[0] = 1;
-    number_of_single_dofs[1] = 1;
-
-    unit_support_points.push_back(RefElement<3>::node_coords(0));
-    unit_support_points.push_back(RefElement<3>::node_coords(1));
-    unit_support_points.push_back(RefElement<3>::node_coords(2));
-    unit_support_points.push_back(RefElement<3>::node_coords(3));
-    unit_support_points.push_back(
-    		(RefElement<3>::node_coords(0)+RefElement<3>::node_coords(1))*0.5);
-    unit_support_points.push_back(
-    		(RefElement<3>::node_coords(0)+RefElement<3>::node_coords(2))*0.5);
-    unit_support_points.push_back(
-    		(RefElement<3>::node_coords(0)+RefElement<3>::node_coords(3))*0.5);
-    unit_support_points.push_back(
-    		(RefElement<3>::node_coords(1)+RefElement<3>::node_coords(2))*0.5);
-    unit_support_points.push_back(
-    		(RefElement<3>::node_coords(1)+RefElement<3>::node_coords(3))*0.5);
-    unit_support_points.push_back(
-    		(RefElement<3>::node_coords(2)+RefElement<3>::node_coords(3))*0.5);
-}
->>>>>>> 644c61cb
+}
+
+
+
+
+
+
+
+
+
+
+
 
 
 
@@ -402,7 +226,6 @@
 FE_P_disc<dim,spacedim>::FE_P_disc(unsigned int degree)
     : FE_P<dim,spacedim>(degree)
 {
-<<<<<<< HEAD
     // all dofs are "inside" the cell (not shared with neighbours)
     for (unsigned int i=0; i<this->dofs_.size(); i++)
         this->dofs_[i].dim = dim;
@@ -410,51 +233,6 @@
     this->setup_components();
 
     this->compute_node_matrix();
-=======
-    init();
-    number_of_dofs = 20;
-
-    number_of_single_dofs[0] = 1;
-    number_of_pairs[1] = 1;
-    number_of_single_dofs[2] = 1;
-
-    unit_support_points.push_back(RefElement<3>::node_coords(0));
-    unit_support_points.push_back(RefElement<3>::node_coords(1));
-    unit_support_points.push_back(RefElement<3>::node_coords(2));
-    unit_support_points.push_back(RefElement<3>::node_coords(3));
-    unit_support_points.push_back(
-    		(RefElement<3>::node_coords(0)*2+RefElement<3>::node_coords(1))/3);
-    unit_support_points.push_back(
-    		(RefElement<3>::node_coords(0)+RefElement<3>::node_coords(1)*2)/3);
-    unit_support_points.push_back(
-    		(RefElement<3>::node_coords(0)*2+RefElement<3>::node_coords(2))/3);
-    unit_support_points.push_back(
-    		(RefElement<3>::node_coords(0)+RefElement<3>::node_coords(2)*2)/3);
-    unit_support_points.push_back(
-    		(RefElement<3>::node_coords(0)*2+RefElement<3>::node_coords(3))/3);
-    unit_support_points.push_back(
-    		(RefElement<3>::node_coords(0)+RefElement<3>::node_coords(3)*2)/3);
-    unit_support_points.push_back(
-    		(RefElement<3>::node_coords(1)+RefElement<3>::node_coords(2)*2)/3);
-    unit_support_points.push_back(
-    		(RefElement<3>::node_coords(1)*2+RefElement<3>::node_coords(2))/3);
-    unit_support_points.push_back(
-    		(RefElement<3>::node_coords(1)+RefElement<3>::node_coords(3)*2)/3);
-    unit_support_points.push_back(
-    		(RefElement<3>::node_coords(1)*2+RefElement<3>::node_coords(3))/3);
-    unit_support_points.push_back(
-    		(RefElement<3>::node_coords(2)+RefElement<3>::node_coords(3)*2)/3);
-    unit_support_points.push_back(
-    		(RefElement<3>::node_coords(2)*2+RefElement<3>::node_coords(3))/3);
-    unit_support_points.push_back(
-    		(RefElement<3>::node_coords(0)+RefElement<3>::node_coords(1)+RefElement<3>::node_coords(2))/3);
-    unit_support_points.push_back(
-    		(RefElement<3>::node_coords(0)+RefElement<3>::node_coords(1)+RefElement<3>::node_coords(3))/3);
-    unit_support_points.push_back(
-    		(RefElement<3>::node_coords(0)+RefElement<3>::node_coords(2)+RefElement<3>::node_coords(3))/3);
-    unit_support_points.push_back(
-    		(RefElement<3>::node_coords(1)+RefElement<3>::node_coords(2)+RefElement<3>::node_coords(3))/3);
->>>>>>> 644c61cb
 }
 
 

--- conflicted
+++ resolved
@@ -41,23 +41,6 @@
  * Implementation of EdgeIntegral methods
  */
 
-<<<<<<< HEAD
-EdgeIntegral::EdgeIntegral(std::shared_ptr<EvalPoints> eval_points, unsigned int dim, uint i_subset, unsigned int asm_quad_order)
-: BaseIntegral(eval_points, dim, asm_quad_order),
-  subset_index_(i_subset)
-{
-
-    begin_idx_ = eval_points_->subset_begin(dim_, subset_index_);
-    uint end_idx = eval_points_->subset_end(dim_, subset_index_);
-    n_sides_ = dim + 1;
-    //DebugOut() << "begin: " << begin_idx_ << "end: " << end_idx;
-    n_points_per_side_ = (end_idx - begin_idx_) / n_sides();
-    //DebugOut() << "points per side: " << n_points_per_side_;
-
-}
-
-=======
->>>>>>> dfe3012f
 EdgeIntegral::~EdgeIntegral() {
 }
 
@@ -66,16 +49,6 @@
  * Implementation of CouplingIntegral methods
  */
 
-<<<<<<< HEAD
-CouplingIntegral::CouplingIntegral(std::shared_ptr<EdgeIntegral> edge_integral, std::shared_ptr<BulkIntegral> bulk_integral, unsigned int asm_quad_order)
- : BaseIntegral(edge_integral->eval_points(), edge_integral->dim(), asm_quad_order),
-   edge_integral_(edge_integral), bulk_integral_(bulk_integral)
-{
-    ASSERT_EQ(edge_integral->dim()-1, bulk_integral->dim());
-}
-
-=======
->>>>>>> dfe3012f
 CouplingIntegral::~CouplingIntegral()
 {
     edge_integral_.reset();
@@ -88,14 +61,6 @@
  * Implementation of BoundaryIntegral methods
  */
 
-<<<<<<< HEAD
-BoundaryIntegral::BoundaryIntegral(std::shared_ptr<EdgeIntegral> edge_integral, std::shared_ptr<BulkIntegral> bulk_integral, unsigned int asm_quad_order)
- : BaseIntegral(edge_integral->eval_points(), edge_integral->dim(), asm_quad_order),
-   edge_integral_(edge_integral), bulk_integral_(bulk_integral)
-{}
-
-=======
->>>>>>> dfe3012f
 BoundaryIntegral::~BoundaryIntegral()
 {
     edge_integral_.reset();

/*!
 *
﻿ * Copyright (C) 2015 Technical University of Liberec.  All rights reserved.
 * 
 * This program is free software; you can redistribute it and/or modify it under
 * the terms of the GNU General Public License version 3 as published by the
 * Free Software Foundation. (http://www.gnu.org/licenses/gpl-3.0.en.html)
 * 
 * This program is distributed in the hope that it will be useful, but WITHOUT
 * ANY WARRANTY; without even the implied warranty of MERCHANTABILITY or FITNESS
 * FOR A PARTICULAR PURPOSE.  See the GNU General Public License for more details.
 *
 * 
 * @file    mapping_p1.cc
 * @brief   Class MappingP1 implements the affine transformation of
 *          the unit cell onto the actual cell.
 * @author  Jan Stebel
 */

#include "fem/mapping_p1.hh"
#include "quadrature/quadrature.hh"



using namespace std;



template<unsigned int dim, unsigned int spacedim>
UpdateFlags MappingP1<dim,spacedim>::update_each(UpdateFlags flags)
{
    UpdateFlags f = flags;
    
    if (flags & update_normal_vectors)
        f |= update_inverse_jacobians;

    if ((flags & update_volume_elements) |
        (flags & update_JxW_values) |
        (flags & update_inverse_jacobians))
        f |= update_jacobians;

    return f;
}



template<unsigned int dim, unsigned int spacedim>
auto MappingP1<dim,spacedim>::element_map(ElementAccessor<3> elm) -> ElementMap
{
    ElementMap coords;
    for (unsigned int i=0; i<dim+1; i++)
        coords.col(i) = elm.node(i)->point();
    return coords;
}


template<unsigned int dim, unsigned int spacedim>
auto MappingP1<dim,spacedim>::jacobian(const ElementMap &coords) -> arma::mat::fixed<spacedim,dim>
{
    arma::mat::fixed<spacedim,dim> jac;
    for (unsigned int i=0; i<spacedim; i++)
        for (unsigned int j=0; j<dim; j++)
            jac(i,j) = coords(i,j+1) - coords(i,0);
    return jac;
}


template<unsigned int dim, unsigned int spacedim>
auto MappingP1<dim,spacedim>::project_real_to_unit(const RealPoint &point, const ElementMap &map) -> BaryPoint
{
    arma::mat::fixed<3, dim> A = map.cols(1,dim);
    for(unsigned int i=0; i < dim; i++ ) {
        A.col(i) -= map.col(0);
    }
    
    arma::mat::fixed<dim, dim> AtA = A.t()*A;
    arma::vec::fixed<dim> Atb = A.t()*(point - map.col(0));
    arma::vec::fixed<dim+1> bary_coord;
    bary_coord.rows(1, dim) = arma::solve(AtA, Atb);
    bary_coord( 0 ) = 1.0 - arma::sum( bary_coord.rows(1,dim) );
    return bary_coord;
}

template<unsigned int dim, unsigned int spacedim>
auto MappingP1<dim,spacedim>::project_unit_to_real(const BaryPoint &point, const ElementMap &map) -> RealPoint
{
    return map * point;
}

template<unsigned int dim, unsigned int spacedim>
auto MappingP1<dim,spacedim>::clip_to_element(BaryPoint &barycentric) -> BaryPoint{
    return RefElement<dim>::clip(barycentric);
}

template <unsigned int dim, unsigned int spacedim>
bool MappingP1<dim,spacedim>::contains_point(arma::vec point, ElementAccessor<3> elm)
{
	arma::vec projection = project_real_to_unit(point, element_map(elm));
	return (projection.min() >= -BoundingBox::epsilon);
}



<<<<<<< HEAD
template class MappingP1<0,3>;
=======
template class MappingP1<0,3>;  // Only for compilation of DG transport assemble methods, do not use this instance!
>>>>>>> ce78e59c
template class MappingP1<1,3>;
template class MappingP1<2,3>;
template class MappingP1<3,3>;



<|MERGE_RESOLUTION|>--- conflicted
+++ resolved
@@ -101,11 +101,7 @@
 
 
 
-<<<<<<< HEAD
-template class MappingP1<0,3>;
-=======
 template class MappingP1<0,3>;  // Only for compilation of DG transport assemble methods, do not use this instance!
->>>>>>> ce78e59c
 template class MappingP1<1,3>;
 template class MappingP1<2,3>;
 template class MappingP1<3,3>;

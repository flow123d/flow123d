/*!
 *
﻿ * Copyright (C) 2015 Technical University of Liberec.  All rights reserved.
 * 
 * This program is free software; you can redistribute it and/or modify it under
 * the terms of the GNU General Public License version 3 as published by the
 * Free Software Foundation. (http://www.gnu.org/licenses/gpl-3.0.en.html)
 * 
 * This program is distributed in the hope that it will be useful, but WITHOUT
 * ANY WARRANTY; without even the implied warranty of MERCHANTABILITY or FITNESS
 * FOR A PARTICULAR PURPOSE.  See the GNU General Public License for more details.
 *
 * 
 * @file    fe_rt.hh
 * @brief   Definitions of Raviart-Thomas finite elements.
 * @author  Jan Stebel
 */

#ifndef FE_RT_HH_
#define FE_RT_HH_

#include "fem/finite_element.hh"
#include "system/logger.hh"
<<<<<<< HEAD
#include "mesh/ref_element.hh"

template <unsigned int dim, unsigned int spacedim> class FE_RT0_XFEM;
=======

>>>>>>> 72ad5c8b

/**
 * @brief Raviart-Thomas element of order 0.
 *
 * The lowest order Raviart-Thomas finite element with linear basis functions
 * and continuous normal components across element sides.
 */
template <unsigned int dim, unsigned int spacedim>
class FE_RT0 : public FiniteElement<dim,spacedim>
{
    using FiniteElement<dim,spacedim>::number_of_dofs;
    using FiniteElement<dim,spacedim>::number_of_single_dofs;
    using FiniteElement<dim,spacedim>::number_of_pairs;
    using FiniteElement<dim,spacedim>::number_of_triples;
    using FiniteElement<dim,spacedim>::number_of_sextuples;
    using FiniteElement<dim,spacedim>::generalized_support_points;
    using FiniteElement<dim,spacedim>::order;
    using FiniteElement<dim,spacedim>::is_scalar_fe;
    using FiniteElement<dim,spacedim>::node_matrix;

    friend class FE_RT0_XFEM<dim,spacedim>;
public:

    /// Number of raw basis functions.
    static const unsigned int n_raw_functions = dim+1;

    /**
     * @brief Constructor.
     */
    FE_RT0();

    /**
     * @brief The scalar variant of basis_vector must be implemented but may not be used.
     */
    double basis_value(const unsigned int i, const arma::vec::fixed<dim> &p) const;

    /**
     * @brief The scalar variant of basis_grad_vector must be implemented but may not be used.
     */
    arma::vec::fixed<dim> basis_grad(const unsigned int i, const arma::vec::fixed<dim> &p) const;

    /**
     * @brief Returns the @p ith basis function evaluated at the point @p p.
     * @param i Number of the basis function.
     * @param p Point of evaluation.
     */
    arma::vec::fixed<dim> basis_vector(const unsigned int i, const arma::vec::fixed<dim> &p) const;

    /**
     * @brief Returns the gradient of the @p ith basis function at the point @p p.
     * @param i Number of the basis function.
     * @param p Point of evaluation.
     */
    arma::mat::fixed<dim,dim> basis_grad_vector(const unsigned int i, const arma::vec::fixed<dim> &p) const;

    /**
     * @brief Calculates the divergence of the @p i-th raw basis functionat the point @p p
     * (vectorial finite elements).
     *
     * @param i Number of the basis function.
     * @param p Point of evaluation.
     */
    double basis_div(const unsigned int i, const arma::vec::fixed<dim> &p) const;
            
    /**
     * @brief Computes the conversion matrix from internal basis to shape functions.
     *
     * Initializes the @p node_matrix for computing the coefficients
     * of the raw basis functions from values at support points.
     * Since Raviart-Thomas element is not Lagrangean, the method has
     * to be reimplemented.
     */
    void compute_node_matrix();

    /**
     * @brief Calculates the data on the reference cell.
     *
     * @param q Quadrature.
     * @param flags Flags that indicate what quantities should be calculated.
     */
    FEInternalData *initialize(const Quadrature<dim> &q, UpdateFlags flags);

    /**
     * @brief Decides which additional quantities have to be computed
     * for each cell.
     */
    UpdateFlags update_each(UpdateFlags flags);

    /**
     * @brief Computes the shape function values and gradients on the actual cell
     * and fills the FEValues structure.
     *
     * @param q Quadrature.
     * @param data The precomputed finite element data on the reference cell.
     * @param fv_data The data to be computed.
     */
    virtual void fill_fe_values(const Quadrature<dim> &q,
            FEInternalData &data,
            FEValuesData<dim,spacedim> &fv_data);

    /**
     * @brief Destructor.
     */
    virtual ~FE_RT0() {};

};










template<unsigned int dim, unsigned int spacedim>
FE_RT0<dim,spacedim>::FE_RT0()
{
    arma::vec::fixed<dim> sp;

    this->init();

    number_of_dofs = dim+1;
    number_of_single_dofs[dim] = dim+1;

    for (unsigned int sid=0; sid<RefElement<dim>::n_sides; ++sid)
    {
    	sp.fill(0);
    	for (unsigned int i=0; i<RefElement<dim>::n_nodes_per_side; ++i)
<<<<<<< HEAD
    		sp += RefElement<dim>::node_coords(RefElement<dim>::template interact<0,dim-1>(sid)[i]);
=======
    		sp += RefElement<dim>::node_coords(RefElement<dim>::interact(Interaction<0,dim-1>(sid))[i]);
>>>>>>> 72ad5c8b
    	sp /= RefElement<dim>::n_nodes_per_side;
    	generalized_support_points.push_back(sp);
    }

    order = 1;

    is_scalar_fe = false;

    compute_node_matrix();
}

template<unsigned int dim, unsigned int spacedim>
double FE_RT0<dim,spacedim>::basis_value(const unsigned int i, const arma::vec::fixed<dim> &p) const
{
	ASSERT_DBG(false).error("basis_value() may not be called for vectorial finite element.");

    return 0.0;
}

template<unsigned int dim, unsigned int spacedim>
arma::vec::fixed<dim> FE_RT0<dim,spacedim>::basis_grad(const unsigned int i, const arma::vec::fixed<dim> &p) const
{
	ASSERT_DBG(false).error("basis_grad() may not be called for vectorial finite element.");
    return arma::vec::fixed<dim>();
}

template<unsigned int dim, unsigned int spacedim>
arma::vec::fixed<dim> FE_RT0<dim,spacedim>::basis_vector(const unsigned int i, const arma::vec::fixed<dim> &p) const
{
	ASSERT_DBG(i<n_raw_functions).error("Index of basis function is out of range.");

    arma::vec::fixed<dim> v(p);
    
    if (i > 0)
    	v[i-1] -= 1;

    return v;
}

template<unsigned int dim, unsigned int spacedim>
arma::mat::fixed<dim,dim> FE_RT0<dim,spacedim>::basis_grad_vector(const unsigned int i, const arma::vec::fixed<dim> &p) const
{
    ASSERT_DBG(i<n_raw_functions).error("Index of basis function is out of range.");

    return arma::eye(dim,dim);
}

template<unsigned int dim, unsigned int spacedim>
double FE_RT0<dim,spacedim>::basis_div(const unsigned int i, const arma::vec::fixed<dim> &p) const
{
    ASSERT_DBG(i<n_raw_functions).error("Index of basis function is out of range.");
    return dim;
}


template<unsigned int dim, unsigned int spacedim>
void FE_RT0<dim,spacedim>::compute_node_matrix()
{
	arma::mat::fixed<n_raw_functions,dim+1> F;
	arma::vec::fixed<dim> r;

    /*
     * Node matrix helps creating the shape functions $\{b_k\}$ from
     * the raw basis $\{r_i\}$:
     *
     * $$  b_k = \sum_{i=0}^{dim*(dim+1)-1} N_{ki} r_i. $$
     *
     * The shape functions must obey the flux condition
     *
     * $$ b_k\cdot n_j |\Gamma_j| = \delta_{kj}, $$
     *
     * where $n_j$, $|\Gamma_j|$ is the unit outward normal vector and
     * the area of the $j$-th side, respectively. Consequently,
     * the node matrix $N$ is determined as the Moon-Penrose
     * pseudoinverse of the flux matrix, i.e.:
     *
     * $$ NF = I,\quad F_{ij} = r_i\cdot n_j |\Gamma_j|. $$
     *
     */

    for (unsigned int i=0; i<n_raw_functions; i++)
    {
        for (unsigned int j=0; j<dim+1; ++j)
        {
        	r = basis_vector(i,generalized_support_points[j]);
        	F(i,j) = dot(r,RefElement<dim>::normal_vector(j))*RefElement<dim>::side_measure(j);
        }
    }

    if (dim>0) node_matrix = inv(F);

}

template<unsigned int dim, unsigned int spacedim>
FEInternalData *FE_RT0<dim,spacedim>::initialize(const Quadrature<dim> &q, UpdateFlags flags)
{
    FEInternalData *data = new FEInternalData;

    if (flags & update_values)
    {
    	arma::mat::fixed<n_raw_functions,dim> raw_values;
    	arma::mat::fixed<dim+1,dim> shape_values;
        vector<arma::vec> values;

        data->basis_vectors.resize(q.size());
        values.resize(dim+1);
        for (unsigned int i=0; i<q.size(); i++)
        {
            for (unsigned int j=0; j<n_raw_functions; j++)
                raw_values.row(j) = trans(basis_vector(j, q.point(i)));

            shape_values = node_matrix * raw_values;

            for (unsigned int j=0; j<dim+1; j++)
                values[j] = trans(shape_values.row(j));

            data->basis_vectors[i] = values;
        }
    }

    if (flags & update_gradients)
    {
    	arma::mat::fixed<dim,dim> grad;
        vector<arma::mat> grads;

        data->basis_grad_vectors.resize(q.size());
        grads.resize(dim+1);
        for (unsigned int i=0; i<q.size(); i++)
        {
            for (unsigned int k=0; k<dim+1; k++)
            {
                grad.zeros();
                for (unsigned int l=0; l<n_raw_functions; l++)
                    grad += basis_grad_vector(l, q.point(i)) * node_matrix(k,l);
                grads[k] = grad;
            }

            data->basis_grad_vectors[i] = grads;
        }
    }

    return data;
}

template<unsigned int dim, unsigned int spacedim> inline
UpdateFlags FE_RT0<dim,spacedim>::update_each(UpdateFlags flags)
{
    UpdateFlags f = flags;

    if (flags & update_values)
        f |= update_jacobians | update_volume_elements;

    if (flags & update_gradients)
        f |= update_jacobians | update_inverse_jacobians | update_volume_elements;

    return f;
}

template<unsigned int dim, unsigned int spacedim> inline
void FE_RT0<dim,spacedim>::fill_fe_values(
        const Quadrature<dim> &q,
        FEInternalData &data,
        FEValuesData<dim,spacedim> &fv_data)
{
    // shape values
    if (fv_data.update_flags & update_values)
    {
        vector<arma::vec::fixed<spacedim> > vectors;
        vectors.resize(dim+1);
        for (unsigned int i = 0; i < q.size(); i++)
        {
            for (unsigned int k=0; k<dim+1; k++)
                vectors[k] = fv_data.jacobians[i]*data.basis_vectors[i][k]/fv_data.determinants[i];

            fv_data.shape_vectors[i] = vectors;
        }
    }

    // shape gradients
    if (fv_data.update_flags & update_gradients)
    {
        vector<arma::mat::fixed<spacedim,spacedim> > grads;
        grads.resize(dim+1);
        for (unsigned int i = 0; i < q.size(); i++)
        {
            for (unsigned int k=0; k<dim+1; k++)
                grads[k] = fv_data.jacobians[i]*data.basis_grad_vectors[i][k]*fv_data.inverse_jacobians[i]/fv_data.determinants[i];

            fv_data.shape_grad_vectors[i] = grads;
        }
    }
}













#endif /* FE_RT_HH_ */<|MERGE_RESOLUTION|>--- conflicted
+++ resolved
@@ -21,13 +21,9 @@
 
 #include "fem/finite_element.hh"
 #include "system/logger.hh"
-<<<<<<< HEAD
 #include "mesh/ref_element.hh"
 
 template <unsigned int dim, unsigned int spacedim> class FE_RT0_XFEM;
-=======
-
->>>>>>> 72ad5c8b
 
 /**
  * @brief Raviart-Thomas element of order 0.
@@ -158,11 +154,7 @@
     {
     	sp.fill(0);
     	for (unsigned int i=0; i<RefElement<dim>::n_nodes_per_side; ++i)
-<<<<<<< HEAD
-    		sp += RefElement<dim>::node_coords(RefElement<dim>::template interact<0,dim-1>(sid)[i]);
-=======
     		sp += RefElement<dim>::node_coords(RefElement<dim>::interact(Interaction<0,dim-1>(sid))[i]);
->>>>>>> 72ad5c8b
     	sp /= RefElement<dim>::n_nodes_per_side;
     	generalized_support_points.push_back(sp);
     }

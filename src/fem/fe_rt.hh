--- conflicted
+++ resolved
@@ -75,14 +75,9 @@
      * @param p    Point of evaluation.
      * @param comp Number of vector component.
      */
-<<<<<<< HEAD
-    arma::mat::fixed<dim,dim> basis_grad_vector(const unsigned int i, const arma::vec::fixed<dim> &p) const;
-    
-=======
     arma::vec::fixed<dim> basis_grad(const unsigned int i,
             const arma::vec::fixed<dim> &p, const unsigned int comp) const override;
-
->>>>>>> 05844fef
+    
     /**
      * @brief Computes the conversion matrix from internal basis to shape functions.
      *
@@ -135,210 +130,7 @@
 
 
 
-<<<<<<< HEAD
-template<unsigned int dim, unsigned int spacedim>
-FE_RT0<dim,spacedim>::FE_RT0()
-{
-    arma::vec::fixed<dim> sp;
 
-    this->init();
-
-    number_of_dofs = dim+1;
-    number_of_single_dofs[dim] = dim+1;
-
-    for (unsigned int sid=0; sid<RefElement<dim>::n_sides; ++sid)
-    {
-    	sp.fill(0);
-    	for (unsigned int i=0; i<RefElement<dim>::n_nodes_per_side; ++i)
-    		sp += RefElement<dim>::node_coords(RefElement<dim>::interact(Interaction<0,dim-1>(sid))[i]);
-    	sp /= RefElement<dim>::n_nodes_per_side;
-    	generalized_support_points.push_back(sp);
-    }
-
-    order = 1;
-
-    is_scalar_fe = false;
-
-    compute_node_matrix();
-}
-
-template<unsigned int dim, unsigned int spacedim>
-double FE_RT0<dim,spacedim>::basis_value(const unsigned int i, const arma::vec::fixed<dim> &p) const
-{
-	ASSERT_DBG(false).error("basis_value() may not be called for vectorial finite element.");
-
-    return 0.0;
-}
-
-template<unsigned int dim, unsigned int spacedim>
-arma::vec::fixed<dim> FE_RT0<dim,spacedim>::basis_grad(const unsigned int i, const arma::vec::fixed<dim> &p) const
-{
-	ASSERT_DBG(false).error("basis_grad() may not be called for vectorial finite element.");
-    return arma::vec::fixed<dim>();
-}
-
-template<unsigned int dim, unsigned int spacedim>
-arma::vec::fixed<dim> FE_RT0<dim,spacedim>::basis_vector(const unsigned int i, const arma::vec::fixed<dim> &p) const
-{
-	ASSERT_DBG(i<n_raw_functions).error("Index of basis function is out of range.");
-
-    arma::vec::fixed<dim> v(p);
-    
-    if (i > 0)
-    	v[i-1] -= 1;
-
-    return v;
-}
-
-template<unsigned int dim, unsigned int spacedim>
-arma::mat::fixed<dim,dim> FE_RT0<dim,spacedim>::basis_grad_vector(const unsigned int i, const arma::vec::fixed<dim> &p) const
-{
-    ASSERT_DBG(i<n_raw_functions).error("Index of basis function is out of range.");
-
-    return arma::eye(dim,dim);
-}
-
-
-template<unsigned int dim, unsigned int spacedim>
-void FE_RT0<dim,spacedim>::compute_node_matrix()
-{
-	arma::mat::fixed<n_raw_functions,dim+1> F;
-	arma::vec::fixed<dim> r;
-
-    /*
-     * Node matrix helps creating the shape functions $\{b_k\}$ from
-     * the raw basis $\{r_i\}$:
-     *
-     * $$  b_k = \sum_{i=0}^{dim*(dim+1)-1} N_{ki} r_i. $$
-     *
-     * The shape functions must obey the flux condition
-     *
-     * $$ b_k\cdot n_j |\Gamma_j| = \delta_{kj}, $$
-     *
-     * where $n_j$, $|\Gamma_j|$ is the unit outward normal vector and
-     * the area of the $j$-th side, respectively. Consequently,
-     * the node matrix $N$ is determined as the Moon-Penrose
-     * pseudoinverse of the flux matrix, i.e.:
-     *
-     * $$ NF = I,\quad F_{ij} = r_i\cdot n_j |\Gamma_j|. $$
-     *
-     */
-
-    for (unsigned int i=0; i<n_raw_functions; i++)
-    {
-        for (unsigned int j=0; j<dim+1; ++j)
-        {
-        	r = basis_vector(i,generalized_support_points[j]);
-        	F(i,j) = dot(r,RefElement<dim>::normal_vector(j))*RefElement<dim>::side_measure(j);
-        }
-    }
-
-    if (dim>0) node_matrix = inv(F);
-
-}
-
-template<unsigned int dim, unsigned int spacedim>
-FEInternalData *FE_RT0<dim,spacedim>::initialize(const Quadrature<dim> &q, UpdateFlags flags)
-{
-    FEInternalData *data = new FEInternalData;
-
-    if (flags & update_values)
-    {
-    	arma::mat::fixed<n_raw_functions,dim> raw_values;
-    	arma::mat::fixed<dim+1,dim> shape_values;
-        vector<arma::vec> values;
-
-        data->basis_vectors.resize(q.size());
-        values.resize(dim+1);
-        for (unsigned int i=0; i<q.size(); i++)
-        {
-            for (unsigned int j=0; j<n_raw_functions; j++)
-                raw_values.row(j) = trans(basis_vector(j, q.point(i)));
-
-            shape_values = node_matrix * raw_values;
-
-            for (unsigned int j=0; j<dim+1; j++)
-                values[j] = trans(shape_values.row(j));
-
-            data->basis_vectors[i] = values;
-        }
-    }
-
-    if (flags & update_gradients)
-    {
-    	arma::mat::fixed<dim,dim> grad;
-        vector<arma::mat> grads;
-
-        data->basis_grad_vectors.resize(q.size());
-        grads.resize(dim+1);
-        for (unsigned int i=0; i<q.size(); i++)
-        {
-            for (unsigned int k=0; k<dim+1; k++)
-            {
-                grad.zeros();
-                for (unsigned int l=0; l<n_raw_functions; l++)
-                    grad += basis_grad_vector(l, q.point(i)) * node_matrix(k,l);
-                grads[k] = grad;
-            }
-
-            data->basis_grad_vectors[i] = grads;
-        }
-    }
-
-    return data;
-}
-
-template<unsigned int dim, unsigned int spacedim> inline
-UpdateFlags FE_RT0<dim,spacedim>::update_each(UpdateFlags flags)
-{
-    UpdateFlags f = flags;
-
-    if (flags & update_values)
-        f |= update_jacobians | update_volume_elements;
-
-    if (flags & update_gradients)
-        f |= update_jacobians | update_inverse_jacobians | update_volume_elements;
-
-    return f;
-}
-
-template<unsigned int dim, unsigned int spacedim> inline
-void FE_RT0<dim,spacedim>::fill_fe_values(
-        const Quadrature<dim> &q,
-        FEInternalData &data,
-        FEValuesData<dim,spacedim> &fv_data)
-{
-    // shape values
-    if (fv_data.update_flags & update_values)
-    {
-        vector<arma::vec::fixed<spacedim> > vectors;
-        vectors.resize(dim+1);
-        for (unsigned int i = 0; i < q.size(); i++)
-        {
-            for (unsigned int k=0; k<dim+1; k++)
-                vectors[k] = fv_data.jacobians[i]*data.basis_vectors[i][k]/fv_data.determinants[i];
-
-            fv_data.shape_vectors[i] = vectors;
-        }
-    }
-
-    // shape gradients
-    if (fv_data.update_flags & update_gradients)
-    {
-        vector<arma::mat::fixed<spacedim,spacedim> > grads;
-        grads.resize(dim+1);
-        for (unsigned int i = 0; i < q.size(); i++)
-        {
-            for (unsigned int k=0; k<dim+1; k++)
-                grads[k] = fv_data.jacobians[i]*data.basis_grad_vectors[i][k]*fv_data.inverse_jacobians[i]/fv_data.determinants[i];
-
-            fv_data.shape_grad_vectors[i] = grads;
-        }
-    }
-}
-=======
-
->>>>>>> 05844fef
 
 
 

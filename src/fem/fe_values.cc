--- conflicted
+++ resolved
@@ -576,13 +576,7 @@
                                  FiniteElement<dim> & _fe,
                                  const UpdateFlags _flags)
 : FEValuesBase<dim,spacedim>(),
-<<<<<<< HEAD
-  side_quadrature(RefElement<dim>::n_sides, std::vector<Quadrature>(RefElement<dim>::n_side_permutations, Quadrature(dim, 0))),
-  side_idx_(0),
-  side_perm_(0)
-=======
   side_idx_(-1)
->>>>>>> b6c1bd7b
 {
     ASSERT_DBG( _sub_quadrature.dim() + 1 == dim );
     this->allocate( _sub_quadrature.size(), _fe, _flags);
@@ -593,15 +587,7 @@
     	for (unsigned int pid = 0; pid < RefElement<dim>::n_side_permutations; pid++)
     	{
     		// transform the side quadrature points to the cell quadrature points
-<<<<<<< HEAD
-            side_quadrature[sid][pid] = _sub_quadrature.make_from_side<dim>(sid, pid);
-    		side_mapping_data[sid][pid] = this->mapping->initialize(side_quadrature[sid][pid], this->data.update_flags);
-    		side_fe_data[sid][pid] = this->init_fe_data(&side_quadrature[sid][pid]);
-
-    		ASSERT_EQ_DBG(_sub_quadrature.size(), side_quadrature[sid][pid].size());
-=======
     		side_fe_data[sid][pid] = this->init_fe_data(&((ElemSideValues<dim,spacedim> *)this->elm_values)->quadrature(sid,pid));
->>>>>>> b6c1bd7b
     	}
     }
     

--- conflicted
+++ resolved
@@ -188,7 +188,7 @@
     ASSERT_DBG( q->dim() == dim );
     FEInternalData *data = new FEInternalData(q->size(), fe->n_dofs());
 
-    DebugOut() << "q size: " << q->size() << "\n";
+    //DebugOut() << "q size: " << q->size() << "\n";
     arma::mat shape_values(fe->n_dofs(), fe->n_components());
     for (unsigned int i=0; i<q->size(); i++)
     {
@@ -582,13 +582,9 @@
                                  FiniteElement<dim> & _fe,
                                  const UpdateFlags _flags)
 : FEValuesBase<dim,spacedim>(),
-<<<<<<< HEAD
-  side_quadrature(RefElement<dim>::n_sides, std::vector<Quadrature>(RefElement<dim>::n_side_permutations, Quadrature(dim, 0)))
-=======
   side_quadrature(RefElement<dim>::n_sides, std::vector<Quadrature>(RefElement<dim>::n_side_permutations, Quadrature(dim, 0))),
   side_idx_(0),
   side_perm_(0)
->>>>>>> ce7c7275
 {
     ASSERT_DBG( _sub_quadrature.dim() + 1 == dim );
     sub_quadrature = &_sub_quadrature;

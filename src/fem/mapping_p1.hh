--- conflicted
+++ resolved
@@ -54,13 +54,8 @@
  * @param dim Dimension of the cells.
  * @param spacedim Dimension of the Euclidean space.
  */
-<<<<<<< HEAD
-template<unsigned int dim, unsigned int spacedim>
+template<unsigned int dim, unsigned int spacedim = 3>
 class MappingP1
-=======
-template<unsigned int dim, unsigned int spacedim = 3>
-class MappingP1 : public Mapping<dim, spacedim>
->>>>>>> ce78e59c
 {
 public:
 
@@ -82,7 +77,7 @@
      * M columns are real coordinates of nodes.
      */
     static ElementMap element_map(ElementAccessor<3> elm);
-    
+
     /**
      * Compute jacobian matrix for an element given by the @p coords element map.
      */
@@ -116,55 +111,6 @@
 
 
 
-/**
- * @brief Template specialization for dim=0
- */
-template<unsigned int spacedim>
-class MappingP1<0, spacedim> : public Mapping<0,spacedim>
-{
-public:
-
-    typedef arma::vec::fixed<1> BaryPoint;
-    typedef arma::vec::fixed<spacedim> RealPoint;
-    typedef arma::mat::fixed<spacedim, 1> ElementMap;
-
-    MappingP1() {}
-
-    MappingInternalData *initialize(const Quadrature &q, UpdateFlags flags)
-    { return nullptr; }
-
-    UpdateFlags update_each(UpdateFlags flags)
-    { return update_default; }
-
-    void fill_fe_values(const ElementAccessor<3> &cell,
-                            const Quadrature &q,
-                            MappingInternalData &data,
-                            FEValuesData<0,spacedim> &fv_data) {}
-
-    void fill_fe_side_values(const ElementAccessor<3> &cell,
-                            unsigned int sid,
-                            const Quadrature &q,
-                            MappingInternalData &data,
-                            FEValuesData<0,spacedim> &fv_data) {}
-
-    ElementMap element_map(ElementAccessor<3> elm) const
-    { return ElementMap(); }
-
-    BaryPoint project_real_to_unit(const RealPoint &point, const ElementMap &map) const
-    { return BaryPoint(); }
-
-    RealPoint project_unit_to_real(const BaryPoint &point, const ElementMap &map) const
-    { return RealPoint(); }
-
-    BaryPoint clip_to_element(BaryPoint &barycentric)
-    { return BaryPoint(); }
-
-    bool contains_point(arma::vec point, ElementAccessor<3> elm)
-    { return false; }
-};
-
-
-
 
 
 

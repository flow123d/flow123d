--- conflicted
+++ resolved
@@ -388,13 +388,8 @@
             }
         }
 
-<<<<<<< HEAD
         for( set_it = keys_to_process.begin(); set_it != keys_to_process.end(); ++set_it) {
-        	xprintf(Warn, "Key '%s' in record '%s' was not retrieved from input JSON file.\n", (*set_it).c_str(), record->type_name().c_str() );
-=======
-        for( set_it = keys_to_processed.begin(); set_it != keys_to_processed.end(); ++set_it) {
         	xprintf(Warn, "Unprocessed key '%s' in record '%s'.\n", (*set_it).c_str(), p.str().c_str() );
->>>>>>> 89c0a14d
         }
 
         return storage_array;

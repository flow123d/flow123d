--- conflicted
+++ resolved
@@ -342,25 +342,6 @@
 
         for( map_it = j_map.begin(); map_it != j_map.end(); ++map_it) {
            keys_to_process.insert(map_it->first);
-<<<<<<< HEAD
-        }
-
-        if (keys_to_process.find("TYPE") != keys_to_process.end()) {
-            string value;
-            string ref_address;
-            p.down( record->key_iterator("TYPE")->key_ );
-            if (p.get_ref_from_head(ref_address)) {
-            	JSONPath ref_path = p.find_ref_node(ref_address);
-            	value = ref_path.head()->get_str();
-            } else {
-            	value = p.head()->get_str();
-            }
-            p.up();
-        	if (value != record->type_name()) { // automatic conversion
-        		return record_automatic_conversion(p, record);
-        	}
-=======
->>>>>>> 7cf6e52e
         }
 
         /*Type::Record::KeyIter key_it;

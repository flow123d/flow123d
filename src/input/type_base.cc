/*
 * input_type.cc
 *
 *  Created on: Mar 29, 2012
 *      Author: jb
 */



#include <limits>
#include <ios>
#include <map>
#include <vector>
#include <string>
#include <iomanip>

#include "system/system.hh"

#include <boost/type_traits.hpp>
#include <boost/tokenizer.hpp>
#include <boost/shared_ptr.hpp>
#include <boost/make_shared.hpp>
#include <boost/algorithm/string.hpp>
#include <boost/functional/hash.hpp>


#include "type_base.hh"
#include "type_record.hh"
#include "type_output.hh"
#include "type_repository.hh"
#include "type_generic.hh"
#include "json_to_storage.hh"
#include <boost/algorithm/string.hpp>


namespace Input {
namespace Type {

using namespace std;



/*******************************************************************
 * implementation of TypeBase
 */



TypeBase::TypeBase()
: attributes_( boost::make_shared<attribute_map>() ) {}



TypeBase::TypeBase(const TypeBase& other)
: attributes_(other.attributes_) {}



TypeBase::~TypeBase() {}


bool TypeBase::is_valid_identifier(const string& key) {
  namespace ba = boost::algorithm;
  return ba::all( key, ba::is_lower() || ba::is_digit() || ba::is_any_of("_") );
}


string TypeBase::desc() const {
    stringstream ss;
    ss << OutputText(this,1);
    return ss.str();
}



void TypeBase::lazy_finish() {
	Input::TypeRepository<Record>::get_instance().finish();
	Input::TypeRepository<AbstractRecord>::get_instance().finish();
	Input::TypeRepository<Selection>::get_instance().finish();
}



void TypeBase::add_attribute(std::string name, json_string val) {
	ASSERT(this->is_closed(), "Attribute can be add only to closed type: '%s'.\n", this->type_name().c_str());
	if (validate_json(val)) {
		(*attributes_)[name] = val;
	} else {
		xprintf(PrgErr, "Invalid JSON format of attribute '%s'.\n", name.c_str());
	}
}


void TypeBase::print_json(ostream& stream) {
	stream << "\"attributes\" : {" << endl;
	for (std::map<std::string, json_string>::iterator it=attributes_->begin(); it!=attributes_->end(); ++it) {
        if (it != attributes_->begin()) {
        	stream << "," << endl;
        }
		stream << "\"" << it->first << "\" : " << it->second;
	}
	stream << endl << "}";
}


bool TypeBase::validate_json(json_string str) {
    try {
    	JSONPath::Node node;
    	json_spirit::read_or_throw( str, node);
    	return true;
    } catch (json_spirit::Error_position &e ) {
        return false;
    }
}







std::ostream& operator<<(std::ostream& stream, const TypeBase& type) {
    return ( stream << OutputText(&type, 1) );
}



/**********************************************************************************
 * implementation of Type::Array
 */

TypeBase::TypeHash Array::content_hash() const
{
	TypeHash seed=0;
    boost::hash_combine(seed, type_name());
    boost::hash_combine(seed, data_->lower_bound_);
    boost::hash_combine(seed, data_->upper_bound_);
    boost::hash_combine(seed, data_->type_of_values_->content_hash() );
    return seed;
}


bool Array::finish() {
	return data_->finish();
}



bool Array::ArrayData::finish()
{
	if (finished) return true;

<<<<<<< HEAD
    ASSERT(typeid( *type_of_values_ ) != typeid(Parameter), "Finished Array can't be of type Parameter '%s'.\n",
    		type_of_values_->type_name().c_str());

    return (finished = const_cast<TypeBase *>( type_of_values_.get() )->finish() );
=======
	return (finished = type_of_values_->finish() );
>>>>>>> f9ccb46b
}



string Array::type_name() const {
    return "array_of_" + data_->type_of_values_->type_name();
}

string Array::full_type_name() const {
	return "array_of_" + data_->type_of_values_->type_name();
}



bool Array::operator==(const TypeBase &other) const    {
    return  typeid(*this) == typeid(other) &&
              (*data_->type_of_values_ == static_cast<const Array *>(&other)->get_sub_type() );
}



bool Array::valid_default(const string &str) const {
    if ( this->match_size( 1 ) ) {
        return get_sub_type().valid_default( str );
    } else {
        THROW( ExcWrongDefault() << EI_DefaultStr( str ) << EI_TypeName(type_name()));
    }
}


/**********************************************************************************
 * implementation and explicit instantiation of Array constructor template
 */

template <class ValueType>
Array::Array(const ValueType &type, unsigned int min_size, unsigned int max_size)
: data_(boost::make_shared<ArrayData>(min_size, max_size))
{
    // ASSERT MESSAGE: The type of declared keys has to be a class derived from TypeBase.
    BOOST_STATIC_ASSERT( (boost::is_base_of<TypeBase, ValueType >::value) );
    ASSERT( min_size <= max_size, "Wrong limits for size of Input::Type::Array, min: %d, max: %d\n", min_size, max_size);
    ASSERT( type.is_closed(), "Sub-type '%s' of Input::Type::Array must be closed!", type.type_name().c_str());

	boost::shared_ptr<TypeBase> type_copy = boost::make_shared<ValueType>(type);
	data_->type_of_values_ = type_copy;
}

// explicit instantiation

#define ARRAY_CONSTRUCT(TYPE) \
template Array::Array(const TYPE &type, unsigned int min_size, unsigned int max_size)

ARRAY_CONSTRUCT(String);
ARRAY_CONSTRUCT(Integer);
ARRAY_CONSTRUCT(Double);
ARRAY_CONSTRUCT(Bool);
ARRAY_CONSTRUCT(FileName);
ARRAY_CONSTRUCT(Selection);
ARRAY_CONSTRUCT(Array);
ARRAY_CONSTRUCT(Record);
ARRAY_CONSTRUCT(AbstractRecord);
ARRAY_CONSTRUCT(Parameter);


/**********************************************************************************
 * implementation of Type::Scalar ... and descendants.
 */

string Scalar::full_type_name() const {
    return type_name();
}

/**********************************************************************************
 * implementation of Type::Bool
 */


TypeBase::TypeHash Bool::content_hash() const
{
	TypeHash seed=0;
    boost::hash_combine(seed, type_name());
    return seed;
}


bool Bool::valid_default(const string &str) const {
    from_default(str);
    return true;
}



bool Bool::from_default(const string &str) const {
    if (str == "true" )  {
        return true;
    } else
    if (str == "false") {
        return false;
    } else {
        THROW( ExcWrongDefault() << EI_DefaultStr( str ) << EI_TypeName(type_name()));
    }
}


string Bool::type_name() const {
    return "Bool";
}


/**********************************************************************************
 * implementation of Type::Integer
 */

TypeBase::TypeHash Integer::content_hash() const
{
	TypeHash seed=0;
    boost::hash_combine(seed, type_name());
    boost::hash_combine(seed, lower_bound_);
    boost::hash_combine(seed, upper_bound_);
    return seed;
}



bool Integer::match(std::int64_t value) const {
    return ( value >=lower_bound_ && value <= upper_bound_);
}



int Integer::from_default(const string &str) const {
    std::istringstream stream(str);
    int value;
    stream >> value;

    if (stream && stream.eof() && match(value)) {
        return value;
    } else {
        THROW( ExcWrongDefault() << EI_DefaultStr( str ) << EI_TypeName(type_name()));
    }
}



bool Integer::valid_default(const string &str) const
{
    from_default(str);
    return true;
}



string Integer::type_name() const {
    return "Integer";
}


/**********************************************************************************
 * implementation of Type::Double
 */


TypeBase::TypeHash Double::content_hash() const
{
	TypeHash seed=0;
    boost::hash_combine(seed, type_name());
    boost::hash_combine(seed, lower_bound_);
    boost::hash_combine(seed, upper_bound_);
    return seed;
}



bool Double::match(double value) const {
    return ( value >=lower_bound_ && value <= upper_bound_);
}



double Double::from_default(const string &str) const {
    std::istringstream stream(str);
    double value;
    stream >> value;

    if (stream && stream.eof() && match(value)) {
        return value;
    } else {
        THROW( ExcWrongDefault() << EI_DefaultStr( str ) << EI_TypeName(type_name()));
    }
}



bool Double::valid_default(const string &str) const
{
    from_default(str);
    return true;
}




string Double::type_name() const {
    return "Double";
}


/**********************************************************************************
 * implementation of Type::FileName
 */

TypeBase::TypeHash FileName::content_hash() const
{
	TypeHash seed=0;
    boost::hash_combine(seed, type_name());
    boost::hash_combine(seed, type_);
    return seed;
}





string FileName::type_name() const {
    switch (type_) {
    case ::FilePath::input_file:
        return "FileName_input";
    case ::FilePath::output_file:
        return "FileName_output";
    default:
        return "FileName";
    }
}



bool FileName::match(const string &str) const {
    return (type_ == ::FilePath::input_file) || (str[0] != DIR_DELIMITER); // output files can not be absolute
}


/**********************************************************************************
 * implementation of Type::String
 */


TypeBase::TypeHash String::content_hash() const
{
	TypeHash seed=0;
    boost::hash_combine(seed, type_name());
    return seed;
}



string String::type_name() const {
    return "String";
}




bool String::valid_default(const string &str) const {
    if (! match(str)) {
        THROW( ExcWrongDefault() << EI_DefaultStr( str ) << EI_TypeName(type_name()));
    }
    return true;
}



string String::from_default(const string &str) const {
    valid_default(str);
    return str;
}



bool String::match(const string &str) const {
    return true;
}



} // closing namespace Type
} // closing namespace Input


<|MERGE_RESOLUTION|>--- conflicted
+++ resolved
@@ -150,14 +150,10 @@
 {
 	if (finished) return true;
 
-<<<<<<< HEAD
     ASSERT(typeid( *type_of_values_ ) != typeid(Parameter), "Finished Array can't be of type Parameter '%s'.\n",
     		type_of_values_->type_name().c_str());
 
-    return (finished = const_cast<TypeBase *>( type_of_values_.get() )->finish() );
-=======
 	return (finished = type_of_values_->finish() );
->>>>>>> f9ccb46b
 }
 
 

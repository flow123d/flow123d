/*
 * input_type.cc
 *
 *  Created on: Mar 29, 2012
 *      Author: jb
 */



#include <limits>
#include <ios>
#include <map>
#include <vector>
#include <string>
#include <iomanip>

#include "system/system.hh"

#include <boost/type_traits.hpp>
#include <boost/tokenizer.hpp>
#include <boost/shared_ptr.hpp>
#include <boost/make_shared.hpp>
#include <boost/algorithm/string.hpp>
#include <boost/functional/hash.hpp>


#include "type_base.hh"
#include "type_record.hh"
#include "type_output.hh"
#include "type_repository.hh"
#include <boost/algorithm/string.hpp>


namespace Input {
namespace Type {

using namespace std;



/*******************************************************************
 * implementation of TypeBase
 */



TypeBase::TypeBase() {}



TypeBase::TypeBase(const TypeBase& other) {}



TypeBase::~TypeBase() {}


bool TypeBase::is_valid_identifier(const string& key) {
  namespace ba = boost::algorithm;
  return ba::all( key, ba::is_lower() || ba::is_digit() || ba::is_any_of("_") );
}


string TypeBase::desc() const {
    stringstream ss;
    ss << OutputText(this,1);
    return ss.str();
}



void TypeBase::lazy_finish() {
<<<<<<< HEAD
	Input::TypeRepository<Record>::get_instance().finish();
	Input::TypeRepository<AbstractRecord>::get_instance().finish();
	Input::TypeRepository<Selection>::get_instance().finish();
=======
    // TODO: dynamic cast as the switch may be expensive, in such case use some notification about type
	Input::TypeRepository<Record>::get_instance().finish();
	Input::TypeRepository<AbstractRecord>::get_instance().finish();
	Input::TypeRepository<Selection>::get_instance().finish();

    // first finish all lazy input types save Selection (we have to leave open Selection in AbstractType key TYPE)
    /*for (LazyTypeVector::iterator it=lazy_type_list().begin(); it!=lazy_type_list().end(); it++) {
        if (boost::dynamic_pointer_cast<Selection>(*it) == 0) {
            (*it)->finish();
        }
    }

    // then finalize abstract records so that no type can derive from them
    for (LazyTypeVector::iterator it=lazy_type_list().begin(); it!=lazy_type_list().end(); it++)
    {
        boost::shared_ptr<AbstractRecord> a_rec_ptr = boost::dynamic_pointer_cast<AbstractRecord>(*it);
        if ( a_rec_ptr!= 0) a_rec_ptr->no_more_descendants();
    }

    // at last finish all selections (including those in AbstractRecord)
    for (LazyTypeVector::iterator it=lazy_type_list().begin(); it!=lazy_type_list().end(); it++) {
        if (! (*it)->finish()) xprintf(PrgErr, "Can not finish '%s' during lazy_finish.\n", (*it)->type_name().c_str() );
    }

    lazy_type_list().clear();*/

}




TypeBase::LazyObjectsSet &TypeBase::lazy_object_set() {
    static LazyObjectsSet set_;
    return set_;
>>>>>>> db77ff3a
}




std::ostream& operator<<(std::ostream& stream, const TypeBase& type) {
    return ( stream << OutputText(&type, 1) );
}



/**********************************************************************************
 * implementation of Type::Array
 */

TypeBase::TypeHash Array::content_hash() const
{
	TypeHash seed=0;
    boost::hash_combine(seed, type_name());
    boost::hash_combine(seed, data_->lower_bound_);
    boost::hash_combine(seed, data_->upper_bound_);
    boost::hash_combine(seed, data_->type_of_values_->content_hash() );
    return seed;
}


bool Array::finish() {
	return data_->finish();
}



bool Array::ArrayData::finish()
{
	if (finished) return true;

	return (finished = const_cast<TypeBase *>( type_of_values_.get() )->finish() );
}



string Array::type_name() const {
    return "array_of_" + data_->type_of_values_->type_name();
}

string Array::full_type_name() const {
	return "array_of_" + data_->type_of_values_->type_name();
}



bool Array::operator==(const TypeBase &other) const    {
    return  typeid(*this) == typeid(other) &&
              (*data_->type_of_values_ == static_cast<const Array *>(&other)->get_sub_type() );
}



bool Array::valid_default(const string &str) const {
    if ( this->match_size( 1 ) ) {
        return get_sub_type().valid_default( str );
    } else {
        THROW( ExcWrongDefault() << EI_DefaultStr( str ) << EI_TypeName(type_name()));
    }
}


/**********************************************************************************
 * implementation and explicit instantiation of Array constructor template
 */

template <class ValueType>
Array::Array(const ValueType &type, unsigned int min_size, unsigned int max_size)
: data_(boost::make_shared<ArrayData>(min_size, max_size))
{
    // ASSERT MESSAGE: The type of declared keys has to be a class derived from TypeBase.
    BOOST_STATIC_ASSERT( (boost::is_base_of<TypeBase, ValueType >::value) );
    ASSERT( min_size <= max_size, "Wrong limits for size of Input::Type::Array, min: %d, max: %d\n", min_size, max_size);
    ASSERT( type.is_closed(), "Sub-type '%s' of Input::Type::Array must be closed!", type.type_name().c_str());

	boost::shared_ptr<const TypeBase> type_copy = boost::make_shared<ValueType>(type);
	data_->type_of_values_ = type_copy;
}

// explicit instantiation

#define ARRAY_CONSTRUCT(TYPE) \
template Array::Array(const TYPE &type, unsigned int min_size, unsigned int max_size)

ARRAY_CONSTRUCT(String);
ARRAY_CONSTRUCT(Integer);
ARRAY_CONSTRUCT(Double);
ARRAY_CONSTRUCT(Bool);
ARRAY_CONSTRUCT(FileName);
ARRAY_CONSTRUCT(Selection);
ARRAY_CONSTRUCT(Array);
ARRAY_CONSTRUCT(Record);
ARRAY_CONSTRUCT(AbstractRecord);


/**********************************************************************************
 * implementation of Type::Scalar ... and descendants.
 */

string Scalar::full_type_name() const {
    return type_name();
}

/**********************************************************************************
 * implementation of Type::Bool
 */


TypeBase::TypeHash Bool::content_hash() const
{
	TypeHash seed=0;
    boost::hash_combine(seed, type_name());
    return seed;
}


bool Bool::valid_default(const string &str) const {
    from_default(str);
    return true;
}



bool Bool::from_default(const string &str) const {
    if (str == "true" )  {
        return true;
    } else
    if (str == "false") {
        return false;
    } else {
        THROW( ExcWrongDefault() << EI_DefaultStr( str ) << EI_TypeName(type_name()));
    }
}


string Bool::type_name() const {
    return "Bool";
}


/**********************************************************************************
 * implementation of Type::Integer
 */

TypeBase::TypeHash Integer::content_hash() const
{
	TypeHash seed=0;
    boost::hash_combine(seed, type_name());
    boost::hash_combine(seed, lower_bound_);
    boost::hash_combine(seed, upper_bound_);
    return seed;
}



bool Integer::match(std::int64_t value) const {
    return ( value >=lower_bound_ && value <= upper_bound_);
}



int Integer::from_default(const string &str) const {
    std::istringstream stream(str);
    int value;
    stream >> value;

    if (stream && stream.eof() && match(value)) {
        return value;
    } else {
        THROW( ExcWrongDefault() << EI_DefaultStr( str ) << EI_TypeName(type_name()));
    }
}



bool Integer::valid_default(const string &str) const
{
    from_default(str);
    return true;
}



string Integer::type_name() const {
    return "Integer";
}


/**********************************************************************************
 * implementation of Type::Double
 */


TypeBase::TypeHash Double::content_hash() const
{
	TypeHash seed=0;
    boost::hash_combine(seed, type_name());
    boost::hash_combine(seed, lower_bound_);
    boost::hash_combine(seed, upper_bound_);
    return seed;
}



bool Double::match(double value) const {
    return ( value >=lower_bound_ && value <= upper_bound_);
}



double Double::from_default(const string &str) const {
    std::istringstream stream(str);
    double value;
    stream >> value;

    if (stream && stream.eof() && match(value)) {
        return value;
    } else {
        THROW( ExcWrongDefault() << EI_DefaultStr( str ) << EI_TypeName(type_name()));
    }
}



bool Double::valid_default(const string &str) const
{
    from_default(str);
    return true;
}




string Double::type_name() const {
    return "Double";
}


/**********************************************************************************
 * implementation of Type::FileName
 */

TypeBase::TypeHash FileName::content_hash() const
{
	TypeHash seed=0;
    boost::hash_combine(seed, type_name());
    boost::hash_combine(seed, type_);
    return seed;
}





string FileName::type_name() const {
    switch (type_) {
    case ::FilePath::input_file:
        return "FileName_input";
    case ::FilePath::output_file:
        return "FileName_output";
    default:
        return "FileName";
    }
}



bool FileName::match(const string &str) const {
    return (type_ == ::FilePath::input_file) || (str[0] != DIR_DELIMITER); // output files can not be absolute
}


/**********************************************************************************
 * implementation of Type::String
 */


TypeBase::TypeHash String::content_hash() const
{
	TypeHash seed=0;
    boost::hash_combine(seed, type_name());
    return seed;
}



string String::type_name() const {
    return "String";
}




bool String::valid_default(const string &str) const {
    if (! match(str)) {
        THROW( ExcWrongDefault() << EI_DefaultStr( str ) << EI_TypeName(type_name()));
    }
    return true;
}



string String::from_default(const string &str) const {
    valid_default(str);
    return str;
}



bool String::match(const string &str) const {
    return true;
}



} // closing namespace Type
} // closing namespace Input


<|MERGE_RESOLUTION|>--- conflicted
+++ resolved
@@ -70,46 +70,9 @@
 
 
 void TypeBase::lazy_finish() {
-<<<<<<< HEAD
 	Input::TypeRepository<Record>::get_instance().finish();
 	Input::TypeRepository<AbstractRecord>::get_instance().finish();
 	Input::TypeRepository<Selection>::get_instance().finish();
-=======
-    // TODO: dynamic cast as the switch may be expensive, in such case use some notification about type
-	Input::TypeRepository<Record>::get_instance().finish();
-	Input::TypeRepository<AbstractRecord>::get_instance().finish();
-	Input::TypeRepository<Selection>::get_instance().finish();
-
-    // first finish all lazy input types save Selection (we have to leave open Selection in AbstractType key TYPE)
-    /*for (LazyTypeVector::iterator it=lazy_type_list().begin(); it!=lazy_type_list().end(); it++) {
-        if (boost::dynamic_pointer_cast<Selection>(*it) == 0) {
-            (*it)->finish();
-        }
-    }
-
-    // then finalize abstract records so that no type can derive from them
-    for (LazyTypeVector::iterator it=lazy_type_list().begin(); it!=lazy_type_list().end(); it++)
-    {
-        boost::shared_ptr<AbstractRecord> a_rec_ptr = boost::dynamic_pointer_cast<AbstractRecord>(*it);
-        if ( a_rec_ptr!= 0) a_rec_ptr->no_more_descendants();
-    }
-
-    // at last finish all selections (including those in AbstractRecord)
-    for (LazyTypeVector::iterator it=lazy_type_list().begin(); it!=lazy_type_list().end(); it++) {
-        if (! (*it)->finish()) xprintf(PrgErr, "Can not finish '%s' during lazy_finish.\n", (*it)->type_name().c_str() );
-    }
-
-    lazy_type_list().clear();*/
-
-}
-
-
-
-
-TypeBase::LazyObjectsSet &TypeBase::lazy_object_set() {
-    static LazyObjectsSet set_;
-    return set_;
->>>>>>> db77ff3a
 }
 
 

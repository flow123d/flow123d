--- conflicted
+++ resolved
@@ -164,6 +164,11 @@
 }
 
 
+FinishStatus TypeBase::finish_status() const {
+	return FinishStatus::regular_;
+}
+
+
 bool TypeBase::is_finished() const {
 	return true;
 }
@@ -184,8 +189,9 @@
 }
 
 
-bool TypeBase::finish(bool is_generic) {
-	return true;
+FinishStatus TypeBase::finish(FinishStatus finish_type) {
+	ASSERT((finish_type != FinishStatus::none_) && (finish_type != FinishStatus::in_perform_)).error();
+	return finish_type;
 }
 
 
@@ -233,16 +239,12 @@
 
 
 
-<<<<<<< HEAD
 Array::ArrayData::ArrayData(unsigned int min_size, unsigned int max_size)
-: lower_bound_(min_size), upper_bound_(max_size), finished(false)
+: lower_bound_(min_size), upper_bound_(max_size), finish_status(FinishStatus::none_)
 {}
 
 
-bool Array::ArrayData::finish(bool is_generic)
-=======
 FinishStatus Array::ArrayData::finish(FinishStatus finish_type)
->>>>>>> 420d5410
 {
 	ASSERT(finish_type != FinishStatus::none_).error();
 	ASSERT(finish_type != FinishStatus::in_perform_).error();
@@ -326,8 +328,13 @@
 }
 
 
+/// Override @p Type::TypeBase::finish_status.
+FinishStatus Array::finish_status() const {
+    return data_->finish_status; }
+
+
 bool Array::is_finished() const {
-    return data_->finished;
+	return (data_->finish_status != FinishStatus::none_) && (data_->finish_status != FinishStatus::in_perform_);
 }
 
 
@@ -528,11 +535,6 @@
     }
 }
 
-bool FileName::operator==(const TypeBase &other) const
-{ return  typeid(*this) == typeid(other) &&
-                 (type_== static_cast<const FileName *>(&other)->get_file_type() );
-}
-
 
 string FileName::class_name() const {
 	return "FileName";

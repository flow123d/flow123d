--- conflicted
+++ resolved
@@ -197,12 +197,6 @@
     inline std::string hash_str() const {
         return hash_str(content_hash());
     }
-
-<<<<<<< HEAD
-    /// Add attribute to map
-    void add_attribute(std::string attr_name, json_string attr_val);
-=======
->>>>>>> ba14d7df
 
     /**
      * Create instance of generic type.

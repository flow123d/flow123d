--- conflicted
+++ resolved
@@ -357,15 +357,9 @@
 }
 
 
-<<<<<<< HEAD
-Record &Record::declare_type_key(const Selection * key_type, const Default &default_value) {
-	ASSERT(data_->keys.size() == 0, "Declaration of TYPE key must be carried as the first.");
-	data_->declare_key("TYPE", boost::shared_ptr<Selection>(), key_type, default_value,
-=======
 Record &Record::declare_type_key(const Selection * key_type) {
 	ASSERT(data_->keys.size() == 0, "Declaration of TYPE key must be carried as the first.");
 	data_->declare_key("TYPE", boost::shared_ptr<Selection>(), key_type, Default::obligatory(),
->>>>>>> 7cf6e52e
 			"Sub-record selection.");
 	return *this;
 }

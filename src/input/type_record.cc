/*!
 *
﻿ * Copyright (C) 2015 Technical University of Liberec.  All rights reserved.
 * 
 * This program is free software; you can redistribute it and/or modify it under
 * the terms of the GNU General Public License version 3 as published by the
 * Free Software Foundation. (http://www.gnu.org/licenses/gpl-3.0.en.html)
 * 
 * This program is distributed in the hope that it will be useful, but WITHOUT
 * ANY WARRANTY; without even the implied warranty of MERCHANTABILITY or FITNESS
 * FOR A PARTICULAR PURPOSE.  See the GNU General Public License for more details.
 *
 * 
 * @file    type_record.cc
 * @brief   
 */

#include "input_type.hh"
#include "type_repository.hh"
#include "attribute_lib.hh"

#include "system/system.hh"
#include "input/reader_to_storage.hh"

#include <boost/typeof/typeof.hpp>
#include <boost/shared_ptr.hpp>
#include <boost/make_shared.hpp>
#include <boost/algorithm/string.hpp>
#include <boost/functional/hash.hpp>

namespace Input {
namespace Type {

using namespace std;

/*******************************************************************
 * implementation of Default
 */

Default::Default()
: value_("OPTIONAL"), type_(no_default_optional_type), storage_(NULL)
{}

Default::Default(const std::string & value)
: value_(value), type_(default_at_declaration), storage_(NULL)
{
    boost::algorithm::trim(value_);
}



Default::Default(enum DefaultType type, const std::string & value)
: value_(value), type_(type), storage_(NULL)
{}

TypeBase::TypeHash Default::content_hash() const
{   TypeBase::TypeHash seed = 0;
    boost::hash_combine(seed, "Default");
    boost::hash_combine(seed, type_);
    boost::hash_combine(seed, value_);
    return seed;
}


bool Default::check_validity(std::shared_ptr<TypeBase> type) const
{
	if ( storage_ ) return true;
	if ( !has_value_at_declaration() ) return false;
    
    type->finish();

	try {
		istringstream is("[\n" + value_ + "\n]");
		Input::ReaderToStorage reader;
		reader.read_stream(is, Array(type), FileFormat::format_JSON);
		storage_ = reader.get_storage()->get_item(0);
		return true;
	} catch ( Input::ReaderToStorage::ExcNotJSONFormat &e ) {
		THROW( ExcWrongDefaultJSON() << EI_DefaultStr( value_ ) << EI_TypeName(type->type_name()));
	} catch ( Input::ReaderToStorage::ExcInputError &e ) {
		THROW( ExcWrongDefault() << EI_DefaultStr( value_ ) << EI_TypeName(type->type_name()));
	}
}


Input::StorageBase *Default::get_storage(std::shared_ptr<TypeBase> type) const
{
	if ( !storage_ ) this->check_validity(type);
	return storage_;
}



/**********************************************************************************
 * implementation of Type::Record
 */


Record::Record()
: data_( std::make_shared<RecordData> ("EmptyRecord","") )
{
	close();
    finish();
}



Record::Record(const Record & other)
: TypeBase( other ), data_(other.data_)
{}



Record::Record(const string & type_name_in, const string & description)
: data_( std::make_shared<RecordData>(type_name_in, description) )

{}


TypeBase::TypeHash Record::content_hash() const
{
	TypeHash seed=0;
    boost::hash_combine(seed, "Record");
    data_->content_hash(seed);
    return seed;
}



Record &Record::allow_auto_conversion(const string &from_key) {
	ASSERT(data_->auto_conversion_key_idx == -1)(from_key).error("auto conversion key is already set");
    data_->auto_conversion_key_idx = 0;
    data_->auto_conversion_key=from_key;

    return *this;
}



void Record::make_copy_keys(Record &origin) {

	ASSERT( origin.is_closed() ).error();

	std::vector<Key>::iterator it = data_->keys.begin();
	if (data_->keys.size() && it->key_ == "TYPE") it++; // skip TYPE key if exists

	int n_inserted = 0;
	for(KeyIter pit=origin.data_->keys.begin(); pit != origin.data_->keys.end(); ++pit) {
		Key tmp_key=*pit;    // make temporary copy of the key
		KeyHash key_h = key_hash(tmp_key.key_);

		tmp_key.derived = true;

		// we have to copy TYPE also since there should be place in storage for it
		// however we change its Default to name of actual Record
		if (tmp_key.key_=="TYPE")
			tmp_key.default_=Default( "\""+type_name()+"\"" );

		// check for duplicate keys, override keys of the parent record by the child record
		RecordData::key_to_index_const_iter kit = data_->key_to_index.find(key_h);
		if (kit != data_->key_to_index.end()) {
			// in actual record exists a key with same name as in parent record
			// use values form the child record
			Key *k = &(data_->keys[kit->second+n_inserted]); // indices in key_to_index are not yet updated

			tmp_key.key_ = k->key_;
			tmp_key.description_ = k->description_;
			tmp_key.type_ = k->type_;
			tmp_key.default_ = k->default_;
			tmp_key.derived = false;
			k->key_ = ""; // mark original key for deletion
		}

		data_->key_to_index[key_h] = tmp_key.key_index;

		it = data_->keys.insert(it, tmp_key)+1;
		n_inserted++;
	}
	// delete duplicate keys and update key indices
	for (unsigned int i=0; i<data_->keys.size(); i++) {
		if (data_->keys[i].key_.compare("") == 0) {
			data_->keys.erase( data_->keys.begin()+i);
			i--;
		} else {
			data_->keys[i].key_index = i;
			data_->key_to_index[key_hash( data_->keys[i].key_)] = i;
		}
	}
}



Record &Record::derive_from(Abstract &parent) {
	ASSERT( parent.is_closed() )(parent.type_name()).error();
	ASSERT( data_->keys.size() == 0 || (data_->keys.size() == 1 && data_->keys[0].key_ == "TYPE") )(this->type_name())
			.error("Derived record can have defined only TYPE key!");

	// add Abstract to vector of parents
	data_->parent_vec_.push_back( std::make_shared<Abstract>(parent) );

	if (data_->keys.size() == 0) {
    	data_->declare_key("TYPE", std::make_shared<String>(), Default( "\""+type_name()+"\"" ),
    	        "Sub-record Selection.", TypeBase::attribute_map());
    }

	return *this;
}



Record &Record::copy_keys(const Record &other) {
	ASSERT( other.is_closed() )(other.type_name()).error();

   	Record tmp(other);
   	make_copy_keys(tmp);

   	return *this;
}


bool Record::is_finished() const {
    return data_->finished;
}


bool Record::is_closed() const {
	return data_->closed_;
}




bool Record::finish(bool is_generic)
{

	if (data_->finished) return true;

	ASSERT(data_->closed_)(this->type_name()).error();

    data_->finished = true;
    for (vector<Key>::iterator it=data_->keys.begin(); it!=data_->keys.end(); it++)
    {
    	if (it->key_ != "TYPE") {
			if (typeid( *(it->type_.get()) ) == typeid(Instance)) it->type_ = it->type_->make_instance().first;
			if (!is_generic && it->type_->is_root_of_generic_subtree())
			    THROW( ExcGenericWithoutInstance()
			            << EI_Object(it->type_->type_name())
			            << EI_TypeName(this->type_name()));
           	data_->finished = data_->finished && it->type_->finish(is_generic);
        }
    }

    // Check default values of autoconvertible records
    if (data_->auto_conversion_key_idx != -1 ) {
        data_->auto_conversion_key_idx=key_index(data_->auto_conversion_key);

        // check that all other obligatory keys have default values
        for(KeyIter it=data_->keys.begin(); it != data_->keys.end(); ++it) {
        	const string &other_key = it->key_;
        	ASSERT(!it->default_.is_obligatory() || (int)(it->key_index) == data_->auto_conversion_key_idx)
        			   (data_->auto_conversion_key_iter()->key_)(other_key)
					   .error("Finishing auto convertible Record from given key, but other obligatory key has no default value.");
        }
    }

    return (data_->finished);
}



const Record &Record::close() const {
    data_->closed_=true;
    const Record & rec = *( Input::TypeRepository<Record>::get_instance().add_type( *this ) );
    for (auto &parent : data_->parent_vec_) {
    	parent->add_child(rec);
    }
    data_->parent_vec_.clear();

    return rec;
}



string Record::type_name() const {
    return data_->type_name_;
}



bool Record::operator==(const TypeBase &other) const
{ return  typeid(*this) == typeid(other) &&
                 (type_name() == static_cast<const Record *>(&other)->type_name() );
}


Record::KeyIter Record::auto_conversion_key_iter() const {
    finished_check();
    return data_->auto_conversion_key_iter();
}


Record &Record::declare_type_key() {
	ASSERT(data_->keys.size() == 0).error("Declaration of TYPE key must be carried as the first.");
	data_->declare_key("TYPE", std::make_shared<String>(), Default::obligatory(),
			"Sub-record selection.", TypeBase::attribute_map());
	return *this;
}

Record &Record::has_obligatory_type_key() {
	ASSERT(! data_->parent_vec_.size()).error("Record with obligatory TYPE key can't be derived");
	declare_type_key();
	return *this;
}

Record &Record::add_attribute(std::string key, TypeBase::json_string value) {
    this->add_attribute_(key, value);
    return *this;
}
<<<<<<< HEAD


=======


>>>>>>> 8e1df6ac
TypeBase::MakeInstanceReturnType Record::make_instance(std::vector<ParameterPair> vec) {
	Record rec = this->deep_copy();
	ParameterMap parameter_map;
	this->set_instance_data(rec, parameter_map, vec);

	return std::make_pair( std::make_shared<Record>(rec.close()), parameter_map );
}


void Record::set_instance_data(Record &rec, ParameterMap &parameter_map, std::vector<ParameterPair> vec) {
	// Replace keys of type Parameter
	for (std::vector<Key>::iterator key_it=rec.data_->keys.begin(); key_it!=rec.data_->keys.end(); key_it++) {
		if ( key_it->key_ != "TYPE" ) { // TYPE key isn't substituted
			MakeInstanceReturnType inst = key_it->type_->make_instance(vec);
			key_it->type_ = inst.first;
			ParameterMap other_map = inst.second;
			parameter_map.insert(other_map.begin(), other_map.end());
		}
	}
	// Set attributes
	rec.parameter_map_ = parameter_map;
	rec.generic_type_hash_ = this->content_hash();

	this->set_generic_attributes(parameter_map);
}


Record Record::deep_copy() const {
	Record rec = Record();
	rec.data_ =  std::make_shared<Record::RecordData>(*this->data_);
	rec.data_->closed_ = false;
	rec.data_->finished = false;
	rec.copy_attributes(*attributes_);
	rec.generic_type_hash_ = this->generic_type_hash_;
	rec.parameter_map_ = this->parameter_map_;
	return rec;
}


const Record &Record::add_parent(Abstract &parent) const {
	ASSERT( parent.is_closed() )(parent.type_name()).error();

	// check if parent exists in parent_vec_ vector
	TypeHash hash = parent.content_hash();
	for (auto &parent : data_->parent_vec_) {
		if ( parent->content_hash() == hash ) {
			return *this;
		}
	}

	data_->parent_vec_.push_back( std::make_shared<Abstract>(parent) );

	// finish inheritance
	ASSERT( data_->keys.size() > 0 && data_->keys[0].key_ == "TYPE" )(this->type_name())
			.error("Derived record must have defined TYPE key!");
	data_->keys[0].default_ = Default( "\""+type_name()+"\"" );

	return *this;
}


Record &Record::root_of_generic_subtree() {
	root_of_generic_subtree_ = true;
	return *this;
}



/**********************************************************************************
 * implementation of Type::Record::RecordData
 */

Record::RecordData::RecordData(const string & type_name_in, const string & description)
:description_(description),
 type_name_(type_name_in),
 finished(false),
 closed_(false),
 derived_(false),
 auto_conversion_key_idx(-1)    // auto conversion turned off
{

}


Record::KeyIter Record::RecordData::auto_conversion_key_iter() const {
	if (auto_conversion_key_idx >= 0) return keys.begin() + auto_conversion_key_idx;
  	else return keys.end();
}



void Record::RecordData::declare_key(const string &key,
                         std::shared_ptr<TypeBase> type,
                         const Default &default_value,
                         const string &description,
                         TypeBase::attribute_map key_attributes)
{
	ASSERT(!closed_)(key)(this->type_name_).error();
    // validity test of default value
    try {
    	default_value.check_validity(type);
    } catch (ExcWrongDefaultJSON & e) {
        e << EI_KeyName(key);
        throw;
    } catch (ExcWrongDefault & e) {
        e << EI_KeyName(key);
        throw;
    }

    ASSERT( !finished )(key)(type_name_).error("Declaration of key in finished Record");
    ASSERT( key=="TYPE" || TypeBase::is_valid_identifier(key) )(key)(type_name_).error("Invalid key identifier in declaration of Record");

    KeyHash key_h = key_hash(key);
    key_to_index_const_iter it = key_to_index.find(key_h);
    if ( it == key_to_index.end() ) {
       key_to_index.insert( std::make_pair(key_h, keys.size()) );
       Key tmp_key = { (unsigned int)keys.size(), key, description, type, default_value, false, key_attributes };
       keys.push_back(tmp_key);
    } else {
    	ASSERT( keys[it->second].derived )(key)(type_name_).error("Re-declaration of the key in Record");
        Key tmp_key = { it->second, key, description, type, default_value, false};
        keys[ it->second ] = tmp_key;
    }

}

void Record::RecordData::content_hash(TypeBase::TypeHash &seed) const {
    boost::hash_combine(seed, type_name_);
    boost::hash_combine(seed, description_);
    boost::hash_combine(seed, auto_conversion_key);
    for( const Key &key : keys) {
    	if (key.key_ != "TYPE") {
    		boost::hash_combine(seed, key.key_);
    		boost::hash_combine(seed, key.description_);
    		boost::hash_combine(seed, key.type_->content_hash() );
    		boost::hash_combine(seed, key.default_.content_hash() );
    	}
    }
}


Record &Record::declare_key(const string &key, std::shared_ptr<TypeBase> type,
                        const Default &default_value, const string &description,
                        TypeBase::attribute_map key_attributes)
{
    data_->declare_key(key, type, default_value, description, key_attributes);
    return *this;
}


template <class KeyType>
Record &Record::declare_key(const string &key, const KeyType &type,
                        const Default &default_value, const string &description,
                        TypeBase::attribute_map key_attributes)
// this accept only lvalues - we assume that these are not local variables
{
    // ASSERT MESSAGE: The type of declared keys has to be a class derived from TypeBase.
    BOOST_STATIC_ASSERT( (boost::is_base_of<TypeBase, KeyType>::value) );
	std::shared_ptr<TypeBase> type_copy = std::make_shared<KeyType>(type);
	return declare_key(key, type_copy, default_value, description, key_attributes);
}



template <class KeyType>
Record &Record::declare_key(const string &key, const KeyType &type,
                        const string &description,
                        TypeBase::attribute_map key_attributes)
{
    return declare_key(key,type, Default::optional(), description, key_attributes);
}



// explicit instantiation of template methods

#define RECORD_DECLARE_KEY(TYPE) \
template Record & Record::declare_key<TYPE>(const string &key, const TYPE &type, const Default &default_value, const string &description, TypeBase::attribute_map key_attributes); \
template Record & Record::declare_key<TYPE>(const string &key, const TYPE &type, const string &description, TypeBase::attribute_map key_attributes)


RECORD_DECLARE_KEY(String);
RECORD_DECLARE_KEY(Integer);
RECORD_DECLARE_KEY(Double);
RECORD_DECLARE_KEY(Bool);
RECORD_DECLARE_KEY(FileName);
RECORD_DECLARE_KEY(Selection);
RECORD_DECLARE_KEY(Array);
RECORD_DECLARE_KEY(Record);
RECORD_DECLARE_KEY(Abstract);
RECORD_DECLARE_KEY(AdHocAbstract);
RECORD_DECLARE_KEY(Parameter);
RECORD_DECLARE_KEY(Instance);
RECORD_DECLARE_KEY(Tuple);




} // closing namespace Type
} // closing namespace Input

<|MERGE_RESOLUTION|>--- conflicted
+++ resolved
@@ -316,13 +316,8 @@
     this->add_attribute_(key, value);
     return *this;
 }
-<<<<<<< HEAD
-
-
-=======
-
-
->>>>>>> 8e1df6ac
+
+
 TypeBase::MakeInstanceReturnType Record::make_instance(std::vector<ParameterPair> vec) {
 	Record rec = this->deep_copy();
 	ParameterMap parameter_map;

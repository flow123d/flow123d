/*!
 *
﻿ * Copyright (C) 2015 Technical University of Liberec.  All rights reserved.
 * 
 * This program is free software; you can redistribute it and/or modify it under
 * the terms of the GNU General Public License version 3 as published by the
 * Free Software Foundation. (http://www.gnu.org/licenses/gpl-3.0.en.html)
 * 
 * This program is distributed in the hope that it will be useful, but WITHOUT
 * ANY WARRANTY; without even the implied warranty of MERCHANTABILITY or FITNESS
 * FOR A PARTICULAR PURPOSE.  See the GNU General Public License for more details.
 *
 * 
 * @file    type_record.cc
 * @brief   
 */

#include "input_type.hh"
#include "type_repository.hh"

#include <limits>
#include <ios>
#include <map>
#include <vector>
#include <string>
#include <iomanip>

#include "system/system.hh"
#include "input/type_generic.hh"
#include "input/reader_to_storage.hh"

#include <boost/typeof/typeof.hpp>
#include <boost/type_traits.hpp>
#include <boost/tokenizer.hpp>
#include <boost/shared_ptr.hpp>
#include <boost/make_shared.hpp>
#include <boost/algorithm/string.hpp>
#include <boost/functional/hash.hpp>

namespace Input {
namespace Type {

using namespace std;

/*******************************************************************
 * implementation of Default
 */

Default::Default()
: value_("OPTIONAL"), type_(no_default_optional_type), storage_(NULL)
{}

Default::Default(const std::string & value)
: value_(value), type_(default_at_declaration), storage_(NULL)
{
    boost::algorithm::trim(value_);
}



Default::Default(enum DefaultType type, const std::string & value)
: value_(value), type_(type), storage_(NULL)
{}

TypeBase::TypeHash Default::content_hash() const
{   TypeBase::TypeHash seed = 0;
    boost::hash_combine(seed, "Default");
    boost::hash_combine(seed, type_);
    boost::hash_combine(seed, value_);
    return seed;
}


bool Default::check_validity(boost::shared_ptr<TypeBase> type) const
{
	if ( storage_ ) return true;
	if ( !has_value_at_declaration() ) return false;

	try {
		istringstream is("[\n" + value_ + "\n]");
		Input::ReaderToStorage reader;
		reader.read_stream(is, Array(type), FileFormat::format_JSON);
		storage_ = reader.get_storage()->get_item(0);
		return true;
	} catch ( Input::ReaderToStorage::ExcNotJSONFormat &e ) {
		THROW( ExcWrongDefault() << EI_DefaultStr( value_ ) << EI_TypeName(type->type_name()));
	} catch ( Input::ReaderToStorage::ExcInputError &e ) {
		THROW( ExcWrongDefault() << EI_DefaultStr( value_ ) << EI_TypeName(type->type_name()));
	}
}


Input::StorageBase *Default::get_storage(boost::shared_ptr<TypeBase> type) const
{
	if ( !storage_ ) this->check_validity(type);
	return storage_;
}



/**********************************************************************************
 * implementation of Type::Record
 */


Record::Record()
: data_( boost::make_shared<RecordData> ("EmptyRecord","") )
{
	close();
    finish();
}



Record::Record(const Record & other)
: TypeBase( other ), data_(other.data_)
{}



Record::Record(const string & type_name_in, const string & description)
: data_( boost::make_shared<RecordData>(type_name_in, description) )

{}


TypeBase::TypeHash Record::content_hash() const
{
	TypeHash seed=0;
    boost::hash_combine(seed, "Record");
    boost::hash_combine(seed, type_name());
    boost::hash_combine(seed, data_->description_);
    boost::hash_combine(seed, data_->auto_conversion_key);
    for( Key &key : data_->keys) {
    	if (key.key_ != "TYPE") {
    		boost::hash_combine(seed, key.key_);
    		boost::hash_combine(seed, key.description_);
    		boost::hash_combine(seed, key.type_->content_hash() );
    		boost::hash_combine(seed, key.default_.content_hash() );
    	}
    }
    attribute_content_hash(seed);
    return seed;
}



Record &Record::allow_auto_conversion(const string &from_key) {
    ASSERT(data_->auto_conversion_key_idx == -1, "Can not use key %s for auto conversion, the key is already set.", from_key.c_str());
    data_->auto_conversion_key_idx = 0;
    data_->auto_conversion_key=from_key;

    return *this;
}



void Record::make_copy_keys(Record &origin) {

    ASSERT(origin.is_closed(), "Origin record is not closed!\n");

	std::vector<Key>::iterator it = data_->keys.begin();
	if (data_->keys.size() && it->key_ == "TYPE") it++; // skip TYPE key if exists

	int n_inserted = 0;
	for(KeyIter pit=origin.data_->keys.begin(); pit != origin.data_->keys.end(); ++pit) {
		Key tmp_key=*pit;    // make temporary copy of the key
		KeyHash key_h = key_hash(tmp_key.key_);

		tmp_key.derived = true;

		// we have to copy TYPE also since there should be place in storage for it
		// however we change its Default to name of actual Record
		if (tmp_key.key_=="TYPE")
			tmp_key.default_=Default( "\""+type_name()+"\"" );

		// check for duplicate keys, override keys of the parent record by the child record
		RecordData::key_to_index_const_iter kit = data_->key_to_index.find(key_h);
		if (kit != data_->key_to_index.end()) {
			// in actual record exists a key with same name as in parent record
			// use values form the child record
			Key *k = &(data_->keys[kit->second+n_inserted]); // indices in key_to_index are not yet updated

			tmp_key.key_ = k->key_;
			tmp_key.description_ = k->description_;
			tmp_key.type_ = k->type_;
			tmp_key.default_ = k->default_;
			tmp_key.derived = false;
			k->key_ = ""; // mark original key for deletion
		}

		data_->key_to_index[key_h] = tmp_key.key_index;

		it = data_->keys.insert(it, tmp_key)+1;
		n_inserted++;
	}
	// delete duplicate keys and update key indices
	for (unsigned int i=0; i<data_->keys.size(); i++) {
		if (data_->keys[i].key_.compare("") == 0) {
			data_->keys.erase( data_->keys.begin()+i);
			i--;
		} else {
			data_->keys[i].key_index = i;
			data_->key_to_index[key_hash( data_->keys[i].key_)] = i;
		}
	}
}



Record &Record::derive_from(Abstract &parent) {
	ASSERT( parent.is_closed(), "Parent Abstract '%s' must be closed!\n", parent.type_name().c_str());
	ASSERT( data_->keys.size() == 0 || (data_->keys.size() == 1 && data_->keys[0].key_ == "TYPE"),
			"Derived record '%s' can have defined only TYPE key!\n", this->type_name().c_str() );

	// add Abstract to vector of parents
	data_->parent_vec_.push_back( boost::make_shared<Abstract>(parent) );

	if (data_->keys.size() == 0) {
    	data_->declare_key("TYPE", boost::make_shared<String>(), Default( "\""+type_name()+"\"" ), "Sub-record Selection.");
    }

	return *this;
}



Record &Record::copy_keys(const Record &other) {
	ASSERT( other.is_closed(), "Record '%s' must be closed!\n", other.type_name().c_str());

   	Record tmp(other);
   	make_copy_keys(tmp);

   	return *this;
}


bool Record::is_finished() const {
    return data_->finished;
}


bool Record::is_closed() const {
	return data_->closed_;
}




bool Record::finish(bool is_generic)
{

	if (data_->finished) return true;

	ASSERT(data_->closed_, "Finished Record '%s' must be closed!", this->type_name().c_str());

    data_->finished = true;
    for (vector<Key>::iterator it=data_->keys.begin(); it!=data_->keys.end(); it++)
    {
    	if (it->key_ != "TYPE") {
			if (typeid( *(it->type_.get()) ) == typeid(Instance)) it->type_ = it->type_->make_instance().first;
			if (!is_generic && it->type_->is_root_of_generic_subtree()) THROW( ExcGenericWithoutInstance() << EI_Object(it->type_->type_name()) );
           	data_->finished = data_->finished && it->type_->finish(is_generic);
        }
    }

    // Check default values of autoconvertible records
    if (data_->auto_conversion_key_idx != -1 ) {
        data_->auto_conversion_key_idx=key_index(data_->auto_conversion_key);

        // check that all other obligatory keys have default values
        for(KeyIter it=data_->keys.begin(); it != data_->keys.end(); ++it) {
            if (it->default_.is_obligatory() && (int)(it->key_index) != data_->auto_conversion_key_idx)
                xprintf(PrgErr, "Finishing Record auto convertible from the key '%s', but other obligatory key: '%s' has no default value.\n",
                        data_->auto_conversion_key_iter()->key_.c_str(), it->key_.c_str());
        }
    }

    return (data_->finished);
}



const Record &Record::close() const {
    data_->closed_=true;
    const Record & rec = *( Input::TypeRepository<Record>::get_instance().add_type( *this ) );
    for (auto &parent : data_->parent_vec_) {
    	parent->add_child(rec);
    }
    data_->parent_vec_.clear();

    return rec;
}



string Record::type_name() const {
    return data_->type_name_;
}



bool Record::operator==(const TypeBase &other) const
{ return  typeid(*this) == typeid(other) &&
                 (type_name() == static_cast<const Record *>(&other)->type_name() );
}


Record::KeyIter Record::auto_conversion_key_iter() const {
    finished_check();
    return data_->auto_conversion_key_iter();
}


Record &Record::declare_type_key() {
	ASSERT(data_->keys.size() == 0, "Declaration of TYPE key must be carried as the first.");
	data_->declare_key("TYPE", boost::make_shared<String>(), Default::obligatory(),
			"Sub-record selection.");
	return *this;
}

Record &Record::has_obligatory_type_key() {
	ASSERT( ! data_->parent_vec_.size(), "Record with obligatory TYPE key can't be derived.\n");
	declare_type_key();
	return *this;
}


TypeBase::MakeInstanceReturnType Record::make_instance(std::vector<ParameterPair> vec) const {
	Record rec = this->deep_copy();
	ParameterMap parameter_map;
	// Replace keys of type Parameter
	for (std::vector<Key>::iterator key_it=rec.data_->keys.begin(); key_it!=rec.data_->keys.end(); key_it++) {
		if ( key_it->key_ != "TYPE" ) { // TYPE key isn't substituted
			MakeInstanceReturnType inst = key_it->type_->make_instance(vec);
			key_it->type_ = inst.first;
			ParameterMap other_map = inst.second;
			parameter_map.insert(other_map.begin(), other_map.end());
		}
	}
	// Set attributes
	rec.set_parameters_attribute(parameter_map);
	std::stringstream type_stream;
	type_stream << "\"" << this->content_hash() << "\"";
	rec.add_attribute("generic_type", type_stream.str());

	return std::make_pair( boost::make_shared<Record>(rec.close()), parameter_map );
}


Record Record::deep_copy() const {
	Record rec = Record();
	rec.data_ =  boost::make_shared<Record::RecordData>(*this->data_);
	rec.data_->closed_ = false;
	rec.data_->finished = false;
	rec.attributes_ = boost::make_shared<attribute_map>(*attributes_);
	return rec;
}


const Record &Record::add_parent(Abstract &parent) const {
	ASSERT( parent.is_closed(), "Parent Abstract '%s' must be closed!\n", parent.type_name().c_str());

	// check if parent exists in parent_vec_ vector
	TypeHash hash = parent.content_hash();
	for (auto &parent : data_->parent_vec_) {
		if ( parent->content_hash() == hash ) {
			return *this;
		}
	}

	data_->parent_vec_.push_back( boost::make_shared<Abstract>(parent) );

	// finish inheritance
	ASSERT( data_->keys.size() > 0 && data_->keys[0].key_ == "TYPE",
				"Derived record '%s' must have defined TYPE key!\n", this->type_name().c_str() );
	data_->keys[0].default_ = Default( "\""+type_name()+"\"" );

	return *this;
}


Record &Record::root_of_generic_subtree() {
	root_of_generic_subtree_ = true;
	return *this;
}



/**********************************************************************************
 * implementation of Type::Record::RecordData
 */

Record::RecordData::RecordData(const string & type_name_in, const string & description)
:description_(description),
 type_name_(type_name_in),
 finished(false),
 closed_(false),
 derived_(false),
 auto_conversion_key_idx(-1)    // auto conversion turned off
{

}


Record::KeyIter Record::RecordData::auto_conversion_key_iter() const {
	if (auto_conversion_key_idx >= 0) return keys.begin() + auto_conversion_key_idx;
  	else return keys.end();
}



void Record::RecordData::declare_key(const string &key,
                         boost::shared_ptr<TypeBase> type,
                         const Default &default_value, const string &description)
{
    ASSERT(!closed_, "Can not add key '%s' into closed record '%s'.\n", key.c_str(), type_name_.c_str());
    // validity test of default value
    try {
    	default_value.check_validity(type);
    } catch (ExcWrongDefault & e) {
        e << EI_KeyName(key);
        throw;
    }
    if (finished) xprintf(PrgErr, "Declaration of key: %s in finished Record type: %s\n", key.c_str(), type_name_.c_str());

    if (key!="TYPE" && ! TypeBase::is_valid_identifier(key))
        xprintf(PrgErr, "Invalid key identifier %s in declaration of Record type: %s\n", key.c_str(), type_name_.c_str());

    KeyHash key_h = key_hash(key);
    key_to_index_const_iter it = key_to_index.find(key_h);
    if ( it == key_to_index.end() ) {
       key_to_index.insert( std::make_pair(key_h, keys.size()) );
       Key tmp_key = { (unsigned int)keys.size(), key, description, type, default_value, false};
       keys.push_back(tmp_key);
    } else {
       if (keys[it->second].derived) {
        Key tmp_key = { it->second, key, description, type, default_value, false};
        keys[ it->second ] = tmp_key;
       } else {
           xprintf(Err,"Re-declaration of the key: %s in Record type: %s\n", key.c_str(), type_name_.c_str() );
       }
    }

}

Record &Record::declare_key(const string &key, boost::shared_ptr<TypeBase> type,
                        const Default &default_value, const string &description)
{
    data_->declare_key(key, type, default_value, description);
    return *this;
}


template <class KeyType>
Record &Record::declare_key(const string &key, const KeyType &type,
                        const Default &default_value, const string &description)
// this accept only lvalues - we assume that these are not local variables
{
    // ASSERT MESSAGE: The type of declared keys has to be a class derived from TypeBase.
    BOOST_STATIC_ASSERT( (boost::is_base_of<TypeBase, KeyType>::value) );
	boost::shared_ptr<TypeBase> type_copy = boost::make_shared<KeyType>(type);
	return declare_key(key, type_copy, default_value, description);
}



template <class KeyType>
Record &Record::declare_key(const string &key, const KeyType &type,
                        const string &description)
{
    return declare_key(key,type, Default::optional(), description);
}



// explicit instantiation of template methods

#define RECORD_DECLARE_KEY(TYPE) \
template Record & Record::declare_key<TYPE>(const string &key, const TYPE &type, const Default &default_value, const string &description); \
template Record & Record::declare_key<TYPE>(const string &key, const TYPE &type, const string &description)


RECORD_DECLARE_KEY(String);
RECORD_DECLARE_KEY(Integer);
RECORD_DECLARE_KEY(Double);
RECORD_DECLARE_KEY(Bool);
RECORD_DECLARE_KEY(FileName);
RECORD_DECLARE_KEY(Selection);
RECORD_DECLARE_KEY(Array);
RECORD_DECLARE_KEY(Record);
RECORD_DECLARE_KEY(Abstract);
RECORD_DECLARE_KEY(AdHocAbstract);
RECORD_DECLARE_KEY(Parameter);
RECORD_DECLARE_KEY(Instance);



/************************************************
 * implementation of Abstract
 */

Abstract::Abstract()
: child_data_( boost::make_shared<ChildData>( "EmptyAbstract", "" ) )
{
	close();
	finish();
}



Abstract::Abstract(const Abstract& other)
: TypeBase( other ), child_data_(other.child_data_)
{}



Abstract::Abstract(const string & type_name_in, const string & description)
: child_data_( boost::make_shared<ChildData>( type_name_in, description ) )
{}


TypeBase::TypeHash Abstract::content_hash() const
{
	TypeHash seed=0;
    boost::hash_combine(seed, "Abstract");
    boost::hash_combine(seed, type_name());
    boost::hash_combine(seed, child_data_->description_);
    //boost::hash_combine(seed, child_data_->generic_content_hash_);
    attribute_content_hash(seed);
    //for( Record &key : child_data_->list_of_childs) {
    //    boost::hash_combine(seed, key.content_hash() );
    //}
    return seed;
}



<<<<<<< HEAD
Abstract & Abstract::allow_auto_conversion(const string &type_default) {
    if (child_data_->closed_) xprintf(PrgErr, "Can not specify default value for TYPE key as the Abstract '%s' is closed.\n", type_name().c_str());
    child_data_->selection_default_=Default(type_default); // default record is closed; other constructor creates the zero item
=======
AbstractRecord & AbstractRecord::allow_auto_conversion(const string &type_default) {
    if (child_data_->closed_) xprintf(PrgErr, "Can not specify default value for TYPE key as the AbstractRecord '%s' is closed.\n", type_name().c_str());
    child_data_->selection_default_=Default("\""+type_default+"\""); // default record is closed; other constructor creates the zero item
>>>>>>> ce3b3ea5
    return *this;
}



<<<<<<< HEAD
bool Abstract::valid_default(const string &str) const
{
	// obligatory value if default is not set, see @p selection_default_
	if ( !child_data_->selection_default_.is_obligatory() )  {
        if (! child_data_->selection_of_childs->is_finished()) return false;
        if ( child_data_->selection_default_.has_value_at_declaration() ) return get_default_descendant()->valid_default(str);
    }
    THROW( ExcWrongDefault() << EI_DefaultStr( str ) << EI_TypeName(this->type_name()));
}


const Record  & Abstract::get_descendant(const string& name) const
=======
const Record  & AbstractRecord::get_descendant(const string& name) const
>>>>>>> ce3b3ea5
{
    ASSERT( child_data_->selection_of_childs->is_finished(), "Can not get descendant of unfinished AbstractType\n");
    return child_data_->list_of_childs[ child_data_->selection_of_childs->name_to_int(name) ];
}



const Record * Abstract::get_default_descendant() const {
    if ( have_default_descendant() ) {
    	int sel_val = child_data_->selection_default_.get_storage( child_data_->selection_of_childs )->get_int();
        return &( get_descendant( child_data_->selection_of_childs->int_to_name(sel_val) ) );
    }
    return NULL;
}



const Selection  & Abstract::get_type_selection() const
{
    return * child_data_->selection_of_childs;
}


unsigned int Abstract::child_size() const {
    return child_data_->list_of_childs.size();
}


int Abstract::add_child(const Record &subrec)
{
    ASSERT( child_data_->closed_, "Can not add descendant to Abstract that is not closed.\n");

    if (std::find(child_data_->list_of_childs.begin(), child_data_->list_of_childs.end(), subrec) == child_data_->list_of_childs.end()) {
        child_data_->selection_of_childs->add_value(child_data_->list_of_childs.size(), subrec.type_name());
        child_data_->list_of_childs.push_back(subrec);
    }

    return 1;
}


bool Abstract::finish(bool is_generic) {
	if (child_data_->finished_) return true;

	ASSERT(child_data_->closed_, "Finished Abstract '%s' must be closed!", this->type_name().c_str());

	child_data_->selection_of_childs->close();

	child_data_->finished_ = true;

	for (auto &child : child_data_->list_of_childs) {
		if (!is_generic && child.is_root_of_generic_subtree()) THROW( ExcGenericWithoutInstance() << EI_Object(child.type_name()) );
		child.add_parent(*this);
       	child_data_->finished_ = child_data_->finished_ && child.finish(is_generic);
	}

    // check validity of possible default value of TYPE key
    if ( have_default_descendant() ) {
		try {
			child_data_->selection_default_.check_validity(child_data_->selection_of_childs);
		} catch (ExcWrongDefault & e) {
			xprintf(PrgErr, "Default value '%s' for TYPE key do not match any descendant of Abstract '%s'.\n", child_data_->selection_default_.value().c_str(), type_name().c_str());
		}
    }

	return (child_data_->finished_);
}


Abstract &Abstract::close() {
	child_data_->closed_=true;
    return *( Input::TypeRepository<Abstract>::get_instance().add_type( *this ) );
}


bool Abstract::is_finished() const {
    return child_data_->finished_;
}


bool Abstract::is_closed() const {
	return child_data_->closed_;
}


string Abstract::type_name() const {
    return child_data_->type_name_;
}


Default &Abstract::get_selection_default() const {
	return child_data_->selection_default_;
}

bool Abstract::have_default_descendant() const {
	// obligatory value if default is not set, see @p selection_default_
    if ( !child_data_->selection_default_.is_obligatory() )  {
        if ( child_data_->selection_default_.has_value_at_declaration() ) {
        	return true;
        }
    }
	return false;
}



TypeBase::MakeInstanceReturnType Abstract::make_instance(std::vector<ParameterPair> vec) const {
	Abstract abstract = this->deep_copy();
	ParameterMap parameter_map;

	// Set close flag - add_child method required closed child_data
	abstract.child_data_->closed_ = true;
	// make instances of all descendant records and add them into instance of abstract
	for (auto &child : child_data_->list_of_childs) {
		MakeInstanceReturnType inst = child.make_instance(vec);
		abstract.add_child( static_cast<Record &>( *(inst.first) ) );
		ParameterMap other_map = inst.second;
		parameter_map.insert(other_map.begin(), other_map.end());
	}
	// Unset close flag - necessary for set parameters
	abstract.child_data_->closed_ = false;

	// Set parameters and generic type as attributes
	abstract.set_parameters_attribute(parameter_map);
	std::stringstream type_stream;
	type_stream << "\"" << this->content_hash() << "\"";
	abstract.add_attribute("generic_type", type_stream.str());

	return std::make_pair( boost::make_shared<Abstract>(abstract.close()), parameter_map );
}


Abstract Abstract::deep_copy() const {
	Abstract abstract = Abstract();
	abstract.child_data_ =  boost::make_shared<Abstract::ChildData>(*this->child_data_);
	abstract.child_data_->closed_ = false;
	abstract.child_data_->finished_ = false;
	abstract.child_data_->list_of_childs.clear();
	abstract.child_data_->selection_of_childs = boost::make_shared<Selection>(this->type_name() + "_TYPE_selection");
	abstract.attributes_ = boost::make_shared<attribute_map>(*attributes_);
	return abstract;
}


Abstract &Abstract::root_of_generic_subtree() {
	root_of_generic_subtree_ = true;
	return *this;
}


/*Abstract &Abstract::set_generic_content_hash(TypeHash generic_content_hash) {
	child_data_->generic_content_hash_ = generic_content_hash;
	return *this;
}*/


Abstract::ChildDataIter Abstract::begin_child_data() const {
    return child_data_->list_of_childs.begin();
}

Abstract::ChildDataIter Abstract::end_child_data() const {
    return child_data_->list_of_childs.end();
}


/************************************************
 * implementation of AdHocAbstract
 */

AdHocAbstract::AdHocAbstract(const Abstract &ancestor)
: Abstract("Derived AdHocAbstract", "This description doesn't have print out."),
  ancestor_(ancestor)
{
	//test default descendant of ancestor
	const Record * default_desc = ancestor.get_default_descendant();
	if (default_desc) {
		allow_auto_conversion( default_desc->type_name() );
	}

	this->close();

}


AdHocAbstract &AdHocAbstract::add_child(const Record &subrec)
{
	Abstract::add_child(subrec);

	return *this;
}


bool AdHocAbstract::finish(bool is_generic)
{
	if (child_data_->finished_) return true;

	const_cast<Abstract &>(ancestor_).finish(is_generic);

	//test default descendant of ancestor
	const Record * default_desc = ancestor_.get_default_descendant();
	if (default_desc) {
		allow_auto_conversion( default_desc->type_name() );
	}

	for (Abstract::ChildDataIter it = ancestor_.child_data_->list_of_childs.begin(); it != ancestor_.child_data_->list_of_childs.end(); ++it) {
	    child_data_->selection_of_childs->add_value(child_data_->list_of_childs.size(), (*it).type_name());
	    child_data_->list_of_childs.push_back(*it);
	}

	return Abstract::finish(is_generic);
}


TypeBase::TypeHash AdHocAbstract::content_hash() const {
	TypeHash seed=0;
    boost::hash_combine(seed, "AdHocAbstract");
    boost::hash_combine(seed, type_name());
    boost::hash_combine(seed, child_data_->description_);
    boost::hash_combine(seed, ancestor_.type_name());

    attribute_content_hash(seed);
    return seed;
}



} // closing namespace Type
} // closing namespace Input

<|MERGE_RESOLUTION|>--- conflicted
+++ resolved
@@ -536,36 +536,15 @@
 
 
 
-<<<<<<< HEAD
 Abstract & Abstract::allow_auto_conversion(const string &type_default) {
     if (child_data_->closed_) xprintf(PrgErr, "Can not specify default value for TYPE key as the Abstract '%s' is closed.\n", type_name().c_str());
-    child_data_->selection_default_=Default(type_default); // default record is closed; other constructor creates the zero item
-=======
-AbstractRecord & AbstractRecord::allow_auto_conversion(const string &type_default) {
-    if (child_data_->closed_) xprintf(PrgErr, "Can not specify default value for TYPE key as the AbstractRecord '%s' is closed.\n", type_name().c_str());
     child_data_->selection_default_=Default("\""+type_default+"\""); // default record is closed; other constructor creates the zero item
->>>>>>> ce3b3ea5
     return *this;
 }
 
 
 
-<<<<<<< HEAD
-bool Abstract::valid_default(const string &str) const
-{
-	// obligatory value if default is not set, see @p selection_default_
-	if ( !child_data_->selection_default_.is_obligatory() )  {
-        if (! child_data_->selection_of_childs->is_finished()) return false;
-        if ( child_data_->selection_default_.has_value_at_declaration() ) return get_default_descendant()->valid_default(str);
-    }
-    THROW( ExcWrongDefault() << EI_DefaultStr( str ) << EI_TypeName(this->type_name()));
-}
-
-
 const Record  & Abstract::get_descendant(const string& name) const
-=======
-const Record  & AbstractRecord::get_descendant(const string& name) const
->>>>>>> ce3b3ea5
 {
     ASSERT( child_data_->selection_of_childs->is_finished(), "Can not get descendant of unfinished AbstractType\n");
     return child_data_->list_of_childs[ child_data_->selection_of_childs->name_to_int(name) ];

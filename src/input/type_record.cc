--- conflicted
+++ resolved
@@ -300,15 +300,9 @@
 
 
 Record &Record::declare_type_key() {
-<<<<<<< HEAD
 	FEAL_DEBUG_ASSERT(data_->keys.size() == 0).error("Declaration of TYPE key must be carried as the first.");
-	data_->declare_key("TYPE", boost::make_shared<String>(), Default::obligatory(),
-			"Sub-record selection.");
-=======
-	ASSERT(data_->keys.size() == 0, "Declaration of TYPE key must be carried as the first.");
 	data_->declare_key("TYPE", std::make_shared<String>(), Default::obligatory(),
 			"Sub-record selection.", TypeBase::attribute_map());
->>>>>>> ba14d7df
 	return *this;
 }
 

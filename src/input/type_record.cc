/*
 * input_type.cc
 *
 *  Created on: Mar 29, 2012
 *      Author: jb
 */


#include "input_type.hh"
#include "type_repository.hh"

#include <limits>
#include <ios>
#include <map>
#include <vector>
#include <string>
#include <iomanip>

#include "system/system.hh"

#include <boost/typeof/typeof.hpp>
#include <boost/type_traits.hpp>
#include <boost/tokenizer.hpp>
#include <boost/shared_ptr.hpp>
#include <boost/make_shared.hpp>
#include <boost/algorithm/string.hpp>
#include <boost/functional/hash.hpp>

namespace Input {
namespace Type {

using namespace std;

/*******************************************************************
 * implementation of Default
 */

Default::Default()
: value_("OPTIONAL"), type_(no_default_optional_type)
{}

Default::Default(const std::string & value)
: value_(value), type_(default_at_declaration)
{
    boost::algorithm::trim(value_);
}



Default::Default(enum DefaultType type, const std::string & value)
: value_(value), type_(type)
{}

TypeBase::TypeHash Default::content_hash() const
{   TypeBase::TypeHash seed = 0;
    boost::hash_combine(seed, "Default");
    boost::hash_combine(seed, type_);
    boost::hash_combine(seed, value_);
    return seed;
}



/**********************************************************************************
 * implementation of Type::Record
 */


Record::Record()
: data_( boost::make_shared<RecordData> ("EmptyRecord","") )
{
	close();
    finish();
}



Record::Record(const Record & other)
: TypeBase( other ), data_(other.data_)
{}



Record::Record(const string & type_name_in, const string & description)
: data_( boost::make_shared<RecordData>(type_name_in, description) )

{}


TypeBase::TypeHash Record::content_hash() const
{
	TypeHash seed=0;
    boost::hash_combine(seed, "Record");
    boost::hash_combine(seed, type_name());
    boost::hash_combine(seed, data_->description_);
    boost::hash_combine(seed, data_->auto_conversion_key);
    for( Key &key : data_->keys) {
        boost::hash_combine(seed, key.key_);
        boost::hash_combine(seed, key.description_);
        boost::hash_combine(seed, key.type_->content_hash() );
        boost::hash_combine(seed, key.default_.content_hash() );

    }
    return seed;
}



Record &Record::allow_auto_conversion(const string &from_key) {
    ASSERT(data_->auto_conversion_key_idx == -1, "Can not use key %s for auto conversion, the key is already set.", from_key.c_str());
    data_->auto_conversion_key_idx = 0;
    data_->auto_conversion_key=from_key;

    return *this;
}



void Record::make_derive_from(AbstractRecord &parent) {
    if (data_->derived_) return;

    parent.finish();

    // add TYPE key derived from parent
    KeyHash key_h = key_hash("TYPE");
    std::vector<Key>::iterator it = data_->keys.begin();
    RecordData::key_to_index_const_iter kit = data_->key_to_index.find(key_h);
    if (kit != data_->key_to_index.end()) { // check if TYPE key exists and remove its
    	data_->keys.erase( data_->keys.begin()+kit->second );
    }
    Key type_key = { 0, "TYPE", "Sub-record selection.", parent.child_data_->selection_of_childs, Default( type_name() ), true };
    data_->key_to_index[key_h] = type_key.key_index;
    data_->keys.insert(it, type_key);
    for (unsigned int i=0; i<data_->keys.size(); i++) {
		data_->keys[i].key_index = i;
		data_->key_to_index[key_hash( data_->keys[i].key_)] = i;
    }

    data_->derived_ = true;
}



void Record::make_copy_keys(Record &origin) {

    ASSERT(origin.is_closed(), "Origin record is not closed!\n");

	std::vector<Key>::iterator it = data_->keys.begin();
	int n_inserted = 0;
	for(KeyIter pit=origin.data_->keys.begin(); pit != origin.data_->keys.end(); ++pit) {
		Key tmp_key=*pit;    // make temporary copy of the key
		KeyHash key_h = key_hash(tmp_key.key_);

		tmp_key.derived = true;

		// we have to copy TYPE also since there should be place in storage for it
		// however we change its Default to name of actual Record
		if (tmp_key.key_=="TYPE")
			tmp_key.default_=Default( type_name() );

		// check for duplicate keys, override keys of the parent record by the child record
		RecordData::key_to_index_const_iter kit = data_->key_to_index.find(key_h);
		if (kit != data_->key_to_index.end()) {
			// in actual record exists a key with same name as in parent record
			// use values form the child record
			Key *k = &(data_->keys[kit->second+n_inserted]); // indices in key_to_index are not yet updated

			tmp_key.key_ = k->key_;
			tmp_key.description_ = k->description_;
			tmp_key.type_ = k->type_;
			tmp_key.default_ = k->default_;
			tmp_key.derived = false;
			k->key_ = ""; // mark original key for deletion
		}

		data_->key_to_index[key_h] = tmp_key.key_index;

		it = data_->keys.insert(it, tmp_key)+1;
		n_inserted++;
	}
	// delete duplicate keys and update key indices
	for (unsigned int i=0; i<data_->keys.size(); i++) {
		if (data_->keys[i].key_.compare("") == 0) {
			data_->keys.erase( data_->keys.begin()+i);
			i--;
		} else {
			data_->keys[i].key_index = i;
			data_->key_to_index[key_hash( data_->keys[i].key_)] = i;
		}
	}
}



Record &Record::derive_from(AbstractRecord &parent) {
	ASSERT( ! data_->parent_ptr_ , "Record has been already derived.\n");
	ASSERT( parent.is_closed(), "Parent AbstractRecord '%s' must be closed!\n", parent.type_name().c_str());
    data_->parent_ptr_=boost::make_shared<AbstractRecord>(parent);

	return *this;
}



Record &Record::copy_keys(const Record &other) {
	ASSERT( other.is_closed(), "Record '%s' must be closed!\n", other.type_name().c_str());

   	Record tmp(other);
   	make_copy_keys(tmp);

   	return *this;
}


bool Record::is_finished() const {
    return data_->finished;
}


bool Record::is_closed() const {
	return data_->closed_;
}




bool Record::check_key_default_value(const Default &dflt, const TypeBase &type, const string & k_name) const
{
    if ( dflt.has_value_at_declaration() ) {

        try {
            return type.valid_default( dflt.value() );
        } catch (ExcWrongDefault & e) {
            e << EI_KeyName(k_name);
            throw;
        }
    }

    return false;
}




bool Record::finish()
{
	if (data_->finished) return true;

	ASSERT(data_->closed_, "Finished Record '%s' must be closed!", this->type_name().c_str());

    // finish inheritance if parent is non-null
    if (data_->parent_ptr_) make_derive_from(* (data_->parent_ptr_));

    data_->finished = true;
    for (vector<Key>::iterator it=data_->keys.begin(); it!=data_->keys.end(); it++)
    {
        if (it->key_ != "TYPE") {
            data_->finished = data_->finished && const_cast<TypeBase *>( it->type_.get() )->finish();

            // we check once more even keys that was already checked, otherwise we have to store
            // result of validity check in every key
            check_key_default_value(it->default_, *(it->type_), it->key_);
        }
    }

    // Check default values of autoconvertible records
    if (data_->auto_conversion_key_idx != -1 ) {
        data_->auto_conversion_key_idx=key_index(data_->auto_conversion_key);

        // check that all other obligatory keys have default values
        for(KeyIter it=data_->keys.begin(); it != data_->keys.end(); ++it) {
            if (it->default_.is_obligatory() && (int)(it->key_index) != data_->auto_conversion_key_idx)
                xprintf(PrgErr, "Finishing Record auto convertible from the key '%s', but other obligatory key: '%s' has no default value.\n",
                        data_->auto_conversion_key_iter()->key_.c_str(), it->key_.c_str());
        }
    }

    return (data_->finished);
}



const Record &Record::close() const {
    data_->closed_=true;
    return *( Input::TypeRepository<Record>::get_instance().add_type( *this ) );
}



string Record::type_name() const {
    return data_->type_name_;
}


string Record::full_type_name() const {
	if (data_->parent_ptr_) {
		return data_->type_name_ + ":" + data_->parent_ptr_->type_name();
	}
    return data_->type_name_;
}



bool Record::valid_default(const string &str) const
{
    if (data_->auto_conversion_key_idx >=0) {
        unsigned int idx=key_index(data_->auto_conversion_key);
        if ( data_->keys[idx].type_ ) return data_->keys[idx].type_->valid_default(str);
    } else {
        THROW( ExcWrongDefault() << EI_DefaultStr( str ) << EI_TypeName(this->type_name()));
    }
    return false;
}



bool Record::operator==(const TypeBase &other) const
{ return  typeid(*this) == typeid(other) &&
                 (type_name() == static_cast<const Record *>(&other)->type_name() );
}


Record::KeyIter Record::auto_conversion_key_iter() const {
    finished_check();
    return data_->auto_conversion_key_iter();
}


Record &Record::declare_type_key(boost::shared_ptr<Selection> key_type) {
	ASSERT(data_->keys.size() == 0, "Declaration of TYPE key must be carried as the first.");
	data_->declare_key("TYPE", key_type, Default::obligatory(),
			"Sub-record selection.");
	return *this;
}

Record &Record::has_obligatory_type_key() {
	ASSERT( ! data_->parent_ptr_, "Record with obligatory TYPE key can't be derived.\n");
	boost::shared_ptr<Selection> sel = boost::make_shared<Selection>(type_name() + "_TYPE_selection");
	sel->add_value(0, type_name());
	sel->close();
	declare_type_key( sel );
	return *this;
}


/**********************************************************************************
 * implementation of Type::Record::RecordData
 */

Record::RecordData::RecordData(const string & type_name_in, const string & description)
:description_(description),
 type_name_(type_name_in),
 finished(false),
 closed_(false),
 derived_(false),
 auto_conversion_key_idx(-1)    // auto conversion turned off
{

}


Record::KeyIter Record::RecordData::auto_conversion_key_iter() const {
	if (auto_conversion_key_idx >= 0) return keys.begin() + auto_conversion_key_idx;
  	else return keys.end();
}



void Record::RecordData::declare_key(const string &key,
                         boost::shared_ptr<const TypeBase> type,
                         const Default &default_value, const string &description)
{
    if (finished) xprintf(PrgErr, "Declaration of key: %s in finished Record type: %s\n", key.c_str(), type_name_.c_str());

    if (key!="TYPE" && ! TypeBase::is_valid_identifier(key))
        xprintf(PrgErr, "Invalid key identifier %s in declaration of Record type: %s\n", key.c_str(), type_name_.c_str());

    KeyHash key_h = key_hash(key);
    key_to_index_const_iter it = key_to_index.find(key_h);
    if ( it == key_to_index.end() ) {
       key_to_index.insert( std::make_pair(key_h, keys.size()) );
       Key tmp_key = { (unsigned int)keys.size(), key, description, type, default_value, false};
       keys.push_back(tmp_key);
    } else {
       if (keys[it->second].derived) {
        Key tmp_key = { it->second, key, description, type, default_value, false};
        keys[ it->second ] = tmp_key;
       } else {
           xprintf(Err,"Re-declaration of the key: %s in Record type: %s\n", key.c_str(), type_name_.c_str() );
       }
    }

}



template <class KeyType>
Record &Record::declare_key(const string &key, const KeyType &type,
                        const Default &default_value, const string &description)
// this accept only lvalues - we assume that these are not local variables
{
    // ASSERT MESSAGE: The type of declared keys has to be a class derived from TypeBase.
    BOOST_STATIC_ASSERT( (boost::is_base_of<TypeBase, KeyType>::value) );
    if (data_->closed_)
        xprintf(PrgErr, "Can not add key '%s' into closed record '%s'.\n", key.c_str(), type_name().c_str());

<<<<<<< HEAD
	boost::shared_ptr<const TypeBase> type_copy = boost::make_shared<KeyType>(type);
	data_->declare_key(key, type_copy, default_value, description);
=======
        data_->declare_key(key, boost::shared_ptr<const TypeBase>(), &type, default_value, description);
    } else {
        // for Array, Double, Integer, we assume no static variables
    	check_key_default_value(default_value, type, key);
        boost::shared_ptr<const TypeBase> type_copy = boost::make_shared<KeyType>(type);
        data_->declare_key(key, type_copy, NULL, default_value, description);
    }
>>>>>>> db77ff3a

    return *this;
}



template <class KeyType>
Record &Record::declare_key(const string &key, const KeyType &type,
                        const string &description)
{
    return declare_key(key,type, Default::optional(), description);
}



template <class KeyType>
AbstractRecord &AbstractRecord::declare_key(const string &key, const KeyType &type,
                        const Default &default_value, const string &description)
{
	ASSERT( false, "AbstractRecord::declare_key is not allowed!\n");
    //Record::declare_key(key, type, default_value, description);
    return *this;
}



template <class KeyType>
AbstractRecord &AbstractRecord::declare_key(const string &key, const KeyType &type,
                        const string &description)
{
	ASSERT( false, "AbstractRecord::declare_key is not allowed!\n");
    return declare_key(key,type, Default::optional(), description);
}


// explicit instantiation of template methods

#define RECORD_DECLARE_KEY(TYPE) \
template Record & Record::declare_key<TYPE>(const string &key, const TYPE &type, const Default &default_value, const string &description); \
template Record & Record::declare_key<TYPE>(const string &key, const TYPE &type, const string &description); \
template AbstractRecord &AbstractRecord::declare_key<TYPE>(const string &key, const TYPE &type, const Default &default_value, const string &description); \
template AbstractRecord &AbstractRecord::declare_key<TYPE>(const string &key, const TYPE &type, const string &description)


RECORD_DECLARE_KEY(String);
RECORD_DECLARE_KEY(Integer);
RECORD_DECLARE_KEY(Double);
RECORD_DECLARE_KEY(Bool);
RECORD_DECLARE_KEY(FileName);
RECORD_DECLARE_KEY(Selection);
RECORD_DECLARE_KEY(Array);
RECORD_DECLARE_KEY(Record);
RECORD_DECLARE_KEY(AbstractRecord);
RECORD_DECLARE_KEY(AdHocAbstractRecord);



/************************************************
 * implementation of AbstractRecord
 */

AbstractRecord::AbstractRecord()
: child_data_( boost::make_shared<ChildData>( "EmptyAbstractRecord", "" ) )
{
	close();
	finish();
}



AbstractRecord::AbstractRecord(const AbstractRecord& other)
: child_data_(other.child_data_)
{}



AbstractRecord::AbstractRecord(const string & type_name_in, const string & description)
: child_data_( boost::make_shared<ChildData>( type_name_in, description ) )
{}


TypeBase::TypeHash AbstractRecord::content_hash() const
{
	TypeHash seed=0;
    boost::hash_combine(seed, "Abstract");
    boost::hash_combine(seed, type_name());
<<<<<<< HEAD
    boost::hash_combine(seed, child_data_->description_);
=======
    boost::hash_combine(seed, data_->description_);
>>>>>>> db77ff3a
    // TODO temporary hack, should be removed after implementation of generic types
    if (child_data_->element_input_selection != nullptr) {
    	boost::hash_combine(seed, child_data_->element_input_selection->content_hash());
    }
    //for( Record &key : child_data_->list_of_childs) {
    //    boost::hash_combine(seed, key.content_hash() );
    //}
    return seed;
}



void AbstractRecord::add_descendant(const Record &subrec)
{
    ASSERT( child_data_->closed_, "Can not add descendant to AbstractRecord that is not closed.\n");

    child_data_->selection_of_childs->add_value(child_data_->list_of_childs.size(), subrec.type_name());
    child_data_->list_of_childs.push_back(subrec);
}



AbstractRecord & AbstractRecord::allow_auto_conversion(const string &type_default) {
    if (child_data_->closed_) xprintf(PrgErr, "Can not specify default value for TYPE key as the AbstractRecord '%s' is closed.\n", type_name().c_str());
    child_data_->selection_default_=Default(type_default); // default record is closed; other constructor creates the zero item
    return *this;
}



void AbstractRecord::no_more_descendants()
{
    child_data_->selection_of_childs->close();
    // check validity of possible default value of TYPE key
    if ( !child_data_->selection_default_.is_obligatory() ) { // skip for empty records
        if ( child_data_->selection_default_.has_value_at_declaration() ) {
            try {
                child_data_->selection_of_childs->valid_default( child_data_->selection_default_.value() );
            } catch (ExcWrongDefault & e) {
                xprintf(PrgErr, "Default value '%s' for TYPE key do not match any descendant of AbstractRecord '%s'.\n", child_data_->selection_default_.value().c_str(), type_name().c_str());
            }
        }
    }
    if (! finish()) xprintf(PrgErr, "Can not finish AbstractRecord when calling no_more_descendants.\n");
}


bool AbstractRecord::valid_default(const string &str) const
{
    if ( !child_data_->selection_default_.is_obligatory() )  { // skip for empty records
        if (! child_data_->selection_of_childs->is_finished()) return false;
        if ( child_data_->selection_default_.has_value_at_declaration() ) return get_default_descendant()->valid_default(str);
    }
    THROW( ExcWrongDefault() << EI_DefaultStr( str ) << EI_TypeName(this->type_name()));
}


const Record  & AbstractRecord::get_descendant(const string& name) const
{
    ASSERT( child_data_->selection_of_childs->is_finished(), "Can not get descendant of unfinished AbstractType\n");
    return get_descendant( child_data_->selection_of_childs->name_to_int(name) );
}



const Record  & AbstractRecord::get_descendant(unsigned int idx) const
{
    ASSERT( child_data_->selection_of_childs->is_finished(), "Can not get descendant of unfinished AbstractType\n");
    ASSERT( idx < child_data_->list_of_childs.size() , "Size mismatch.\n");
    return child_data_->list_of_childs[idx];
}



const Record * AbstractRecord::get_default_descendant() const {
    if ( !child_data_->selection_default_.is_obligatory() )  { // skip for empty records
        if ( child_data_->selection_default_.has_value_at_declaration() ) {
            return &( get_descendant( child_data_->selection_default_.value() ) );
        }
    }
    return NULL;
}



const Selection  & AbstractRecord::get_type_selection() const
{
    return * child_data_->selection_of_childs;
}


unsigned int AbstractRecord::child_size() const {
    return child_data_->list_of_childs.size();
}


int AbstractRecord::add_child(const Record &subrec)
{
	add_descendant(subrec);
	//subrec.make_copy_keys(*this);

	return 1;
}


bool AbstractRecord::finish() {
	if (child_data_->finished_) return true;

	ASSERT(child_data_->closed_, "Finished AbstractRecord '%s' must be closed!", this->type_name().c_str());

	child_data_->finished_ = true;
	no_more_descendants();

	return (child_data_->finished_);
}


AbstractRecord &AbstractRecord::close() {
<<<<<<< HEAD
	child_data_->closed_=true;
=======
	data_->closed_=true;
>>>>>>> db77ff3a
    return *( Input::TypeRepository<AbstractRecord>::get_instance().add_type( *this ) );
}


AbstractRecord &AbstractRecord::set_element_input(const Selection * element_input) {
	if (element_input != NULL ) {
		child_data_->element_input_selection = element_input;
	}
	return *this;
}


bool AbstractRecord::is_finished() const {
    return child_data_->finished_;
}


bool AbstractRecord::is_closed() const {
	return child_data_->closed_;
}


string AbstractRecord::type_name() const {
    return child_data_->type_name_;
}


string AbstractRecord::full_type_name() const {
    return this->type_name();
}


Default &AbstractRecord::get_selection_default() const {
	return child_data_->selection_default_;
}



AbstractRecord::ChildDataIter AbstractRecord::begin_child_data() const {
    return child_data_->list_of_childs.begin();
}

AbstractRecord::ChildDataIter AbstractRecord::end_child_data() const {
    return child_data_->list_of_childs.end();
}


/************************************************
 * implementation of AdHocAbstractRecord
 */

AdHocAbstractRecord::AdHocAbstractRecord(const AbstractRecord &ancestor)
: AbstractRecord("Derived AdHocAbstractRecord", "This description doesn't have print out.")
{
	parent_data_ = ancestor.child_data_;
	parent_name_ = ancestor.type_name();
	tmp_ancestor_ = NULL;

	//test default descendant of ancestor
	const Record * default_desc = ancestor.get_default_descendant();
	if (default_desc) {
		allow_auto_conversion( default_desc->type_name() );
	}

	this->close();

}


AdHocAbstractRecord &AdHocAbstractRecord::add_child(const Record &subrec)
{
	AbstractRecord::add_descendant(subrec);

	return *this;
}


bool AdHocAbstractRecord::finish()
{
	if (child_data_->finished_) return true;

	if (tmp_ancestor_ != 0) {
		const_cast<AbstractRecord *>(tmp_ancestor_)->finish();

        parent_data_ = tmp_ancestor_->child_data_;
        parent_name_ = tmp_ancestor_->type_name();

		//test default descendant of ancestor
		const Record * default_desc = tmp_ancestor_->get_default_descendant();
		if (default_desc) {
			allow_auto_conversion( default_desc->type_name() );
		}

		tmp_ancestor_ = NULL;
	}

	while (unconstructed_childs_.size()) {
		const Record * rec = *(unconstructed_childs_.begin());

	    child_data_->selection_of_childs->add_value(child_data_->list_of_childs.size(), rec->type_name());
	    child_data_->list_of_childs.push_back(*rec);
	    unconstructed_childs_.pop_front();
	}

	for (AbstractRecord::ChildDataIter it = parent_data_->list_of_childs.begin(); it != parent_data_->list_of_childs.end(); ++it) {
	    child_data_->selection_of_childs->add_value(child_data_->list_of_childs.size(), (*it).type_name());
	    child_data_->list_of_childs.push_back(*it);
	}

	return AbstractRecord::finish();
}


} // closing namespace Type
} // closing namespace Input

<|MERGE_RESOLUTION|>--- conflicted
+++ resolved
@@ -404,18 +404,9 @@
     if (data_->closed_)
         xprintf(PrgErr, "Can not add key '%s' into closed record '%s'.\n", key.c_str(), type_name().c_str());
 
-<<<<<<< HEAD
+	check_key_default_value(default_value, type, key);
 	boost::shared_ptr<const TypeBase> type_copy = boost::make_shared<KeyType>(type);
 	data_->declare_key(key, type_copy, default_value, description);
-=======
-        data_->declare_key(key, boost::shared_ptr<const TypeBase>(), &type, default_value, description);
-    } else {
-        // for Array, Double, Integer, we assume no static variables
-    	check_key_default_value(default_value, type, key);
-        boost::shared_ptr<const TypeBase> type_copy = boost::make_shared<KeyType>(type);
-        data_->declare_key(key, type_copy, NULL, default_value, description);
-    }
->>>>>>> db77ff3a
 
     return *this;
 }
@@ -502,11 +493,7 @@
 	TypeHash seed=0;
     boost::hash_combine(seed, "Abstract");
     boost::hash_combine(seed, type_name());
-<<<<<<< HEAD
     boost::hash_combine(seed, child_data_->description_);
-=======
-    boost::hash_combine(seed, data_->description_);
->>>>>>> db77ff3a
     // TODO temporary hack, should be removed after implementation of generic types
     if (child_data_->element_input_selection != nullptr) {
     	boost::hash_combine(seed, child_data_->element_input_selection->content_hash());
@@ -625,11 +612,7 @@
 
 
 AbstractRecord &AbstractRecord::close() {
-<<<<<<< HEAD
 	child_data_->closed_=true;
-=======
-	data_->closed_=true;
->>>>>>> db77ff3a
     return *( Input::TypeRepository<AbstractRecord>::get_instance().add_type( *this ) );
 }
 

--- conflicted
+++ resolved
@@ -71,18 +71,7 @@
     class ChildData {
     public:
     	/// Constructor
-<<<<<<< HEAD
         ChildData(const string &name, const string &description);
-=======
-        ChildData(const string &name, const string &description)
-        : selection_of_childs( std::make_shared<Selection> (name + "_TYPE_selection") ),
-		  description_(description),
-		  type_name_(name),
-		  finish_status_(FinishStatus::none_),
-		  closed_(false),
-		  selection_default_(Default::obligatory())
-        {}
->>>>>>> 420d5410
 
         /**
          * @brief Selection composed from names of derived Records.

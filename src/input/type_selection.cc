/*
 * type_selection.cc
 *
 *  Created on: Aug 1, 2012
 *      Author: jb
 */

#include "input/type_selection.hh"
#include "input/type_repository.hh"
#include <boost/functional/hash.hpp>

namespace Input {
namespace Type {

using std::string;

Selection::Selection()
: data_(boost::make_shared<SelectionData>("EmptySelection"))
{
    close();
}



Selection::Selection(const Selection& other)
: Scalar(other), data_(other.data_)
{ }



Selection::Selection(const string &name, const string &desc)
: data_(boost::make_shared<SelectionData>(name))
{
    data_->description_=desc;
}



Selection &Selection::add_value(const int value, const std::string &key, const std::string &description) {
    if (is_finished())
        xprintf(PrgErr, "Declaration of new name: %s in finished Selection type: %s\n", key.c_str(), type_name().c_str());

    data_->add_value(value, key, description);
    return *this;
}


const Selection & Selection::close() const {
    data_->closed_=true;
    return *( Input::TypeRepository<Selection>::get_instance().add_type( *this ) );
}



TypeBase::TypeHash Selection::content_hash() const
{
    std::size_t seed=0;
    boost::hash_combine(seed, "Selection");
    boost::hash_combine(seed, type_name());
    boost::hash_combine(seed, data_->description_);
    for( Key &key : data_->keys_) {
        boost::hash_combine(seed, key.key_);
        boost::hash_combine(seed, key.description_);
        boost::hash_combine(seed, key.value);
    }
    attribute_content_hash(seed);
    return seed;
}



bool Selection::valid_default(const string &str) const {
    if (! has_name(str))
        THROW( ExcWrongDefault() << EI_DefaultStr( str ) << EI_TypeName( type_name() + " with values: "+key_list() ));
    return true;
}


bool Selection::is_finished() const {
    return is_closed();
}


bool Selection::is_closed() const {
	return data_->closed_;
}

string Selection::type_name() const {
   return data_->type_name_;
}


<<<<<<< HEAD
=======

>>>>>>> c1364b99
bool Selection::operator==(const TypeBase &other) const {
    return typeid(*this) == typeid(other) && (type_name() == static_cast<const Selection *>(&other)->type_name());
}



int Selection::name_to_int(const string &key) const {
    finished_check();
    KeyHash key_h = key_hash(key);
    SelectionData::key_to_index_const_iter it = data_->key_to_index_.find(key_h);
    if (it != data_->key_to_index_.end())
        return (data_->keys_[it->second].value);
    else
        throw ExcSelectionKeyNotFound() << EI_KeyName(key) << EI_Selection(*this);
}


string Selection::int_to_name(const int &val) const {
	finished_check();
	auto it = data_->value_to_index_.find(val);
	if (it != data_->value_to_index_.end())
		return data_->keys_[it->second].key_;
	else
		throw ExcSelectionValueNotFound() << EI_Value(val) << EI_Selection(*this);
}


Selection &Selection::copy_values(const Selection &sel)
{
	for (auto it = sel.begin(); it != sel.end(); ++it)
	{
		int value = it->value;
		while (data_->value_to_index_.find(value) != data_->value_to_index_.end()) value++;
		add_value(value, it->key_, it->description_);
	}

	return *this;
}



int Selection::from_default(const string &str) const {
    try {
        return name_to_int(str);
    } catch (ExcSelectionKeyNotFound &e) {
        THROW( ExcWrongDefault() << EI_DefaultStr( str ) << EI_TypeName( type_name() + " with values: "+key_list() ));
    }
    return -1;
}


string Selection::key_list() const {
    ostringstream os;
    for(unsigned int i=0; i<size(); i++) os << "'" <<data_->keys_[i].key_ << "' ";
    return os.str();
}



// Implements @p TypeBase::make_instance.
TypeBase::MakeInstanceReturnType Selection::make_instance(std::vector<ParameterPair> vec) const {
	return std::make_pair( boost::make_shared<Selection>(*this), ParameterMap() );
}



void Selection::SelectionData::add_value(const int value, const std::string &key, const std::string &description) {
    KeyHash key_h = TypeBase::key_hash(key);
    if (key_to_index_.find(key_h) != key_to_index_.end()) {
        xprintf(PrgErr, "Name '%s' already exists in Selection: %s\n", key.c_str(), type_name_.c_str());
        return;
    }
    value_to_index_const_iter it = value_to_index_.find(value);
    if (it != value_to_index_.end()) {
        xprintf(
                PrgErr, "Value %d of new name '%s' conflicts with value %d of previous name '%s' in Selection: '%s'.\n", value, key.c_str(), keys_[it->second].value, keys_[it->second].key_.c_str(), type_name_.c_str());
        return;
    }

    unsigned int new_idx = key_to_index_.size();
    key_to_index_.insert(std::make_pair(key_h, new_idx));
    value_to_index_.insert(std::make_pair(value, new_idx));

    Key tmp_key = { new_idx, key, description, value };
    keys_.push_back(tmp_key);
}





} // closing namespace Type
} // close namespace Input<|MERGE_RESOLUTION|>--- conflicted
+++ resolved
@@ -90,10 +90,7 @@
 }
 
 
-<<<<<<< HEAD
-=======
 
->>>>>>> c1364b99
 bool Selection::operator==(const TypeBase &other) const {
     return typeid(*this) == typeid(other) && (type_name() == static_cast<const Selection *>(&other)->type_name());
 }

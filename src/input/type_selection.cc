--- conflicted
+++ resolved
@@ -68,13 +68,6 @@
 }
 
 
-<<<<<<< HEAD
-bool Selection::finish(bool is_generic) {
-	ASSERT(data_->closed_)(this->type_name()).error();
-	return true;
-}
-
-=======
 FinishStatus Selection::finish(FinishStatus finish_type ) {
 	ASSERT(finish_type != FinishStatus::none_).error();
 
@@ -85,9 +78,6 @@
 	data_->finish_status_ = finish_type;
 	return data_->finish_status_;
 }
-
-
->>>>>>> 420d5410
 
 
 
@@ -187,18 +177,14 @@
 
 
 
-<<<<<<< HEAD
 Selection::SelectionData::SelectionData(const string &name)
-: type_name_(name), closed_(false)
+: type_name_(name), closed_(false), finish_status_(FinishStatus::none_)
 {}
 
 
 
-void Selection::SelectionData::add_value(const int value, const std::string &key, const std::string &description) {
-=======
 void Selection::SelectionData::add_value(const int value, const std::string &key,
         const std::string &description, TypeBase::attribute_map attributes) {
->>>>>>> 420d5410
     KeyHash key_h = TypeBase::key_hash(key);
     ASSERT(key_to_index_.find(key_h) == key_to_index_.end())(key)(type_name_).error("Key already exists in Selection.");
     value_to_index_const_iter it = value_to_index_.find(value);

/**
 * type_output.cc
 */

#include "input/type_output.hh"
#include "input/type_repository.hh"
#include <boost/algorithm/string/replace.hpp>
#include <boost/iostreams/filtering_stream.hpp>
#include <boost/iostreams/concepts.hpp>
#include <boost/iostreams/operations.hpp> // put


#include <string>
#include <limits>
#include <boost/regex.hpp>

namespace Input {
namespace Type {

using namespace std;


/*******************************************************************
 * implementation of OutputBase
 */

OutputBase::~OutputBase() {}



OutputBase::OutputBase()
{
    TypeBase::lazy_finish();
}



void OutputBase::get_integer_bounds(Integer integer, int &lower , int &upper ) {
    lower = integer.lower_bound_;
    upper = integer.upper_bound_;
}



void OutputBase::get_double_bounds(Double dbl, double &lower , double &upper ) {
    lower = dbl.lower_bound_;
    upper = dbl.upper_bound_;
}



void OutputBase::get_array_sizes(Array array, unsigned int &lower , unsigned int &upper ) {
	lower = array.data_->lower_bound_;
	upper = array.data_->upper_bound_;
}



void OutputBase::get_array_type(Array array, boost::shared_ptr<TypeBase> &arr_type) {
    arr_type = array.data_->type_of_values_;
}



const string & OutputBase::get_record_description(const Record *rec) {
    return rec->data_->description_;
}



const string & OutputBase::get_abstract_description(const Abstract *a_rec) {
    return a_rec->child_data_->description_;
}



<<<<<<< HEAD
void OutputBase::get_record_key(Record rec, unsigned int key_idx, Record::Key &key) {
	Record::KeyIter it = rec.begin() + key_idx;
	key = *it;
}



void OutputBase::get_parent_vec(Record rec, std::vector< boost::shared_ptr<Abstract> > &parent_vec) {
=======
void OutputBase::get_parent_vec(Record rec, std::vector< boost::shared_ptr<AbstractRecord> > &parent_vec) {
>>>>>>> dbde1fd8
	parent_vec = rec.data_->parent_vec_;
}



void OutputBase::get_default(Record::KeyIter it, string &type, string &value) {
	value = it->default_.value_;
	if ( it->default_.is_obligatory() ) {
		type = "obligatory";
	} else if ( it->default_.is_optional() ) {
		type = "optional";
	} else if ( it->default_.has_value_at_read_time() ) {
		type = "value at read time";
	} else {
		type = "value at declaration";
	}

}


const string & OutputBase::get_selection_description(const Selection *sel) {
    return sel->data_->description_;
}


<<<<<<< HEAD
void OutputBase::get_adhoc_parent_name(const AdHocAbstract *a_rec, string &parent_name) {
	parent_name = a_rec->ancestor_.type_name();
}


Abstract::ChildDataIter OutputBase::get_adhoc_parent_data(const AdHocAbstract *a_rec) {
	return a_rec->ancestor_.child_data_->list_of_childs.begin();
}




const void * OutputBase::get_record_data(const Record *rec) {
	return rec->data_.get();
}

const void * OutputBase::get_abstract_record_data(const Abstract *a_rec) {
	return a_rec->child_data_.get();
}

const void * OutputBase::get_selection_data(const Selection *sel) {
	return sel->data_.get();
}


const void * OutputBase::get_array_data(const Array *array) {
	return array->data_.get();
}


const void * OutputBase::get_type_base_data(const TypeBase *type) {
	if (typeid(*type) == typeid(Type::Record)) {
		return ( static_cast<const Type::Record *>(type) )->data_.get();
	} else
	if (typeid(*type) == typeid(Type::Array)) {
		return ( static_cast<const Type::Array *>(type) )->data_.get();
	} else
	if (typeid(*type) == typeid(Type::Abstract)) {
		return ( static_cast<const Type::Abstract *>(type) )->child_data_.get();
	} else
	if (typeid(*type) == typeid(Type::Selection)) {
		return ( static_cast<const Type::Selection *>(type) )->data_.get();
	}

	return NULL;
}

=======
AbstractRecord::ChildDataIter OutputBase::get_adhoc_parent_data(const AdHocAbstractRecord *a_rec) {
	return a_rec->parent_data_->list_of_childs.begin();
}



const string & OutputBase::get_adhoc_parent_name(const AdHocAbstractRecord *a_rec) {
	return a_rec->parent_name_;
}


>>>>>>> dbde1fd8

void OutputBase::print_base(ostream& stream, const TypeBase *type) {

	if (typeid(*type) == typeid(Type::Record)) {
		print_impl(stream, static_cast<const Type::Record *>(type) );
	} else
	if (typeid(*type) == typeid(Type::Array)) {
		print_impl(stream, static_cast<const Type::Array *>(type) );
	} else
<<<<<<< HEAD
	if (typeid(*type) == typeid(Type::Abstract)) {
			print_impl(stream, static_cast<const Type::Abstract *>(type), depth );
	} else
	if (typeid(*type) == typeid(Type::AdHocAbstract)) {
		print_impl(stream, static_cast<const Type::AdHocAbstract *>(type), depth );
=======
	if (typeid(*type) == typeid(Type::AbstractRecord)) {
			print_impl(stream, static_cast<const Type::AbstractRecord *>(type) );
	} else
	if (typeid(*type) == typeid(Type::AdHocAbstractRecord)) {
		print_impl(stream, static_cast<const Type::AdHocAbstractRecord *>(type) );
>>>>>>> dbde1fd8
	} else
	if (typeid(*type) == typeid(Type::Selection)) {
		print_impl(stream, static_cast<const Type::Selection *>(type) );
	} else
	if (typeid(*type) == typeid(Type::Integer)) {
		print_impl(stream, static_cast<const Type::Integer *>(type) );
	} else
	if (typeid(*type) == typeid(Type::Double)) {
		print_impl(stream, static_cast<const Type::Double *>(type) );
	} else
	if (typeid(*type) == typeid(Type::Bool)) {
		print_impl(stream, static_cast<const Type::Bool *>(type) );
	} else
	if (typeid(*type) == typeid(Type::Parameter)) {
		print_impl(stream, static_cast<const Type::Parameter *>(type) );
	} else {
		const Type::FileName * file_name_type = dynamic_cast<const Type::FileName *>(type);
        if (file_name_type != NULL ) {
        	print_impl(stream, file_name_type );
        	return;
        }

		const Type::String * string_type = dynamic_cast<const Type::String *>(type);
        if (string_type != NULL ) {
        	print_impl(stream, string_type );
        	return;
        }

        // default -> error
        xprintf(Err,"Unknown descendant of TypeBase class, name: %s\n", typeid(type).name());
	}
}


void OutputBase::write_default_value(std::ostream& stream, Default dft) {
	if (dft.is_obligatory() || dft.is_optional()) {
		stream << "<" << dft.value() << ">";
	} else {
		stream << "\"" << dft.value() << "\"";
	}
}

void OutputBase::write_description(std::ostream& stream, const string& str,
        unsigned int padding, unsigned int hash_count) {
	string s = str;
	boost::replace_all(s, "\\$", "$");

    boost::tokenizer<boost::char_separator<char> > line_tokenizer(s, boost::char_separator<char>("\n"));
    boost::tokenizer<boost::char_separator<char> >::iterator it;

    // For every \n add padding at beginning of the next line.
    for(it = line_tokenizer.begin(); it != line_tokenizer.end(); ++it) {
        stream << endl;
        stream << setw(padding) << "";
        stream << std::setfill('#') << setw(hash_count) << "" << std::setfill(' ') << " " << *it;
    }
}


void OutputBase::clear_processed_types() {
	processed_types_hash_.clear();
	full_hash_ = 0;
}




/*******************************************************************
 * implementation of OutputText
 */

ostream& OutputText::print(ostream& stream) {
	doc_type_ = full_record;
	clear_processed_types();

	print_base(stream, type_);
	return stream;
}

void OutputText::print_impl(ostream& stream, const Record *type) {
	if (! type->is_finished()) {
		xprintf(Warn, "Printing documentation of unfinished Input::Type::Record!\n");
	}
	switch (doc_type_) {
	case key_record:
		stream << "" << "Record '" << type->type_name() << "' (" << type->size() << " keys).";
		break;
	case full_record:
		TypeBase::TypeHash hash=type->content_hash();
		if (! was_written(hash)) {
			// header
			stream << endl;
			stream << "" << "Record '" << type->type_name() << "'";
			// parent record
			/*boost::shared_ptr<Abstract> parent_ptr;
			get_parent_ptr(*type, parent_ptr);
			if (parent_ptr) {
				stream << ", implementation of " << parent_ptr->type_name();
			}*/

			// reducible to key
			Record::KeyIter key_it = type->auto_conversion_key_iter();
			if (key_it != type->end()) {
				stream << ", reducible to key '" << key_it->key_ << "'";
			}
			stream << "" << " (" << type->size() << " keys).";
		    write_description(stream, OutputBase::get_record_description(type), 0);
		    stream << endl;
		    stream << "" << std::setfill('-') << setw(10) << "" << std::setfill(' ') << endl;
		    // keys
		    doc_type_ = key_record;
		    for (Record::KeyIter it = type->begin(); it != type->end(); ++it) {
		    	size_setw_ = it->key_.size() + 3;
		        stream << setw(padding_size) << "" << it->key_ << " = ";
		        write_default_value(stream, it->default_);
		        stream << endl;
		        stream << setw(padding_size + size_setw_) << "" <<"#### is ";
		        print_base(stream, it->type_.get());
		        write_description(stream, it->description_, padding_size+size_setw_);
		        stream << endl;
		    }
		    stream << "" << std::setfill('-') << setw(10) << "" << std::setfill(' ') << " " << type->type_name() << endl;
		    // Full documentation of embedded record types.
		    doc_type_ = full_record;
		}
		break;
	}
}
void OutputText::print_impl(ostream& stream, const Array *type) {
	boost::shared_ptr<TypeBase> array_type;
	get_array_type(*type, array_type);
	switch (doc_type_) {
	case key_record:
		unsigned int lower_size, upper_size;
		get_array_sizes(*type, lower_size, upper_size);
		stream << "Array, size limits: [" << lower_size << ", " << upper_size << "] of type: " << endl;
		stream << setw(padding_size + size_setw_) << "" << "#### ";
		print_base(stream, array_type.get());
		break;
	case full_record:
		print_base(stream, array_type.get());
		break;
	}
}
<<<<<<< HEAD


void OutputText::print_impl(ostream& stream, const Abstract *type, unsigned int depth) {
=======
void OutputText::print_impl(ostream& stream, const AbstractRecord *type) {
>>>>>>> dbde1fd8
	// Print documentation of abstract record
	switch (doc_type_) {
	case key_record:
		stream << "Abstract '" << type->type_name() << "' with "<< type->child_size() << " descendants.";
		break;
	case full_record:
		TypeBase::TypeHash hash=type->content_hash();
		if (! was_written(hash) ) {
            // header
            stream << endl;
            stream << "" << "Abstract '" << type->type_name() << "' with " << type->child_size() << " descendants.";
            write_description(stream, OutputBase::get_abstract_description( type ), 0);
            stream << endl;
            stream << "" << std::setfill('-') << setw(10) << "" << std::setfill(' ') << endl;
            // descendants
            doc_type_ = key_record;
            for (Abstract::ChildDataIter it = type->begin_child_data(); it != type->end_child_data(); ++it) {
            	size_setw_ = 0;
                stream << setw(padding_size) << "";
                stream << "" << "Record '" << (*it).type_name() << "'";
                write_description(stream, OutputBase::get_record_description( &(*it) ), padding_size+size_setw_);
                stream << endl;
            }
            stream << "" << std::setfill('-') << setw(10) << "" << std::setfill(' ') << " " << type->type_name() << endl;
            // Full documentation of embedded record types.
            doc_type_ = full_record;
<<<<<<< HEAD
            if (depth_ == 0 || depth_ > depth) {
                for (Abstract::ChildDataIter it = type->begin_child_data(); it != type->end_child_data(); ++it) {
                    print(stream, &*it, depth+1);
                }
            }
=======
>>>>>>> dbde1fd8
        }
		break;
	}
}
<<<<<<< HEAD


void OutputText::print_impl(ostream& stream, const AdHocAbstract *type, unsigned int depth) {
=======
void OutputText::print_impl(ostream& stream, const AdHocAbstractRecord *type) {
>>>>>>> dbde1fd8
	// Print documentation of adhoc abstract record
	if (doc_type_ == key_record) {
		string parent_name;
		get_adhoc_parent_name(type, parent_name);
		stream << "AdHocAbstract" << endl;
		stream << setw(padding_size + size_setw_) << "";
		stream << "#### Derived from Abstract '" << parent_name << "', ";
		stream << "added Records: ";
		{
			Abstract::ChildDataIter parent_it = get_adhoc_parent_data(type);
			bool add_comma = false;
			for (Abstract::ChildDataIter it = type->begin_child_data(); it != type->end_child_data(); ++it) {
				if ((*it).type_name() == (*parent_it).type_name()) {
					++parent_it;
				} else {
					if (add_comma) stream << ", ";
					else add_comma = true;
					stream << "'" << (*it).type_name() << "'";
				}
			}
		}
	}
}
void OutputText::print_impl(ostream& stream, const Selection *type) {
	if (! type->is_finished()) {
		xprintf(Warn, "Printing documentation of unfinished Input::Type::Selection!\n");
	}
	switch (doc_type_) {
	case key_record:
		stream << "Selection '" << type->type_name() << "' of " << type->size() << " values.";
		break;
	case full_record:
		TypeBase::TypeHash hash=type->content_hash();
		if (! was_written(hash) ) {
			stream << endl << "Selection '" << type->type_name() << "' of " << type->size() << " values.";
			write_description(stream, OutputBase::get_selection_description( type ), 0);
			stream << endl;
		    stream << "" << std::setfill('-') << setw(10) << "" << std::setfill(' ') << endl;
		    // keys
		    for (Selection::keys_const_iterator it = type->begin(); it != type->end(); ++it) {
		        stream << setw(padding_size) << "" << it->key_ << " = " << it->value;
		        if (it->description_ != "") {
		        	stream << endl;
		        	stream << setw(padding_size + it->key_.size() + 3) << "" << "# " << it->description_ << "";
		        }
		        stream << endl;
		    }
		    stream << "" << std::setfill('-') << setw(10) << "" << std::setfill(' ') << " " << type->type_name() << endl;
		}
		break;
	}
}
void OutputText::print_impl(ostream& stream, const Integer *type) {
	if (doc_type_ == key_record) {
		int lower_bound, upper_bound;
		get_integer_bounds(*type, lower_bound, upper_bound);
		stream << "Integer in [" << lower_bound << ", " << upper_bound << "]";
	}
}
void OutputText::print_impl(ostream& stream, const Double *type) {
	if (doc_type_ == key_record) {
		double lower_bound, upper_bound;
		get_double_bounds(*type, lower_bound, upper_bound);
		stream << "Double in [" << lower_bound << ", " << upper_bound << "]";
	}
}
void OutputText::print_impl(ostream& stream, const Bool *type) {
	if (doc_type_ == key_record) {
		stream << "Bool";
	}
}
void OutputText::print_impl(ostream& stream, const String *type) {
	if (doc_type_ == key_record) {
		stream << "String (generic)";
	}
}
void OutputText::print_impl(ostream& stream, const FileName *type) {
	if (doc_type_ == key_record) {
		stream << "FileName of ";
		switch (type->get_file_type()) {
		case ::FilePath::input_file:
			stream << "input file";
			break;
		case ::FilePath::output_file:
			stream << "output file";
			break;
		default:
			stream << "file with unknown type";
			break;
		}
	}
}



void OutputText::print_impl(ostream& stream, const Parameter *type) {
	ASSERT(false, "Parameter appears in the IST. Check where Instance is missing.\n");
}


<<<<<<< HEAD
void OutputJSONTemplate::print_impl(ostream& stream, const Record *type, unsigned int depth) {
	switch (doc_type_) {
		case key_record:
			stream << "# Record " << type->type_name();
			break;
		case full_record:
			stream << endl << setw(depth * padding_size) << "";
			if (key_name_.size()) {
				stream << key_name_ << " = ";
			}

			const void *data_ptr = get_record_data(type); // get pointer to type->data_
			TypeBase::TypeHash hash=type->content_hash();
			if (! doc_flags_.was_written(hash)) {
				stream << "{";
				if (OutputBase::get_record_description(type).size()) {
					size_setw_ = depth+1;
					write_description(stream, OutputBase::get_record_description(type), padding_size*size_setw_, 2);
				}
				for (Record::KeyIter it = type->begin(); it != type->end(); ++it) {
					if ( (typeid(*(it->type_.get())) == typeid(Type::Abstract))
							| (typeid(*(it->type_.get())) == typeid(Type::AdHocAbstract)) ) {
						reference_ = doc_flags_.get_reference(data_ptr) + "/" + "#" + it->key_;
					} else if ( (typeid(*(it->type_.get())) == typeid(Type::Record))
							| (typeid(*(it->type_.get())) == typeid(Type::Array))
							| (typeid(*(it->type_.get())) == typeid(Type::Selection)) ) {
						reference_ = doc_flags_.get_reference(data_ptr) + "/" + it->key_;
					}
					if (it != type->begin()) {
						stream << ",";
					}
					stream << endl;
			    	if (it->key_ == "TYPE") {
			    		stream << endl;
			    		stream << setw((depth + 1) * padding_size) << "" << "TYPE = \"" << type->type_name() << "\"";
			    	} else {
			    		key_name_ = it->key_;
						size_setw_ = depth+1;
						value_ = it->default_;

						doc_type_ = key_record;
						stream << endl;
						stream << setw((depth + 1) * padding_size) << "";
						print(stream, it->type_.get(), depth+1);
						write_description(stream, it->description_, padding_size*size_setw_);
						doc_type_ = full_record;
						print(stream, it->type_.get(), depth+1);
					}
				}
				stream << endl;
				stream << setw(depth * padding_size) << "" << "}";
			}

			if (depth == 0) {
				stream << endl;
			}
			break;
	}

}


void OutputJSONTemplate::print_impl(ostream& stream, const Array *type, unsigned int depth) {
	switch (doc_type_) {
		case key_record:
			unsigned int lower_size, upper_size;
			get_array_sizes(*type, lower_size, upper_size);

			stream << "# Array, size limits: [" << lower_size << ", " << upper_size << "] ";
			break;
		case full_record:
			bool has_opt_prefix = value_.is_optional() | value_.has_value_at_read_time(); // key contains OPT_ prefix
			boost::shared_ptr<TypeBase> array_type;
			const void * data_ptr = get_array_data(type); // get pointer to type->data_

			get_array_type(*type, array_type);

			if ( (typeid(*(array_type.get())) == typeid(Type::Record))
					| (typeid(*(array_type.get())) == typeid(Type::Abstract))
					| (typeid(*(array_type.get())) == typeid(Type::Array))) {
				reference_ = doc_flags_.get_reference(data_ptr) + "/0";
			}

			if (has_opt_prefix) {
				stream << endl;
				stream << setw(depth * padding_size) << "" << "# Optional key";
			}

			stream << endl;
			stream << setw(depth * padding_size) << "";

			if (key_name_.size()) {
				if (has_opt_prefix) {
					stream << "OPT_";
				}
				stream << key_name_ << " = " << "[";
			} else {
				stream << "[";
			}

			key_name_ = "";
			size_setw_ = depth + 1;

			doc_type_ = key_record;
			stream << endl;
			stream << setw((depth + 1) * padding_size) << "";
			print(stream, array_type.get(), depth+1);

			doc_type_ = full_record;
			if ( ! ( (typeid( *(array_type.get()) ) == typeid(Type::Integer))
					| (typeid( *(array_type.get()) ) == typeid(Type::Double))
					| (typeid( *(array_type.get()) ) == typeid(Type::Bool))
					| (typeid( *(array_type.get()) ) == typeid(Type::String))
					| (typeid( *(array_type.get()) ) == typeid(Type::FileName)) ) ) {
				print(stream, array_type.get(), depth+1);
			}

			stream << endl;
			stream << setw(depth * padding_size) << "" << "]";
			break;
	}

}


void OutputJSONTemplate::print_impl(ostream& stream, const Abstract *type, unsigned int depth) {
	switch (doc_type_) {
		case key_record:
			stream << "# abstract record " << type->type_name();
			break;
		case full_record:
			string rec_name = key_name_;

			std::vector<string> refs;
			boost::split(refs, reference_, boost::is_any_of("#"));
		    //ASSERT( refs.size() == 2, "Invalid reference of %s, size %d\n", type->type_name().c_str(), refs.size());

		    stream << endl;
			stream << setw(depth * padding_size) << "";
			stream << "# " << std::setfill('-') << setw(20) << "" << std::setfill(' ') << " DESCENDANTS FOLLOWS";

		    for (Abstract::ChildDataIter it = type->begin_child_data(); it != type->end_child_data(); ++it) {
		    	reference_ = refs[0] + it->type_name() + "_" + refs[1];

		    	key_name_ = it->type_name() + "_" + rec_name;
		    	size_setw_ = depth;

		    	if (it != type->begin_child_data()) {
			    	stream << ",";
				}
		    	doc_type_ = key_record;
		    	stream << endl;
		    	stream << setw((depth) * padding_size) << "";
		    	print(stream, &*it, depth);
		    	write_description(stream, OutputBase::get_record_description( &(*it) ), padding_size*size_setw_);
		    	doc_type_ = full_record;
		    	print(stream, &*it, depth);
		    }

			break;
	}

}


void OutputJSONTemplate::print_impl(ostream& stream, const AdHocAbstract *type, unsigned int depth) {
	// Print documentation of adhoc abstract record
	switch (doc_type_) {
		case key_record:
			stream << "# ad hoc abstract record";
			break;
		case full_record:
			const Abstract *a_rec = dynamic_cast<const Type::Abstract *>(type);
			print_impl(stream, a_rec, depth);
			break;
	}
}


void OutputJSONTemplate::print_impl(ostream& stream, const Selection *type, unsigned int depth) {
	switch (doc_type_) {
		case key_record: {
			unsigned int max_size = 0; // maximal size for setw of description

			stream << "# Selection of " << type->size() << " values";

			if (OutputBase::get_selection_description(type).size()) {
				write_description(stream, OutputBase::get_selection_description(type), padding_size*depth, 2);
			}

			stream << endl << setw(depth * padding_size) << "" << "# Possible values:";

			for (Selection::keys_const_iterator it = type->begin(); it != type->end(); ++it) {
				max_size = std::max(max_size, (unsigned int)(it->key_.size()) );
			}

			for (Selection::keys_const_iterator it = type->begin(); it != type->end(); ++it) {
				stream << endl;
				stream << setw(depth * padding_size) << "" << "# \"" << it->key_ << "\"";
		        if (it->description_ != "") {
		        	stream << setw(max_size - it->key_.size()) << "" << " - " << it->description_ << "";
		        }
		    }

			stream << endl;
			stream << setw(depth * padding_size) << "";
			stream << "# " << std::setfill('-') << setw(10) << "" << std::setfill(' ');
			break;
		}
		case full_record:
			print_default_value(stream, depth, "\"\"", false, true);
			break;
	}

}


void OutputJSONTemplate::print_impl(ostream& stream, const Integer *type, unsigned int depth) {
	switch (doc_type_) {
		case key_record:
			int lower_bound, upper_bound;
			get_integer_bounds(*type, lower_bound, upper_bound);
			stream << "# Integer in [" << lower_bound << ", " << upper_bound << "]";
			break;
		case full_record:
			// test if value in value_.value() is not integer
			stringstream ss(value_.value());
			int i;
			bool invalid_val = (ss >> i).fail();

			print_default_value(stream, depth, "0", invalid_val);
			break;
	}

}


void OutputJSONTemplate::print_impl(ostream& stream, const Double *type, unsigned int depth) {
	switch (doc_type_) {
		case key_record:
			double lower_bound, upper_bound;
			get_double_bounds(*type, lower_bound, upper_bound);

			stream << "# Double in [" << lower_bound << ", " << upper_bound << "]";
			break;
		case full_record:
			// test if value in value_.value() is not double
			stringstream ss(value_.value());
			double d;
			bool invalid_val = (ss >> d).fail();

			print_default_value(stream, depth, "0", invalid_val);
			break;
	}

}


void OutputJSONTemplate::print_impl(ostream& stream, const Bool *type, unsigned int depth) {
	switch (doc_type_) {
		case key_record:
			stream << "# Boolean ";
			break;
		case full_record:
			// test if in value_.value() is stored boolean value
			bool invalid_val = (value_.value() != "true") & (value_.value() != "false");

			print_default_value(stream, depth, "false", invalid_val);
			break;
	}

}


void OutputJSONTemplate::print_impl(ostream& stream, const String *type, unsigned int depth) {
	switch (doc_type_) {
		case key_record:
			stream << "# String ";
			break;
		case full_record:
			print_default_value(stream, depth, "\"\"", false, true);
			break;
	}

}


void OutputJSONTemplate::print_impl(ostream& stream, const FileName *type, unsigned int depth) {
	switch (doc_type_) {
		case key_record:
			stream << "# FileName of ";

			switch (type->get_file_type()) {
			case ::FilePath::input_file:
				stream << "input file";
				break;
			case ::FilePath::output_file:
				stream << "output file";
				break;
			default:
				stream << "file with unknown type";
				break;
			}
			break;
		case full_record:
			print_default_value(stream, depth, "\"\"", false, true);
			break;
	}

}



void OutputJSONTemplate::print_default_value(ostream& stream, unsigned int depth, string empty_val, bool invalid_val, bool has_quote) {
	stream << endl;
	stream << setw(depth * padding_size) << "";
	if (value_.is_optional() | value_.has_value_at_read_time()) {
		// optional and read time values have comment and key prefix OPT_
		if (value_.is_optional()) {
			stream << "# Optional key";
		} else {
			stream << "# Read time value - " << value_.value();
		}
		stream << endl;
		stream << setw(depth * padding_size) << "" << "OPT_";
	} else if (invalid_val & !value_.is_obligatory()) {
		// comment of non obligatory invalid values
		stream << "# ";
	}
	if (key_name_.size()) {
		stream << "" << key_name_ << " = ";
	}

	// printout of value
	if (value_.is_optional() | value_.has_value_at_read_time()) {
		stream << empty_val;
	} else if (invalid_val | has_quote) {
		write_default_value(stream, value_);
	} else {
		stream << "" << value_.value() << "";
	}
}



/*******************************************************************
 * implementation of OutputLatex
 */

namespace internal {
class output_filter : public boost::iostreams::multichar_output_filter {
public:
    template<typename Sink>
    std::streamsize write(Sink& snk, const char* s, streamsize n)
    {
        std::streamsize n_out = 0;
        while (n != 0) {
            --n;
            if (s[0] == '_') {
                boost::iostreams::put(snk,'\\');
            }
            boost::iostreams::put(snk, *s++); ++n_out;
        }
        return n_out;
    }
};


/**
 * Prints range specification for Array size, Integer, and Double. Omit natural bounds (very long),
 * Omit whole specification if  both limits are natural.
 */
template <class T>
ostream & print_range(ostream& stream, T range_min, T range_max) {
    T min_val = std::numeric_limits<T>::min();
    T max_val = std::numeric_limits<T>::max();
    if (min_val > 0) min_val = -max_val;

    if (range_min != min_val) {
        if (range_max != max_val) stream << "[" << range_min << ", " << range_max << "]";
        else stream << "[" << range_min << ", ]";
    } else {
        if (range_max != max_val) {
            cout << "DBG" << range_max << " " << max_val << " " << max_val-range_max << endl;
            stream << "[ ," << range_max << "]";
        }
    }
    return stream;
}

/**
 * Make \HTRaised{prefix::str}. Hyper target raised to scroll to correct position.
 */
/*
std::string hyper_target( const std::string &prefix, const std::string &str) {
    string label=prefix + "::" + str;
    boost::replace_all(label, "_", "-");
    boost::replace_all(label, ">", "");
    // \hyperlink{<prefix>::str}{str}
    return "\\HTRaised{" + label + "}{" + str + "}";
}*/

/**
 * Make \hyperlink{prefix::str, str}.
 */
std::string hyper_link( const std::string &prefix, const std::string &str) {
    string label=prefix + "::" + str;
    boost::replace_all(label, "_", "-");
    boost::replace_all(label, ">", "");
    // \Alink{<prefix>::str}{str}
    return "\\Alink{" + label + "}{" + str +"}";
}

/**
 * Make bidirectional link.
 */
std::string hyper_B( const std::string &prefix, const std::string &str) {
    string label=prefix + "::" + str;
    boost::replace_all(label, "_", "-");
    boost::replace_all(label, ">", "");
    // \hyper_B{<prefix>::str}{str}
    return "\\hyperB{" + label + "}{" + str +"}";
}

} // namespace internal



ostream& OutputLatex::print(ostream& stream) {
    boost::iostreams::filtering_ostream out;
    out.push(internal::output_filter());
    out.push(stream);
    OutputBase::print(out);
    return stream;
}


void OutputLatex::print_impl(ostream& stream, const Record *type, unsigned int depth) {
    if (! type->is_finished()) {
        xprintf(Warn, "Printing documentation of unfinished Input::Type::Record!\n");
    }

    switch (doc_type_) {
    case key_record:
        stream << "record: " << internal::hyper_link("IT", type->type_name());
        break;
    case full_record:
		TypeBase::TypeHash hash=type->content_hash();
		if (! doc_flags_.was_written(hash)) {

            // header
            stream << endl <<"\\begin{RecordType}{"
                   << internal::hyper_B("IT", type->type_name()) << "}";

            // parent record
            /*boost::shared_ptr<Abstract> parent_ptr;
            get_parent_ptr(*type, parent_ptr);
            if (parent_ptr) {
                stream << "{" << internal::hyper_link("IT", parent_ptr->type_name()) <<"}";
            } else {
                stream << "{}";
            }*/

            // reducible to key
            Record::KeyIter key_it = type->auto_conversion_key_iter();
            if (key_it != type->end()) {
                stream << "{" << internal::hyper_link( type->type_name(), key_it->key_) << "}";
            } else {
                stream << "{}";
            }
            // add info and description
            stream << "{\\AddDoc{" << type->type_name() +"}}{"  << OutputBase::get_record_description(type) << "}";
            stream << endl;

            // keys
            doc_type_ = key_record;
            for (Record::KeyIter it = type->begin(); it != type->end(); ++it) {

                stream << "\\KeyItem{" << internal::hyper_B( type->type_name(), it->key_) << "}";
                stream << "{";
                print(stream, it->type_.get(), 0);
                stream << "}";

                if (it->default_.is_obligatory()) {
                    stream << "{\\textlangle{\\it obligatory }\\textrangle}";
                } else if (it->default_.is_optional()) {
                    stream << "{\\textlangle{\\it optional }\\textrangle}";
                } else if (it->default_.has_value_at_read_time()) {
                    stream << "{\"" << it->default_.value() << "\"}";
                } else {
                    stream << "{" << it->default_.value() << "}";
                }
                
                string temp_desc = it->description_;
                boost::replace_all(temp_desc, "\n", "\\\\");
                stream << "{\\AddDoc{" << type->type_name() << "::" << it->key_ << "}}{"
                       << temp_desc << "}" << endl;
            }

            stream << "\\end{RecordType}" << endl;

            // Full documentation of embedded record types.
            doc_type_ = full_record;
            if (depth_ == 0 || depth_ > depth) {
                for (Record::KeyIter it = type->begin(); it != type->end(); ++it) {
                    if (it->key_ == "TYPE") continue;
                    print(stream, it->type_.get(), depth+1);
                }
            }
        }
        break;
    }
}




void OutputLatex::print_impl(ostream& stream, const Array *type, unsigned int depth) {
	boost::shared_ptr<TypeBase> array_type;
	get_array_type(*type, array_type);

    switch (doc_type_) {
    case key_record:
        unsigned int lower_size, upper_size;

        get_array_sizes(*type, lower_size, upper_size);
        stream << "Array ";
        internal::print_range<unsigned int>(stream, lower_size, upper_size);
        stream << " of ";
        print(stream, array_type.get(), 0);
        break;
    case full_record:
        print(stream, array_type.get(), depth);
        break;
    }
}


void OutputLatex::print_impl(ostream& stream, const Abstract *type, unsigned int depth) {
    // Print documentation of abstract record
    switch (doc_type_) {
    case key_record:
        stream << "abstract type: " << internal::hyper_link("IT",type->type_name());
        break;
    case full_record:
		TypeBase::TypeHash hash=type->content_hash();
		if (! doc_flags_.was_written(hash)) {

            // header
            stream << endl << "\\begin{AbstractType}{"
                   << internal::hyper_B("IT", type->type_name() ) << "}";
            const Record *default_desc = type->get_default_descendant();
            if (default_desc) {
                stream << "{" << internal::hyper_link( "IT", default_desc->type_name()) << "}";
            } else {
                stream << "{}";
            }
            // add info and description
            stream << "{\\AddDoc{" << type->type_name() << "}}{"  << OutputBase::get_abstract_description(type) << "}" << endl;

            // descendants
            doc_type_ = key_record;
            for (Abstract::ChildDataIter it = type->begin_child_data(); it != type->end_child_data(); ++it) {
                stream << "\\Descendant{" << internal::hyper_link( "IT", (*it).type_name() ) << "}" << endl;
            }
            stream << "\\end{AbstractType}" << endl;


            // Full documentation of embedded record types.
            doc_type_ = full_record;
            if (depth_ == 0 || depth_ > depth) {
                for (Abstract::ChildDataIter it = type->begin_child_data(); it != type->end_child_data(); ++it) {
                    print(stream, &*it, depth+1);
                }
            }

        }
        break;
    }
}


void OutputLatex::print_impl(ostream& stream, const AdHocAbstract *type, unsigned int depth) {
	// Print documentation of adhoc abstract record
	if (doc_type_ == key_record) {
		string parent_name;
		get_adhoc_parent_name(type, parent_name);
        stream << "adhoc abstract type}";
        stream << "\\Ancestor{" << internal::hyper_link( "IT", parent_name ) << "}";

		{
			Abstract::ChildDataIter parent_it = get_adhoc_parent_data(type);
			for (Abstract::ChildDataIter it = type->begin_child_data(); it != type->end_child_data(); ++it) {
				if ((*it).type_name() == (*parent_it).type_name()) {
					++parent_it;
				} else {
					stream << "\\Descendant{" << internal::hyper_link( "IT", (*it).type_name() ) << "}";
				}
			}
		}
    }
}


void OutputLatex::print_impl(ostream& stream, const Selection *type, unsigned int depth) {
    if (! type->is_finished()) {
        xprintf(Warn, "Printing documentation of unfinished Input::Type::Selection!\n");
    }

    switch (doc_type_) {
    case key_record:
        if ( type->type_name().find("TYPE") != string::npos ) {
            stream<< "selection: " << type->type_name();
        } else {
            stream<< "selection: " << internal::hyper_link( "IT", type->type_name() );
        }
        break;
    case full_record:
		TypeBase::TypeHash hash=type->content_hash();
		if (! doc_flags_.was_written(hash)) {
            stream <<endl << "\\begin{SelectionType}{" << internal::hyper_B("IT", type->type_name() ) << "}";
            stream << "{" << OutputBase::get_selection_description(type) << "}" <<endl;
            // keys
            for (Selection::keys_const_iterator it = type->begin(); it != type->end(); ++it) {
                stream << "\\KeyItem{" <<  ( it->key_ ) << "}{" << it->description_ << "}" << endl;
            }
            stream << "\\end{SelectionType}" << endl;
        }
        break;
    }
}


void OutputLatex::print_impl(ostream& stream, const Integer *type, unsigned int depth) {
    if (doc_type_ == key_record) {
        int lower_bound, upper_bound;
        get_integer_bounds(*type, lower_bound, upper_bound);
        stream << "Integer ";
        internal::print_range<int>(stream, lower_bound, upper_bound);
    }
}


void OutputLatex::print_impl(ostream& stream, const Double *type, unsigned int depth) {
    if (doc_type_ == key_record) {
        double lower_bound, upper_bound;
        get_double_bounds(*type, lower_bound, upper_bound);
        stream << "Double ";
        internal::print_range<double>(stream, lower_bound, upper_bound);
    }
}


void OutputLatex::print_impl(ostream& stream, const Bool *type, unsigned int depth) {
    if (doc_type_ == key_record) {
        stream << "Bool";
    }
}


void OutputLatex::print_impl(ostream& stream, const String *type, unsigned int depth) {
    if (doc_type_ == key_record) {
        stream << "String (generic)";
    }
}


void OutputLatex::print_impl(ostream& stream, const FileName *type, unsigned int depth) {
    if (doc_type_ == key_record) {
        switch (type->get_file_type()) {
        case ::FilePath::input_file:
            stream << "input file name";
            break;
        case ::FilePath::output_file:
            stream << "output file name";
            break;
        }
    }
}
=======
>>>>>>> dbde1fd8



/*******************************************************************
 * implementation of OutputJSONMachine
 */


std::string OutputJSONMachine::format_hash( TypeBase::TypeHash hash) {
    stringstream ss;
    ss << std::hex << hash;
    return ss.str();
}


std::string OutputJSONMachine::escape_description(std::string desc) {
	static std::vector< std::pair<boost::regex, std::string> > rewrite_rules = {
	        // replace single slash with two slashes
			{boost::regex("\\\\"), "\\\\\\\\"},
	        // replace quote with slash quote
			{boost::regex("\\\""), "\\\\\""},
	        // replace special chars with escaped slash + special chars
			{boost::regex("\\n"), "\\\\n"},
			{boost::regex("\\t"), "\\\\t"},
			{boost::regex("\\r"), "\\\\r"}
	};


    std::string tmp = std::string(desc);

    for (auto rewrite_rule : rewrite_rules) {
        tmp = boost::regex_replace(tmp, rewrite_rule.first, rewrite_rule.second);
    }

    return tmp;
}


ostream& OutputJSONMachine::print(ostream& stream) {
	doc_type_ = full_record;
	clear_processed_types();

	stream << format_head;
	print_program_info(stream);
	stream << format_inner;

	for (Input::TypeRepository<Selection>::TypeRepositoryMapIter it = Input::TypeRepository<Selection>::get_instance().begin();
			it != Input::TypeRepository<Selection>::get_instance().end(); ++it) {
		print_base( stream, it->second.get() );
	}
	for (Input::TypeRepository<AbstractRecord>::TypeRepositoryMapIter it = Input::TypeRepository<AbstractRecord>::get_instance().begin();
			it != Input::TypeRepository<AbstractRecord>::get_instance().end(); ++it) {
		print_base( stream, it->second.get() );
	}
	for (Input::TypeRepository<Record>::TypeRepositoryMapIter it = Input::TypeRepository<Record>::get_instance().begin();
			it != Input::TypeRepository<Record>::get_instance().end(); ++it) {
		print_base( stream, it->second.get() );
	}

	stream << format_full_hash;
	print_full_hash(stream);
	stream << format_tail;
	return stream;
}


void OutputJSONMachine::print_impl(ostream& stream, const Record *type) {

	TypeBase::TypeHash hash=type->content_hash();
    if (was_written(hash)) return;

    stream << "{" << endl;
    stream << "\"id\" : \"" << format_hash(hash) << "\"," << endl;
    stream << "\"input_type\" : \"Record\"," << endl;
    stream << "\"type_name\" : \"" << type->type_name() << "\"," << endl;
    type->write_attributes(stream);
    stream << "," << endl << endl;
    stream << "\"description\" : \"" <<
            escape_description( OutputBase::get_record_description(type) ) << "\"," << endl;

    // parent records, implemented abstracts
    std::vector< boost::shared_ptr<Abstract> > parent_vec;
    get_parent_vec(*type, parent_vec);
    if (parent_vec.size()) {
        stream << "\"implements\" : [ ";
        bool add_comma = false;
        for (auto &parent : parent_vec) {
        	if (add_comma) stream << ", ";
        	else add_comma = true;
            stream << "\"" << format_hash(parent->content_hash()) << "\"";
        }
        stream << " ]," << endl;
    }

    // reducible to key
    Record::KeyIter key_it = type->auto_conversion_key_iter();
    if (key_it != type->end()) {
        stream << "\"reducible_to_key\" : \"" << key_it->key_ << "\"," << endl;
    }

    stream << "\"keys\" : [" << endl;

    doc_type_ = key_record;
    for (Record::KeyIter it = type->begin(); it != type->end(); ++it) {
        string dft_type, dft_value;
        get_default(it, dft_type, dft_value);

        if (it != type->begin()) {
            stream << "," << endl;
        }
        stream << "{ \"key\" : \"" << it->key_ << "\"," << endl;
        stream << "\"description\" : \"" <<
                escape_description(it->description_) << "\"," << endl;
        stream << "\"default\" : { "
                <<"\"type\" : \"" << dft_type << "\"," << endl
                <<"\"value\" : \"" << escape_description(dft_value) << "\" }," << endl;
        stream << "\"type\" : \"" << format_hash(it->type_->content_hash()) << "\"" << endl;
        stream << "}";
    }

    stream << "]" << endl;
    stream << "},";

    // Full documentation of embedded record types.
    doc_type_ = full_record;
	for (Record::KeyIter it = type->begin(); it != type->end(); ++it) {
		print_base(stream, it->type_.get());
	}

    boost::hash_combine(full_hash_, hash);
}



void OutputJSONMachine::print_impl(ostream& stream, const Array *type) {
	TypeBase::TypeHash hash=type->content_hash();
    if (was_written(hash)) return;

    unsigned int lower_size, upper_size;
	boost::shared_ptr<TypeBase> array_type;

    get_array_sizes(*type, lower_size, upper_size);
	get_array_type(*type, array_type);

	stream << "{" << endl;
    stream << "\"id\" : \"" << format_hash(hash) << "\"," << endl;
    stream << "\"input_type\" : \"Array\"," << endl;
	stream << "\"range\" : [" << lower_size << ", " << upper_size << "]," << endl;
	stream << "\"subtype\" : \"" << format_hash(array_type->content_hash()) << "\"," << endl;
	type->write_attributes(stream);
	stream << endl;
	stream << "}," << endl;

	print_base(stream, array_type.get());

	boost::hash_combine(full_hash_, hash);
}



<<<<<<< HEAD
void OutputJSONMachine::print_impl(ostream& stream, const Abstract *type, unsigned int depth) {
=======
void OutputJSONMachine::print_impl(ostream& stream, const AbstractRecord *type) {
>>>>>>> dbde1fd8
	TypeBase::TypeHash hash=type->content_hash();
    if (was_written(hash)) return;

    stream << "{" << endl;
    stream << "\"id\" : \"" << format_hash(hash) << "\"," << endl;
    stream << "\"input_type\" : \"Abstract\"," << endl;
    stream << "\"name\" : \"" << type->type_name() << "\"," << endl;
    type->write_attributes(stream);
    stream << "," << endl;
    stream << "\"description\" : \"" <<
            escape_description( OutputBase::get_abstract_description(type)) << "\"," << endl;

    print_abstract_record_keys(stream, type);
    stream << "},";

<<<<<<< HEAD
    for (Abstract::ChildDataIter it = type->begin_child_data(); it != type->end_child_data(); ++it) {
        print(stream, &*it, depth+1);
=======
    for (AbstractRecord::ChildDataIter it = type->begin_child_data(); it != type->end_child_data(); ++it) {
    	print_base(stream, &*it);
>>>>>>> dbde1fd8
    }

    boost::hash_combine(full_hash_, hash);
}


<<<<<<< HEAD
void OutputJSONMachine::print_impl(ostream& stream, const AdHocAbstract *type, unsigned int depth) {
=======
void OutputJSONMachine::print_impl(ostream& stream, const AdHocAbstractRecord *type) {
>>>>>>> dbde1fd8
	TypeBase::TypeHash hash=type->content_hash();
    if (was_written(hash)) return;

	string parent_name;
	get_adhoc_parent_name(type, parent_name);
    stream << "{" << endl;
    stream << "\"id\" : \"" << format_hash(hash) << "\"," << endl;
    stream << "\"input_type\" : \"AdHocAbstract\"," << endl;
    stream << "\"parent\" : \"" << parent_name << "\"," << endl;
    type->write_attributes(stream);
    stream << "," << endl;

<<<<<<< HEAD
    print_abstract_record_keys(stream, dynamic_cast<const Type::Abstract *>(type), depth);
    stream << "},";

    for (Abstract::ChildDataIter it = type->begin_child_data(); it != type->end_child_data(); ++it) {
        print(stream, &*it, depth+1);
=======
    print_abstract_record_keys(stream, dynamic_cast<const Type::AbstractRecord *>(type));
    stream << "},";

    for (AbstractRecord::ChildDataIter it = type->begin_child_data(); it != type->end_child_data(); ++it) {
    	print_base(stream, &*it);
>>>>>>> dbde1fd8
    }

    boost::hash_combine(full_hash_, hash);
}



<<<<<<< HEAD
void OutputJSONMachine::print_abstract_record_keys(ostream& stream, const Abstract *type, unsigned int depth) {
=======
void OutputJSONMachine::print_abstract_record_keys(ostream& stream, const AbstractRecord *type) {
>>>>>>> dbde1fd8

    // Print documentation of abstract record
    const Record * desc = type->get_default_descendant();

    // default descendant
    if (desc) {
        stream << "\"default_descendant\" : \"" << format_hash(desc->content_hash())  << "\"," << endl;
    }
    stream << "\"implementations\" : [" << endl;
    for (Abstract::ChildDataIter it = type->begin_child_data(); it != type->end_child_data(); ++it) {
        if (it != type->begin_child_data()) {
            stream << ",\n" << endl;
        }

        stream << "\"" << format_hash(it->content_hash()) << "\"";
    }
    stream << "]";

}





void OutputJSONMachine::print_impl(ostream& stream, const Selection *type) {
	TypeBase::TypeHash hash=type->content_hash();
    if (was_written(hash)) return;

	stream << "{" << endl;
    stream << "\"id\" : \"" << format_hash(hash) << "\"," << endl;
    stream << "\"input_type\" : \"Selection\"," << endl;
    stream << "\"name\" : \"" << type->type_name() << "\"," << endl;
	type->write_attributes(stream);
    stream << "," << endl;
	stream << "\"description\" : \"" <<
	        escape_description(OutputBase::get_selection_description(type)) << "\"," << endl;

	stream << "\"values\" : [" << endl;

	for (Selection::keys_const_iterator it = type->begin(); it != type->end(); ++it) {
		if (it != type->begin()) {
			stream << "," << endl;
		}
		stream << "{ \"name\" : \"" << it->key_ << "\"," << endl
		       << "\"description\" : \"" << escape_description(it->description_) << "\" }";
	}

	stream << "]" << endl;
	stream << "},";

	boost::hash_combine(full_hash_, hash);
}


void OutputJSONMachine::print_impl(ostream& stream, const Integer *type) {
	TypeBase::TypeHash hash=type->content_hash();
    if (was_written(hash)) return;

    int lower, upper;
	get_integer_bounds(*type, lower, upper);

	stream << "{" << endl;
    stream << "\"id\" : \"" << format_hash(hash) << "\"," << endl;
    stream << "\"input_type\" : \"Integer\"," << endl;
    stream << "\"name\" : \"" << type->type_name() << "\"," << endl;
	type->write_attributes(stream);
    stream << "," << endl;

	stream << "\"range\" : [" << lower << ", " << upper << "]" << endl;
	stream << "},";

	boost::hash_combine(full_hash_, hash);
}


void OutputJSONMachine::print_impl(ostream& stream, const Double *type) {
	TypeBase::TypeHash hash=type->content_hash();
    if (was_written(hash)) return;

    double lower, upper;
	get_double_bounds(*type, lower, upper);

	stream << "{" << endl;
    stream << "\"id\" : \"" << format_hash(hash) << "\"," << endl;
    stream << "\"input_type\" : \"Double\"," << endl;
    stream << "\"name\" : \"" << type->type_name() << "\"," << endl;
	type->write_attributes(stream);
    stream << "," << endl;

    stream << "\"range\" : [" << lower << ", " << upper << "]" << endl;
	stream << "},";

	boost::hash_combine(full_hash_, hash);
}


void OutputJSONMachine::print_impl(ostream& stream, const Bool *type) {
	TypeBase::TypeHash hash=type->content_hash();
    if (was_written(hash)) return;

    stream << "{" << endl;
    stream << "\"id\" : \"" << format_hash(hash) << "\"," << endl;
    stream << "\"input_type\" : \"Bool\"," << endl;
    stream << "\"name\" : \"" << type->type_name() << "\"," << endl;
	type->write_attributes(stream);
    stream << endl;
	stream << "},";

	boost::hash_combine(full_hash_, hash);
}


void OutputJSONMachine::print_impl(ostream& stream, const String *type) {
	TypeBase::TypeHash hash=type->content_hash();
    if (was_written(hash)) return;

    stream << "{" << endl;
    stream << "\"id\" : \"" << format_hash(hash) << "\"," << endl;
    stream << "\"input_type\" : \"String\"," << endl;
    stream << "\"name\" : \"" << type->type_name() << "\"," << endl;
	type->write_attributes(stream);
    stream << endl;
	stream << "},";

	boost::hash_combine(full_hash_, hash);
}


void OutputJSONMachine::print_impl(ostream& stream, const FileName *type) {
	TypeBase::TypeHash hash=type->content_hash();
    if (was_written(hash)) return;

    stream << "{" << endl;
    stream << "\"id\" : \"" << format_hash(hash) << "\"," << endl;
	stream << "\"name\" : \"" << type->type_name() << "\"," << endl;
	type->write_attributes(stream);
    stream << "," << endl;

	stream << "\"input_type\" : \"FileName\"," << endl;
	stream << "\"file_mode\" : \"";
	switch (type->get_file_type()) {
	case ::FilePath::input_file:
		stream << "input\"";
		break;
	case ::FilePath::output_file:
		stream << "output\"";
		break;
	}

	stream << endl << "},";

	boost::hash_combine(full_hash_, hash);
}



void OutputJSONMachine::print_impl(ostream& stream, const Parameter *type) {
	TypeBase::TypeHash hash=type->content_hash();
    if (was_written(hash)) return;

    stream << "{" << endl;
    stream << "\"id\" : \"" << format_hash(hash) << "\"," << endl;
    stream << "\"input_type\" : \"Parameter\"," << endl;
    stream << "\"name\" : \"" << type->type_name() << "\"," << endl;
	stream << "},";

	boost::hash_combine(full_hash_, hash);
}



void OutputJSONMachine::print_program_info(ostream& stream) {
	string build_date = string(__DATE__) + ", " + string(__TIME__);

    stream << "{" << endl;
    stream << "\"flow123d_commit\" : \"" << rev_num_data_.revision << "\"," << endl;
    stream << "\"flow123d_version\" : \"" << rev_num_data_.version << "\"," << endl;
    stream << "\"date\" : \"" << build_date << "\"" << endl;
	stream << "}";
}



void OutputJSONMachine::print_full_hash(ostream& stream) {
	stream << "\"IST_hash\" : \"" << format_hash(full_hash_) << "\"" << endl;
}






std::ostream& operator<<(std::ostream& stream, OutputText type_output) {
    return type_output.print(stream) << endl;
}


std::ostream& operator<<(std::ostream& stream, OutputJSONMachine type_output) {
    return type_output.print(stream) << endl;
}


} // closing namespace Type
} // closing namespace Input
<|MERGE_RESOLUTION|>--- conflicted
+++ resolved
@@ -1,1613 +1,821 @@
-/**
- * type_output.cc
- */
-
-#include "input/type_output.hh"
-#include "input/type_repository.hh"
-#include <boost/algorithm/string/replace.hpp>
-#include <boost/iostreams/filtering_stream.hpp>
-#include <boost/iostreams/concepts.hpp>
-#include <boost/iostreams/operations.hpp> // put
-
-
-#include <string>
-#include <limits>
-#include <boost/regex.hpp>
-
-namespace Input {
-namespace Type {
-
-using namespace std;
-
-
-/*******************************************************************
- * implementation of OutputBase
- */
-
-OutputBase::~OutputBase() {}
-
-
-
-OutputBase::OutputBase()
-{
-    TypeBase::lazy_finish();
-}
-
-
-
-void OutputBase::get_integer_bounds(Integer integer, int &lower , int &upper ) {
-    lower = integer.lower_bound_;
-    upper = integer.upper_bound_;
-}
-
-
-
-void OutputBase::get_double_bounds(Double dbl, double &lower , double &upper ) {
-    lower = dbl.lower_bound_;
-    upper = dbl.upper_bound_;
-}
-
-
-
-void OutputBase::get_array_sizes(Array array, unsigned int &lower , unsigned int &upper ) {
-	lower = array.data_->lower_bound_;
-	upper = array.data_->upper_bound_;
-}
-
-
-
-void OutputBase::get_array_type(Array array, boost::shared_ptr<TypeBase> &arr_type) {
-    arr_type = array.data_->type_of_values_;
-}
-
-
-
-const string & OutputBase::get_record_description(const Record *rec) {
-    return rec->data_->description_;
-}
-
-
-
-const string & OutputBase::get_abstract_description(const Abstract *a_rec) {
-    return a_rec->child_data_->description_;
-}
-
-
-
-<<<<<<< HEAD
-void OutputBase::get_record_key(Record rec, unsigned int key_idx, Record::Key &key) {
-	Record::KeyIter it = rec.begin() + key_idx;
-	key = *it;
-}
-
-
-
-void OutputBase::get_parent_vec(Record rec, std::vector< boost::shared_ptr<Abstract> > &parent_vec) {
-=======
-void OutputBase::get_parent_vec(Record rec, std::vector< boost::shared_ptr<AbstractRecord> > &parent_vec) {
->>>>>>> dbde1fd8
-	parent_vec = rec.data_->parent_vec_;
-}
-
-
-
-void OutputBase::get_default(Record::KeyIter it, string &type, string &value) {
-	value = it->default_.value_;
-	if ( it->default_.is_obligatory() ) {
-		type = "obligatory";
-	} else if ( it->default_.is_optional() ) {
-		type = "optional";
-	} else if ( it->default_.has_value_at_read_time() ) {
-		type = "value at read time";
-	} else {
-		type = "value at declaration";
-	}
-
-}
-
-
-const string & OutputBase::get_selection_description(const Selection *sel) {
-    return sel->data_->description_;
-}
-
-
-<<<<<<< HEAD
-void OutputBase::get_adhoc_parent_name(const AdHocAbstract *a_rec, string &parent_name) {
-	parent_name = a_rec->ancestor_.type_name();
-}
-
-
-Abstract::ChildDataIter OutputBase::get_adhoc_parent_data(const AdHocAbstract *a_rec) {
-	return a_rec->ancestor_.child_data_->list_of_childs.begin();
-}
-
-
-
-
-const void * OutputBase::get_record_data(const Record *rec) {
-	return rec->data_.get();
-}
-
-const void * OutputBase::get_abstract_record_data(const Abstract *a_rec) {
-	return a_rec->child_data_.get();
-}
-
-const void * OutputBase::get_selection_data(const Selection *sel) {
-	return sel->data_.get();
-}
-
-
-const void * OutputBase::get_array_data(const Array *array) {
-	return array->data_.get();
-}
-
-
-const void * OutputBase::get_type_base_data(const TypeBase *type) {
-	if (typeid(*type) == typeid(Type::Record)) {
-		return ( static_cast<const Type::Record *>(type) )->data_.get();
-	} else
-	if (typeid(*type) == typeid(Type::Array)) {
-		return ( static_cast<const Type::Array *>(type) )->data_.get();
-	} else
-	if (typeid(*type) == typeid(Type::Abstract)) {
-		return ( static_cast<const Type::Abstract *>(type) )->child_data_.get();
-	} else
-	if (typeid(*type) == typeid(Type::Selection)) {
-		return ( static_cast<const Type::Selection *>(type) )->data_.get();
-	}
-
-	return NULL;
-}
-
-=======
-AbstractRecord::ChildDataIter OutputBase::get_adhoc_parent_data(const AdHocAbstractRecord *a_rec) {
-	return a_rec->parent_data_->list_of_childs.begin();
-}
-
-
-
-const string & OutputBase::get_adhoc_parent_name(const AdHocAbstractRecord *a_rec) {
-	return a_rec->parent_name_;
-}
-
-
->>>>>>> dbde1fd8
-
-void OutputBase::print_base(ostream& stream, const TypeBase *type) {
-
-	if (typeid(*type) == typeid(Type::Record)) {
-		print_impl(stream, static_cast<const Type::Record *>(type) );
-	} else
-	if (typeid(*type) == typeid(Type::Array)) {
-		print_impl(stream, static_cast<const Type::Array *>(type) );
-	} else
-<<<<<<< HEAD
-	if (typeid(*type) == typeid(Type::Abstract)) {
-			print_impl(stream, static_cast<const Type::Abstract *>(type), depth );
-	} else
-	if (typeid(*type) == typeid(Type::AdHocAbstract)) {
-		print_impl(stream, static_cast<const Type::AdHocAbstract *>(type), depth );
-=======
-	if (typeid(*type) == typeid(Type::AbstractRecord)) {
-			print_impl(stream, static_cast<const Type::AbstractRecord *>(type) );
-	} else
-	if (typeid(*type) == typeid(Type::AdHocAbstractRecord)) {
-		print_impl(stream, static_cast<const Type::AdHocAbstractRecord *>(type) );
->>>>>>> dbde1fd8
-	} else
-	if (typeid(*type) == typeid(Type::Selection)) {
-		print_impl(stream, static_cast<const Type::Selection *>(type) );
-	} else
-	if (typeid(*type) == typeid(Type::Integer)) {
-		print_impl(stream, static_cast<const Type::Integer *>(type) );
-	} else
-	if (typeid(*type) == typeid(Type::Double)) {
-		print_impl(stream, static_cast<const Type::Double *>(type) );
-	} else
-	if (typeid(*type) == typeid(Type::Bool)) {
-		print_impl(stream, static_cast<const Type::Bool *>(type) );
-	} else
-	if (typeid(*type) == typeid(Type::Parameter)) {
-		print_impl(stream, static_cast<const Type::Parameter *>(type) );
-	} else {
-		const Type::FileName * file_name_type = dynamic_cast<const Type::FileName *>(type);
-        if (file_name_type != NULL ) {
-        	print_impl(stream, file_name_type );
-        	return;
-        }
-
-		const Type::String * string_type = dynamic_cast<const Type::String *>(type);
-        if (string_type != NULL ) {
-        	print_impl(stream, string_type );
-        	return;
-        }
-
-        // default -> error
-        xprintf(Err,"Unknown descendant of TypeBase class, name: %s\n", typeid(type).name());
-	}
-}
-
-
-void OutputBase::write_default_value(std::ostream& stream, Default dft) {
-	if (dft.is_obligatory() || dft.is_optional()) {
-		stream << "<" << dft.value() << ">";
-	} else {
-		stream << "\"" << dft.value() << "\"";
-	}
-}
-
-void OutputBase::write_description(std::ostream& stream, const string& str,
-        unsigned int padding, unsigned int hash_count) {
-	string s = str;
-	boost::replace_all(s, "\\$", "$");
-
-    boost::tokenizer<boost::char_separator<char> > line_tokenizer(s, boost::char_separator<char>("\n"));
-    boost::tokenizer<boost::char_separator<char> >::iterator it;
-
-    // For every \n add padding at beginning of the next line.
-    for(it = line_tokenizer.begin(); it != line_tokenizer.end(); ++it) {
-        stream << endl;
-        stream << setw(padding) << "";
-        stream << std::setfill('#') << setw(hash_count) << "" << std::setfill(' ') << " " << *it;
-    }
-}
-
-
-void OutputBase::clear_processed_types() {
-	processed_types_hash_.clear();
-	full_hash_ = 0;
-}
-
-
-
-
-/*******************************************************************
- * implementation of OutputText
- */
-
-ostream& OutputText::print(ostream& stream) {
-	doc_type_ = full_record;
-	clear_processed_types();
-
-	print_base(stream, type_);
-	return stream;
-}
-
-void OutputText::print_impl(ostream& stream, const Record *type) {
-	if (! type->is_finished()) {
-		xprintf(Warn, "Printing documentation of unfinished Input::Type::Record!\n");
-	}
-	switch (doc_type_) {
-	case key_record:
-		stream << "" << "Record '" << type->type_name() << "' (" << type->size() << " keys).";
-		break;
-	case full_record:
-		TypeBase::TypeHash hash=type->content_hash();
-		if (! was_written(hash)) {
-			// header
-			stream << endl;
-			stream << "" << "Record '" << type->type_name() << "'";
-			// parent record
-			/*boost::shared_ptr<Abstract> parent_ptr;
-			get_parent_ptr(*type, parent_ptr);
-			if (parent_ptr) {
-				stream << ", implementation of " << parent_ptr->type_name();
-			}*/
-
-			// reducible to key
-			Record::KeyIter key_it = type->auto_conversion_key_iter();
-			if (key_it != type->end()) {
-				stream << ", reducible to key '" << key_it->key_ << "'";
-			}
-			stream << "" << " (" << type->size() << " keys).";
-		    write_description(stream, OutputBase::get_record_description(type), 0);
-		    stream << endl;
-		    stream << "" << std::setfill('-') << setw(10) << "" << std::setfill(' ') << endl;
-		    // keys
-		    doc_type_ = key_record;
-		    for (Record::KeyIter it = type->begin(); it != type->end(); ++it) {
-		    	size_setw_ = it->key_.size() + 3;
-		        stream << setw(padding_size) << "" << it->key_ << " = ";
-		        write_default_value(stream, it->default_);
-		        stream << endl;
-		        stream << setw(padding_size + size_setw_) << "" <<"#### is ";
-		        print_base(stream, it->type_.get());
-		        write_description(stream, it->description_, padding_size+size_setw_);
-		        stream << endl;
-		    }
-		    stream << "" << std::setfill('-') << setw(10) << "" << std::setfill(' ') << " " << type->type_name() << endl;
-		    // Full documentation of embedded record types.
-		    doc_type_ = full_record;
-		}
-		break;
-	}
-}
-void OutputText::print_impl(ostream& stream, const Array *type) {
-	boost::shared_ptr<TypeBase> array_type;
-	get_array_type(*type, array_type);
-	switch (doc_type_) {
-	case key_record:
-		unsigned int lower_size, upper_size;
-		get_array_sizes(*type, lower_size, upper_size);
-		stream << "Array, size limits: [" << lower_size << ", " << upper_size << "] of type: " << endl;
-		stream << setw(padding_size + size_setw_) << "" << "#### ";
-		print_base(stream, array_type.get());
-		break;
-	case full_record:
-		print_base(stream, array_type.get());
-		break;
-	}
-}
-<<<<<<< HEAD
-
-
-void OutputText::print_impl(ostream& stream, const Abstract *type, unsigned int depth) {
-=======
-void OutputText::print_impl(ostream& stream, const AbstractRecord *type) {
->>>>>>> dbde1fd8
-	// Print documentation of abstract record
-	switch (doc_type_) {
-	case key_record:
-		stream << "Abstract '" << type->type_name() << "' with "<< type->child_size() << " descendants.";
-		break;
-	case full_record:
-		TypeBase::TypeHash hash=type->content_hash();
-		if (! was_written(hash) ) {
-            // header
-            stream << endl;
-            stream << "" << "Abstract '" << type->type_name() << "' with " << type->child_size() << " descendants.";
-            write_description(stream, OutputBase::get_abstract_description( type ), 0);
-            stream << endl;
-            stream << "" << std::setfill('-') << setw(10) << "" << std::setfill(' ') << endl;
-            // descendants
-            doc_type_ = key_record;
-            for (Abstract::ChildDataIter it = type->begin_child_data(); it != type->end_child_data(); ++it) {
-            	size_setw_ = 0;
-                stream << setw(padding_size) << "";
-                stream << "" << "Record '" << (*it).type_name() << "'";
-                write_description(stream, OutputBase::get_record_description( &(*it) ), padding_size+size_setw_);
-                stream << endl;
-            }
-            stream << "" << std::setfill('-') << setw(10) << "" << std::setfill(' ') << " " << type->type_name() << endl;
-            // Full documentation of embedded record types.
-            doc_type_ = full_record;
-<<<<<<< HEAD
-            if (depth_ == 0 || depth_ > depth) {
-                for (Abstract::ChildDataIter it = type->begin_child_data(); it != type->end_child_data(); ++it) {
-                    print(stream, &*it, depth+1);
-                }
-            }
-=======
->>>>>>> dbde1fd8
-        }
-		break;
-	}
-}
-<<<<<<< HEAD
-
-
-void OutputText::print_impl(ostream& stream, const AdHocAbstract *type, unsigned int depth) {
-=======
-void OutputText::print_impl(ostream& stream, const AdHocAbstractRecord *type) {
->>>>>>> dbde1fd8
-	// Print documentation of adhoc abstract record
-	if (doc_type_ == key_record) {
-		string parent_name;
-		get_adhoc_parent_name(type, parent_name);
-		stream << "AdHocAbstract" << endl;
-		stream << setw(padding_size + size_setw_) << "";
-		stream << "#### Derived from Abstract '" << parent_name << "', ";
-		stream << "added Records: ";
-		{
-			Abstract::ChildDataIter parent_it = get_adhoc_parent_data(type);
-			bool add_comma = false;
-			for (Abstract::ChildDataIter it = type->begin_child_data(); it != type->end_child_data(); ++it) {
-				if ((*it).type_name() == (*parent_it).type_name()) {
-					++parent_it;
-				} else {
-					if (add_comma) stream << ", ";
-					else add_comma = true;
-					stream << "'" << (*it).type_name() << "'";
-				}
-			}
-		}
-	}
-}
-void OutputText::print_impl(ostream& stream, const Selection *type) {
-	if (! type->is_finished()) {
-		xprintf(Warn, "Printing documentation of unfinished Input::Type::Selection!\n");
-	}
-	switch (doc_type_) {
-	case key_record:
-		stream << "Selection '" << type->type_name() << "' of " << type->size() << " values.";
-		break;
-	case full_record:
-		TypeBase::TypeHash hash=type->content_hash();
-		if (! was_written(hash) ) {
-			stream << endl << "Selection '" << type->type_name() << "' of " << type->size() << " values.";
-			write_description(stream, OutputBase::get_selection_description( type ), 0);
-			stream << endl;
-		    stream << "" << std::setfill('-') << setw(10) << "" << std::setfill(' ') << endl;
-		    // keys
-		    for (Selection::keys_const_iterator it = type->begin(); it != type->end(); ++it) {
-		        stream << setw(padding_size) << "" << it->key_ << " = " << it->value;
-		        if (it->description_ != "") {
-		        	stream << endl;
-		        	stream << setw(padding_size + it->key_.size() + 3) << "" << "# " << it->description_ << "";
-		        }
-		        stream << endl;
-		    }
-		    stream << "" << std::setfill('-') << setw(10) << "" << std::setfill(' ') << " " << type->type_name() << endl;
-		}
-		break;
-	}
-}
-void OutputText::print_impl(ostream& stream, const Integer *type) {
-	if (doc_type_ == key_record) {
-		int lower_bound, upper_bound;
-		get_integer_bounds(*type, lower_bound, upper_bound);
-		stream << "Integer in [" << lower_bound << ", " << upper_bound << "]";
-	}
-}
-void OutputText::print_impl(ostream& stream, const Double *type) {
-	if (doc_type_ == key_record) {
-		double lower_bound, upper_bound;
-		get_double_bounds(*type, lower_bound, upper_bound);
-		stream << "Double in [" << lower_bound << ", " << upper_bound << "]";
-	}
-}
-void OutputText::print_impl(ostream& stream, const Bool *type) {
-	if (doc_type_ == key_record) {
-		stream << "Bool";
-	}
-}
-void OutputText::print_impl(ostream& stream, const String *type) {
-	if (doc_type_ == key_record) {
-		stream << "String (generic)";
-	}
-}
-void OutputText::print_impl(ostream& stream, const FileName *type) {
-	if (doc_type_ == key_record) {
-		stream << "FileName of ";
-		switch (type->get_file_type()) {
-		case ::FilePath::input_file:
-			stream << "input file";
-			break;
-		case ::FilePath::output_file:
-			stream << "output file";
-			break;
-		default:
-			stream << "file with unknown type";
-			break;
-		}
-	}
-}
-
-
-
-void OutputText::print_impl(ostream& stream, const Parameter *type) {
-	ASSERT(false, "Parameter appears in the IST. Check where Instance is missing.\n");
-}
-
-
-<<<<<<< HEAD
-void OutputJSONTemplate::print_impl(ostream& stream, const Record *type, unsigned int depth) {
-	switch (doc_type_) {
-		case key_record:
-			stream << "# Record " << type->type_name();
-			break;
-		case full_record:
-			stream << endl << setw(depth * padding_size) << "";
-			if (key_name_.size()) {
-				stream << key_name_ << " = ";
-			}
-
-			const void *data_ptr = get_record_data(type); // get pointer to type->data_
-			TypeBase::TypeHash hash=type->content_hash();
-			if (! doc_flags_.was_written(hash)) {
-				stream << "{";
-				if (OutputBase::get_record_description(type).size()) {
-					size_setw_ = depth+1;
-					write_description(stream, OutputBase::get_record_description(type), padding_size*size_setw_, 2);
-				}
-				for (Record::KeyIter it = type->begin(); it != type->end(); ++it) {
-					if ( (typeid(*(it->type_.get())) == typeid(Type::Abstract))
-							| (typeid(*(it->type_.get())) == typeid(Type::AdHocAbstract)) ) {
-						reference_ = doc_flags_.get_reference(data_ptr) + "/" + "#" + it->key_;
-					} else if ( (typeid(*(it->type_.get())) == typeid(Type::Record))
-							| (typeid(*(it->type_.get())) == typeid(Type::Array))
-							| (typeid(*(it->type_.get())) == typeid(Type::Selection)) ) {
-						reference_ = doc_flags_.get_reference(data_ptr) + "/" + it->key_;
-					}
-					if (it != type->begin()) {
-						stream << ",";
-					}
-					stream << endl;
-			    	if (it->key_ == "TYPE") {
-			    		stream << endl;
-			    		stream << setw((depth + 1) * padding_size) << "" << "TYPE = \"" << type->type_name() << "\"";
-			    	} else {
-			    		key_name_ = it->key_;
-						size_setw_ = depth+1;
-						value_ = it->default_;
-
-						doc_type_ = key_record;
-						stream << endl;
-						stream << setw((depth + 1) * padding_size) << "";
-						print(stream, it->type_.get(), depth+1);
-						write_description(stream, it->description_, padding_size*size_setw_);
-						doc_type_ = full_record;
-						print(stream, it->type_.get(), depth+1);
-					}
-				}
-				stream << endl;
-				stream << setw(depth * padding_size) << "" << "}";
-			}
-
-			if (depth == 0) {
-				stream << endl;
-			}
-			break;
-	}
-
-}
-
-
-void OutputJSONTemplate::print_impl(ostream& stream, const Array *type, unsigned int depth) {
-	switch (doc_type_) {
-		case key_record:
-			unsigned int lower_size, upper_size;
-			get_array_sizes(*type, lower_size, upper_size);
-
-			stream << "# Array, size limits: [" << lower_size << ", " << upper_size << "] ";
-			break;
-		case full_record:
-			bool has_opt_prefix = value_.is_optional() | value_.has_value_at_read_time(); // key contains OPT_ prefix
-			boost::shared_ptr<TypeBase> array_type;
-			const void * data_ptr = get_array_data(type); // get pointer to type->data_
-
-			get_array_type(*type, array_type);
-
-			if ( (typeid(*(array_type.get())) == typeid(Type::Record))
-					| (typeid(*(array_type.get())) == typeid(Type::Abstract))
-					| (typeid(*(array_type.get())) == typeid(Type::Array))) {
-				reference_ = doc_flags_.get_reference(data_ptr) + "/0";
-			}
-
-			if (has_opt_prefix) {
-				stream << endl;
-				stream << setw(depth * padding_size) << "" << "# Optional key";
-			}
-
-			stream << endl;
-			stream << setw(depth * padding_size) << "";
-
-			if (key_name_.size()) {
-				if (has_opt_prefix) {
-					stream << "OPT_";
-				}
-				stream << key_name_ << " = " << "[";
-			} else {
-				stream << "[";
-			}
-
-			key_name_ = "";
-			size_setw_ = depth + 1;
-
-			doc_type_ = key_record;
-			stream << endl;
-			stream << setw((depth + 1) * padding_size) << "";
-			print(stream, array_type.get(), depth+1);
-
-			doc_type_ = full_record;
-			if ( ! ( (typeid( *(array_type.get()) ) == typeid(Type::Integer))
-					| (typeid( *(array_type.get()) ) == typeid(Type::Double))
-					| (typeid( *(array_type.get()) ) == typeid(Type::Bool))
-					| (typeid( *(array_type.get()) ) == typeid(Type::String))
-					| (typeid( *(array_type.get()) ) == typeid(Type::FileName)) ) ) {
-				print(stream, array_type.get(), depth+1);
-			}
-
-			stream << endl;
-			stream << setw(depth * padding_size) << "" << "]";
-			break;
-	}
-
-}
-
-
-void OutputJSONTemplate::print_impl(ostream& stream, const Abstract *type, unsigned int depth) {
-	switch (doc_type_) {
-		case key_record:
-			stream << "# abstract record " << type->type_name();
-			break;
-		case full_record:
-			string rec_name = key_name_;
-
-			std::vector<string> refs;
-			boost::split(refs, reference_, boost::is_any_of("#"));
-		    //ASSERT( refs.size() == 2, "Invalid reference of %s, size %d\n", type->type_name().c_str(), refs.size());
-
-		    stream << endl;
-			stream << setw(depth * padding_size) << "";
-			stream << "# " << std::setfill('-') << setw(20) << "" << std::setfill(' ') << " DESCENDANTS FOLLOWS";
-
-		    for (Abstract::ChildDataIter it = type->begin_child_data(); it != type->end_child_data(); ++it) {
-		    	reference_ = refs[0] + it->type_name() + "_" + refs[1];
-
-		    	key_name_ = it->type_name() + "_" + rec_name;
-		    	size_setw_ = depth;
-
-		    	if (it != type->begin_child_data()) {
-			    	stream << ",";
-				}
-		    	doc_type_ = key_record;
-		    	stream << endl;
-		    	stream << setw((depth) * padding_size) << "";
-		    	print(stream, &*it, depth);
-		    	write_description(stream, OutputBase::get_record_description( &(*it) ), padding_size*size_setw_);
-		    	doc_type_ = full_record;
-		    	print(stream, &*it, depth);
-		    }
-
-			break;
-	}
-
-}
-
-
-void OutputJSONTemplate::print_impl(ostream& stream, const AdHocAbstract *type, unsigned int depth) {
-	// Print documentation of adhoc abstract record
-	switch (doc_type_) {
-		case key_record:
-			stream << "# ad hoc abstract record";
-			break;
-		case full_record:
-			const Abstract *a_rec = dynamic_cast<const Type::Abstract *>(type);
-			print_impl(stream, a_rec, depth);
-			break;
-	}
-}
-
-
-void OutputJSONTemplate::print_impl(ostream& stream, const Selection *type, unsigned int depth) {
-	switch (doc_type_) {
-		case key_record: {
-			unsigned int max_size = 0; // maximal size for setw of description
-
-			stream << "# Selection of " << type->size() << " values";
-
-			if (OutputBase::get_selection_description(type).size()) {
-				write_description(stream, OutputBase::get_selection_description(type), padding_size*depth, 2);
-			}
-
-			stream << endl << setw(depth * padding_size) << "" << "# Possible values:";
-
-			for (Selection::keys_const_iterator it = type->begin(); it != type->end(); ++it) {
-				max_size = std::max(max_size, (unsigned int)(it->key_.size()) );
-			}
-
-			for (Selection::keys_const_iterator it = type->begin(); it != type->end(); ++it) {
-				stream << endl;
-				stream << setw(depth * padding_size) << "" << "# \"" << it->key_ << "\"";
-		        if (it->description_ != "") {
-		        	stream << setw(max_size - it->key_.size()) << "" << " - " << it->description_ << "";
-		        }
-		    }
-
-			stream << endl;
-			stream << setw(depth * padding_size) << "";
-			stream << "# " << std::setfill('-') << setw(10) << "" << std::setfill(' ');
-			break;
-		}
-		case full_record:
-			print_default_value(stream, depth, "\"\"", false, true);
-			break;
-	}
-
-}
-
-
-void OutputJSONTemplate::print_impl(ostream& stream, const Integer *type, unsigned int depth) {
-	switch (doc_type_) {
-		case key_record:
-			int lower_bound, upper_bound;
-			get_integer_bounds(*type, lower_bound, upper_bound);
-			stream << "# Integer in [" << lower_bound << ", " << upper_bound << "]";
-			break;
-		case full_record:
-			// test if value in value_.value() is not integer
-			stringstream ss(value_.value());
-			int i;
-			bool invalid_val = (ss >> i).fail();
-
-			print_default_value(stream, depth, "0", invalid_val);
-			break;
-	}
-
-}
-
-
-void OutputJSONTemplate::print_impl(ostream& stream, const Double *type, unsigned int depth) {
-	switch (doc_type_) {
-		case key_record:
-			double lower_bound, upper_bound;
-			get_double_bounds(*type, lower_bound, upper_bound);
-
-			stream << "# Double in [" << lower_bound << ", " << upper_bound << "]";
-			break;
-		case full_record:
-			// test if value in value_.value() is not double
-			stringstream ss(value_.value());
-			double d;
-			bool invalid_val = (ss >> d).fail();
-
-			print_default_value(stream, depth, "0", invalid_val);
-			break;
-	}
-
-}
-
-
-void OutputJSONTemplate::print_impl(ostream& stream, const Bool *type, unsigned int depth) {
-	switch (doc_type_) {
-		case key_record:
-			stream << "# Boolean ";
-			break;
-		case full_record:
-			// test if in value_.value() is stored boolean value
-			bool invalid_val = (value_.value() != "true") & (value_.value() != "false");
-
-			print_default_value(stream, depth, "false", invalid_val);
-			break;
-	}
-
-}
-
-
-void OutputJSONTemplate::print_impl(ostream& stream, const String *type, unsigned int depth) {
-	switch (doc_type_) {
-		case key_record:
-			stream << "# String ";
-			break;
-		case full_record:
-			print_default_value(stream, depth, "\"\"", false, true);
-			break;
-	}
-
-}
-
-
-void OutputJSONTemplate::print_impl(ostream& stream, const FileName *type, unsigned int depth) {
-	switch (doc_type_) {
-		case key_record:
-			stream << "# FileName of ";
-
-			switch (type->get_file_type()) {
-			case ::FilePath::input_file:
-				stream << "input file";
-				break;
-			case ::FilePath::output_file:
-				stream << "output file";
-				break;
-			default:
-				stream << "file with unknown type";
-				break;
-			}
-			break;
-		case full_record:
-			print_default_value(stream, depth, "\"\"", false, true);
-			break;
-	}
-
-}
-
-
-
-void OutputJSONTemplate::print_default_value(ostream& stream, unsigned int depth, string empty_val, bool invalid_val, bool has_quote) {
-	stream << endl;
-	stream << setw(depth * padding_size) << "";
-	if (value_.is_optional() | value_.has_value_at_read_time()) {
-		// optional and read time values have comment and key prefix OPT_
-		if (value_.is_optional()) {
-			stream << "# Optional key";
-		} else {
-			stream << "# Read time value - " << value_.value();
-		}
-		stream << endl;
-		stream << setw(depth * padding_size) << "" << "OPT_";
-	} else if (invalid_val & !value_.is_obligatory()) {
-		// comment of non obligatory invalid values
-		stream << "# ";
-	}
-	if (key_name_.size()) {
-		stream << "" << key_name_ << " = ";
-	}
-
-	// printout of value
-	if (value_.is_optional() | value_.has_value_at_read_time()) {
-		stream << empty_val;
-	} else if (invalid_val | has_quote) {
-		write_default_value(stream, value_);
-	} else {
-		stream << "" << value_.value() << "";
-	}
-}
-
-
-
-/*******************************************************************
- * implementation of OutputLatex
- */
-
-namespace internal {
-class output_filter : public boost::iostreams::multichar_output_filter {
-public:
-    template<typename Sink>
-    std::streamsize write(Sink& snk, const char* s, streamsize n)
-    {
-        std::streamsize n_out = 0;
-        while (n != 0) {
-            --n;
-            if (s[0] == '_') {
-                boost::iostreams::put(snk,'\\');
-            }
-            boost::iostreams::put(snk, *s++); ++n_out;
-        }
-        return n_out;
-    }
-};
-
-
-/**
- * Prints range specification for Array size, Integer, and Double. Omit natural bounds (very long),
- * Omit whole specification if  both limits are natural.
- */
-template <class T>
-ostream & print_range(ostream& stream, T range_min, T range_max) {
-    T min_val = std::numeric_limits<T>::min();
-    T max_val = std::numeric_limits<T>::max();
-    if (min_val > 0) min_val = -max_val;
-
-    if (range_min != min_val) {
-        if (range_max != max_val) stream << "[" << range_min << ", " << range_max << "]";
-        else stream << "[" << range_min << ", ]";
-    } else {
-        if (range_max != max_val) {
-            cout << "DBG" << range_max << " " << max_val << " " << max_val-range_max << endl;
-            stream << "[ ," << range_max << "]";
-        }
-    }
-    return stream;
-}
-
-/**
- * Make \HTRaised{prefix::str}. Hyper target raised to scroll to correct position.
- */
-/*
-std::string hyper_target( const std::string &prefix, const std::string &str) {
-    string label=prefix + "::" + str;
-    boost::replace_all(label, "_", "-");
-    boost::replace_all(label, ">", "");
-    // \hyperlink{<prefix>::str}{str}
-    return "\\HTRaised{" + label + "}{" + str + "}";
-}*/
-
-/**
- * Make \hyperlink{prefix::str, str}.
- */
-std::string hyper_link( const std::string &prefix, const std::string &str) {
-    string label=prefix + "::" + str;
-    boost::replace_all(label, "_", "-");
-    boost::replace_all(label, ">", "");
-    // \Alink{<prefix>::str}{str}
-    return "\\Alink{" + label + "}{" + str +"}";
-}
-
-/**
- * Make bidirectional link.
- */
-std::string hyper_B( const std::string &prefix, const std::string &str) {
-    string label=prefix + "::" + str;
-    boost::replace_all(label, "_", "-");
-    boost::replace_all(label, ">", "");
-    // \hyper_B{<prefix>::str}{str}
-    return "\\hyperB{" + label + "}{" + str +"}";
-}
-
-} // namespace internal
-
-
-
-ostream& OutputLatex::print(ostream& stream) {
-    boost::iostreams::filtering_ostream out;
-    out.push(internal::output_filter());
-    out.push(stream);
-    OutputBase::print(out);
-    return stream;
-}
-
-
-void OutputLatex::print_impl(ostream& stream, const Record *type, unsigned int depth) {
-    if (! type->is_finished()) {
-        xprintf(Warn, "Printing documentation of unfinished Input::Type::Record!\n");
-    }
-
-    switch (doc_type_) {
-    case key_record:
-        stream << "record: " << internal::hyper_link("IT", type->type_name());
-        break;
-    case full_record:
-		TypeBase::TypeHash hash=type->content_hash();
-		if (! doc_flags_.was_written(hash)) {
-
-            // header
-            stream << endl <<"\\begin{RecordType}{"
-                   << internal::hyper_B("IT", type->type_name()) << "}";
-
-            // parent record
-            /*boost::shared_ptr<Abstract> parent_ptr;
-            get_parent_ptr(*type, parent_ptr);
-            if (parent_ptr) {
-                stream << "{" << internal::hyper_link("IT", parent_ptr->type_name()) <<"}";
-            } else {
-                stream << "{}";
-            }*/
-
-            // reducible to key
-            Record::KeyIter key_it = type->auto_conversion_key_iter();
-            if (key_it != type->end()) {
-                stream << "{" << internal::hyper_link( type->type_name(), key_it->key_) << "}";
-            } else {
-                stream << "{}";
-            }
-            // add info and description
-            stream << "{\\AddDoc{" << type->type_name() +"}}{"  << OutputBase::get_record_description(type) << "}";
-            stream << endl;
-
-            // keys
-            doc_type_ = key_record;
-            for (Record::KeyIter it = type->begin(); it != type->end(); ++it) {
-
-                stream << "\\KeyItem{" << internal::hyper_B( type->type_name(), it->key_) << "}";
-                stream << "{";
-                print(stream, it->type_.get(), 0);
-                stream << "}";
-
-                if (it->default_.is_obligatory()) {
-                    stream << "{\\textlangle{\\it obligatory }\\textrangle}";
-                } else if (it->default_.is_optional()) {
-                    stream << "{\\textlangle{\\it optional }\\textrangle}";
-                } else if (it->default_.has_value_at_read_time()) {
-                    stream << "{\"" << it->default_.value() << "\"}";
-                } else {
-                    stream << "{" << it->default_.value() << "}";
-                }
-                
-                string temp_desc = it->description_;
-                boost::replace_all(temp_desc, "\n", "\\\\");
-                stream << "{\\AddDoc{" << type->type_name() << "::" << it->key_ << "}}{"
-                       << temp_desc << "}" << endl;
-            }
-
-            stream << "\\end{RecordType}" << endl;
-
-            // Full documentation of embedded record types.
-            doc_type_ = full_record;
-            if (depth_ == 0 || depth_ > depth) {
-                for (Record::KeyIter it = type->begin(); it != type->end(); ++it) {
-                    if (it->key_ == "TYPE") continue;
-                    print(stream, it->type_.get(), depth+1);
-                }
-            }
-        }
-        break;
-    }
-}
-
-
-
-
-void OutputLatex::print_impl(ostream& stream, const Array *type, unsigned int depth) {
-	boost::shared_ptr<TypeBase> array_type;
-	get_array_type(*type, array_type);
-
-    switch (doc_type_) {
-    case key_record:
-        unsigned int lower_size, upper_size;
-
-        get_array_sizes(*type, lower_size, upper_size);
-        stream << "Array ";
-        internal::print_range<unsigned int>(stream, lower_size, upper_size);
-        stream << " of ";
-        print(stream, array_type.get(), 0);
-        break;
-    case full_record:
-        print(stream, array_type.get(), depth);
-        break;
-    }
-}
-
-
-void OutputLatex::print_impl(ostream& stream, const Abstract *type, unsigned int depth) {
-    // Print documentation of abstract record
-    switch (doc_type_) {
-    case key_record:
-        stream << "abstract type: " << internal::hyper_link("IT",type->type_name());
-        break;
-    case full_record:
-		TypeBase::TypeHash hash=type->content_hash();
-		if (! doc_flags_.was_written(hash)) {
-
-            // header
-            stream << endl << "\\begin{AbstractType}{"
-                   << internal::hyper_B("IT", type->type_name() ) << "}";
-            const Record *default_desc = type->get_default_descendant();
-            if (default_desc) {
-                stream << "{" << internal::hyper_link( "IT", default_desc->type_name()) << "}";
-            } else {
-                stream << "{}";
-            }
-            // add info and description
-            stream << "{\\AddDoc{" << type->type_name() << "}}{"  << OutputBase::get_abstract_description(type) << "}" << endl;
-
-            // descendants
-            doc_type_ = key_record;
-            for (Abstract::ChildDataIter it = type->begin_child_data(); it != type->end_child_data(); ++it) {
-                stream << "\\Descendant{" << internal::hyper_link( "IT", (*it).type_name() ) << "}" << endl;
-            }
-            stream << "\\end{AbstractType}" << endl;
-
-
-            // Full documentation of embedded record types.
-            doc_type_ = full_record;
-            if (depth_ == 0 || depth_ > depth) {
-                for (Abstract::ChildDataIter it = type->begin_child_data(); it != type->end_child_data(); ++it) {
-                    print(stream, &*it, depth+1);
-                }
-            }
-
-        }
-        break;
-    }
-}
-
-
-void OutputLatex::print_impl(ostream& stream, const AdHocAbstract *type, unsigned int depth) {
-	// Print documentation of adhoc abstract record
-	if (doc_type_ == key_record) {
-		string parent_name;
-		get_adhoc_parent_name(type, parent_name);
-        stream << "adhoc abstract type}";
-        stream << "\\Ancestor{" << internal::hyper_link( "IT", parent_name ) << "}";
-
-		{
-			Abstract::ChildDataIter parent_it = get_adhoc_parent_data(type);
-			for (Abstract::ChildDataIter it = type->begin_child_data(); it != type->end_child_data(); ++it) {
-				if ((*it).type_name() == (*parent_it).type_name()) {
-					++parent_it;
-				} else {
-					stream << "\\Descendant{" << internal::hyper_link( "IT", (*it).type_name() ) << "}";
-				}
-			}
-		}
-    }
-}
-
-
-void OutputLatex::print_impl(ostream& stream, const Selection *type, unsigned int depth) {
-    if (! type->is_finished()) {
-        xprintf(Warn, "Printing documentation of unfinished Input::Type::Selection!\n");
-    }
-
-    switch (doc_type_) {
-    case key_record:
-        if ( type->type_name().find("TYPE") != string::npos ) {
-            stream<< "selection: " << type->type_name();
-        } else {
-            stream<< "selection: " << internal::hyper_link( "IT", type->type_name() );
-        }
-        break;
-    case full_record:
-		TypeBase::TypeHash hash=type->content_hash();
-		if (! doc_flags_.was_written(hash)) {
-            stream <<endl << "\\begin{SelectionType}{" << internal::hyper_B("IT", type->type_name() ) << "}";
-            stream << "{" << OutputBase::get_selection_description(type) << "}" <<endl;
-            // keys
-            for (Selection::keys_const_iterator it = type->begin(); it != type->end(); ++it) {
-                stream << "\\KeyItem{" <<  ( it->key_ ) << "}{" << it->description_ << "}" << endl;
-            }
-            stream << "\\end{SelectionType}" << endl;
-        }
-        break;
-    }
-}
-
-
-void OutputLatex::print_impl(ostream& stream, const Integer *type, unsigned int depth) {
-    if (doc_type_ == key_record) {
-        int lower_bound, upper_bound;
-        get_integer_bounds(*type, lower_bound, upper_bound);
-        stream << "Integer ";
-        internal::print_range<int>(stream, lower_bound, upper_bound);
-    }
-}
-
-
-void OutputLatex::print_impl(ostream& stream, const Double *type, unsigned int depth) {
-    if (doc_type_ == key_record) {
-        double lower_bound, upper_bound;
-        get_double_bounds(*type, lower_bound, upper_bound);
-        stream << "Double ";
-        internal::print_range<double>(stream, lower_bound, upper_bound);
-    }
-}
-
-
-void OutputLatex::print_impl(ostream& stream, const Bool *type, unsigned int depth) {
-    if (doc_type_ == key_record) {
-        stream << "Bool";
-    }
-}
-
-
-void OutputLatex::print_impl(ostream& stream, const String *type, unsigned int depth) {
-    if (doc_type_ == key_record) {
-        stream << "String (generic)";
-    }
-}
-
-
-void OutputLatex::print_impl(ostream& stream, const FileName *type, unsigned int depth) {
-    if (doc_type_ == key_record) {
-        switch (type->get_file_type()) {
-        case ::FilePath::input_file:
-            stream << "input file name";
-            break;
-        case ::FilePath::output_file:
-            stream << "output file name";
-            break;
-        }
-    }
-}
-=======
->>>>>>> dbde1fd8
-
-
-
-/*******************************************************************
- * implementation of OutputJSONMachine
- */
-
-
-std::string OutputJSONMachine::format_hash( TypeBase::TypeHash hash) {
-    stringstream ss;
-    ss << std::hex << hash;
-    return ss.str();
-}
-
-
-std::string OutputJSONMachine::escape_description(std::string desc) {
-	static std::vector< std::pair<boost::regex, std::string> > rewrite_rules = {
-	        // replace single slash with two slashes
-			{boost::regex("\\\\"), "\\\\\\\\"},
-	        // replace quote with slash quote
-			{boost::regex("\\\""), "\\\\\""},
-	        // replace special chars with escaped slash + special chars
-			{boost::regex("\\n"), "\\\\n"},
-			{boost::regex("\\t"), "\\\\t"},
-			{boost::regex("\\r"), "\\\\r"}
-	};
-
-
-    std::string tmp = std::string(desc);
-
-    for (auto rewrite_rule : rewrite_rules) {
-        tmp = boost::regex_replace(tmp, rewrite_rule.first, rewrite_rule.second);
-    }
-
-    return tmp;
-}
-
-
-ostream& OutputJSONMachine::print(ostream& stream) {
-	doc_type_ = full_record;
-	clear_processed_types();
-
-	stream << format_head;
-	print_program_info(stream);
-	stream << format_inner;
-
-	for (Input::TypeRepository<Selection>::TypeRepositoryMapIter it = Input::TypeRepository<Selection>::get_instance().begin();
-			it != Input::TypeRepository<Selection>::get_instance().end(); ++it) {
-		print_base( stream, it->second.get() );
-	}
-	for (Input::TypeRepository<AbstractRecord>::TypeRepositoryMapIter it = Input::TypeRepository<AbstractRecord>::get_instance().begin();
-			it != Input::TypeRepository<AbstractRecord>::get_instance().end(); ++it) {
-		print_base( stream, it->second.get() );
-	}
-	for (Input::TypeRepository<Record>::TypeRepositoryMapIter it = Input::TypeRepository<Record>::get_instance().begin();
-			it != Input::TypeRepository<Record>::get_instance().end(); ++it) {
-		print_base( stream, it->second.get() );
-	}
-
-	stream << format_full_hash;
-	print_full_hash(stream);
-	stream << format_tail;
-	return stream;
-}
-
-
-void OutputJSONMachine::print_impl(ostream& stream, const Record *type) {
-
-	TypeBase::TypeHash hash=type->content_hash();
-    if (was_written(hash)) return;
-
-    stream << "{" << endl;
-    stream << "\"id\" : \"" << format_hash(hash) << "\"," << endl;
-    stream << "\"input_type\" : \"Record\"," << endl;
-    stream << "\"type_name\" : \"" << type->type_name() << "\"," << endl;
-    type->write_attributes(stream);
-    stream << "," << endl << endl;
-    stream << "\"description\" : \"" <<
-            escape_description( OutputBase::get_record_description(type) ) << "\"," << endl;
-
-    // parent records, implemented abstracts
-    std::vector< boost::shared_ptr<Abstract> > parent_vec;
-    get_parent_vec(*type, parent_vec);
-    if (parent_vec.size()) {
-        stream << "\"implements\" : [ ";
-        bool add_comma = false;
-        for (auto &parent : parent_vec) {
-        	if (add_comma) stream << ", ";
-        	else add_comma = true;
-            stream << "\"" << format_hash(parent->content_hash()) << "\"";
-        }
-        stream << " ]," << endl;
-    }
-
-    // reducible to key
-    Record::KeyIter key_it = type->auto_conversion_key_iter();
-    if (key_it != type->end()) {
-        stream << "\"reducible_to_key\" : \"" << key_it->key_ << "\"," << endl;
-    }
-
-    stream << "\"keys\" : [" << endl;
-
-    doc_type_ = key_record;
-    for (Record::KeyIter it = type->begin(); it != type->end(); ++it) {
-        string dft_type, dft_value;
-        get_default(it, dft_type, dft_value);
-
-        if (it != type->begin()) {
-            stream << "," << endl;
-        }
-        stream << "{ \"key\" : \"" << it->key_ << "\"," << endl;
-        stream << "\"description\" : \"" <<
-                escape_description(it->description_) << "\"," << endl;
-        stream << "\"default\" : { "
-                <<"\"type\" : \"" << dft_type << "\"," << endl
-                <<"\"value\" : \"" << escape_description(dft_value) << "\" }," << endl;
-        stream << "\"type\" : \"" << format_hash(it->type_->content_hash()) << "\"" << endl;
-        stream << "}";
-    }
-
-    stream << "]" << endl;
-    stream << "},";
-
-    // Full documentation of embedded record types.
-    doc_type_ = full_record;
-	for (Record::KeyIter it = type->begin(); it != type->end(); ++it) {
-		print_base(stream, it->type_.get());
-	}
-
-    boost::hash_combine(full_hash_, hash);
-}
-
-
-
-void OutputJSONMachine::print_impl(ostream& stream, const Array *type) {
-	TypeBase::TypeHash hash=type->content_hash();
-    if (was_written(hash)) return;
-
-    unsigned int lower_size, upper_size;
-	boost::shared_ptr<TypeBase> array_type;
-
-    get_array_sizes(*type, lower_size, upper_size);
-	get_array_type(*type, array_type);
-
-	stream << "{" << endl;
-    stream << "\"id\" : \"" << format_hash(hash) << "\"," << endl;
-    stream << "\"input_type\" : \"Array\"," << endl;
-	stream << "\"range\" : [" << lower_size << ", " << upper_size << "]," << endl;
-	stream << "\"subtype\" : \"" << format_hash(array_type->content_hash()) << "\"," << endl;
-	type->write_attributes(stream);
-	stream << endl;
-	stream << "}," << endl;
-
-	print_base(stream, array_type.get());
-
-	boost::hash_combine(full_hash_, hash);
-}
-
-
-
-<<<<<<< HEAD
-void OutputJSONMachine::print_impl(ostream& stream, const Abstract *type, unsigned int depth) {
-=======
-void OutputJSONMachine::print_impl(ostream& stream, const AbstractRecord *type) {
->>>>>>> dbde1fd8
-	TypeBase::TypeHash hash=type->content_hash();
-    if (was_written(hash)) return;
-
-    stream << "{" << endl;
-    stream << "\"id\" : \"" << format_hash(hash) << "\"," << endl;
-    stream << "\"input_type\" : \"Abstract\"," << endl;
-    stream << "\"name\" : \"" << type->type_name() << "\"," << endl;
-    type->write_attributes(stream);
-    stream << "," << endl;
-    stream << "\"description\" : \"" <<
-            escape_description( OutputBase::get_abstract_description(type)) << "\"," << endl;
-
-    print_abstract_record_keys(stream, type);
-    stream << "},";
-
-<<<<<<< HEAD
-    for (Abstract::ChildDataIter it = type->begin_child_data(); it != type->end_child_data(); ++it) {
-        print(stream, &*it, depth+1);
-=======
-    for (AbstractRecord::ChildDataIter it = type->begin_child_data(); it != type->end_child_data(); ++it) {
-    	print_base(stream, &*it);
->>>>>>> dbde1fd8
-    }
-
-    boost::hash_combine(full_hash_, hash);
-}
-
-
-<<<<<<< HEAD
-void OutputJSONMachine::print_impl(ostream& stream, const AdHocAbstract *type, unsigned int depth) {
-=======
-void OutputJSONMachine::print_impl(ostream& stream, const AdHocAbstractRecord *type) {
->>>>>>> dbde1fd8
-	TypeBase::TypeHash hash=type->content_hash();
-    if (was_written(hash)) return;
-
-	string parent_name;
-	get_adhoc_parent_name(type, parent_name);
-    stream << "{" << endl;
-    stream << "\"id\" : \"" << format_hash(hash) << "\"," << endl;
-    stream << "\"input_type\" : \"AdHocAbstract\"," << endl;
-    stream << "\"parent\" : \"" << parent_name << "\"," << endl;
-    type->write_attributes(stream);
-    stream << "," << endl;
-
-<<<<<<< HEAD
-    print_abstract_record_keys(stream, dynamic_cast<const Type::Abstract *>(type), depth);
-    stream << "},";
-
-    for (Abstract::ChildDataIter it = type->begin_child_data(); it != type->end_child_data(); ++it) {
-        print(stream, &*it, depth+1);
-=======
-    print_abstract_record_keys(stream, dynamic_cast<const Type::AbstractRecord *>(type));
-    stream << "},";
-
-    for (AbstractRecord::ChildDataIter it = type->begin_child_data(); it != type->end_child_data(); ++it) {
-    	print_base(stream, &*it);
->>>>>>> dbde1fd8
-    }
-
-    boost::hash_combine(full_hash_, hash);
-}
-
-
-
-<<<<<<< HEAD
-void OutputJSONMachine::print_abstract_record_keys(ostream& stream, const Abstract *type, unsigned int depth) {
-=======
-void OutputJSONMachine::print_abstract_record_keys(ostream& stream, const AbstractRecord *type) {
->>>>>>> dbde1fd8
-
-    // Print documentation of abstract record
-    const Record * desc = type->get_default_descendant();
-
-    // default descendant
-    if (desc) {
-        stream << "\"default_descendant\" : \"" << format_hash(desc->content_hash())  << "\"," << endl;
-    }
-    stream << "\"implementations\" : [" << endl;
-    for (Abstract::ChildDataIter it = type->begin_child_data(); it != type->end_child_data(); ++it) {
-        if (it != type->begin_child_data()) {
-            stream << ",\n" << endl;
-        }
-
-        stream << "\"" << format_hash(it->content_hash()) << "\"";
-    }
-    stream << "]";
-
-}
-
-
-
-
-
-void OutputJSONMachine::print_impl(ostream& stream, const Selection *type) {
-	TypeBase::TypeHash hash=type->content_hash();
-    if (was_written(hash)) return;
-
-	stream << "{" << endl;
-    stream << "\"id\" : \"" << format_hash(hash) << "\"," << endl;
-    stream << "\"input_type\" : \"Selection\"," << endl;
-    stream << "\"name\" : \"" << type->type_name() << "\"," << endl;
-	type->write_attributes(stream);
-    stream << "," << endl;
-	stream << "\"description\" : \"" <<
-	        escape_description(OutputBase::get_selection_description(type)) << "\"," << endl;
-
-	stream << "\"values\" : [" << endl;
-
-	for (Selection::keys_const_iterator it = type->begin(); it != type->end(); ++it) {
-		if (it != type->begin()) {
-			stream << "," << endl;
-		}
-		stream << "{ \"name\" : \"" << it->key_ << "\"," << endl
-		       << "\"description\" : \"" << escape_description(it->description_) << "\" }";
-	}
-
-	stream << "]" << endl;
-	stream << "},";
-
-	boost::hash_combine(full_hash_, hash);
-}
-
-
-void OutputJSONMachine::print_impl(ostream& stream, const Integer *type) {
-	TypeBase::TypeHash hash=type->content_hash();
-    if (was_written(hash)) return;
-
-    int lower, upper;
-	get_integer_bounds(*type, lower, upper);
-
-	stream << "{" << endl;
-    stream << "\"id\" : \"" << format_hash(hash) << "\"," << endl;
-    stream << "\"input_type\" : \"Integer\"," << endl;
-    stream << "\"name\" : \"" << type->type_name() << "\"," << endl;
-	type->write_attributes(stream);
-    stream << "," << endl;
-
-	stream << "\"range\" : [" << lower << ", " << upper << "]" << endl;
-	stream << "},";
-
-	boost::hash_combine(full_hash_, hash);
-}
-
-
-void OutputJSONMachine::print_impl(ostream& stream, const Double *type) {
-	TypeBase::TypeHash hash=type->content_hash();
-    if (was_written(hash)) return;
-
-    double lower, upper;
-	get_double_bounds(*type, lower, upper);
-
-	stream << "{" << endl;
-    stream << "\"id\" : \"" << format_hash(hash) << "\"," << endl;
-    stream << "\"input_type\" : \"Double\"," << endl;
-    stream << "\"name\" : \"" << type->type_name() << "\"," << endl;
-	type->write_attributes(stream);
-    stream << "," << endl;
-
-    stream << "\"range\" : [" << lower << ", " << upper << "]" << endl;
-	stream << "},";
-
-	boost::hash_combine(full_hash_, hash);
-}
-
-
-void OutputJSONMachine::print_impl(ostream& stream, const Bool *type) {
-	TypeBase::TypeHash hash=type->content_hash();
-    if (was_written(hash)) return;
-
-    stream << "{" << endl;
-    stream << "\"id\" : \"" << format_hash(hash) << "\"," << endl;
-    stream << "\"input_type\" : \"Bool\"," << endl;
-    stream << "\"name\" : \"" << type->type_name() << "\"," << endl;
-	type->write_attributes(stream);
-    stream << endl;
-	stream << "},";
-
-	boost::hash_combine(full_hash_, hash);
-}
-
-
-void OutputJSONMachine::print_impl(ostream& stream, const String *type) {
-	TypeBase::TypeHash hash=type->content_hash();
-    if (was_written(hash)) return;
-
-    stream << "{" << endl;
-    stream << "\"id\" : \"" << format_hash(hash) << "\"," << endl;
-    stream << "\"input_type\" : \"String\"," << endl;
-    stream << "\"name\" : \"" << type->type_name() << "\"," << endl;
-	type->write_attributes(stream);
-    stream << endl;
-	stream << "},";
-
-	boost::hash_combine(full_hash_, hash);
-}
-
-
-void OutputJSONMachine::print_impl(ostream& stream, const FileName *type) {
-	TypeBase::TypeHash hash=type->content_hash();
-    if (was_written(hash)) return;
-
-    stream << "{" << endl;
-    stream << "\"id\" : \"" << format_hash(hash) << "\"," << endl;
-	stream << "\"name\" : \"" << type->type_name() << "\"," << endl;
-	type->write_attributes(stream);
-    stream << "," << endl;
-
-	stream << "\"input_type\" : \"FileName\"," << endl;
-	stream << "\"file_mode\" : \"";
-	switch (type->get_file_type()) {
-	case ::FilePath::input_file:
-		stream << "input\"";
-		break;
-	case ::FilePath::output_file:
-		stream << "output\"";
-		break;
-	}
-
-	stream << endl << "},";
-
-	boost::hash_combine(full_hash_, hash);
-}
-
-
-
-void OutputJSONMachine::print_impl(ostream& stream, const Parameter *type) {
-	TypeBase::TypeHash hash=type->content_hash();
-    if (was_written(hash)) return;
-
-    stream << "{" << endl;
-    stream << "\"id\" : \"" << format_hash(hash) << "\"," << endl;
-    stream << "\"input_type\" : \"Parameter\"," << endl;
-    stream << "\"name\" : \"" << type->type_name() << "\"," << endl;
-	stream << "},";
-
-	boost::hash_combine(full_hash_, hash);
-}
-
-
-
-void OutputJSONMachine::print_program_info(ostream& stream) {
-	string build_date = string(__DATE__) + ", " + string(__TIME__);
-
-    stream << "{" << endl;
-    stream << "\"flow123d_commit\" : \"" << rev_num_data_.revision << "\"," << endl;
-    stream << "\"flow123d_version\" : \"" << rev_num_data_.version << "\"," << endl;
-    stream << "\"date\" : \"" << build_date << "\"" << endl;
-	stream << "}";
-}
-
-
-
-void OutputJSONMachine::print_full_hash(ostream& stream) {
-	stream << "\"IST_hash\" : \"" << format_hash(full_hash_) << "\"" << endl;
-}
-
-
-
-
-
-
-std::ostream& operator<<(std::ostream& stream, OutputText type_output) {
-    return type_output.print(stream) << endl;
-}
-
-
-std::ostream& operator<<(std::ostream& stream, OutputJSONMachine type_output) {
-    return type_output.print(stream) << endl;
-}
-
-
-} // closing namespace Type
-} // closing namespace Input
+/**
+ * type_output.cc
+ */
+
+#include "input/type_output.hh"
+#include "input/type_repository.hh"
+#include <boost/algorithm/string/replace.hpp>
+#include <boost/iostreams/filtering_stream.hpp>
+#include <boost/iostreams/concepts.hpp>
+#include <boost/iostreams/operations.hpp> // put
+
+
+#include <string>
+#include <limits>
+#include <boost/regex.hpp>
+
+namespace Input {
+namespace Type {
+
+using namespace std;
+
+
+/*******************************************************************
+ * implementation of OutputBase
+ */
+
+OutputBase::~OutputBase() {}
+
+
+
+OutputBase::OutputBase()
+{
+    TypeBase::lazy_finish();
+}
+
+
+
+void OutputBase::get_integer_bounds(Integer integer, int &lower , int &upper ) {
+    lower = integer.lower_bound_;
+    upper = integer.upper_bound_;
+}
+
+
+
+void OutputBase::get_double_bounds(Double dbl, double &lower , double &upper ) {
+    lower = dbl.lower_bound_;
+    upper = dbl.upper_bound_;
+}
+
+
+
+void OutputBase::get_array_sizes(Array array, unsigned int &lower , unsigned int &upper ) {
+	lower = array.data_->lower_bound_;
+	upper = array.data_->upper_bound_;
+}
+
+
+
+void OutputBase::get_array_type(Array array, boost::shared_ptr<TypeBase> &arr_type) {
+    arr_type = array.data_->type_of_values_;
+}
+
+
+
+const string & OutputBase::get_record_description(const Record *rec) {
+    return rec->data_->description_;
+}
+
+
+
+const string & OutputBase::get_abstract_description(const Abstract *a_rec) {
+    return a_rec->child_data_->description_;
+}
+
+
+
+void OutputBase::get_parent_vec(Record rec, std::vector< boost::shared_ptr<Abstract> > &parent_vec) {
+	parent_vec = rec.data_->parent_vec_;
+}
+
+
+
+void OutputBase::get_default(Record::KeyIter it, string &type, string &value) {
+	value = it->default_.value_;
+	if ( it->default_.is_obligatory() ) {
+		type = "obligatory";
+	} else if ( it->default_.is_optional() ) {
+		type = "optional";
+	} else if ( it->default_.has_value_at_read_time() ) {
+		type = "value at read time";
+	} else {
+		type = "value at declaration";
+	}
+
+}
+
+
+const string & OutputBase::get_selection_description(const Selection *sel) {
+    return sel->data_->description_;
+}
+
+
+void OutputBase::get_adhoc_parent_name(const AdHocAbstract *a_rec, string &parent_name) {
+	parent_name = a_rec->ancestor_.type_name();
+}
+
+
+Abstract::ChildDataIter OutputBase::get_adhoc_parent_data(const AdHocAbstract *a_rec) {
+	return a_rec->ancestor_.child_data_->list_of_childs.begin();
+}
+
+
+
+
+void OutputBase::print_base(ostream& stream, const TypeBase *type) {
+
+	if (typeid(*type) == typeid(Type::Record)) {
+		print_impl(stream, static_cast<const Type::Record *>(type) );
+	} else
+	if (typeid(*type) == typeid(Type::Array)) {
+		print_impl(stream, static_cast<const Type::Array *>(type) );
+	} else
+	if (typeid(*type) == typeid(Type::Abstract)) {
+			print_impl(stream, static_cast<const Type::Abstract *>(type) );
+	} else
+	if (typeid(*type) == typeid(Type::AdHocAbstract)) {
+		print_impl(stream, static_cast<const Type::AdHocAbstract *>(type) );
+	} else
+	if (typeid(*type) == typeid(Type::Selection)) {
+		print_impl(stream, static_cast<const Type::Selection *>(type) );
+	} else
+	if (typeid(*type) == typeid(Type::Integer)) {
+		print_impl(stream, static_cast<const Type::Integer *>(type) );
+	} else
+	if (typeid(*type) == typeid(Type::Double)) {
+		print_impl(stream, static_cast<const Type::Double *>(type) );
+	} else
+	if (typeid(*type) == typeid(Type::Bool)) {
+		print_impl(stream, static_cast<const Type::Bool *>(type) );
+	} else
+	if (typeid(*type) == typeid(Type::Parameter)) {
+		print_impl(stream, static_cast<const Type::Parameter *>(type) );
+	} else {
+		const Type::FileName * file_name_type = dynamic_cast<const Type::FileName *>(type);
+        if (file_name_type != NULL ) {
+        	print_impl(stream, file_name_type );
+        	return;
+        }
+
+		const Type::String * string_type = dynamic_cast<const Type::String *>(type);
+        if (string_type != NULL ) {
+        	print_impl(stream, string_type );
+        	return;
+        }
+
+        // default -> error
+        xprintf(Err,"Unknown descendant of TypeBase class, name: %s\n", typeid(type).name());
+	}
+}
+
+
+void OutputBase::write_default_value(std::ostream& stream, Default dft) {
+	if (dft.is_obligatory() || dft.is_optional()) {
+		stream << "<" << dft.value() << ">";
+	} else {
+		stream << "\"" << dft.value() << "\"";
+	}
+}
+
+void OutputBase::write_description(std::ostream& stream, const string& str,
+        unsigned int padding, unsigned int hash_count) {
+	string s = str;
+	boost::replace_all(s, "\\$", "$");
+
+    boost::tokenizer<boost::char_separator<char> > line_tokenizer(s, boost::char_separator<char>("\n"));
+    boost::tokenizer<boost::char_separator<char> >::iterator it;
+
+    // For every \n add padding at beginning of the next line.
+    for(it = line_tokenizer.begin(); it != line_tokenizer.end(); ++it) {
+        stream << endl;
+        stream << setw(padding) << "";
+        stream << std::setfill('#') << setw(hash_count) << "" << std::setfill(' ') << " " << *it;
+    }
+}
+
+
+void OutputBase::clear_processed_types() {
+	processed_types_hash_.clear();
+	full_hash_ = 0;
+}
+
+
+
+
+/*******************************************************************
+ * implementation of OutputText
+ */
+
+ostream& OutputText::print(ostream& stream) {
+	doc_type_ = full_record;
+	clear_processed_types();
+
+	print_base(stream, type_);
+	return stream;
+}
+
+void OutputText::print_impl(ostream& stream, const Record *type) {
+	if (! type->is_finished()) {
+		xprintf(Warn, "Printing documentation of unfinished Input::Type::Record!\n");
+	}
+	switch (doc_type_) {
+	case key_record:
+		stream << "" << "Record '" << type->type_name() << "' (" << type->size() << " keys).";
+		break;
+	case full_record:
+		TypeBase::TypeHash hash=type->content_hash();
+		if (! was_written(hash)) {
+			// header
+			stream << endl;
+			stream << "" << "Record '" << type->type_name() << "'";
+			// parent record
+			/*boost::shared_ptr<Abstract> parent_ptr;
+			get_parent_ptr(*type, parent_ptr);
+			if (parent_ptr) {
+				stream << ", implementation of " << parent_ptr->type_name();
+			}*/
+
+			// reducible to key
+			Record::KeyIter key_it = type->auto_conversion_key_iter();
+			if (key_it != type->end()) {
+				stream << ", reducible to key '" << key_it->key_ << "'";
+			}
+			stream << "" << " (" << type->size() << " keys).";
+		    write_description(stream, OutputBase::get_record_description(type), 0);
+		    stream << endl;
+		    stream << "" << std::setfill('-') << setw(10) << "" << std::setfill(' ') << endl;
+		    // keys
+		    doc_type_ = key_record;
+		    for (Record::KeyIter it = type->begin(); it != type->end(); ++it) {
+		    	size_setw_ = it->key_.size() + 3;
+		        stream << setw(padding_size) << "" << it->key_ << " = ";
+		        write_default_value(stream, it->default_);
+		        stream << endl;
+		        stream << setw(padding_size + size_setw_) << "" <<"#### is ";
+		        print_base(stream, it->type_.get());
+		        write_description(stream, it->description_, padding_size+size_setw_);
+		        stream << endl;
+		    }
+		    stream << "" << std::setfill('-') << setw(10) << "" << std::setfill(' ') << " " << type->type_name() << endl;
+		    // Full documentation of embedded record types.
+		    doc_type_ = full_record;
+		}
+		break;
+	}
+}
+void OutputText::print_impl(ostream& stream, const Array *type) {
+	boost::shared_ptr<TypeBase> array_type;
+	get_array_type(*type, array_type);
+	switch (doc_type_) {
+	case key_record:
+		unsigned int lower_size, upper_size;
+		get_array_sizes(*type, lower_size, upper_size);
+		stream << "Array, size limits: [" << lower_size << ", " << upper_size << "] of type: " << endl;
+		stream << setw(padding_size + size_setw_) << "" << "#### ";
+		print_base(stream, array_type.get());
+		break;
+	case full_record:
+		print_base(stream, array_type.get());
+		break;
+	}
+}
+
+
+void OutputText::print_impl(ostream& stream, const Abstract *type) {
+	// Print documentation of abstract record
+	switch (doc_type_) {
+	case key_record:
+		stream << "Abstract '" << type->type_name() << "' with "<< type->child_size() << " descendants.";
+		break;
+	case full_record:
+		TypeBase::TypeHash hash=type->content_hash();
+		if (! was_written(hash) ) {
+            // header
+            stream << endl;
+            stream << "" << "Abstract '" << type->type_name() << "' with " << type->child_size() << " descendants.";
+            write_description(stream, OutputBase::get_abstract_description( type ), 0);
+            stream << endl;
+            stream << "" << std::setfill('-') << setw(10) << "" << std::setfill(' ') << endl;
+            // descendants
+            doc_type_ = key_record;
+            for (Abstract::ChildDataIter it = type->begin_child_data(); it != type->end_child_data(); ++it) {
+            	size_setw_ = 0;
+                stream << setw(padding_size) << "";
+                stream << "" << "Record '" << (*it).type_name() << "'";
+                write_description(stream, OutputBase::get_record_description( &(*it) ), padding_size+size_setw_);
+                stream << endl;
+            }
+            stream << "" << std::setfill('-') << setw(10) << "" << std::setfill(' ') << " " << type->type_name() << endl;
+            // Full documentation of embedded record types.
+            doc_type_ = full_record;
+        }
+		break;
+	}
+}
+
+
+void OutputText::print_impl(ostream& stream, const AdHocAbstract *type) {
+	// Print documentation of adhoc abstract record
+	if (doc_type_ == key_record) {
+		stream << "AdHocAbstract";
+		/*string parent_name;
+		get_adhoc_parent_name(type, parent_name);
+		stream << "AdHocAbstract" << endl;
+		stream << setw(padding_size + size_setw_) << "";
+		stream << "#### Derived from Abstract '" << parent_name << "', ";
+		stream << "added Records: ";
+		{
+			Abstract::ChildDataIter parent_it = get_adhoc_parent_data(type);
+			bool add_comma = false;
+			for (Abstract::ChildDataIter it = type->begin_child_data(); it != type->end_child_data(); ++it) {
+				if ((*it).type_name() == (*parent_it).type_name()) {
+					++parent_it;
+				} else {
+					if (add_comma) stream << ", ";
+					else add_comma = true;
+					stream << "'" << (*it).type_name() << "'";
+				}
+			}
+		}*/
+	}
+}
+void OutputText::print_impl(ostream& stream, const Selection *type) {
+	if (! type->is_finished()) {
+		xprintf(Warn, "Printing documentation of unfinished Input::Type::Selection!\n");
+	}
+	switch (doc_type_) {
+	case key_record:
+		stream << "Selection '" << type->type_name() << "' of " << type->size() << " values.";
+		break;
+	case full_record:
+		TypeBase::TypeHash hash=type->content_hash();
+		if (! was_written(hash) ) {
+			stream << endl << "Selection '" << type->type_name() << "' of " << type->size() << " values.";
+			write_description(stream, OutputBase::get_selection_description( type ), 0);
+			stream << endl;
+		    stream << "" << std::setfill('-') << setw(10) << "" << std::setfill(' ') << endl;
+		    // keys
+		    for (Selection::keys_const_iterator it = type->begin(); it != type->end(); ++it) {
+		        stream << setw(padding_size) << "" << it->key_ << " = " << it->value;
+		        if (it->description_ != "") {
+		        	stream << endl;
+		        	stream << setw(padding_size + it->key_.size() + 3) << "" << "# " << it->description_ << "";
+		        }
+		        stream << endl;
+		    }
+		    stream << "" << std::setfill('-') << setw(10) << "" << std::setfill(' ') << " " << type->type_name() << endl;
+		}
+		break;
+	}
+}
+void OutputText::print_impl(ostream& stream, const Integer *type) {
+	if (doc_type_ == key_record) {
+		int lower_bound, upper_bound;
+		get_integer_bounds(*type, lower_bound, upper_bound);
+		stream << "Integer in [" << lower_bound << ", " << upper_bound << "]";
+	}
+}
+void OutputText::print_impl(ostream& stream, const Double *type) {
+	if (doc_type_ == key_record) {
+		double lower_bound, upper_bound;
+		get_double_bounds(*type, lower_bound, upper_bound);
+		stream << "Double in [" << lower_bound << ", " << upper_bound << "]";
+	}
+}
+void OutputText::print_impl(ostream& stream, const Bool *type) {
+	if (doc_type_ == key_record) {
+		stream << "Bool";
+	}
+}
+void OutputText::print_impl(ostream& stream, const String *type) {
+	if (doc_type_ == key_record) {
+		stream << "String (generic)";
+	}
+}
+void OutputText::print_impl(ostream& stream, const FileName *type) {
+	if (doc_type_ == key_record) {
+		stream << "FileName of ";
+		switch (type->get_file_type()) {
+		case ::FilePath::input_file:
+			stream << "input file";
+			break;
+		case ::FilePath::output_file:
+			stream << "output file";
+			break;
+		default:
+			stream << "file with unknown type";
+			break;
+		}
+	}
+}
+
+
+
+void OutputText::print_impl(ostream& stream, const Parameter *type) {
+	ASSERT(false, "Parameter appears in the IST. Check where Instance is missing.\n");
+}
+
+
+
+
+/*******************************************************************
+ * implementation of OutputJSONMachine
+ */
+
+
+std::string OutputJSONMachine::format_hash( TypeBase::TypeHash hash) {
+    stringstream ss;
+    ss << std::hex << hash;
+    return ss.str();
+}
+
+
+std::string OutputJSONMachine::escape_description(std::string desc) {
+	static std::vector< std::pair<boost::regex, std::string> > rewrite_rules = {
+	        // replace single slash with two slashes
+			{boost::regex("\\\\"), "\\\\\\\\"},
+	        // replace quote with slash quote
+			{boost::regex("\\\""), "\\\\\""},
+	        // replace special chars with escaped slash + special chars
+			{boost::regex("\\n"), "\\\\n"},
+			{boost::regex("\\t"), "\\\\t"},
+			{boost::regex("\\r"), "\\\\r"}
+	};
+
+
+    std::string tmp = std::string(desc);
+
+    for (auto rewrite_rule : rewrite_rules) {
+        tmp = boost::regex_replace(tmp, rewrite_rule.first, rewrite_rule.second);
+    }
+
+    return tmp;
+}
+
+
+ostream& OutputJSONMachine::print(ostream& stream) {
+	doc_type_ = full_record;
+	clear_processed_types();
+
+	stream << format_head;
+	print_program_info(stream);
+	stream << format_inner;
+
+	for (Input::TypeRepository<Selection>::TypeRepositoryMapIter it = Input::TypeRepository<Selection>::get_instance().begin();
+			it != Input::TypeRepository<Selection>::get_instance().end(); ++it) {
+		print_base( stream, it->second.get() );
+	}
+	for (Input::TypeRepository<Abstract>::TypeRepositoryMapIter it = Input::TypeRepository<Abstract>::get_instance().begin();
+			it != Input::TypeRepository<Abstract>::get_instance().end(); ++it) {
+		print_base( stream, it->second.get() );
+	}
+	for (Input::TypeRepository<Record>::TypeRepositoryMapIter it = Input::TypeRepository<Record>::get_instance().begin();
+			it != Input::TypeRepository<Record>::get_instance().end(); ++it) {
+		print_base( stream, it->second.get() );
+	}
+
+	stream << format_full_hash;
+	print_full_hash(stream);
+	stream << format_tail;
+	return stream;
+}
+
+
+void OutputJSONMachine::print_impl(ostream& stream, const Record *type) {
+
+	TypeBase::TypeHash hash=type->content_hash();
+    if (was_written(hash)) return;
+
+    stream << "{" << endl;
+    stream << "\"id\" : \"" << format_hash(hash) << "\"," << endl;
+    stream << "\"input_type\" : \"Record\"," << endl;
+    stream << "\"type_name\" : \"" << type->type_name() << "\"," << endl;
+    type->write_attributes(stream);
+    stream << "," << endl << endl;
+    stream << "\"description\" : \"" <<
+            escape_description( OutputBase::get_record_description(type) ) << "\"," << endl;
+
+    // parent records, implemented abstracts
+    std::vector< boost::shared_ptr<Abstract> > parent_vec;
+    get_parent_vec(*type, parent_vec);
+    if (parent_vec.size()) {
+        stream << "\"implements\" : [ ";
+        bool add_comma = false;
+        for (auto &parent : parent_vec) {
+        	if (add_comma) stream << ", ";
+        	else add_comma = true;
+            stream << "\"" << format_hash(parent->content_hash()) << "\"";
+        }
+        stream << " ]," << endl;
+    }
+
+    // reducible to key
+    Record::KeyIter key_it = type->auto_conversion_key_iter();
+    if (key_it != type->end()) {
+        stream << "\"reducible_to_key\" : \"" << key_it->key_ << "\"," << endl;
+    }
+
+    stream << "\"keys\" : [" << endl;
+
+    doc_type_ = key_record;
+    for (Record::KeyIter it = type->begin(); it != type->end(); ++it) {
+        string dft_type, dft_value;
+        get_default(it, dft_type, dft_value);
+
+        if (it != type->begin()) {
+            stream << "," << endl;
+        }
+        stream << "{ \"key\" : \"" << it->key_ << "\"," << endl;
+        stream << "\"description\" : \"" <<
+                escape_description(it->description_) << "\"," << endl;
+        stream << "\"default\" : { "
+                <<"\"type\" : \"" << dft_type << "\"," << endl
+                <<"\"value\" : \"" << escape_description(dft_value) << "\" }," << endl;
+        stream << "\"type\" : \"" << format_hash(it->type_->content_hash()) << "\"" << endl;
+        stream << "}";
+    }
+
+    stream << "]" << endl;
+    stream << "},";
+
+    // Full documentation of embedded record types.
+    doc_type_ = full_record;
+	for (Record::KeyIter it = type->begin(); it != type->end(); ++it) {
+		print_base(stream, it->type_.get());
+	}
+
+    boost::hash_combine(full_hash_, hash);
+}
+
+
+
+void OutputJSONMachine::print_impl(ostream& stream, const Array *type) {
+	TypeBase::TypeHash hash=type->content_hash();
+    if (was_written(hash)) return;
+
+    unsigned int lower_size, upper_size;
+	boost::shared_ptr<TypeBase> array_type;
+
+    get_array_sizes(*type, lower_size, upper_size);
+	get_array_type(*type, array_type);
+
+	stream << "{" << endl;
+    stream << "\"id\" : \"" << format_hash(hash) << "\"," << endl;
+    stream << "\"input_type\" : \"Array\"," << endl;
+	stream << "\"range\" : [" << lower_size << ", " << upper_size << "]," << endl;
+	stream << "\"subtype\" : \"" << format_hash(array_type->content_hash()) << "\"," << endl;
+	type->write_attributes(stream);
+	stream << endl;
+	stream << "}," << endl;
+
+	print_base(stream, array_type.get());
+
+	boost::hash_combine(full_hash_, hash);
+}
+
+
+
+void OutputJSONMachine::print_impl(ostream& stream, const Abstract *type) {
+	TypeBase::TypeHash hash=type->content_hash();
+    if (was_written(hash)) return;
+
+    stream << "{" << endl;
+    stream << "\"id\" : \"" << format_hash(hash) << "\"," << endl;
+    stream << "\"input_type\" : \"Abstract\"," << endl;
+    stream << "\"name\" : \"" << type->type_name() << "\"," << endl;
+    type->write_attributes(stream);
+    stream << "," << endl;
+    stream << "\"description\" : \"" <<
+            escape_description( OutputBase::get_abstract_description(type)) << "\"," << endl;
+
+    print_abstract_record_keys(stream, type);
+    stream << "},";
+
+    for (Abstract::ChildDataIter it = type->begin_child_data(); it != type->end_child_data(); ++it) {
+    	print_base(stream, &*it);
+    }
+
+    boost::hash_combine(full_hash_, hash);
+}
+
+
+void OutputJSONMachine::print_impl(ostream& stream, const AdHocAbstract *type) {
+	TypeBase::TypeHash hash=type->content_hash();
+    if (was_written(hash)) return;
+
+	string parent_name;
+	get_adhoc_parent_name(type, parent_name);
+    stream << "{" << endl;
+    stream << "\"id\" : \"" << format_hash(hash) << "\"," << endl;
+    stream << "\"input_type\" : \"AdHocAbstract\"," << endl;
+    stream << "\"parent\" : \"" << parent_name << "\"," << endl;
+    type->write_attributes(stream);
+    stream << "," << endl;
+
+    print_abstract_record_keys(stream, dynamic_cast<const Type::Abstract *>(type));
+    stream << "},";
+
+    for (Abstract::ChildDataIter it = type->begin_child_data(); it != type->end_child_data(); ++it) {
+    	print_base(stream, &*it);
+    }
+
+    boost::hash_combine(full_hash_, hash);
+}
+
+
+
+void OutputJSONMachine::print_abstract_record_keys(ostream& stream, const Abstract *type) {
+
+    // Print documentation of abstract record
+    const Record * desc = type->get_default_descendant();
+
+    // default descendant
+    if (desc) {
+        stream << "\"default_descendant\" : \"" << format_hash(desc->content_hash())  << "\"," << endl;
+    }
+    stream << "\"implementations\" : [" << endl;
+    for (Abstract::ChildDataIter it = type->begin_child_data(); it != type->end_child_data(); ++it) {
+        if (it != type->begin_child_data()) {
+            stream << ",\n" << endl;
+        }
+
+        stream << "\"" << format_hash(it->content_hash()) << "\"";
+    }
+    stream << "]";
+
+}
+
+
+
+
+
+void OutputJSONMachine::print_impl(ostream& stream, const Selection *type) {
+	TypeBase::TypeHash hash=type->content_hash();
+    if (was_written(hash)) return;
+
+	stream << "{" << endl;
+    stream << "\"id\" : \"" << format_hash(hash) << "\"," << endl;
+    stream << "\"input_type\" : \"Selection\"," << endl;
+    stream << "\"name\" : \"" << type->type_name() << "\"," << endl;
+	type->write_attributes(stream);
+    stream << "," << endl;
+	stream << "\"description\" : \"" <<
+	        escape_description(OutputBase::get_selection_description(type)) << "\"," << endl;
+
+	stream << "\"values\" : [" << endl;
+
+	for (Selection::keys_const_iterator it = type->begin(); it != type->end(); ++it) {
+		if (it != type->begin()) {
+			stream << "," << endl;
+		}
+		stream << "{ \"name\" : \"" << it->key_ << "\"," << endl
+		       << "\"description\" : \"" << escape_description(it->description_) << "\" }";
+	}
+
+	stream << "]" << endl;
+	stream << "},";
+
+	boost::hash_combine(full_hash_, hash);
+}
+
+
+void OutputJSONMachine::print_impl(ostream& stream, const Integer *type) {
+	TypeBase::TypeHash hash=type->content_hash();
+    if (was_written(hash)) return;
+
+    int lower, upper;
+	get_integer_bounds(*type, lower, upper);
+
+	stream << "{" << endl;
+    stream << "\"id\" : \"" << format_hash(hash) << "\"," << endl;
+    stream << "\"input_type\" : \"Integer\"," << endl;
+    stream << "\"name\" : \"" << type->type_name() << "\"," << endl;
+	type->write_attributes(stream);
+    stream << "," << endl;
+
+	stream << "\"range\" : [" << lower << ", " << upper << "]" << endl;
+	stream << "},";
+
+	boost::hash_combine(full_hash_, hash);
+}
+
+
+void OutputJSONMachine::print_impl(ostream& stream, const Double *type) {
+	TypeBase::TypeHash hash=type->content_hash();
+    if (was_written(hash)) return;
+
+    double lower, upper;
+	get_double_bounds(*type, lower, upper);
+
+	stream << "{" << endl;
+    stream << "\"id\" : \"" << format_hash(hash) << "\"," << endl;
+    stream << "\"input_type\" : \"Double\"," << endl;
+    stream << "\"name\" : \"" << type->type_name() << "\"," << endl;
+	type->write_attributes(stream);
+    stream << "," << endl;
+
+    stream << "\"range\" : [" << lower << ", " << upper << "]" << endl;
+	stream << "},";
+
+	boost::hash_combine(full_hash_, hash);
+}
+
+
+void OutputJSONMachine::print_impl(ostream& stream, const Bool *type) {
+	TypeBase::TypeHash hash=type->content_hash();
+    if (was_written(hash)) return;
+
+    stream << "{" << endl;
+    stream << "\"id\" : \"" << format_hash(hash) << "\"," << endl;
+    stream << "\"input_type\" : \"Bool\"," << endl;
+    stream << "\"name\" : \"" << type->type_name() << "\"," << endl;
+	type->write_attributes(stream);
+    stream << endl;
+	stream << "},";
+
+	boost::hash_combine(full_hash_, hash);
+}
+
+
+void OutputJSONMachine::print_impl(ostream& stream, const String *type) {
+	TypeBase::TypeHash hash=type->content_hash();
+    if (was_written(hash)) return;
+
+    stream << "{" << endl;
+    stream << "\"id\" : \"" << format_hash(hash) << "\"," << endl;
+    stream << "\"input_type\" : \"String\"," << endl;
+    stream << "\"name\" : \"" << type->type_name() << "\"," << endl;
+	type->write_attributes(stream);
+    stream << endl;
+	stream << "},";
+
+	boost::hash_combine(full_hash_, hash);
+}
+
+
+void OutputJSONMachine::print_impl(ostream& stream, const FileName *type) {
+	TypeBase::TypeHash hash=type->content_hash();
+    if (was_written(hash)) return;
+
+    stream << "{" << endl;
+    stream << "\"id\" : \"" << format_hash(hash) << "\"," << endl;
+	stream << "\"name\" : \"" << type->type_name() << "\"," << endl;
+	type->write_attributes(stream);
+    stream << "," << endl;
+
+	stream << "\"input_type\" : \"FileName\"," << endl;
+	stream << "\"file_mode\" : \"";
+	switch (type->get_file_type()) {
+	case ::FilePath::input_file:
+		stream << "input\"";
+		break;
+	case ::FilePath::output_file:
+		stream << "output\"";
+		break;
+	}
+
+	stream << endl << "},";
+
+	boost::hash_combine(full_hash_, hash);
+}
+
+
+
+void OutputJSONMachine::print_impl(ostream& stream, const Parameter *type) {
+	TypeBase::TypeHash hash=type->content_hash();
+    if (was_written(hash)) return;
+
+    stream << "{" << endl;
+    stream << "\"id\" : \"" << format_hash(hash) << "\"," << endl;
+    stream << "\"input_type\" : \"Parameter\"," << endl;
+    stream << "\"name\" : \"" << type->type_name() << "\"," << endl;
+	stream << "},";
+
+	boost::hash_combine(full_hash_, hash);
+}
+
+
+
+void OutputJSONMachine::print_program_info(ostream& stream) {
+	string build_date = string(__DATE__) + ", " + string(__TIME__);
+
+    stream << "{" << endl;
+    stream << "\"flow123d_commit\" : \"" << rev_num_data_.revision << "\"," << endl;
+    stream << "\"flow123d_version\" : \"" << rev_num_data_.version << "\"," << endl;
+    stream << "\"date\" : \"" << build_date << "\"" << endl;
+	stream << "}";
+}
+
+
+
+void OutputJSONMachine::print_full_hash(ostream& stream) {
+	stream << "\"IST_hash\" : \"" << format_hash(full_hash_) << "\"" << endl;
+}
+
+
+
+
+
+
+std::ostream& operator<<(std::ostream& stream, OutputText type_output) {
+    return type_output.print(stream) << endl;
+}
+
+
+std::ostream& operator<<(std::ostream& stream, OutputJSONMachine type_output) {
+    return type_output.print(stream) << endl;
+}
+
+
+} // closing namespace Type
+} // closing namespace Input
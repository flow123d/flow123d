<<<<<<< HEAD
/*!
 *
﻿ * Copyright (C) 2015 Technical University of Liberec.  All rights reserved.
 * 
 * This program is free software; you can redistribute it and/or modify it under
 * the terms of the GNU General Public License version 3 as published by the
 * Free Software Foundation. (http://www.gnu.org/licenses/gpl-3.0.en.html)
 * 
 * This program is distributed in the hope that it will be useful, but WITHOUT
 * ANY WARRANTY; without even the implied warranty of MERCHANTABILITY or FITNESS
 * FOR A PARTICULAR PURPOSE.  See the GNU General Public License for more details.
 *
 * 
 * @file    type_output.cc
 * @brief   
 */

#include "input/type_output.hh"
#include "input/type_repository.hh"
#include "input/type_generic.hh"
#include "input/type_tuple.hh"
#include "system/system.hh"
#include <boost/algorithm/string/replace.hpp>
#include <boost/iostreams/filtering_stream.hpp>
#include <boost/iostreams/concepts.hpp>
#include <boost/iostreams/operations.hpp> // put


#include <string>
#include <limits>
#include <boost/regex.hpp>

namespace Input {
namespace Type {

using namespace std;


/*******************************************************************
 * implementation of OutputBase
 */

OutputBase::~OutputBase() {}



OutputBase::OutputBase()
{
    TypeBase::lazy_finish();
}



void OutputBase::get_integer_bounds(Integer integer, int &lower , int &upper ) {
    lower = integer.lower_bound_;
    upper = integer.upper_bound_;
}



void OutputBase::get_double_bounds(Double dbl, double &lower , double &upper ) {
    lower = dbl.lower_bound_;
    upper = dbl.upper_bound_;
}



void OutputBase::get_array_sizes(Array array, unsigned int &lower , unsigned int &upper ) {
	lower = array.data_->lower_bound_;
	upper = array.data_->upper_bound_;
}



void OutputBase::get_array_type(Array array, std::shared_ptr<TypeBase> &arr_type) {
    arr_type = array.data_->type_of_values_;
}



const string & OutputBase::get_record_description(const Record *rec) {
    return rec->data_->description_;
}



const string & OutputBase::get_abstract_description(const Abstract *a_rec) {
    return a_rec->child_data_->description_;
}



void OutputBase::get_parent_vec(Record rec, std::vector< std::shared_ptr<Abstract> > &parent_vec) {
	parent_vec = rec.data_->parent_vec_;
}



void OutputBase::get_default(Record::KeyIter it, string &type, string &value) {
	value = it->default_.value_;
	if ( it->default_.is_obligatory() ) {
		type = "obligatory";
	} else if ( it->default_.is_optional() ) {
		type = "optional";
	} else if ( it->default_.has_value_at_read_time() ) {
		type = "value at read time";
	} else {
		type = "value at declaration";
	}

}


const string & OutputBase::get_selection_description(const Selection *sel) {
    return sel->data_->description_;
}


void OutputBase::get_adhoc_parent_name(const AdHocAbstract *a_rec, string &parent_name) {
	parent_name = a_rec->ancestor_.type_name();
}


Abstract::ChildDataIter OutputBase::get_adhoc_parent_data(const AdHocAbstract *a_rec) {
	return a_rec->ancestor_.child_data_->list_of_childs.begin();
}




void OutputBase::print_base(ostream& stream, const TypeBase *type) {

	if (typeid(*type) == typeid(Type::Record) || typeid(*type) == typeid(Type::Tuple)) {
		print_impl(stream, static_cast<const Type::Record *>(type) );
	} else
	if (typeid(*type) == typeid(Type::Array)) {
		print_impl(stream, static_cast<const Type::Array *>(type) );
	} else
	if (typeid(*type) == typeid(Type::Abstract)) {
			print_impl(stream, static_cast<const Type::Abstract *>(type) );
	} else
	if (typeid(*type) == typeid(Type::AdHocAbstract)) {
		print_impl(stream, static_cast<const Type::AdHocAbstract *>(type) );
	} else
	if (typeid(*type) == typeid(Type::Selection)) {
		print_impl(stream, static_cast<const Type::Selection *>(type) );
	} else
	if (typeid(*type) == typeid(Type::Integer)) {
		print_impl(stream, static_cast<const Type::Integer *>(type) );
	} else
	if (typeid(*type) == typeid(Type::Double)) {
		print_impl(stream, static_cast<const Type::Double *>(type) );
	} else
	if (typeid(*type) == typeid(Type::Bool)) {
		print_impl(stream, static_cast<const Type::Bool *>(type) );
	} else
	if (typeid(*type) == typeid(Type::Parameter)) {
		print_impl(stream, static_cast<const Type::Parameter *>(type) );
	} else {
		const Type::FileName * file_name_type = dynamic_cast<const Type::FileName *>(type);
        if (file_name_type != NULL ) {
        	print_impl(stream, file_name_type );
        	return;
        }

		const Type::String * string_type = dynamic_cast<const Type::String *>(type);
        if (string_type != NULL ) {
        	print_impl(stream, string_type );
        	return;
        }

        // default -> error
        THROW( Type::ExcUnknownDescendant() << Type::EI_TypeName(typeid(type).name()) );
	}
}


void OutputBase::write_default_value(std::ostream& stream, Default dft) {
	if (dft.is_obligatory() || dft.is_optional()) {
		stream << "<" << dft.value() << ">";
	} else {
		stream << "\"" << dft.value() << "\"";
	}
}

void OutputBase::write_description(std::ostream& stream, const string& str,
        unsigned int padding, unsigned int hash_count) {
	string s = str;
	boost::replace_all(s, "\\$", "$");

    boost::tokenizer<boost::char_separator<char> > line_tokenizer(s, boost::char_separator<char>("\n"));
    boost::tokenizer<boost::char_separator<char> >::iterator it;

    // For every \n add padding at beginning of the next line.
    for(it = line_tokenizer.begin(); it != line_tokenizer.end(); ++it) {
        stream << endl;
        stream << setw(padding) << "";
        stream << std::setfill('#') << setw(hash_count) << "" << std::setfill(' ') << " " << *it;
    }
}


void OutputBase::clear_processed_types() {
	processed_types_hash_.clear();
	full_hash_ = 0;
}


bool OutputBase::was_written(std::size_t hash)
{
    bool in_set = ( processed_types_hash_.find(hash) != processed_types_hash_.end() );
    if (! in_set) processed_types_hash_.insert(hash);
    return in_set;
}

void OutputBase::get_attr_and_param_data(const TypeBase *type, TypeBase::attribute_map &attr_map,
    		TypeBase::TypeHash &generic_type_hash, TypeBase::json_string &parameter_map_to_json) {
	attr_map = *( type->attributes_.get() );
	generic_type_hash = type->generic_type_hash_;
	if (type->parameter_map_.size()) {
		parameter_map_to_json = type->print_parameter_map_to_json( type->parameter_map_ );
	}
}




/*******************************************************************
 * implementation of OutputText
 */

ostream& OutputText::print(ostream& stream) {
	doc_type_ = full_record;
	clear_processed_types();

	print_base(stream, type_);
	return stream;
}

void OutputText::print_impl(ostream& stream, const Record *type) {
	ASSERT(type->is_finished())(type->type_name())(type->class_name()).warning("Printing documentation of unfinished type.");
	switch (doc_type_) {
	case key_record:
		stream << "" << type->class_name() << " '" << type->type_name() << "' (" << type->size() << " keys).";
		break;
	case full_record:
		TypeBase::TypeHash hash=type->content_hash();
		if (! was_written(hash)) {
			// header
			stream << endl;
			stream << "" << type->class_name() << " '" << type->type_name() << "'";
			// parent record
			/*std::shared_ptr<Abstract> parent_ptr;
			get_parent_ptr(*type, parent_ptr);
			if (parent_ptr) {
				stream << ", implementation of " << parent_ptr->type_name();
			}*/

			// reducible to key
			Record::KeyIter key_it = type->auto_conversion_key_iter();
			if (key_it != type->end()) {
				stream << ", reducible to key '" << key_it->key_ << "'";
			}
			stream << "" << " (" << type->size() << " keys).";
		    write_description(stream, OutputBase::get_record_description(type), 0);
		    stream << endl;
		    stream << "" << std::setfill('-') << setw(10) << "" << std::setfill(' ') << endl;
		    // keys
		    doc_type_ = key_record;
		    for (Record::KeyIter it = type->begin(); it != type->end(); ++it) {
		    	size_setw_ = it->key_.size() + 3;
		        stream << setw(padding_size) << "" << it->key_ << " = ";
		        write_default_value(stream, it->default_);
		        stream << endl;
		        stream << setw(padding_size + size_setw_) << "" <<"#### is ";
		        print_base(stream, it->type_.get());
		        write_description(stream, it->description_, padding_size+size_setw_);
		        stream << endl;
		    }
		    stream << "" << std::setfill('-') << setw(10) << "" << std::setfill(' ') << " " << type->type_name() << endl;
		    // Full documentation of embedded record types.
		    doc_type_ = full_record;
		}
		break;
	}
}
void OutputText::print_impl(ostream& stream, const Array *type) {
	std::shared_ptr<TypeBase> array_type;
	get_array_type(*type, array_type);
	switch (doc_type_) {
	case key_record:
		unsigned int lower_size, upper_size;
		get_array_sizes(*type, lower_size, upper_size);
		stream << "Array, size limits: [" << lower_size << ", " << upper_size << "] of type: " << endl;
		stream << setw(padding_size + size_setw_) << "" << "#### ";
		print_base(stream, array_type.get());
		break;
	case full_record:
		print_base(stream, array_type.get());
		break;
	}
}


void OutputText::print_impl(ostream& stream, const Abstract *type) {
	// Print documentation of abstract record
	switch (doc_type_) {
	case key_record:
		stream << "Abstract '" << type->type_name() << "' with "<< type->child_size() << " descendants.";
		break;
	case full_record:
		TypeBase::TypeHash hash=type->content_hash();
		if (! was_written(hash) ) {
            // header
            stream << endl;
            stream << "" << "Abstract '" << type->type_name() << "' with " << type->child_size() << " descendants.";
            write_description(stream, OutputBase::get_abstract_description( type ), 0);
            stream << endl;
            stream << "" << std::setfill('-') << setw(10) << "" << std::setfill(' ') << endl;
            // descendants
            doc_type_ = key_record;
            for (Abstract::ChildDataIter it = type->begin_child_data(); it != type->end_child_data(); ++it) {
            	size_setw_ = 0;
                stream << setw(padding_size) << "";
                stream << "" << "Record '" << (*it).type_name() << "'";
                write_description(stream, OutputBase::get_record_description( &(*it) ), padding_size+size_setw_);
                stream << endl;
            }
            stream << "" << std::setfill('-') << setw(10) << "" << std::setfill(' ') << " " << type->type_name() << endl;
            // Full documentation of embedded record types.
            doc_type_ = full_record;
        }
		break;
	}
}


void OutputText::print_impl(ostream& stream, const AdHocAbstract *type) {
	// Print documentation of adhoc abstract record
	if (doc_type_ == key_record) {
		stream << "AdHocAbstract";
		/*string parent_name;
		get_adhoc_parent_name(type, parent_name);
		stream << "AdHocAbstract" << endl;
		stream << setw(padding_size + size_setw_) << "";
		stream << "#### Derived from Abstract '" << parent_name << "', ";
		stream << "added Records: ";
		{
			Abstract::ChildDataIter parent_it = get_adhoc_parent_data(type);
			bool add_comma = false;
			for (Abstract::ChildDataIter it = type->begin_child_data(); it != type->end_child_data(); ++it) {
				if ((*it).type_name() == (*parent_it).type_name()) {
					++parent_it;
				} else {
					if (add_comma) stream << ", ";
					else add_comma = true;
					stream << "'" << (*it).type_name() << "'";
				}
			}
		}*/
	}
}
void OutputText::print_impl(ostream& stream, const Selection *type) {
	ASSERT(type->is_finished())(type->type_name()).warning("Printing documentation of unfinished Input::Type::Selection.");
	switch (doc_type_) {
	case key_record:
		stream << "Selection '" << type->type_name() << "' of " << type->size() << " values.";
		break;
	case full_record:
		TypeBase::TypeHash hash=type->content_hash();
		if (! was_written(hash) ) {
			stream << endl << "Selection '" << type->type_name() << "' of " << type->size() << " values.";
			write_description(stream, OutputBase::get_selection_description( type ), 0);
			stream << endl;
		    stream << "" << std::setfill('-') << setw(10) << "" << std::setfill(' ') << endl;
		    // keys
		    for (Selection::keys_const_iterator it = type->begin(); it != type->end(); ++it) {
		        stream << setw(padding_size) << "" << it->key_ << " = " << it->value;
		        if (it->description_ != "") {
		        	stream << endl;
		        	stream << setw(padding_size + it->key_.size() + 3) << "" << "# " << it->description_ << "";
		        }
		        stream << endl;
		    }
		    stream << "" << std::setfill('-') << setw(10) << "" << std::setfill(' ') << " " << type->type_name() << endl;
		}
		break;
	}
}
void OutputText::print_impl(ostream& stream, const Integer *type) {
	if (doc_type_ == key_record) {
		int lower_bound, upper_bound;
		get_integer_bounds(*type, lower_bound, upper_bound);
		stream << "Integer in [" << lower_bound << ", " << upper_bound << "]";
	}
}
void OutputText::print_impl(ostream& stream, const Double *type) {
	if (doc_type_ == key_record) {
		double lower_bound, upper_bound;
		get_double_bounds(*type, lower_bound, upper_bound);
		stream << "Double in [" << lower_bound << ", " << upper_bound << "]";
	}
}
void OutputText::print_impl(ostream& stream, const Bool *type) {
	if (doc_type_ == key_record) {
		stream << "Bool";
	}
}
void OutputText::print_impl(ostream& stream, const String *type) {
	if (doc_type_ == key_record) {
		stream << "String (generic)";
	}
}
void OutputText::print_impl(ostream& stream, const FileName *type) {
	if (doc_type_ == key_record) {
		stream << "FileName of ";
		switch (type->get_file_type()) {
		case ::FilePath::input_file:
			stream << "input file";
			break;
		case ::FilePath::output_file:
			stream << "output file";
			break;
		default:
			stream << "file with unknown type";
			break;
		}
	}
}



void OutputText::print_impl(ostream& stream, const Parameter *type) {
	ASSERT_DBG(false).error("Parameter appears in the IST. Check where Instance is missing.");
}




/*******************************************************************
 * implementation of OutputJSONMachine
 */

OutputJSONMachine::OutputJSONMachine(RevNumData rev_num_data) 
: OutputBase()
{    
    rev_num_data_ = rev_num_data;

    format_head="{ \"version\" :";
    format_inner=",\n\"ist_nodes\" : [\n";
    format_full_hash="{}],\n";
    format_tail="}\n";   
}



OutputJSONMachine::OutputJSONMachine(const Record &root_type, RevNumData rev_num_data) 
: OutputJSONMachine(rev_num_data)
{
    root_type_ =  root_type;
}


std::string OutputJSONMachine::escape_description(std::string desc) {
	static std::vector< std::pair<boost::regex, std::string> > rewrite_rules = {
	        // replace single slash with two slashes
			{boost::regex("\\\\"), "\\\\\\\\"},
	        // replace quote with slash quote
			{boost::regex("\\\""), "\\\\\""},
	        // replace special chars with escaped slash + special chars
			{boost::regex("\\n"), "\\\\n"},
			{boost::regex("\\t"), "\\\\t"},
			{boost::regex("\\r"), "\\\\r"}
	};


    std::string tmp = std::string(desc);

    for (auto rewrite_rule : rewrite_rules) {
        tmp = boost::regex_replace(tmp, rewrite_rule.first, rewrite_rule.second);
    }

    return tmp;
}


ostream& OutputJSONMachine::print(ostream& stream) {
	doc_type_ = full_record;
	clear_processed_types();

	stream << format_head;
	print_program_info(stream);
	stream << format_inner;

    print_base( stream, &root_type_);
	for (Input::TypeRepository<Selection>::TypeRepositoryMapIter it = Input::TypeRepository<Selection>::get_instance().begin();
			it != Input::TypeRepository<Selection>::get_instance().end(); ++it) {
		print_base( stream, it->second.get() );
	}
	for (Input::TypeRepository<Abstract>::TypeRepositoryMapIter it = Input::TypeRepository<Abstract>::get_instance().begin();
			it != Input::TypeRepository<Abstract>::get_instance().end(); ++it) {
		print_base( stream, it->second.get() );
	}
	for (Input::TypeRepository<Record>::TypeRepositoryMapIter it = Input::TypeRepository<Record>::get_instance().begin();
			it != Input::TypeRepository<Record>::get_instance().end(); ++it) {
		print_base( stream, it->second.get() );
	}

	stream << format_full_hash;
	print_full_hash(stream);
	stream << format_tail;
	return stream;
}

std::string print_attributes(TypeBase::attribute_map attribute_map) {
    stringstream stream;

    if (attribute_map.size() == 0) return "\"attributes\" : {}";

    stream << "\"attributes\" : {" << endl; // print map of attributes
    for (auto it=attribute_map.begin(); it!=attribute_map.end(); ++it) {
        if (it != attribute_map.begin()) {
            stream << "," << endl;
        }
        stream << "\"" << it->first << "\" : " << it->second;
    }
    stream << endl << "}";

    return stream.str();
}


void OutputJSONMachine::print_type_header(ostream &stream, const TypeBase *type) {
    stream << "{" << endl;
    stream << "\"id\" : " << type->hash_str() << "," << endl;
    stream << "\"input_type\" : \"" + type->class_name() + "\"," << endl;
    stream << "\"name\" : \"" << type->type_name() << "\"," << endl;

    // write data of parameters and attributes
    TypeBase::attribute_map attr_map;
    TypeBase::TypeHash generic_type_hash;
    TypeBase::json_string parameter_map_to_json;
    get_attr_and_param_data(type, attr_map, generic_type_hash, parameter_map_to_json);
	// print hash of generic type and parameters into separate keys
	if (generic_type_hash) { // print hash of generic type into separate keys
		stream << "\"generic_type\" : " << TypeBase::hash_str(generic_type_hash) << "," << endl;
	}
	if (parameter_map_to_json.size()) { // parameters into separate keys
		stream << "\"parameters\" : " << parameter_map_to_json << "," << endl;
	}
	stream << print_attributes(attr_map);
}


void OutputJSONMachine::print_impl(ostream& stream, const Record *type) {

	TypeBase::TypeHash hash=type->content_hash();
    if (was_written(hash)) return;

    print_type_header(stream, type);
    stream << "," << endl << "\"description\" : \"" <<
            escape_description( OutputBase::get_record_description(type) ) << "\"," << endl;

    // parent records, implemented abstracts
    std::vector< std::shared_ptr<Abstract> > parent_vec;
    get_parent_vec(*type, parent_vec);
    if (parent_vec.size()) {
        stream << "\"implements\" : [ ";
        bool add_comma = false;
        for (auto &parent : parent_vec) {
        	if (add_comma) stream << ", ";
        	else add_comma = true;
            stream << parent->hash_str();
        }
        stream << " ]," << endl;
    }

    // reducible to key
    Record::KeyIter key_it = type->auto_conversion_key_iter();
    if (key_it != type->end()) {
        stream << "\"reducible_to_key\" : \"" << key_it->key_ << "\"," << endl;
    }

    stream << "\"keys\" : [" << endl;

    doc_type_ = key_record;
    for (Record::KeyIter it = type->begin(); it != type->end(); ++it) {
        string dft_type, dft_value;
        get_default(it, dft_type, dft_value);
        if (dft_type != "value at declaration") 
            dft_value = "\"" + escape_description(dft_value) + "\"";

        if (it != type->begin()) {
            stream << "," << endl;
        }
        stream << "{ \"key\" : \"" << it->key_ << "\"," << endl;
        stream << "\"description\" : \"" <<
                escape_description(it->description_) << "\"," << endl;
        stream << "\"default\" : { "
                <<"\"type\" : \"" << dft_type << "\"," << endl
                <<"\"value\" : " << dft_value << " }," << endl;
        stream << "\"type\" : " << it->type_->hash_str() << "," << endl;
        stream << print_attributes(it->attributes);
        stream << "}";
    }

    stream << "]" << endl;
    stream << "},";

    // Full documentation of embedded record types.
    doc_type_ = full_record;
	for (Record::KeyIter it = type->begin(); it != type->end(); ++it) {
		print_base(stream, it->type_.get());
	}

    boost::hash_combine(full_hash_, hash);
}



void OutputJSONMachine::print_impl(ostream& stream, const Array *type) {
	TypeBase::TypeHash hash=type->content_hash();
    if (was_written(hash)) return;

    unsigned int lower_size, upper_size;
	std::shared_ptr<TypeBase> array_type;

    get_array_sizes(*type, lower_size, upper_size);
	get_array_type(*type, array_type);

	print_type_header(stream, type);
	stream << "," << endl;
	stream << "\"range\" : [" << lower_size << ", " << upper_size << "]," << endl;
	stream << "\"subtype\" : " << array_type->hash_str()  << endl;
	stream << "}," << endl;

	print_base(stream, array_type.get());

	boost::hash_combine(full_hash_, hash);
}



void OutputJSONMachine::print_impl(ostream& stream, const Abstract *type) {
	TypeBase::TypeHash hash=type->content_hash();
    if (was_written(hash)) return;

    print_type_header(stream, type);
    stream << "," << endl;
    stream << "\"description\" : \"" <<
            escape_description( OutputBase::get_abstract_description(type)) << "\"," << endl;

    print_abstract_record_keys(stream, type);
    stream << "},";

    for (Abstract::ChildDataIter it = type->begin_child_data(); it != type->end_child_data(); ++it) {
    	print_base(stream, &*it);
    }

    boost::hash_combine(full_hash_, hash);
}


void OutputJSONMachine::print_impl(ostream& stream, const AdHocAbstract *type) {
	TypeBase::TypeHash hash=type->content_hash();
    if (was_written(hash)) return;

	string parent_name;
	get_adhoc_parent_name(type, parent_name);
	print_type_header(stream, type);
	stream << "," << endl;
    print_abstract_record_keys(stream, dynamic_cast<const Type::Abstract *>(type));
    stream << "},";

    for (Abstract::ChildDataIter it = type->begin_child_data(); it != type->end_child_data(); ++it) {
    	print_base(stream, &*it);
    }

    boost::hash_combine(full_hash_, hash);
}



void OutputJSONMachine::print_abstract_record_keys(ostream& stream, const Abstract *type) {

    // Print documentation of abstract record
    const Record * desc = type->get_default_descendant();

    // default descendant
    if (desc) {
        stream << "\"default_descendant\" : " << desc->hash_str()  << "," << endl;
    }
    stream << "\"implementations\" : [" << endl;
    for (Abstract::ChildDataIter it = type->begin_child_data(); it != type->end_child_data(); ++it) {
        if (it != type->begin_child_data())
            stream << "," << endl;
        stream << "" << it->hash_str() << "";
    }
    stream << "]";

}





void OutputJSONMachine::print_impl(ostream& stream, const Selection *type) {
	TypeBase::TypeHash hash=type->content_hash();
    if (was_written(hash)) return;

    print_type_header(stream, type);
    stream << "," << endl;
	stream << "\"description\" : \"" <<
	        escape_description(OutputBase::get_selection_description(type)) << "\"," << endl;

	stream << "\"values\" : [" << endl;
	for (Selection::keys_const_iterator it = type->begin(); it != type->end(); ++it) {
		if (it != type->begin()) {
			stream << "," << endl;
		}
		stream << "{ \"name\" : \"" << it->key_ << "\"," << endl
		       << "\"description\" : \"" << escape_description(it->description_) << "\" }";
	}

	stream << "]" << endl;
	stream << "},";

	boost::hash_combine(full_hash_, hash);
}


void OutputJSONMachine::print_impl(ostream& stream, const Integer *type) {
	TypeBase::TypeHash hash=type->content_hash();
    if (was_written(hash)) return;

    int lower, upper;
	get_integer_bounds(*type, lower, upper);

	print_type_header(stream, type);
	stream << "," << endl;
	stream << "\"range\" : [" << lower << ", " << upper << "]" << endl;
	stream << "},";

	boost::hash_combine(full_hash_, hash);
}


void OutputJSONMachine::print_impl(ostream& stream, const Double *type) {
	TypeBase::TypeHash hash=type->content_hash();
    if (was_written(hash)) return;

    double lower, upper;
	get_double_bounds(*type, lower, upper);

	print_type_header(stream, type);
	stream << "," << endl;
    stream << "\"range\" : [" << lower << ", " << upper << "]" << endl;
	stream << "},";

	boost::hash_combine(full_hash_, hash);
}


void OutputJSONMachine::print_impl(ostream& stream, const Bool *type) {
	TypeBase::TypeHash hash=type->content_hash();
    if (was_written(hash)) return;

    print_type_header(stream, type);
	stream << "},";

	boost::hash_combine(full_hash_, hash);
}


void OutputJSONMachine::print_impl(ostream& stream, const String *type) {
	TypeBase::TypeHash hash=type->content_hash();
    if (was_written(hash)) return;

    print_type_header(stream, type);
	stream << "},";

	boost::hash_combine(full_hash_, hash);
}


void OutputJSONMachine::print_impl(ostream& stream, const FileName *type) {
	TypeBase::TypeHash hash=type->content_hash();
    if (was_written(hash)) return;

    print_type_header(stream, type);
    stream << "," << endl;
	stream << "\"file_mode\" : \"";
	switch (type->get_file_type()) {
	case ::FilePath::input_file:
		stream << "input\"";
		break;
	case ::FilePath::output_file:
		stream << "output\"";
		break;
	}

	stream << endl << "},";

	boost::hash_combine(full_hash_, hash);
}



void OutputJSONMachine::print_impl(ostream& stream, const Parameter *type) {
	TypeBase::TypeHash hash=type->content_hash();
    if (was_written(hash)) return;

    print_type_header(stream, type);
    stream << endl << "},";

	boost::hash_combine(full_hash_, hash);
}



void OutputJSONMachine::print_program_info(ostream& stream) {
	string build_date = string(__DATE__) + ", " + string(__TIME__);

    stream << "{" << endl;
    stream << "\"flow123d_commit\" : \"" << rev_num_data_.revision << "\"," << endl;
    stream << "\"flow123d_version\" : \"" << rev_num_data_.version << "\"," << endl;
    stream << "\"date\" : \"" << build_date << "\"" << endl;
	stream << "}";
}



void OutputJSONMachine::print_full_hash(ostream& stream) {
	stream << "\"IST_hash\" : " << TypeBase::hash_str( full_hash_ ) << endl;
}






std::ostream& operator<<(std::ostream& stream, OutputText type_output) {
    return type_output.print(stream) << endl;
}


std::ostream& operator<<(std::ostream& stream, OutputJSONMachine type_output) {
    return type_output.print(stream) << endl;
}


} // closing namespace Type
} // closing namespace Input
=======
/*!
 *
﻿ * Copyright (C) 2015 Technical University of Liberec.  All rights reserved.
 * 
 * This program is free software; you can redistribute it and/or modify it under
 * the terms of the GNU General Public License version 3 as published by the
 * Free Software Foundation. (http://www.gnu.org/licenses/gpl-3.0.en.html)
 * 
 * This program is distributed in the hope that it will be useful, but WITHOUT
 * ANY WARRANTY; without even the implied warranty of MERCHANTABILITY or FITNESS
 * FOR A PARTICULAR PURPOSE.  See the GNU General Public License for more details.
 *
 * 
 * @file    type_output.cc
 * @brief   
 */

#include "input/type_output.hh"
#include "input/type_repository.hh"
#include "input/type_generic.hh"
#include "input/type_tuple.hh"
#include "system/system.hh"
#include <boost/algorithm/string/replace.hpp>
#include <boost/iostreams/filtering_stream.hpp>
#include <boost/iostreams/concepts.hpp>
#include <boost/iostreams/operations.hpp> // put


#include <string>
#include <limits>
#include <boost/regex.hpp>

namespace Input {
namespace Type {

using namespace std;


/*******************************************************************
 * implementation of OutputBase
 */

OutputBase::~OutputBase() {}



OutputBase::OutputBase()
{}



void OutputBase::get_integer_bounds(Integer integer, int &lower , int &upper ) {
    lower = integer.lower_bound_;
    upper = integer.upper_bound_;
}



void OutputBase::get_double_bounds(Double dbl, double &lower , double &upper ) {
    lower = dbl.lower_bound_;
    upper = dbl.upper_bound_;
}



void OutputBase::get_array_sizes(Array array, unsigned int &lower , unsigned int &upper ) {
	lower = array.data_->lower_bound_;
	upper = array.data_->upper_bound_;
}



void OutputBase::get_array_type(Array array, std::shared_ptr<TypeBase> &arr_type) {
    arr_type = array.data_->type_of_values_;
}



const string & OutputBase::get_record_description(const Record *rec) {
    return rec->data_->description_;
}



const string & OutputBase::get_abstract_description(const Abstract *a_rec) {
    return a_rec->child_data_->description_;
}



void OutputBase::get_parent_vec(Record rec, std::vector< std::shared_ptr<Abstract> > &parent_vec) {
	parent_vec = rec.data_->parent_vec_;
}



void OutputBase::get_default(Record::KeyIter it, string &type, string &value) {
	value = it->default_.value_;
	if ( it->default_.is_obligatory() ) {
		type = "obligatory";
	} else if ( it->default_.is_optional() ) {
		type = "optional";
	} else if ( it->default_.has_value_at_read_time() ) {
		type = "value at read time";
	} else {
		type = "value at declaration";
	}

}


const string & OutputBase::get_selection_description(const Selection *sel) {
    return sel->data_->description_;
}


void OutputBase::get_adhoc_parent_name(const AdHocAbstract *a_rec, string &parent_name) {
	parent_name = a_rec->ancestor_.type_name();
}


Abstract::ChildDataIter OutputBase::get_adhoc_parent_data(const AdHocAbstract *a_rec) {
	return a_rec->ancestor_.child_data_->list_of_childs.begin();
}

template <class T>
void OutputBase::print_generic(ostream& stream, const TypeBase *type) {
    // print possible generic
    if (type->generic_type_hash_) {
        const T *gen_type = Input::TypeRepository<T>::get_instance().find_hash(type->generic_type_hash_).get();
        ASSERT(gen_type)(type->hash_str())(type->type_name());
        print_base(stream, gen_type);
    }
}
void OutputBase::print_base(ostream& stream, const TypeBase *type) {

    ASSERT(type);

	if (typeid(*type) == typeid(Type::Tuple)) {
	    print_generic<Tuple>(stream, type);
		print_impl(stream, static_cast<const Type::Record *>(type) );
	} else
	if (typeid(*type) == typeid(Type::Record)) {
	    print_generic<Record>(stream, type);
	    print_impl(stream, static_cast<const Type::Record *>(type) );
	} else
	if (typeid(*type) == typeid(Type::Array)) {
		print_impl(stream, static_cast<const Type::Array *>(type) );
	} else
	if (typeid(*type) == typeid(Type::Abstract)) {
			print_impl(stream, static_cast<const Type::Abstract *>(type) );
	} else
	if (typeid(*type) == typeid(Type::AdHocAbstract)) {
		print_impl(stream, static_cast<const Type::AdHocAbstract *>(type) );
	} else
	if (typeid(*type) == typeid(Type::Selection)) {
		print_impl(stream, static_cast<const Type::Selection *>(type) );
	} else
	if (typeid(*type) == typeid(Type::Integer)) {
		print_impl(stream, static_cast<const Type::Integer *>(type) );
	} else
	if (typeid(*type) == typeid(Type::Double)) {
		print_impl(stream, static_cast<const Type::Double *>(type) );
	} else
	if (typeid(*type) == typeid(Type::Bool)) {
		print_impl(stream, static_cast<const Type::Bool *>(type) );
	} else
	if (typeid(*type) == typeid(Type::Parameter)) {
		print_impl(stream, static_cast<const Type::Parameter *>(type) );
	} else {
		const Type::FileName * file_name_type = dynamic_cast<const Type::FileName *>(type);
        if (file_name_type != NULL ) {
        	print_impl(stream, file_name_type );
        	return;
        }

		const Type::String * string_type = dynamic_cast<const Type::String *>(type);
        if (string_type != NULL ) {
        	print_impl(stream, string_type );
        	return;
        }

        // default -> error
        THROW( Type::ExcUnknownDescendant() << Type::EI_TypeName(typeid(type).name()) );
	}
}


void OutputBase::write_default_value(std::ostream& stream, Default dft) {
	if (dft.is_obligatory() || dft.is_optional()) {
		stream << "<" << dft.value() << ">";
	} else {
		stream << "\"" << dft.value() << "\"";
	}
}

void OutputBase::write_description(std::ostream& stream, const string& str,
        unsigned int padding, unsigned int hash_count) {
	string s = str;
	boost::replace_all(s, "\\$", "$");

    boost::tokenizer<boost::char_separator<char> > line_tokenizer(s, boost::char_separator<char>("\n"));
    boost::tokenizer<boost::char_separator<char> >::iterator it;

    // For every \n add padding at beginning of the next line.
    for(it = line_tokenizer.begin(); it != line_tokenizer.end(); ++it) {
        stream << endl;
        stream << setw(padding) << "";
        stream << std::setfill('#') << setw(hash_count) << "" << std::setfill(' ') << " " << *it;
    }
}


void OutputBase::clear_processed_types() {
	processed_types_hash_.clear();
	full_hash_ = 0;
}


bool OutputBase::was_written(std::size_t hash)
{
    bool in_set = ( processed_types_hash_.find(hash) != processed_types_hash_.end() );
    if (! in_set) processed_types_hash_.insert(hash);
    return in_set;
}

void OutputBase::get_attr_and_param_data(const TypeBase *type, TypeBase::attribute_map &attr_map,
    		TypeBase::TypeHash &generic_type_hash, TypeBase::json_string &parameter_map_to_json) {
	attr_map = *( type->attributes_.get() );
	generic_type_hash = type->generic_type_hash_;
	if (type->parameter_map_.size()) {
		parameter_map_to_json = type->print_parameter_map_to_json( type->parameter_map_ );
	}
}




/*******************************************************************
 * implementation of OutputText
 */

ostream& OutputText::print(ostream& stream) {
	doc_type_ = full_record;
	clear_processed_types();

	print_base(stream, type_);
	return stream;
}

void OutputText::print_impl(ostream& stream, const Record *type) {
	ASSERT(type->is_finished())(type->type_name())(type->class_name()).warning("Printing documentation of unfinished type.");
	switch (doc_type_) {
	case key_record:
		stream << "" << type->class_name() << " '" << type->type_name() << "' (" << type->size() << " keys).";
		break;
	case full_record:
		TypeBase::TypeHash hash=type->content_hash();
		if (! was_written(hash)) {
			// header
			stream << endl;
			stream << "" << type->class_name() << " '" << type->type_name() << "'";
			// parent record
			/*std::shared_ptr<Abstract> parent_ptr;
			get_parent_ptr(*type, parent_ptr);
			if (parent_ptr) {
				stream << ", implementation of " << parent_ptr->type_name();
			}*/

			// reducible to key
			Record::KeyIter key_it = type->auto_conversion_key_iter();
			if (key_it != type->end()) {
				stream << ", reducible to key '" << key_it->key_ << "'";
			}
			stream << "" << " (" << type->size() << " keys).";
		    write_description(stream, OutputBase::get_record_description(type), 0);
		    stream << endl;
		    stream << "" << std::setfill('-') << setw(10) << "" << std::setfill(' ') << endl;
		    // keys
		    doc_type_ = key_record;
		    for (Record::KeyIter it = type->begin(); it != type->end(); ++it) {
		    	size_setw_ = it->key_.size() + 3;
		        stream << setw(padding_size) << "" << it->key_ << " = ";
		        write_default_value(stream, it->default_);
		        stream << endl;
		        stream << setw(padding_size + size_setw_) << "" <<"#### is ";
		        print_base(stream, it->type_.get());
		        write_description(stream, it->description_, padding_size+size_setw_);
		        stream << endl;
		    }
		    stream << "" << std::setfill('-') << setw(10) << "" << std::setfill(' ') << " " << type->type_name() << endl;
		    // Full documentation of embedded record types.
		    doc_type_ = full_record;
		}
		break;
	}
}
void OutputText::print_impl(ostream& stream, const Array *type) {
	std::shared_ptr<TypeBase> array_type;
	get_array_type(*type, array_type);
	switch (doc_type_) {
	case key_record:
		unsigned int lower_size, upper_size;
		get_array_sizes(*type, lower_size, upper_size);
		stream << "Array, size limits: [" << lower_size << ", " << upper_size << "] of type: " << endl;
		stream << setw(padding_size + size_setw_) << "" << "#### ";
		print_base(stream, array_type.get());
		break;
	case full_record:
		print_base(stream, array_type.get());
		break;
	}
}


void OutputText::print_impl(ostream& stream, const Abstract *type) {
	// Print documentation of abstract record
	switch (doc_type_) {
	case key_record:
		stream << "Abstract '" << type->type_name() << "' with "<< type->child_size() << " descendants.";
		break;
	case full_record:
		TypeBase::TypeHash hash=type->content_hash();
		if (! was_written(hash) ) {
            // header
            stream << endl;
            stream << "" << "Abstract '" << type->type_name() << "' with " << type->child_size() << " descendants.";
            write_description(stream, OutputBase::get_abstract_description( type ), 0);
            stream << endl;
            stream << "" << std::setfill('-') << setw(10) << "" << std::setfill(' ') << endl;
            // descendants
            doc_type_ = key_record;
            for (Abstract::ChildDataIter it = type->begin_child_data(); it != type->end_child_data(); ++it) {
            	size_setw_ = 0;
                stream << setw(padding_size) << "";
                stream << "" << "Record '" << (*it).type_name() << "'";
                write_description(stream, OutputBase::get_record_description( &(*it) ), padding_size+size_setw_);
                stream << endl;
            }
            stream << "" << std::setfill('-') << setw(10) << "" << std::setfill(' ') << " " << type->type_name() << endl;
            // Full documentation of embedded record types.
            doc_type_ = full_record;
        }
		break;
	}
}


void OutputText::print_impl(ostream& stream, const AdHocAbstract *type) {
	// Print documentation of adhoc abstract record
	if (doc_type_ == key_record) {
		stream << "AdHocAbstract";
		/*string parent_name;
		get_adhoc_parent_name(type, parent_name);
		stream << "AdHocAbstract" << endl;
		stream << setw(padding_size + size_setw_) << "";
		stream << "#### Derived from Abstract '" << parent_name << "', ";
		stream << "added Records: ";
		{
			Abstract::ChildDataIter parent_it = get_adhoc_parent_data(type);
			bool add_comma = false;
			for (Abstract::ChildDataIter it = type->begin_child_data(); it != type->end_child_data(); ++it) {
				if ((*it).type_name() == (*parent_it).type_name()) {
					++parent_it;
				} else {
					if (add_comma) stream << ", ";
					else add_comma = true;
					stream << "'" << (*it).type_name() << "'";
				}
			}
		}*/
	}
}
void OutputText::print_impl(ostream& stream, const Selection *type) {
	ASSERT(type->is_finished())(type->type_name()).warning("Printing documentation of unfinished Input::Type::Selection.");
	switch (doc_type_) {
	case key_record:
		stream << "Selection '" << type->type_name() << "' of " << type->size() << " values.";
		break;
	case full_record:
		TypeBase::TypeHash hash=type->content_hash();
		if (! was_written(hash) ) {
			stream << endl << "Selection '" << type->type_name() << "' of " << type->size() << " values.";
			write_description(stream, OutputBase::get_selection_description( type ), 0);
			stream << endl;
		    stream << "" << std::setfill('-') << setw(10) << "" << std::setfill(' ') << endl;
		    // keys
		    for (Selection::keys_const_iterator it = type->begin(); it != type->end(); ++it) {
		        stream << setw(padding_size) << "" << it->key_ << " = " << it->value;
		        if (it->description_ != "") {
		        	stream << endl;
		        	stream << setw(padding_size + it->key_.size() + 3) << "" << "# " << it->description_ << "";
		        }
		        stream << endl;
		    }
		    stream << "" << std::setfill('-') << setw(10) << "" << std::setfill(' ') << " " << type->type_name() << endl;
		}
		break;
	}
}
void OutputText::print_impl(ostream& stream, const Integer *type) {
	if (doc_type_ == key_record) {
		int lower_bound, upper_bound;
		get_integer_bounds(*type, lower_bound, upper_bound);
		stream << "Integer in [" << lower_bound << ", " << upper_bound << "]";
	}
}
void OutputText::print_impl(ostream& stream, const Double *type) {
	if (doc_type_ == key_record) {
		double lower_bound, upper_bound;
		get_double_bounds(*type, lower_bound, upper_bound);
		stream << "Double in [" << lower_bound << ", " << upper_bound << "]";
	}
}
void OutputText::print_impl(ostream& stream, const Bool *type) {
	if (doc_type_ == key_record) {
		stream << "Bool";
	}
}
void OutputText::print_impl(ostream& stream, const String *type) {
	if (doc_type_ == key_record) {
		stream << "String (generic)";
	}
}
void OutputText::print_impl(ostream& stream, const FileName *type) {
	if (doc_type_ == key_record) {
		stream << "FileName of ";
		switch (type->get_file_type()) {
		case ::FilePath::input_file:
			stream << "input file";
			break;
		case ::FilePath::output_file:
			stream << "output file";
			break;
		default:
			stream << "file with unknown type";
			break;
		}
	}
}



void OutputText::print_impl(ostream& stream, const Parameter *type) {
	ASSERT_DBG(false).error("Parameter appears in the IST. Check where Instance is missing.");
}




/*******************************************************************
 * implementation of OutputJSONMachine
 */

OutputJSONMachine::OutputJSONMachine(RevNumData rev_num_data) 
: OutputBase()
{    
    rev_num_data_ = rev_num_data;

    format_head="{ \"version\" :";
    format_inner=",\n\"ist_nodes\" : [\n";
    format_full_hash="{}],\n";
    format_tail="}\n";   
}



OutputJSONMachine::OutputJSONMachine(const Record &root_type, RevNumData rev_num_data) 
: OutputJSONMachine(rev_num_data)
{
    root_type_ =  root_type;
    root_type_.finish();
}


std::string OutputJSONMachine::escape_description(std::string desc) {
	static std::vector< std::pair<boost::regex, std::string> > rewrite_rules = {
	        // replace single slash with two slashes
			{boost::regex("\\\\"), "\\\\\\\\"},
	        // replace quote with slash quote
			{boost::regex("\\\""), "\\\\\""},
	        // replace special chars with escaped slash + special chars
			{boost::regex("\\n"), "\\\\n"},
			{boost::regex("\\t"), "\\\\t"},
			{boost::regex("\\r"), "\\\\r"}
	};


    std::string tmp = std::string(desc);

    for (auto rewrite_rule : rewrite_rules) {
        tmp = boost::regex_replace(tmp, rewrite_rule.first, rewrite_rule.second);
    }

    return tmp;
}


ostream& OutputJSONMachine::print(ostream& stream) {
	doc_type_ = full_record;
	clear_processed_types();

	stream << format_head;
	print_program_info(stream);
	stream << format_inner;

    print_base( stream, &root_type_);
	/*
    for (Input::TypeRepository<Selection>::TypeRepositoryMapIter it = Input::TypeRepository<Selection>::get_instance().begin();
			it != Input::TypeRepository<Selection>::get_instance().end(); ++it) {
		print_base( stream, it->second.get() );
	}
	for (Input::TypeRepository<Abstract>::TypeRepositoryMapIter it = Input::TypeRepository<Abstract>::get_instance().begin();
			it != Input::TypeRepository<Abstract>::get_instance().end(); ++it) {
		print_base( stream, it->second.get() );
	}
	for (Input::TypeRepository<Record>::TypeRepositoryMapIter it = Input::TypeRepository<Record>::get_instance().begin();
			it != Input::TypeRepository<Record>::get_instance().end(); ++it) {
		print_base( stream, it->second.get() );
	}
*/
	stream << format_full_hash;
	print_full_hash(stream);
	stream << format_tail;
	return stream;
}

std::string print_attributes(TypeBase::attribute_map attribute_map) {
    stringstream stream;

    if (attribute_map.size() == 0) return "\"attributes\" : {}";

    stream << "\"attributes\" : {" << endl; // print map of attributes
    for (auto it=attribute_map.begin(); it!=attribute_map.end(); ++it) {
        if (it != attribute_map.begin()) {
            stream << "," << endl;
        }
        stream << "\"" << it->first << "\" : " << it->second;
    }
    stream << endl << "}";

    return stream.str();
}


void OutputJSONMachine::print_type_header(ostream &stream, const TypeBase *type) {
    stream << "{" << endl;
    stream << "\"id\" : " << type->hash_str() << "," << endl;
    stream << "\"input_type\" : \"" + type->class_name() + "\"," << endl;
    stream << "\"name\" : \"" << type->type_name() << "\"," << endl;

    // write data of parameters and attributes
    TypeBase::attribute_map attr_map;
    TypeBase::TypeHash generic_type_hash;
    TypeBase::json_string parameter_map_to_json;
    get_attr_and_param_data(type, attr_map, generic_type_hash, parameter_map_to_json);
	// print hash of generic type and parameters into separate keys
	if (generic_type_hash) { // print hash of generic type into separate keys
		stream << "\"generic_type\" : " << TypeBase::hash_str(generic_type_hash) << "," << endl;
	}
	if (parameter_map_to_json.size()) { // parameters into separate keys
		stream << "\"parameters\" : " << parameter_map_to_json << "," << endl;
	}
	stream << print_attributes(attr_map);
}


void OutputJSONMachine::print_impl(ostream& stream, const Record *type) {

	TypeBase::TypeHash hash=type->content_hash();
    if (was_written(hash)) return;

    print_type_header(stream, type);
    stream << "," << endl << "\"description\" : \"" <<
            escape_description( OutputBase::get_record_description(type) ) << "\"," << endl;

    // parent records, implemented abstracts
    std::vector< std::shared_ptr<Abstract> > parent_vec;
    get_parent_vec(*type, parent_vec);
    if (parent_vec.size()) {
        stream << "\"implements\" : [ ";
        bool add_comma = false;
        for (auto &parent : parent_vec) {
        	if (add_comma) stream << ", ";
        	else add_comma = true;
            stream << parent->hash_str();
        }
        stream << " ]," << endl;
    }

    // reducible to key
    Record::KeyIter key_it = type->auto_conversion_key_iter();
    if (key_it != type->end()) {
        stream << "\"reducible_to_key\" : \"" << key_it->key_ << "\"," << endl;
    }

    stream << "\"keys\" : [" << endl;

    doc_type_ = key_record;
    for (Record::KeyIter it = type->begin(); it != type->end(); ++it) {
        string dft_type, dft_value;
        get_default(it, dft_type, dft_value);
        if (dft_type != "value at declaration") 
            dft_value = "\"" + escape_description(dft_value) + "\"";

        if (it != type->begin()) {
            stream << "," << endl;
        }
        stream << "{ \"key\" : \"" << it->key_ << "\"," << endl;
        stream << "\"description\" : \"" <<
                escape_description(it->description_) << "\"," << endl;
        stream << "\"default\" : { "
                <<"\"type\" : \"" << dft_type << "\"," << endl
                <<"\"value\" : " << dft_value << " }," << endl;
        stream << "\"type\" : " << it->type_->hash_str() << "," << endl;
        stream << print_attributes(it->attributes);
        stream << "}";
    }

    stream << "]" << endl;
    stream << "},";

    // Full documentation of embedded record types.
    doc_type_ = full_record;
	for (Record::KeyIter it = type->begin(); it != type->end(); ++it) {
		print_base(stream, it->type_.get());
	}

    boost::hash_combine(full_hash_, hash);
}



void OutputJSONMachine::print_impl(ostream& stream, const Array *type) {
	TypeBase::TypeHash hash=type->content_hash();
    if (was_written(hash)) return;

    unsigned int lower_size, upper_size;
	std::shared_ptr<TypeBase> array_type;

    get_array_sizes(*type, lower_size, upper_size);
	get_array_type(*type, array_type);

	print_type_header(stream, type);
	stream << "," << endl;
	stream << "\"range\" : [" << lower_size << ", " << upper_size << "]," << endl;
	stream << "\"subtype\" : " << array_type->hash_str()  << endl;
	stream << "}," << endl;

	print_base(stream, array_type.get());

	boost::hash_combine(full_hash_, hash);
}



void OutputJSONMachine::print_impl(ostream& stream, const Abstract *type) {
    print_generic<Abstract>(stream, type);

	TypeBase::TypeHash hash=type->content_hash();
    if (was_written(hash)) return;

    print_type_header(stream, type);
    stream << "," << endl;
    stream << "\"description\" : \"" <<
            escape_description( OutputBase::get_abstract_description(type)) << "\"," << endl;

    print_abstract_record_keys(stream, type);
    stream << "},";

    for (Abstract::ChildDataIter it = type->begin_child_data(); it != type->end_child_data(); ++it) {
    	print_base(stream, &*it);
    }

    boost::hash_combine(full_hash_, hash);
}


void OutputJSONMachine::print_impl(ostream& stream, const AdHocAbstract *type) {
    print_generic<AdHocAbstract>(stream, type);

	TypeBase::TypeHash hash=type->content_hash();
    if (was_written(hash)) return;

	string parent_name;
	get_adhoc_parent_name(type, parent_name);
	print_type_header(stream, type);
	stream << "," << endl;
    print_abstract_record_keys(stream, dynamic_cast<const Type::Abstract *>(type));
    stream << "},";

    for (Abstract::ChildDataIter it = type->begin_child_data(); it != type->end_child_data(); ++it) {
    	print_base(stream, &*it);
    }

    boost::hash_combine(full_hash_, hash);
}



void OutputJSONMachine::print_abstract_record_keys(ostream& stream, const Abstract *type) {

    // Print documentation of abstract record
    const Record * desc = type->get_default_descendant();

    // default descendant
    if (desc) {
        stream << "\"default_descendant\" : " << desc->hash_str()  << "," << endl;
    }
    stream << "\"implementations\" : [" << endl;
    for (Abstract::ChildDataIter it = type->begin_child_data(); it != type->end_child_data(); ++it) {
        if (it != type->begin_child_data())
            stream << "," << endl;
        stream << "" << it->hash_str() << "";
    }
    stream << "]";

}





void OutputJSONMachine::print_impl(ostream& stream, const Selection *type) {
    print_generic<Selection>(stream, type);

    TypeBase::TypeHash hash=type->content_hash();
    if (was_written(hash)) return;

    print_type_header(stream, type);
    stream << "," << endl;
	stream << "\"description\" : \"" <<
	        escape_description(OutputBase::get_selection_description(type)) << "\"," << endl;

	stream << "\"values\" : [" << endl;
	for (Selection::keys_const_iterator it = type->begin(); it != type->end(); ++it) {
		if (it != type->begin()) {
			stream << "," << endl;
		}
		stream << "{ \"name\" : \"" << it->key_ << "\"," << endl;
		stream << "\"description\" : \"" << escape_description(it->description_) << "\"," << endl;
		stream << print_attributes(it->attributes_)  << endl;
		stream << "}";
	}

	stream << "]" << endl;
	stream << "},";

	boost::hash_combine(full_hash_, hash);
}


void OutputJSONMachine::print_impl(ostream& stream, const Integer *type) {
	TypeBase::TypeHash hash=type->content_hash();
    if (was_written(hash)) return;

    int lower, upper;
	get_integer_bounds(*type, lower, upper);

	print_type_header(stream, type);
	stream << "," << endl;
	stream << "\"range\" : [" << lower << ", " << upper << "]" << endl;
	stream << "},";

	boost::hash_combine(full_hash_, hash);
}


void OutputJSONMachine::print_impl(ostream& stream, const Double *type) {
	TypeBase::TypeHash hash=type->content_hash();
    if (was_written(hash)) return;

    double lower, upper;
	get_double_bounds(*type, lower, upper);

	print_type_header(stream, type);
	stream << "," << endl;
    stream << "\"range\" : [" << lower << ", " << upper << "]" << endl;
	stream << "},";

	boost::hash_combine(full_hash_, hash);
}


void OutputJSONMachine::print_impl(ostream& stream, const Bool *type) {
	TypeBase::TypeHash hash=type->content_hash();
    if (was_written(hash)) return;

    print_type_header(stream, type);
	stream << "},";

	boost::hash_combine(full_hash_, hash);
}


void OutputJSONMachine::print_impl(ostream& stream, const String *type) {
	TypeBase::TypeHash hash=type->content_hash();
    if (was_written(hash)) return;

    print_type_header(stream, type);
	stream << "},";

	boost::hash_combine(full_hash_, hash);
}


void OutputJSONMachine::print_impl(ostream& stream, const FileName *type) {
	TypeBase::TypeHash hash=type->content_hash();
    if (was_written(hash)) return;

    print_type_header(stream, type);
    stream << "," << endl;
	stream << "\"file_mode\" : \"";
	switch (type->get_file_type()) {
	case ::FilePath::input_file:
		stream << "input\"";
		break;
	case ::FilePath::output_file:
		stream << "output\"";
		break;
	}

	stream << endl << "},";

	boost::hash_combine(full_hash_, hash);
}



void OutputJSONMachine::print_impl(ostream& stream, const Parameter *type) {
	TypeBase::TypeHash hash=type->content_hash();
    if (was_written(hash)) return;

    print_type_header(stream, type);
    stream << endl << "},";

	boost::hash_combine(full_hash_, hash);
}



void OutputJSONMachine::print_program_info(ostream& stream) {
	string build_date = string(__DATE__) + ", " + string(__TIME__);

    stream << "{" << endl;
    stream << "\"flow123d_commit\" : \"" << rev_num_data_.revision << "\"," << endl;
    stream << "\"flow123d_version\" : \"" << rev_num_data_.version << "\"," << endl;
    stream << "\"date\" : \"" << build_date << "\"" << endl;
	stream << "}";
}



void OutputJSONMachine::print_full_hash(ostream& stream) {
	stream << "\"IST_hash\" : " << TypeBase::hash_str( full_hash_ ) << endl;
}






std::ostream& operator<<(std::ostream& stream, OutputText type_output) {
    return type_output.print(stream) << endl;
}


std::ostream& operator<<(std::ostream& stream, OutputJSONMachine type_output) {
    return type_output.print(stream) << endl;
}


} // closing namespace Type
} // closing namespace Input
>>>>>>> a80119c4
<|MERGE_RESOLUTION|>--- conflicted
+++ resolved
@@ -1,858 +1,3 @@
-<<<<<<< HEAD
-/*!
- *
-﻿ * Copyright (C) 2015 Technical University of Liberec.  All rights reserved.
- * 
- * This program is free software; you can redistribute it and/or modify it under
- * the terms of the GNU General Public License version 3 as published by the
- * Free Software Foundation. (http://www.gnu.org/licenses/gpl-3.0.en.html)
- * 
- * This program is distributed in the hope that it will be useful, but WITHOUT
- * ANY WARRANTY; without even the implied warranty of MERCHANTABILITY or FITNESS
- * FOR A PARTICULAR PURPOSE.  See the GNU General Public License for more details.
- *
- * 
- * @file    type_output.cc
- * @brief   
- */
-
-#include "input/type_output.hh"
-#include "input/type_repository.hh"
-#include "input/type_generic.hh"
-#include "input/type_tuple.hh"
-#include "system/system.hh"
-#include <boost/algorithm/string/replace.hpp>
-#include <boost/iostreams/filtering_stream.hpp>
-#include <boost/iostreams/concepts.hpp>
-#include <boost/iostreams/operations.hpp> // put
-
-
-#include <string>
-#include <limits>
-#include <boost/regex.hpp>
-
-namespace Input {
-namespace Type {
-
-using namespace std;
-
-
-/*******************************************************************
- * implementation of OutputBase
- */
-
-OutputBase::~OutputBase() {}
-
-
-
-OutputBase::OutputBase()
-{
-    TypeBase::lazy_finish();
-}
-
-
-
-void OutputBase::get_integer_bounds(Integer integer, int &lower , int &upper ) {
-    lower = integer.lower_bound_;
-    upper = integer.upper_bound_;
-}
-
-
-
-void OutputBase::get_double_bounds(Double dbl, double &lower , double &upper ) {
-    lower = dbl.lower_bound_;
-    upper = dbl.upper_bound_;
-}
-
-
-
-void OutputBase::get_array_sizes(Array array, unsigned int &lower , unsigned int &upper ) {
-	lower = array.data_->lower_bound_;
-	upper = array.data_->upper_bound_;
-}
-
-
-
-void OutputBase::get_array_type(Array array, std::shared_ptr<TypeBase> &arr_type) {
-    arr_type = array.data_->type_of_values_;
-}
-
-
-
-const string & OutputBase::get_record_description(const Record *rec) {
-    return rec->data_->description_;
-}
-
-
-
-const string & OutputBase::get_abstract_description(const Abstract *a_rec) {
-    return a_rec->child_data_->description_;
-}
-
-
-
-void OutputBase::get_parent_vec(Record rec, std::vector< std::shared_ptr<Abstract> > &parent_vec) {
-	parent_vec = rec.data_->parent_vec_;
-}
-
-
-
-void OutputBase::get_default(Record::KeyIter it, string &type, string &value) {
-	value = it->default_.value_;
-	if ( it->default_.is_obligatory() ) {
-		type = "obligatory";
-	} else if ( it->default_.is_optional() ) {
-		type = "optional";
-	} else if ( it->default_.has_value_at_read_time() ) {
-		type = "value at read time";
-	} else {
-		type = "value at declaration";
-	}
-
-}
-
-
-const string & OutputBase::get_selection_description(const Selection *sel) {
-    return sel->data_->description_;
-}
-
-
-void OutputBase::get_adhoc_parent_name(const AdHocAbstract *a_rec, string &parent_name) {
-	parent_name = a_rec->ancestor_.type_name();
-}
-
-
-Abstract::ChildDataIter OutputBase::get_adhoc_parent_data(const AdHocAbstract *a_rec) {
-	return a_rec->ancestor_.child_data_->list_of_childs.begin();
-}
-
-
-
-
-void OutputBase::print_base(ostream& stream, const TypeBase *type) {
-
-	if (typeid(*type) == typeid(Type::Record) || typeid(*type) == typeid(Type::Tuple)) {
-		print_impl(stream, static_cast<const Type::Record *>(type) );
-	} else
-	if (typeid(*type) == typeid(Type::Array)) {
-		print_impl(stream, static_cast<const Type::Array *>(type) );
-	} else
-	if (typeid(*type) == typeid(Type::Abstract)) {
-			print_impl(stream, static_cast<const Type::Abstract *>(type) );
-	} else
-	if (typeid(*type) == typeid(Type::AdHocAbstract)) {
-		print_impl(stream, static_cast<const Type::AdHocAbstract *>(type) );
-	} else
-	if (typeid(*type) == typeid(Type::Selection)) {
-		print_impl(stream, static_cast<const Type::Selection *>(type) );
-	} else
-	if (typeid(*type) == typeid(Type::Integer)) {
-		print_impl(stream, static_cast<const Type::Integer *>(type) );
-	} else
-	if (typeid(*type) == typeid(Type::Double)) {
-		print_impl(stream, static_cast<const Type::Double *>(type) );
-	} else
-	if (typeid(*type) == typeid(Type::Bool)) {
-		print_impl(stream, static_cast<const Type::Bool *>(type) );
-	} else
-	if (typeid(*type) == typeid(Type::Parameter)) {
-		print_impl(stream, static_cast<const Type::Parameter *>(type) );
-	} else {
-		const Type::FileName * file_name_type = dynamic_cast<const Type::FileName *>(type);
-        if (file_name_type != NULL ) {
-        	print_impl(stream, file_name_type );
-        	return;
-        }
-
-		const Type::String * string_type = dynamic_cast<const Type::String *>(type);
-        if (string_type != NULL ) {
-        	print_impl(stream, string_type );
-        	return;
-        }
-
-        // default -> error
-        THROW( Type::ExcUnknownDescendant() << Type::EI_TypeName(typeid(type).name()) );
-	}
-}
-
-
-void OutputBase::write_default_value(std::ostream& stream, Default dft) {
-	if (dft.is_obligatory() || dft.is_optional()) {
-		stream << "<" << dft.value() << ">";
-	} else {
-		stream << "\"" << dft.value() << "\"";
-	}
-}
-
-void OutputBase::write_description(std::ostream& stream, const string& str,
-        unsigned int padding, unsigned int hash_count) {
-	string s = str;
-	boost::replace_all(s, "\\$", "$");
-
-    boost::tokenizer<boost::char_separator<char> > line_tokenizer(s, boost::char_separator<char>("\n"));
-    boost::tokenizer<boost::char_separator<char> >::iterator it;
-
-    // For every \n add padding at beginning of the next line.
-    for(it = line_tokenizer.begin(); it != line_tokenizer.end(); ++it) {
-        stream << endl;
-        stream << setw(padding) << "";
-        stream << std::setfill('#') << setw(hash_count) << "" << std::setfill(' ') << " " << *it;
-    }
-}
-
-
-void OutputBase::clear_processed_types() {
-	processed_types_hash_.clear();
-	full_hash_ = 0;
-}
-
-
-bool OutputBase::was_written(std::size_t hash)
-{
-    bool in_set = ( processed_types_hash_.find(hash) != processed_types_hash_.end() );
-    if (! in_set) processed_types_hash_.insert(hash);
-    return in_set;
-}
-
-void OutputBase::get_attr_and_param_data(const TypeBase *type, TypeBase::attribute_map &attr_map,
-    		TypeBase::TypeHash &generic_type_hash, TypeBase::json_string &parameter_map_to_json) {
-	attr_map = *( type->attributes_.get() );
-	generic_type_hash = type->generic_type_hash_;
-	if (type->parameter_map_.size()) {
-		parameter_map_to_json = type->print_parameter_map_to_json( type->parameter_map_ );
-	}
-}
-
-
-
-
-/*******************************************************************
- * implementation of OutputText
- */
-
-ostream& OutputText::print(ostream& stream) {
-	doc_type_ = full_record;
-	clear_processed_types();
-
-	print_base(stream, type_);
-	return stream;
-}
-
-void OutputText::print_impl(ostream& stream, const Record *type) {
-	ASSERT(type->is_finished())(type->type_name())(type->class_name()).warning("Printing documentation of unfinished type.");
-	switch (doc_type_) {
-	case key_record:
-		stream << "" << type->class_name() << " '" << type->type_name() << "' (" << type->size() << " keys).";
-		break;
-	case full_record:
-		TypeBase::TypeHash hash=type->content_hash();
-		if (! was_written(hash)) {
-			// header
-			stream << endl;
-			stream << "" << type->class_name() << " '" << type->type_name() << "'";
-			// parent record
-			/*std::shared_ptr<Abstract> parent_ptr;
-			get_parent_ptr(*type, parent_ptr);
-			if (parent_ptr) {
-				stream << ", implementation of " << parent_ptr->type_name();
-			}*/
-
-			// reducible to key
-			Record::KeyIter key_it = type->auto_conversion_key_iter();
-			if (key_it != type->end()) {
-				stream << ", reducible to key '" << key_it->key_ << "'";
-			}
-			stream << "" << " (" << type->size() << " keys).";
-		    write_description(stream, OutputBase::get_record_description(type), 0);
-		    stream << endl;
-		    stream << "" << std::setfill('-') << setw(10) << "" << std::setfill(' ') << endl;
-		    // keys
-		    doc_type_ = key_record;
-		    for (Record::KeyIter it = type->begin(); it != type->end(); ++it) {
-		    	size_setw_ = it->key_.size() + 3;
-		        stream << setw(padding_size) << "" << it->key_ << " = ";
-		        write_default_value(stream, it->default_);
-		        stream << endl;
-		        stream << setw(padding_size + size_setw_) << "" <<"#### is ";
-		        print_base(stream, it->type_.get());
-		        write_description(stream, it->description_, padding_size+size_setw_);
-		        stream << endl;
-		    }
-		    stream << "" << std::setfill('-') << setw(10) << "" << std::setfill(' ') << " " << type->type_name() << endl;
-		    // Full documentation of embedded record types.
-		    doc_type_ = full_record;
-		}
-		break;
-	}
-}
-void OutputText::print_impl(ostream& stream, const Array *type) {
-	std::shared_ptr<TypeBase> array_type;
-	get_array_type(*type, array_type);
-	switch (doc_type_) {
-	case key_record:
-		unsigned int lower_size, upper_size;
-		get_array_sizes(*type, lower_size, upper_size);
-		stream << "Array, size limits: [" << lower_size << ", " << upper_size << "] of type: " << endl;
-		stream << setw(padding_size + size_setw_) << "" << "#### ";
-		print_base(stream, array_type.get());
-		break;
-	case full_record:
-		print_base(stream, array_type.get());
-		break;
-	}
-}
-
-
-void OutputText::print_impl(ostream& stream, const Abstract *type) {
-	// Print documentation of abstract record
-	switch (doc_type_) {
-	case key_record:
-		stream << "Abstract '" << type->type_name() << "' with "<< type->child_size() << " descendants.";
-		break;
-	case full_record:
-		TypeBase::TypeHash hash=type->content_hash();
-		if (! was_written(hash) ) {
-            // header
-            stream << endl;
-            stream << "" << "Abstract '" << type->type_name() << "' with " << type->child_size() << " descendants.";
-            write_description(stream, OutputBase::get_abstract_description( type ), 0);
-            stream << endl;
-            stream << "" << std::setfill('-') << setw(10) << "" << std::setfill(' ') << endl;
-            // descendants
-            doc_type_ = key_record;
-            for (Abstract::ChildDataIter it = type->begin_child_data(); it != type->end_child_data(); ++it) {
-            	size_setw_ = 0;
-                stream << setw(padding_size) << "";
-                stream << "" << "Record '" << (*it).type_name() << "'";
-                write_description(stream, OutputBase::get_record_description( &(*it) ), padding_size+size_setw_);
-                stream << endl;
-            }
-            stream << "" << std::setfill('-') << setw(10) << "" << std::setfill(' ') << " " << type->type_name() << endl;
-            // Full documentation of embedded record types.
-            doc_type_ = full_record;
-        }
-		break;
-	}
-}
-
-
-void OutputText::print_impl(ostream& stream, const AdHocAbstract *type) {
-	// Print documentation of adhoc abstract record
-	if (doc_type_ == key_record) {
-		stream << "AdHocAbstract";
-		/*string parent_name;
-		get_adhoc_parent_name(type, parent_name);
-		stream << "AdHocAbstract" << endl;
-		stream << setw(padding_size + size_setw_) << "";
-		stream << "#### Derived from Abstract '" << parent_name << "', ";
-		stream << "added Records: ";
-		{
-			Abstract::ChildDataIter parent_it = get_adhoc_parent_data(type);
-			bool add_comma = false;
-			for (Abstract::ChildDataIter it = type->begin_child_data(); it != type->end_child_data(); ++it) {
-				if ((*it).type_name() == (*parent_it).type_name()) {
-					++parent_it;
-				} else {
-					if (add_comma) stream << ", ";
-					else add_comma = true;
-					stream << "'" << (*it).type_name() << "'";
-				}
-			}
-		}*/
-	}
-}
-void OutputText::print_impl(ostream& stream, const Selection *type) {
-	ASSERT(type->is_finished())(type->type_name()).warning("Printing documentation of unfinished Input::Type::Selection.");
-	switch (doc_type_) {
-	case key_record:
-		stream << "Selection '" << type->type_name() << "' of " << type->size() << " values.";
-		break;
-	case full_record:
-		TypeBase::TypeHash hash=type->content_hash();
-		if (! was_written(hash) ) {
-			stream << endl << "Selection '" << type->type_name() << "' of " << type->size() << " values.";
-			write_description(stream, OutputBase::get_selection_description( type ), 0);
-			stream << endl;
-		    stream << "" << std::setfill('-') << setw(10) << "" << std::setfill(' ') << endl;
-		    // keys
-		    for (Selection::keys_const_iterator it = type->begin(); it != type->end(); ++it) {
-		        stream << setw(padding_size) << "" << it->key_ << " = " << it->value;
-		        if (it->description_ != "") {
-		        	stream << endl;
-		        	stream << setw(padding_size + it->key_.size() + 3) << "" << "# " << it->description_ << "";
-		        }
-		        stream << endl;
-		    }
-		    stream << "" << std::setfill('-') << setw(10) << "" << std::setfill(' ') << " " << type->type_name() << endl;
-		}
-		break;
-	}
-}
-void OutputText::print_impl(ostream& stream, const Integer *type) {
-	if (doc_type_ == key_record) {
-		int lower_bound, upper_bound;
-		get_integer_bounds(*type, lower_bound, upper_bound);
-		stream << "Integer in [" << lower_bound << ", " << upper_bound << "]";
-	}
-}
-void OutputText::print_impl(ostream& stream, const Double *type) {
-	if (doc_type_ == key_record) {
-		double lower_bound, upper_bound;
-		get_double_bounds(*type, lower_bound, upper_bound);
-		stream << "Double in [" << lower_bound << ", " << upper_bound << "]";
-	}
-}
-void OutputText::print_impl(ostream& stream, const Bool *type) {
-	if (doc_type_ == key_record) {
-		stream << "Bool";
-	}
-}
-void OutputText::print_impl(ostream& stream, const String *type) {
-	if (doc_type_ == key_record) {
-		stream << "String (generic)";
-	}
-}
-void OutputText::print_impl(ostream& stream, const FileName *type) {
-	if (doc_type_ == key_record) {
-		stream << "FileName of ";
-		switch (type->get_file_type()) {
-		case ::FilePath::input_file:
-			stream << "input file";
-			break;
-		case ::FilePath::output_file:
-			stream << "output file";
-			break;
-		default:
-			stream << "file with unknown type";
-			break;
-		}
-	}
-}
-
-
-
-void OutputText::print_impl(ostream& stream, const Parameter *type) {
-	ASSERT_DBG(false).error("Parameter appears in the IST. Check where Instance is missing.");
-}
-
-
-
-
-/*******************************************************************
- * implementation of OutputJSONMachine
- */
-
-OutputJSONMachine::OutputJSONMachine(RevNumData rev_num_data) 
-: OutputBase()
-{    
-    rev_num_data_ = rev_num_data;
-
-    format_head="{ \"version\" :";
-    format_inner=",\n\"ist_nodes\" : [\n";
-    format_full_hash="{}],\n";
-    format_tail="}\n";   
-}
-
-
-
-OutputJSONMachine::OutputJSONMachine(const Record &root_type, RevNumData rev_num_data) 
-: OutputJSONMachine(rev_num_data)
-{
-    root_type_ =  root_type;
-}
-
-
-std::string OutputJSONMachine::escape_description(std::string desc) {
-	static std::vector< std::pair<boost::regex, std::string> > rewrite_rules = {
-	        // replace single slash with two slashes
-			{boost::regex("\\\\"), "\\\\\\\\"},
-	        // replace quote with slash quote
-			{boost::regex("\\\""), "\\\\\""},
-	        // replace special chars with escaped slash + special chars
-			{boost::regex("\\n"), "\\\\n"},
-			{boost::regex("\\t"), "\\\\t"},
-			{boost::regex("\\r"), "\\\\r"}
-	};
-
-
-    std::string tmp = std::string(desc);
-
-    for (auto rewrite_rule : rewrite_rules) {
-        tmp = boost::regex_replace(tmp, rewrite_rule.first, rewrite_rule.second);
-    }
-
-    return tmp;
-}
-
-
-ostream& OutputJSONMachine::print(ostream& stream) {
-	doc_type_ = full_record;
-	clear_processed_types();
-
-	stream << format_head;
-	print_program_info(stream);
-	stream << format_inner;
-
-    print_base( stream, &root_type_);
-	for (Input::TypeRepository<Selection>::TypeRepositoryMapIter it = Input::TypeRepository<Selection>::get_instance().begin();
-			it != Input::TypeRepository<Selection>::get_instance().end(); ++it) {
-		print_base( stream, it->second.get() );
-	}
-	for (Input::TypeRepository<Abstract>::TypeRepositoryMapIter it = Input::TypeRepository<Abstract>::get_instance().begin();
-			it != Input::TypeRepository<Abstract>::get_instance().end(); ++it) {
-		print_base( stream, it->second.get() );
-	}
-	for (Input::TypeRepository<Record>::TypeRepositoryMapIter it = Input::TypeRepository<Record>::get_instance().begin();
-			it != Input::TypeRepository<Record>::get_instance().end(); ++it) {
-		print_base( stream, it->second.get() );
-	}
-
-	stream << format_full_hash;
-	print_full_hash(stream);
-	stream << format_tail;
-	return stream;
-}
-
-std::string print_attributes(TypeBase::attribute_map attribute_map) {
-    stringstream stream;
-
-    if (attribute_map.size() == 0) return "\"attributes\" : {}";
-
-    stream << "\"attributes\" : {" << endl; // print map of attributes
-    for (auto it=attribute_map.begin(); it!=attribute_map.end(); ++it) {
-        if (it != attribute_map.begin()) {
-            stream << "," << endl;
-        }
-        stream << "\"" << it->first << "\" : " << it->second;
-    }
-    stream << endl << "}";
-
-    return stream.str();
-}
-
-
-void OutputJSONMachine::print_type_header(ostream &stream, const TypeBase *type) {
-    stream << "{" << endl;
-    stream << "\"id\" : " << type->hash_str() << "," << endl;
-    stream << "\"input_type\" : \"" + type->class_name() + "\"," << endl;
-    stream << "\"name\" : \"" << type->type_name() << "\"," << endl;
-
-    // write data of parameters and attributes
-    TypeBase::attribute_map attr_map;
-    TypeBase::TypeHash generic_type_hash;
-    TypeBase::json_string parameter_map_to_json;
-    get_attr_and_param_data(type, attr_map, generic_type_hash, parameter_map_to_json);
-	// print hash of generic type and parameters into separate keys
-	if (generic_type_hash) { // print hash of generic type into separate keys
-		stream << "\"generic_type\" : " << TypeBase::hash_str(generic_type_hash) << "," << endl;
-	}
-	if (parameter_map_to_json.size()) { // parameters into separate keys
-		stream << "\"parameters\" : " << parameter_map_to_json << "," << endl;
-	}
-	stream << print_attributes(attr_map);
-}
-
-
-void OutputJSONMachine::print_impl(ostream& stream, const Record *type) {
-
-	TypeBase::TypeHash hash=type->content_hash();
-    if (was_written(hash)) return;
-
-    print_type_header(stream, type);
-    stream << "," << endl << "\"description\" : \"" <<
-            escape_description( OutputBase::get_record_description(type) ) << "\"," << endl;
-
-    // parent records, implemented abstracts
-    std::vector< std::shared_ptr<Abstract> > parent_vec;
-    get_parent_vec(*type, parent_vec);
-    if (parent_vec.size()) {
-        stream << "\"implements\" : [ ";
-        bool add_comma = false;
-        for (auto &parent : parent_vec) {
-        	if (add_comma) stream << ", ";
-        	else add_comma = true;
-            stream << parent->hash_str();
-        }
-        stream << " ]," << endl;
-    }
-
-    // reducible to key
-    Record::KeyIter key_it = type->auto_conversion_key_iter();
-    if (key_it != type->end()) {
-        stream << "\"reducible_to_key\" : \"" << key_it->key_ << "\"," << endl;
-    }
-
-    stream << "\"keys\" : [" << endl;
-
-    doc_type_ = key_record;
-    for (Record::KeyIter it = type->begin(); it != type->end(); ++it) {
-        string dft_type, dft_value;
-        get_default(it, dft_type, dft_value);
-        if (dft_type != "value at declaration") 
-            dft_value = "\"" + escape_description(dft_value) + "\"";
-
-        if (it != type->begin()) {
-            stream << "," << endl;
-        }
-        stream << "{ \"key\" : \"" << it->key_ << "\"," << endl;
-        stream << "\"description\" : \"" <<
-                escape_description(it->description_) << "\"," << endl;
-        stream << "\"default\" : { "
-                <<"\"type\" : \"" << dft_type << "\"," << endl
-                <<"\"value\" : " << dft_value << " }," << endl;
-        stream << "\"type\" : " << it->type_->hash_str() << "," << endl;
-        stream << print_attributes(it->attributes);
-        stream << "}";
-    }
-
-    stream << "]" << endl;
-    stream << "},";
-
-    // Full documentation of embedded record types.
-    doc_type_ = full_record;
-	for (Record::KeyIter it = type->begin(); it != type->end(); ++it) {
-		print_base(stream, it->type_.get());
-	}
-
-    boost::hash_combine(full_hash_, hash);
-}
-
-
-
-void OutputJSONMachine::print_impl(ostream& stream, const Array *type) {
-	TypeBase::TypeHash hash=type->content_hash();
-    if (was_written(hash)) return;
-
-    unsigned int lower_size, upper_size;
-	std::shared_ptr<TypeBase> array_type;
-
-    get_array_sizes(*type, lower_size, upper_size);
-	get_array_type(*type, array_type);
-
-	print_type_header(stream, type);
-	stream << "," << endl;
-	stream << "\"range\" : [" << lower_size << ", " << upper_size << "]," << endl;
-	stream << "\"subtype\" : " << array_type->hash_str()  << endl;
-	stream << "}," << endl;
-
-	print_base(stream, array_type.get());
-
-	boost::hash_combine(full_hash_, hash);
-}
-
-
-
-void OutputJSONMachine::print_impl(ostream& stream, const Abstract *type) {
-	TypeBase::TypeHash hash=type->content_hash();
-    if (was_written(hash)) return;
-
-    print_type_header(stream, type);
-    stream << "," << endl;
-    stream << "\"description\" : \"" <<
-            escape_description( OutputBase::get_abstract_description(type)) << "\"," << endl;
-
-    print_abstract_record_keys(stream, type);
-    stream << "},";
-
-    for (Abstract::ChildDataIter it = type->begin_child_data(); it != type->end_child_data(); ++it) {
-    	print_base(stream, &*it);
-    }
-
-    boost::hash_combine(full_hash_, hash);
-}
-
-
-void OutputJSONMachine::print_impl(ostream& stream, const AdHocAbstract *type) {
-	TypeBase::TypeHash hash=type->content_hash();
-    if (was_written(hash)) return;
-
-	string parent_name;
-	get_adhoc_parent_name(type, parent_name);
-	print_type_header(stream, type);
-	stream << "," << endl;
-    print_abstract_record_keys(stream, dynamic_cast<const Type::Abstract *>(type));
-    stream << "},";
-
-    for (Abstract::ChildDataIter it = type->begin_child_data(); it != type->end_child_data(); ++it) {
-    	print_base(stream, &*it);
-    }
-
-    boost::hash_combine(full_hash_, hash);
-}
-
-
-
-void OutputJSONMachine::print_abstract_record_keys(ostream& stream, const Abstract *type) {
-
-    // Print documentation of abstract record
-    const Record * desc = type->get_default_descendant();
-
-    // default descendant
-    if (desc) {
-        stream << "\"default_descendant\" : " << desc->hash_str()  << "," << endl;
-    }
-    stream << "\"implementations\" : [" << endl;
-    for (Abstract::ChildDataIter it = type->begin_child_data(); it != type->end_child_data(); ++it) {
-        if (it != type->begin_child_data())
-            stream << "," << endl;
-        stream << "" << it->hash_str() << "";
-    }
-    stream << "]";
-
-}
-
-
-
-
-
-void OutputJSONMachine::print_impl(ostream& stream, const Selection *type) {
-	TypeBase::TypeHash hash=type->content_hash();
-    if (was_written(hash)) return;
-
-    print_type_header(stream, type);
-    stream << "," << endl;
-	stream << "\"description\" : \"" <<
-	        escape_description(OutputBase::get_selection_description(type)) << "\"," << endl;
-
-	stream << "\"values\" : [" << endl;
-	for (Selection::keys_const_iterator it = type->begin(); it != type->end(); ++it) {
-		if (it != type->begin()) {
-			stream << "," << endl;
-		}
-		stream << "{ \"name\" : \"" << it->key_ << "\"," << endl
-		       << "\"description\" : \"" << escape_description(it->description_) << "\" }";
-	}
-
-	stream << "]" << endl;
-	stream << "},";
-
-	boost::hash_combine(full_hash_, hash);
-}
-
-
-void OutputJSONMachine::print_impl(ostream& stream, const Integer *type) {
-	TypeBase::TypeHash hash=type->content_hash();
-    if (was_written(hash)) return;
-
-    int lower, upper;
-	get_integer_bounds(*type, lower, upper);
-
-	print_type_header(stream, type);
-	stream << "," << endl;
-	stream << "\"range\" : [" << lower << ", " << upper << "]" << endl;
-	stream << "},";
-
-	boost::hash_combine(full_hash_, hash);
-}
-
-
-void OutputJSONMachine::print_impl(ostream& stream, const Double *type) {
-	TypeBase::TypeHash hash=type->content_hash();
-    if (was_written(hash)) return;
-
-    double lower, upper;
-	get_double_bounds(*type, lower, upper);
-
-	print_type_header(stream, type);
-	stream << "," << endl;
-    stream << "\"range\" : [" << lower << ", " << upper << "]" << endl;
-	stream << "},";
-
-	boost::hash_combine(full_hash_, hash);
-}
-
-
-void OutputJSONMachine::print_impl(ostream& stream, const Bool *type) {
-	TypeBase::TypeHash hash=type->content_hash();
-    if (was_written(hash)) return;
-
-    print_type_header(stream, type);
-	stream << "},";
-
-	boost::hash_combine(full_hash_, hash);
-}
-
-
-void OutputJSONMachine::print_impl(ostream& stream, const String *type) {
-	TypeBase::TypeHash hash=type->content_hash();
-    if (was_written(hash)) return;
-
-    print_type_header(stream, type);
-	stream << "},";
-
-	boost::hash_combine(full_hash_, hash);
-}
-
-
-void OutputJSONMachine::print_impl(ostream& stream, const FileName *type) {
-	TypeBase::TypeHash hash=type->content_hash();
-    if (was_written(hash)) return;
-
-    print_type_header(stream, type);
-    stream << "," << endl;
-	stream << "\"file_mode\" : \"";
-	switch (type->get_file_type()) {
-	case ::FilePath::input_file:
-		stream << "input\"";
-		break;
-	case ::FilePath::output_file:
-		stream << "output\"";
-		break;
-	}
-
-	stream << endl << "},";
-
-	boost::hash_combine(full_hash_, hash);
-}
-
-
-
-void OutputJSONMachine::print_impl(ostream& stream, const Parameter *type) {
-	TypeBase::TypeHash hash=type->content_hash();
-    if (was_written(hash)) return;
-
-    print_type_header(stream, type);
-    stream << endl << "},";
-
-	boost::hash_combine(full_hash_, hash);
-}
-
-
-
-void OutputJSONMachine::print_program_info(ostream& stream) {
-	string build_date = string(__DATE__) + ", " + string(__TIME__);
-
-    stream << "{" << endl;
-    stream << "\"flow123d_commit\" : \"" << rev_num_data_.revision << "\"," << endl;
-    stream << "\"flow123d_version\" : \"" << rev_num_data_.version << "\"," << endl;
-    stream << "\"date\" : \"" << build_date << "\"" << endl;
-	stream << "}";
-}
-
-
-
-void OutputJSONMachine::print_full_hash(ostream& stream) {
-	stream << "\"IST_hash\" : " << TypeBase::hash_str( full_hash_ ) << endl;
-}
-
-
-
-
-
-
-std::ostream& operator<<(std::ostream& stream, OutputText type_output) {
-    return type_output.print(stream) << endl;
-}
-
-
-std::ostream& operator<<(std::ostream& stream, OutputJSONMachine type_output) {
-    return type_output.print(stream) << endl;
-}
-
-
-} // closing namespace Type
-} // closing namespace Input
-=======
 /*!
  *
 ﻿ * Copyright (C) 2015 Technical University of Liberec.  All rights reserved.
@@ -1726,5 +871,4 @@
 
 
 } // closing namespace Type
-} // closing namespace Input
->>>>>>> a80119c4
+} // closing namespace Input
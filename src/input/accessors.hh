/*
 * accessors.hh
 *
 *  Created on: Mar 29, 2012
 *      Author: jb
 *
 *
 *  TODO:
 *  - decide which part of interface has to be optimized ( probably nothing until we
 *    implement reader for HDF5, XML or large Raw data files, and try to use the same input interface for input of large data)
 *  - then make inlined only neccessary functions  and carefully move as much as possible into accessors.cc including explicit instantiation of
 *    support classes. This should speedup compilation of the code that use the accessors.
 *
 *  - implement operator -> without allocation (shared_ptr), i.e. put Accesors into Iterators
 *    Create corresponding accessor at construction of the iterator.
 *
 */

#ifndef INPUT_INTERFACE_HH_
#define INPUT_INTERFACE_HH_

#include <vector>
#include <string>
#include <boost/type_traits.hpp>
#include <boost/mpl/if.hpp>
#include <boost/static_assert.hpp>
#include <boost/shared_ptr.hpp>

#include "system/system.hh"
#include "system/exceptions.hh"

#include "input/input_type.hh"
#include "input/storage.hh"







namespace Input {

using std::string;


/**
 * @brief Base of exceptions due to user input.
 *
 * Base class for "input exceptions" that are exceptions caused by incorrect input from the user
 * not by an internal error.
 *
 * @ingroup exceptions
 */
class Exception : public virtual ExceptionBase
{
public:
    const char * what () const throw ();
    virtual ~Exception() throw () {};
};


/**
 *  Declaration of error info class for passing Input::Address through exceptions.
 *  Is returned by input accessors : Input::Record, Input::Array, etc.
 *
 *  Use case example:
 *  Input::Record input = ...;
 *  string name=input.val("name");
 *  if (name.size() > STR_LIMIT) THROW(ExcToLongStr() << EI_Address( input.address_string() ));
 *
 *  TODO: if Address class is persistent (every copy is self contented, we can use Address instead of std::string.
 *  see also ei_address methods.
 */
TYPEDEF_ERR_INFO( EI_Address, const std::string);


/**
 * @brief Macro for simple definition of input exceptions.
 *
 * Works in the same way as @p DECLARE_EXCEPTION, just define class derived from
 * @p InputException. Meant to be used for exceptions due to wrong input from user.
 *
 * Reports input address provided through EI_Address object, see above.
 *
 * @ingroup exceptions
 */
#define DECLARE_INPUT_EXCEPTION( ExcName, Format)                             \
struct ExcName : public virtual ::Input::Exception {                          \
     virtual void print_info(std::ostringstream &out) const {                 \
         using namespace internal;                                            \
         ::internal::ExcStream estream(out, *this);                           \
         estream Format														  \
      	  	  	  << "\nAt input address: " 			   					\
      	  	  	  << ::Input::EI_Address::val; 								\
      	 out << std::endl;													\
     }                                                                      \
     virtual ~ExcName() throw () {}                                         \
}

/**
 * Simple input exception that accepts just string message.
 */
DECLARE_INPUT_EXCEPTION(ExcInputMessage, << EI_Message::val );





// exceptions and error_info types
// throwed in Iterator<>
TYPEDEF_ERR_INFO( EI_InputType, const string);
TYPEDEF_ERR_INFO( EI_RequiredType, const string );
TYPEDEF_ERR_INFO( EI_CPPRequiredType, const string );
TYPEDEF_ERR_INFO( EI_KeyName, const string);
DECLARE_EXCEPTION( ExcTypeMismatch, << "Key:" << EI_KeyName::qval
        << ". Can not construct Iterator<T> with C++ type T=" << EI_CPPRequiredType::qval << ";\n"
        << "can not convert Type: " << EI_InputType::qval << " to: " << EI_RequiredType::qval
        );

// throwed in Record, Array, AbstractRecord
TYPEDEF_ERR_INFO( EI_AccessorName, const string );
DECLARE_EXCEPTION( ExcAccessorForNullStorage, << "Can not create " << EI_AccessorName::val << " from StorageNull.");

// throwed in Address
TYPEDEF_ERR_INFO( EI_ParamName, const string);
DECLARE_EXCEPTION( ExcAddressNullPointer, << "NULL pointer in " << EI_ParamName::val << " parameter.");




/**
 * Class that works as base type of all enum types. We need it to return integer from a Selection input without
 * knowing exact enum type. This class contains int and is convertible to int.
 *
 * Usage example:
 * @CODE
 *
 *      // in some general read function that do not know BCTypeEnum
 *      int bc_type_int = record.val<Enum>("bc_type_selection_key");
 *      ...
 *      // outside of general function
 *      enum { dirichlet, neumann, newton } BCTypeEnum;
 *      BCTypeEnum bc_type = bc_typ_int;
 * @ENDCODE
 *
 */
class Enum {
public:
    Enum() : val_(0) {}
    Enum(int v) :val_(v) {}
    operator int() const {return val_;}
    operator unsigned int() const {return val_;}
private:
    int val_;
};


// Forward declaration
class IteratorBase;
template <class T> class Iterator;

class JSONToStorage;

/**
 * Class for storing and formating input address of an accessor (necessary for input errors detected after readed).
 *
 * To get full path of an accessor we need:
 * - root Input::Type
 * - whole path through the storage
 *
 * TODO:
 * - allow Address with NULL pointers, allow default constructor
 * - How we can get Address with NULL pointer to storage? (currently we need Array::empty_storage_)
 *   - default constructor (should be called only by empty accessors)
 *     see if we can not get empty accessor in json_to_storage
 *     => empty address is error in program
 *   - test NULL pointers in Address::Address(.., ..) constructor
 *   - down ( pokud storage nemuze vracet null , tak zde take nedostaneme null)
 *
 * - find all places where we use Address::storage_head(), check NULL pointer there
 * - where we need StorageArray::new_item() and if we can replace it by add_item()
 */
class Address {
protected:
    struct AddressData {
        /**
         * Pointer to data of parent node in the address tree
         */
        AddressData * parent_;
        /**
         * Index in StorageArray of the parent_ to get actual node.
         */
        unsigned int descendant_order_;
        /**
         * Root of the Input::Type tree.
         */
        const Input::Type::TypeBase *root_type_;
        /**
         * Root of the storage tree.
         */
        const StorageBase *root_storage_;
        /**
         * Actual storage - tip of the storage tree
         */
        const StorageBase * actual_storage_;

        /**
         * Delete whole storage tree when last root input accessor is destroyed.
         */
        ~AddressData() {
        	if (	parent_ == nullptr
        			&& root_storage_ == actual_storage_
        			&& root_type_ ) {
        		delete root_storage_;
        	}
        }
    };

public:
    /**
     * Empty constructor.
     *
     * Constructor should be called only by empty accessors.
     */
    Address();

    /**
     * Basic constructor. We forbids default one since we always need the root input type.
     */
    Address(const StorageBase * storage_root, const Type::TypeBase *type_root);

    /**
     * Copy constructor.
     * TODO: For optimization we can
     * use one vector of storage pointers shared (using shared_ptr) by all accessors along the path.
     */
    Address(const Address &other);

    /**
     * Dive deeper in the storage tree following index @p idx. Assumes that actual node
     * is an StorageArray, has to be asserted.
     */
    const Address * down(unsigned int idx) const;

    /**
     * Getter. Returns actual storage node.
     */
    inline const StorageBase * storage_head() const {
    	ASSERT(data_->actual_storage_, "NULL pointer to storage in address object!!! \n");

    	return data_->actual_storage_;
    }

    /**
     * Produce a full address, i.e. sequence of keys and indices separated by '/',
     * that leads from the root storage and root Input::Type::TypeBase to the actual node in the storage
     * that is nodes_[actual_node_].
     */
    std::string make_full_address() const;

protected:

    /**
     * Shared part of address.
     */
    boost::shared_ptr<AddressData> data_;


};



/**
 * Address output operator.
 */
inline std::ostream& operator<<(std::ostream& stream, const Address & address) {
	return stream << address.make_full_address();
}


/**
 * @brief Accessor to the data with type \p Type::Record.
 *
 * This class provides access to the data through names -- key of the data fields.
 * It merge information from a @p Type::Record object, which describes valid keys and their types,
 * and reference into a StorageBase that provides access to actual values.
 *
 * The keys that are obligatory or has specified default value can be read either by the method template \p val<OutputType>
 * which returns the value of type \p OutputType that should be compatible with declared type (i.e. you can get unsigned int from
 * an input value of type Type:Integer, but not from an input value of type Type::String).
 *
 * The keys which are optional and has no default value you has to use
 * the method template \p find<OutputType> that returns an iterator to the type OutputType, which is invalid if the value
 * is missing on the input and no the default string is provided.
 *
 * Usage:
 @code
     using namespace Input;
     Record record = some_other_record.val<Record>("output_format");
     // reading an obligatory key or key with default value
     int n_digis = record.val<int>("number_of_substances");
     // reading an optional key
     Iterator<Array> it = record.find<Array>("substances_names");
     if ( it ) {
         it->copy_to( list_of_names );
     } else {
         // generic names of substances
     }

 @endcode
 *
 * @ingroup input_accessors
 *
 */
class Record {

public:
	typedef ::Input::Type::Record InputType;
    /**
     * Default constructor.
     *
     * Constructor uses empty Address which causes error in program, Address has to be filled.
     */
    Record();

    /**
     * Copy constructor.
     */
    Record(const Record &rec);

    /**
     * Constructs the accessor providing pointer \p store to storage node with list of data of the record and
     * type specification of the record given by parameter \p type.
     */
    Record(const Address &address, const Type::Record type);

    /**
     * Returns value of given @p key if the declared key type (descendant of @p Input:Type:TypeBase) is convertible to the C++
     * class type given as the template parameter. If the key has no defined value
     * (either from input or a declared default value) it throws an exception. It throws also, if the
     * declared type do not match desired C++ type.
     *
     * This method can be used only for keys which are obligatory or has default value given at declaration.
     * The optional keys must use method @p find. Keys with default value at read time must use
     * the overloaded variant of method @p val or the method @p find
     *
     */
    template <class Ret>
    inline const Ret val(const string &key) const;

    /**
     * Same as the previous, but you can specify default value @p default_val that is used if the key is not specified at the input.
     * This method can be used only for keys declared with Default::reat_time().
     */
    template <class Ret>
    inline const Ret val(const string &key, const Ret default_val) const;


    /**
     * Returns iterator to the key if it exists or NULL Iterator if it doesn't.
     * This method must be used for keys which are optional or has default value provided at read time.
     */
    template <class Ret>
    inline Iterator<Ret> find(const string &key) const;

    /**
     * This has similar function as the previous method, but simpler usage in some cases. You has to provide reference to the variable @p value
     * where the value of an optional @p key should be placed. If the key in not present in the input the value of @p value is not changed
     * and the method returns false. If the key has a value the method returns true. Typical usage:
     * @code
     * double param;
     * string other_param;
     * if (rec.opt_val("optional_param", param) ) {
     *      use_param(param);
     * } else if (rec.opt_val("other_param", other_param) ) {
     *      use_other_param(other_param);
     * } else {
     *      ... error, no value for param
     * }
     * @endcode
     */
    template <class Ret>
    inline bool opt_val(const string &key, Ret &value) const;

    /**
     * Returns true if the accessor is empty (after default constructor).
     * TODO: have something similar for other accessors.
     */
    inline bool is_empty() const
    { return (address_.storage_head() == Address().storage_head()); }

    /**
     * Returns address error info.
     */
    EI_Address ei_address() const ;

    /**
     * Get address as string.
     */
    string address_string() const;



protected:
    /**
     * Set address (currently necessary for creating root accessor)
     */
    void set_address(const Address &address);
<<<<<<< HEAD
    //friend class JSONToStorage;
=======
    friend class JSONToStorage;
>>>>>>> 9da253d1

    /// Corresponding Type::Record object.
    Input::Type::Record record_type_ ;

    /// Contains address and relationships with record ancestor
    Address address_;
};



/**
 * @brief Accessor to the polymorphic input data of a type given by an AbstracRecord object.
 *
 * Provides conversion operator to the Record accessor in ordred to behave in the same way, but
 * further it provides method \p type() that can be used to call constructor of the class corresponding to the
 * input data.
 *
 * @ingroup input_accessors
 */

class AbstractRecord {
public:
	typedef ::Input::Type::AbstractRecord InputType;

    /**
     * Default constructor creates an empty accessor.
     *
     * Constructor uses empty Address which causes error in program, Address has to be filled.
     */
    AbstractRecord();

    /**
     * Copy constructor.
     */
    AbstractRecord(const AbstractRecord &rec);

    /**
     * Constructs the accessor providing pointer \p store to storage node with list of data of the record and
     * type specification of the record given by parameter \p type.
     */
    AbstractRecord(const Address &address, const Type::AbstractRecord type);

    /**
     * Implicit conversion to the \p Input::Record accessor. You can use \p Input::AbstractRecord in the same
     * way as the \p Input::Record.
     */
    operator Record() const;

    /**
     * Returns particular type selected from input. You can use it to construct particular type.
     *
     * @code
     * class MyClass {
     *      MyClass( Input::Record );
     * }
     *
     * if (abstract_record.type() == MyClass.get_input_type())
     *      my_class = new MyClass(abstract_record);        // here the implicit conversion to Input::Record is used
     * @endcode
     */
    Input::Type::Record type() const;

    /**
     * Returns address error info.
     */
    EI_Address ei_address() const ;

    /**
     * Get address as string.
     */
    string address_string() const;


private:
    /// Corresponding Type::AbstractRecord object.
    Input::Type::AbstractRecord record_type_ ;

    /// Contains address and relationships with abstract record ancestor
    Address address_;
};



/**
 * @brief Accessor to input data conforming to declared Array.
 *
 * There are two possible ways how to retrieve data from Array accessor. First, you can use generic
 * @p copy_to function to copy the data into a given container. Second, you can get an Iterator<Type>
 * and iterate through the Array. Unfortunately, you have to provide Type to the begin() method so this
 * implementation is not fully compliant with standard library. The reason is that in order to speed up compilation of many
 * classes using input accessors we wouldn't have Input::Array a class template that it can be compiled only once.
 * By this reason one can not use BOOST_FOREACH to iterate over Input::Array.
 * TODO: Make Input::Array<Type> wrapper which is compliant with standard library.
 *
 * In either case correspondence between resulting type (i.e. type of elements of the container or type of the Iterator)
 * and the type of the data in the Array is checked only once.
 *
 * Example of usage:
 * @code
 * Input::Array decay_array = in_rec.val<Input::Array>("decays");       // get accessor to an array stored under key 'decays'
 * int size = decay_array.size();                                       // get size of the actual arrya in the input (possibly for allocation)
 *
 * for(Input::Iterator<Input::Record> it = decay_array.begin<Input::Record>()   // pass through the array, that is array of records
 *          ; it != dacay_array.end(); ++it) {
 *
 *     Input::Iterator<double> it_hl = it->find<double>("half_life");   // check existence of an optional key
 *     if (it_hl) {
 *          double hl = *it_hl;
 *     } else {
 *          // use some other value, or turn-off the decay
 *     }
 *     Input::Array products = it->val<Input::Array>("products");       // read an obligatory key, theat conatins an array
 *     // ... process the array 'products'
 * }
 * @endcode
 *
 * @ingroup input_accessors
 */
class Array {
public:

	typedef ::Input::Type::Array InputType;

    /**
     * Default constructor, empty accessor.
     *
     * Constructor uses empty Address which causes error in program, Address has to be filled.
     */
    Array();

    /**
     * Copy constructor.
     */
    Array(const Array &ar);

    /**
     * Constructs the accessor providing pointer \p store to storage node with list of data of the record and
     * type specification of the record given by parameter \p type.
     */
    Array(const Address &address, const Type::Array type);

   /**
    * Returns iterator to the first element of input array. The template parameter is C++ type you want to
    * read from the array. Only types supported by Input::Interface::Iterator can be used.
    */
   template <class ValueType>
   inline Iterator<ValueType> begin() const;

   /**
    * Returns end iterator common to all iterators inner types.
    */
   inline IteratorBase end() const;

   /**
    * Actual size of the input array.
    */
   inline unsigned int size() const;

   /**
    * Method to fill the given container @p out with data in the input Array.
    * The container has to have methods @p clear and @p push_back. The C++ type of the
    * values in the container has to be supported by Iterator<T>.
    */
   template <class Container>
   void copy_to(Container &out) const;

   /**
    * Returns true if the accessor is empty (after default constructor).
    * TODO: have something similar for other accessors.
    */
   inline bool is_empty() const
   { return (address_.storage_head() == Address().storage_head()); }

   /**
    * Returns address error info.
    */
   EI_Address ei_address() const ;

   /**
    * Get address as string.
    */
   string address_string() const;

   /// Need persisting empty instance of StorageArray that can be used to create an empty Address.
   static StorageArray empty_storage_;

private:
    /// Corresponding Type::Array.
    Input::Type::Array array_type_ ;

    /// Contains address and relationships with array ancestor
    Address address_;


};


/*TODO:
 * Fast variant of RecordRead for reading array of records of same type. Has sense only for buffered input
 * storage and large data.
 *
 * usage:
 *
 * Array<FastRecordReader> a_of_fr;
 * FastRecordReader::iterator<double> iter_x = a_of_fr.get_type().iter_of_key<double>("x");
 * FastRecordReader::iterator<double> iter_y = a_of_fr.get_type().iterof_key<double>("y");
 * for(Array<FastRecordReader>::iterator it=a_of_fr.begin(); it != a_of_fr.end(); ++it) {
 *      it->fast_get(iter_x);
 *      it->fast_get(iter_y);
 * }
 *
 */


namespace internal {

/**
 *  This is primary type dispatch template. For given type it defines type that will be read from the storage.
 *  i.e. short int, char, and int are all translated to int.
 *
 *  TODO: us boost type traits to have this dispatch complete.
 *  following could work, but then the second dispatch do not work and probably has to be
 *  also implemented by mpl. The problem is, that TD<short int>::OT is not 'int', but unprocessed
 *  mpl construct. I don't know how to force compiler to process it before using it for the second dispatch.
 *
 @code
    template<class T>
    struct TD {
        typedef typename
                boost::mpl::if_< boost::is_integral<T>, int,
                    boost::mpl::if_< boost::is_floating_point<T>, double,
                        T
                    >
                >::type OT;
    };
  @endcode
  */
    template<class T>
    struct TD {
        typedef T OT;
    };
    /**
     * Secondary type dispatch. For every intermediate C++ type that can be read from input we have to define
     * read function from a given storage and Input type i.e. descendant of Input::Type::TypeBase.
     */

    template<class T>
    struct TypeDispatch;
} // close namespace internal


/**
 * Base class of input Iterator<Type> template. Main reason is possibility to construct
 * invalid iterator without template parameter ( used in \p Array::end() )
 */
class IteratorBase {
public:

    /**
     * Constructor. Creates iterator effectively pointing to data address_->get_storage()->get_item(index),
     * that is parameter @p address points to StorageArray and parameter @p index gives index into this array.
     *
     */
    IteratorBase(const Address &address, const unsigned int index)
    : address_(address), index_(index)
    {}

    /// Comparison of two Iterators. Do no compare types only position in the storage
    inline bool operator == (const IteratorBase &that) const;

    inline bool operator != (const IteratorBase &that) const;

    /**
     * Implicit conversion to bool. Returns true if iterator points to non-null storage.
     */
    inline operator bool() const;

    /**
     * Return index in an array or record.
     */
    inline unsigned int idx() const;

    /**
     * Returns address
     */
    const Address &get_address() const
    { return address_; }


protected:
    Address address_;
    unsigned int index_;
};



/**
 * This class behaves like iterator to type @p T (the template parameter), but in fact it is
 * iterator into input storage and also into tree of declarations through Input::Type classes.
 *
 * This class provides only limited functionality of iterators, namely prefix advance operator ++(),
 * dereference operator * (), dereference operator -> (), comparison operators == and != and implicit conversion to
 * bool (false in the case of the 'null' iterator).
 *
 *
 * @ingroup input_accessors
 */
template <class T>
class Iterator : public IteratorBase {
public:
    /// Converts C++ type @p T (template parameter) to 'DispatchType' from smaller set of types.
    typedef typename internal::TD<T>::OT DispatchType;
    /**
     * For small set of C++ types and accessor classes Record, AbstractRecord, and Array,
     * returns type of value given by dereference of the iterator (just add const to C++ types).
     */
    typedef typename internal::TypeDispatch<DispatchType>::ReadType OutputType;
    /**
     * A descendant of Input::Type::TypeBase that is appropriate to template parameter @p T.
     */
    typedef typename internal::TypeDispatch<DispatchType>::InputType InputType;


    /**
     * Iterator is not default constructible.
     *
     * Constructor uses empty Address which causes error in program, Address has to be filled.
     */
    Iterator() : IteratorBase( Address(), 0) {}

    /**
     * Constructor. Creates iterator effectively pointing to data address_->get_storage()->get_item(index),
     * that is parameter @p address points to StorageArray and parameter @p index gives index into this array.
     * Parameter @p type is Input::Type of object the iterator points to.
     *
     *
     */
    Iterator(const Input::Type::TypeBase &type, const Address &address, const unsigned int index)
    : IteratorBase(address, index), type_( type_check_and_convert(type))
    {}

    /// Prefix. Advance operator.
    inline Iterator<T> &operator ++ ();

    /// Prefix. Back operator.
    inline Iterator<T> &operator -- ();

    /**
     *  Dereference operator * ; Shouldn't we return type T, i.e. try to cast from OutputType to T ??
     */
    inline OutputType operator *() const;

    /**
     *  Dereference operator can be used only for iterators to accessors Record, AbstractRecord, and Array.
     */
    inline OutputType *operator ->() const;


private:

    /**
     * Check that Type::TypeBase reference is in fact object of InputType
     * and returns converted copy (note that Type declaration objects are only handles.
     */
    static InputType type_check_and_convert(const Input::Type::TypeBase &type);

    /// Input type declaration.
    InputType type_;

    /**
     * temporary for -> operator, necessary only for T == DispatchType == OutputType
     * == any accessor: Record, AbstractRecord, Array
     *
     * for other types this is just an int.
     */
    mutable typename internal::TypeDispatch<DispatchType>::TmpType   temporary_value_;
};




namespace internal {

/**
 *  Template specializations for primary type dispatch.
 */
template<> struct TD<short int> { typedef int OT; };
template<> struct TD<unsigned short int> { typedef int OT; };
template<> struct TD<unsigned int> { typedef int OT; };
template<> struct TD<char> { typedef int OT; };
template<> struct TD<float> { typedef double OT; };

/**
 *  Template specializations for secondary type dispatch.
 */

// generic implementation accepts only enum types
template< class T>
struct TypeDispatch {
    BOOST_STATIC_ASSERT( ( boost::is_enum<T>::value || boost::is_same<T, Enum>::value ) );

    typedef T TmpType;

    typedef Input::Type::Selection InputType;
    typedef const TmpType ReadType;
    static inline ReadType value(const Address &a, const InputType&) { return ReadType( a.storage_head()->get_int() ); }
};


template<>
struct TypeDispatch<int> {
    typedef Input::Type::Integer InputType;
    typedef const int ReadType;
    typedef int TmpType;
    static inline ReadType value(const Address &a, const InputType&) { return a.storage_head()->get_int(); }
};

template<>
struct TypeDispatch<bool> {
    typedef Input::Type::Bool InputType;
    typedef const bool ReadType;
    typedef int TmpType;
    static inline ReadType value(const Address &a, const InputType&) { return a.storage_head()->get_bool(); }
};

template<>
struct TypeDispatch<double> {
    typedef Input::Type::Double InputType;
    typedef const double ReadType;
    typedef int TmpType;
    static inline ReadType value(const Address &a, const InputType&) { return a.storage_head()->get_double(); }
};


template<>
struct TypeDispatch<string> {
    typedef Input::Type::String InputType;
    typedef const string ReadType;
    typedef int TmpType;
    static inline ReadType value(const Address &a, const InputType&) { return a.storage_head()->get_string(); }
};


template<>
struct TypeDispatch<AbstractRecord> {
    typedef Input::Type::AbstractRecord InputType;
    typedef AbstractRecord ReadType;
    typedef AbstractRecord TmpType;
    static inline ReadType value(const Address &a, const InputType& t) { return AbstractRecord(a, t); }
};


template<>
struct TypeDispatch<Record> {
    typedef Input::Type::Record InputType;
    typedef Record ReadType;
    typedef Record TmpType;
    static inline ReadType value(const Address &a, const InputType& t) { return Record(a,t); }
};


template<>
struct TypeDispatch<Array> {
    typedef Input::Type::Array InputType;
    typedef Array ReadType;
    typedef Array TmpType;
    static inline ReadType value(const Address &a, const InputType& t) { return Array(a,t); }

};

template<>
struct TypeDispatch<FilePath> {
    typedef Input::Type::FileName InputType;
    typedef FilePath ReadType;
    typedef int TmpType;
    static inline ReadType value(const Address &a, const InputType& t) { return FilePath(a.storage_head()->get_string(), t.get_file_type() ); }

};




} // closing namespace internal





} // closing namespace Input


// include implementation of templates and inline methods
#include "accessors_impl.hh"



#endif<|MERGE_RESOLUTION|>--- conflicted
+++ resolved
@@ -406,11 +406,7 @@
      * Set address (currently necessary for creating root accessor)
      */
     void set_address(const Address &address);
-<<<<<<< HEAD
-    //friend class JSONToStorage;
-=======
     friend class JSONToStorage;
->>>>>>> 9da253d1
 
     /// Corresponding Type::Record object.
     Input::Type::Record record_type_ ;

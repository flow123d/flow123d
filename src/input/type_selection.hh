--- conflicted
+++ resolved
@@ -183,11 +183,7 @@
     inline unsigned int size() const;
 
     /// Finish declaration of the Selection type.
-<<<<<<< HEAD
-    bool finish(bool is_generic = false) override;
-=======
     FinishStatus finish(FinishStatus finish_type = FinishStatus::regular_) override;
->>>>>>> 420d5410
 
 
     /// Implements \p TypeBase::is_closed
@@ -217,13 +213,7 @@
     public:
 
     	/// Constructor.
-<<<<<<< HEAD
         SelectionData(const string &name);
-=======
-        SelectionData(const string &name)
-        : type_name_(name), closed_(false), finish_status_(FinishStatus::none_)
-        {}
->>>>>>> 420d5410
 
         /// Inster new value to the Selection
         void add_value(const int value, const std::string &key,

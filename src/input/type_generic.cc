/*!
 *
﻿ * Copyright (C) 2015 Technical University of Liberec.  All rights reserved.
 * 
 * This program is free software; you can redistribute it and/or modify it under
 * the terms of the GNU General Public License version 3 as published by the
 * Free Software Foundation. (http://www.gnu.org/licenses/gpl-3.0.en.html)
 * 
 * This program is distributed in the hope that it will be useful, but WITHOUT
 * ANY WARRANTY; without even the implied warranty of MERCHANTABILITY or FITNESS
 * FOR A PARTICULAR PURPOSE.  See the GNU General Public License for more details.
 *
 * 
 * @file    type_generic.cc
 * @brief   
 */

#include <input/type_generic.hh>
#include <input/type_repository.hh>
#include <input/attribute_lib.hh>

#include <boost/functional/hash.hpp>



namespace Input {

namespace Type {


/*******************************************************************
 * implementation of Parameter
 */

Parameter::Parameter(const string & parameter_name)
: name_(parameter_name) {}


Parameter::Parameter(const Parameter & other)
: name_(other.name_) {}


string Parameter::type_name() const {
    return name_;
}


TypeBase::TypeHash Parameter::content_hash() const {
	TypeHash seed=0;
	boost::hash_combine(seed, "Parameter");
	boost::hash_combine(seed, type_name());

	return seed;
}


TypeBase::MakeInstanceReturnType Parameter::make_instance(std::vector<ParameterPair> vec) {

    // Find the parameter value in the incoming vector.
	auto parameter_iter = std::find_if(vec.begin(), vec.end(),
	                                   [this](const ParameterPair & item) -> bool { return item.first == this->name_; });
	if (parameter_iter != vec.end()) {
	    ParameterMap parameter_map;
		parameter_map[parameter_iter->first] = parameter_iter->second->content_hash();
		return std::make_pair( parameter_iter->second, parameter_map );
	} else {
	    // throw if the parameter value is missing
	    THROW( ExcParamaterNotSubsituted() << EI_Object(this->name_));
	}
}


bool Parameter::finish(bool is_generic) {
	if (!is_generic) THROW( ExcParamaterInIst() << EI_Object(this->name_));
	return true;
}


/*******************************************************************
 * implementation of Instance
 */

Instance::Instance(TypeBase &generic_type, std::vector<TypeBase::ParameterPair> parameters)
: generic_type_(generic_type), parameters_(parameters) {}


TypeBase::TypeHash Instance::content_hash() const {
	TypeHash seed=0;
	boost::hash_combine(seed, "Instance");
	boost::hash_combine(seed, generic_type_.content_hash() );
	for (std::vector<TypeBase::ParameterPair>::const_iterator it = parameters_.begin(); it!=parameters_.end(); it++) {
		boost::hash_combine(seed, (*it).first );
		boost::hash_combine(seed, (*it).second->content_hash() );
	}

	return seed;
}


const Instance &Instance::close() const {
	return *( Input::TypeRepository<Instance>::get_instance().add_type( *this ) );
}


bool Instance::finish(bool is_generic) {
	return generic_type_.finish(true);
}


<<<<<<< HEAD
=======
/// Print parameter vector to formatted string.
std::string print_parameter_vec(std::vector<TypeBase::ParameterPair> vec) {
	stringstream ss;
	for (std::vector<TypeBase::ParameterPair>::const_iterator vec_it = vec.begin(); vec_it!=vec.end(); vec_it++) {
		if (vec_it != vec.begin()) ss << ", ";
		ss << "\"" << vec_it->first << "\"";
	}

	return ss.str();
}
>>>>>>> 79acc662


// Implements @p TypeBase::make_instance.
TypeBase::MakeInstanceReturnType Instance::make_instance(std::vector<ParameterPair> vec) {
	// check if instance is created
	if (created_instance_.first) {
		return created_instance_;
	}

	try {
		created_instance_ = generic_type_.make_instance(parameters_);
	} catch (ExcParamaterNotSubsituted &e) {
	    ParameterMap aux_map;
	    for(auto &item : vec) aux_map[item.first]=0;
        e << EI_ParameterList( TypeBase::print_parameter_map_keys_to_json(aux_map) );
        throw;
	}

<<<<<<< HEAD


=======
	// add array of parameters to attributes of generic type
	if (attributes_->find( FlowAttributes::parameters() ) == attributes_->end() ) {
		stringstream ss;
		ss << "[ " << print_parameter_vec(parameters_) << " ]";
		generic_type_.add_attribute( FlowAttributes::parameters(), ss.str() );
	}
>>>>>>> 79acc662

#ifdef FLOW123D_DEBUG_ASSERTS
	for (std::vector<TypeBase::ParameterPair>::const_iterator vec_it = parameters_.begin(); vec_it!=parameters_.end(); vec_it++) {
		ParameterMap::iterator map_it = created_instance_.second.find( vec_it->first );

        ParameterMap aux_map;
        for(auto &item : vec) aux_map[item.first]=0;

		ASSERT(map_it != created_instance_.second.end(), "Unused parameter '%s' in input type instance with parameters: %s.\n",
				vec_it->first.c_str(), TypeBase::print_parameter_map_keys_to_json(aux_map).c_str() );
	}
#endif
	return created_instance_;
}

} // closing namespace Type
} // closing namespace Input<|MERGE_RESOLUTION|>--- conflicted
+++ resolved
@@ -107,19 +107,7 @@
 }
 
 
-<<<<<<< HEAD
-=======
 /// Print parameter vector to formatted string.
-std::string print_parameter_vec(std::vector<TypeBase::ParameterPair> vec) {
-	stringstream ss;
-	for (std::vector<TypeBase::ParameterPair>::const_iterator vec_it = vec.begin(); vec_it!=vec.end(); vec_it++) {
-		if (vec_it != vec.begin()) ss << ", ";
-		ss << "\"" << vec_it->first << "\"";
-	}
-
-	return ss.str();
-}
->>>>>>> 79acc662
 
 
 // Implements @p TypeBase::make_instance.
@@ -138,17 +126,8 @@
         throw;
 	}
 
-<<<<<<< HEAD
 
 
-=======
-	// add array of parameters to attributes of generic type
-	if (attributes_->find( FlowAttributes::parameters() ) == attributes_->end() ) {
-		stringstream ss;
-		ss << "[ " << print_parameter_vec(parameters_) << " ]";
-		generic_type_.add_attribute( FlowAttributes::parameters(), ss.str() );
-	}
->>>>>>> 79acc662
 
 #ifdef FLOW123D_DEBUG_ASSERTS
 	for (std::vector<TypeBase::ParameterPair>::const_iterator vec_it = parameters_.begin(); vec_it!=parameters_.end(); vec_it++) {

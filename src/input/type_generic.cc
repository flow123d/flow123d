--- conflicted
+++ resolved
@@ -132,17 +132,12 @@
 #ifdef FLOW123D_DEBUG_ASSERTS
 	for (std::vector<TypeBase::ParameterPair>::const_iterator vec_it = parameters_.begin(); vec_it!=parameters_.end(); vec_it++) {
 		ParameterMap::iterator map_it = created_instance_.second.find( vec_it->first );
-<<<<<<< HEAD
-		FEAL_DEBUG_ASSERT(map_it != created_instance_.second.end())(vec_it->first)(print_parameter_vec(parameters_))
-				.error("Unused parameter in input type instance");
-=======
 
         ParameterMap aux_map;
         for(auto &item : vec) aux_map[item.first]=0;
 
-		ASSERT(map_it != created_instance_.second.end(), "Unused parameter '%s' in input type instance with parameters: %s.\n",
-				vec_it->first.c_str(), TypeBase::print_parameter_map_keys_to_json(aux_map).c_str() );
->>>>>>> ba14d7df
+		FEAL_DEBUG_ASSERT(map_it != created_instance_.second.end())(vec_it->first)(TypeBase::print_parameter_map_keys_to_json(aux_map))
+				.error("Unused parameter in input type instance");
 	}
 #endif
 	return created_instance_;

--- conflicted
+++ resolved
@@ -173,11 +173,7 @@
         if (string_type != NULL ) return make_storage(p, string_type );
 
         // default -> error
-<<<<<<< HEAD
-        xprintf(Err,"Unknown descendant of TypeBase class, name: %s\n", typeid(type).name());
-=======
         THROW( Type::ExcUnknownDescendant() << Type::EI_TypeName(typeid(type).name()) );
->>>>>>> 8e1df6ac
     }
 
     return new StorageNull();

/*
 * storage.cc
 *
 *  Created on: May 5, 2012
 *      Author: jb
 */

#include "system/global_defs.h"
#include "system/system.hh"
#include "input/storage.hh"

namespace Input {
using namespace std;

/**********************************************************************
 * Implements StorageBase
 */

int StorageBase::get_int() const {
    THROW( ExcStorageTypeMismatch() << EI_RequestedType("int") << EI_StoredType( typeid(*this).name()) );
    return 0;
}



double StorageBase::get_double() const {
    THROW( ExcStorageTypeMismatch() << EI_RequestedType("double") << EI_StoredType( typeid(*this).name()) );
    return 0;
}



bool StorageBase::get_bool() const {
    THROW( ExcStorageTypeMismatch() << EI_RequestedType("bool") << EI_StoredType( typeid(*this).name()) );
    return false;
}



const std::string & StorageBase::get_string() const {
    THROW( ExcStorageTypeMismatch() << EI_RequestedType("string") << EI_StoredType( typeid(*this).name()) );
#pragma GCC diagnostic push
#pragma GCC diagnostic ignored "-Wreturn-local-addr"
    return 0;   // Return reference to temporary, but we throw anyway.
#pragma GCC diagnostic pop
}



const StorageBase * StorageBase::get_item(const unsigned int index) const {
    THROW( ExcStorageTypeMismatch() << EI_RequestedType("array") << EI_StoredType( typeid(*this).name()) );
    return 0;
}



bool StorageBase::is_null() const {
    return false;
}



unsigned int StorageBase::get_array_size() const {
    THROW( ExcStorageTypeMismatch() << EI_RequestedType("array") << EI_StoredType( typeid(*this).name()) );
    return 0;
}

StorageBase::~StorageBase()
{}

/*****************************************************************
 * Implementation of StorageArray
 */

StorageArray::StorageArray(unsigned int size)
: array_(size)
{
    for( vector<StorageBase *>::iterator it = array_.begin(); it != array_.end(); ++it)
        *it=NULL;
}

 StorageBase * StorageArray::deep_copy() const {
    StorageArray *copy = new StorageArray(this->get_array_size());

    for(unsigned int i=0; i< array_.size(); i++)
        if (array_[i] != NULL) copy->new_item(i, array_[i]->deep_copy() );

    return copy;
}

 void StorageArray::new_item(unsigned int index, StorageBase* item) {
     ASSERT( index < array_.size() , "Index %d out of array of size: %d", index, array_.size());
     if (array_[index] == NULL) array_[index] = item;
     else xprintf(PrgErr, "Can not replace non NULL pointer.");
 }


<<<<<<< HEAD
 void StorageArray::set_item(unsigned int index, StorageBase* item) const {
=======
 void StorageArray::set_item(unsigned int index, StorageBase* item) {
>>>>>>> 7cf6e52e
     ASSERT( index < array_.size() , "Index %d out of array of size: %d", index, array_.size());
     if (array_[index] == NULL) array_[index] = item;
     else if ( typeid(*array_[index]) == typeid(StorageNull) ) {
    	 delete array_[index];
    	 array_[index] = item;
     } else xprintf(PrgErr, "Can not replace non NULL pointer.");

 }



const StorageBase * StorageArray::get_item(const unsigned int index) const {
    if ( index >= array_.size() )
        xprintf(Err, "Index %d out of array of size: %d", index, array_.size());
    ASSERT( array_[index] != NULL, "Null pointer in storage.");
    return array_[index];
}



unsigned int StorageArray::get_array_size() const {
    return array_.size();
}



bool StorageArray::is_null() const {
    return false;
}


void StorageArray::print(ostream &stream, int pad)  const {
    stream << setw(pad) << "" << "array(" << this->get_array_size() << ")" << std::endl;
    for(unsigned int i=0;i<get_array_size();++i) get_item(i)->print(stream, pad+2);
}



StorageArray::~StorageArray() {
    for( vector<StorageBase *>::iterator it = array_.begin(); it != array_.end(); ++it)
        if (*it != NULL) delete (*it);
}

/**********************************************
 * Implementation of StorageBool
 */

StorageBool::StorageBool(bool value)
: value_(value)
{}



bool StorageBool::get_bool() const {
    return value_;
}



bool StorageBool::is_null() const {
    return false;
}



StorageBase * StorageBool::deep_copy() const {
    return new StorageBool(value_);
}

void StorageBool::print(ostream &stream, int pad) const {
    stream << setw(pad) << "" <<  "bool(" << value_ << ")"<<std::endl;
}

StorageBool::~StorageBool()
{}



/**********************************************
 * Implementation of StorageInt
 */

StorageInt::StorageInt(int value)
: value_(value)
{}



int StorageInt::get_int() const {
    return value_;
}



bool StorageInt::is_null() const {
    return false;
}

 StorageBase * StorageInt::deep_copy() const {
    return new StorageInt(value_);
}


void StorageInt::print(ostream &stream, int pad) const {
   stream << setw(pad) << "" <<  "int(" << value_ << ")"<<std::endl;
}


StorageInt::~StorageInt()
{}



/**********************************************
 * Implementation of StorageDouble
 */

StorageDouble::StorageDouble(double value)
: value_(value)
{}



double StorageDouble::get_double() const {
    return value_;
}



bool StorageDouble::is_null() const {
    return false;
}

 StorageBase * StorageDouble::deep_copy() const {
    return new StorageDouble(value_);
}


void StorageDouble::print(ostream &stream, int pad) const {
    stream << setw(pad) << "" <<  "double(" << value_ << ")"<<std::endl;
}


StorageDouble::~StorageDouble()
{}



/**********************************************
 * Implementation of StorageString
 */

StorageString::StorageString(const string& value)
: value_(value)
{}



const string& StorageString::get_string() const {
    return value_;
}



bool StorageString::is_null() const {
    return false;
}


StorageBase * StorageString::deep_copy() const {
    return new StorageString(value_);
}


void StorageString::print(ostream &stream, int pad) const {
    stream << setw(pad) << "" << "string(" << value_ << ")"<<std::endl;
}


StorageString::~StorageString()
{}


/**********************************************
 * Implementation of StorageNull
 */


bool StorageNull::is_null() const {
    return true;
}



 StorageBase * StorageNull::deep_copy() const {
    return new StorageNull();
}



void StorageNull::print(ostream &stream, int pad) const{
    stream << setw(pad) << "" << "null()"<<std::endl;
}


StorageNull::~StorageNull()
{}


} // namespace Input<|MERGE_RESOLUTION|>--- conflicted
+++ resolved
@@ -95,11 +95,7 @@
  }
 
 
-<<<<<<< HEAD
- void StorageArray::set_item(unsigned int index, StorageBase* item) const {
-=======
  void StorageArray::set_item(unsigned int index, StorageBase* item) {
->>>>>>> 7cf6e52e
      ASSERT( index < array_.size() , "Index %d out of array of size: %d", index, array_.size());
      if (array_[index] == NULL) array_[index] = item;
      else if ( typeid(*array_[index]) == typeid(StorageNull) ) {

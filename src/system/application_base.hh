--- conflicted
+++ resolved
@@ -90,14 +90,10 @@
 	/**
 	 * Implement printf function for PETSc with support for redirecting.
 	 */
-<<<<<<< HEAD
-	static PetscErrorCode petscvfprintf(FILE *fd, const char format[], va_list Argp);
-=======
 #ifdef HAVE_PETSC
 	static PetscErrorCode petscvfprintf(FILE *fd, const char format[], va_list Argp);
 #endif
 
->>>>>>> 66734d77
 	/**
 	 * Initialize PETSC.
 	 */

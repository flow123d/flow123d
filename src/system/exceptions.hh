/*
 * exceptions.hh
 *
 *  Created on: Apr 10, 2012
 *      Author: jb
 */


#ifndef EXCEPTIONS_HH_
#define EXCEPTIONS_HH_


#include <boost/exception/all.hpp>
#include <iostream>
#include <string>



/**
 * @brief Wrapper for throw. Saves the throwing point.
 *
 * Macro for throwing with saving place of the throw. Just shortcut for BOOST_THROW_EXCEPTION. Creates boost kind of exception, that may
 * accept further information through redirection.
 *
 * Usage:
 * @code
 *      THROW( ExcError() << EI_SomeValue(42) );
 * @endcode
 *
 * EI_SomeValue is an @p error_info object for transfer of values form throw point to catch point. See @p EI<Tag,Type> class template.
 *
 * @ingroup exceptions
 */
#define THROW(whole_exception_expr) BOOST_THROW_EXCEPTION( whole_exception_expr)


namespace internal {
    class ExcStream;
}

/**
 * @brief Base of exceptions used in Flow123d.
 *
 * We use boost::exception as parent in order to allow passing
 * some data through the exception object from the throw point to the catch point.
 * See DECLARE_EXCEPTION macro for usage.
 *
 * When deriving particular exceptions always use virtual inheritance:
 * @code
 *      struct my_exception : virtual ExceptionBase {};
 * @endcode
 *
 * @ingroup exceptions
 */
class ExceptionBase : public virtual std::exception, public virtual boost::exception
{
public:
    /// Default constructor, just calls @p fill_stacktrace().
    ExceptionBase();
    /// Copy constructor, performs deep copy of stacktrace.
    ExceptionBase(const ExceptionBase &other);
    /// Call GNU backtrace if available, save call stack information into @p stacktrace member.
    void fill_stacktrace();
    /// Prints formated stacktrace into given stream @p out.
    void print_stacktrace(std::ostream &out) const;
    /**
     * Purely virtual method, that should be implemented by descendants. Prints specific error message into
     * stream @p out. In particular you can use macros DECLARE_EXCEPTION or DECLARE_INPUT_EXCEPTION for easy declarations.
     */
    virtual void print_info(std::ostringstream &out) const=0;
    /**
     *  Overloaded method for output the exception message if it is not catched.
     *  Implements composition of complex message including diagnostic informations and stack trace.
     *  Should not be overloded in descendant classes. Use @p print_info instead.
     */
    virtual const char * what () const throw ();
    /// Destructor, possibly free stacktrace.
    virtual ~ExceptionBase() throw ();

private:

    /// Array of backtrace frames returned by glibc backtrace_symbols.
    char ** stacktrace;

    /// Size of stacktrace table - number of frames.
    int n_stacktrace_frames;
};





/**
 * @brief Macro for simple definition of exceptions.
 *
 * First parameter, @p ExcName, is name of the exception class to define. Macro expands to
 * the class derived from @p ExceptionBase and implements virtual method @p print_info
 * with output given by @p Format, the second parameter of the macro. This method is used
 * by what() method to produce specific part of the error message.
 *
 * You can use error info classes (see @p TYPEDEFERR_INFO) and stream modifiers
 * @p val, @p qval to output relevant data. Modifier @p val outputs plain value,
 * modifier @p qval outputs value in quotas.
 *
 * Example:
 * @code
 * TYPEDEF_ERR_INFO( EI_Dim1Mismatch, int);
 * TYPEDEF_ERR_INFO( EI_Dim2Mismatch, int);
 * DECLARE_EXCEPTION( ExcDimensionMismatch,
 *     << "Dimensions dim1=" << EI_Dim1Missmatch::val
 *     << " and dim2=" << EI_Dim2Mismatch::val << " should be same.");
 * @endcode
 *
 * One can also pass whole classes through the exception as long as they are default constructable and copy constructable.
 *
 * Example:
 * @code
 * class Matrix;
 * TYPEDEF_ERR_INFO( EI_Matrix, Matrix);
 * DECLARE_EXCEPTION( ExcWrongMatrixState,
 *     << "Matrix state: " << EI_Matrix::ptr(*this)->state() << "\n"
 *     << "Matrix info: " << EI_Matrix::ref(*this).info() );
 * @endcode
 *
 * The example shows two ways how to call methods of the object of class Matrix passed through the exception. One can either get pointer to the object or
 * reference. The  @p ref method checks that the pointer to the object is not NULL (so that the object was actually passed).
 * The @p ptr method do not perform the check. However, when using one of these methods you have to guarantee that the @p error_info object
 * is passed to the exception at every throw point that use that exception. Otherwise you get an error,
 * meaningful in case of the @p ref method, seg. fault for the @p ptr method.
 *
 * Currently implemented mechanism do no support standard stream modifiers, namely "endl". Please, use "\n" instead.
 *
 * @ingroup exceptions
 */
#define DECLARE_EXCEPTION( ExcName, Format)                                 \
struct ExcName : public virtual ::ExceptionBase {                           \
     virtual void print_info(std::ostringstream &out) const {               \
         using namespace internal;                                          \
         ::internal::ExcStream estream(out, *this);                         \
         estream Format ;                                                   \
         out << std::endl;                                                  \
     }                                                                      \
     virtual ~ExcName() throw () {}                                         \
}

/* ExcName const &_exc=*this; */



/**
 * @brief Macro to simplify declaration of error_info types.
 *
 * Is used to declare types of data that can be passed through exceptions from the throw point to the catch point, or possibly collect
 * various data along stack rewinding when an exception is thrown.
 *
 * Typical usage:
 * @code
 *   // declares type EI_ParticularNumber
 *   TYPEDEF_ERR_INFO( EI_ParticularNumber, int);
 *   // declares exception that use it
 *   DECLARE_EXCEPTION(SomeException, << " Particular number: " << EI_ParticularNumber::val );
 *   // ... some code ...
 *
 *   // here you pass particular number important for
 *   // determination of cause of the exception
 *   THROW( SomeException() << EI_ParticularNumber(10) );
 *
 * @endcode
 * 
 * @ingroup exceptions
 *
 */
#define TYPEDEF_ERR_INFO(EI_Type, Type)       typedef EI< struct EI_Type##_TAG, Type > EI_Type

/**
 * This class should not be used directly but through macro TYPEDEF_ERR_INFO.
 * It is derived from boost::error_info<tag, type> and similarly as its parent it
 * is tailored for passing a value of type @p Type from the throw point to
 * the catch point. Compared to boost::error_info it provides manipulators @p val and @p qval
 * which can by used in formating exception message to the ExcStream. The first manipulator evaluates
 * directly to the output of the stored value, while @p qval puts the output into single quotas.
 *
 * The static function @p ref can be used when you want to extract and output some particular information
 * from the passed value. However, if no value is given at throw point this function simply aborts. There is
 * probably no way how to make the check and still keep flexibility in manipulation with the result of @p ref
 * function.
 *
 * For usage see documentation of @p TYPEDEF_ERR_INFO mecro.
 */
template<class Tag, class Type>
class EI : public boost::error_info< Tag, Type > {
public:
    typedef typename boost::error_info< Tag, Type> ErrorInfo;

    /// Construction from given value, that has to bee passed to the catch point.
    EI(Type const & value) : ErrorInfo(value) {}
    /**
     * Stream manipulator used to output the stored value. We have to use special stream ExcStream, that
     * has overloaded << operator in order to support manipulators 'val' and 'qval'.
     */
    static internal::ExcStream & val(internal::ExcStream & es);
    /**
     * Stream manipulator for output of quoted value.
     */
    static internal::ExcStream & qval(internal::ExcStream & es);

    /**
     * Returns reference to stored value in given exception object @p e.
     * Check validity of the value.
     */
    static Type const & ref( ExceptionBase const &e);

    /**
     * Similar to the previous but returns pointer to the stored value and check nothing.
     */
    static Type const * ptr( ExceptionBase const &e);

};








namespace internal {

/*
 * Helper class template. Together with its redirection operator it either outputs value pointed by pointer given to the constructor or
 * , if the pointer is null, outputs string 'NO_VALUE'. If the optional parameter quoted is true, the value is printed in single quotation marks.
 */
template <class Type>
class NullOutputEnvelope {
public:
    NullOutputEnvelope( const Type * x, bool quoted =false)
    : x_(x), quoted_(quoted) {}
    inline bool is_null() const {return x_ == NULL;}
    inline bool is_quoted() const { return quoted_; }
    inline const Type & value() const {return (*x_);}
private:
    const Type * x_;
    bool quoted_;
};

template<class Type>
std::ostream& operator<<
    (std::ostream& stream, const NullOutputEnvelope<Type> & value)
{
   if (value.is_null()) return (stream << "NO_VALUE");
   else if (value.is_quoted()) return (stream << "'" << value.value() << "'");
   else return (stream << value.value() );
}


/**
 * Helper stream that knows stream and exception for which we format the message.
 *
 * TODO: Make std manipulators work!
 */

class ExcStream : public std::ostream {
public:
    ExcStream(std::ostream & stream,const ExceptionBase &exc) : stream_(stream), exc_(exc) {}
    std::ostream & stream_;
    const ExceptionBase & exc_;

    // treat exception manipulators
    ExcStream & operator<<(ExcStream & (*pf) (ExcStream &) )
    {
        return pf(*this);
    }
/*
    // treat other manipulators ( This doesn't work. Why?? )
    template <class T>
    ExcStream & operator<<(T & (*pf) (T &) )
    {
        pf(stream_);
        return (*this);
    }*/
};


template < class T>
ExcStream & operator<<(ExcStream & estream, const T & x)
{
    estream.stream_ << x;
    return estream;
}

template < class Tag, class Type, class Func>
internal::ExcStream & operator<<(internal::ExcStream & estream, typename EI<Tag, Type>::template lambda<Func> const & lambda_func)
{
    if (EI<Tag,Type>::get_value_ptr()) estream.stream_ << "NO_VALUE";
    else estream.stream_ << lambda_func.func_(* EI<Tag,Type>::get_value_ptr());
    return estream;
}


} // namespace internal


<<<<<<< HEAD
=======

/**
 * Exception thrown in xprintf function.
 */
TYPEDEF_ERR_INFO( EI_XprintfHeader, std::string);
TYPEDEF_ERR_INFO( EI_XprintfMessage, std::string);
DECLARE_EXCEPTION( ExcXprintfMsg, << EI_XprintfHeader::val << EI_XprintfMessage::val);

>>>>>>> 1e894343




/***********************************************************************
 * Implementation of templated method
 */

template <class Tag, class Type>
internal::ExcStream & EI<Tag, Type>::val(internal::ExcStream & es) {
    es.stream_ << internal::NullOutputEnvelope<Type>
        ( ptr(es.exc_), false );
    return es;
}



template <class Tag, class Type>
internal::ExcStream & EI<Tag, Type>::qval(internal::ExcStream & es) {
    es.stream_  << internal::NullOutputEnvelope<Type>
        ( ptr(es.exc_), true );
    return es;
}


template <class Tag, class Type>
Type const & EI<Tag, Type>::ref( ExceptionBase const &e)
    {
        Type const * val_ptr = boost::get_error_info< ErrorInfo > (e);
        if (! val_ptr) {
            // try to printout unfinished ErrStream
            std::cerr << "------------------------------------------------------------------------------\n";
            std::cerr << " Fatal Error - dereferencing null pointer when formating an exception message.\n";
            std::cerr << "------------------------------------------------------------------------------\n";
            std::cerr << "** Diagnosting Informations **\n";
            std::cerr <<  boost::diagnostic_information_what( e );
            abort();
        }
        return *val_ptr;
    }


template <class Tag, class Type>
Type const * EI<Tag, Type>::ptr( ExceptionBase const &e)
   { return boost::get_error_info< ErrorInfo > (e); }


/**
 * Assertion that results in an exception.
 */
/*
#ifdef DEBUG_ASSERTS

#define ASSERT_THROW( condition, exception ) \
    (condition) ? : throw

#else

#define ASSERT_THROW( condition, exception )
#endif
*/




/*******************************************************************

Myslenky ohledne exceptions, chybovych hlasek a logovani (co dnes zajistuje xprintf

1) Nutno oddelit nechybove logovani (vcetne warningu)  a chybove zpravy (ty pokud je nekdo neodchyti tak vedou na terminate() )

2) Logovani  ted neresim.

3) Jakakoliv chyba by mela radeji vyvolavat vyjimku (lze odchytit, lze pridavat inforamace behem stack unfolding. )
   A to vcetne ASSERT.

4) Neprijemne je, ze exception musim definovat jako zvlastni tridy, zejmena pokud chci mit nejake specialni formaty chybovych hlasek.
   ale navrhl jsem makro a navazujici implementacni sablony, ktere by to mely zjednodusit. (inspirovano deal.ii)

5) bylo by dobre mit par preddefinovanych vyjimek a preddefinovanych assertions.




*/

#endif /* EXCEPTIONS_HH_ */<|MERGE_RESOLUTION|>--- conflicted
+++ resolved
@@ -300,8 +300,6 @@
 } // namespace internal
 
 
-<<<<<<< HEAD
-=======
 
 /**
  * Exception thrown in xprintf function.
@@ -309,8 +307,6 @@
 TYPEDEF_ERR_INFO( EI_XprintfHeader, std::string);
 TYPEDEF_ERR_INFO( EI_XprintfMessage, std::string);
 DECLARE_EXCEPTION( ExcXprintfMsg, << EI_XprintfHeader::val << EI_XprintfMessage::val);
-
->>>>>>> 1e894343
 
 
 

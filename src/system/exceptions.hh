--- conflicted
+++ resolved
@@ -89,14 +89,11 @@
 protected:
     /// Return type of message ("Program error" for this class). Can be override in descendants.
     virtual std::string what_type_msg() const;
-<<<<<<< HEAD
-=======
     /**
      *  Method for output the exception message.
      *  Implements composition of complex message including diagnostic informations and stack trace.
      */
     virtual std::ostringstream &form_message(std::ostringstream &) const;
->>>>>>> 8e1df6ac
     /// Stacktrace of exception.
     StackTrace stack_trace_;
     /// Stacktrace frames, which will be cut, see @p StackTrace::print method.

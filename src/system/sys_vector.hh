--- conflicted
+++ resolved
@@ -476,11 +476,7 @@
     /** Returns Id of the element given by pointer i.e. Iter. FullIter i.e. FullIteratorId<T>
      * provides its own method for the same.
      */
-<<<<<<< HEAD
-    inline int get_id(Iter it) const
-=======
-    inline int get_id(const T * it)
->>>>>>> ddc301af
+    inline int get_id(const T * it) const
     {
         return *(id_storage.begin() + this->index(it));
     }

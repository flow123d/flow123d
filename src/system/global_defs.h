/*!
 *
﻿ * Copyright (C) 2015 Technical University of Liberec.  All rights reserved.
 * 
 * This program is free software; you can redistribute it and/or modify it under
 * the terms of the GNU General Public License version 3 as published by the
 * Free Software Foundation. (http://www.gnu.org/licenses/gpl-3.0.en.html)
 * 
 * This program is distributed in the hope that it will be useful, but WITHOUT
 * ANY WARRANTY; without even the implied warranty of MERCHANTABILITY or FITNESS
 * FOR A PARTICULAR PURPOSE.  See the GNU General Public License for more details.
 *
 * 
 * @file    global_defs.h
 * @brief   Global macros to enhance readability and debugging, general constants.
 */

#ifndef GLOBAL_DEFS_H
#define GLOBAL_DEFS_H

//Make sure that headers necessary for following macros are included.
#include <stdint.h>
#include <string.h>
#include <stdlib.h>

#include "system/exc_common.hh"
#include "config.h"
#include "mpi.h"
<<<<<<< HEAD
#include "asserts.hh"
=======
#include "logger.hh"
>>>>>>> 8e1df6ac

/*! @brief Debugging macros.
 *
 *  The macro OLD_ASSERT has to be used for assertion tests. An error occures if
 *  given condition is violated.  Macro accepts additional variables to print.
 *
 *  Example:
 *  @verbatim
 *  OLD_ASSERT( i<size , "Array X overflow: index %d >= alocated size %d.\n",i,size);
 *  @endverbatim
 *
 *  The macro INPUT_CHECK should be used for assertions about user input. So
 *  they produce User Error instead of Program error.
 *
 *  The macro DBGMSG should be used for debugging messages,
 *  so they can be removed in production version.
 *
 *  OLD_WARN_ASSERT - can be used for consistency tests in debugging version.
 *
 *  @{
 */
#define INPUT_CHECK(i,...)   do { if (!(i))   xprintf(UsrErr,__VA_ARGS__); } while (0)

/**
 * Actually there are following debugging switches
 * FLOW123D_DEBUG_MESSAGES  - use various debugging messages introduced by DBGMSG
 * FLOW123D_DEBUG_ASSERTS - use assertion checks introduced by ASSERT
 * FLOW123D_DEBUG_PROFILER - use profiling introduced by START_TIMER, END_TIMER
 *
 * You can turn all off defining: FLOW123D_NODEBUG
 * or turn all on defining: FLOW123D_DEBUG
 *
 * FLOW123D_DEBUG overrides FLOW123D_NODEBUG
 */


#ifdef FLOW123D_NODEBUG

#undef  FLOW123D_DEBUG_MESSAGES
#undef  FLOW123D_DEBUG_ASSERTS
#undef  FLOW123D_DEBUG_PROFILER

#endif


#ifdef FLOW123D_DEBUG

#define  FLOW123D_DEBUG_MESSAGES
#define  FLOW123D_DEBUG_ASSERTS
#define  FLOW123D_DEBUG_PROFILER

#endif


<<<<<<< HEAD
=======
#include "asserts.hh"


>>>>>>> 8e1df6ac

#ifdef FLOW123D_DEBUG_ASSERTS

/**
 * Just quick hack to fix some unit tests.
 * TODO:
 * We should make better implementation, rather minimizing
 * usage of macros. And make robust "system" part, that
 * is MPI aware, but not MPI dependent.
 */
//#ifdef FLOW123D_DEBUG_ASSERTS_WITHOUT_MPI
//#define MPI_Comm_rank(A, B)
//#endif // FLOW123D_DEBUG_ASSERTS_WITHOUT_MPI

#define OLD_ASSERT(i,...)   do {\
    if (!(i))  {\
        char msg[1024];\
        sprintf( msg, __VA_ARGS__);\
        int rank=-1;\
        THROW( ExcAssertMsg() << EI_Message(std::string(msg)) << EI_MPI_Rank(rank) );\
    }} while (0)

#define OLD_WARN_ASSERT(i,...) do { if (!(i))    xprintf(Warn,__VA_ARGS__); } while (0)

#define OLD_ASSERT_EQUAL( a, b)  do {\
    stringstream ss; ss << (a) << " != " << (b); \
    OLD_ASSERT( ((a) == (b)), "Violated assert: %s == %s,\n observed: %s.\n",#a, #b, ss.str().c_str()); \
    } while (0)

#define OLD_ASSERT_LESS( a, b) do {\
    stringstream ss; ss << (a) << " >= " << (b); \
    OLD_ASSERT( ((a) < (b)) , "Violated assert: %s < %s,\n observed: %s.\n",#a,#b, ss.str().c_str()); \
    } while (0)

#define OLD_ASSERT_LE( a, b) do {\
    stringstream ss; ss << (a) << " > " << (b); \
    OLD_ASSERT( ((a) <= (b)) , "Violated assert: %s <= %s,\n observed: %s.\n",#a,#b, ss.str().c_str()); \
    } while (0)

#define OLD_ASSERT_PTR( ptr ) do {\
    OLD_ASSERT( ((ptr) != nullptr) , "Null pointer: %s\n", #ptr ); \
    } while (0)
#else

#define OLD_ASSERT(...)
#define OLD_WARN_ASSERT(...)
#define OLD_ASSERT_EQUAL( a, b)
#define OLD_ASSERT_LESS( a, b)
#define OLD_ASSERT_LE( a, b)
#define OLD_ASSERT_PTR( ptr )

#endif




#ifdef FLOW123D_DEBUG_MESSAGES

#define DBGMSG(...) do { xprintf(MsgDbg,__VA_ARGS__); fflush(NULL); } while (0)


/**
 * Usage:
 * DBGCOUT( << "xy" <<endl );
 */
#define DBGCOUT(...) do { std::cout << "    DBG (" \
									<< __FILE__ << ", " \
									<< __func__ << ", " \
									<< __LINE__ << ")" \
									__VA_ARGS__; } while(0)


/**
 * Usage:
 * DBGVAR( arma::vec( "1 2 3" ) );
 */
#define DBGVAR( var ) DBGCOUT( << #var << " = " << var << endl )

#else

#define DBGMSG(...)
#define DBGCOUT(...)
#define DBGVAR(var)

#endif




/**
 * These macros are necessary in classes that contain Input::Type::Abstract (PARENT macro)
 * and in classes contain descendant of this Abstract (CHILD macro) if these descendants
 * are initialized through methods of @p Input::Factory class.
 *
 * These macros are necessary for initializing of static variables in classes that contain
 * descendants of parent Abstract.
 */
#define FLOW123D_FORCE_LINK_IN_CHILD(x) int force_link_##x = 0;
#define FLOW123D_FORCE_LINK_IN_PARENT(x) extern int force_link_##x; void func_##x() { force_link_##x = 1; }


///@}

#endif // GLOBAL_DEFS_H<|MERGE_RESOLUTION|>--- conflicted
+++ resolved
@@ -26,11 +26,7 @@
 #include "system/exc_common.hh"
 #include "config.h"
 #include "mpi.h"
-<<<<<<< HEAD
-#include "asserts.hh"
-=======
 #include "logger.hh"
->>>>>>> 8e1df6ac
 
 /*! @brief Debugging macros.
  *
@@ -85,12 +81,9 @@
 #endif
 
 
-<<<<<<< HEAD
-=======
 #include "asserts.hh"
 
 
->>>>>>> 8e1df6ac
 
 #ifdef FLOW123D_DEBUG_ASSERTS
 

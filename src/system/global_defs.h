/*!
 *
﻿ * Copyright (C) 2015 Technical University of Liberec.  All rights reserved.
 * 
 * This program is free software; you can redistribute it and/or modify it under
 * the terms of the GNU General Public License version 3 as published by the
 * Free Software Foundation. (http://www.gnu.org/licenses/gpl-3.0.en.html)
 * 
 * This program is distributed in the hope that it will be useful, but WITHOUT
 * ANY WARRANTY; without even the implied warranty of MERCHANTABILITY or FITNESS
 * FOR A PARTICULAR PURPOSE.  See the GNU General Public License for more details.
 *
 * 
 * @file    global_defs.h
 * @brief   Global macros to enhance readability and debugging, general constants.
 */

#ifndef GLOBAL_DEFS_H
#define GLOBAL_DEFS_H

//Make sure that headers necessary for following macros are included.
#include <stdint.h>
#include <string.h>
#include <stdlib.h>

#include "system/exc_common.hh"
#include "config.h"
#include "mpi.h"
<<<<<<< HEAD
#include "asserts.hh"
#include "logger.hh"
=======
>>>>>>> 249aa5bc

/*! @brief Debugging macros.
 *
 *  The macro OLD_ASSERT has to be used for assertion tests. An error occures if
 *  given condition is violated.  Macro accepts additional variables to print.
 *
 *  Example:
 *  @verbatim
 *  OLD_ASSERT( i<size , "Array X overflow: index %d >= alocated size %d.\n",i,size);
 *  @endverbatim
 *
 *  The macro INPUT_CHECK should be used for assertions about user input. So
 *  they produce User Error instead of Program error.
 *
 *  The macro DBGMSG should be used for debugging messages,
 *  so they can be removed in production version.
 *
 *  OLD_WARN_ASSERT - can be used for consistency tests in debugging version.
 *
 *  @{
 */
#define INPUT_CHECK(i,...)   do { if (!(i))   xprintf(UsrErr,__VA_ARGS__); } while (0)

/**
 * Actually there are following debugging switches
 * FLOW123D_DEBUG_MESSAGES  - use various debugging messages introduced by DBGMSG
 * FLOW123D_DEBUG_ASSERTS - use assertion checks introduced by ASSERT
 * FLOW123D_DEBUG_PROFILER - use profiling introduced by START_TIMER, END_TIMER
 *
 * You can turn all off defining: FLOW123D_NODEBUG
 * or turn all on defining: FLOW123D_DEBUG
 *
 * FLOW123D_DEBUG overrides FLOW123D_NODEBUG
 */


#ifdef FLOW123D_NODEBUG

#undef  FLOW123D_DEBUG_MESSAGES
#undef  FLOW123D_DEBUG_ASSERTS
#undef  FLOW123D_DEBUG_PROFILER

#endif


#ifdef FLOW123D_DEBUG

#define  FLOW123D_DEBUG_MESSAGES
#define  FLOW123D_DEBUG_ASSERTS
#define  FLOW123D_DEBUG_PROFILER

#endif


#include "asserts.hh"



#ifdef FLOW123D_DEBUG_ASSERTS

/**
 * Just quick hack to fix some unit tests.
 * TODO:
 * We should make better implementation, rather minimizing
 * usage of macros. And make robust "system" part, that
 * is MPI aware, but not MPI dependent.
 */
//#ifdef FLOW123D_DEBUG_ASSERTS_WITHOUT_MPI
//#define MPI_Comm_rank(A, B)
//#endif // FLOW123D_DEBUG_ASSERTS_WITHOUT_MPI

#define OLD_ASSERT(i,...)   do {\
    if (!(i))  {\
        char msg[1024];\
        sprintf( msg, __VA_ARGS__);\
        int rank=-1;\
        THROW( ExcAssertMsg() << EI_Message(std::string(msg)) << EI_MPI_Rank(rank) );\
    }} while (0)

#define OLD_WARN_ASSERT(i,...) do { if (!(i))    xprintf(Warn,__VA_ARGS__); } while (0)

#define OLD_ASSERT_EQUAL( a, b)  do {\
    stringstream ss; ss << (a) << " != " << (b); \
    OLD_ASSERT( ((a) == (b)), "Violated assert: %s == %s,\n observed: %s.\n",#a, #b, ss.str().c_str()); \
    } while (0)

#define OLD_ASSERT_LESS( a, b) do {\
    stringstream ss; ss << (a) << " >= " << (b); \
    OLD_ASSERT( ((a) < (b)) , "Violated assert: %s < %s,\n observed: %s.\n",#a,#b, ss.str().c_str()); \
    } while (0)

#define OLD_ASSERT_LE( a, b) do {\
    stringstream ss; ss << (a) << " > " << (b); \
    OLD_ASSERT( ((a) <= (b)) , "Violated assert: %s <= %s,\n observed: %s.\n",#a,#b, ss.str().c_str()); \
    } while (0)

#define OLD_ASSERT_PTR( ptr ) do {\
    OLD_ASSERT( ((ptr) != nullptr) , "Null pointer: %s\n", #ptr ); \
    } while (0)
#else

#define OLD_ASSERT(...)
#define OLD_WARN_ASSERT(...)
#define OLD_ASSERT_EQUAL( a, b)
#define OLD_ASSERT_LESS( a, b)
#define OLD_ASSERT_LE( a, b)
#define OLD_ASSERT_PTR( ptr )

#endif




#ifdef FLOW123D_DEBUG_MESSAGES

#define DBGMSG(...) do { xprintf(MsgDbg,__VA_ARGS__); fflush(NULL); } while (0)


/**
 * Usage:
 * DBGCOUT( << "xy" <<endl );
 */
#define DBGCOUT(...) do { std::cout << "    DBG (" \
									<< __FILE__ << ", " \
									<< __func__ << ", " \
									<< __LINE__ << ")" \
									__VA_ARGS__; } while(0)


/**
 * Usage:
 * DBGVAR( arma::vec( "1 2 3" ) );
 */
#define DBGVAR( var ) DBGCOUT( << #var << " = " << var << endl )

#else

#define DBGMSG(...)
#define DBGCOUT(...)
#define DBGVAR(var)

#endif




/**
 * These macros are necessary in classes that contain Input::Type::Abstract (PARENT macro)
 * and in classes contain descendant of this Abstract (CHILD macro) if these descendants
 * are initialized through methods of @p Input::Factory class.
 *
 * These macros are necessary for initializing of static variables in classes that contain
 * descendants of parent Abstract.
 */
#define FLOW123D_FORCE_LINK_IN_CHILD(x) int force_link_##x = 0;
#define FLOW123D_FORCE_LINK_IN_PARENT(x) extern int force_link_##x; void func_##x() { force_link_##x = 1; }


///@}

#endif // GLOBAL_DEFS_H<|MERGE_RESOLUTION|>--- conflicted
+++ resolved
@@ -26,11 +26,7 @@
 #include "system/exc_common.hh"
 #include "config.h"
 #include "mpi.h"
-<<<<<<< HEAD
-#include "asserts.hh"
 #include "logger.hh"
-=======
->>>>>>> 249aa5bc
 
 /*! @brief Debugging macros.
  *

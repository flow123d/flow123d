--- conflicted
+++ resolved
@@ -91,13 +91,9 @@
 
 extern SystemInfo sys_info;
 
-<<<<<<< HEAD
 void system_init( MPI_Comm comm,const  string &log_fname );
-=======
-void 	system_init( int argc, char ** argv, const string& log_filename);
 
 
->>>>>>> 00e4724d
 void    system_set_from_options();
 char * 	get_log_fname( void );
 char * 	get_log_file( void );

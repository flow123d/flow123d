--- conflicted
+++ resolved
@@ -90,8 +90,6 @@
     
     MPI_Comm comm;
 
-    ~SystemInfo();
-
 } SystemInfo;
 
 extern SystemInfo sys_info;
@@ -106,10 +104,6 @@
 #define xprintf(...) _xprintf(__FILE__, __func__, __LINE__, __VA_ARGS__)
 
 int     _xprintf(const char * const xprintf_file, const char * const xprintf_func, const int xprintf_line, MessageType type, const char * const fmt, ... );
-<<<<<<< HEAD
-//int    	xterminate( bool on_error );
-=======
->>>>>>> 582d26e6
 void *	xmalloc(size_t size);
 void * xrealloc( void * ptr, size_t size );
 
@@ -153,10 +147,6 @@
 
 //! @brief auxiliary
 /// @{
-<<<<<<< HEAD
-//bool skip_to( FILE *const in, const char *section );
-=======
->>>>>>> 582d26e6
 bool skip_to( istream &in, const string &pattern );
 //! @}
 

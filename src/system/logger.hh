--- conflicted
+++ resolved
@@ -243,10 +243,6 @@
 #define DebugOut() \
 	_LOG( Logger::MsgType::debug )
 
-<<<<<<< HEAD
-#define VarFmt( var ) \
-    fmt("'" + string(#var) + "': {} " , (var))
-=======
 /**
  * Print variable name and value.
  * Usage:
@@ -255,7 +251,6 @@
 #define print_var(var) \
     std::string(#var) << "=" << (var) << ", "
 
->>>>>>> 91f961d7
 
 
 

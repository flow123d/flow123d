/*!
 *
﻿ * Copyright (C) 2015 Technical University of Liberec.  All rights reserved.
 *
 * This program is free software; you can redistribute it and/or modify it under
 * the terms of the GNU General Public License version 3 as published by the
 * Free Software Foundation. (http://www.gnu.org/licenses/gpl-3.0.en.html)
 *
 * This program is distributed in the hope that it will be useful, but WITHOUT
 * ANY WARRANTY; without even the implied warranty of MERCHANTABILITY or FITNESS
 * FOR A PARTICULAR PURPOSE.  See the GNU General Public License for more details.
 *
 *
 * @file    logger.hh
 * @brief
 */

#ifndef LOGGER_HH_
#define LOGGER_HH_


#include <iostream>
#include <algorithm>            // for forward
#include <string>               // for string
#include <sstream>
<<<<<<< HEAD
#include <vector>
#include <string>

=======
//#include <vector>
>>>>>>> 88fe067d

#include "system/fmt/format.h"
#include "system/exc_common.hh"



/**
 * @brief Helper class, store mask specifying streams
 *
 * Defines masks of all used streams as static methods and allows combining and comparing masks using
 * the overloaded operators.
 */
class StreamMask {
public:
	/// Empty constructor
	StreamMask()
	: mask_(0) {}

	/// Constructor set \p mask_ value
	StreamMask(int mask)
	: mask_(mask) {}

	/// Predefined mask of std::cout output
	static StreamMask cout;

	/// Predefined mask of std::cerr output
	static StreamMask cerr;

	/// Predefined mask of log file output
	static StreamMask log;

	// Overload & operator
	StreamMask operator &(const StreamMask &other);

	// Overload | operator
	StreamMask operator |(const StreamMask &other);

	// Overload () operator
	int operator()(void);

private:
	int mask_;
};


/**
 * @brief Class for storing logger messages.
 *
 * Allow define different levels of log messages and distinguish output streams
 * for individual leves. These output streams are -
 *  - standard console output (std::cout)
 *  - standard error output (std::cerr)
 *  - file output (see \p LoggerOptions class)
 *
 * Logger distinguishes four type of levels -
 *  - warning: printed to standard error and file output
 *  - message: printed to standard console and file output
 *  - log: printed to file output
 *  - debug: printed to file output (level is used only in debug mode)
 *
 * File output is optional. See \p LoggerOptions for setting this output stream.
 *
 * <b>Example of Logger usage:</b>
 *
 * For individual levels are defined macros -
 *  - MessageOut()
 *  - WarningOut()
 *  - LogOut()
 *  - DebugOut()
 * that ensure display of actual code point (source file, line and function).
 *
 * Logger message is created by using an operator << and allow to add each type
 * that has override this operator. Message is terminated with manipulator
 * std::endl. Implicitly logger message is printed only in processor with rank
 * zero. If necessary printed message for all process, it provides a method
 * every_proc().
 *
 * Examples of logger messages formating:
 *
 @code
   MessageOut() << "End of simulation at time: " << secondary_eq->solved_time() << "\n";
   WarningOut() << "Unprocessed key '" << key_name << "' in Record '" << rec->type_name() << "'." << "\n";
   LogOut() << "Write output to output stream: " << this->_base_filename << " for time: " << time << "\n";
   DebugOut() << "Calling 'initialize' of empty equation '" << typeid(*this).name() << "'." << "\n";
 @endcode
 *
 * Logger message can be created by more than one line ("\n" can be used multiple
 * times):
 *
 @code
   MessageOut() << "Start time: " << this->start_time() << "\n" << "End time: " << this->end_time() << "\n";
 @endcode
 *
 * Or Logger allow using fmtlib functionality for simpler formatting of message:
 *
 @code
   MessageOut() << fmt::format("Start time: {}\nEnd time: {}\n", this->start_time(), this->end_time());
   MessageOut().fmt("Start time: {}\nEnd time: {}\n", this->start_time(), this->end_time());
 @endcode
 *
 * In some cases message can be printed for all processes:
 *
 @code
   MessageOut().every_proc() << "Size distributed at process: " << distr->lsize() << "\n";
 @endcode
 *
 * Implementation of Logger does not support manipulator std::endl. Please, use "\n" instead.
 */
class Logger : public std::ostream {
public:
	/// Enum of types of Logger messages.
	enum MsgType {
		warning = 0,
		message = 1,
		log = 2,
		debug = 3,
		error = 4
	};

	/// Return string value of given MsgType in full or shorter format (e.g. "WARNING" of "Wrn")
	static const std::string msg_type_string(MsgType msg_type, bool full_format = true);

	/// Constructor.
	Logger(MsgType type);

	/// Stores values for printing out line number, function, etc
	Logger& set_context(const char* file_name, const char* function, const int line);

	/// Set flag every_process_ to true
	Logger& every_proc();

	/**
	 * @brief Allow use functionality of fmtlib for formating message.
	 *
	 * See examples in description of Logger class.
	 */
	template<class... T>
	Logger& fmt(T&&... t)
	{
	    try {
	        return *this << fmt::format(std::forward<T>(t)...);
	    } catch (const fmt::FormatError & e) {
	        THROW(ExcMessage() << EI_Message("FormatError: " + std::string(e.what())));
	    }
	}

	/// Destructor.
	~Logger();

    
private:
	/// Set @p streams_mask_ according to the type of message.
	void set_mask();

	/// Print formated message to given screen stream if mask corresponds with @p streams_mask_.
	void print_to_screen(std::ostream& stream, std::stringstream& scr_stream, StreamMask mask);

	/// Print formated message to given file stream if mask corresponds with @p streams_mask_.
	void print_to_file(std::ofstream& stream, std::stringstream& file_stream, StreamMask mask);

	/// Print header to screen stream, helper method called from \p print_to_screen.
	bool print_screen_header(std::ostream& stream, std::stringstream& scr_stream);

	/// Print header to file stream, helper method called from \p print_to_file.
	void print_file_header(std::ofstream& stream, std::stringstream& file_stream);

	/// Return compact (relative) path to the given source file.
	std::string compact_file_name(std::string file_name);

	std::stringstream cout_stream_;       ///< Store messages printed to cout output stream
	std::stringstream cerr_stream_;       ///< Store messages printed to cerr output stream
	std::stringstream file_stream_;       ///< Store messages printed to file

	MsgType type_;                        ///< Type of message.
	bool every_process_;                  ///< Flag marked if log message is printing for all processes or only for zero process.
	std::string file_name_;               ///< Actual file.
	std::string function_;                ///< Actual function.
	int line_;                            ///< Actual line.
	std::string date_time_;               ///< Actual date and time.
	int mpi_rank_;                        ///< Actual process (if MPI is supported)
	StreamMask streams_mask_;             ///< Mask of logger, specifies streams in actual time into which to be written
	StreamMask full_streams_mask_;        ///< Mask of logger, specifies all streams into which to be written in logger message

	template <class T>
	friend Logger &operator<<(Logger & log, const T & x);
    friend Logger &operator<<(Logger & log, std::ostream & (*pf) (std::ostream &) );
	friend Logger &operator<<(Logger & log, StreamMask mask);
};


Logger &operator<<(Logger & log, StreamMask mask);


Logger &operator<<(Logger & log, std::ostream & (*pf) (std::ostream &) );


template <class T>
Logger &operator<<(Logger & log, const T & x)
{
	if ( (log.streams_mask_ & StreamMask::cout)() ) log.cout_stream_ << x;
	if ( (log.streams_mask_ & StreamMask::cerr)() ) log.cerr_stream_ << x;
	if ( (log.streams_mask_ & StreamMask::log )() ) log.file_stream_ << x;
    return log;
}






/// Internal macro defining universal record of log
#define _LOG(type) \
	Logger( type ).set_context( __FILE__, __func__, __LINE__)
/// Macro defining 'message' record of log
#define MessageOut() \
	_LOG( Logger::MsgType::message )
/// Macro defining 'warning' record of log
#define WarningOut() \
	_LOG( Logger::MsgType::warning )
/// Macro defining 'log' record of log
#define LogOut() \
	_LOG( Logger::MsgType::log )
/// Macro defining 'debug' record of log
#define DebugOut() \
	_LOG( Logger::MsgType::debug )

/**
 * Print variable name and value.
 * Usage:
 * DebugOut() << print_var(x) << print_var(y)
 */
#define print_var(var) \
    std::string(#var) << "=" << (var) << ", "




#endif /* LOGGER_HH_ */<|MERGE_RESOLUTION|>--- conflicted
+++ resolved
@@ -23,13 +23,9 @@
 #include <algorithm>            // for forward
 #include <string>               // for string
 #include <sstream>
-<<<<<<< HEAD
-#include <vector>
+//#include <vector>
 #include <string>
 
-=======
-//#include <vector>
->>>>>>> 88fe067d
 
 #include "system/fmt/format.h"
 #include "system/exc_common.hh"

/*!
 *
 * Copyright (C) 2007 Technical University of Liberec.  All rights reserved.
 *
 * Please make a following refer to Flow123d on your project site if you use the program for any purpose,
 * especially for academic research:
 * Flow123d, Research Centre: Advanced Remedial Technologies, Technical University of Liberec, Czech Republic
 *
 * This program is free software; you can redistribute it and/or modify it under the terms
 * of the GNU General Public License version 3 as published by the Free Software Foundation.
 *
 * This program is distributed in the hope that it will be useful, but WITHOUT ANY WARRANTY;
 * without even the implied warranty of MERCHANTABILITY or FITNESS FOR A PARTICULAR PURPOSE.
 * See the GNU General Public License for more details.
 *
 * You should have received a copy of the GNU General Public License along with this program; if not,
 * write to the Free Software Foundation, Inc., 59 Temple Place - Suite 330, Boston, MA 021110-1307, USA.
 *
 *
 * $Id: profiler.cc 842 2011-01-08 17:58:15Z tomas.bambuch $
 * $Revision: 842 $
 * $LastChangedBy: tomas.bambuch $
 * $LastChangedDate: 2011-01-08 18:58:15 +0100 (So, 08 led 2011) $
 *
 * @file
 * @ingroup system
 * @brief  Profiler
 *
 */

#include <fstream>
#include <iomanip>
#include <vector>
#include <sys/param.h>

#include "sys_profiler.hh"
#include "system/system.hh"
#include "Python.h"
#include "system/python_loader.hh"
#include <boost/format.hpp>
#include <iostream>
#include <boost/property_tree/ptree.hpp>
#include <boost/property_tree/json_parser.hpp>

#include "system/file_path.hh"
#include "mpi.h"
#include "time_point.hh"

// namespace alias
namespace property_tree = boost::property_tree;


<<<<<<< HEAD
=======
#include "mpi.h"

using namespace std;

>>>>>>> e7ffb93c
/*
 * These should be replaced by using boost MPI interface
 */
int MPI_Functions::sum(int* val, MPI_Comm comm) {
        int total = 0;
        MPI_Reduce(val, &total, 1, MPI_INT, MPI_SUM, 0, comm);
        return total;
    }

double MPI_Functions::sum(double* val, MPI_Comm comm) {
        double total = 0;
        MPI_Reduce(val, &total, 1, MPI_DOUBLE, MPI_SUM, 0, comm);
        return total;
    }

int MPI_Functions::min(int* val, MPI_Comm comm) {
        int min = 0;
        MPI_Reduce(val, &min, 1, MPI_INT, MPI_MIN, 0, comm);
        return min;
    }

double MPI_Functions::min(double* val, MPI_Comm comm) {
        double min = 0;
        MPI_Reduce(val, &min, 1, MPI_DOUBLE, MPI_MIN, 0, comm);
        return min;
    }

int MPI_Functions::max(int* val, MPI_Comm comm) {
        int max = 0;
        MPI_Reduce(val, &max, 1, MPI_INT, MPI_MAX, 0, comm);
        return max;
    }

double MPI_Functions::max(double* val, MPI_Comm comm) {
        double max = 0;
        MPI_Reduce(val, &max, 1, MPI_DOUBLE, MPI_MAX, 0, comm);
        return max;
    }


#ifdef FLOW123D_DEBUG_PROFILER
/*********************************************************************************************
 * Implementation of class Timer
 */

Timer::Timer(const CodePoint &cp, int parent)
: start_time(TimePoint()),
  cumul_time(0.0),
  call_count(0),
  start_count(0),
  code_point_(&cp),
  full_hash_(cp.hash_),
  hash_idx_(cp.hash_idx_),
  parent_timer(parent),
  total_allocated_(0),
  total_deallocated_(0)
{
    for(unsigned int i=0; i< max_n_childs ;i++)   child_timers[i]=-1;
}



double Timer::cumulative_time() const {
    return cumul_time;
}



void Timer::start() {
    if (start_count == 0) {
        start_time = TimePoint();
    }
    call_count++;
    start_count++;
}



bool Timer::stop(bool forced) {

    if (forced) start_count=1;

    if (start_count == 1) {
        cumul_time += (TimePoint() - start_time);
        start_count--;
        return true;
    } else {
        start_count--;
    }
    return false;
}



void Timer::add_child(int child_index, const Timer &child)
{
    unsigned int idx = child.hash_idx_;
    if (child_timers[idx] >0) {
        unsigned int i=idx;
        do {
            i=( i < max_n_childs ? i+1 : 0);
        } while (i!=idx && child_timers[i] >0);
        ASSERT(i!=idx, "Too many children of the timer with tag '%s'\n", tag().c_str());
        idx=i;
    }
    child_timers[idx] = child_index;
}



string Timer::code_point_str() const {
    return boost::str( boost::format("%s:%d, %s()") % code_point_->file_ % code_point_->line_ % code_point_->func_ );
}


/***********************************************************************************************
 * Implementation of Profiler
 */






Profiler* Profiler::_instance = NULL;
CodePoint Profiler::null_code_point = CodePoint("__no_tag__", "__no_file__", "__no_func__", 0);

void Profiler::initialize()
{

    if (!_instance)
        _instance = new Profiler();

}


Profiler::Profiler()
: actual_node(0),
  task_size_(1),
  start_time( time(NULL) )

{
#ifdef FLOW123D_DEBUG_PROFILER
    static CONSTEXPR_ CodePoint main_cp = CODE_POINT("Whole Program");
    timers_.push_back( Timer(main_cp, 0) );
    timers_[0].start();
#endif
}




void Profiler::set_task_info(string description, int size) {
    task_description_ = description;
    task_size_ = size;
}



void Profiler::set_program_info(string program_name, string program_version, string branch, string revision, string build) {
    flow_name_ = program_name;
    flow_version_ = program_version;
    flow_branch_ = branch;
    flow_revision_ = revision;
    flow_build_ = build;
}



int  Profiler::start_timer(const CodePoint &cp) {

    int child_idx = find_child(cp);
    if (child_idx < 0) {
        // tag not present - create new timer
        child_idx=timers_.size();
        timers_.push_back( Timer(cp, actual_node) );
        timers_[actual_node].add_child(child_idx , timers_.back() );
    }

    timers_[child_idx].start();
    actual_node=child_idx;

    return actual_node;
}



int Profiler::find_child(const CodePoint &cp) {
    Timer &timer =timers_[actual_node];
    int idx = cp.hash_idx_;
    int child_idx;
    do {
        child_idx=timer.child_timers[idx];

        if (child_idx < 0) break; // tag is not there

        ASSERT_LESS( child_idx, timers_.size());
        if (timers_[child_idx].full_hash_ == cp.hash_) return child_idx;
        idx = ( (unsigned int)(idx)==Timer::max_n_childs ? 0 : idx+1 );
    } while ( (unsigned int)(idx) != cp.hash_idx_ ); // passed through whole array
    return -1;
}



void Profiler::stop_timer(const CodePoint &cp) {
#ifdef FLOW123D_DEBUG
    // check that all childrens are closed
    Timer &timer=timers_[actual_node];
    for(unsigned int i=0; i < Timer::max_n_childs; i++)
        if (timer.child_timers[i] >0)
            ASSERT( ! timers_[timer.child_timers[i]].running() , "Child timer '%s' running while closing timer '%s'.\n", timers_[timer.child_timers[i]].tag().c_str(), timer.tag().c_str());
#endif
    if ( cp.hash_ != timers_[actual_node].full_hash_) {
        // timer to close is not actual - we search for it above actual
        for(unsigned int node=actual_node; node != 0; node=timers_[node].parent_timer) {
            if ( cp.hash_ == timers_[node].full_hash_) {
                // found above - close all nodes between
                for(; (unsigned int)(actual_node) != node; actual_node=timers_[actual_node].parent_timer) {
                    xprintf(Warn, "Timer to close '%s' do not match actual timer '%s'. Force closing actual.\n", cp.tag_, timers_[actual_node].tag().c_str());
                    timers_[actual_node].stop(true);
                }
                // close 'node' itself
                timers_[actual_node].stop(false);
                actual_node=timers_[actual_node].parent_timer;
                return;
            }
        }
        // node not found - do nothing
        return;
    }
    // node to close match the actual
    timers_[actual_node].stop(false);
    actual_node=timers_[actual_node].parent_timer;
}



void Profiler::stop_timer(int timer_index) {
    if (timer_index <0) timer_index=actual_node;
    ASSERT_LESS( timer_index, timers_.size() );

    if (! timers_[timer_index].running() ) return;

    if ( timer_index != actual_node ) {
        // timer to close is not actual - we search for it above actual
        for(unsigned int node=actual_node; node != 0; node=timers_[node].parent_timer)
            if ( (unsigned int)(timer_index) == node) {
                // found above - close all nodes between
                for(; (unsigned int)(actual_node) != node; actual_node=timers_[actual_node].parent_timer) {
                    xprintf(Warn, "Timer to close '%s' do not match actual timer '%s'. Force closing actual.\n", timers_[timer_index].tag().c_str(), timers_[actual_node].tag().c_str());
                    timers_[actual_node].stop(true);
                }
                // close 'node' itself
                timers_[actual_node].stop(false);
                actual_node=timers_[actual_node].parent_timer;
                return;
            }
        // node not found - do nothing
        return;
    }

    // node to close match the actual
    timers_[actual_node].stop(false);
    actual_node=timers_[actual_node].parent_timer;
}



void Profiler::add_calls(unsigned int n_calls) {
    timers_[actual_node].call_count += n_calls-1;
}



void Profiler::notify_malloc(const size_t size) {
    timers_[actual_node].total_allocated_ += size;
}



void Profiler::notify_free(const size_t size) {
    timers_[actual_node].total_deallocated_ += size;
}


double Profiler::get_resolution () {
    const int measurements = 100;
    double result = 0;

    // perform 100 measurements
    for (unsigned int i = 1; i < measurements; i++) {
        TimePoint t1 = TimePoint ();
        TimePoint t2 = TimePoint ();

        // double comparison should be avoided
        while ((t2 - t1) == 0) t2 = TimePoint ();
        // while ((t2.ticks - t1.ticks) == 0) t2 = TimePoint ();

        result += t2 - t1;
    }

<<<<<<< HEAD
    return (result / measurements) * 1000; // ticks to seconds to microseconds conversion
}



std::string common_prefix( std::string a, std::string b ) {
    if( a.size() > b.size() ) std::swap(a,b) ;
    return std::string( a.begin(), std::mismatch( a.begin(), a.end(), b.begin() ).first ) ;
}
=======
void Profiler::add_timer_info(MPI_Comm comm, std::vector<std::vector<std::string> > &timers_info, int timer_idx, int indent, double parent_time) {
>>>>>>> e7ffb93c



template<typename ReduceFunctor>
void Profiler::add_timer_info(ReduceFunctor reduce, property_tree::ptree* holder, int timer_idx, double parent_time) {

    // get timer and check preconditions
    Timer &timer = timers_[timer_idx];
    ASSERT( timer_idx >=0, "Wrong timer index %d.\n", timer_idx);
    ASSERT( timer.parent_timer >=0 , "Inconsistent tree.\n");

    // fix path
    string filepath = timer.code_point_->file_;

    // if constant FLOW123D_SOURCE_DIR is defined, we try to erase it from beginning of each CodePoint's filepath
    #ifdef FLOW123D_SOURCE_DIR
        string common_path = common_prefix (string(FLOW123D_SOURCE_DIR), filepath);
        filepath.erase (0, common_path.size());
    #endif


    // generate node representing this timer
    // add basic information
    property_tree::ptree node;
    double cumul_time_sum;
    node.put ("tag",        (timer.tag()) );
    node.put ("file-path",  (filepath) );
    node.put ("file-line",  (timer.code_point_->line_) );
    node.put ("function",   (timer.code_point_->func_) );
    cumul_time_sum = reduce (timer, node);

<<<<<<< HEAD

    // statistical info
    if (timer_idx == 0) parent_time = cumul_time_sum;
=======
    std::vector<std::string> info;
>>>>>>> e7ffb93c
    double percent = parent_time > 1.0e-10 ? cumul_time_sum / parent_time * 100.0 : 0.0;
    node.put<double> ("percent", 	percent);

    // write times children timers
    property_tree::ptree children;
    bool has_children = false;
    for (unsigned int i = 0; i < Timer::max_n_childs; i++) {
		if (timer.child_timers[i] > 0) {
			add_timer_info (reduce, &children, timer.child_timers[i], cumul_time_sum);
			has_children = true;
		}
    }

    // add children tag and other info if present
    if (has_children)
    	node.add_child ("children", children);

    // push itself to root ptree 'array'
	holder->push_back (std::make_pair ("", node));
}



void Profiler::update_running_timers() {
    for(int node=actual_node; node !=0; node = timers_[node].parent_timer)
        timers_[node].cumul_time += (TimePoint() - timers_[node].start_time);
    timers_[0].cumul_time += (TimePoint() - timers_[0].start_time);
}


#ifdef FLOW123D_HAVE_MPI
void Profiler::output(MPI_Comm comm, ostream &os) {
    //wait until profiling on all processors is finished
    MPI_Barrier(comm);
    update_running_timers();
    int ierr, mpi_rank, mpi_size;
    ierr = MPI_Comm_rank(MPI_COMM_WORLD, &mpi_rank);
    ASSERT(ierr == 0, "Error in MPI test of rank.");
    MPI_Comm_size(comm, &mpi_size);

    // output header
    property_tree::ptree root, children;
    output_header (root, mpi_size);

    // recursively add all timers info
    // define lambda function which reduces timer from multiple processors
    // MPI implementation uses MPI call to reduce values
    auto reduce = [=] (Timer &timer, property_tree::ptree &node) -> double {
        int call_count = timer.call_count;
        double cumul_time = timer.cumulative_time () / 1000;
        double cumul_time_sum;

        node.put ("call-count", call_count);
        node.put ("call-count-min", MPI_Functions::min(&call_count, comm));
        node.put ("call-count-max", MPI_Functions::max(&call_count, comm));
        node.put ("call-count-sum", MPI_Functions::sum(&call_count, comm));

        cumul_time_sum = MPI_Functions::sum(&cumul_time, comm);

        node.put ("cumul-time", boost::format("%1.9f") % cumul_time);
        node.put ("cumul-time-min", boost::format("%1.9f") % MPI_Functions::min(&cumul_time, comm));
        node.put ("cumul-time-max", boost::format("%1.9f") % MPI_Functions::max(&cumul_time, comm));
        node.put ("cumul-time-sum", boost::format("%1.9f") % cumul_time_sum);
        return cumul_time_sum;
    };

    add_timer_info (reduce, &children, 0, 0.0);
    root.add_child ("children", children);


    /**
     * Flag to property_tree::write_json method
     * resulting in json human readable format (indents, newlines)
     */
    const int FLOW123D_JSON_HUMAN_READABLE = 1;
    // write result to stream
    property_tree::write_json (os, root, FLOW123D_JSON_HUMAN_READABLE);
}

<<<<<<< HEAD
=======
    std::vector < std::vector<std::string> > timers_info(1);

    // add header into timers_info table !!
    timers_info[0].push_back( "tag tree");
    timers_info[0].push_back( "calls");
    timers_info[0].push_back( "Tmax");
    timers_info[0].push_back( "max/min");
    timers_info[0].push_back( "T/calls");
    timers_info[0].push_back( "Ttotal");
    timers_info[0].push_back( "code_point");

    add_timer_info(comm, timers_info, 0, 0, 0.0);

    //create profiler output only once (on the first processor)
    if (mpi_rank == 0) {

        // compute with of columns
        vector<unsigned int> width(timers_info[0].size(),0);
        for (unsigned int i = 0; i < timers_info.size(); i++)
            for (unsigned int j = 0; j < timers_info[i].size(); j++) width[j] = max( width[j] , (unsigned int)timers_info[i][j].size() );
        // detect common path of code points
        unsigned int common_length=timers_info[1].back().size();
        for (unsigned int i = 2; i < timers_info.size(); i++) {
            common_length = min( common_length, (unsigned int) timers_info[i].back().size() );
            for (unsigned int j = 0; j < common_length; j++ ) {
                if (timers_info[1].back().at(j) != timers_info[i].back().at(j)) {
                    common_length = j;
                    break;
                }
            }
        }
        // remove common path
        for (unsigned int i = 1; i < timers_info.size(); i++) timers_info[i].back().erase(0, common_length);
>>>>>>> e7ffb93c

void Profiler::output(MPI_Comm comm) {
    char filename[PATH_MAX];
    strftime(filename, sizeof (filename) - 1, "profiler_info_%y.%m.%d_%H-%M-%S.log.json", localtime(&start_time));
    json_filepath = FilePath(string(filename), FilePath::output_file);

    xprintf(MsgLog, "output into: %s\n", json_filepath.c_str());
    ofstream os(json_filepath.c_str());
    output(comm, os);
    os.close();
}

#endif /* FLOW123D_HAVE_MPI */

void Profiler::output(ostream &os) {
    // last update
    update_running_timers();

    // output header
    property_tree::ptree root, children;
    /**
     * Constant representing number of MPI processes
     * where there is no MPI to work with (so 1 process)
     */
    const int FLOW123D_MPI_SINGLE_PROCESS = 1;
    output_header (root, FLOW123D_MPI_SINGLE_PROCESS);


    // recursively add all timers info
    // define lambda function which reduces timer from multiple processors
    // non-MPI implementation is just dummy repetition of initial value
    auto reduce = [=] (Timer &timer, property_tree::ptree &node) -> double {
        int call_count = timer.call_count;
        double cumul_time = timer.cumulative_time () / 1000;

        node.put ("call-count",     call_count);
        node.put ("call-count-min", call_count);
        node.put ("call-count-max", call_count);
        node.put ("call-count-sum", call_count);

        node.put ("cumul-time",     boost::format("%1.9f") % cumul_time);
        node.put ("cumul-time-min", boost::format("%1.9f") % cumul_time);
        node.put ("cumul-time-max", boost::format("%1.9f") % cumul_time);
        node.put ("cumul-time-sum", boost::format("%1.9f") % cumul_time);
        return cumul_time;
    };

    add_timer_info (reduce, &children, 0, 0.0);
    root.add_child ("children", children);


    /**
     * Flag to property_tree::write_json method
     * resulting in json human readable format (indents, newlines)
     */
    const int FLOW123D_JSON_HUMAN_READABLE = 1;
    // write result to stream
    property_tree::write_json (os, root, FLOW123D_JSON_HUMAN_READABLE);
}


void Profiler::output() {
    char filename[PATH_MAX];
    strftime(filename, sizeof (filename) - 1, "profiler_info_%y.%m.%d_%H-%M-%S.log.json", localtime(&start_time));
    json_filepath = FilePath(string(filename), FilePath::output_file);

    xprintf(MsgLog, "output into: %s\n", this->json_filepath.c_str());
    ofstream os(json_filepath.c_str());
    output(os);
    os.close();
}

void Profiler::output_header (property_tree::ptree &root, int mpi_size) {
    update_running_timers();
    time_t end_time = time(NULL);

    const char format[] = "%x %X";
    char start_time_string[BUFSIZ] = {0};
    strftime(start_time_string, sizeof (start_time_string) - 1, format, localtime(&start_time));

    char end_time_string[BUFSIZ] = {0};
    strftime(end_time_string, sizeof (end_time_string) - 1, format, localtime(&end_time));

    // generate current run details

    root.put ("program-name",       flow_name_);
    root.put ("program-version",    flow_version_);
    root.put ("program-branch",     flow_branch_);
    root.put ("program-revision",   flow_revision_);
    root.put ("program-build",      flow_build_);
    root.put ("timer-resolution",   boost::format("%1.9f") % Profiler::get_resolution());
    // if constant FLOW123D_SOURCE_DIR is defined, we add this information to profiler (later purposes)
    #ifdef FLOW123D_SOURCE_DIR
        root.put ("program-build",  string(FLOW123D_SOURCE_DIR));
    #endif

    // print some information about the task at the beginning
    root.put ("task-description",   task_description_);
    root.put ("task-size",          task_size_);

    //print some information about the task at the beginning
    root.put ("run-process-count",  mpi_size);
    root.put ("run-started-at",     start_time_string);
    root.put ("run-finished-at",    end_time_string);
}


void Profiler::transform_profiler_data (const string &output_file_suffix, const string &formatter) {
    PyObject * python_module;
    PyObject * convert_method;
    PyObject * arguments;
    PyObject * return_value;
    PyObject * tmp;
    int argument_index = 0;


    // fix module path, first get current system path (Py_GetPath)
    // than append this modules path
    string path = Py_GetPath ();
    path = path + ":" + "../../src/python/profiler-transform/";
    char * path_char = const_cast<char *>(path.c_str());
    PySys_SetPath (path_char);
//    Py_SetPythonHome("../../src/python/profiler-transform/");

    // debug info
    cout << "Py_GetProgramFullPath: " << Py_GetProgramFullPath() << endl;
    cout << "Py_GetPythonHome:      " << Py_GetPythonHome() << endl;
    cout << "Py_GetExecPrefix:      " << Py_GetExecPrefix() << endl;
    cout << "Py_GetProgramName:     " << Py_GetProgramName() << endl;
    cout << "Py_GetPath:            " << Py_GetPath() << endl;
    cout << "Py_GetVersion:         " << Py_GetVersion() << endl;
    cout << "Py_GetCompiler:        " << Py_GetCompiler() << endl;
    cout << "module_path:           " << path << endl;

    // grab module and function by importing module main.py
    python_module = PyImport_ImportModule ("main");
    convert_method  = PyObject_GetAttrString (python_module, "convert" );

    //
    // def convert (json_location, output_file, formatter):
    //

    arguments = PyTuple_New (3);

    // set json path location as first argument
    tmp = PyString_FromString (json_filepath.c_str());
    PyTuple_SetItem (arguments, argument_index++, tmp);

    // set output path location as second argument
    tmp = PyString_FromString ((json_filepath + output_file_suffix).c_str());
    PyTuple_SetItem (arguments, argument_index++, tmp);

    // set Formatter class as third value
    tmp = PyString_FromString (formatter.c_str());
    PyTuple_SetItem (arguments, argument_index++, tmp);

    // execute method with arguments
    return_value = PyObject_CallObject (convert_method, arguments);
    //    cout << "calling python convert ('"<<json_filepath<<"', '"<<(json_filepath + output_file_suffix)<<"', '"<<formatter<<"')" << endl;


    if (PyBool_Check (return_value)) {
        // is boolean

        if (return_value == Py_True) {
            cout << "Python execution was successful" << endl;
        }else{
            cout << "Error when executing Python" << endl;
        }
    } else if (PyString_Check (return_value)) {
        // is string (holds error)

        char* error_msg = PyString_AsString (return_value);
        cout << "Error when executing Python: " << error_msg << endl;
    } else {
        cout << "Unknown result when executing Python: "<< endl;
    }

    //    cout << "endl" << endl;
    //    PyObject *p_args_;
    //    PyObject *p_value_;
    //    cout << "raising error on purpose to see log " << endl;
    //    p_args_ = PyTuple_New ( -1 );
    //    PyTuple_SetItem (p_args_, 0, p_value_);
    //    PyTuple_SetItem (p_args_, 1, p_value_);

}


void Profiler::uninitialize() {
    if (_instance) {
        ASSERT( _instance->actual_node==0 , "Forbidden to uninitialize the Profiler when actual timer is not zero (but '%s').\n",
                _instance->timers_[_instance->actual_node].tag().c_str());
        _instance->stop_timer(0);
        delete _instance;
        _instance = NULL;
    }
}

#else // def FLOW123D_DEBUG_PROFILER

Profiler* Profiler::_instance = NULL;

void Profiler::initialize() {
    if (!_instance) _instance = new Profiler();
}

void Profiler::uninitialize() {
    if (_instance)  {
        delete _instance;
        _instance = NULL;
    }
}


#endif // def FLOW123D_DEBUG_PROFILER

<|MERGE_RESOLUTION|>--- conflicted
+++ resolved
@@ -30,13 +30,10 @@
 
 #include <fstream>
 #include <iomanip>
-#include <vector>
 #include <sys/param.h>
 
 #include "sys_profiler.hh"
 #include "system/system.hh"
-#include "Python.h"
-#include "system/python_loader.hh"
 #include <boost/format.hpp>
 #include <iostream>
 #include <boost/property_tree/ptree.hpp>
@@ -49,14 +46,8 @@
 // namespace alias
 namespace property_tree = boost::property_tree;
 
-
-<<<<<<< HEAD
-=======
-#include "mpi.h"
-
 using namespace std;
 
->>>>>>> e7ffb93c
 /*
  * These should be replaced by using boost MPI interface
  */
@@ -359,7 +350,6 @@
         result += t2 - t1;
     }
 
-<<<<<<< HEAD
     return (result / measurements) * 1000; // ticks to seconds to microseconds conversion
 }
 
@@ -369,9 +359,6 @@
     if( a.size() > b.size() ) std::swap(a,b) ;
     return std::string( a.begin(), std::mismatch( a.begin(), a.end(), b.begin() ).first ) ;
 }
-=======
-void Profiler::add_timer_info(MPI_Comm comm, std::vector<std::vector<std::string> > &timers_info, int timer_idx, int indent, double parent_time) {
->>>>>>> e7ffb93c
 
 
 
@@ -403,13 +390,9 @@
     node.put ("function",   (timer.code_point_->func_) );
     cumul_time_sum = reduce (timer, node);
 
-<<<<<<< HEAD
 
     // statistical info
     if (timer_idx == 0) parent_time = cumul_time_sum;
-=======
-    std::vector<std::string> info;
->>>>>>> e7ffb93c
     double percent = parent_time > 1.0e-10 ? cumul_time_sum / parent_time * 100.0 : 0.0;
     node.put<double> ("percent", 	percent);
 
@@ -489,42 +472,6 @@
     property_tree::write_json (os, root, FLOW123D_JSON_HUMAN_READABLE);
 }
 
-<<<<<<< HEAD
-=======
-    std::vector < std::vector<std::string> > timers_info(1);
-
-    // add header into timers_info table !!
-    timers_info[0].push_back( "tag tree");
-    timers_info[0].push_back( "calls");
-    timers_info[0].push_back( "Tmax");
-    timers_info[0].push_back( "max/min");
-    timers_info[0].push_back( "T/calls");
-    timers_info[0].push_back( "Ttotal");
-    timers_info[0].push_back( "code_point");
-
-    add_timer_info(comm, timers_info, 0, 0, 0.0);
-
-    //create profiler output only once (on the first processor)
-    if (mpi_rank == 0) {
-
-        // compute with of columns
-        vector<unsigned int> width(timers_info[0].size(),0);
-        for (unsigned int i = 0; i < timers_info.size(); i++)
-            for (unsigned int j = 0; j < timers_info[i].size(); j++) width[j] = max( width[j] , (unsigned int)timers_info[i][j].size() );
-        // detect common path of code points
-        unsigned int common_length=timers_info[1].back().size();
-        for (unsigned int i = 2; i < timers_info.size(); i++) {
-            common_length = min( common_length, (unsigned int) timers_info[i].back().size() );
-            for (unsigned int j = 0; j < common_length; j++ ) {
-                if (timers_info[1].back().at(j) != timers_info[i].back().at(j)) {
-                    common_length = j;
-                    break;
-                }
-            }
-        }
-        // remove common path
-        for (unsigned int i = 1; i < timers_info.size(); i++) timers_info[i].back().erase(0, common_length);
->>>>>>> e7ffb93c
 
 void Profiler::output(MPI_Comm comm) {
     char filename[PATH_MAX];

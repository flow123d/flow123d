/*!
 *
 * Copyright (C) 2007 Technical University of Liberec.  All rights reserved.
 *
 * Please make a following refer to Flow123d on your project site if you use the program for any purpose,
 * especially for academic research:
 * Flow123d, Research Centre: Advanced Remedial Technologies, Technical University of Liberec, Czech Republic
 *
 * This program is free software; you can redistribute it and/or modify it under the terms
 * of the GNU General Public License version 3 as published by the Free Software Foundation.
 *
 * This program is distributed in the hope that it will be useful, but WITHOUT ANY WARRANTY;
 * without even the implied warranty of MERCHANTABILITY or FITNESS FOR A PARTICULAR PURPOSE.
 * See the GNU General Public License for more details.
 *
 * You should have received a copy of the GNU General Public License along with this program; if not,
 * write to the Free Software Foundation, Inc., 59 Temple Place - Suite 330, Boston, MA 021110-1307, USA.
 *
 *
 * $Id: profiler.cc 842 2011-01-08 17:58:15Z tomas.bambuch $
 * $Revision: 842 $
 * $LastChangedBy: tomas.bambuch $
 * $LastChangedDate: 2011-01-08 18:58:15 +0100 (So, 08 led 2011) $
 *
 * @file
 * @ingroup system
 * @brief  Profiler
 *
 */

#include <fstream>
#include <iomanip>

#include <sys/param.h>

#include "sys_profiler.hh"
#include "system/system.hh"
#include <boost/format.hpp>

#include "system/file_path.hh"


#include "mpi.h"
/*
 * These should be replaced by using boost MPI interface
 */
int MPI_Functions::sum(int* val, MPI_Comm comm) {
        int total = 0;
        MPI_Reduce(val, &total, 1, MPI_INT, MPI_SUM, 0, comm);
        return total;
    }

double MPI_Functions::sum(double* val, MPI_Comm comm) {
        double total = 0;
        MPI_Reduce(val, &total, 1, MPI_DOUBLE, MPI_SUM, 0, comm);
        return total;
    }

int MPI_Functions::min(int* val, MPI_Comm comm) {
        int min = 0;
        MPI_Reduce(val, &min, 1, MPI_INT, MPI_MIN, 0, comm);
        return min;
    }

double MPI_Functions::min(double* val, MPI_Comm comm) {
        double min = 0;
        MPI_Reduce(val, &min, 1, MPI_DOUBLE, MPI_MIN, 0, comm);
        return min;
    }

int MPI_Functions::max(int* val, MPI_Comm comm) {
        int max = 0;
        MPI_Reduce(val, &max, 1, MPI_INT, MPI_MAX, 0, comm);
        return max;
    }

double MPI_Functions::max(double* val, MPI_Comm comm) {
        double max = 0;
        MPI_Reduce(val, &max, 1, MPI_DOUBLE, MPI_MAX, 0, comm);
        return max;
    }


#ifdef DEBUG_PROFILER
/*********************************************************************************************
 * Implementation of class Timer
 */

Timer::Timer(const CodePoint &cp, int parent)
: start_time(0),
  cumul_time(0),
  call_count(0),
  start_count(0),
  code_point_(&cp),
  full_hash_(cp.hash_),
  hash_idx_(cp.hash_idx_),
  parent_timer(parent),
  total_allocated_(0),
  total_deallocated_(0)
{
    for(unsigned int i=0; i< max_n_childs ;i++)   child_timers[i]=-1;
}


/*
 * Standard C++ clock() function measure the time spent in calling process, not the wall time,
 * that is exactly what I want. Disadvantage is that it has small resolution about 10 ms.
 *
 * For more precise wall clock timer one can use:
 * time(&begin);
 * time(&end);
 * cout << "Time elapsed: " << difftime(end, begin) << " seconds"<< endl;
 */
Timer::TimeData Timer::get_time() {
    return clock();
}



double Timer::cumulative_time() const
{
    return 1000.0 * double(cumul_time) / CLOCKS_PER_SEC;
}



void Timer::start() {
    if (start_count == 0) start_time = get_time();
    call_count++;
    start_count++;
}



void Timer::update() {
    TimeData time = get_time();
    cumul_time += time - start_time;
}



bool Timer::stop(bool forced) {

    if (forced) start_count=1;

    if (start_count == 1) {
        TimeData time = get_time();
        cumul_time += time - start_time;
        start_count--;
        return true;
    } else {
        start_count--;
    }
    return false;
}



void Timer::add_child(int child_index, const Timer &child)
{
    unsigned int idx = child.hash_idx_;
    if (child_timers[idx] >0) {
        unsigned int i=idx;
        do {
            i=( i < max_n_childs ? i+1 : 0);
        } while (i!=idx && child_timers[i] >0);
        ASSERT(i!=idx, "Too many children of the timer with tag '%s'\n", tag() );
        idx=i;
    }
    child_timers[idx] = child_index;
}



string Timer::code_point_str() const {
    return boost::str( boost::format("%s:%d, %s()") % code_point_->file_ % code_point_->line_ % code_point_->func_ );
}


/***********************************************************************************************
 * Implementation of Profiler
 */






Profiler* Profiler::_instance = NULL;
CodePoint Profiler::null_code_point = CodePoint("__no_tag__", "__no_file__", "__no_func__", 0);



void Profiler::initialize()
{

    if (!_instance)
        _instance = new Profiler();
    //else
    //    xprintf(Warn, "The profiler already initialized.\n");

}


Profiler::Profiler()
: actual_node(0),
  task_size_(1),
  start_time( time(NULL) )

{
#ifdef DEBUG_PROFILER
    static CONSTEXPR_ CodePoint main_cp = CODE_POINT("Whole Program");
    timers_.push_back( Timer(main_cp, 0) );
    timers_[0].start();
#endif
}




void Profiler::set_task_info(string description, int size) {
    task_description_ = description;
    task_size_ = size;
}



void Profiler::set_program_info(string program_name, string program_version, string branch, string revision, string build) {
    flow_name_ = program_name;
    flow_version_ = program_version;
    flow_branch_ = branch;
    flow_revision_ = revision;
    flow_build_ = build;
}



int  Profiler::start_timer(const CodePoint &cp) {

    int child_idx = find_child(cp);
    if (child_idx < 0) {
        // tag not present - create new timer
        child_idx=timers_.size();
        timers_.push_back( Timer(cp, actual_node) );
        timers_[actual_node].add_child(child_idx , timers_.back() );
    }

    timers_[child_idx].start();
    actual_node=child_idx;

    return actual_node;
}



int Profiler::find_child(const CodePoint &cp) {
    Timer &timer =timers_[actual_node];
    int idx = cp.hash_idx_;
    int child_idx;
    do {
        child_idx=timer.child_timers[idx];

        if (child_idx < 0) break; // tag is not there

        ASSERT_LESS( child_idx, timers_.size());
        if (timers_[child_idx].full_hash_ == cp.hash_) return child_idx;
        idx = ( (unsigned int)(idx)==Timer::max_n_childs ? 0 : idx+1 );
    } while ( (unsigned int)(idx) != cp.hash_idx_ ); // passed through whole array
    return -1;
}



void Profiler::stop_timer(const CodePoint &cp) {
#ifdef Flow123d_DEBUG
    // check that all childrens are closed
    Timer &timer=timers_[actual_node];
    for(unsigned int i=0; i < Timer::max_n_childs; i++)
        if (timer.child_timers[i] >0)
            ASSERT( ! timers_[timer.child_timers[i]].running() , "Child timer '%s' running while closing timer '%s'.\n", timers_[timer.child_timers[i]].tag(), timer.tag() );
#endif
    if ( cp.hash_ != timers_[actual_node].full_hash_) {
<<<<<<< HEAD
        //DBGMSG("close '%s' actual '%s'\n", cp.tag_, timers_[actual_node].tag());
        // timer to close is not actual - we search for it above actual
        for(unsigned int node=actual_node; node != 0; node=timers_[node].parent_timer) {
            //DBGMSG("cmp close '%s' idx '%s'\n", cp.tag_, timers_[node].tag());
=======
        // timer to close is not actual - we search for it above actual
        for(unsigned int node=actual_node; node != 0; node=timers_[node].parent_timer) {
>>>>>>> f7c6beb9
            if ( cp.hash_ == timers_[node].full_hash_) {
                // found above - close all nodes between
                for(; (unsigned int)(actual_node) != node; actual_node=timers_[actual_node].parent_timer) {
                    xprintf(Warn, "Timer to close '%s' do not match actual timer '%s'. Force closing actual.\n", cp.tag_, timers_[actual_node].tag());
                    timers_[actual_node].stop(true);
                }
                // close 'node' itself
                timers_[actual_node].stop(false);
                actual_node=timers_[actual_node].parent_timer;
                return;
            }
        }
        // node not found - do nothing
        return;
    }
    // node to close match the actual
    timers_[actual_node].stop(false);
    actual_node=timers_[actual_node].parent_timer;
}



void Profiler::stop_timer(int timer_index) {
    if (timer_index <0) timer_index=actual_node;
    ASSERT_LESS( timer_index, timers_.size() );

    if (! timers_[timer_index].running() ) return;

    if ( timer_index != actual_node ) {
        // timer to close is not actual - we search for it above actual
        for(unsigned int node=actual_node; node != 0; node=timers_[node].parent_timer)
            if ( (unsigned int)(timer_index) == node) {
                // found above - close all nodes between
                for(; (unsigned int)(actual_node) != node; actual_node=timers_[actual_node].parent_timer) {
                    xprintf(Warn, "Timer to close '%s' do not match actual timer '%s'. Force closing actual.\n", timers_[timer_index].tag(), timers_[actual_node].tag());
                    timers_[actual_node].stop(true);
                }
                // close 'node' itself
                timers_[actual_node].stop(false);
                actual_node=timers_[actual_node].parent_timer;
                return;
            }
        // node not found - do nothing
        return;
    }

    // node to close match the actual
    timers_[actual_node].stop(false);
    actual_node=timers_[actual_node].parent_timer;
}



void Profiler::add_calls(unsigned int n_calls) {
    timers_[actual_node].call_count += n_calls-1;
}



void Profiler::notify_malloc(const size_t size) {
    timers_[actual_node].total_allocated_ += size;
}



void Profiler::notify_free(const size_t size) {
    timers_[actual_node].total_deallocated_ += size;
}






void Profiler::add_timer_info(MPI_Comm comm, vector<vector<string> > &timers_info, int timer_idx, int indent, double parent_time) {

    Timer &timer = timers_[timer_idx];

    ASSERT( timer_idx >=0, "Wrong timer index %d.\n", timer_idx);
    ASSERT( timer.parent_timer >=0 , "Inconsistent tree.\n");

    int numproc;
    MPI_Comm_size(comm, &numproc);

    int call_count = timer.call_count;
    int call_count_min = MPI_Functions::min(&call_count, comm);
    int call_count_max = MPI_Functions::max(&call_count, comm);
    int call_count_sum = MPI_Functions::sum(&call_count, comm);

    double cumul_time = timer.cumulative_time() / 1000; // in seconds
    double cumul_time_min = MPI_Functions::min(&cumul_time, comm);
    double cumul_time_max = MPI_Functions::max(&cumul_time, comm);
    double cumul_time_sum = MPI_Functions::sum(&cumul_time, comm);

    if (timer_idx == 0) parent_time = cumul_time_sum;

    vector<string> info;
    double percent = parent_time > 1.0e-10 ? cumul_time_sum / parent_time * 100.0 : 0.0;
    string tree_info = string(2*indent, ' ') +
                       boost::str( boost::format("[%.1f] ") % percent )+
                       timer.tag();
    info.push_back( tree_info );

    info.push_back( boost::str(boost::format("%i%s") % call_count % (call_count_min != call_count_max ? "*" : " ")) );
    info.push_back( boost::str( boost::format("%.2f") % (cumul_time_max) ) );
    info.push_back( boost::str(boost::format("%.2f") % (cumul_time_min > 1.0e-10 ? cumul_time_max / cumul_time_min : 1)) );
    info.push_back( boost::str( boost::format("%.2f") % (cumul_time_sum / call_count_sum) ) );
    info.push_back( boost::str( boost::format("%.2f") % (cumul_time_sum) ) );
    info.push_back( timer.code_point_str() );

    timers_info.push_back(info);

    for (unsigned int i = 0; i < Timer::max_n_childs; i++)
        if (timer.child_timers[i] > 0)
            add_timer_info(comm, timers_info, timer.child_timers[i], indent + 1, cumul_time_sum);
}



void Profiler::update_running_timers() {
    for(int node=actual_node; node !=0; node = timers_[node].parent_timer)
        timers_[node].update();
    timers_[0].update();
}



void Profiler::output(MPI_Comm comm, ostream &os) {

    const int column_space = 3;

    //wait until profiling on all processors is finished
    MPI_Barrier(comm);
    update_running_timers();
    
    int ierr, mpi_rank;
    ierr = MPI_Comm_rank(MPI_COMM_WORLD, &mpi_rank); 
    ASSERT(ierr == 0, "Error in MPI test of rank.");

    vector < vector<string> > timers_info(1);

    // add header into timers_info table !!
    timers_info[0].push_back( "tag tree");
    timers_info[0].push_back( "calls");
    timers_info[0].push_back( "Tmax");
    timers_info[0].push_back( "max/min");
    timers_info[0].push_back( "T/calls");
    timers_info[0].push_back( "Ttotal");
    timers_info[0].push_back( "code_point");

    add_timer_info(comm, timers_info, 0, 0, 0.0);

    //create profiler output only once (on the first processor)
    if (mpi_rank == 0) {

        // compute with of columns
        vector<unsigned int> width(timers_info[0].size(),0);
        for (unsigned int i = 0; i < timers_info.size(); i++)
            for (unsigned int j = 0; j < timers_info[i].size(); j++) width[j] = max( width[j] , (unsigned int)timers_info[i][j].size() );
        // detect common path of code points
        unsigned int common_length=timers_info[1].back().size();
        for (unsigned int i = 2; i < timers_info.size(); i++) {
            common_length = min( common_length, (unsigned int) timers_info[i].back().size() );
            for (unsigned int j = 0; j < common_length; j++ ) {
                if (timers_info[1].back().at(j) != timers_info[i].back().at(j)) {
                    common_length = j;
                    break;
                }
            }
        }
        // remove common path
        for (unsigned int i = 1; i < timers_info.size(); i++) timers_info[i].back().erase(0, common_length);


        int mpi_size;
        MPI_Comm_size(comm, &mpi_size);

        time_t end_time = time(NULL);

        const char format[] = "%x %X";
        char start_time_string[BUFSIZ] = {0};
        strftime(start_time_string, sizeof (start_time_string) - 1, format, localtime(&start_time));

        char end_time_string[BUFSIZ] = {0};
        strftime(end_time_string, sizeof (end_time_string) - 1, format, localtime(&end_time));

        //create a file where the output will be written to

        os << "Program name: " << flow_name_ << endl
           << "Program version: " << flow_version_ << endl
           << "Program branch: " << flow_branch_ << endl
           << "Program revision: " << flow_revision_ << endl
           << "Program build: " << flow_build_ << endl << endl;


        os << "Task description: " << task_description_ << endl
           << "Task size: " << task_size_ << endl << endl;

        //print some information about the task at the beginning
        os << "Run processes count: " << mpi_size << endl;
        os << "Run started at: " << start_time_string << endl;
        os << "Run finished at: " << end_time_string << endl;

        os << setfill ('-') << setw (80) << "" << endl;
        os.fill(' ');

        // print header
        for(unsigned int j=0; j< timers_info[0].size(); j++)
            os << left << setw(width[j]) << timers_info[0][j] << setw(column_space) << "";
        os << endl;

        os << setfill ('-') << setw (80) << "" << endl;
        os.fill(' ');

        for (unsigned int i = 1; i < timers_info.size(); i++) {
            for(unsigned int j=0; j< timers_info[i].size(); j++) {
                // first and last item are left aligned
                if (j==0 || j==timers_info[i].size()-1 ) os << left; else os<<right;
                os << setw(width[j]) << timers_info[i][j] << setw(column_space) << "";
            }

            os << endl;
        }

    }
}



void Profiler::output(MPI_Comm comm) {
            char filename[PATH_MAX];
            strftime(filename, sizeof (filename) - 1, "profiler_info_%y.%m.%d_%H-%M-%S.log", localtime(&start_time));
            string full_fname =  FilePath(string(filename), FilePath::output_file);

            xprintf(MsgLog, "output into: %s\n", full_fname.c_str());
            ofstream os(full_fname.c_str());
            output(comm, os);
            os.close();
}



void Profiler::uninitialize()
{
    if (_instance) {
        ASSERT( _instance->actual_node==0 , "Forbidden to uninitialize the Profiler when actual timer is not zero (but '%s').\n",
                _instance->timers_[_instance->actual_node].tag());
        _instance->stop_timer(0);
        delete _instance;
        _instance = NULL;
    }
}

#else // def DEBUG_PROFILER

Profiler* Profiler::_instance = NULL;

void Profiler::initialize() {
    if (!_instance) _instance = new Profiler();
}

void Profiler::uninitialize() {
    if (_instance)  {
        delete _instance;
        _instance = NULL;
    }
}


#endif // def DEBUG_PROFILER

<|MERGE_RESOLUTION|>--- conflicted
+++ resolved
@@ -280,15 +280,8 @@
             ASSERT( ! timers_[timer.child_timers[i]].running() , "Child timer '%s' running while closing timer '%s'.\n", timers_[timer.child_timers[i]].tag(), timer.tag() );
 #endif
     if ( cp.hash_ != timers_[actual_node].full_hash_) {
-<<<<<<< HEAD
-        //DBGMSG("close '%s' actual '%s'\n", cp.tag_, timers_[actual_node].tag());
         // timer to close is not actual - we search for it above actual
         for(unsigned int node=actual_node; node != 0; node=timers_[node].parent_timer) {
-            //DBGMSG("cmp close '%s' idx '%s'\n", cp.tag_, timers_[node].tag());
-=======
-        // timer to close is not actual - we search for it above actual
-        for(unsigned int node=actual_node; node != 0; node=timers_[node].parent_timer) {
->>>>>>> f7c6beb9
             if ( cp.hash_ == timers_[node].full_hash_) {
                 // found above - close all nodes between
                 for(; (unsigned int)(actual_node) != node; actual_node=timers_[actual_node].parent_timer) {

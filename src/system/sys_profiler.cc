--- conflicted
+++ resolved
@@ -30,7 +30,6 @@
 
 #include <fstream>
 #include <iomanip>
-#include <vector>
 #include <sys/param.h>
 
 #include "sys_profiler.hh"
@@ -47,14 +46,8 @@
 // namespace alias
 namespace property_tree = boost::property_tree;
 
-
-<<<<<<< HEAD
-=======
-#include "mpi.h"
-
 using namespace std;
 
->>>>>>> e7ffb93c
 /*
  * These should be replaced by using boost MPI interface
  */
@@ -357,7 +350,6 @@
         result += t2 - t1;
     }
 
-<<<<<<< HEAD
     return (result / measurements) * 1000; // ticks to seconds to microseconds conversion
 }
 
@@ -367,9 +359,6 @@
     if( a.size() > b.size() ) std::swap(a,b) ;
     return std::string( a.begin(), std::mismatch( a.begin(), a.end(), b.begin() ).first ) ;
 }
-=======
-void Profiler::add_timer_info(MPI_Comm comm, std::vector<std::vector<std::string> > &timers_info, int timer_idx, int indent, double parent_time) {
->>>>>>> e7ffb93c
 
 
 
@@ -401,13 +390,9 @@
     node.put ("function",   (timer.code_point_->func_) );
     cumul_time_sum = reduce (timer, node);
 
-<<<<<<< HEAD
 
     // statistical info
     if (timer_idx == 0) parent_time = cumul_time_sum;
-=======
-    std::vector<std::string> info;
->>>>>>> e7ffb93c
     double percent = parent_time > 1.0e-10 ? cumul_time_sum / parent_time * 100.0 : 0.0;
     node.put<double> ("percent", 	percent);
 
@@ -487,80 +472,6 @@
     property_tree::write_json (os, root, FLOW123D_JSON_HUMAN_READABLE);
 }
 
-<<<<<<< HEAD
-=======
-    std::vector < std::vector<std::string> > timers_info(1);
-
-    // add header into timers_info table !!
-    timers_info[0].push_back( "tag tree");
-    timers_info[0].push_back( "calls");
-    timers_info[0].push_back( "Tmax");
-    timers_info[0].push_back( "max/min");
-    timers_info[0].push_back( "T/calls");
-    timers_info[0].push_back( "Ttotal");
-    timers_info[0].push_back( "code_point");
-
-    add_timer_info(comm, timers_info, 0, 0, 0.0);
-
-    //create profiler output only once (on the first processor)
-    if (mpi_rank == 0) {
-
-        // compute with of columns
-        vector<unsigned int> width(timers_info[0].size(),0);
-        for (unsigned int i = 0; i < timers_info.size(); i++)
-            for (unsigned int j = 0; j < timers_info[i].size(); j++) width[j] = max( width[j] , (unsigned int)timers_info[i][j].size() );
-        // detect common path of code points
-        unsigned int common_length=timers_info[1].back().size();
-        for (unsigned int i = 2; i < timers_info.size(); i++) {
-            common_length = min( common_length, (unsigned int) timers_info[i].back().size() );
-            for (unsigned int j = 0; j < common_length; j++ ) {
-                if (timers_info[1].back().at(j) != timers_info[i].back().at(j)) {
-                    common_length = j;
-                    break;
-                }
-            }
-        }
-        // remove common path
-        for (unsigned int i = 1; i < timers_info.size(); i++) timers_info[i].back().erase(0, common_length);
-
-
-        int mpi_size;
-        MPI_Comm_size(comm, &mpi_size);
-
-        time_t end_time = time(NULL);
-
-        const char format[] = "%x %X";
-        char start_time_string[BUFSIZ] = {0};
-        strftime(start_time_string, sizeof (start_time_string) - 1, format, localtime(&start_time));
-
-        char end_time_string[BUFSIZ] = {0};
-        strftime(end_time_string, sizeof (end_time_string) - 1, format, localtime(&end_time));
-
-        //create a file where the output will be written to
-
-        os << "Program name: " << flow_name_ << endl
-           << "Program version: " << flow_version_ << endl
-           << "Program branch: " << flow_branch_ << endl
-           << "Program revision: " << flow_revision_ << endl
-           << "Program build: " << flow_build_ << endl << endl;
-
-
-        os << "Task description: " << task_description_ << endl
-           << "Task size: " << task_size_ << endl << endl;
-
-        //print some information about the task at the beginning
-        os << "Run processes count: " << mpi_size << endl;
-        os << "Run started at: " << start_time_string << endl;
-        os << "Run finished at: " << end_time_string << endl;
-
-        os << setfill ('-') << setw (80) << "" << endl;
-        os.fill(' ');
-
-        // print header
-        for(unsigned int j=0; j< timers_info[0].size(); j++)
-            os << left << setw(width[j]) << timers_info[0][j] << setw(column_space) << "";
-        os << endl;
->>>>>>> e7ffb93c
 
 void Profiler::output(MPI_Comm comm) {
     char filename[PATH_MAX];

--- conflicted
+++ resolved
@@ -70,7 +70,7 @@
 #ifdef DEBUG_PROFILER
     char filename[PATH_MAX];
     strftime(filename, sizeof (filename) - 1, "profiler%y%m%d_%H.%M.%S.out", localtime(&start_time));
-    string full_fname = IONameHandler::get_instance()->get_output_file_name(filename);
+    string full_fname =  FilePath(string(filename), FilePath::output_file);
 
     ofstream os(full_fname.c_str());
     output(os);
@@ -139,11 +139,6 @@
 
         //create a file where the output will be written to
 
-<<<<<<< HEAD
-        const string& full_fname = FilePath(string(filename), FilePath::output_file);
-        out = xfopen(full_fname, "w+");
-=======
->>>>>>> a2921a25
 
         //print some information about the task at the beginning
         os << "No. of processors: " << size << endl;

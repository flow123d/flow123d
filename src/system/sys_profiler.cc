/*!
 *
 * Copyright (C) 2015 Technical University of Liberec.  All rights reserved.
 * 
 * This program is free software; you can redistribute it and/or modify it under
 * the terms of the GNU General Public License version 3 as published by the
 * Free Software Foundation. (http://www.gnu.org/licenses/gpl-3.0.en.html)
 * 
 * This program is distributed in the hope that it will be useful, but WITHOUT
 * ANY WARRANTY; without even the implied warranty of MERCHANTABILITY or FITNESS
 * FOR A PARTICULAR PURPOSE.  See the GNU General Public License for more details.
 *
 * 
 * @file    sys_profiler.cc
 * @ingroup system
 * @brief   Profiler
 */


// Fat header

#include <fstream>
#include <iomanip>
#include <sys/param.h>
#include <unordered_map>

#ifdef FLOW123D_HAVE_PYTHON
    #include "Python.h"
#endif // FLOW123D_HAVE_PYTHON

#include "sys_profiler.hh"
#include "system/system.hh"
#include "system/python_loader.hh"
#include <iostream>
#include <boost/format.hpp>

#include "system/file_path.hh"
#include "mpi.h"
#include "time_point.hh"

/*
 * These should be replaced by using boost MPI interface
 */
int MPI_Functions::sum(int* val, MPI_Comm comm) {
        int total = 0;
        MPI_Reduce(val, &total, 1, MPI_INT, MPI_SUM, 0, comm);
        return total;
    }

double MPI_Functions::sum(double* val, MPI_Comm comm) {
        double total = 0;
        MPI_Reduce(val, &total, 1, MPI_DOUBLE, MPI_SUM, 0, comm);
        return total;
    }
    
long MPI_Functions::sum(long* val, MPI_Comm comm) {
        long total = 0;
        MPI_Reduce(val, &total, 1, MPI_LONG, MPI_SUM, 0, comm);
        return total;
    }

int MPI_Functions::min(int* val, MPI_Comm comm) {
        int min = 0;
        MPI_Reduce(val, &min, 1, MPI_INT, MPI_MIN, 0, comm);
        return min;
    }

double MPI_Functions::min(double* val, MPI_Comm comm) {
        double min = 0;
        MPI_Reduce(val, &min, 1, MPI_DOUBLE, MPI_MIN, 0, comm);
        return min;
    }
    
long MPI_Functions::min(long* val, MPI_Comm comm) {
        long min = 0;
        MPI_Reduce(val, &min, 1, MPI_LONG, MPI_MIN, 0, comm);
        return min;
    }

int MPI_Functions::max(int* val, MPI_Comm comm) {
        int max = 0;
        MPI_Reduce(val, &max, 1, MPI_INT, MPI_MAX, 0, comm);
        return max;
    }

double MPI_Functions::max(double* val, MPI_Comm comm) {
        double max = 0;
        MPI_Reduce(val, &max, 1, MPI_DOUBLE, MPI_MAX, 0, comm);
        return max;
    }
    
long MPI_Functions::max(long* val, MPI_Comm comm) {
        long max = 0;
        MPI_Reduce(val, &max, 1, MPI_LONG, MPI_MAX, 0, comm);
        return max;
    }


#ifdef FLOW123D_DEBUG_PROFILER
/*********************************************************************************************
 * Implementation of class Timer
 */

const int timer_no_child=-1;

Timer::Timer(const CodePoint &cp, int parent)
: start_time(TimePoint()),
  cumul_time(0.0),
  call_count(0),
  start_count(0),
  code_point_(&cp),
  full_hash_(cp.hash_),
  hash_idx_(cp.hash_idx_),
  parent_timer(parent),
  total_allocated_(0),
  total_deallocated_(0),
  max_allocated_(0),
  current_allocated_(0),
  alloc_called(0),
  dealloc_called(0)
#ifdef FLOW123D_HAVE_PETSC
, petsc_start_memory(0),
  petsc_end_memory (0),
  petsc_memory_difference(0),
  petsc_peak_memory(0),
  petsc_local_peak_memory(0)
#endif // FLOW123D_HAVE_PETSC
{
    for(unsigned int i=0; i< max_n_childs ;i++)   child_timers[i]=timer_no_child;
}


/**
 * Debug information of the timer
 */
ostream & operator <<(ostream& os, const Timer& timer) {
    os << "  Timer: " << timer.tag() << endl;
    os << "          malloc: " << timer.total_allocated_ << endl;
    os << "          dalloc: " << timer.total_deallocated_ << endl;
    #ifdef FLOW123D_HAVE_PETSC
    os << "          start: " << timer.petsc_start_memory << endl;
    os << "          stop : " << timer.petsc_end_memory << endl;
    os << "          diff : " << timer.petsc_memory_difference << " (" << timer.petsc_end_memory - timer.petsc_start_memory << ")" << endl;
    os << "          peak : " << timer.petsc_peak_memory << " (" << timer.petsc_local_peak_memory << ")" << endl;
    #endif // FLOW123D_HAVE_PETSC
    os << endl;
    return os;
}


double Timer::cumulative_time() const {
    return cumul_time;
}

void Profiler::accept_from_child(Timer &parent, Timer &child) {
    int child_timer = 0;
    for (unsigned int i = 0; i < Timer::max_n_childs; i++) {
        child_timer = child.child_timers[i];
        if (child_timer != timer_no_child) {
            // propagate metrics from child to parent
            accept_from_child(child, timers_[child_timer]);
        }
    }
    // compute totals by adding values from child
    parent.total_allocated_ += child.total_allocated_;
    parent.total_deallocated_ += child.total_deallocated_;
    parent.alloc_called += child.alloc_called;
    parent.dealloc_called += child.dealloc_called;
    
#ifdef FLOW123D_HAVE_PETSC
    if (petsc_monitor_memory) {
        // add differences from child
        parent.petsc_memory_difference += child.petsc_memory_difference;
        parent.current_allocated_ += child.current_allocated_;
        
        // when computing maximum, we take greater value from parent and child
        // PetscMemoryGetCurrentUsage always return absolute (not relative) value
        parent.petsc_peak_memory = max(parent.petsc_peak_memory, child.petsc_peak_memory);
    }
#endif // FLOW123D_HAVE_PETSC
    
    parent.max_allocated_ = max(parent.max_allocated_, child.max_allocated_);
}


void Timer::pause() {
#ifdef FLOW123D_HAVE_PETSC
    if (Profiler::get_petsc_memory_monitoring()) {
        // get the maximum resident set size (memory used) for the program.
        PetscMemoryGetMaximumUsage(&petsc_local_peak_memory);
        if (petsc_peak_memory < petsc_local_peak_memory)
            petsc_peak_memory = petsc_local_peak_memory;
    }
#endif // FLOW123D_HAVE_PETSC
}

void Timer::resume() {
#ifdef FLOW123D_HAVE_PETSC
    if (Profiler::get_petsc_memory_monitoring()) {
        // tell PETSc to monitor the maximum memory usage so
        //   that PetscMemoryGetMaximumUsage() will work.
        PetscMemorySetGetMaximumUsage();
    }
#endif // FLOW123D_HAVE_PETSC
}

void Timer::start() {
#ifdef FLOW123D_HAVE_PETSC
    if (Profiler::get_petsc_memory_monitoring()) {
        // Tell PETSc to monitor the maximum memory usage so
        //   that PetscMemoryGetMaximumUsage() will work.
        PetscMemorySetGetMaximumUsage();
        PetscMemoryGetCurrentUsage (&petsc_start_memory);
    }
#endif // FLOW123D_HAVE_PETSC
    
    if (start_count == 0) {
        start_time = TimePoint();
    }
    call_count++;
    start_count++;
}



bool Timer::stop(bool forced) {
#ifdef FLOW123D_HAVE_PETSC
    if (Profiler::get_petsc_memory_monitoring()) {
        // get current memory usage
        PetscMemoryGetCurrentUsage (&petsc_end_memory);
        petsc_memory_difference += petsc_end_memory - petsc_start_memory;
        
        // get the maximum resident set size (memory used) for the program.
        PetscMemoryGetMaximumUsage(&petsc_local_peak_memory);
        if (petsc_peak_memory < petsc_local_peak_memory)
            petsc_peak_memory = petsc_local_peak_memory;
    }
#endif // FLOW123D_HAVE_PETSC
    
    if (forced) start_count=1;

    if (start_count == 1) {
        cumul_time += (TimePoint() - start_time);
        start_count--;
        return true;
    } else {
        start_count--;
    }
    return false;
}



void Timer::add_child(int child_index, const Timer &child)
{
    unsigned int idx = child.hash_idx_;
    if (child_timers[idx] != timer_no_child) {
        // hash collision, find first empty place
        unsigned int i=idx;
        do {
            i=( i < max_n_childs ? i+1 : 0);
        } while (i!=idx && child_timers[i] != timer_no_child);
        ASSERT(i!=idx)(tag()).error("Too many children of the timer");
        idx=i;
    }
    //DebugOut().fmt("Adding child {} at index: {}\n", child_index, idx);
    child_timers[idx] = child_index;
}



string Timer::code_point_str() const {
    return fmt::format("{%s}:{%d}, {%s}()",
            code_point_->file_, code_point_->line_, code_point_->func_ );
}


/***********************************************************************************************
 * Implementation of Profiler
 */


Profiler * Profiler::instance(bool clear) {
    static Profiler * _instance = NULL;
    
    if (clear) {
        if (_instance != NULL) {
            delete _instance;
            _instance = NULL;
        }
        return _instance;
    }

    if (_instance == NULL) {
        MemoryAlloc::malloc_map().reserve(Profiler::malloc_map_reserve);
        _instance = new Profiler();
    }
    
    return _instance;
 } 


// static CONSTEXPR_ CodePoint main_cp = CODE_POINT("Whole Program");
const long Profiler::malloc_map_reserve = 100 * 1000;

Profiler::Profiler()
: actual_node(0),
  task_size_(1),
  start_time( time(NULL) ),
  json_filepath(""),
  none_timer_(CODE_POINT("NONE TIMER"), 0),
  calibration_time_(-1)

{
    static CONSTEXPR_ CodePoint main_cp = CODE_POINT("Whole Program");
    set_memory_monitoring(true, true);
#ifdef FLOW123D_DEBUG_PROFILER
    MemoryAlloc::malloc_map().reserve(Profiler::malloc_map_reserve);
    timers_.push_back( Timer(main_cp, 0) );
    timers_[0].start();
#endif
}


void Profiler::calibrate() {

    uint SIZE = 64 * 1024;
    uint HALF = SIZE / 2;
    START_TIMER("UNIT_PAYLOAD");
    Timer &timer = timers_[actual_node];

    uint count = 0;
    while(TimePoint() - timer.start_time < 0.1) {
        double * block = new double[SIZE];
        for(uint i=0; i<HALF; i++) {
            block[HALF+i] = block[i]*block[i] + i;
        }
        delete block;
        count++;
    }



    END_TIMER("UNIT_PAYLOAD");

    const double reference_count = 7730;
    // reference count is average of 5 measurements on payload free laptop:
    // DELL Latitude E5570, Intel(R) Core(TM) i7-6820HQ CPU @ 2.70GHz
    // new/delete makes about 3% of time
    calibration_time_ = 10 * timer.cumul_time * reference_count / count;
    LogOut() << "Profiler calibration count: " << count << std::endl;
    LogOut() << "Profiler calibration time: " << calibration_time_ << std::endl;

}



void Profiler::propagate_timers() {
    for (unsigned int i = 0; i < Timer::max_n_childs; i++) {
        unsigned int child_timer = timers_[0].child_timers[i];
        if ((signed int)child_timer != timer_no_child) {
            // propagate metrics from child to Whole-Program time-frame
            accept_from_child(timers_[0], timers_[child_timer]);
        }
    }
}



void Profiler::set_task_info(string description, int size) {
    task_description_ = description;
    task_size_ = size;
}



void Profiler::set_program_info(string program_name, string program_version, string branch, string revision, string build) {
    flow_name_ = program_name;
    flow_version_ = program_version;
    flow_branch_ = branch;
    flow_revision_ = revision;
    flow_build_ = build;
}



int  Profiler::start_timer(const CodePoint &cp) {
    unsigned int parent_node = actual_node;
    //DebugOut().fmt("Start timer: {}\n", cp.tag_);
    int child_idx = find_child(cp);
    if (child_idx < 0) {
        //DebugOut().fmt("Adding timer: {}\n", cp.tag_);
        // tag not present - create new timer
        child_idx=timers_.size();
        timers_.push_back( Timer(cp, actual_node) );
        timers_[actual_node].add_child(child_idx , timers_.back() );
    }
    actual_node=child_idx;
    
    // pause current timer
    timers_[parent_node].pause();
    
    timers_[actual_node].start();
    
    return actual_node;
}



int Profiler::find_child(const CodePoint &cp) {
    Timer &timer =timers_[actual_node];
    unsigned int idx = cp.hash_idx_;
    unsigned int child_idx;
    do {
        if (timer.child_timers[idx] == timer_no_child) break; // tag is not there

        child_idx=timer.child_timers[idx];
        ASSERT_LT(child_idx, timers_.size()).error();
        if (timers_[child_idx].full_hash_ == cp.hash_) return child_idx;
        idx = ( (unsigned int)(idx)==(Timer::max_n_childs - 1) ? 0 : idx+1 );
    } while ( (unsigned int)(idx) != cp.hash_idx_ ); // passed through whole array
    return -1;
}



void Profiler::stop_timer(const CodePoint &cp) {
#ifdef FLOW123D_DEBUG
    // check that all childrens are closed
    Timer &timer=timers_[actual_node];
    for(unsigned int i=0; i < Timer::max_n_childs; i++)
        if (timer.child_timers[i] != timer_no_child)
        	ASSERT(! timers_[timer.child_timers[i]].running())(timers_[timer.child_timers[i]].tag())(timer.tag())
				.error("Child timer running while closing timer.");
#endif
    unsigned int child_timer = actual_node;
    if ( cp.hash_ != timers_[actual_node].full_hash_) {
        // timer to close is not actual - we search for it above actual
        for(unsigned int node=actual_node; node != 0; node=timers_[node].parent_timer) {
            if ( cp.hash_ == timers_[node].full_hash_) {
                // found above - close all nodes between
                for(; (unsigned int)(actual_node) != node; actual_node=timers_[actual_node].parent_timer) {
                	WarningOut() << "Timer to close '" << cp.tag_ << "' do not match actual timer '"
                			<< timers_[actual_node].tag() << "'. Force closing actual." << std::endl;
                    timers_[actual_node].stop(true);
                }
                // close 'node' itself
                timers_[actual_node].stop(false);
                actual_node = timers_[actual_node].parent_timer;
                
                // actual_node == child_timer indicates this is root
                if (actual_node == child_timer)
                    return;
                
                // resume current timer
                timers_[actual_node].resume();
                return;
            }
        }
        // node not found - do nothing
        return;
    }
    // node to close match the actual
    timers_[actual_node].stop(false);
    actual_node = timers_[actual_node].parent_timer;
    
    // actual_node == child_timer indicates this is root
    if (actual_node == child_timer)
        return;
    
    // resume current timer
    timers_[actual_node].resume();
}



void Profiler::stop_timer(int timer_index) {
    // stop_timer with CodePoint type
    // timer which is still running MUST be the same as actual_node index
    // if timer is not running index will differ
    if (timers_[timer_index].running()) {
    	ASSERT_EQ(timer_index, (int)actual_node).error();
        stop_timer(*timers_[timer_index].code_point_);
    }
    
}



void Profiler::add_calls(unsigned int n_calls) {
    timers_[actual_node].call_count += n_calls-1;
}



void Profiler::notify_malloc(const size_t size, const long p) {
    if (!global_monitor_memory)
        return;

    MemoryAlloc::malloc_map()[p] = static_cast<int>(size);
    timers_[actual_node].total_allocated_ += size;
    timers_[actual_node].current_allocated_ += size;
    timers_[actual_node].alloc_called++;
        
    if (timers_[actual_node].current_allocated_ > timers_[actual_node].max_allocated_)
        timers_[actual_node].max_allocated_ = timers_[actual_node].current_allocated_;
}



void Profiler::notify_free(const long p) {
    if (!global_monitor_memory)
        return;
    
    int size = sizeof(p);
    if (MemoryAlloc::malloc_map()[(long)p] > 0) {
        size = MemoryAlloc::malloc_map()[(long)p];
        MemoryAlloc::malloc_map().erase((long)p);
    }
    timers_[actual_node].total_deallocated_ += size;
    timers_[actual_node].current_allocated_ -= size;
    timers_[actual_node].dealloc_called++;
}


double Profiler::get_resolution () {
    const int measurements = 100;
    double result = 0;

    // perform 100 measurements
    for (unsigned int i = 1; i < measurements; i++) {
        TimePoint t1 = TimePoint ();
        TimePoint t2 = TimePoint ();

        // double comparison should be avoided
        while ((t2 - t1) == 0) t2 = TimePoint ();
        // while ((t2.ticks - t1.ticks) == 0) t2 = TimePoint ();

        result += t2 - t1;
    }

    return (result / measurements) * 1000; // ticks to seconds to microseconds conversion
}


Timer Profiler::find_timer(string tag) {
    for(auto t : timers_) {
        if (t.tag() == tag) return t;
    }
    return none_timer_;
}


std::string common_prefix( std::string a, std::string b ) {
    if( a.size() > b.size() ) std::swap(a,b) ;
    return std::string( a.begin(), std::mismatch( a.begin(), a.end(), b.begin() ).first ) ;
}



template<typename ReduceFunctor>
void Profiler::add_timer_info(ReduceFunctor reduce, nlohmann::json* holder, int timer_idx, double parent_time) {

    // get timer and check preconditions
    Timer &timer = timers_[timer_idx];
    ASSERT(timer_idx >=0)(timer_idx).error("Wrong timer index.");
    ASSERT(timer.parent_timer >=0).error("Inconsistent tree.");

    // fix path
    string filepath = timer.code_point_->file_;

    // if constant FLOW123D_SOURCE_DIR is defined, we try to erase it from beginning of each CodePoint's filepath
    #ifdef FLOW123D_SOURCE_DIR
        string common_path = common_prefix (string(FLOW123D_SOURCE_DIR), filepath);
        filepath.erase (0, common_path.size());
    #endif


    // generate node representing this timer
    // add basic information
    nlohmann::json node;
    double cumul_time_sum;
    node["tag"] = timer.tag();
    node["file-path"] = filepath;
    node["file-line"] =  timer.code_point_->line_;
    node["function"] = timer.code_point_->func_;
    cumul_time_sum = reduce(timer, node);


    // statistical info
    if (timer_idx == 0) parent_time = cumul_time_sum;
    double percent = parent_time > 1.0e-10 ? cumul_time_sum / parent_time * 100.0 : 0.0;
    node["percent"] = percent;

    // write times children timers using secured child_timers array
    nlohmann::json children;

    // sort childs by its index in Profiler::timers_ in order to preserve call order
    std::vector<int> child_timers_values;
    for (unsigned int i = 0; i < Timer::max_n_childs; i++) {
            if (timer.child_timers[i] != timer_no_child)
                child_timers_values.push_back(timer.child_timers[i]);
    }
    std::sort(child_timers_values.begin(), child_timers_values.end());

    for(int idx : child_timers_values)
            add_timer_info(reduce, &children, idx, cumul_time_sum);

    // add children tag and other info if present
    if (child_timers_values.size() > 0) {
    	node["children"] = children;
    }

    // add to the array
	holder->push_back(node);
}


template <class T>
void save_nonmpi_metric (nlohmann::json &node, T * ptr, string name) {
    node[name + "-min"] = *ptr;
    node[name + "-max"] = *ptr;
    node[name + "-sum"] = *ptr;
}

std::shared_ptr<std::ostream> Profiler::get_default_output_stream() {
     json_filepath = FilePath("profiler_info.log.json", FilePath::output_file);

    //LogOut() << "output into: " << json_filepath << std::endl;
    return make_shared<ofstream>(json_filepath.c_str());
}


#ifdef FLOW123D_HAVE_MPI
template <class T>
void save_mpi_metric (nlohmann::json &node, MPI_Comm comm, T * ptr, string name) {
    node[name + "-min"] = MPI_Functions::min(ptr, comm);
    node[name + "-max"] = MPI_Functions::max(ptr, comm);
    node[name + "-sum"] = MPI_Functions::sum(ptr, comm);
}

void Profiler::output(MPI_Comm comm, ostream &os) {
    int mpi_rank, mpi_size;
    //wait until profiling on all processors is finished
    MPI_Barrier(comm);
    stop_timer(0);
    propagate_timers();
    
    // stop monitoring memory
    bool temp_memory_monitoring = global_monitor_memory;
    set_memory_monitoring(false, petsc_monitor_memory);

    chkerr( MPI_Comm_rank(MPI_COMM_WORLD, &mpi_rank) );
    MPI_Comm_size(comm, &mpi_size);

    // output header
    nlohmann::json jsonRoot, jsonChildren;

    // recursively add all timers info
    // define lambda function which reduces timer from multiple processors
    // MPI implementation uses MPI call to reduce values
    auto reduce = [=] (Timer &timer, nlohmann::json &node) -> double {
        int call_count = timer.call_count;
        double cumul_time = timer.cumulative_time ();
        
        long memory_allocated = (long)timer.total_allocated_;
        long memory_deallocated = (long)timer.total_deallocated_;
        long memory_peak = (long)timer.max_allocated_;
        
        int alloc_called = timer.alloc_called;
        int dealloc_called = timer.dealloc_called;
        
        
        save_mpi_metric<double>(node, comm, &cumul_time, "cumul-time");
        save_mpi_metric<int>(node, comm, &call_count, "call-count");
        
        save_mpi_metric<long>(node, comm, &memory_allocated, "memory-alloc");
        save_mpi_metric<long>(node, comm, &memory_deallocated, "memory-dealloc");
        save_mpi_metric<long>(node, comm, &memory_peak, "memory-peak");
        // 
        save_mpi_metric<int>(node, comm, &alloc_called, "memory-alloc-called");
        save_mpi_metric<int>(node, comm, &dealloc_called, "memory-dealloc-called");
        
#ifdef FLOW123D_HAVE_PETSC
        long petsc_memory_difference = (long)timer.petsc_memory_difference;
        long petsc_peak_memory = (long)timer.petsc_peak_memory;
        save_mpi_metric<long>(node, comm, &petsc_memory_difference, "memory-petsc-diff");
        save_mpi_metric<long>(node, comm, &petsc_peak_memory, "memory-petsc-peak");
#endif // FLOW123D_HAVE_PETSC
        
        return MPI_Functions::sum(&cumul_time, comm);
    };

    add_timer_info (reduce, &jsonChildren, 0, 0.0);
    jsonRoot["children"] = jsonChildren;
    output_header(jsonRoot, mpi_size);


    // create profiler output only once (on the first processor)
    // only active communicator should be the one with mpi_rank 0
    if (mpi_rank == 0) {
    	try {
            /**
             * indent size
             * results in json human readable format (indents, newlines)
             */
            const int FLOW123D_JSON_HUMAN_READABLE = 2;
            // write result to stream
            os << jsonRoot.dump(FLOW123D_JSON_HUMAN_READABLE) << endl;

    	} catch (exception & e) {
    		stringstream ss;
    		ss << "nlohmann::json::dump error: " << e.what() << "\n";
    		THROW( ExcMessage() << EI_Message(ss.str()) );
    	}
    }
    // restore memory monitoring
    set_memory_monitoring(temp_memory_monitoring, petsc_monitor_memory);
}


void Profiler::output(MPI_Comm comm, string profiler_path /* = "" */) {
  int mpi_rank;
  chkerr(MPI_Comm_rank(MPI_COMM_WORLD, &mpi_rank));

    if (mpi_rank == 0) {
        if (profiler_path == "") {
          output(comm, *get_default_output_stream());
        } else {
          json_filepath = profiler_path;
          std::shared_ptr<std::ostream> os = make_shared<ofstream>(profiler_path.c_str());
          output(comm, *os);
        }
    } else {
      ostringstream os;
      output(comm, os);
    }
}

#endif /* FLOW123D_HAVE_MPI */

void Profiler::output(ostream &os) {
    // last update
    stop_timer(0);
    propagate_timers();

    // output header
    nlohmann::json jsonRoot, jsonChildren;
    /**
     * Constant representing number of MPI processes
     * where there is no MPI to work with (so 1 process)
     */
    const int FLOW123D_MPI_SINGLE_PROCESS = 1;
    output_header(jsonRoot, FLOW123D_MPI_SINGLE_PROCESS);


    // recursively add all timers info
    // define lambda function which reduces timer from multiple processors
    // non-MPI implementation is just dummy repetition of initial value
    auto reduce = [=] (Timer &timer, nlohmann::json &node) -> double {
        int call_count = timer.call_count;
        double cumul_time = timer.cumulative_time ();
        
        long memory_allocated = (long)timer.total_allocated_;
        long memory_deallocated = (long)timer.total_deallocated_;
        long memory_peak = (long)timer.max_allocated_;
        
        int alloc_called = timer.alloc_called;
        int dealloc_called = timer.dealloc_called;
        
        save_nonmpi_metric<double>(node, &cumul_time, "cumul-time");
        save_nonmpi_metric<int>(node, &call_count, "call-count");
        
        save_nonmpi_metric<long>(node, &memory_allocated, "memory-alloc");
        save_nonmpi_metric<long>(node, &memory_deallocated, "memory-dealloc");
        save_nonmpi_metric<long>(node, &memory_peak, "memory-peak");
        
        save_nonmpi_metric<int>(node, &alloc_called, "memory-alloc-called");
        save_nonmpi_metric<int>(node, &dealloc_called, "memory-dealloc-called");
        
#ifdef FLOW123D_HAVE_PETSC
        long petsc_memory_difference = (long)timer.petsc_memory_difference;
        long petsc_peak_memory = (long)timer.petsc_peak_memory;
        save_nonmpi_metric<long>(node, &petsc_memory_difference, "memory-petsc-diff");
        save_nonmpi_metric<long>(node, &petsc_peak_memory, "memory-petsc-peak");
#endif // FLOW123D_HAVE_PETSC
        
        return cumul_time;
    };

    add_timer_info(reduce, &jsonChildren, 0, 0.0);
    jsonRoot["children"] = jsonChildren;

    try {
        /**
         * indent size
         * results in json human readable format (indents, newlines)
         */
        const int FLOW123D_JSON_HUMAN_READABLE = 2;
        // write result to stream
        os << jsonRoot.dump(FLOW123D_JSON_HUMAN_READABLE) << endl;

    } catch (exception & e) {
        stringstream ss;
        ss << "nlohmann::json::dump error: " << e.what() << "\n";
        THROW( ExcMessage() << EI_Message(ss.str()) );
    }
}


void Profiler::output(string profiler_path /* = "" */) {
    if(profiler_path == "") {
        output(*get_default_output_stream());
    } else {
        json_filepath = profiler_path;
        std::shared_ptr<std::ostream> os = make_shared<ofstream>(profiler_path.c_str());
        output(*os);
    }
}

void Profiler::output_header (nlohmann::json &root, int mpi_size) {
    time_t end_time = time(NULL);

    const char format[] = "%x %X";
    char start_time_string[BUFSIZ] = {0};
    strftime(start_time_string, sizeof (start_time_string) - 1, format, localtime(&start_time));

    char end_time_string[BUFSIZ] = {0};
    strftime(end_time_string, sizeof (end_time_string) - 1, format, localtime(&end_time));

    if (timers_[0].cumul_time > 60) {
        calibrate();
    }
    // generate current run details
    root["program-name"] =        flow_name_;
    root["program-version"] =     flow_version_;
    root["program-branch"] =      flow_branch_;
    root["program-revision"] =    flow_revision_;
    root["program-build"] =       flow_build_;
    root["timer-resolution"] =    Profiler::get_resolution();
    root["timer-calibration"] =    calibration_time_;

    // print some information about the task at the beginning
    root["task-description"] =    task_description_;
    root["task-size"] =           task_size_;

    //print some information about the task at the beginning
    root["run-process-count"] =   mpi_size;
    root["run-started-at"] =      start_time_string;
    root["run-finished-at"] =     end_time_string;
}

#ifdef FLOW123D_HAVE_PYTHON
void Profiler::transform_profiler_data (const string &output_file_suffix, const string &formatter) {
    
    if (json_filepath == "") return;

    // error under CYGWIN environment : more details in this repo 
    // https://github.com/x3mSpeedy/cygwin-python-issue
    // 
    // For now we only support profiler report conversion in UNIX environment
    // Windows users will have to use a python script located in bin folder
    // 

    #ifndef FLOW123D_HAVE_CYGWIN
    // grab module and function by importing module profiler_formatter_module.py
    PyObject * python_module = PythonLoader::load_module_by_name ("profiler.profiler_formatter_module");
    //
    // def convert (json_location, output_file, formatter):
    //
    PyObject * convert_method  = PythonLoader::get_callable (python_module, "convert" );

    int argument_index = 0;
    PyObject * arguments = PyTuple_New (3);

    // set json path location as first argument
    PyObject * tmp = PyUnicode_FromString (json_filepath.c_str());
    PyTuple_SetItem (arguments, argument_index++, tmp);

    // set output path location as second argument
    tmp = PyUnicode_FromString ((json_filepath + output_file_suffix).c_str());
    PyTuple_SetItem (arguments, argument_index++, tmp);

    // set Formatter class as third value
    tmp = PyUnicode_FromString (formatter.c_str());
    PyTuple_SetItem (arguments, argument_index++, tmp);

    // execute method with arguments
    PyObject_CallObject (convert_method, arguments);

    PythonLoader::check_error();

    #else

    // print information about windows-cygwin issue and offer manual solution
    MessageOut() << "# Note: converting json profiler reports is not"
                 << " supported under Windows or Cygwin environment for now.\n"
                 << "# You can use python script located in bin/python folder"
                 << " in order to convert json report to txt or csv format.\n"
                 << "python profiler_formatter_script.py --input \"" << json_filepath
                 << "\" --output \"profiler.txt\"" << std::endl;
    #endif // FLOW123D_HAVE_CYGWIN
}
#else
void Profiler::transform_profiler_data (const string &, const string &) {
}

#endif // FLOW123D_HAVE_PYTHON


void Profiler::uninitialize() {
    if (Profiler::instance()) {
    	ASSERT(Profiler::instance()->actual_node==0)(Profiler::instance()->timers_[Profiler::instance()->actual_node].tag())
    			.error("Forbidden to uninitialize the Profiler when actual timer is not zero.");
        Profiler::instance()->stop_timer(0);
        set_memory_monitoring(false, false);
        Profiler::instance(true);
    }
}
bool Profiler::global_monitor_memory = false;
bool Profiler::petsc_monitor_memory = true;
void Profiler::set_memory_monitoring(const bool global_monitor, const bool petsc_monitor) {
    global_monitor_memory = global_monitor;
    petsc_monitor_memory = petsc_monitor;
}

bool Profiler::get_global_memory_monitoring() {
    return global_monitor_memory;
}

bool Profiler::get_petsc_memory_monitoring() {
    return petsc_monitor_memory;
}

unordered_map_with_alloc & MemoryAlloc::malloc_map() {
    static unordered_map_with_alloc static_malloc_map;
    return static_malloc_map;
}

void * Profiler::operator new (size_t size) {
    return malloc (size);
}

void Profiler::operator delete (void* p) {
    free(p);
}

void *operator new (std::size_t size) OPERATOR_NEW_THROW_EXCEPTION {
	void * p = malloc(size);
    Profiler::instance()->notify_malloc(size, (long)p);
	return p;
}

void *operator new[] (std::size_t size) OPERATOR_NEW_THROW_EXCEPTION {
    void * p = malloc(size);
    Profiler::instance()->notify_malloc(size, (long)p);
	return p;
}

void *operator new[] (std::size_t size, const std::nothrow_t&) throw() {
    void * p = malloc(size);
    Profiler::instance()->notify_malloc(size, (long)p);
	return p;
}

void operator delete( void *p) throw() {
    Profiler::instance()->notify_free((long)p);
	free(p);
}

void operator delete( void *p, std::size_t) throw() {
    Profiler::instance()->notify_free((long)p);
	free(p);
}

void operator delete[]( void *p) throw() {
    Profiler::instance()->notify_free((long)p);
	free(p);
}

void operator delete[]( void *p, std::size_t) throw() {
    Profiler::instance()->notify_free((long)p);
	free(p);
}

#else // def FLOW123D_DEBUG_PROFILER

<<<<<<< HEAD
Profiler * Profiler::instance(bool clear) { 
=======
Profiler * Profiler::instance(FMT_UNUSED bool clear) {
>>>>>>> 86474636
    static Profiler * _instance = new Profiler();
    return _instance;
} 


// void Profiler::initialize() {
//     if (_instance == NULL) {
//         _instance = new Profiler();
//         set_memory_monitoring(true, true);
//     }
// }

void Profiler::uninitialize() {}


#endif // def FLOW123D_DEBUG_PROFILER<|MERGE_RESOLUTION|>--- conflicted
+++ resolved
@@ -985,11 +985,7 @@
 
 #else // def FLOW123D_DEBUG_PROFILER
 
-<<<<<<< HEAD
-Profiler * Profiler::instance(bool clear) { 
-=======
 Profiler * Profiler::instance(FMT_UNUSED bool clear) {
->>>>>>> 86474636
     static Profiler * _instance = new Profiler();
     return _instance;
 } 

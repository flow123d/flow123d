/*
 * aplication_base.cc
 *
 */

#ifdef HAVE_PETSC
#include <petsc.h>
#include <petscsys.h>
#endif

#include "system/application_base.hh"
#include "system/sys_profiler.hh"


ApplicationBase::ApplicationBase(int argc,  char ** argv)
: log_filename_("")
{ }


void ApplicationBase::system_init( MPI_Comm comm, const string &log_filename ) {
    int ierr;

    //for(int i=0;i<argc;i++) xprintf(Msg,"%s,",argv[i]);
    petsc_initialized = true;
    sys_info.comm=comm;


    Xio::init(); //Initialize XIO library

    // TODO : otevrit docasne log file jeste pred ctenim vstupu (kvuli zachyceni chyb), po nacteni dokoncit
    // inicializaci systemu

    ierr=MPI_Comm_rank(comm, &(sys_info.my_proc));
    ierr+=MPI_Comm_size(comm, &(sys_info.n_proc));
    ASSERT( ierr == MPI_SUCCESS,"MPI not initialized.\n");

    // determine logfile name or switch it off
    stringstream log_name;

    if ( log_filename == "//" ) {
    	// -l option without given name -> turn logging off
    	sys_info.log=NULL;
    } else	{
    	// construct full log name
    	log_name << log_filename <<  "." << sys_info.my_proc << ".log";
    	sys_info.log_fname = FilePath(log_name.str(), FilePath::output_file );
    	sys_info.log=xfopen(sys_info.log_fname.c_str(),"wt");
    }

    sys_info.verbosity=0;
    sys_info.pause_after_run=0;
}


FILE *ApplicationBase::petsc_output_ =NULL;

<<<<<<< HEAD
PetscErrorCode ApplicationBase::petscvfprintf(FILE *fd, const char format[], va_list Argp) {
#ifdef HAVE_PETSC
=======
#ifdef HAVE_PETSC
PetscErrorCode ApplicationBase::petscvfprintf(FILE *fd, const char format[], va_list Argp) {
>>>>>>> 66734d77
  PetscErrorCode ierr;

  PetscFunctionBegin;
  if (fd != stdout && fd != stderr) { /* handle regular files */
    ierr = PetscVFPrintfDefault(fd,format,Argp); CHKERRQ(ierr);
  } else {
    const int buf_size = 65000;
    char buff[65000];
    size_t length;
    ierr = PetscVSNPrintf(buff,buf_size,format,&length,Argp);CHKERRQ(ierr);

    /* now send buff to whatever stream or whatever you want */
    fwrite(buff, sizeof(char), length, petsc_output_);
  }
  PetscFunctionReturn(0);
<<<<<<< HEAD
#endif
}

=======
}
#endif
>>>>>>> 66734d77

void ApplicationBase::petsc_initialize(int argc, char ** argv) {
#ifdef HAVE_PETSC
    PetscErrorCode ierr;
    if (petsc_redirect_file_ != "") {
        petsc_output_ = fopen(petsc_redirect_file_.c_str(), "w");
        PetscVFPrintf = this->petscvfprintf;
    }


    ierr = PetscInitialize(&argc,&argv,PETSC_NULL,PETSC_NULL);

    int mpi_size;
    MPI_Comm_size(PETSC_COMM_WORLD, &mpi_size);
    xprintf(Msg, "MPI size: %d\n", mpi_size);
#endif
}



int ApplicationBase::petcs_finalize() {
#ifdef HAVE_PETSC
	if ( petsc_initialized )
	{
		PetscErrorCode ierr=0;

		ierr = PetscFinalize(); CHKERRQ(ierr);

		if (petsc_output_) fclose(petsc_output_);

		petsc_initialized = false;

		return ierr;
	}
#endif

	return 0;
}


void ApplicationBase::init(int argc, char ** argv) {
    Profiler::initialize();
    // parse our own command line arguments, leave others for PETSc
	this->parse_cmd_line(argc, argv);

	this->petsc_initialize(argc, argv);

    this->system_init(PETSC_COMM_WORLD, log_filename_); // Petsc, open log, read ini file


    this->run();

	this->after_run();
}


ApplicationBase::~ApplicationBase() {
	if (sys_info.log) xfclose(sys_info.log);
	petcs_finalize();
}
<|MERGE_RESOLUTION|>--- conflicted
+++ resolved
@@ -54,13 +54,8 @@
 
 FILE *ApplicationBase::petsc_output_ =NULL;
 
-<<<<<<< HEAD
-PetscErrorCode ApplicationBase::petscvfprintf(FILE *fd, const char format[], va_list Argp) {
-#ifdef HAVE_PETSC
-=======
 #ifdef HAVE_PETSC
 PetscErrorCode ApplicationBase::petscvfprintf(FILE *fd, const char format[], va_list Argp) {
->>>>>>> 66734d77
   PetscErrorCode ierr;
 
   PetscFunctionBegin;
@@ -76,14 +71,9 @@
     fwrite(buff, sizeof(char), length, petsc_output_);
   }
   PetscFunctionReturn(0);
-<<<<<<< HEAD
-#endif
-}
-
-=======
 }
 #endif
->>>>>>> 66734d77
+
 
 void ApplicationBase::petsc_initialize(int argc, char ** argv) {
 #ifdef HAVE_PETSC

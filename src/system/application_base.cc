/*
 * aplication_base.cc
 *
 */

#ifdef HAVE_PETSC
#include <petsc.h>
#include <petscsys.h>
#endif

#include "system/application_base.hh"
#include "system/sys_profiler.hh"


ApplicationBase::ApplicationBase(int argc,  char ** argv)
: log_filename_("")
{ }


void ApplicationBase::system_init( MPI_Comm comm, const string &log_filename ) {
    int ierr;

    //for(int i=0;i<argc;i++) xprintf(Msg,"%s,",argv[i]);
    petsc_initialized = true;
    sys_info.comm=comm;


    Xio::init(); //Initialize XIO library

    // TODO : otevrit docasne log file jeste pred ctenim vstupu (kvuli zachyceni chyb), po nacteni dokoncit
    // inicializaci systemu

    ierr=MPI_Comm_rank(comm, &(sys_info.my_proc));
    ierr+=MPI_Comm_size(comm, &(sys_info.n_proc));
    ASSERT( ierr == MPI_SUCCESS,"MPI not initialized.\n");

    // determine logfile name or switch it off
    stringstream log_name;

    if ( log_filename == "//" ) {
    	// -l option without given name -> turn logging off
    	sys_info.log=NULL;
    } else	{
    	// construct full log name
    	log_name << log_filename <<  "." << sys_info.my_proc << ".log";
    	sys_info.log_fname = FilePath(log_name.str(), FilePath::output_file );
    	sys_info.log=xfopen(sys_info.log_fname.c_str(),"wt");
    }

    sys_info.verbosity=0;
    sys_info.pause_after_run=0;
}


FILE *ApplicationBase::petsc_output_ =NULL;

#ifdef HAVE_PETSC
PetscErrorCode ApplicationBase::petscvfprintf(FILE *fd, const char format[], va_list Argp) {
  PetscErrorCode ierr;

  PetscFunctionBegin;
  if (fd != stdout && fd != stderr) { /* handle regular files */
    ierr = PetscVFPrintfDefault(fd,format,Argp); CHKERRQ(ierr);
  } else {
    const int buf_size = 65000;
    char buff[65000];
    size_t length;
    ierr = PetscVSNPrintf(buff,buf_size,format,&length,Argp);CHKERRQ(ierr);

    /* now send buff to whatever stream or whatever you want */
    fwrite(buff, sizeof(char), length, petsc_output_);
  }
  PetscFunctionReturn(0);
}
#endif
<<<<<<< HEAD
=======

>>>>>>> de249afb

void ApplicationBase::petsc_initialize(int argc, char ** argv) {
#ifdef HAVE_PETSC
    PetscErrorCode ierr;
    if (petsc_redirect_file_ != "") {
        petsc_output_ = fopen(petsc_redirect_file_.c_str(), "w");
        PetscVFPrintf = this->petscvfprintf;
    }


    ierr = PetscInitialize(&argc,&argv,PETSC_NULL,PETSC_NULL);

    int mpi_size;
    MPI_Comm_size(PETSC_COMM_WORLD, &mpi_size);
    xprintf(Msg, "MPI size: %d\n", mpi_size);
#endif
}



int ApplicationBase::petcs_finalize() {
#ifdef HAVE_PETSC
	if ( petsc_initialized )
	{
		PetscErrorCode ierr=0;

		ierr = PetscFinalize(); CHKERRQ(ierr);

		if (petsc_output_) fclose(petsc_output_);

		petsc_initialized = false;

		return ierr;
	}
#endif

	return 0;
}


void ApplicationBase::init(int argc, char ** argv) {
    Profiler::initialize();
    // parse our own command line arguments, leave others for PETSc
	this->parse_cmd_line(argc, argv);

	this->petsc_initialize(argc, argv);

    this->system_init(PETSC_COMM_WORLD, log_filename_); // Petsc, open log, read ini file


    this->run();

	this->after_run();
}


ApplicationBase::~ApplicationBase() {
	if (sys_info.log) xfclose(sys_info.log);
	petcs_finalize();
}
<|MERGE_RESOLUTION|>--- conflicted
+++ resolved
@@ -73,10 +73,6 @@
   PetscFunctionReturn(0);
 }
 #endif
-<<<<<<< HEAD
-=======
-
->>>>>>> de249afb
 
 void ApplicationBase::petsc_initialize(int argc, char ** argv) {
 #ifdef HAVE_PETSC

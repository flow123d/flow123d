/*!
 *
﻿ * Copyright (C) 2015 Technical University of Liberec.  All rights reserved.
 * 
 * This program is free software; you can redistribute it and/or modify it under
 * the terms of the GNU General Public License version 3 as published by the
 * Free Software Foundation. (http://www.gnu.org/licenses/gpl-3.0.en.html)
 * 
 * This program is distributed in the hope that it will be useful, but WITHOUT
 * ANY WARRANTY; without even the implied warranty of MERCHANTABILITY or FITNESS
 * FOR A PARTICULAR PURPOSE.  See the GNU General Public License for more details.
 *
 * 
 * @file    application_base.cc
 * @brief   
 */

#include "system/application_base.hh"
#include "system/sys_profiler.hh"
#include "system/logger_options.hh"


#ifdef FLOW123D_HAVE_PETSC
#include <petsc.h>
#include <petscsys.h>
#endif


// Function that catches all program signals.
PetscErrorCode signal_handler(int signal, void *context)
{
  THROW( ExcSignal() << EI_Signal(signal) << EI_SignalName(strsignal(signal)) );
  
  return 0;
}


ApplicationBase::ApplicationBase(int argc,  char ** argv)
: log_filename_("")
{ }

bool ApplicationBase::petsc_initialized = false;


void ApplicationBase::system_init( MPI_Comm comm, const string &log_filename ) {
    int ierr;

    sys_info.comm=comm;


    Xio::init(); //Initialize XIO library

    // TODO : otevrit docasne log file jeste pred ctenim vstupu (kvuli zachyceni chyb), po nacteni dokoncit
    // inicializaci systemu

    ierr=MPI_Comm_rank(comm, &(sys_info.my_proc));
    ierr+=MPI_Comm_size(comm, &(sys_info.n_proc));
<<<<<<< HEAD
=======
    LoggerOptions::get_instance().setup_mpi(comm);
>>>>>>> 8e1df6ac
    OLD_ASSERT( ierr == MPI_SUCCESS,"MPI not initialized.\n");

    // determine logfile name or switch it off
    stringstream log_name;

    if ( log_filename == "//" ) {
    	// -l option without given name -> turn logging off
    	sys_info.log=NULL;
    	LoggerOptions::get_instance().set_log_file("");
    } else	{
    	// construct full log name
    	log_name << log_filename <<  "." << sys_info.my_proc << ".old.log";
    	sys_info.log_fname = FilePath(log_name.str(), FilePath::output_file );
    	sys_info.log=xfopen(sys_info.log_fname.c_str(),"wt");
    	LoggerOptions::get_instance().set_log_file(log_filename);
    }

    sys_info.verbosity=0;
    sys_info.pause_after_run=0;
}


FILE *ApplicationBase::petsc_output_ =NULL;

#ifdef FLOW123D_HAVE_PETSC
PetscErrorCode ApplicationBase::petscvfprintf(FILE *fd, const char format[], va_list Argp) {
  PetscErrorCode ierr;

  PetscFunctionBegin;
  if (fd != stdout && fd != stderr) { /* handle regular files */
    ierr = PetscVFPrintfDefault(fd,format,Argp); CHKERRQ(ierr);
  } else {
    const int buf_size = 65000;
    char buff[65000];
    size_t length;
    ierr = PetscVSNPrintf(buff,buf_size,format,&length,Argp);CHKERRQ(ierr);

    /* now send buff to whatever stream or whatever you want */
    fwrite(buff, sizeof(char), length, petsc_output_);
  }
  PetscFunctionReturn(0);
}
#endif


void ApplicationBase::petsc_initialize(int argc, char ** argv) {
#ifdef FLOW123D_HAVE_PETSC
    if (petsc_redirect_file_ != "") {
        petsc_output_ = fopen(petsc_redirect_file_.c_str(), "w");
        PetscVFPrintf = this->petscvfprintf;
    }


    PetscInitialize(&argc,&argv,PETSC_NULL,PETSC_NULL);
    PetscPushSignalHandler(signal_handler, nullptr);

    int mpi_size;
    MPI_Comm_size(PETSC_COMM_WORLD, &mpi_size);
    MessageOut() << "MPI size: " << mpi_size << std::endl;
#endif
}



int ApplicationBase::petcs_finalize() {
#ifdef FLOW123D_HAVE_PETSC
	if ( petsc_initialized )
	{
		PetscErrorCode ierr=0;

		ierr = PetscFinalize(); CHKERRQ(ierr);

		if (petsc_output_) fclose(petsc_output_);

		petsc_initialized = false;

		return ierr;
	}
#endif

	return 0;
}


void ApplicationBase::init(int argc, char ** argv) {
    // parse our own command line arguments, leave others for PETSc
	this->parse_cmd_line(argc, argv);
    Profiler::initialize();

	this->petsc_initialize(argc, argv);
	petsc_initialized = true;

    this->system_init(PETSC_COMM_WORLD, log_filename_); // Petsc, open log, read ini file


    this->run();

	this->after_run();
}


ApplicationBase::~ApplicationBase() {
	if (sys_info.log) xfclose(sys_info.log);
	petcs_finalize();
}
<|MERGE_RESOLUTION|>--- conflicted
+++ resolved
@@ -55,10 +55,7 @@
 
     ierr=MPI_Comm_rank(comm, &(sys_info.my_proc));
     ierr+=MPI_Comm_size(comm, &(sys_info.n_proc));
-<<<<<<< HEAD
-=======
     LoggerOptions::get_instance().setup_mpi(comm);
->>>>>>> 8e1df6ac
     OLD_ASSERT( ierr == MPI_SUCCESS,"MPI not initialized.\n");
 
     // determine logfile name or switch it off

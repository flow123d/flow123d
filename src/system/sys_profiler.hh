/*!
 *
 * Copyright (C) 2007 Technical University of Liberec.  All rights reserved.
 *
 * Please make a following refer to Flow123d on your project site if you use the program for any purpose,
 * especially for academic research:
 * Flow123d, Research Centre: Advanced Remedial Technologies, Technical University of Liberec, Czech Republic
 *
 * This program is free software; you can redistribute it and/or modify it under the terms
 * of the GNU General Public License version 3 as published by the Free Software Foundation.
 *
 * This program is distributed in the hope that it will be useful, but WITHOUT ANY WARRANTY;
 * without even the implied warranty of MERCHANTABILITY or FITNESS FOR A PARTICULAR PURPOSE.
 * See the GNU General Public License for more details.
 *
 * You should have received a copy of the GNU General Public License along with this program; if not,
 * write to the Free Software Foundation, Inc., 59 Temple Place - Suite 330, Boston, MA 021110-1307, USA.
 *
 *
 * $Id: profiler.hh 842 2011-01-08 17:58:15Z tomas.bambuch $
 * $Revision: 842 $
 * $LastChangedBy: tomas.bambuch $
 * $LastChangedDate: 2011-01-08 18:58:15 +0100 (So, 08 led 2011) $
 *
 * @file
 * 
 * 
 * TODO:
 * 
 * - remove dependence on petsc, have mpi_stub.hh as mpi replacement. 
 * - optimize (map lookup, TimeFrame creation)
 *   - use compile time hashes instead of tags
 *   - have only one tag/hash map to Timer nodes, detect error when starting inappropriate tag (that is not child of current frame
 *     this has to be done only once - use static variable to hold pointer to appropriate (validated) Timer
 *   -    
 * - allow memory profiling 
 *   in our own new and xmalloc functions - register allocatied and deallocated memory to active Profiler frame.
 * 
 * Design:
 * basically we provide only one macro START_FRAME that should
 * - start local timer
 * - create local variable to automatically end the timer at least at return point or end of the block
 * - increase count
 * - set global pointer to current timer frame (we use it to set subframes and monitor memory allocations)
 *
 * - when called for the first time:
 *   - register to global Profiler class ( see if there is some frame of the same name with same parent)
 *   - keep pointer to parent timer frame
 */


#ifndef PROFILER_H
#define	PROFILER_H

#include <map>
#include <iostream>
#include <time.h>
#include <vector>
#include <string>

#include <mpi.h>
#include <cstring>

using namespace std;


class MPI_Functions {
public:

    static int sum(int* val, MPI_Comm comm) {
        int total = 0;
        MPI_Reduce(val, &total, 1, MPI_INT, MPI_SUM, 0, comm);
        return total;
    }

    static double sum(double* val, MPI_Comm comm) {
        double total = 0;
        MPI_Reduce(val, &total, 1, MPI_DOUBLE, MPI_SUM, 0, comm);
        return total;
    }

    static int min(int* val, MPI_Comm comm) {
        int min = 0;
        MPI_Reduce(val, &min, 1, MPI_INT, MPI_MIN, 0, comm);
        return min;
    }

    static double min(double* val, MPI_Comm comm) {
        double min = 0;
        MPI_Reduce(val, &min, 1, MPI_DOUBLE, MPI_MIN, 0, comm);
        return min;
    }

    static int max(int* val, MPI_Comm comm) {
        int max = 0;
        MPI_Reduce(val, &max, 1, MPI_INT, MPI_MAX, 0, comm);
        return max;
    }

    static double max(double* val, MPI_Comm comm) {
        double max = 0;
        MPI_Reduce(val, &max, 1, MPI_DOUBLE, MPI_MAX, 0, comm);
        return max;
    }
};

/**
 * @brief Class for profiling tree nodes.
 */
class Timer {
private:
    double start_time;
    double cumul_time;
    int count;
    int start_count;
    int sub_frames;
    bool running;
    string timer_tag;
    Timer* parent_timer;
    vector<Timer*> child_timers;

    size_t total_allocated_;
    size_t total_deallocated_;

    void stop(double time);

public:
    Timer(string tag, Timer* parent);
    void start(double time); // time given by Profiler
    bool end(double time);
    void forced_end(double time);
    void insert_child(Timer* child);

    /**
     * Indicates how many times the timer has been started
     */
    int call_count() const {
        return count;
    }

    int subframes() const {
        return sub_frames;
    }

    void subframes(int info) {
        sub_frames = info;
    }

    /**
     * Total time measured by this timer
     */
    double cumulative_time() const {
        return cumul_time;
    }

    /**
     * Name of the timer
     */
    string tag() const {
        return timer_tag;
    }

    /**
     * Parent of the timer
     */
    Timer* parent() {
        return parent_timer;
    }

    vector<Timer*>* child_timers_list() {
        return &child_timers;
    }


    void add_to_total_allocated(const size_t size) {
        total_allocated_ += size;
    }


    void add_to_total_deallocated(const size_t size) {
        total_deallocated_ += size;
    }

    ~Timer();
};

/**
 *
 * @brief Main class for profiling by measuring time intervals.
 *
 * These time intervals form a tree structure where each interval is represented 
 * by a Timer object. The root node of the tree is automatically created and
 * started after creating the Profiler object and cannot be stopped manually.
 *
 * The class implements a singleton pattern and all the functions are accessible trough
 * Profiler::instance(), but in most cases the programmer will access the profiler
 * functions via the #START_TIMER and #END_TIMER macros. The #START_TIMER macro
 * is responsible for the fact that we don't have to call #END_TIMER macro to stop the timer and
 * the timer will be stopped at the end of the block in which #START_TIMER was used.
 * These macros internally use the TimerFrame objects and the programmer should
 * not use the TimerFrame objects directly.
 *
 * By using #SET_TIMER_SUBFRAMES macro, the programmer can specify the number of subframes (eg. iterations)
 * for the currently active timer.
 *
 */
class Profiler {
private:
    static Profiler* _instance;
    Timer *root;
    Timer *actual_node;
    clock_t start_clock;
    time_t start_time;
    MPI_Comm communicator;
    int id;
<<<<<<< HEAD
    int task_size;
    string out_dir;
=======

    // header informations
    int task_size_;
    string task_description_;

    string flow_name_;
    string flow_version_;
    string flow_branch_;
    string flow_revision_;
    string flow_build_;
>>>>>>> 00e4724d

    map<string, Timer*> tag_map;

    /**
     * Gets the time in milliseconds since the program was launched
     * @return time in milliseconds
     */
    double inline get_time();

    void add_timer_info(vector<vector<string>*>* timersInfo, Timer* timer, int indent);

    Profiler(MPI_Comm comm); // private constructor

    Profiler(Profiler const&); // copy constructor is private

    Profiler & operator=(Profiler const&); // assignment operator is private

    /**
     * Stop all timers, synchronize all processes, collect
     * profiling informations and write it to given stream.
     *
     *  Pass through the profiling tree (collective over processors)
     *  Print cumulative times average, balance (max/min), count (denote differences)
     *
     */
    void output(ostream &os);

    /**
     *  Calls output.
     *  Destroy all structures.
     */
    ~Profiler();

public:

    /**
     * Gets the Profiler object
     */
    static Profiler* instance() {
        //singleton pattern implementation
        if (!_instance)
            _instance = new Profiler(MPI_COMM_WORLD);

        return _instance;
    }

    /**
     * Destroys the Profiler object and causes that the statistics will be written to output
     */
    static void uninitialize() {
        if (_instance) {
            delete _instance;
            _instance = NULL;
        }
    }

    /**
     * Initializes the Profiler with specific MPI communicator object
     */
    static void initialize(MPI_Comm communicator, string odir) {
        if (!_instance)
            _instance = new Profiler(communicator);
        _instance->out_dir = odir;
    }

    /**
     * Starts a timer with specified name. If the timer is not already created, creates a new one.
     *
     * @param tag - name of the timer to start
     */
    void start(string tag);

    /**
     * Stops a timer with specified name.
     *
     * @param tag - name of the timer to stop
     */
    void end(string tag = "");

    /**
     * Sets task specific information. The string @p description with textual description of the task and the
     * number of elements of the mesh (parameter @p size). This is used for weak scaling graphs so it should
     * measure size of the task of the same type (same description).
     *
     */
    void set_task_info(string description, int size);

    /**
     * Sets informations about program version. This consists of @p program_version (includes program name), @p branch in the repository or rather full URL of the branch,
     * and SVN @p revision (or hash for GIT).
     *
     */
    void set_program_info(string program_name, string program_version, string branch, string revision, string build);


    /**
     * Sets the number of subframes (eg. iterations) in which the current Timer is divided.
     *
     * @param tag - the tag of the currently running timer. If the tag doesn't match the currently
     * running one, no subframes are set.
     * @param n_subframes - the number of subframes
     */
    void set_timer_subframes(string tag, int n_subframes);

    /**
     * Notification about allocation of given size.
     * Increase total allocated memory in current profiler frame.
     */
    void notify_malloc(const size_t size );

    /**
     * Notification about freeing memory of given size.
     * Increase total deallocated memory in current profiler frame.
     */
    void notify_free(const size_t size );
};

// These helper macros are necessary due to use of _LINE_ variable in START_TIMER macro.
#define _PASTE(a,b) a ## b
#define PASTE(a,b) _PASTE(a, b)

/**
 * \def START_TIMER(tag)
 *
 * Starts a timer with specified tag.
 *
 * In fact it creates an object named 'timer_' followed by the number of the line
 * where it has been used. This is done to avoid variable name conflicts when
 * using the macro more than once in one block of code.
 */
#ifdef DEBUG_PROFILER
#define START_TIMER(tag) TimerFrame PASTE(timer_,__LINE__) = TimerFrame(tag)
#else
#define START_TIMER(tag)
#endif

/**
 * \def END_TIMER(tag)
 *
 * Ends a timer with specified tag.
 */
#ifdef DEBUG_PROFILER
#define END_TIMER(tag) TimerFrame::endTimer(tag)          // only if you want end on different place then end of function
#else
#define END_TIMER(tag)
#endif

/**
 * \def SET_TIMER_SUBFRAMES(tag, subframes)
 *
 * Sets specified amount of subframes (eg. iterations) for the given tag.
 * The specified timer tag must represent the currently active timer.
 */
#ifdef DEBUG_PROFILER
#define SET_TIMER_SUBFRAMES(tag, subframes) Profiler::instance->setTimerSubframes(tag, info)
#else
#define SET_TIMER_SUBFRAMES(tag,subfarmes)
#endif

/**
 *
 * @brief Class for automatic timer closing. This class is used by #START_TIMER macro
 * and is responsible for the fact that we don't have to call #END_TIMER macro to stop the timer,
 * the timer will be stopped at the end of the block in which #START_TIMER was used.
 * 
 * The main idea of the approach described is that the TimerFrame variable will be destroyed
 * at the end of the block where #START_TIMER macro was used. In order to work properly
 * in situations where #END_TIMER was used to stop the timer manually before (but there is still the
 * variable which will be later destroyed), we have to store references to these variables and
 * destroy them on-demand.
 */
class TimerFrame {
private:
    string tag;
    TimerFrame* _parent;
    bool closed;
    static map<string, TimerFrame*> _frames;
public:

    /**
     * Parent of the TimerFrame object (it is a TimerFrame object with the same tag,
     * but defined in the superior block of code or function)
     */
    TimerFrame* parent() {
        return _parent;
    }

    TimerFrame(string tag);

    ~TimerFrame();

    /**
     * If not already closed, closes the TimerFrame object.
     * Asks Profiler to end a timer with specified tag and changes the frames
     * map appropriately (if the TimerFrame object has a parent, associate hits parent
     * with the tag or if not, delete the tag from the map)
     */
    void close();

    /**
     * Stops the timer manually
     * @param tag - timer name
     */
    static void endTimer(string tag);

    /**
     * Tags with associated TimerFrame objects
     */
    static map<string, TimerFrame*>* frames() {
        return &_frames;
    }
};

#endif<|MERGE_RESOLUTION|>--- conflicted
+++ resolved
@@ -213,10 +213,6 @@
     time_t start_time;
     MPI_Comm communicator;
     int id;
-<<<<<<< HEAD
-    int task_size;
-    string out_dir;
-=======
 
     // header informations
     int task_size_;
@@ -227,7 +223,6 @@
     string flow_branch_;
     string flow_revision_;
     string flow_build_;
->>>>>>> 00e4724d
 
     map<string, Timer*> tag_map;
 
@@ -287,10 +282,9 @@
     /**
      * Initializes the Profiler with specific MPI communicator object
      */
-    static void initialize(MPI_Comm communicator, string odir) {
+    static void initialize(MPI_Comm communicator) {
         if (!_instance)
             _instance = new Profiler(communicator);
-        _instance->out_dir = odir;
     }
 
     /**

/*!
 *
 * Copyright (C) 2007 Technical University of Liberec.  All rights reserved.
 *
 * Please make a following refer to Flow123d on your project site if you use the program for any purpose,
 * especially for academic research:
 * Flow123d, Research Centre: Advanced Remedial Technologies, Technical University of Liberec, Czech Republic
 *
 * This program is free software; you can redistribute it and/or modify it under the terms
 * of the GNU General Public License version 3 as published by the Free Software Foundation.
 *
 * This program is distributed in the hope that it will be useful, but WITHOUT ANY WARRANTY;
 * without even the implied warranty of MERCHANTABILITY or FITNESS FOR A PARTICULAR PURPOSE.
 * See the GNU General Public License for more details.
 *
 * You should have received a copy of the GNU General Public License along with this program; if not,
 * write to the Free Software Foundation, Inc., 59 Temple Place - Suite 330, Boston, MA 021110-1307, USA.
 *
 *
 * $Id$
 * $Revision$
 * $LastChangedBy$
 * $LastChangedDate$
 *
 * @file
 * @ingroup system
 * @brief  Various system-wide functions
 *
 */

#include <cstring>
#include <cstdarg>
#include <ctime>
#include <cstdlib>
#include <sys/stat.h>
#include <cerrno>
#include <sstream>

#include <fstream>
#include <string>
#include "mpi.h"

#include "global_defs.h"
#include "system/system.hh"
//#include "io/read_ini.h"
#include "system/xio.h"
#include "system/file_path.hh"
#include "system/application_base.hh"

#include <boost/algorithm/string/predicate.hpp>
#include <boost/algorithm/string/trim.hpp>
#include <boost/format.hpp>



SystemInfo sys_info;


void system_set_from_options()
{
    //sys_info.verbosity = OptGetInt( "Run", "Screen_verbosity", "0" );

}


/// @brief INTERNAL DEFINITIONS FOR XPRINTF
/// @{

struct MsgFmt {
	int  num;           ///< format number
	bool log;		    ///< log the message - YES/NO
	bool mpi;           ///< treat as global message (invoke MPI_Barrier() when printing)
	int screen;	        ///< print to stdout,stderr,NULL
    bool stop;          ///< terminate the program
	const char * head;	///< message formating string
};

#define SCR_NONE	0
#define SCR_STDOUT	1
#define SCR_STDERR	2

/// configuration table for individual message types defined in system.h
/// Msg type    Log    mpi      screen      Stop    message header
#define	NUM_OF_FMTS		8
static struct MsgFmt msg_fmt[] = {
	{Msg, 		true,  false,   SCR_STDOUT,	false,	NULL},
	{MsgDbg,    true,  false,   SCR_STDOUT, false,  "    DBG (%s, %s(), %d):"},
	{MsgLog,	true,  false,   SCR_NONE,	false,	NULL},
	{MsgVerb,	false, false,   SCR_STDOUT,	false,	NULL},
	{Warn,		true,  false,   SCR_STDERR,	false,	"Warning (%s, %s(), %d):\n"},
	{UsrErr,	true,  false,   SCR_NONE,	true,	"User Error (%s, %s(), %d):\n"},
	{Err,		true,  false,   SCR_NONE,	true,	"Error (%s, %s(), %d):\n"},
	{PrgErr,	true,  false,   SCR_NONE,	true,	"Internal Error (%s, %s(), %d):\n"}
};

/// @}

/*!
 * @brief Multi-purpose printing routine: messages, warnings, errors
 * @param[in] xprintf_file   current file
 * @param[in] xprintf_func   current function
 * @param[in] xprintf_line   current line number
 * @param[in] type           message type
 * @param[in] fmt            message format
 * @return      Same as printf, what internal printing routine returns.
 */
int _xprintf(const char * const xprintf_file, const char * const xprintf_func, const int xprintf_line, MessageType type, const char * const fmt, ... )
{
	struct MsgFmt	mf;
	int rc;
	FILE *screen=NULL;

	static int mpi_msg_id = 0;
	int ierr;

	if ((type == MsgVerb) && (sys_info.verbosity <= 0))
		return 0;

	if ((type < 0) || (type >= NUM_OF_FMTS))
		type = Msg;
	mf = msg_fmt[type];

	// determine output stream
	switch (mf.screen) {
		case SCR_STDOUT : screen=stdout; break;
		case SCR_STDERR : screen=stderr; break;
		case SCR_NONE : screen=NULL; break;
		default: screen=NULL;
	}


#ifdef MPI_PRINTALL
	//print msg header with mpi_id to distinguish the message origin
    if (screen)
        fprintf(screen,"[mpi_id=%d] ", sys_info.my_proc );
    if (mf.log && sys_info.log)
        fprintf(sys_info.log,"[mpi_id=%d] ", sys_info.my_proc );
#else
    //if not PRINTALL, allow console output only for MPI master, no need to print mpi_id
	if ( (screen) && ( sys_info.my_proc != 0 ) )
        screen = NULL;
#endif

	{
		va_list argptr;
		if (mf.stop) {
			char format_message[1024];
			va_start( argptr, fmt );
			vsprintf(format_message, fmt, argptr);
			va_end( argptr );

			// explicit flush of all streams
			fflush(NULL);
			F_STACK_SHOW( stderr );
			BOOST_THROW_EXCEPTION( ExcXprintfMsg()
				<< EI_XprintfHeader( boost::str(boost::format(mf.head) % xprintf_file % xprintf_func % xprintf_line) )
				<< EI_XprintfMessage( format_message ) );
		}
	}

	//generate barrier and unique ID for MPI messages
    if (mf.mpi) {
        ierr = MPI_Barrier(sys_info.comm);
        if (ierr != MPI_SUCCESS ) {
            printf("MPI_Barrier() error in xprintf()\n"); //can not call xprintf() when xprintf() is failing
            exit( ApplicationBase::exit_failure );
        }

        // print global msg_id
        if (screen)
            fprintf(screen,"[msg_id=%d] ", mpi_msg_id );
        if (mf.log && sys_info.log)
            fprintf(sys_info.log,"[msg_id=%d] ", mpi_msg_id );
        mpi_msg_id++;
    }

	// print head
	if (mf.head) {
		if (screen) fprintf(screen,mf.head,xprintf_file,xprintf_func,xprintf_line);
		if (mf.log && sys_info.log)
			fprintf(sys_info.log,mf.head,xprintf_file,xprintf_func,xprintf_line);
	}
	// print message
	{
		va_list argptr;

		if (mf.log && sys_info.log)
		{
			va_start( argptr, fmt );
			rc=vfprintf(sys_info.log,fmt,argptr); //rc=char written, <0 if err
			va_end( argptr );
            // flush every message (maybe there is a problem in cygwin without that)
		    fflush(sys_info.log);
		}

		if (screen)
		{
			va_start( argptr, fmt );
			rc=vfprintf(screen,fmt,argptr);
			va_end( argptr );
		    // flush every message (maybe there is a problem in cygwin without that)
			fflush(screen);
		}
	}

	return rc;
}


/*!
 * @brief Memory allocation with checking.
 *
 * Allocates memory block with checking of correct size and successful allocation.
 *
 * @param[in] size  New size for the memory block, in bytes.
 * @return          same as ISO C realloc()
 */
void *xmalloc( size_t size )
{
	void *rc;


	if (size == 0 ) size++;
	//ASSERT( size != 0 ,"Bad requested size (%u bytes) for memory allocation\n", size );
	rc = malloc( size );
	if ( rc == NULL ) xprintf(Err ,"Not enough memory for allocating %u bytes\n", size );

	return(rc);
}

/*!
 * @brief Reallocation of memory block with checking.
 *
 * Reallocates memory block with checking of successful reallocation.
 * The size of the memory block pointed to by the ptr parameter is changed to the size bytes,
 * expanding or reducing the amount of memory available in the block.
 *
 * The function may move the memory block to a new location, in which case the new location
 * is returned. The content of the memory block is preserved up to the lesser of
 * the new and old sizes, even if the block is moved. If the new size is larger, the value
 * of the newly allocated portion is indeterminate.
 *
 * In case that ptr is NULL, the function behaves exactly as malloc,
 * assigning a new block of size bytes and returning a pointer to the beginning of it.
 *
 * In case that the size is 0, the memory previously allocated in ptr is deallocated
 * as if a call to free was made, and a NULL pointer is returned.
 *
 * @param[in] ptr   Pointer to a memory block previously allocated
 * @param[in] size  New size for the memory block, in bytes.
 * @return          same as ISO C realloc()
 */
void * xrealloc( void * ptr, size_t size )
{
    void * rc;

    F_ENTRY;

    rc = realloc( ptr, size );
    if ( rc == NULL ) xprintf(Err ,"Not enough memory for allocating %u bytes\n", size );

    return(rc);
}

/*
void *operator new (std::size_t size, const my_new_t &) throw() {
    return xmalloc(size);
}

void *operator new[] (std::size_t size, const my_new_t &) throw() {
    return xmalloc(size);
}

void operator delete( void *p,  const my_new_t &) throw ()
{
    xfree(p);
}

void operator delete[]( void *p,  const my_new_t &) throw ()
{
    xfree(p);
}
*/

void *operator new (std::size_t size) OPERATOR_NEW_THROW_EXCEPTION {
    return xmalloc(size);
}

void *operator new[] (std::size_t size) OPERATOR_NEW_THROW_EXCEPTION {
    return xmalloc(size);
}

void *operator new[] (std::size_t size, const std::nothrow_t&  ) throw() {
	return xmalloc(size);
}

void operator delete( void *p) throw()
{
    xfree(p);
}

void operator delete[]( void *p) throw()
{
    xfree(p);
}



/*!
 * @brief SYSTEM with err handling
 */
int xsystem( const char *cmd )
{
	int rc;

	F_ENTRY;

	rc = system( cmd );
	INPUT_CHECK(!( rc != 0 ),"Error executing external command: %s\n", cmd );
	return(rc);
}

/*!
 * @brief MAKE BRAND NEW COPY OF STRING
 */
char *xstrcpy( const char *src )
{
	char *rc;
	size_t length;

	F_ENTRY;

	ASSERT(!( src == NULL ),"NULL pointer as argument of function xstrcpy()\n");
	length = strlen( src ) + 1;
	rc = (char*) xmalloc(length * sizeof(char));
	strcpy( rc, src );
	return(rc);
}

/*!
 * @brief      STRTOK WITH ERROR HANDLING and whitespace delimiters
 * @param[in]  s        strtok string pointer
 * @param[in]  position requested position of the token
 * @return              strtok return
 */
char *xstrtok(char *s, int position)
{
    char *rc;
    const char * const whitespace_delim=" \t\r\n";

    F_ENTRY;

    rc = xstrtok( s, whitespace_delim, position);
    return(rc);
}

/*!
 * @brief      STRTOK WITH ERROR HANDLING and user specified delimiters
 * @param[in]  s1       strtok string pointer
 * @param[in]  delim    delimiters
 * @param[in]  position requested position of the token
 * @return              strtok return
 *
 * Function behaves like original strtok
 */
char *xstrtok( char *s1, const char *delim, int position )
{
	char *rc;
	static char * full_string = NULL;
	static int token_count;

	F_ENTRY;

	ASSERT(!( delim == NULL ),"NULL pointer as delimiter in xstrtok()\n");

	if ( s1 )
	{
	    if ( !full_string )
	    {
	        full_string = (char *)xmalloc( LINE_SIZE );
	        full_string[0] = 0x0;
	    }

	    strncpy( full_string, s1, LINE_SIZE );
	    token_count = 0;
    }

    INPUT_CHECK( token_count == position || position < 0, "Requested position %d dosn't match token position %d", position, token_count);
	rc = strtok( s1, delim );
	token_count++;

	INPUT_CHECK(!( rc == NULL ),"Missing token no. %d: original string '%s' with delimiters '%s'\n", token_count, full_string, delim );

	return(rc);
}

/*!
 * @brief           Delete trailing whitespace characters (space,tab,CR,NL).
 * @param[in,out] s string to change
 * @return          number of deleted characters
 */
int xchomp( char * s )
{
    int no_erased = 0;
    char * p;

    F_ENTRY;

    ASSERT( s, "Can not chomp NULL string.");

    if ( *s ) //string not empty
    {
        p = s;
        while (*p)
            p++; //find end of string
        p--; //set p to the last character
        while ((p >= s) && ((*p == ' ') || (*p == '\t') || (*p == '\r') || (*p == '\n')))
        {
            *p = 0x0;
            no_erased++;
            p--;
        }
    }
    return(no_erased);
}


/*!
 * @brief MKDIR WITH ERROR HANDLING
 */
int xmkdir( const char *s )
{
    int rc;

    F_ENTRY;

    ASSERT(!( s == NULL ),"NULL pointer as argument of function xmkdir()\n");
    rc = mkdir(s, S_IRWXU); // create dir with rwx perm. for user
    if (errno == EEXIST)
        rc = 0;
    INPUT_CHECK(!( rc != 0 ),"Cannot make directory %s\n", s );

    return(rc);
}

/*!
 * @brief RMDIR with err handling
 */
int xrmdir( const char *s )
{
    int rc;

    F_ENTRY;

    ASSERT(!( s == NULL ),"NULL pointer as argument of function xrmdir()\n");
    rc = rmdir( s );
    INPUT_CHECK(!( rc != 0 ),"Cannot delete directory %s\n", s );
    return(rc);
}

/*!
 * @brief CHDIR WITH ERROR HANDLING
 */
int xchdir( const char *s )
{
    int rc;

    F_ENTRY;

    ASSERT(!( s == NULL ),"NULL pointer as argument of function xchdir()\n");
    rc = chdir( s );
    INPUT_CHECK(!( rc != 0 ),"Cannot change directory to %s\n", s );
    return(rc);
}

/*!
 * @brief DELETE a FILE with error handling
 */
int xremove( const char *fname )
{
    int rc;

    F_ENTRY;

    ASSERT(!( fname == NULL ),"NULL pointer as argument of function xremove()\n");
    if( access( fname , F_OK ) == 0 )
    {
        rc = remove( fname );
        INPUT_CHECK(!( rc != 0 ),"Cannot remove file %s\n", fname );
    }
    else
        xprintf( Warn, "File '%s' does not exist, can not remove. Ignoring.\n", fname );

    return(rc);
}

/*!
 * @brief GET CURRENT WORKING DIRECTORY with error handling
 */
char *xgetcwd( void )
{
    char tmp[PATH_MAX];
    char * rc;

    F_ENTRY;

    rc = getcwd( tmp, PATH_MAX );
    ASSERT( rc,"Cannot get name of current working directory\n");

    return(xstrcpy( tmp ));
}

<<<<<<< HEAD
/*!
 *  @brief Skip to given section in a given file.
 *  @param[in,out]  in          Handle of the file that we search.
 *  @param[in]      section     Section name to find.
 *  @return                     true - if we have found the section, false otherwise
 */
bool skip_to( FILE *const in, const char *section )
{
    char line[ LINE_SIZE ];
    char string[ LINE_SIZE ];

    F_ENTRY;

    ASSERT( in , "Null input file handle.\n");
    ASSERT( section , "NULL section.\n");

    while( xfgets( line, LINE_SIZE - 2, in ) != NULL ) {
        sscanf( line, "%s", string ); // strip spaces
        if( strcmpi( string, section ) == 0 )
        {
            return( true );
        }
    }

    return(false);
}

=======
>>>>>>> aed897aa


/*!
 *  @brief Skip to the first line match  @p pattern up to surrounding spaces and case.
 *  @param[in,out]  in          Input stream to search.
 *  @param[in]      pattern     String to look for.
 *  @return                     true - if we have found the section, false otherwise
 */
bool skip_to( istream &in, const string &pattern )
{
    F_ENTRY;
    if (! in.good()) xprintf(PrgErr, "Input stream is not ready for i/o operations. Perhaps missing check about correct open.\n");

    for(std::string line; ! in.eof() ; std::getline(in, line) ) {
        boost::trim(line);
        if ( boost::iequals( line, pattern ) ) return true;
    }

    return false;
}

<|MERGE_RESOLUTION|>--- conflicted
+++ resolved
@@ -510,36 +510,6 @@
     return(xstrcpy( tmp ));
 }
 
-<<<<<<< HEAD
-/*!
- *  @brief Skip to given section in a given file.
- *  @param[in,out]  in          Handle of the file that we search.
- *  @param[in]      section     Section name to find.
- *  @return                     true - if we have found the section, false otherwise
- */
-bool skip_to( FILE *const in, const char *section )
-{
-    char line[ LINE_SIZE ];
-    char string[ LINE_SIZE ];
-
-    F_ENTRY;
-
-    ASSERT( in , "Null input file handle.\n");
-    ASSERT( section , "NULL section.\n");
-
-    while( xfgets( line, LINE_SIZE - 2, in ) != NULL ) {
-        sscanf( line, "%s", string ); // strip spaces
-        if( strcmpi( string, section ) == 0 )
-        {
-            return( true );
-        }
-    }
-
-    return(false);
-}
-
-=======
->>>>>>> aed897aa
 
 
 /*!

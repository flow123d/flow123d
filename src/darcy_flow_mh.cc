/*!
 *
 * Copyright (C) 2007 Technical University of Liberec.  All rights reserved.
 *
 * Please make a following refer to Flow123d on your project site if you use the program for any purpose,
 * especially for academic research:
 * Flow123d, Research Centre: Advanced Remedial Technologies, Technical University of Liberec, Czech Republic
 *
 * This program is free software; you can redistribute it and/or modify it under the terms
 * of the GNU General Public License version 3 as published by the Free Software Foundation.
 *
 * This program is distributed in the hope that it will be useful, but WITHOUT ANY WARRANTY;
 * without even the implied warranty of MERCHANTABILITY or FITNESS FOR A PARTICULAR PURPOSE.
 * See the GNU General Public License for more details.
 *
 * You should have received a copy of the GNU General Public License along with this program; if not,
 * write to the Free Software Foundation, Inc., 59 Temple Place - Suite 330, Boston, MA 021110-1307, USA.
 *
 *
 * $Id$
 * $Revision$
 * $LastChangedBy$
 * $LastChangedDate$
 *
 *
 * @file
 * @brief  Setup and solve linear system of mixed-hybrid discretization of the linear
 * porous media flow with possible preferential flow in fractures and chanels.
 *
 */

#include "petscmat.h"
#include "petscviewer.h"
#include "petscao.h"
#include "petscerror.h"

#include "system.hh"
#include "math_fce.h"
#include "mesh.h"
#include "par_distribution.hh"
#include "darcy_flow_mh.hh"
#include "la_linsys.hh"
#include "solve.h"
#include "la_schur.hh"
#include "sparse_graph.hh"
#include "field_p0.hh"
<<<<<<< HEAD

#include "sides.h"
#include "local_matrix.h"


void DarcyFlowMH::compute_until(double end_time)
{
    ASSERT(NONULL(time),"Time governor was not created.\n");
    while ( ! time->is_end() ) compute_one_step();
}
=======
#include "profiler.hh"
>>>>>>> 86eb9b62


//=============================================================================
// CREATE AND FILL GLOBAL MH MATRIX OF THE WATER MODEL
// - do it in parallel:
//   - initial distribution of elements, edges
//
/*! @brief CREATE AND FILL GLOBAL MH MATRIX OF THE WATER MODEL
 *
 * Parameters {Solver,NSchurs} number of performed Schur
 * complements (0,1,2) for water flow MH-system
 *
 */
//=============================================================================
DarcyFlowMH_Steady::DarcyFlowMH_Steady(Mesh &mesh_in)
: DarcyFlowMH(), mesh(&mesh_in)
{

    int ierr;

    size = mesh->n_elements() + mesh->n_sides + mesh->n_edges;
    n_schur_compls = OptGetInt("Solver", "NSchurs", "2");
    if ((unsigned int) n_schur_compls > 2) {
        xprintf(Warn,"Invalid number of Schur Complements. Using 2.");
        n_schur_compls = 2;
    }

    solver = (Solver *) xmalloc(sizeof(Solver));
    solver_init(solver);

    solution = NULL;
    schur0 = NULL;
    schur1 = NULL;
    schur2 = NULL;
    sources=NULL;

    string sources_fname=OptGetFileName("Input","Sources","//");
    if (sources_fname!= "//") {
        sources= new FieldP0(sources_fname,string("$Sources"),mesh->element);
    }

    // time governor
    time=new TimeGovernor(0, 1.0, 1.0);

    // init paralel structures
    ierr = MPI_Comm_rank(PETSC_COMM_WORLD, &(myp));
    ierr += MPI_Comm_size(PETSC_COMM_WORLD, &(np));
    if (ierr)
        xprintf(Err, "Some error in MPI.\n");

    // calculation_mh  - precalculation of some values stored still in mesh
    {
    struct Side *sde;

    FOR_SIDES(sde) {
        calc_side_metrics(sde);
    }

    edge_calculation_mh(mesh);
    element_calculation_mh(mesh);
    side_calculation_mh(mesh);
    boundary_calculation_mh(mesh);
    local_matrices_mh(mesh);
    }

    prepare_parallel();

    // debug
    //fflush(stdout);
    //MPI_Barrier(PETSC_COMM_WORLD);
    //exit(0);

    //side_ds->view();
    //el_ds->view();
    //edge_ds->view();

    make_schur0();
}

//=============================================================================
// COMPOSE and SOLVE WATER MH System possibly through Schur complements
//=============================================================================
void DarcyFlowMH_Steady::compute_one_step() {


    START_TIMER("SOLVING MH SYSTEM");
    F_ENTRY;

    if (time->is_end()) return;
    DBGMSG("compute one step.\n");
    time->next_time();


    modify_system(); // hack for unsteady model

    switch (n_schur_compls) {
    case 0: /* none */
        solve_system(solver, schur0);
        break;
    case 1: /* first schur complement of A block */
        make_schur1();
        //solve_system(solver, schur1->get_system());
        //schur1->resolve();
        schur1->solve(solver);
        break;
    case 2: /* second schur complement of the max. dimension elements in B block */
        make_schur1();
        make_schur2();

        mat_count_off_proc_values(schur2->get_system()->get_matrix(),schur2->get_system()->get_solution());
        solve_system(solver, schur2->get_system());
        schur2->resolve();
        schur1->resolve();
        break;
    }
    postprocess();


    // TODO PARALLEL
    xprintf(MsgVerb,"Scattering solution vector to all processors ...\n");
    // scatter solution to all procs
    if (solution == NULL) {
        IS is_par, is_loc;
        int i, si, *loc_idx;
        Edge *edg;

        // create local solution vector
        solution = (double *) xmalloc(size * sizeof(double));
        VecCreateSeqWithArray(PETSC_COMM_SELF, size, solution,
                &(sol_vec));

        // create seq. IS to scatter par solutin to seq. vec. in original order
        // use essentialy row_4_id arrays
        loc_idx = (int *) xmalloc(size * sizeof(int));
        i = 0;
        FOR_ELEMENTS(ele) {
            FOR_ELEMENT_SIDES(ele,si) {
                loc_idx[i++] = side_row_4_id[ele->side[si]->id];
            }
        }
        FOR_ELEMENTS(ele) {
            loc_idx[i++] = row_4_el[ele.index()];
        }
        FOR_EDGES(edg) {
            loc_idx[i++] = edge_row_4_id[edg->id];
        }
        ASSERT( i==size,"Size of array does not match number of fills.\n");
        //DBGPRINT_INT("loc_idx",size,loc_idx);
        ISCreateGeneral(PETSC_COMM_SELF, size, loc_idx, &(is_loc));
        xfree(loc_idx);
        VecScatterCreate(schur0->get_solution(), is_loc, sol_vec,
                PETSC_NULL, &(par_to_all));
        ISDestroy(is_loc);
    }
    VecScatterBegin(par_to_all, schur0->get_solution(), sol_vec,
            INSERT_VALUES, SCATTER_FORWARD);
    VecScatterEnd(par_to_all, schur0->get_solution(), sol_vec,
            INSERT_VALUES, SCATTER_FORWARD);
<<<<<<< HEAD

    timing_destroy(solver_time);


=======
>>>>>>> 86eb9b62
}

double * DarcyFlowMH_Steady::solution_vector()
{
    return solution;
}


// ===========================================================================================
//
//   MATRIX ASSEMBLY - we use abstract assembly routine, where  LS Mat/Vec SetValues
//   are in fact pointers to allocating or filling functions - this is governed by Linsystem roitunes
//
// =======================================================================================


// ******************************************
// ABSTRACT ASSEMBLY OF MH matrix
// TODO: matice by se mela sestavovat zvlast pro kazdou dimenzi (objem, pukliny, pruseciky puklin)
//       konekce by se mely sestavovat cyklem pres konekce, konekce by mely byt paralelizovany podle
//       distribuce elementu nizssi dimenze
//       k tomuto je treba nejdriv spojit s JK verzi, aby se vedelo co se deje v transportu a
//       predelat mesh a neigbouring
// *****************************************
void DarcyFlowMH_Steady::mh_abstract_assembly() {
    LinSys *ls = schur0;
    ElementFullIter ele = ELEMENT_FULL_ITER(NULL);
    struct Edge *edg;

    int el_row, side_row, edge_row;
    int tmp_rows[100];
    int i, i_loc, nsides, li, si;
    int side_rows[4], edge_rows[4]; // rows for sides and edges of one element
    double f_val;
    double zeros[1000]; // to make space for second schur complement, max. 10 neigbour edges of one el.
    double minus_ones[4] = { -1.0, -1.0, -1.0, -1.0 };
    F_ENTRY;

    //DBGPRINT_INT("side_row_4_id",mesh->max_side_id+1,side_row_4_id);
    //DBGPRINT_INT("el_row_4_id",mesh->max_elm_id+1,el_row_4_id);
    //DBGPRINT_INT("edge_row_4_id",mesh->max_edg_id+1,edge_row_4_id);
    //DBGPRINT_INT("el_id_4_loc",el_ds->lsize(),el_id_4_loc);

    SET_ARRAY_ZERO(zeros,1000);
    for (i_loc = 0; i_loc < el_ds->lsize(); i_loc++) {
        ele = mesh->element(el_4_loc[i_loc]);
        el_row = row_4_el[el_4_loc[i_loc]];
        nsides = ele->n_sides;
        for (i = 0; i < nsides; i++) {
            side_row = side_rows[i] = side_row_4_id[ele->side[i]->id];
            edge_row = edge_rows[i] = edge_row_4_id[ele->side[i]->edge->id];
            // set block C and C': side-edge, edge-side
            ls->mat_set_value(side_row, edge_row, ele->side[i]->c_val);
            ls->mat_set_value(edge_row, side_row, ele->side[i]->c_val);
        }
        // set block A: side-side on one element - block diagonal matrix
        ls->mat_set_values(nsides, side_rows, nsides, side_rows, ele->loc);
        // set block B, B': element-side, side-element
        ls->mat_set_values(1, &el_row, nsides, side_rows, minus_ones);
        ls->mat_set_values(nsides, side_rows, 1, &el_row, minus_ones);
        // set RHS for sides - dirichlet BC; RHS for elements - neuman BC
        ls->rhs_set_values(nsides, side_rows, ele->rhs);

        // set sources
        if (sources != NULL) {
            ls->rhs_set_value(el_row, -1.0 * ele->volume * sources->element_value(ele.index()));
        }

        // D block: non-compatible conections and diagonal: element-element
        for (i = 0; i < ele->d_row_count; i++)
            tmp_rows[i] = row_4_el[ele->d_el[i]];
        ls->mat_set_values(1, &el_row, ele->d_row_count, tmp_rows, ele->d_val);
        // E',E block: compatible connections: element-edge
        for (i = 0; i < ele->e_row_count; i++)
            tmp_rows[i] = edge_row_4_id[ele->e_edge_id[i]];
        ls->mat_set_values(1, &el_row, ele->e_row_count, tmp_rows, ele->e_val);
        ls->mat_set_values(ele->e_row_count, tmp_rows, 1, &el_row, ele->e_val);

        // add virtual values for schur complement allocation
        switch (n_schur_compls) {
        case 2:
            if (ele->d_row_count > 1) {
                xprintf(Warn,"Can not use second Schur complement for problem with non-compatible connections.\n");
                n_schur_compls = 1;
            }
            // for 2. Schur: N dim edge is conected with N dim element =>
            // there are nz between N dim edge and N-1 dim edges of the element
            ASSERT(ele->e_row_count*nsides<1000,"Too many values in E block.");
            ls->mat_set_values(nsides, edge_rows, ele->e_row_count, tmp_rows,
                    zeros);
            ls->mat_set_values(ele->e_row_count, tmp_rows, nsides, edge_rows,
                    zeros);
            ASSERT(ele->e_row_count*ele->e_row_count<1000,"Too many values in E block.");
            ls->mat_set_values(ele->e_row_count, tmp_rows, ele->e_row_count,
                    tmp_rows, zeros);
        case 1: // included also for case 2
            // -(C')*(A-)*B block and its transpose conect edge with its elements
            ls->mat_set_values(1, &el_row, nsides, edge_rows, zeros);
            ls->mat_set_values(nsides, edge_rows, 1, &el_row, zeros);
            // -(C')*(A-)*C block conect all edges of every element
            ls->mat_set_values(nsides, edge_rows, nsides, edge_rows, zeros);
        }
    }
    //if (! mtx->ins_mod == ALLOCATE ) {
    //    MatAssemblyBegin(mtx->A,MAT_FINAL_ASSEMBLY);
    //    MatAssemblyEnd(mtx->A,MAT_FINAL_ASSEMBLY);
    // }
    // set block F - diagonal: edge-edge from Newton BC
    for (i_loc = 0; i_loc < edge_ds->lsize(); i_loc++) {
        edg = mesh->edge_hash[edge_id_4_loc[i_loc]];
        edge_row = edge_row_4_id[edg->id];
        //xprintf(Msg,"F: %d %f\n",old_4_new[edge_row],edg->f_val);
        ls->mat_set_value(edge_row, edge_row, edg->f_val);
        ls->rhs_set_value(edge_row, edg->f_rhs);
    }
}


//=============================================================================
// COUMPUTE NONZEROES IN THE WATER MH MATRIX
//=============================================================================
/*
 * void compute_nonzeros( TWaterLinSys *w_ls) {

 ElementIter ele;
 struct Edge *edg;
 int row,side,i;
 Mesh* mesh = w_ls->water_eq;

 xprintf( Msg, "Computing nonzero values ...\n");
 w_ls->nonzeros=(int *)xmalloc(sizeof(int)*w_ls->size);
 row=0;
 FOR_ELEMENTS( ele ) { // count A, B', C'
 // n_sides in A, 1 in B', 1 in C'
 for(side=0;side<ele->n_sides;side++)
 w_ls->nonzeros[row++]=ele->n_sides+2;
 }
 FOR_ELEMENTS( ele ) { // count B, D, E'
 // n_sides in B, # D, # E
 w_ls->nonzeros[row++]=ele->n_sides+ele->d_row_count+ele->e_row_count;
 }
 FOR_EDGES ( edg ) { // count C, E', F
 // C - n_sides(1 on BC, 2 inside), E' - possible ngh. F-diagonal
 w_ls->nonzeros[row++]=(edg->n_sides)+((edg->neigh_vb!=NULL)?1:0)+1;
 }

 // count additional space for the valueas of schur complement
 if (w_ls->n_schur_compls > 0) {
 row=w_ls->sizeA;
 // -B'*A-*B block is diagonal and already counted
 // -B'*A-*C block conect element with its edges
 FOR_ELEMENTS( ele ) {
 w_ls->nonzeros[row++]+=ele->n_sides;
 }

 if (w_ls->n_schur_compls > 0) {
 // !!! koncepce Neighbouringu je tak prohnila, ze neni vubec jasne, jestli
 // pro jeden element sousedi max s jednou edge a naopak takze musim spolehat jen na to co je
 // v e_col
 FOR_ELEMENTS( ele ) {
 for(i=0;i<ele->n_sides;i++) w_ls->nonzeros[ele->side[i]->edge->c_row]+=ele->e_row_count;
 for(i=0;i<ele->e_row_count;i++) w_ls->nonzeros[ele->e_col[i]]+=ele->n_sides+ele->e_row_count-1;
 }
 }
 // -C'*A-*B block conect edge with its elements = n_sides nz
 // -C'*A-*C block conect all edges of every element = n_sides*(dim of sides +1)nz (not counting diagonal)
 FOR_EDGES ( edg ) {
 w_ls->nonzeros[row++] += edg->n_sides*(edg->side[0]->dim+1+1);
 }
 }
 }
 */

/*******************************************************************************
 * COMPOSE WATER MH MATRIX WITHOUT SCHUR COMPLEMENT
 ******************************************************************************/

void DarcyFlowMH_Steady::make_schur0() {
    int i_loc, el_row;
    Element *ele;
    Vec aux;

    START_TIMER("PREALLOCATION");

    if (schur0 == NULL) { // create Linear System for MH matrix
        xprintf( Msg, "Allocating MH matrix for water model ... \n " );

        if (solver->type == PETSC_MATIS_SOLVER) 
            schur0 = new LinSys_MATIS(lsize, ndof_loc,
                    global_row_4_sub_row);
	
        else
            schur0 = new LinSys_MPIAIJ(lsize);
        schur0->set_symmetric();
        schur0->start_allocation();
        mh_abstract_assembly(); // preallocation

    }

<<<<<<< HEAD
    timing_reuse(asm_time, "ASSEMBLY");
=======
    END_TIMER("PREALLOCATION");

    START_TIMER("ASSEMBLY");

>>>>>>> 86eb9b62
    xprintf( Msg, "Assembling MH matrix for water model ... \n " );

    schur0->start_add_assembly(); // finish allocation and create matrix
    mh_abstract_assembly(); // fill matrix
    schur0->finalize();
<<<<<<< HEAD
    //schur0->view_local_matrix();
    timing_destroy(asm_time);

    // add time term


=======
    schur0->view_local_matrix();


    // add time term

    /*
     for(i_loc=0;i_loc<el_ds->lsize;i_loc++ ) {
     ele=mesh->element_hash[el_4_loc[i_loc]];
     el_row=el_row_4_id[ele->id];
     xprintf(Msg,"tdiag: %d %f %f\n",el_row,ele->tAddDiag,ele->tAddRHS);
     LSMatSetValue(schur0,el_row,el_row,ele->tAddDiag);
     LSVecSetValue(schur0,el_row,ele->tAddRHS);
     }
     */
    //MatView(mtx->mtx, PETSC_VIEWER_STDOUT_SELF );

    /*
     VecCreateMPI(PETSC_COMM_WORLD,lsize,PETSC_DETERMINE,&(aux));
     MatGetDiagonal(schur0->A,aux);
     MyVecView(aux,old_4_new,"A.dat");
     */
>>>>>>> 86eb9b62
}

//=============================================================================
// DESTROY WATER MH SYSTEM STRUCTURE
//=============================================================================
DarcyFlowMH_Steady::~DarcyFlowMH_Steady() {
    if (schur2 != NULL) delete schur2;
    if (schur1 != NULL) delete schur1;
    delete schur0;

    if (solver->type == PETSC_MATIS_SOLVER) {
        xfree(global_row_4_sub_row);
    }
}

/*******************************************************************************
 * COMPUTE THE FIRST (A-block) SCHUR COMPLEMENT
 ******************************************************************************/
// paralellni verze musi jeste sestrojit index set bloku A, to jde pres:
// lokalni elementy -> lokalni sides -> jejich id -> jejich radky
// TODO: reuse IA a Schurova doplnku
void DarcyFlowMH_Steady::make_schur1() {
    Mat IA;
    ElementFullIter ele = ELEMENT_FULL_ITER(NULL);
    int i_loc, nsides, i, side_rows[4], ierr, el_row;
    double det;
    PetscErrorCode err;

    F_ENTRY;
    START_TIMER("Schur 1");


    // check type of LinSys
    if      (schur0->type == LinSys::MAT_IS)
    {
       // vytvorit mapping v PETSc z global_row_4_sub_row
       err = ISLocalToGlobalMappingCreate(PETSC_COMM_WORLD, side_ds->lsize(), side_id_4_loc, &map_side_local_to_global);
       ASSERT(err == 0,"Error in ISLocalToGlobalMappingCreate.");

       err = MatCreateIS(PETSC_COMM_WORLD,  side_ds->lsize(), side_ds->lsize(), side_ds->size(), side_ds->size(), map_side_local_to_global, &IA);
       ASSERT(err == 0,"Error in MatCreateIS.");
    }
    else if (schur0->type == LinSys::MAT_MPIAIJ)
    {
       // create Inverse of the A block
       ierr = MatCreateMPIAIJ(PETSC_COMM_WORLD, side_ds->lsize(),
               side_ds->lsize(), PETSC_DETERMINE, PETSC_DETERMINE, 4,
               PETSC_NULL, 0, PETSC_NULL, &(IA));
    }

    MatSetOption(IA, MAT_SYMMETRIC, PETSC_TRUE);

    for (i_loc = 0; i_loc < el_ds->lsize(); i_loc++) {
        ele = mesh->element(el_4_loc[i_loc]);
        el_row = row_4_el[el_4_loc[i_loc]];
        nsides = ele->n_sides;
        if (ele->loc_inv == NULL) {
            ele->loc_inv = (double *) malloc(nsides * nsides * sizeof(double));
            det = MatrixInverse(ele->loc, ele->loc_inv, nsides);
            if (fabs(det) < NUM_ZERO) {
                xprintf(Warn,"Singular local matrix of the element %d\n",ele.id());
                PrintSmallMatrix(ele->loc, nsides);
                xprintf(Err,"det: %30.18e \n",det);
            }
        }
        for (i = 0; i < nsides; i++)
            side_rows[i] = side_row_4_id[ele->side[i]->id] // side row in MH matrix
                    - rows_ds->begin() // local side number
                    + side_ds->begin(); // side row in IA matrix
        MatSetValues(IA, nsides, side_rows, nsides, side_rows, ele->loc_inv,
                INSERT_VALUES);
    }

    MatAssemblyBegin(IA, MAT_FINAL_ASSEMBLY);
    MatAssemblyEnd(IA, MAT_FINAL_ASSEMBLY);

    schur1 = new SchurComplement(schur0, IA);
    schur1->form_schur();
    schur1->set_spd();
}

/*******************************************************************************
 * COMPUTE THE SECOND (B-block) SCHUR COMPLEMENT
 ******************************************************************************/
void DarcyFlowMH_Steady::make_schur2() {
    Mat IA;
    Vec Diag, DiagB;
    PetscScalar *vDiag;
    int ierr, loc_el_size;
    F_ENTRY;
    START_TIMER("Schur 2");
    // create Inverse of the B block ( of the first complement )


    // get subdiagonal of local size == loc num of elements
    loc_el_size = el_ds->lsize();
    VecCreateMPI(PETSC_COMM_WORLD, schur1->get_system()->vec_lsize(),
            PETSC_DETERMINE, &Diag);
    MatGetDiagonal(schur1->get_system()->get_matrix(), Diag); // get whole diagonal
    VecGetArray(Diag,&vDiag);
    // define sub vector of B-block diagonal
    VecCreateMPIWithArray(PETSC_COMM_WORLD, loc_el_size, PETSC_DETERMINE,
            vDiag, &DiagB);
    // compute inverse
    VecReciprocal(DiagB);
    ierr = MatCreateMPIAIJ(PETSC_COMM_WORLD, loc_el_size, loc_el_size,
            PETSC_DETERMINE, PETSC_DETERMINE, 1, PETSC_NULL, 0, PETSC_NULL,
            &(IA)); // construct matrix
    MatDiagonalSet(IA, DiagB, INSERT_VALUES);
    VecDestroy(DiagB); // clean up
    VecRestoreArray(Diag,&vDiag);
    VecDestroy(Diag);

    schur2 = new SchurComplement(schur1->get_system(), IA);
    schur2->form_schur();
    schur2->scale(-1.0);
    schur2->set_spd();
}



// ================================================
// PARALLLEL PART
//

/**
 * Make connectivity graph of the second Schur complement and compute optimal partitioning.
 * This verison assign 1D and 2D edges to one processor, represent them as
 * a weighted vertex, and 2D-3D neghbourings as weighted edges. 3D edges are
 * then distributed over all procesors.
 */
void make_edge_conection_graph(Mesh *mesh, SparseGraph * &graph) {

    Distribution edistr=graph->get_distr();
    Edge *edg;
    Element *ele;
    int li, si, eid, i_neigh, i_edg;
    int e_weight;

    int edge_dim_weights[3] = { 100, 10, 1 };
    F_ENTRY;

    i_edg = 0;
    FOR_EDGES(edg) {
        ASSERT( edg->id == i_edg, "Edge id %d doesn't match its index %d.\n",edg->id, i_edg);

        // skip non-local edges
        if (!edistr.is_local(edg->id)) {
            i_edg++;
            continue;
        }

        e_weight = edge_dim_weights[edg->side[0]->element->dim - 1];
        // for all connected elements
        FOR_EDGE_SIDES( edg, li ) {
            ASSERT(NONULL(edg->side[li]),"NULL side of edge.");
            ele = edg->side[li]->element;
            ASSERT(NONULL(ele),"NULL element of side.");

            // for sides of connected element, excluding edge itself
            FOR_ELEMENT_SIDES( ele, si ) {
                eid = ele->side[si]->edge->id;
                if (eid != edg->id)
                    graph->set_edge(edg->id, eid, e_weight);
            }

            // include connections from lower dim. edge
            // to the higher dimension
            for (i_neigh = 0; i_neigh < ele->n_neighs_vb; i_neigh++) {
                eid = ele->neigh_vb[i_neigh]->edge->id;
                graph->set_edge(edg->id, eid, e_weight);
                graph->set_edge(eid, edg->id, e_weight);
            }
        }
        i_edg++;
    }

    graph->finalize();
}

/**
 * Make connectivity graph of elements of mesh - dual graph: elements vertices of graph.
 * Jakub S.
 */
void make_element_connection_graph(Mesh *mesh, SparseGraph * &graph,bool neigh_on) {

    Distribution edistr=graph->get_distr();

    Edge *edg;
    int li, si, e_idx, i_neigh;
    int i_s, n_s;
    F_ENTRY;

    FOR_ELEMENTS(ele) {
        //xprintf(Msg,"Element id %d , its index %d.\n",ele.id(), i_ele);

        // skip non-local elements
        if (!edistr.is_local(ele.index()))
            continue;

        // for all connected elements
        FOR_ELEMENT_SIDES( ele, si ) {
            edg = ele->side[si]->edge;

            FOR_EDGE_SIDES( edg, li ) {
                ASSERT(NONULL(edg->side[li]),"NULL side of edge.");
                e_idx = ELEMENT_FULL_ITER(edg->side[li]->element).index();

                // for elements of connected elements, excluding element itself
                if (e_idx != ele.index()) {
                    graph->set_edge(ele.index(), e_idx);
                }
            }
        }

        // TODO: Suitable way to represent connections between dimensions in graph.
        //
        // include connections from lower dim. edge
        // to the higher dimension
        if ( neigh_on ) {
            for(i_neigh=0; i_neigh < ele->n_neighs_vb; i_neigh++) {
               n_s = ele->neigh_vb[i_neigh]->edge->n_sides;
               for(i_s=0; i_s < n_s; i_s++) {
                   e_idx=ELEMENT_FULL_ITER(ele->neigh_vb[i_neigh]->edge->side[i_s]->element).index();
                   graph->set_edge(ele.index(),e_idx);
                   graph->set_edge(e_idx,ele.index());
               }
            }
        }
    }
    graph->finalize();
}

// ==========================================================================
// from old->id mapping and IS parttioning create:
// - new distribution, new numbering
// - loc->id (array od ids of local elements)
// - id->new (new index for each id)
// ==========================================================================
void id_maps(int n_ids, int *id_4_old, const Distribution &old_ds,
        int *loc_part, Distribution * &new_ds, int * &id_4_loc, int * &new_4_id) {
    IS part, new_numbering;
    unsigned int size = old_ds.size(); // whole size of distr. array
    int new_counts[old_ds.np()];
    AO new_old_ao;
    int *old_4_new;
    int i, i_loc, i_new, i_old;
    F_ENTRY;
    // make distribution and numbering
    //DBGPRINT_INT("Local partitioning",old_ds->lsize,loc_part);

    ISCreateGeneral(PETSC_COMM_WORLD, old_ds.lsize(), loc_part, &part); // global IS part.
    ISPartitioningCount(part, old_ds.np(), new_counts); // new size of each proc

    new_ds = new Distribution((unsigned int *) new_counts); // new distribution
    ISPartitioningToNumbering(part, &new_numbering); // new numbering

    //xprintf(Msg,"Func: %d\n",petscstack->currentsize);
    //   xprintf(Msg,"Func: %s\n",petscstack->function[petscstack->currentsize]);
    //xprintf(Msg,"Func: %s\n",petscstack->function[petscstack->currentsize-1]);

    old_4_new = (int *) xmalloc(size * sizeof(int));
    id_4_loc = (int *) xmalloc(new_ds->lsize() * sizeof(int));
    new_4_id = (int *) xmalloc((n_ids + 1) * sizeof(int));

    // create whole new->old mapping on each proc
    DBGMSG("Creating global new->old mapping ...\n");
    AOCreateBasicIS(new_numbering, PETSC_NULL, &new_old_ao); // app ordering= new; petsc ordering = old
    for (i = 0; i < size; i++)
        old_4_new[i] = i;
    AOApplicationToPetsc(new_old_ao, size, old_4_new);
    AODestroy(new_old_ao);

    // compute id_4_loc
    DBGMSG("Creating loc.number -> id mapping ...\n");
    i_loc = 0;
    //DBGPRINT_INT("id_4_old",old_ds.lsize(),id_4_old);
    //DBGPRINT_INT("old_4_new",new_ds->lsize(),old_4_new)

    for (i_new = new_ds->begin(); i_new < new_ds->end(); i_new++) {
        //printf("i_new: %d old: %d id: %d i_loc: %d \n",i_new,old_4_new[i_new],i_loc);
        id_4_loc[i_loc++] = id_4_old[old_4_new[i_new]];
    }
    // compute row_4_id
    DBGMSG("Creating id -> stiffness mtx. row mapping ...\n");
    for (i_loc = 0; i_loc <= n_ids; i_loc++)
        new_4_id[i_loc] = -1; // ensure that all ids are initialized
    for (i_new = 0; i_new < size; i_new++)
        new_4_id[id_4_old[old_4_new[i_new]]] = i_new;
    xfree(old_4_new);
}

// ========================================================================
// to finish row_4_id arrays we have to convert individual numberings of
// sides/els/edges to whole numbering of rows. To this end we count shifts
// for sides/els/edges on each proc and then we apply them on row_4_id
// arrays.
// we employ macros to avoid code redundancy
// =======================================================================
void DarcyFlowMH_Steady::make_row_numberings() {
    int i, shift;
    int np = edge_ds->np();
    int edge_shift[np], el_shift[np], side_shift[np];
    unsigned int rows_starts[np];
    int edge_n_id = mesh->max_edg_id + 1, el_n_id = mesh->element.size(),
            side_n_id = mesh->max_side_id + 1;

    // compute shifts on every proc
    shift = 0; // in this var. we count new starts of arrays chunks
    for (i = 0; i < np; i++) {
        side_shift[i] = shift - (side_ds->begin(i)); // subtract actual start of the chunk
        shift += side_ds->lsize(i);
        el_shift[i] = shift - (el_ds->begin(i));
        shift += el_ds->lsize(i);
        edge_shift[i] = shift - (edge_ds->begin(i));
        shift += edge_ds->lsize(i);
        rows_starts[i] = shift;
    }
    //DBGPRINT_INT("side_shift",np,side_shift);
    //DBGPRINT_INT("el_shift",np,el_shift);
    //DBGPRINT_INT("edge_shift",np,edge_shift);
    // apply shifts
    for (i = 0; i < side_n_id; i++) {
        int &what = side_row_4_id[i];
        if (what >= 0)
            what += side_shift[side_ds->get_proc(what)];
    }
    for (i = 0; i < el_n_id; i++) {
        int &what = row_4_el[i];
        if (what >= 0)
            what += el_shift[el_ds->get_proc(what)];

    }
    for (i = 0; i < edge_n_id; i++) {
        int &what = edge_row_4_id[i];
        if (what >= 0)
            what += edge_shift[edge_ds->get_proc(what)];
    }
    // make distribution of rows
    for (i = np - 1; i > 0; i--)
        rows_starts[i] -= rows_starts[i - 1];
    rows_ds = new Distribution(rows_starts);
}

// ====================================================================================
// - compute optimal edge partitioning
// - compute appropriate partitioning of elements and sides
// - make arrays: *_id_4_loc and *_row_4_id to allow parallel assembly of the MH matrix
// ====================================================================================
void DarcyFlowMH_Steady::prepare_parallel() {

    int *loc_part; // optimal (edge,el) partitioning (local chunk)
    int *id_4_old; // map from old idx to ids (edge,el)
    // auxiliary
    Edge *edg;
    Element *el;
    Side *side;
    int i, loc_i, x_proc;

    int n_edg, n_e, n_sides, ndof, idof;
    int n_s, i_s, ig4s;
    int i_neigh;
    int sid, edgid, e_idx;
    int lmap_aux;
    int *map_aux;
    int myid;
    int ind_row;
    int i_loc, el_row, side_row, edge_row, nsides;

    PetscErrorCode err;
    Mat sub_matrix;
    F_ENTRY;
    MPI_Barrier(PETSC_COMM_WORLD);

    if (solver->type == PETSC_MATIS_SOLVER) {
        xprintf(Msg,"Compute optimal partitioning of elements.\n");

        // prepare dual graph
        Distribution init_el_ds(Distribution::Block, mesh->n_elements());  // initial distr.
        SparseGraph *element_graph= new SparseGraphPETSC(init_el_ds);
        int *loc_part = new int[init_el_ds.lsize()];                                     // partitionig in initial distribution

        make_element_connection_graph(mesh, element_graph);

	//element_graph->view();

        WARN_ASSERT(element_graph->is_symmetric(),"Attention graph for partitioning is not symmetric!\n");

        element_graph->partition(loc_part);

        //DBGPRINT_INT("loc_part",init_el_ds.lsize(),loc_part);

        // prepare parallel distribution of dofs linked to elements
        id_4_old = (int *) xmalloc(mesh->n_elements() * sizeof(int));
        i = 0;
        FOR_ELEMENTS(el)
            id_4_old[i++] = el.index();
        id_maps(mesh->element.size(), id_4_old, init_el_ds, loc_part, el_ds,
                el_4_loc, row_4_el);
        //DBGPRINT_INT("el_4_loc",el_ds->lsize(),el_4_loc);
        //xprintf(Msg,"Number of elements in subdomain %d \n",el_ds->lsize());
        free(loc_part);
        free(id_4_old);

	//el_ds->view();
	//
        DBGMSG("Compute appropriate edge partitioning ...\n");
        //optimal element part; loc. els. id-> new el. numbering
        Distribution init_edge_ds(Distribution::Localized, mesh->n_edges);
        // partitioning of edges, edge belongs to the proc of his first element
        // this is not optimal but simple
        loc_part = (int *) xmalloc((init_edge_ds.lsize() + 1) * sizeof(int));
        id_4_old = (int *) xmalloc(mesh->n_edges * sizeof(int));
        {
            int iedg = 0;
            loc_i = 0;
            FOR_EDGES( edg ) {
                // partition
                edgid = edg->id;
                e_idx = mesh->element.index(edg->side[0]->element);
                //xprintf(Msg,"Index of edge: %d first element: %d \n",edgid,e_idx);
                if (init_edge_ds.is_local(iedg)) {
                    // find (new) proc of the first element of the edge
                    loc_part[loc_i++] = el_ds->get_proc(row_4_el[e_idx]);
                }
                // id array
                id_4_old[iedg] = edgid;
                iedg = iedg + 1;
            }
        }
        //    // make trivial part
        //    for(loc_i=0;loc_i<init_el_ds->lsize;loc_i++) loc_part[loc_i]=init_el_ds->myp;
        //DBGPRINT_INT("loc_part",init_edge_ds.lsize(),loc_part);

        id_maps(mesh->max_edg_id, id_4_old, init_edge_ds, loc_part, edge_ds,
                edge_id_4_loc, edge_row_4_id);
        free(loc_part);
        free(id_4_old);


    } else {
        xprintf(Msg,"Compute optimal partitioning of edges.\n");

        SparseGraph *edge_graph = new SparseGraphMETIS(mesh->n_edges);                     // graph for partitioning
        Distribution init_edge_ds = edge_graph->get_distr();  // initial distr.
        int *loc_part = new int[init_edge_ds.lsize()];                                     // partitionig in initial distribution

        make_edge_conection_graph(mesh, edge_graph);
        WARN_ASSERT(edge_graph->is_symmetric(),"Attention graph for partitioning is not symmetric!\n");

        edge_graph->partition(loc_part);

        delete edge_graph;


        // debugging output
/*
        if (init_edge_ds.myp() == 0) {
            Edge *edg;
            int i_edg = 0;
            int stat[3][init_edge_ds.np()];
            for (int ip = 0; ip < init_edge_ds.np(); ip++) {
                stat[0][ip] = stat[1][ip] = stat[2][ip] = 0;
            }
            for(i_edg=0;i_edg < ;i_edg++) {
                DBGMSG("edg: %d %d %d\n",
                       i_edg,edg->side[0]->element->dim-1,loc_part[i_edg]);
                int dim=edg->side[0]->element->dim - 1;
                int part=loc_part[i_edg];
                (stat[dim][part])++;
                i_edg++;
            }
            for (int ip = 0; ip < init_edge_ds.np(); ip++) {
                DBGMSG("1D: %10d 2d: %10d 3d: %10d\n",
                        stat[0][ip],stat[1][ip],stat[2][ip]);
            }
        }
*/
        id_4_old = (int *) xmalloc(mesh->n_edges * sizeof(int));
        i = 0;
        FOR_EDGES(edg)
            id_4_old[i++] = edg->id;
        id_maps(mesh->max_edg_id, id_4_old, init_edge_ds, (int *) loc_part,
                edge_ds, edge_id_4_loc, edge_row_4_id);


        delete loc_part;
        xfree(id_4_old);

        DBGMSG("Compute appropriate element partitioning ...\n");
        //optimal element part; loc. els. id-> new el. numbering
        Distribution init_el_ds(Distribution::Block, mesh->n_elements());
        // partitioning of elements, element belongs to the proc of his first edge
        // this is not optimal but simple
        loc_part = (int *) xmalloc(init_el_ds.lsize() * sizeof(int));
        id_4_old = (int *) xmalloc(mesh->n_elements() * sizeof(int));
        {
            int iel = 0, i_edg;
            loc_i = 0;
            FOR_ELEMENTS( el ) {
                // partition
                if (init_el_ds.is_local(iel)) {
                    // find (new) proc of the first edge of element
                    //DBGMSG("%d %d %d %d\n",iel,loc_i,el->side[0]->edge->id,edge_row_4_id[el->side[0]->edge->id]);
                    loc_part[loc_i++] = edge_ds->get_proc(
                            el->side[0]->edge->id);
                }
                // id array
                id_4_old[iel++] = mesh->element.index(el);
            }
        }
        //    // make trivial part
        //    for(loc_i=0;loc_i<init_el_ds->lsize;loc_i++) loc_part[loc_i]=init_el_ds->myp;
        id_maps(mesh->element.size(), id_4_old, init_el_ds, loc_part, el_ds,
                el_4_loc, row_4_el);
        xfree(loc_part);
        xfree(id_4_old);
    }

    DBGMSG("Compute side partitioning ...\n");
    //optimal side part; loc. sides; id-> new side numbering
    Distribution init_side_ds(Distribution::Block, mesh->n_sides);
    // partitioning of sides follows elements
    loc_part = (int *) xmalloc(init_side_ds.lsize() * sizeof(int) + 1);
    id_4_old = (int *) xmalloc(mesh->n_sides * sizeof(int));
    {
        int is = 0, iel;
        loc_i = 0;
        FOR_SIDES( side ) {
            // partition
            if (init_side_ds.is_local(is)) {
                // find (new) proc of the element of the side
                loc_part[loc_i++] = el_ds->get_proc(
                        row_4_el[mesh->element.index(side->element)]);
            }
            // id array
            id_4_old[is++] = side->id;
        }
    }
    // make trivial part
    //for(loc_i=0;loc_i<init_side_ds->lsize;loc_i++) loc_part[loc_i]=init_side_ds->myp;

    id_maps(mesh->max_side_id, id_4_old, init_side_ds, loc_part, side_ds,
            side_id_4_loc, side_row_4_id);
    xfree(loc_part);
    xfree(id_4_old);

    /*
     DBGPRINT_INT("edge_id_4_loc",edge_ds->lsize,edge_id_4_loc);
     DBGPRINT_INT("el_4_loc",el_ds->lsize,el_4_loc);
     DBGPRINT_INT("side_id_4_loc",side_ds->lsize,side_id_4_loc);
     DBGPRINT_INT("edge_row_4_id",mesh->n_edges,edge_row_4_id);
     DBGPRINT_INT("el_row_4_id",mesh->max_elm_id+1,el_row_4_id);
     DBGPRINT_INT("side_row_4_id",mesh->max_side_id+1,side_row_4_id);
     */
    // convert row_4_id arrays from separate numberings to global numbering of rows
    //MPI_Barrier(PETSC_COMM_WORLD);
    //DBGMSG("Finishing row_4_id\n");
    //MPI_Barrier(PETSC_COMM_WORLD);
    make_row_numberings();
    //DBGPRINT_INT("edge_row_4_id",mesh->n_edges,edge_row_4_id);
    //DBGPRINT_INT("el_row_4_id",mesh->max_elm_id+1,el_row_4_id);
    //DBGPRINT_INT("side_row_4_id",mesh->max_side_id+1,side_row_4_id);

    lsize = side_ds->lsize() + el_ds->lsize() + edge_ds->lsize();

    // make old_4_new
    old_4_new = (int *) malloc((mesh->n_edges + mesh->n_sides
            + mesh->n_elements()) * sizeof(int));
    i = 0;
    FOR_SIDES( side )
        old_4_new[side_row_4_id[side->id]] = i++;
    FOR_ELEMENTS( el )
        old_4_new[row_4_el[el.index()]] = i++;
    FOR_EDGES(edg)
        old_4_new[edge_row_4_id[edg->id]] = i++;

    // prepare global_row_4_sub_row
    if (solver->type == PETSC_MATIS_SOLVER) {
        xprintf(Msg,"Compute mapping of local subdomain rows to global rows.\n");

        // prepare arrays of velocities, pressures and Lagrange multipliers
        n_edg = mesh->n_edges;
        n_e = mesh->n_elements();
        n_sides = mesh->n_sides;

        ndof = n_edg + n_e + n_sides;
        //xprintf(Msg,"n_edg = %d n_e = %d n_sides = %d ndof = %d \n ",n_edg,n_e,n_sides,ndof);
        // TODO for Jakub: use quick sort and short arrays
        // initialize array
        lmap_aux = ndof;
        map_aux = (int *) xmalloc(lmap_aux * sizeof(int) + 1);
        for (idof = 0; idof < ndof; idof++) {
            map_aux[idof] = 0;
        }

        // ordering of dofs
        // for each subdomain:
        // | velocities (at sides) | pressures (at elements) | L. mult. (at edges) |
        //
        //DBGPRINT_INT("el_4_loc",el_ds->lsize(),el_4_loc);

        // processor ID
        myid = el_ds->myp();

        for (i_loc = 0; i_loc < el_ds->lsize(); i_loc++) {
            el = mesh->element(el_4_loc[i_loc]);
            el_row = row_4_el[el_4_loc[i_loc]];

            map_aux[el_row] = map_aux[el_row] + 1;

            nsides = el->n_sides;
            for (i = 0; i < nsides; i++) {
                side_row = side_row_4_id[el->side[i]->id];
                edge_row = edge_row_4_id[el->side[i]->edge->id];

                map_aux[side_row] = map_aux[side_row] + 1;
                map_aux[edge_row] = map_aux[edge_row] + 1;
                //xprintf(Msg,"el_row %d side_row = %d edge_row = %d \n ",el_row,side_row,edge_row);
            }

            for (i_neigh = 0; i_neigh < el->n_neighs_vb; i_neigh++) {
                edgid = el->neigh_vb[i_neigh]->edge->id;
                // mark this edge at map_aux
                edge_row = edge_row_4_id[edgid];
                map_aux[edge_row] = map_aux[edge_row] + 1;
                //xprintf(Msg,"el_row %d edge_row = %d \n ",el_row,edge_row);
            }
        }
	// debug
        //DBGPRINT_INT("map_aux",lmap_aux,map_aux);


        // count nonzeros in map_aux
        ndof_loc = 0;
        for (i = 0; i < lmap_aux; i++) {
            if (map_aux[i] > 0) {
                ndof_loc = ndof_loc + 1;
            }
        }
        //xprintf(Msg,"ndof_loc = %d \n",ndof_loc);

        // initialize mapping arrays in MATIS matrix
        global_row_4_sub_row = (int *) xmalloc((ndof_loc + 1) * sizeof(int));

        ig4s = 0;
        for (i = 0; i < lmap_aux; i++) {
            if (map_aux[i] > 0) {
                global_row_4_sub_row[ig4s] = i;
                ig4s = ig4s + 1;
            }
        }
        // check that the array was filled
        if (ig4s != ndof_loc) {
            xprintf(PrgErr,"Data length mismatch! %d not like %d \n",ndof_loc,ig4s);
        }

        free(map_aux);

        //DBGPRINT_INT("global_row_4_sub_row",ndof_loc,global_row_4_sub_row);

    }
}

void mat_count_off_proc_values(Mat m, Vec v) {
    int n,first,last;
    const PetscInt *cols;
    Distribution distr(v);

    int n_off=0;
    int n_on=0;
    int n_off_rows=0;
    MatGetOwnershipRange(m,&first,&last);
    for(int row=first;row<last;row++) {
        MatGetRow(m,row,&n,&cols,PETSC_NULL);
        bool exists_off=false;
        for(int i=0;i<n;i++)
            if (distr.get_proc(cols[i]) != distr.myp() ) n_off++,exists_off=true;
            else n_on++;
        if (exists_off) n_off_rows++;
        MatRestoreRow(m,row,&n,&cols,PETSC_NULL);
    }
    printf("[%d] rows: %d off_rows: %d on: %d off: %d\n",distr.myp(),last-first,n_off_rows,n_on,n_off);
}





// ========================
// unsteady

DarcyFlowMH_Unsteady::DarcyFlowMH_Unsteady(Mesh &mesh_in)
    : DarcyFlowMH_Steady(mesh_in)
{
    // time governor
    time=new TimeGovernor(
            0.0,
            OptGetDbl("Global", "Time_step", "1.0"),
            OptGetDbl("Global", "Stop_time", "1.0")
            );

    // have created full steady linear system
    // save diagonal of steady matrix
    VecCreateMPI(PETSC_COMM_WORLD,rows_ds->lsize(),PETSC_DETERMINE,&(steady_diagonal));
    MatGetDiagonal(schur0->get_matrix(), steady_diagonal);

    // read inital condition

    string file_name=OptGetStr( "Input", "Initial", "\\" );
    INPUT_CHECK( file_name != "\\","Undefined filename with initial pressure.\n");
    VecZeroEntries(schur0->get_solution());
    FieldP0 *initial_pressure = new FieldP0("input/pressure_initial.in",string("$Sources"),mesh->element);
    double *local_sol=schur0->get_solution_array();

    PetscScalar *local_diagonal;
    VecDuplicate(steady_diagonal,& new_diagonal);
    VecZeroEntries(new_diagonal);
    VecGetArray(new_diagonal,& local_diagonal);

    // apply initial condition and modify matrix diagonal
    // cycle over local element rows
    int i_loc_row, i_loc_el;
    ElementFullIter ele = ELEMENT_FULL_ITER(NULL);

    for (i_loc_el = 0; i_loc_el < el_ds->lsize(); i_loc_el++) {
        ele = mesh->element(el_4_loc[i_loc_el]);
        i_loc_row=i_loc_el+side_ds->lsize();

        // set initial condition
        local_sol[i_loc_row]=initial_pressure->element_value(ele.index());
        // set new diagonal
        local_diagonal[i_loc_row]=-ele->material->stor*ele->volume /time->dt();
    }
    VecRestoreArray(new_diagonal,& local_diagonal);
    delete initial_pressure;
    MatDiagonalSet(schur0->get_matrix(),new_diagonal, ADD_VALUES);

    // set previous solution as copy of initial condition
    VecDuplicate(schur0->get_solution(), &previous_solution);
    VecCopy(schur0->get_solution(), previous_solution);

    // save RHS
    VecDuplicate(schur0->get_rhs(), &steady_rhs);
    VecCopy(schur0->get_rhs(),steady_rhs);


}

void DarcyFlowMH_Unsteady::modify_system()
{


  // modify RHS - add previous solution
  VecPointwiseMult(schur0->get_rhs(),new_diagonal,schur0->get_solution());
  VecAXPY(schur0->get_rhs(),1.0,steady_rhs);

  // swap solutions
  VecSwap(previous_solution, schur0->get_solution());
}


// ========================
// unsteady

DarcyFlowMH_UnsteadyLumped::DarcyFlowMH_UnsteadyLumped(Mesh &mesh_in)
    : DarcyFlowMH_Steady(mesh_in)
{
    // time governor
    time=new TimeGovernor(
            0.0,
            OptGetDbl("Global", "Time_step", "1.0"),
            OptGetDbl("Global", "Stop_time", "1.0")
            );

    // have created full steady linear system
    // save diagonal of steady matrix
    VecCreateMPI(PETSC_COMM_WORLD,rows_ds->lsize(),PETSC_DETERMINE,&(steady_diagonal));
    MatGetDiagonal(schur0->get_matrix(), steady_diagonal);

    // read inital condition

    string file_name=OptGetStr( "Input", "Initial", "\\" );
    INPUT_CHECK( file_name != "\\","Undefined filename with initial pressure.\n");
    VecZeroEntries(schur0->get_solution());
    FieldP0 *initial_pressure = new FieldP0("input/pressure_initial.in",string("$Sources"),mesh->element);

    VecDuplicate(steady_diagonal,& new_diagonal);

    // apply initial condition and modify matrix diagonal
    // cycle over local element rows
    int i_loc_row, i_loc_el, edge_row;
    ElementFullIter ele = ELEMENT_FULL_ITER(NULL);
    double init_value;

    for (i_loc_el = 0; i_loc_el < el_ds->lsize(); i_loc_el++) {
        ele = mesh->element(el_4_loc[i_loc_el]);
        i_loc_row=i_loc_el+side_ds->lsize();

        init_value=initial_pressure->element_value(ele.index());

        FOR_ELEMENT_SIDES(ele,i) {
            edge_row = edge_row_4_id[ele->side[i]->edge->id];
            // set new diagonal
            VecSetValue(new_diagonal,edge_row,-ele->material->stor*ele->volume /time->dt()/ele->n_sides,ADD_VALUES);
            // set initial condition
            VecSetValue(schur0->get_solution(),edge_row,init_value/ele->n_sides,ADD_VALUES);
        }
    }
    VecAssemblyBegin(new_diagonal);
    VecAssemblyBegin(schur0->get_solution());
    VecAssemblyEnd(new_diagonal);
    VecAssemblyEnd(schur0->get_solution());

    delete initial_pressure;
    MatDiagonalSet(schur0->get_matrix(),new_diagonal, ADD_VALUES);

    // set previous solution as copy of initial condition
    VecDuplicate(schur0->get_solution(), &previous_solution);
    VecCopy(schur0->get_solution(), previous_solution);

    // save RHS
    VecDuplicate(schur0->get_rhs(), &steady_rhs);
    VecCopy(schur0->get_rhs(),steady_rhs);

    // auxiliary vector for time term
    VecDuplicate(schur0->get_rhs(), &time_term);

}

void DarcyFlowMH_UnsteadyLumped::modify_system()
{


  // modify RHS - add previous solution
  VecPointwiseMult(schur0->get_rhs(),new_diagonal,schur0->get_solution());
  VecAXPY(schur0->get_rhs(),1.0,steady_rhs);

  // swap solutions
  VecSwap(previous_solution, schur0->get_solution());
}

// TODO: make this operating on parallel solution
// i.e. access from elements to edge values (possibly by constructing specific matrix)

// is it really necessary what is natural value of element pressures ?
// Since
void DarcyFlowMH_UnsteadyLumped::postprocess()
{
  int i_loc,side_row,loc_row,i;
  Edge* edg;
  ElementIter ele;
  double new_pressure, old_pressure,time_coef;

  PetscScalar *loc_prev_sol;
  VecGetArray(previous_solution, &loc_prev_sol);

  // modify side fluxes in parallel
  // for every local edge take time term on digonal and add it to the corresponding flux
  for (i_loc =0 ; i_loc < edge_ds->lsize(); i_loc++) {
      edg = mesh->edge_hash[edge_id_4_loc[i_loc]];
      loc_row=side_ds->lsize()+el_ds->lsize()+i_loc;
      new_pressure=(schur0->get_solution_array())[loc_row];
      old_pressure=loc_prev_sol[loc_row];
      FOR_EDGE_SIDES(edg,i) {
          ele=edg->side[i]->element;
          side_row=side_row_4_id[edg->side[i]->id];
          time_coef=-ele->material->stor*ele->volume /time->dt()/ele->n_sides;
          VecSetValue(schur0->get_solution(),side_row,time_coef*(new_pressure-old_pressure),ADD_VALUES);
      }
  }
  VecGetArray(previous_solution, &loc_prev_sol);

  VecAssemblyBegin(schur0->get_solution());
  VecAssemblyEnd(schur0->get_solution());
}

//-----------------------------------------------------------------------------
// vim: set cindent:<|MERGE_RESOLUTION|>--- conflicted
+++ resolved
@@ -44,8 +44,7 @@
 #include "la_schur.hh"
 #include "sparse_graph.hh"
 #include "field_p0.hh"
-<<<<<<< HEAD
-
+#include "profiler.hh"
 #include "sides.h"
 #include "local_matrix.h"
 
@@ -55,9 +54,6 @@
     ASSERT(NONULL(time),"Time governor was not created.\n");
     while ( ! time->is_end() ) compute_one_step();
 }
-=======
-#include "profiler.hh"
->>>>>>> 86eb9b62
 
 
 //=============================================================================
@@ -216,13 +212,8 @@
             INSERT_VALUES, SCATTER_FORWARD);
     VecScatterEnd(par_to_all, schur0->get_solution(), sol_vec,
             INSERT_VALUES, SCATTER_FORWARD);
-<<<<<<< HEAD
-
-    timing_destroy(solver_time);
-
-
-=======
->>>>>>> 86eb9b62
+
+
 }
 
 double * DarcyFlowMH_Steady::solution_vector()
@@ -422,49 +413,20 @@
 
     }
 
-<<<<<<< HEAD
-    timing_reuse(asm_time, "ASSEMBLY");
-=======
     END_TIMER("PREALLOCATION");
 
     START_TIMER("ASSEMBLY");
 
->>>>>>> 86eb9b62
     xprintf( Msg, "Assembling MH matrix for water model ... \n " );
 
     schur0->start_add_assembly(); // finish allocation and create matrix
     mh_abstract_assembly(); // fill matrix
     schur0->finalize();
-<<<<<<< HEAD
     //schur0->view_local_matrix();
-    timing_destroy(asm_time);
+
 
     // add time term
 
-
-=======
-    schur0->view_local_matrix();
-
-
-    // add time term
-
-    /*
-     for(i_loc=0;i_loc<el_ds->lsize;i_loc++ ) {
-     ele=mesh->element_hash[el_4_loc[i_loc]];
-     el_row=el_row_4_id[ele->id];
-     xprintf(Msg,"tdiag: %d %f %f\n",el_row,ele->tAddDiag,ele->tAddRHS);
-     LSMatSetValue(schur0,el_row,el_row,ele->tAddDiag);
-     LSVecSetValue(schur0,el_row,ele->tAddRHS);
-     }
-     */
-    //MatView(mtx->mtx, PETSC_VIEWER_STDOUT_SELF );
-
-    /*
-     VecCreateMPI(PETSC_COMM_WORLD,lsize,PETSC_DETERMINE,&(aux));
-     MatGetDiagonal(schur0->A,aux);
-     MyVecView(aux,old_4_new,"A.dat");
-     */
->>>>>>> 86eb9b62
 }
 
 //=============================================================================

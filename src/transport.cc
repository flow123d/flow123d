--- conflicted
+++ resolved
@@ -927,7 +927,6 @@
     Mesh* mesh = (Mesh*) ConstantDB::getInstance()->getObject(MESH::MAIN_INSTANCE);
     MaterialDatabase::Iter material;
 
-<<<<<<< HEAD
     int steps, step, save_step, frame = 0;
     register int t;
     int n_subst, sbi, elm_pos, rank,size;
@@ -935,23 +934,8 @@
     struct TMatrix *tmatrix = problem->transport->tmatrix;
     double ***pconc;
     double ***conc;
-=======
-    int steps,step,save_step,frame = 0;
-  register int t;
-  int n_subst,sbi,elm_pos,rank;
-  struct Problem *problem = trans->problem;
-  struct TMatrix *tmatrix=problem->transport->tmatrix;
-  double ***pconc;
-  double ***conc;
 
   START_TIMER("TRANSPORT");
-  // int tst = 1; // DECOVALEX
-
-  MPI_Comm_rank(PETSC_COMM_WORLD, &rank);
-
->>>>>>> 86eb9b62
-
-    Timing *asm_time = timing_create("TRANSPORT", PETSC_COMM_WORLD);
     // int tst = 1; // DECOVALEX
 
     MPI_Comm_rank(PETSC_COMM_WORLD, &rank);
@@ -1046,11 +1030,6 @@
     }
     xprintf( Msg, "O.K.\n");
 
-<<<<<<< HEAD
-    timing_destroy(asm_time);
-
-=======
->>>>>>> 86eb9b62
 }
 
 //=============================================================================

/*!
 *
﻿ * Copyright (C) 2015 Technical University of Liberec.  All rights reserved.
 * 
 * This program is free software; you can redistribute it and/or modify it under
 * the terms of the GNU General Public License version 3 as published by the
 * Free Software Foundation. (http://www.gnu.org/licenses/gpl-3.0.en.html)
 * 
 * This program is distributed in the hope that it will be useful, but WITHOUT
 * ANY WARRANTY; without even the implied warranty of MERCHANTABILITY or FITNESS
 * FOR A PARTICULAR PURPOSE.  See the GNU General Public License for more details.
 *
 * 
 * @file    elasticity.hh
 * @brief   FEM for linear elasticity.
 * @author  Jan Stebel
 */

#ifndef ELASTICITY_HH_
#define ELASTICITY_HH_

#include "fields/bc_field.hh"
#include "fields/field.hh"
#include "fields/field_fe.hh"
#include "fields/multi_field.hh"
#include "la/linsys.hh"
#include "la/vector_mpi.hh"
#include "fields/equation_output.hh"
#include "coupling/equation.hh"
#include "fem/fe_values_views.hh"
#include "tools/mixed.hh"
#include "quadrature/quadrature_lib.hh"

class Distribution;
class OutputTime;
class DOFHandlerMultiDim;
template<unsigned int dim> class FiniteElement;
class Elasticity;
template<unsigned int dim> class StiffnessAssemblyElasticity;
template<unsigned int dim> class RhsAssemblyElasticity;
template<unsigned int dim> class OutpuFieldsAssemblyElasticity;
template< template<IntDim...> class DimAssembly> class GenericAssembly;




class Elasticity : public EquationBase
{
public:

	class EqFields : public FieldSet {
	public:
      
        enum Bc_types {
          bc_type_displacement,
          bc_type_displacement_normal,
          bc_type_traction,
		  bc_type_stress,
        };

        EqFields();
        
        static const Input::Type::Selection & get_bc_type_selection();

        BCField<3, FieldValue<3>::Enum > bc_type;
        BCField<3, FieldValue<3>::VectorFixed> bc_displacement;
        BCField<3, FieldValue<3>::VectorFixed> bc_traction;
		BCField<3, FieldValue<3>::TensorFixed> bc_stress;
        Field<3, FieldValue<3>::VectorFixed> load;
        Field<3, FieldValue<3>::Scalar> young_modulus;
        Field<3, FieldValue<3>::Scalar> poisson_ratio;
		Field<3, FieldValue<3>::Scalar> fracture_sigma;    ///< Transition parameter for diffusive transfer on fractures.
		
		/// Pointer to DarcyFlow field cross_section
        Field<3, FieldValue<3>::Scalar > cross_section;
        Field<3, FieldValue<3>::Scalar > potential_load;   ///< Potential of an additional (external) load.
        Field<3, FieldValue<3>::Scalar > ref_potential_load; ///< Potential of reference external load on boundary. TODO: Switch to BCField when possible.
        Field<3, FieldValue<3>::Scalar> region_id;
        Field<3, FieldValue<3>::Scalar> subdomain;
        
        Field<3, FieldValue<3>::VectorFixed> output_field;
        Field<3, FieldValue<3>::TensorFixed> output_stress;
        Field<3, FieldValue<3>::Scalar> output_von_mises_stress;
        Field<3, FieldValue<3>::Scalar> output_cross_section;
        Field<3, FieldValue<3>::Scalar> output_divergence;
        
		/// @name Instances of FieldModel used in assembly methods
		// @{

        Field<3, FieldValue<3>::Scalar > lame_mu;
        Field<3, FieldValue<3>::Scalar > lame_lambda;
        Field<3, FieldValue<3>::Scalar > dirichlet_penalty;

    	// @}

        std::shared_ptr<FieldFE<3, FieldValue<3>::VectorFixed> > output_field_ptr;
        std::shared_ptr<FieldFE<3, FieldValue<3>::TensorFixed> > output_stress_ptr;
        std::shared_ptr<FieldFE<3, FieldValue<3>::Scalar> > output_von_mises_stress_ptr;
        std::shared_ptr<FieldFE<3, FieldValue<3>::Scalar> > output_cross_section_ptr;
        std::shared_ptr<FieldFE<3, FieldValue<3>::Scalar> > output_div_ptr;

        EquationOutput output_fields;

	};

	class EqData {
	public:

		EqData()
        : ls(nullptr) {}

		~EqData() {
		    if (ls!=nullptr) delete ls;
		}

		/// Create DOF handler objects
        void create_dh(Mesh * mesh, unsigned int fe_order);

        /// Objects for distribution of dofs.
        std::shared_ptr<DOFHandlerMultiDim> dh_;
        std::shared_ptr<DOFHandlerMultiDim> dh_scalar_;
        std::shared_ptr<DOFHandlerMultiDim> dh_tensor_;

    	/// @name Solution of algebraic system
    	// @{

    	/// Linear algebraic system.
    	LinSys *ls;

    	// @}

    	/// Shared Balance object
    	std::shared_ptr<Balance> balance_;

	};


    /**
     * @brief Constructor.
     * @param init_mesh         computational mesh
     * @param in_rec            input record
     * @param tm                time governor (if nullptr then it is created from input record)
     */
    Elasticity(Mesh &init_mesh, const Input::Record in_rec, TimeGovernor *tm = nullptr);
    /**

     * @brief Declare input record type for the equation TransportDG.
     */
    static const Input::Type::Record & get_input_type();

    /**
     * @brief Initialize solution in the zero time.
     */
	void zero_time_step() override;

    /**
     * @brief Computes the solution in one time instant.
     */
	void update_solution() override;
    
    /// Pass to next time and update equation data.
    void next_time();
    
    /// Solve without updating time step and without output.
    void solve_linear_system();

	/**
	 * @brief Postprocesses the solution and writes to output file.
	 */
	void output_data();

	/**
	 * @brief Destructor.
	 */
	~Elasticity();

	void initialize() override;
    
	// Recompute fields for output (stress, divergence etc.)
	void update_output_fields();
    
    void set_potential_load(const Field<3, FieldValue<3>::Scalar> &potential,
                            const Field<3, FieldValue<3>::Scalar> &ref_potential)
    {
        eq_fields_->potential_load = potential;
        eq_fields_->ref_potential_load = ref_potential;
    }

    void calculate_cumulative_balance();

	const Vec &get_solution()
	{ return eq_data_->ls->get_solution(); }

	inline EqFields &eq_fields() { return *eq_fields_; }

	inline EqData &eq_data() { return *eq_data_; }

    
    
    typedef Elasticity FactoryBaseType;




private:
    /// Registrar of class to factory
    static const int registrar;

	void preallocate();

<<<<<<< HEAD
	/**
	 * @brief Assembles the stiffness matrix.
	 *
	 * This routine just calls assemble_volume_integrals(), assemble_fluxes_boundary(),
	 * assemble_fluxes_element_element() and assemble_fluxes_element_side() for each
	 * space dimension.
	 */
	void assemble_stiffness_matrix();

	/**
	 * @brief Assembles the volume integrals into the stiffness matrix.
	*/
	template<unsigned int dim>
	void assemble_volume_integrals();

	/**
	 * @brief Assembles the right hand side (forces, boundary conditions, tractions).
	 */
	void assemble_rhs();

	/**
	 * @brief Assembles the right hand side vector due to volume sources.
	 */
	template<unsigned int dim>
	void assemble_sources();
    
    /**
     * @brief Assembles the fluxes on the boundary.
     */
    template<unsigned int dim>
    void assemble_fluxes_boundary();

	/**
	 * @brief Assembles the fluxes between elements of different dimensions depending on displacement.
	 */
	template<unsigned int dim>
	void assemble_matrix_element_side();
    
    /** @brief Assemble fluxes between different dimensions that are independent of displacement. */
    template<unsigned int dim>
    void assemble_rhs_element_side();


	/**
	 * @brief Assembles the r.h.s. components corresponding to the Dirichlet boundary conditions
	 * for a given space dimension.
	 */
	template<unsigned int dim>
	void assemble_boundary_conditions();
    
    /** @brief Penalty to enforce boundary value in weak sense. */
    double dirichlet_penalty(SideIter side);


	void assemble_constraint_matrix();

	template<unsigned int dim>
	void assemble_constraint_matrix();
    
=======
>>>>>>> ec44d974
    


	/// @name Physical parameters
	// @{

	/// Fields for model parameters.
	std::shared_ptr<EqFields> eq_fields_;

	/// Data for model parameters.
	std::shared_ptr<EqData> eq_data_;

    
	// @}


<<<<<<< HEAD

	/// @name Solution of algebraic system
	// @{

	/// Vector of right hand side.
	Vec rhs;

	/// The stiffness matrix.
	Mat stiffness_matrix;

	Mat constraint_matrix;

	/// Linear algebra system for the transport equation.
	LinSys *ls;

	// @}


=======
>>>>>>> ec44d974
	/// @name Output to file
	// @{

    std::shared_ptr<OutputTime> output_stream_;

	/// Record with input specification.
	Input::Record input_rec;


	// @}


    static constexpr const char *  name_ = "Mechanics_LinearElasticity";


    /// general assembly objects, hold assembly objects of appropriate dimension
    GenericAssembly< StiffnessAssemblyElasticity > * stiffness_assembly_;
    GenericAssembly< RhsAssemblyElasticity > * rhs_assembly_;
    GenericAssembly< OutpuFieldsAssemblyElasticity > * output_fields_assembly_;

};


/*
 * TODO Remove these two methods after implementation new assembly algorithm in HM_Iterative class.
 */
double lame_mu(double young, double poisson);
double lame_lambda(double young, double poisson);






#endif /* ELASTICITY_HH_ */<|MERGE_RESOLUTION|>--- conflicted
+++ resolved
@@ -208,69 +208,11 @@
 
 	void preallocate();
 
-<<<<<<< HEAD
-	/**
-	 * @brief Assembles the stiffness matrix.
-	 *
-	 * This routine just calls assemble_volume_integrals(), assemble_fluxes_boundary(),
-	 * assemble_fluxes_element_element() and assemble_fluxes_element_side() for each
-	 * space dimension.
-	 */
-	void assemble_stiffness_matrix();
-
-	/**
-	 * @brief Assembles the volume integrals into the stiffness matrix.
-	*/
+
+	void assemble_constraint_matrix();
+
 	template<unsigned int dim>
-	void assemble_volume_integrals();
-
-	/**
-	 * @brief Assembles the right hand side (forces, boundary conditions, tractions).
-	 */
-	void assemble_rhs();
-
-	/**
-	 * @brief Assembles the right hand side vector due to volume sources.
-	 */
-	template<unsigned int dim>
-	void assemble_sources();
-    
-    /**
-     * @brief Assembles the fluxes on the boundary.
-     */
-    template<unsigned int dim>
-    void assemble_fluxes_boundary();
-
-	/**
-	 * @brief Assembles the fluxes between elements of different dimensions depending on displacement.
-	 */
-	template<unsigned int dim>
-	void assemble_matrix_element_side();
-    
-    /** @brief Assemble fluxes between different dimensions that are independent of displacement. */
-    template<unsigned int dim>
-    void assemble_rhs_element_side();
-
-
-	/**
-	 * @brief Assembles the r.h.s. components corresponding to the Dirichlet boundary conditions
-	 * for a given space dimension.
-	 */
-	template<unsigned int dim>
-	void assemble_boundary_conditions();
-    
-    /** @brief Penalty to enforce boundary value in weak sense. */
-    double dirichlet_penalty(SideIter side);
-
-
-	void assemble_constraint_matrix();
-
-	template<unsigned int dim>
-	void assemble_constraint_matrix();
-    
-=======
->>>>>>> ec44d974
-    
+	void assemble_constraint_matrix();    
 
 
 	/// @name Physical parameters
@@ -286,28 +228,10 @@
 	// @}
 
 
-<<<<<<< HEAD
-
-	/// @name Solution of algebraic system
-	// @{
-
-	/// Vector of right hand side.
-	Vec rhs;
-
-	/// The stiffness matrix.
-	Mat stiffness_matrix;
-
-	Mat constraint_matrix;
-
-	/// Linear algebra system for the transport equation.
-	LinSys *ls;
-
-	// @}
-
-
-=======
->>>>>>> ec44d974
-	/// @name Output to file
+	
+    Mat constraint_matrix;
+
+    /// @name Output to file
 	// @{
 
     std::shared_ptr<OutputTime> output_stream_;

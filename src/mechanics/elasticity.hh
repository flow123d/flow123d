/*!
 *
﻿ * Copyright (C) 2015 Technical University of Liberec.  All rights reserved.
 * 
 * This program is free software; you can redistribute it and/or modify it under
 * the terms of the GNU General Public License version 3 as published by the
 * Free Software Foundation. (http://www.gnu.org/licenses/gpl-3.0.en.html)
 * 
 * This program is distributed in the hope that it will be useful, but WITHOUT
 * ANY WARRANTY; without even the implied warranty of MERCHANTABILITY or FITNESS
 * FOR A PARTICULAR PURPOSE.  See the GNU General Public License for more details.
 *
 * 
 * @file    elasticity.hh
 * @brief   FEM for linear elasticity.
 * @author  Jan Stebel
 */

#ifndef ELASTICITY_HH_
#define ELASTICITY_HH_

#include "fields/bc_field.hh"
#include "fields/field.hh"
#include "fields/field_fe.hh"
#include "fields/multi_field.hh"
#include "la/linsys.hh"
#include "la/vector_mpi.hh"
#include "fields/equation_output.hh"
#include "coupling/equation.hh"
#include "fem/fe_values_views.hh"
#include "tools/mixed.hh"
#include "quadrature/quadrature_lib.hh"

class Distribution;
class OutputTime;
class DOFHandlerMultiDim;
template<unsigned int dim> class FiniteElement;
class Elasticity;
<<<<<<< HEAD


namespace Mechanics {

/**
 * Auxiliary container class for Finite element and related objects of all dimensions.
 * Its purpose is to provide templated access to these objects, applicable in
 * the assembling methods.
 */
class FEObjects {
public:

	FEObjects(Mesh *mesh_, unsigned int fe_order);
	~FEObjects();

	template<unsigned int dim>
	inline std::shared_ptr<FiniteElement<dim>> fe();

	template<unsigned int dim>
	inline Quadrature *q() { return &(q_[dim]); }

	inline std::shared_ptr<DOFHandlerMultiDim> dh();
    inline std::shared_ptr<DOFHandlerMultiDim> dh_scalar();
	inline std::shared_ptr<DOFHandlerMultiDim> dh_vector();
    inline std::shared_ptr<DOFHandlerMultiDim> dh_tensor();
    
//     const FEValuesViews::Vector<dim,3> vec;

private:

        MixedPtr<FiniteElement> fe_;  ///< Finite elements for the solution of the mechanics equation.
	QGauss::array q_;


    std::shared_ptr<DiscreteSpace> ds_;
    
	/// Object for distribution of dofs.
	std::shared_ptr<DOFHandlerMultiDim> dh_;
    std::shared_ptr<DOFHandlerMultiDim> dh_scalar_;
	std::shared_ptr<DOFHandlerMultiDim> dh_vector_;
    std::shared_ptr<DOFHandlerMultiDim> dh_tensor_;
};


} // namespace Mechanics

=======
template<unsigned int dim> class StiffnessAssemblyElasticity;
template<unsigned int dim> class RhsAssemblyElasticity;
template<unsigned int dim> class OutpuFieldsAssemblyElasticity;
template< template<IntDim...> class DimAssembly> class GenericAssembly;
>>>>>>> 19af1f32




class Elasticity : public EquationBase
{
public:

	class EqFields : public FieldSet {
	public:
      
        enum Bc_types {
          bc_type_displacement,
          bc_type_displacement_normal,
          bc_type_traction,
		  bc_type_stress,
        };

        EqFields();
        
        static const Input::Type::Selection & get_bc_type_selection();

        BCField<3, FieldValue<3>::Enum > bc_type;
        BCField<3, FieldValue<3>::VectorFixed> bc_displacement;
        BCField<3, FieldValue<3>::VectorFixed> bc_traction;
		BCField<3, FieldValue<3>::TensorFixed> bc_stress;
        Field<3, FieldValue<3>::VectorFixed> load;
        Field<3, FieldValue<3>::Scalar> young_modulus;
        Field<3, FieldValue<3>::Scalar> poisson_ratio;
		Field<3, FieldValue<3>::Scalar> fracture_sigma;    ///< Transition parameter for diffusive transfer on fractures.
		
		/// Pointer to DarcyFlow field cross_section
        Field<3, FieldValue<3>::Scalar > cross_section;
        Field<3, FieldValue<3>::Scalar > potential_load;   ///< Potential of an additional (external) load.
        Field<3, FieldValue<3>::Scalar > ref_potential_load; ///< Potential of reference external load on boundary. TODO: Switch to BCField when possible.
        Field<3, FieldValue<3>::Scalar> region_id;
        Field<3, FieldValue<3>::Scalar> subdomain;
        
        Field<3, FieldValue<3>::VectorFixed> output_field;
        Field<3, FieldValue<3>::TensorFixed> output_stress;
        Field<3, FieldValue<3>::Scalar> output_von_mises_stress;
        Field<3, FieldValue<3>::Scalar> output_cross_section;
        Field<3, FieldValue<3>::Scalar> output_divergence;
		Field<3, FieldValue<3>::VectorFixed> output_displ_jump;
        
		/// @name Instances of FieldModel used in assembly methods
		// @{

        Field<3, FieldValue<3>::Scalar > lame_mu;
        Field<3, FieldValue<3>::Scalar > lame_lambda;
        Field<3, FieldValue<3>::Scalar > dirichlet_penalty;

    	// @}

        std::shared_ptr<FieldFE<3, FieldValue<3>::VectorFixed> > output_field_ptr;
        std::shared_ptr<FieldFE<3, FieldValue<3>::TensorFixed> > output_stress_ptr;
        std::shared_ptr<FieldFE<3, FieldValue<3>::Scalar> > output_von_mises_stress_ptr;
        std::shared_ptr<FieldFE<3, FieldValue<3>::Scalar> > output_cross_section_ptr;
        std::shared_ptr<FieldFE<3, FieldValue<3>::Scalar> > output_div_ptr;
		std::shared_ptr<FieldFE<3, FieldValue<3>::VectorFixed> > output_displ_jump_ptr;

        EquationOutput output_fields;

	};

	class EqData {
	public:

		EqData()
        : ls(nullptr) {}

		~EqData() {
		    if (ls!=nullptr) delete ls;
		}

		/// Create DOF handler objects
        void create_dh(Mesh * mesh, unsigned int fe_order);

        /// Objects for distribution of dofs.
        std::shared_ptr<DOFHandlerMultiDim> dh_;
        std::shared_ptr<DOFHandlerMultiDim> dh_scalar_;
        std::shared_ptr<DOFHandlerMultiDim> dh_tensor_;

    	/// @name Solution of algebraic system
    	// @{

    	/// Linear algebraic system.
    	LinSys *ls;

    	// @}

    	/// Shared Balance object
    	std::shared_ptr<Balance> balance_;

	};


    /**
     * @brief Constructor.
     * @param init_mesh         computational mesh
     * @param in_rec            input record
     * @param tm                time governor (if nullptr then it is created from input record)
     */
    Elasticity(Mesh &init_mesh, const Input::Record in_rec, TimeGovernor *tm = nullptr);
    /**

     * @brief Declare input record type for the equation TransportDG.
     */
    static const Input::Type::Record & get_input_type();

    /**
     * @brief Initialize solution in the zero time.
     */
	void zero_time_step() override;

    /**
     * @brief Computes the solution in one time instant.
     */
	void update_solution() override;
    
    /// Pass to next time and update equation data.
    void next_time();
    
    /// Solve without updating time step and without output.
    void solve_linear_system();

	/**
	 * @brief Postprocesses the solution and writes to output file.
	 */
	void output_data();

	/**
	 * @brief Destructor.
	 */
	~Elasticity();

	void initialize() override;
    
	// Recompute fields for output (stress, divergence etc.)
	void update_output_fields();
    
    void set_potential_load(const Field<3, FieldValue<3>::Scalar> &potential,
                            const Field<3, FieldValue<3>::Scalar> &ref_potential)
    {
        eq_fields_->potential_load = potential;
        eq_fields_->ref_potential_load = ref_potential;
    }

    void calculate_cumulative_balance();

	const Vec &get_solution()
	{ return eq_data_->ls->get_solution(); }

	inline EqFields &eq_fields() { return *eq_fields_; }

	inline EqData &eq_data() { return *eq_data_; }

    
    
    typedef Elasticity FactoryBaseType;




private:
    /// Registrar of class to factory
    static const int registrar;

	void preallocate();

    


	/// @name Physical parameters
	// @{

	/// Fields for model parameters.
	std::shared_ptr<EqFields> eq_fields_;

	/// Data for model parameters.
	std::shared_ptr<EqData> eq_data_;

    
	// @}


	/// @name Output to file
	// @{

    std::shared_ptr<OutputTime> output_stream_;

	/// Record with input specification.
	Input::Record input_rec;


	// @}


    static constexpr const char *  name_ = "Mechanics_LinearElasticity";


    /// general assembly objects, hold assembly objects of appropriate dimension
    GenericAssembly< StiffnessAssemblyElasticity > * stiffness_assembly_;
    GenericAssembly< RhsAssemblyElasticity > * rhs_assembly_;
    GenericAssembly< OutpuFieldsAssemblyElasticity > * output_fields_assembly_;

};


/*
 * TODO Remove these two methods after implementation new assembly algorithm in HM_Iterative class.
 */
double lame_mu(double young, double poisson);
double lame_lambda(double young, double poisson);






#endif /* ELASTICITY_HH_ */<|MERGE_RESOLUTION|>--- conflicted
+++ resolved
@@ -36,59 +36,10 @@
 class DOFHandlerMultiDim;
 template<unsigned int dim> class FiniteElement;
 class Elasticity;
-<<<<<<< HEAD
-
-
-namespace Mechanics {
-
-/**
- * Auxiliary container class for Finite element and related objects of all dimensions.
- * Its purpose is to provide templated access to these objects, applicable in
- * the assembling methods.
- */
-class FEObjects {
-public:
-
-	FEObjects(Mesh *mesh_, unsigned int fe_order);
-	~FEObjects();
-
-	template<unsigned int dim>
-	inline std::shared_ptr<FiniteElement<dim>> fe();
-
-	template<unsigned int dim>
-	inline Quadrature *q() { return &(q_[dim]); }
-
-	inline std::shared_ptr<DOFHandlerMultiDim> dh();
-    inline std::shared_ptr<DOFHandlerMultiDim> dh_scalar();
-	inline std::shared_ptr<DOFHandlerMultiDim> dh_vector();
-    inline std::shared_ptr<DOFHandlerMultiDim> dh_tensor();
-    
-//     const FEValuesViews::Vector<dim,3> vec;
-
-private:
-
-        MixedPtr<FiniteElement> fe_;  ///< Finite elements for the solution of the mechanics equation.
-	QGauss::array q_;
-
-
-    std::shared_ptr<DiscreteSpace> ds_;
-    
-	/// Object for distribution of dofs.
-	std::shared_ptr<DOFHandlerMultiDim> dh_;
-    std::shared_ptr<DOFHandlerMultiDim> dh_scalar_;
-	std::shared_ptr<DOFHandlerMultiDim> dh_vector_;
-    std::shared_ptr<DOFHandlerMultiDim> dh_tensor_;
-};
-
-
-} // namespace Mechanics
-
-=======
 template<unsigned int dim> class StiffnessAssemblyElasticity;
 template<unsigned int dim> class RhsAssemblyElasticity;
 template<unsigned int dim> class OutpuFieldsAssemblyElasticity;
 template< template<IntDim...> class DimAssembly> class GenericAssembly;
->>>>>>> 19af1f32
 
 
 
@@ -168,9 +119,10 @@
         void create_dh(Mesh * mesh, unsigned int fe_order);
 
         /// Objects for distribution of dofs.
-        std::shared_ptr<DOFHandlerMultiDim> dh_;
-        std::shared_ptr<DOFHandlerMultiDim> dh_scalar_;
-        std::shared_ptr<DOFHandlerMultiDim> dh_tensor_;
+        std::shared_ptr<DOFHandlerMultiDim> dh_;         ///< P1 FE for displacement unknown.
+        std::shared_ptr<DOFHandlerMultiDim> dh_scalar_;  ///< P0 FE for cell-based output of scalar quantities.
+        std::shared_ptr<DOFHandlerMultiDim> dh_vector_;  ///< P0 FE for cell-based output of vector quantities.
+        std::shared_ptr<DOFHandlerMultiDim> dh_tensor_;  ///< P0 FE for cell-based output of tensor quantities.
 
     	/// @name Solution of algebraic system
     	// @{

--- conflicted
+++ resolved
@@ -71,12 +71,9 @@
         Field<3, FieldValue<3>::Scalar> young_modulus;
         Field<3, FieldValue<3>::Scalar> poisson_ratio;
 		Field<3, FieldValue<3>::Scalar> fracture_sigma;    ///< Transition parameter for diffusive transfer on fractures.
-<<<<<<< HEAD
         Field<3, FieldValue<3>::Scalar> roughness_angle;
         Field<3, FieldValue<3>::Scalar> roughness_height;
-=======
         Field<3, FieldValue<3>::TensorFixed> initial_stress;
->>>>>>> e08cf277
 		
 		/// Pointer to DarcyFlow field cross_section
         Field<3, FieldValue<3>::Scalar > cross_section;

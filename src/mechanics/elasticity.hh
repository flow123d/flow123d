/*!
 *
﻿ * Copyright (C) 2015 Technical University of Liberec.  All rights reserved.
 * 
 * This program is free software; you can redistribute it and/or modify it under
 * the terms of the GNU General Public License version 3 as published by the
 * Free Software Foundation. (http://www.gnu.org/licenses/gpl-3.0.en.html)
 * 
 * This program is distributed in the hope that it will be useful, but WITHOUT
 * ANY WARRANTY; without even the implied warranty of MERCHANTABILITY or FITNESS
 * FOR A PARTICULAR PURPOSE.  See the GNU General Public License for more details.
 *
 * 
 * @file    elasticity.hh
 * @brief   FEM for linear elasticity.
 * @author  Jan Stebel
 */

#ifndef ELASTICITY_HH_
#define ELASTICITY_HH_

#include "fields/bc_field.hh"
#include "fields/field.hh"
#include "fields/multi_field.hh"
#include "la/linsys.hh"
#include "la/vector_mpi.hh"
#include "flow/mh_dofhandler.hh"
#include "fields/equation_output.hh"
#include "fem/mapping_p1.hh"
#include "coupling/equation.hh"
#include "fem/fe_values_views.hh"
#include "tools/mixed.hh"

class Distribution;
class OutputTime;
class DOFHandlerMultiDim;
template<unsigned int dim, unsigned int spacedim> class FEValuesBase;
template<unsigned int dim> class FiniteElement;
template<unsigned int dim, unsigned int spacedim> class Mapping;
class Quadrature;
class Elasticity;


namespace Mechanics {

/**
 * Auxiliary container class for Finite element and related objects of all dimensions.
 * Its purpose is to provide templated access to these objects, applicable in
 * the assembling methods.
 */
class FEObjects {
public:

	FEObjects(Mesh *mesh_, unsigned int fe_order);
	~FEObjects();

	template<unsigned int dim>
	inline std::shared_ptr<FiniteElement<dim>> fe();

	template<unsigned int dim>
<<<<<<< HEAD
	inline std::shared_ptr<Quadrature<dim>> q();
=======
	inline Quadrature *q() { return q_[dim]; }
>>>>>>> ffc6a5f7

	template<unsigned int dim>
	inline MappingP1<dim,3> *mapping();

	inline std::shared_ptr<DOFHandlerMultiDim> dh();
    
//     const FEValuesViews::Vector<dim,3> vec;

private:

<<<<<<< HEAD
    MixedPtr<FiniteElement> fe_;  ///< Finite elements for the solution of the advection-diffusion equation.
    MixedPtr<Quadrature> q_;      ///< Quadratures used in assembling methods.
=======
	/// Finite elements for the solution of the advection-diffusion equation.
    FiniteElement<0> *fe0_;
	FiniteElement<1> *fe1_;
	FiniteElement<2> *fe2_;
	FiniteElement<3> *fe3_;

	/// Quadratures used in assembling methods.
	Quadrature *q_[4];
>>>>>>> ffc6a5f7

	/// Auxiliary mappings of reference elements.
	MappingP1<1,3> *map1_;
	MappingP1<2,3> *map2_;
	MappingP1<3,3> *map3_;

    std::shared_ptr<DiscreteSpace> ds_;
    
	/// Object for distribution of dofs.
	std::shared_ptr<DOFHandlerMultiDim> dh_;
};


} // namespace Mechanics





class Elasticity : public EquationBase
{
public:

	class EqData : public FieldSet {
	public:
      
        enum Bc_types {
          bc_type_displacement,
          bc_type_traction
        };

		EqData();
        
        static  constexpr const char *  name() { return "Mechanics_LinearElasticity"; }

        static string default_output_field() { return "\"displacement\""; }

        static const Input::Type::Selection & get_bc_type_selection();

        static IT::Selection get_output_selection();
        
        
        BCField<3, FieldValue<3>::Enum > bc_type;
        BCField<3, FieldValue<3>::VectorFixed> bc_displacement;
        BCField<3, FieldValue<3>::VectorFixed> bc_traction;
        Field<3, FieldValue<3>::VectorFixed> load;
        Field<3, FieldValue<3>::Scalar> young_modulus;
        Field<3, FieldValue<3>::Scalar> poisson_ratio;
		Field<3, FieldValue<3>::Scalar> fracture_sigma;    ///< Transition parameter for diffusive transfer on fractures.
		
		/// Pointer to DarcyFlow field cross_section
        Field<3, FieldValue<3>::Scalar > cross_section;
        Field<3, FieldValue<3>::Scalar> region_id;
        Field<3, FieldValue<3>::Scalar> subdomain;
        
        Field<3, FieldValue<3>::VectorFixed> output_field;

        EquationOutput output_fields;

	};



    /**
     * @brief Constructor.
     * @param init_mesh         computational mesh
     * @param in_rec            input record
     */
    Elasticity(Mesh &init_mesh, const Input::Record in_rec);
    /**

     * @brief Declare input record type for the equation TransportDG.
     */
    static const Input::Type::Record & get_input_type();

    /**
     * @brief Initialize solution in the zero time.
     */
	void zero_time_step() override;
	
    bool evaluate_time_constraint(double &time_constraint)
    { return false; }

    /**
     * @brief Computes the solution in one time instant.
     */
	void update_solution() override;

	/**
	 * @brief Postprocesses the solution and writes to output file.
	 */
	void output_data();

	/**
	 * @brief Destructor.
	 */
	~Elasticity();

	void initialize() override;

    void calculate_cumulative_balance();

	const Vec &get_solution()
	{ return ls->get_solution(); }

    inline EqData &data() { return data_; }
    
    
    typedef Elasticity FactoryBaseType;




private:
    /// Registrar of class to factory
    static const int registrar;

	void output_vector_gather();

	void preallocate();

	/**
	 * @brief Assembles the stiffness matrix.
	 *
	 * This routine just calls assemble_volume_integrals(), assemble_fluxes_boundary(),
	 * assemble_fluxes_element_element() and assemble_fluxes_element_side() for each
	 * space dimension.
	 */
	void assemble_stiffness_matrix();

	/**
	 * @brief Assembles the volume integrals into the stiffness matrix.
	*/
	template<unsigned int dim>
	void assemble_volume_integrals();

	/**
	 * @brief Assembles the right hand side due to volume sources.
	 *
	 * This method just calls set_sources() for each space dimension.
	 */
	void set_sources();

	/**
	 * @brief Assembles the right hand side vector due to volume sources.
	 */
	template<unsigned int dim>
	void set_sources();
    
    /**
     * @brief Assembles the fluxes on the boundary.
     */
    template<unsigned int dim>
    void assemble_fluxes_boundary();

	/**
	 * @brief Assembles the fluxes between elements of different dimensions.
	 */
	template<unsigned int dim>
	void assemble_fluxes_element_side();


	/**
	 * @brief Assembles the r.h.s. components corresponding to the Dirichlet boundary conditions.
	 *
	 * The routine just calls templated method set_boundary_condition() for each space dimension.
	 */
	void set_boundary_conditions();

	/**
	 * @brief Assembles the r.h.s. components corresponding to the Dirichlet boundary conditions
	 * for a given space dimension.
	 */
	template<unsigned int dim>
	void set_boundary_conditions();

    


	/// @name Physical parameters
	// @{

	/// Field data for model parameters.
	EqData data_;
    
	// @}


	/// @name Parameters of the numerical method
	// @{

	/// Finite element objects
	Mechanics::FEObjects *feo;
    
	// @}



	/// @name Solution of algebraic system
	// @{

	/// Vector of right hand side.
	Vec rhs;

	/// The stiffness matrix.
	Mat stiffness_matrix;

	/// Linear algebra system for the transport equation.
	LinSys *ls;

	// @}


	/// @name Output to file
	// @{

	/// Vector of solution data.
	VectorMPI output_vec;
    
    std::shared_ptr<OutputTime> output_stream_;

	/// Record with input specification.
	Input::Record input_rec;


	// @}




	/// @name Other
	// @{

    /// Indicates whether matrices have been preallocated.
    bool allocation_done;
    
    /// Indicator of change in advection vector field.
    bool flux_changed;

    // @}
};






#endif /* ELASTICITY_HH_ */<|MERGE_RESOLUTION|>--- conflicted
+++ resolved
@@ -30,6 +30,7 @@
 #include "coupling/equation.hh"
 #include "fem/fe_values_views.hh"
 #include "tools/mixed.hh"
+#include "quadrature/quadrature_lib.hh"
 
 class Distribution;
 class OutputTime;
@@ -37,7 +38,6 @@
 template<unsigned int dim, unsigned int spacedim> class FEValuesBase;
 template<unsigned int dim> class FiniteElement;
 template<unsigned int dim, unsigned int spacedim> class Mapping;
-class Quadrature;
 class Elasticity;
 
 
@@ -58,11 +58,7 @@
 	inline std::shared_ptr<FiniteElement<dim>> fe();
 
 	template<unsigned int dim>
-<<<<<<< HEAD
-	inline std::shared_ptr<Quadrature<dim>> q();
-=======
-	inline Quadrature *q() { return q_[dim]; }
->>>>>>> ffc6a5f7
+	inline Quadrature *q() { return &(q_[dim]); }
 
 	template<unsigned int dim>
 	inline MappingP1<dim,3> *mapping();
@@ -73,19 +69,8 @@
 
 private:
 
-<<<<<<< HEAD
     MixedPtr<FiniteElement> fe_;  ///< Finite elements for the solution of the advection-diffusion equation.
-    MixedPtr<Quadrature> q_;      ///< Quadratures used in assembling methods.
-=======
-	/// Finite elements for the solution of the advection-diffusion equation.
-    FiniteElement<0> *fe0_;
-	FiniteElement<1> *fe1_;
-	FiniteElement<2> *fe2_;
-	FiniteElement<3> *fe3_;
-
-	/// Quadratures used in assembling methods.
-	Quadrature *q_[4];
->>>>>>> ffc6a5f7
+	QGauss::array q_;
 
 	/// Auxiliary mappings of reference elements.
 	MappingP1<1,3> *map1_;

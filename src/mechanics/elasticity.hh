--- conflicted
+++ resolved
@@ -188,17 +188,12 @@
 	// Recompute fields for output (stress, divergence etc.)
 	void update_output_fields();
     
-<<<<<<< HEAD
     void set_potential_load(const Field<3, FieldValue<3>::Scalar> &potential,
                             const Field<3, FieldValue<3>::Scalar> &ref_potential)
     {
-        data_.potential_load = potential;
-        data_.ref_potential_load = ref_potential;
+        eq_fields_->potential_load = potential;
+        eq_fields_->ref_potential_load = ref_potential;
     }
-=======
-    void set_potential_load(const Field<3, FieldValue<3>::Scalar> &potential)
-    { eq_fields_->potential_load = potential; }
->>>>>>> ea32369d
 
     void calculate_cumulative_balance();
 

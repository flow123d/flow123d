/*!
 *
﻿ * Copyright (C) 2015 Technical University of Liberec.  All rights reserved.
 * 
 * This program is free software; you can redistribute it and/or modify it under
 * the terms of the GNU General Public License version 3 as published by the
 * Free Software Foundation. (http://www.gnu.org/licenses/gpl-3.0.en.html)
 * 
 * This program is distributed in the hope that it will be useful, but WITHOUT
 * ANY WARRANTY; without even the implied warranty of MERCHANTABILITY or FITNESS
 * FOR A PARTICULAR PURPOSE.  See the GNU General Public License for more details.
 *
 * 
 * @file    transport_dg.cc
 * @brief   Discontinuous Galerkin method for equation of transport with dispersion.
 * @author  Jan Stebel
 */

#include "system/sys_profiler.hh"
#include "mechanics/elasticity.hh"
#include "mechanics/assembly_elasticity.hh"

#include "io/output_time.hh"
#include "quadrature/quadrature_lib.hh"
#include "fem/fe_values.hh"
#include "fem/fe_p.hh"
#include "fem/fe_rt.hh"
#include "fem/fe_system.hh"
#include "fields/field_fe.hh"
#include "la/linsys_PETSC.hh"
#include "coupling/balance.hh"
#include "mesh/neighbours.h"
#include "coupling/generic_assembly.hh"

#include "fields/multi_field.hh"
#include "fields/generic_field.hh"
#include "fields/field_model.hh"
#include "input/factory.hh"




using namespace Input::Type;


const Record & Elasticity::get_input_type() {
    std::string equation_name = std::string(Elasticity::EqData::name()) + "_FE";
	return IT::Record(
                std::string(equation_name),
                "FEM for linear elasticity.")
           .copy_keys(EquationBase::record_template())
           .declare_key("balance", Balance::get_input_type(), Default("{}"),
                    "Settings for computing balance.")
           .declare_key("output_stream", OutputTime::get_input_type(), Default::obligatory(),
                    "Parameters of output stream.")
           .declare_key("solver", LinSys_PETSC::get_input_type(), Default::obligatory(),
				"Linear solver for elasticity.")
		   .declare_key("input_fields", Array(
		        Elasticity::EqData()
		            .make_field_descriptor_type(equation_name)),
		        IT::Default::obligatory(),
		        "Input fields of the equation.")
           .declare_key("output",
                EqData().output_fields.make_output_type(equation_name, ""),
                IT::Default("{ \"fields\": [ "+Elasticity::EqData::default_output_field()+" ] }"),
                "Setting of the field output.")
		   .close();
}

const int Elasticity::registrar =
		Input::register_class< Elasticity, Mesh &, const Input::Record>(std::string(Elasticity::EqData::name()) + "_FE") +
		Elasticity::get_input_type().size();



namespace Mechanics {

FEObjects::FEObjects(Mesh *mesh_, unsigned int fe_order)
: q_(QGauss::make_array(2))
{
	switch (fe_order)
	{
	case 1: {
        MixedPtr<FE_P> fe_p(1);
        fe_ = mixed_fe_system(fe_p, FEVector, 3);
		break;
    }
	default:
		xprintf(PrgErr, "Unsupported polynomial order %d for finite elements in Elasticity", fe_order);
		break;
	}


    ds_ = std::make_shared<EqualOrderDiscreteSpace>(mesh_, fe_);
	dh_ = std::make_shared<DOFHandlerMultiDim>(*mesh_);

	dh_->distribute_dofs(ds_);
    
    
    MixedPtr<FE_P_disc> fe_p(0);
    dh_scalar_ = make_shared<DOFHandlerMultiDim>(*mesh_);
	std::shared_ptr<DiscreteSpace> ds = std::make_shared<EqualOrderDiscreteSpace>( mesh_, fe_p);
	dh_scalar_->distribute_dofs(ds);
    

    MixedPtr<FiniteElement> fe_t = mixed_fe_system(MixedPtr<FE_P_disc>(0), FEType::FETensor, 9);
    dh_tensor_ = make_shared<DOFHandlerMultiDim>(*mesh_);
	std::shared_ptr<DiscreteSpace> dst = std::make_shared<EqualOrderDiscreteSpace>( mesh_, fe_t);
	dh_tensor_->distribute_dofs(dst);
}


FEObjects::~FEObjects()
{
}

template<> std::shared_ptr<FiniteElement<0>> FEObjects::fe<0>() { return fe_[0_d]; }
template<> std::shared_ptr<FiniteElement<1>> FEObjects::fe<1>() { return fe_[1_d]; }
template<> std::shared_ptr<FiniteElement<2>> FEObjects::fe<2>() { return fe_[2_d]; }
template<> std::shared_ptr<FiniteElement<3>> FEObjects::fe<3>() { return fe_[3_d]; }

std::shared_ptr<DOFHandlerMultiDim> FEObjects::dh() { return dh_; }
std::shared_ptr<DOFHandlerMultiDim> FEObjects::dh_scalar() { return dh_scalar_; }
std::shared_ptr<DOFHandlerMultiDim> FEObjects::dh_tensor() { return dh_tensor_; }



} // namespace Mechanics


double lame_mu(double young, double poisson)
{
    return young*0.5/(poisson+1.);
}


double lame_lambda(double young, double poisson)
{
    return young*poisson/((poisson+1.)*(1.-2.*poisson));
}

// Functor computing lame_mu
struct fn_lame_mu {
	inline double operator() (double young, double poisson) {
        return young * 0.5 / (poisson+1.);
    }
};

// Functor computing lame_lambda
struct fn_lame_lambda {
	inline double operator() (double young, double poisson) {
        return young * poisson / ((poisson+1.)*(1.-2.*poisson));
    }
};

// Functor computing dirichlet_penalty
struct fn_dirichlet_penalty {
	inline double operator() (double lame_mu, double lame_lambda) {
        return 1e3 * (2 * lame_mu + lame_lambda);
    }
};






const Selection & Elasticity::EqData::get_bc_type_selection() {
    return Selection("Elasticity_BC_Type", "Types of boundary conditions for mechanics.")
            .add_value(bc_type_displacement, "displacement",
                  "Prescribed displacement.")
            .add_value(bc_type_displacement_normal, "displacement_n",
                  "Prescribed displacement in the normal direction to the boundary.")
            .add_value(bc_type_traction, "traction",
                  "Prescribed traction.")
            .close();
}


Elasticity::EqData::EqData()
{
    *this+=bc_type
        .name("bc_type")
        .description(
        "Type of boundary condition.")
        .units( UnitSI::dimensionless() )
        .input_default("\"traction\"")
        .input_selection( get_bc_type_selection() )
        .flags_add(FieldFlag::in_rhs & FieldFlag::in_main_matrix);
        
    *this+=bc_displacement
        .name("bc_displacement")
        .description("Prescribed displacement on boundary.")
        .units( UnitSI().m() )
        .input_default("0.0")
        .flags_add(in_rhs);
        
    *this+=bc_traction
        .name("bc_traction")
        .description("Prescribed traction on boundary.")
        .units( UnitSI().Pa() )
        .input_default("0.0")
        .flags_add(in_rhs);
        
    *this+=load
        .name("load")
        .description("Prescribed bulk load.")
        .units( UnitSI().N().m(-3) )
        .input_default("0.0")
        .flags_add(in_rhs);
    
    *this+=young_modulus
        .name("young_modulus")
        .description("Young's modulus.")
        .units( UnitSI().Pa() )
         .input_default("0.0")
        .flags_add(in_main_matrix & in_rhs);
    
    *this+=poisson_ratio
        .name("poisson_ratio")
        .description("Poisson's ratio.")
        .units( UnitSI().dimensionless() )
         .input_default("0.0")
        .flags_add(in_main_matrix & in_rhs);
        
    *this+=fracture_sigma
            .name("fracture_sigma")
            .description(
            "Coefficient of transfer of forces through fractures.")
            .units( UnitSI::dimensionless() )
            .input_default("1.0")
            .flags_add(in_main_matrix & in_rhs);

    *this += region_id.name("region_id")
    	        .units( UnitSI::dimensionless())
    	        .flags(FieldFlag::equation_external_output);
                
    *this += subdomain.name("subdomain")
      .units( UnitSI::dimensionless() )
      .flags(FieldFlag::equation_external_output);
      
    *this+=cross_section
      .name("cross_section")
      .units( UnitSI().m(3).md() )
      .flags(input_copy & in_time_term & in_main_matrix & in_rhs);
      
    *this+=potential_load
      .name("potential_load")
      .units( UnitSI().m() )
      .flags(input_copy & in_rhs);

    *this+=output_field
            .name("displacement")
            .description("Displacement vector field output.")
            .units( UnitSI().m() )
            .flags(equation_result);
    
    *this += output_stress
            .name("stress")
            .description("Stress tensor output.")
            .units( UnitSI().Pa() )
            .flags(equation_result);
    
    *this += output_von_mises_stress
            .name("von_mises_stress")
            .description("von Mises stress output.")
            .units( UnitSI().Pa() )
            .flags(equation_result);
    
    *this += output_cross_section
            .name("cross_section_updated")
            .description("Cross-section after deformation - output.")
            .units( UnitSI().m() )
            .flags(equation_result);
            
    *this += output_divergence
            .name("displacement_divergence")
            .description("Displacement divergence output.")
            .units( UnitSI().dimensionless() )
            .flags(equation_result);

    *this += lame_mu.name("lame_mu")
            .description("Field lame_mu.")
            .input_default("0.0")
            .units( UnitSI().Pa() );

    *this += lame_lambda.name("lame_lambda")
            .description("Field lame_lambda.")
            .input_default("0.0")
            .units( UnitSI().Pa() );

    *this += dirichlet_penalty.name("dirichlet_penalty")
            .description("Field dirichlet_penalty.")
            .input_default("0.0")
            .units( UnitSI().Pa() );

    // add all input fields to the output list
    output_fields += *this;

}

Elasticity::Elasticity(Mesh & init_mesh, const Input::Record in_rec, TimeGovernor *tm)
        : EquationBase(init_mesh, in_rec),
		  input_rec(in_rec),
		  allocation_done(false)
{
	// Can not use name() + "constructor" here, since START_TIMER only accepts const char *
	// due to constexpr optimization.
	START_TIMER(EqData::name());

	this->eq_data_ = &data_;
    data_.add_coords_field();
    
    auto time_rec = in_rec.val<Input::Record>("time");
    if (tm == nullptr)
    {
        time_ = new TimeGovernor(time_rec);
    }
    else
    {
        TimeGovernor time_from_rec(time_rec);
        ASSERT( time_from_rec.is_default() ).error("Duplicate key 'time', time in elasticity is already initialized from parent class!");
        time_ = tm;
    }


    // Set up physical parameters.
    data_.set_mesh(init_mesh);
    data_.region_id = GenericField<3>::region_id(*mesh_);
    data_.subdomain = GenericField<3>::subdomain(*mesh_);
    
    // create finite element structures and distribute DOFs
    feo = new Mechanics::FEObjects(mesh_, 1);
    data_.dh_ = feo->dh(); // TODO move initialization of dh_ to EqData constructor after remove feo.
    DebugOut().fmt("Mechanics: solution size {}\n", feo->dh()->n_global_dofs());
    
}


void Elasticity::initialize()
{
    output_stream_ = OutputTime::create_output_stream("mechanics", input_rec.val<Input::Record>("output_stream"), time().get_unit_string());
    
    data_.set_components({"displacement"});
    data_.set_input_list( input_rec.val<Input::Array>("input_fields"), time() );
    
//     balance_ = std::make_shared<Balance>("mechanics", mesh_);
//     balance_->init_from_input(input_rec.val<Input::Record>("balance"), *time_);
    // initialization of balance object
//     data_.balance_idx_ = {
//         balance_->add_quantity("force_x"),
//         balance_->add_quantity("force_y"),
//         balance_->add_quantity("force_z")
//     };
//     balance_->units(UnitSI().kg().m().s(-2));

    // create shared pointer to a FieldFE, pass FE data and push this FieldFE to output_field on all regions
    data_.output_field_ptr = create_field_fe<3, FieldValue<3>::VectorFixed>(feo->dh());
    data_.output_field.set(data_.output_field_ptr, 0.);
    
    // setup output stress
    data_.output_stress_ptr = create_field_fe<3, FieldValue<3>::TensorFixed>(feo->dh_tensor());
    data_.output_stress.set(data_.output_stress_ptr, 0.);
    
    // setup output von Mises stress
    data_.output_von_mises_stress_ptr = create_field_fe<3, FieldValue<3>::Scalar>(feo->dh_scalar());
    data_.output_von_mises_stress.set(data_.output_von_mises_stress_ptr, 0.);
    
    // setup output cross-section
    data_.output_cross_section_ptr = create_field_fe<3, FieldValue<3>::Scalar>(feo->dh_scalar());
    data_.output_cross_section.set(data_.output_cross_section_ptr, 0.);
    
    // setup output divergence
    data_.output_div_ptr = create_field_fe<3, FieldValue<3>::Scalar>(feo->dh_scalar());
    data_.output_divergence.set(data_.output_div_ptr, 0.);
    
    data_.output_field.output_type(OutputTime::CORNER_DATA);

    // set time marks for writing the output
    data_.output_fields.initialize(output_stream_, mesh_, input_rec.val<Input::Record>("output"), this->time());

    // set instances of FieldModel
    data_.lame_mu.set(Model<3, FieldValue<3>::Scalar>::create(fn_lame_mu(), data_.young_modulus, data_.poisson_ratio), 0.0);
    data_.lame_lambda.set(Model<3, FieldValue<3>::Scalar>::create(fn_lame_lambda(), data_.young_modulus, data_.poisson_ratio), 0.0);
    data_.dirichlet_penalty.set(Model<3, FieldValue<3>::Scalar>::create(fn_dirichlet_penalty(), data_.lame_mu, data_.lame_lambda), 0.0);

    // equation default PETSc solver options
    std::string petsc_default_opts;
    petsc_default_opts = "-ksp_type cg -pc_type hypre -pc_hypre_type boomeramg";
    
    // allocate matrix and vector structures
    data_.ls = new LinSys_PETSC(feo->dh()->distr().get(), petsc_default_opts);
    ( (LinSys_PETSC *)data_.ls )->set_from_input( input_rec.val<Input::Record>("solver") );
    data_.ls->set_solution(data_.output_field_ptr->vec().petsc_vec());

    std::shared_ptr<Balance> balance; // temporary solution
    data_.stiffness_assembly_ = new GenericAssembly< StiffnessAssemblyElasticity >(&data(), balance, data_.dh_.get());

    // initialization of balance object
//     balance_->allocate(feo->dh()->distr()->lsize(),
//             max(feo->fe<1>()->n_dofs(), max(feo->fe<2>()->n_dofs(), feo->fe<3>()->n_dofs())));

}


Elasticity::~Elasticity()
{
//     delete time_;

    MatDestroy(&stiffness_matrix);
    VecDestroy(&rhs);
    delete data_.ls;
    delete feo;

    delete data_.stiffness_assembly_;
}



void Elasticity::update_output_fields()
{
    // update ghost values of solution vector
    data_.output_field_ptr->vec().local_to_ghost_begin();
    data_.output_field_ptr->vec().local_to_ghost_end();

    // compute new output fields depending on solution (stress, divergence etc.)
    data_.output_stress_ptr->vec().zero_entries();
    data_.output_cross_section_ptr->vec().zero_entries();
    data_.output_div_ptr->vec().zero_entries();
    compute_output_fields<1>();
    compute_output_fields<2>();
    compute_output_fields<3>();

    // update ghost values of computed fields
    data_.output_stress_ptr->vec().local_to_ghost_begin();
    data_.output_stress_ptr->vec().local_to_ghost_end();
    data_.output_von_mises_stress_ptr->vec().local_to_ghost_begin();
    data_.output_von_mises_stress_ptr->vec().local_to_ghost_end();
    data_.output_cross_section_ptr->vec().local_to_ghost_begin();
    data_.output_cross_section_ptr->vec().local_to_ghost_end();
    data_.output_div_ptr->vec().local_to_ghost_begin();
    data_.output_div_ptr->vec().local_to_ghost_end();
}




void Elasticity::zero_time_step()
{
	START_TIMER(EqData::name());
	data_.mark_input_times( *time_ );
	data_.set_time(time_->step(), LimitSide::right);
	std::stringstream ss; // print warning message with table of uninitialized fields
	if ( FieldCommon::print_message_table(ss, "mechanics") ) {
		WarningOut() << ss.str();
	}

    ( (LinSys_PETSC *)data_.ls )->set_initial_guess_nonzero();

    // check first time assembly - needs preallocation
    if (!allocation_done) preallocate();
    

    // after preallocation we assemble the matrices and vectors required for balance of forces
//     for (auto subst_idx : data_.balance_idx_)
//         balance_->calculate_instant(subst_idx, data_.ls->get_solution());
    
//     update_solution();
    data_.ls->start_add_assembly();
    MatSetOption(*data_.ls->get_matrix(), MAT_KEEP_NONZERO_PATTERN, PETSC_TRUE);
    data_.ls->mat_zero_entries();
    data_.ls->rhs_zero_entries();
    //assemble_stiffness_matrix();
    START_TIMER("assemble_stiffness");
    data_.stiffness_assembly_->assemble(data_.dh_);
    END_TIMER("assemble_stiffness");
    assemble_rhs();
<<<<<<< HEAD
    data_.ls->finish_assembly();
    data_.ls->solve();
=======
    ls->finish_assembly();
    LinSys::SolveInfo si = ls->solve();
    MessageOut().fmt("[mech solver] lin. it: {}, reason: {}, residual: {}\n",
        		si.n_iterations, si.converged_reason, ls->compute_residual());
>>>>>>> 9fa084a8
    output_data();
}



void Elasticity::preallocate()
{
    // preallocate system matrix
	data_.ls->start_allocation();
    stiffness_matrix = NULL;
    rhs = NULL;

	//assemble_stiffness_matrix();
    START_TIMER("assemble_stiffness");
    data_.stiffness_assembly_->assemble(data_.dh_);
    END_TIMER("assemble_stiffness");
    assemble_rhs();

	allocation_done = true;
}




void Elasticity::update_solution()
{
	START_TIMER("DG-ONE STEP");

    next_time();
	solve_linear_system();

    calculate_cumulative_balance();
    
    output_data();

    END_TIMER("DG-ONE STEP");
}

void Elasticity::next_time()
{
    time_->next_time();
    time_->view("MECH");
    
}



void Elasticity::solve_linear_system()
{
    START_TIMER("data reinit");
    data_.set_time(time_->step(), LimitSide::right);
    END_TIMER("data reinit");
    
    // assemble stiffness matrix
    if (stiffness_matrix == NULL
        || data_.subset(FieldFlag::in_main_matrix).changed())
    {
        DebugOut() << "Mechanics: Assembling matrix.\n";
        data_.ls->start_add_assembly();
        data_.ls->mat_zero_entries();
        assemble_stiffness_matrix();
        data_.ls->finish_assembly();

        if (stiffness_matrix == NULL)
            MatConvert(*( data_.ls->get_matrix() ), MATSAME, MAT_INITIAL_MATRIX, &stiffness_matrix);
        else
            MatCopy(*( data_.ls->get_matrix() ), stiffness_matrix, DIFFERENT_NONZERO_PATTERN);
    }

    // assemble right hand side (due to sources and boundary conditions)
    if (rhs == NULL
        || data_.subset(FieldFlag::in_rhs).changed())
    {
        DebugOut() << "Mechanics: Assembling right hand side.\n";
        data_.ls->start_add_assembly();
        data_.ls->rhs_zero_entries();
    	assemble_rhs();
    	data_.ls->finish_assembly();

        if (rhs == nullptr) VecDuplicate(*( data_.ls->get_rhs() ), &rhs);
        VecCopy(*( data_.ls->get_rhs() ), rhs);
    }

    START_TIMER("solve");
<<<<<<< HEAD
    data_.ls->solve();
=======
    LinSys::SolveInfo si = ls->solve();
    MessageOut().fmt("[mech solver] lin. it: {}, reason: {}, residual: {}\n",
        		si.n_iterations, si.converged_reason, ls->compute_residual());
>>>>>>> 9fa084a8
    END_TIMER("solve");
}






void Elasticity::output_data()
{
    START_TIMER("MECH-OUTPUT");

    // gather the solution from all processors
    data_.output_fields.set_time( this->time().step(), LimitSide::left);
    //if (data_.output_fields.is_field_output_time(data_.output_field, this->time().step()) )
    update_output_fields();
    data_.output_fields.output(this->time().step());

//     START_TIMER("MECH-balance");
//     balance_->calculate_instant(subst_idx, data_.ls->get_solution());
//     balance_->output();
//     END_TIMER("MECH-balance");

    END_TIMER("MECH-OUTPUT");
}


template<unsigned int dim>
void Elasticity::compute_output_fields()
{
    QGauss q(dim, 0), q_sub(dim-1, 0);
    FEValues<3> fv(q, *feo->fe<dim>(),
    		update_values | update_gradients | update_quadrature_points);
    FEValues<3> fsv(q_sub, *feo->fe<dim>(),
    		update_values | update_normal_vectors | update_quadrature_points);
    const unsigned int ndofs = feo->fe<dim>()->n_dofs();
    auto vec = fv.vector_view(0);
    auto vec_side = fsv.vector_view(0);
    VectorMPI output_vec = data_.output_field_ptr->vec();
    VectorMPI output_stress_vec = data_.output_stress_ptr->vec();
    VectorMPI output_von_mises_stress_vec = data_.output_von_mises_stress_ptr->vec();
    VectorMPI output_cross_sec_vec = data_.output_cross_section_ptr->vec();
    VectorMPI output_div_vec = data_.output_div_ptr->vec();
    
    DHCellAccessor cell_tensor = *feo->dh_tensor()->own_range().begin();
    DHCellAccessor cell_scalar = *feo->dh_scalar()->own_range().begin();
    for (auto cell : feo->dh()->own_range())
    {
        if (cell.dim() == dim)
        {
            auto elm = cell.elm();
            
            double poisson = data_.poisson_ratio.value(elm.centre(), elm);
            double young = data_.young_modulus.value(elm.centre(), elm);
            double mu = lame_mu(young, poisson);
            double lambda = lame_lambda(young, poisson);
            
            fv.reinit(elm);
            LocDofVec dof_indices        = cell.get_loc_dof_indices();
            LocDofVec dof_indices_scalar = cell_scalar.get_loc_dof_indices();
            LocDofVec dof_indices_tensor = cell_tensor.get_loc_dof_indices();
            
            arma::mat33 stress = arma::zeros(3,3);
            double div = 0;
            for (unsigned int i=0; i<ndofs; i++)
            {
                stress += (2*mu*vec.sym_grad(i,0) + lambda*vec.divergence(i,0)*arma::eye(3,3))*output_vec[dof_indices[i]];
                div += vec.divergence(i,0)*output_vec[dof_indices[i]];
            }
            
            arma::mat33 stress_dev = stress - arma::trace(stress)/3*arma::eye(3,3);
            double von_mises_stress = sqrt(1.5*arma::dot(stress_dev, stress_dev));
            output_div_vec[dof_indices_scalar[0]] += div;
            
            for (unsigned int i=0; i<3; i++)
                for (unsigned int j=0; j<3; j++)
                    output_stress_vec[dof_indices_tensor[i*3+j]] += stress(i,j);
            output_von_mises_stress_vec[dof_indices_scalar[0]] = von_mises_stress;
            
            output_cross_sec_vec[dof_indices_scalar[0]] += data_.cross_section.value(fv.point(0), elm);
        } 
        else if (cell.dim() == dim-1)
        {
            auto elm = cell.elm();
            double normal_displacement = 0;
            double csection = data_.cross_section.value(fsv.point(0), elm);
            arma::mat33 normal_stress = arma::zeros(3,3);

            double poisson = data_.poisson_ratio.value(elm.centre(), elm);
            double young = data_.young_modulus.value(elm.centre(), elm);
            double mu = lame_mu(young, poisson);
            double lambda = lame_lambda(young, poisson);

            for (unsigned int inb=0; inb<elm->n_neighs_vb(); inb++)
            {
                auto side = elm->neigh_vb[inb]->side();
                auto cell_side = side->element();
                fsv.reinit(*side);
                LocDofVec side_dof_indices =
                    feo->dh()->cell_accessor_from_element(cell_side.idx()).get_loc_dof_indices();
                
                for (unsigned int i=0; i<ndofs; i++)
                {
                    normal_displacement -= arma::dot(vec_side.value(i,0)*output_vec[side_dof_indices[i]], fsv.normal_vector(0));
                    arma::mat33 grad = -arma::kron(vec_side.value(i,0)*output_vec[side_dof_indices[i]], fsv.normal_vector(0).t()) / csection;
                    normal_stress += mu*(grad+grad.t()) + lambda*arma::trace(grad)*arma::eye(3,3);
                }
            }
            LocDofVec dof_indices_scalar = cell_scalar.get_loc_dof_indices();
            LocDofVec dof_indices_tensor = cell_tensor.get_loc_dof_indices();
            for (unsigned int i=0; i<3; i++)
                for (unsigned int j=0; j<3; j++)
                    output_stress_vec[dof_indices_tensor[i*3+j]] += normal_stress(i,j);
            output_cross_sec_vec[dof_indices_scalar[0]] += normal_displacement;
            output_div_vec[dof_indices_scalar[0]] += normal_displacement / csection;
        }
        cell_scalar.inc();
        cell_tensor.inc();
    }
}





void Elasticity::calculate_cumulative_balance()
{
//     if (balance_->cumulative())
//     {
//         balance_->calculate_cumulative(subst_idx, data_.ls->get_solution());
//     }
}








void Elasticity::assemble_stiffness_matrix()
{
  START_TIMER("assemble_stiffness");
   START_TIMER("assemble_volume_integrals");
    assemble_volume_integrals<1>();
    assemble_volume_integrals<2>();
    assemble_volume_integrals<3>();
   END_TIMER("assemble_volume_integrals");
   
  START_TIMER("assemble_fluxes_boundary");
    assemble_fluxes_boundary<1>();
    assemble_fluxes_boundary<2>();
    assemble_fluxes_boundary<3>();
   END_TIMER("assemble_fluxes_boundary");

   START_TIMER("assemble_matrix_elem_side");
    assemble_matrix_element_side<1>();
    assemble_matrix_element_side<2>();
    assemble_matrix_element_side<3>();
   END_TIMER("assemble_matrix_elem_side");
  END_TIMER("assemble_stiffness");
}



template<unsigned int dim>
void Elasticity::assemble_volume_integrals()
{
    FEValues<3> fe_values(*feo->q<dim>(), *feo->fe<dim>(),
    		update_values | update_gradients | update_JxW_values | update_quadrature_points);
    const unsigned int ndofs = feo->fe<dim>()->n_dofs(), qsize = feo->q<dim>()->size();
    vector<int> dof_indices(ndofs);
    vector<arma::vec3> velocity(qsize);
    vector<double> young(qsize), poisson(qsize), csection(qsize);
    PetscScalar local_matrix[ndofs*ndofs];
    auto vec = fe_values.vector_view(0);

	// assemble integral over elements
    for (auto cell : feo->dh()->own_range())
    {
        if (cell.dim() != dim) continue;
        ElementAccessor<3> elm_acc = cell.elm();

        fe_values.reinit(elm_acc);
        cell.get_dof_indices(dof_indices);

        data_.cross_section.value_list(fe_values.point_list(), elm_acc, csection);
        data_.young_modulus.value_list(fe_values.point_list(), elm_acc, young);
        data_.poisson_ratio.value_list(fe_values.point_list(), elm_acc, poisson);
        
        // assemble the local stiffness matrix
        for (unsigned int i=0; i<ndofs; i++)
            for (unsigned int j=0; j<ndofs; j++)
                local_matrix[i*ndofs+j] = 0;

        for (unsigned int k=0; k<qsize; k++)
        {
            double mu = lame_mu(young[k], poisson[k]);
            double lambda = lame_lambda(young[k], poisson[k]);
            for (unsigned int i=0; i<ndofs; i++)
            {
                for (unsigned int j=0; j<ndofs; j++)
                    local_matrix[i*ndofs+j] += csection[k]*(
                                                2*mu*arma::dot(vec.sym_grad(j,k), vec.sym_grad(i,k))
                                                + lambda*vec.divergence(j,k)*vec.divergence(i,k)
                                               )*fe_values.JxW(k);
            }
        }
        data_.ls->mat_set_values(ndofs, dof_indices.data(), ndofs, dof_indices.data(), local_matrix);
    }
}



void Elasticity::assemble_rhs()
{
  START_TIMER("assemble_rhs");
//     balance_->start_source_assembly(subst_idx);
//     balance_->start_flux_assembly(subst_idx);
	assemble_sources<1>();
	assemble_sources<2>();
	assemble_sources<3>();
    assemble_rhs_element_side<1>();
    assemble_rhs_element_side<2>();
    assemble_rhs_element_side<3>();
    assemble_boundary_conditions<1>();
    assemble_boundary_conditions<2>();
    assemble_boundary_conditions<3>();
// 	balance_->finish_flux_assembly(subst_idx);
// 	balance_->finish_source_assembly(subst_idx);
  END_TIMER("assemble_rhs");
}


template<unsigned int dim>
void Elasticity::assemble_sources()
{
    FEValues<3> fe_values(*feo->q<dim>(), *feo->fe<dim>(),
    		update_values | update_gradients | update_JxW_values | update_quadrature_points);
    const unsigned int ndofs = feo->fe<dim>()->n_dofs(), qsize = feo->q<dim>()->size();
    vector<arma::vec3> load(qsize);
    vector<double> csection(qsize), potential(qsize);
    vector<int> dof_indices(ndofs);
    PetscScalar local_rhs[ndofs];
    vector<PetscScalar> local_source_balance_vector(ndofs), local_source_balance_rhs(ndofs);
    auto vec = fe_values.vector_view(0);

	// assemble integral over elements
    for (auto cell : feo->dh()->own_range())
    {
        if (cell.dim() != dim) continue;
        ElementAccessor<3> elm_acc = cell.elm();

        fe_values.reinit(elm_acc);
        cell.get_dof_indices(dof_indices);

        // assemble the local stiffness matrix
        fill_n(local_rhs, ndofs, 0);
        local_source_balance_vector.assign(ndofs, 0);
        local_source_balance_rhs.assign(ndofs, 0);
        
        data_.cross_section.value_list(fe_values.point_list(), elm_acc, csection);
        data_.load.value_list(fe_values.point_list(), elm_acc, load);
        data_.potential_load.value_list(fe_values.point_list(), elm_acc, potential);

        // compute sources
        for (unsigned int k=0; k<qsize; k++)
        {
            for (unsigned int i=0; i<ndofs; i++)
                local_rhs[i] += (
                                 arma::dot(load[k], vec.value(i,k))
                                 -potential[k]*vec.divergence(i,k)
                                )*csection[k]*fe_values.JxW(k);
        }
        data_.ls->rhs_set_values(ndofs, dof_indices.data(), local_rhs);

//         for (unsigned int i=0; i<ndofs; i++)
//         {
//             for (unsigned int k=0; k<qsize; k++)
//                 local_source_balance_vector[i] -= 0;//sources_sigma[k]*fe_values[vec].value(i,k)*fe_values.JxW(k);
// 
//             local_source_balance_rhs[i] += local_rhs[i];
//         }
//         balance_->add_source_matrix_values(subst_idx, elm_acc.region().bulk_idx(), dof_indices, local_source_balance_vector);
//         balance_->add_source_vec_values(subst_idx, elm_acc.region().bulk_idx(), dof_indices, local_source_balance_rhs);
    }
}



double Elasticity::dirichlet_penalty(SideIter side)
{
    double young = data_.young_modulus.value(side->centre(), side->element());
    double poisson = data_.poisson_ratio.value(side->centre(), side->element());
    return 1e3*(2*lame_mu(young, poisson) + lame_lambda(young, poisson)) / side->measure();
}



template<unsigned int dim>
void Elasticity::assemble_fluxes_boundary()
{
    FEValues<3> fe_values_side(*feo->q<dim-1>(), *feo->fe<dim>(),
    		update_values | update_gradients | update_side_JxW_values | update_normal_vectors | update_quadrature_points);
    const unsigned int ndofs = feo->fe<dim>()->n_dofs(), qsize = feo->q<dim-1>()->size();
    vector<int> side_dof_indices(ndofs);
    PetscScalar local_matrix[ndofs*ndofs];
    auto vec = fe_values_side.vector_view(0);

    // assemble boundary integral
    for (unsigned int iedg=0; iedg<feo->dh()->n_loc_edges(); iedg++)
    {
    	Edge edg = mesh_->edge(feo->dh()->edge_index(iedg));
    	if (edg.n_sides() > 1) continue;
    	// check spatial dimension
    	if (edg.side(0)->dim() != dim-1) continue;
    	// skip edges lying not on the boundary
    	if (! edg.side(0)->is_boundary()) continue;

    	SideIter side = edg.side(0);
        ElementAccessor<3> cell = side->element();
        DHCellAccessor dh_cell = feo->dh()->cell_accessor_from_element(cell.idx());
        DHCellSide dh_side(dh_cell, side->side_idx());
        dh_cell.get_dof_indices(side_dof_indices);
        unsigned int bc_type = data_.bc_type.value(side->centre(), side->cond().element_accessor());
        fe_values_side.reinit(*side);

        for (unsigned int i=0; i<ndofs; i++)
            for (unsigned int j=0; j<ndofs; j++)
                local_matrix[i*ndofs+j] = 0;
        
        if (bc_type == EqData::bc_type_displacement)
        {
            for (unsigned int k=0; k<qsize; k++)
                for (unsigned int i=0; i<ndofs; i++)
                    for (unsigned int j=0; j<ndofs; j++)
                        local_matrix[i*ndofs+j] += dirichlet_penalty(side)*arma::dot(vec.value(i,k),vec.value(j,k))*fe_values_side.JxW(k);
        }
        else if (bc_type == EqData::bc_type_displacement_normal)
        {
            for (unsigned int k=0; k<qsize; k++)
                for (unsigned int i=0; i<ndofs; i++)
                    for (unsigned int j=0; j<ndofs; j++)
                        local_matrix[i*ndofs+j] += dirichlet_penalty(side)*arma::dot(vec.value(i,k),fe_values_side.normal_vector(k))*arma::dot(vec.value(j,k),fe_values_side.normal_vector(k))*fe_values_side.JxW(k);
        }
        
        data_.ls->mat_set_values(ndofs, side_dof_indices.data(), ndofs, side_dof_indices.data(), local_matrix);
    }
}


arma::mat33 mat_t(const arma::mat33 &m, const arma::vec3 &n)
{
  arma::mat33 mt = m - m*arma::kron(n,n.t());
  return mt;
}


template<unsigned int dim>
void Elasticity::assemble_matrix_element_side()
{
	if (dim == 1) return;
    FEValues<3> fe_values_sub(*feo->q<dim-1>(), *feo->fe<dim-1>(),
    		update_values | update_gradients | update_JxW_values | update_quadrature_points);
    FEValues<3> fe_values_side(*feo->q<dim-1>(), *feo->fe<dim>(),
    		update_values | update_gradients | update_side_JxW_values | update_normal_vectors | update_quadrature_points);
 
    const unsigned int ndofs_side = feo->fe<dim>()->n_dofs();    // number of local dofs
    const unsigned int ndofs_sub  = feo->fe<dim-1>()->n_dofs();
    const unsigned int qsize = feo->q<dim-1>()->size();     // number of quadrature points
    vector<vector<int> > side_dof_indices(2);
    vector<unsigned int> n_dofs = { ndofs_sub, ndofs_side };
	vector<double> frac_sigma(qsize);
	vector<double> csection_lower(qsize), csection_higher(qsize), young(qsize), poisson(qsize), alpha(qsize);
    PetscScalar local_matrix[2][2][(ndofs_side)*(ndofs_side)];
    auto vec_side = fe_values_side.vector_view(0);
    auto vec_sub = fe_values_sub.vector_view(0);

    // index 0 = element with lower dimension,
    // index 1 = side of element with higher dimension
    side_dof_indices[0].resize(ndofs_sub);
    side_dof_indices[1].resize(ndofs_side);

    // assemble integral over sides
    for (unsigned int inb=0; inb<feo->dh()->n_loc_nb(); inb++)
    {
    	Neighbour *nb = &mesh_->vb_neighbours_[feo->dh()->nb_index(inb)];
        // skip neighbours of different dimension
        if (nb->element()->dim() != dim-1) continue;

		ElementAccessor<3> cell_sub = nb->element();
        DHCellAccessor dh_cell_sub = feo->dh()->cell_accessor_from_element(cell_sub.idx());
        dh_cell_sub.get_dof_indices(side_dof_indices[0]);
		fe_values_sub.reinit(cell_sub);

		ElementAccessor<3> cell = nb->side()->element();
		DHCellAccessor dh_cell = feo->dh()->cell_accessor_from_element(cell.idx());
        DHCellSide dh_side(dh_cell, nb->side()->side_idx());
        dh_cell.get_dof_indices(side_dof_indices[1]);
		fe_values_side.reinit(dh_side.side());

		// Element id's for testing if they belong to local partition.
		bool own_element_id[2];
		own_element_id[0] = feo->dh()->cell_accessor_from_element(cell_sub.idx()).is_own();
		own_element_id[1] = feo->dh()->cell_accessor_from_element(cell.idx()).is_own();
        
		data_.cross_section.value_list(fe_values_sub.point_list(), cell_sub, csection_lower);
		data_.cross_section.value_list(fe_values_sub.point_list(), cell, csection_higher);
 		data_.fracture_sigma.value_list(fe_values_sub.point_list(), cell_sub, frac_sigma);
        data_.young_modulus.value_list(fe_values_sub.point_list(), cell_sub, young);
        data_.poisson_ratio.value_list(fe_values_sub.point_list(), cell_sub, poisson);
        
        for (unsigned int n=0; n<2; ++n)
            for (unsigned int i=0; i<ndofs_side; i++)
                for (unsigned int m=0; m<2; ++m)
                    for (unsigned int j=0; j<ndofs_side; j++)
                        local_matrix[n][m][i*(ndofs_side)+j] = 0;

        // set transmission conditions
        for (unsigned int k=0; k<qsize; k++)
        {
            arma::vec3 nv = fe_values_side.normal_vector(k);
            double mu = lame_mu(young[k], poisson[k]);
            double lambda = lame_lambda(young[k], poisson[k]);
            
            for (int n=0; n<2; n++)
            {
                if (!own_element_id[n]) continue;

                for (unsigned int i=0; i<n_dofs[n]; i++)
                {
                    arma::vec3 vi = (n==0)?arma::zeros(3):vec_side.value(i,k);
                    arma::vec3 vf = (n==1)?arma::zeros(3):vec_sub.value(i,k);
                    arma::mat33 gvft = (n==0)?vec_sub.grad(i,k):arma::zeros(3,3);
                    
                    for (int m=0; m<2; m++)
                        for (unsigned int j=0; j<n_dofs[m]; j++) {
                            arma::vec3 ui = (m==0)?arma::zeros(3):vec_side.value(j,k);
                            arma::vec3 uf = (m==1)?arma::zeros(3):vec_sub.value(j,k);
                            arma::mat33 guit = (m==1)?mat_t(vec_side.grad(j,k),nv):arma::zeros(3,3);
                            double divuit = (m==1)?arma::trace(guit):0;
                            
                            local_matrix[n][m][i*n_dofs[m] + j] +=
                                    frac_sigma[k]*csection_higher[k]*(
                                     arma::dot(vf-vi,
                                      2*csection_higher[k]/csection_lower[k]*(mu*(uf-ui)+(mu+lambda)*(arma::dot(uf-ui,nv)*nv))
                                      + mu*arma::trans(guit)*nv
                                      + lambda*divuit*nv
                                     )
                                     - arma::dot(gvft, mu*arma::kron(nv,ui.t()) + lambda*arma::dot(ui,nv)*arma::eye(3,3))
                                    )*fe_values_sub.JxW(k);
                        }
                    
                }
            }
        }
        
        for (unsigned int n=0; n<2; ++n)
            for (unsigned int m=0; m<2; ++m)
                data_.ls->mat_set_values(n_dofs[n], side_dof_indices[n].data(), n_dofs[m], side_dof_indices[m].data(), local_matrix[n][m]);
    }
}



template<unsigned int dim>
void Elasticity::assemble_rhs_element_side()
{
	if (dim == 1) return;
    FEValues<3> fe_values_sub(*feo->q<dim-1>(), *feo->fe<dim-1>(),
    		update_values | update_JxW_values | update_quadrature_points);
    FEValues<3> fe_values_side(*feo->q<dim-1>(), *feo->fe<dim>(),
    		update_values | update_normal_vectors);
 
    const unsigned int ndofs_side = feo->fe<dim>()->n_dofs();    // number of local dofs
    const unsigned int ndofs_sub  = feo->fe<dim-1>()->n_dofs();
    const unsigned int qsize = feo->q<dim-1>()->size();     // number of quadrature points
    vector<vector<int> > side_dof_indices(2);
    vector<unsigned int> n_dofs = { ndofs_sub, ndofs_side };
	vector<double> frac_sigma(qsize), potential(qsize), csection_higher(qsize);
    PetscScalar local_rhs[2][ndofs_side];
    auto vec_side = fe_values_side.vector_view(0);
    auto vec_sub = fe_values_sub.vector_view(0);

    // index 0 = element with lower dimension,
    // index 1 = side of element with higher dimension
    side_dof_indices[0].resize(ndofs_sub);
    side_dof_indices[1].resize(ndofs_side);

    // assemble integral over sides
    for (unsigned int inb=0; inb<feo->dh()->n_loc_nb(); inb++)
    {
    	Neighbour *nb = &mesh_->vb_neighbours_[feo->dh()->nb_index(inb)];
        // skip neighbours of different dimension
        if (nb->element()->dim() != dim-1) continue;

		ElementAccessor<3> cell_sub = nb->element();
		feo->dh()->cell_accessor_from_element(cell_sub.idx()).get_dof_indices(side_dof_indices[0]);
		fe_values_sub.reinit(cell_sub);

		ElementAccessor<3> cell = nb->side()->element();
		feo->dh()->cell_accessor_from_element(cell.idx()).get_dof_indices(side_dof_indices[1]);
		fe_values_side.reinit(*nb->side());

		// Element id's for testing if they belong to local partition.
		bool own_element_id[2];
		own_element_id[0] = feo->dh()->cell_accessor_from_element(cell_sub.idx()).is_own();
		own_element_id[1] = feo->dh()->cell_accessor_from_element(cell.idx()).is_own();
        
 		data_.fracture_sigma.value_list(fe_values_sub.point_list(), cell_sub, frac_sigma);
        data_.potential_load.value_list(fe_values_sub.point_list(), cell, potential);
        data_.cross_section.value_list(fe_values_sub.point_list(), cell, csection_higher);
        
        for (unsigned int n=0; n<2; ++n)
            for (unsigned int i=0; i<ndofs_side; i++)
                local_rhs[n][i] = 0;

        // set transmission conditions
        for (unsigned int k=0; k<qsize; k++)
        {
            arma::vec3 nv = fe_values_side.normal_vector(k);
            
            for (int n=0; n<2; n++)
            {
                if (!own_element_id[n]) continue;

                for (unsigned int i=0; i<n_dofs[n]; i++)
                {
                    arma::vec3 vi = (n==0)?arma::zeros(3):vec_side.value(i,k);
                    arma::vec3 vf = (n==1)?arma::zeros(3):vec_sub.value(i,k);
                    
                    local_rhs[n][i] -= frac_sigma[k]*csection_higher[k]*arma::dot(vf-vi,potential[k]*nv)*fe_values_sub.JxW(k);
                }
            }
        }
        
        for (unsigned int n=0; n<2; ++n)
            data_.ls->rhs_set_values(n_dofs[n], side_dof_indices[n].data(), local_rhs[n]);
    }
}





template<unsigned int dim>
void Elasticity::assemble_boundary_conditions()
{
    FEValues<3> fe_values_side(*feo->q<dim-1>(), *feo->fe<dim>(),
    		update_values | update_normal_vectors | update_side_JxW_values | update_quadrature_points);
    const unsigned int ndofs = feo->fe<dim>()->n_dofs(), qsize = feo->q<dim-1>()->size();
    vector<int> side_dof_indices(ndofs);
    // unsigned int loc_b=0;
    double local_rhs[ndofs];
    vector<PetscScalar> local_flux_balance_vector(ndofs);
    // PetscScalar local_flux_balance_rhs;
    vector<arma::vec3> bc_values(qsize), bc_traction(qsize);
    vector<double> csection(qsize), bc_potential(qsize);
    auto vec = fe_values_side.vector_view(0);

    for (DHCellAccessor cell : feo->dh()->own_range())
    {
        ElementAccessor<3> elm = cell.elm();
        if (elm->boundary_idx_ == nullptr) continue;

        for (unsigned int si=0; si<elm->n_sides(); ++si)
        {
			Edge edg = elm.side(si)->edge();
            Side side = *cell.elm().side(si);

			if (edg.n_sides() > 1) continue;
			// skip edges lying not on the boundary
			if ( ! side.is_boundary()) continue;

			if (side.dim() != dim-1)
			{
				// if (edg.side(0)->cond() != nullptr) ++loc_b;
				continue;
			}

			ElementAccessor<3> bc_cell = side.cond().element_accessor();
 			unsigned int bc_type = data_.bc_type.value(side.centre(), bc_cell);

			fe_values_side.reinit(side);

			data_.cross_section.value_list(fe_values_side.point_list(), elm, csection);
			// The b.c. data are fetched for all possible b.c. types since we allow
			// different bc_type for each substance.
			data_.bc_displacement.value_list(fe_values_side.point_list(), bc_cell, bc_values);
            data_.bc_traction.value_list(fe_values_side.point_list(), bc_cell, bc_traction);
            data_.potential_load.value_list(fe_values_side.point_list(), elm, bc_potential);

			cell.get_dof_indices(side_dof_indices);

            fill_n(local_rhs, ndofs, 0);
            local_flux_balance_vector.assign(ndofs, 0);
            // local_flux_balance_rhs = 0;

            if (bc_type == EqData::bc_type_displacement)
            {
                for (unsigned int k=0; k<qsize; k++)
                    for (unsigned int i=0; i<ndofs; i++)
                        local_rhs[i] += dirichlet_penalty(side)*arma::dot(bc_values[k],vec.value(i,k))*fe_values_side.JxW(k);
            }
            else if (bc_type == EqData::bc_type_displacement_normal)
            {
                for (unsigned int k=0; k<qsize; k++)
                    for (unsigned int i=0; i<ndofs; i++)
                        local_rhs[i] += dirichlet_penalty(side)*arma::dot(bc_values[k],fe_values_side.normal_vector(k))*arma::dot(vec.value(i,k),fe_values_side.normal_vector(k))*fe_values_side.JxW(k);
            }
            else if (bc_type == EqData::bc_type_traction)
            {
              for (unsigned int k=0; k<qsize; k++)
              {
                for (unsigned int i=0; i<ndofs; i++)
                  local_rhs[i] += csection[k]*arma::dot(vec.value(i,k),bc_traction[k] + bc_potential[k]*fe_values_side.normal_vector(k))*fe_values_side.JxW(k);
              }
            }
            data_.ls->rhs_set_values(ndofs, side_dof_indices.data(), local_rhs);


            
//             balance_->add_flux_matrix_values(subst_idx, loc_b, side_dof_indices, local_flux_balance_vector);
//             balance_->add_flux_vec_value(subst_idx, loc_b, local_flux_balance_rhs);
			// ++loc_b;
        }
    }
}



<|MERGE_RESOLUTION|>--- conflicted
+++ resolved
@@ -475,15 +475,10 @@
     data_.stiffness_assembly_->assemble(data_.dh_);
     END_TIMER("assemble_stiffness");
     assemble_rhs();
-<<<<<<< HEAD
     data_.ls->finish_assembly();
-    data_.ls->solve();
-=======
-    ls->finish_assembly();
-    LinSys::SolveInfo si = ls->solve();
+    LinSys::SolveInfo si = data_.ls->solve();
     MessageOut().fmt("[mech solver] lin. it: {}, reason: {}, residual: {}\n",
-        		si.n_iterations, si.converged_reason, ls->compute_residual());
->>>>>>> 9fa084a8
+        		si.n_iterations, si.converged_reason, data_.ls->compute_residual());
     output_data();
 }
 
@@ -568,13 +563,9 @@
     }
 
     START_TIMER("solve");
-<<<<<<< HEAD
-    data_.ls->solve();
-=======
-    LinSys::SolveInfo si = ls->solve();
+    LinSys::SolveInfo si = data_.ls->solve();
     MessageOut().fmt("[mech solver] lin. it: {}, reason: {}, residual: {}\n",
-        		si.n_iterations, si.converged_reason, ls->compute_residual());
->>>>>>> 9fa084a8
+        		si.n_iterations, si.converged_reason, data_.ls->compute_residual());
     END_TIMER("solve");
 }
 

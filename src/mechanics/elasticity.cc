--- conflicted
+++ resolved
@@ -100,22 +100,10 @@
 {
 }
 
-<<<<<<< HEAD
 template<> std::shared_ptr<FiniteElement<0>> FEObjects::fe<0>() { return fe_.get<0>(); }
 template<> std::shared_ptr<FiniteElement<1>> FEObjects::fe<1>() { return fe_.get<1>(); }
 template<> std::shared_ptr<FiniteElement<2>> FEObjects::fe<2>() { return fe_.get<2>(); }
 template<> std::shared_ptr<FiniteElement<3>> FEObjects::fe<3>() { return fe_.get<3>(); }
-=======
-template<> FiniteElement<0> *FEObjects::fe<0>() { return nullptr; }
-template<> FiniteElement<1> *FEObjects::fe<1>() { return fe1_; }
-template<> FiniteElement<2> *FEObjects::fe<2>() { return fe2_; }
-template<> FiniteElement<3> *FEObjects::fe<3>() { return fe3_; }
-
-template<> MappingP1<0,3> *FEObjects::mapping<0>() { return nullptr; }
-template<> MappingP1<1,3> *FEObjects::mapping<1>() { return map1_; }
-template<> MappingP1<2,3> *FEObjects::mapping<2>() { return map2_; }
-template<> MappingP1<3,3> *FEObjects::mapping<3>() { return map3_; }
->>>>>>> 45bfb2ac
 
 std::shared_ptr<DOFHandlerMultiDim> FEObjects::dh() { return dh_; }
 
@@ -618,11 +606,7 @@
     		update_values | update_gradients | update_side_JxW_values | update_normal_vectors | update_quadrature_points);
     const unsigned int ndofs = feo->fe<dim>()->n_dofs();
     vector<int> side_dof_indices(ndofs);
-<<<<<<< HEAD
-//    PetscScalar local_matrix[ndofs*ndofs];
-=======
     // PetscScalar local_matrix[ndofs*ndofs];
->>>>>>> 45bfb2ac
 
     // assemble boundary integral
     for (unsigned int iedg=0; iedg<feo->dh()->n_loc_edges(); iedg++)
@@ -803,11 +787,7 @@
     // unsigned int loc_b=0;
     double local_rhs[ndofs];
     vector<PetscScalar> local_flux_balance_vector(ndofs);
-<<<<<<< HEAD
-//    PetscScalar local_flux_balance_rhs;
-=======
     // PetscScalar local_flux_balance_rhs;
->>>>>>> 45bfb2ac
     vector<arma::vec3> bc_values(qsize), bc_traction(qsize);
     vector<double> csection(qsize);
     auto vec = fe_values_side.vector_view(0);
@@ -820,31 +800,24 @@
         for (unsigned int si=0; si<elm->n_sides(); ++si)
         {
 			Edge edg = elm.side(si)->edge();
+            Side side = *cell.elm().side(si);
+
 			if (edg.n_sides() > 1) continue;
 			// skip edges lying not on the boundary
-			if (!edg.side(0)->is_boundary()) continue;
-
-			if (edg.side(0)->dim() != dim-1)
+			if ( ! side.is_boundary()) continue;
+
+			if (side.dim() != dim-1)
 			{
 				// if (edg.side(0)->cond() != nullptr) ++loc_b;
 				continue;
 			}
 
-<<<<<<< HEAD
-			SideIter side = edg->side(0);
-			// ElementAccessor<3> cell = side->element();
-            ASSERT_DBG(side->element() == elm);
-			ElementAccessor<3> bc_cell = side->cond()->element_accessor();
-            DHCellSide dh_side(cell, side->side_idx());
-=======
-			SideIter side = edg.side(0);
-			ElementAccessor<3> cell = side->element();
-			ElementAccessor<3> bc_cell = side->cond().element_accessor();
->>>>>>> 45bfb2ac
-
- 			unsigned int bc_type = data_.bc_type.value(side->centre(), bc_cell);
-
-			fe_values_side.reinit(*side);
+			ElementAccessor<3> bc_cell = side.element();
+            ASSERT_DBG(bc_cell == elm);
+
+ 			unsigned int bc_type = data_.bc_type.value(side.centre(), bc_cell);
+
+			fe_values_side.reinit(side);
 
 			data_.cross_section.value_list(fe_values_side.point_list(), elm, csection);
 			// The b.c. data are fetched for all possible b.c. types since we allow
@@ -856,11 +829,7 @@
 
             fill_n(local_rhs, ndofs, 0);
             local_flux_balance_vector.assign(ndofs, 0);
-<<<<<<< HEAD
-//            local_flux_balance_rhs = 0;
-=======
             // local_flux_balance_rhs = 0;
->>>>>>> 45bfb2ac
 
             if (bc_type == EqData::bc_type_displacement)
             {

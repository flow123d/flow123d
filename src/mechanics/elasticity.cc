--- conflicted
+++ resolved
@@ -333,12 +333,8 @@
 	// due to constexpr optimization.
 	START_TIMER(EqData::name());
 
-<<<<<<< HEAD
-	this->eq_data_ = &data_;
+	this->eq_fieldset_ = &data_;
     data_.add_coords_field();
-=======
-	this->eq_fieldset_ = &data_;
->>>>>>> 17b86a8c
     
     auto time_rec = in_rec.val<Input::Record>("time");
     if (tm == nullptr)

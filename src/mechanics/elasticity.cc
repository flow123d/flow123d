--- conflicted
+++ resolved
@@ -847,12 +847,8 @@
     		update_values | update_gradients | update_side_JxW_values | update_normal_vectors | update_quadrature_points);
     const unsigned int ndofs = feo->fe<dim>()->n_dofs(), qsize = feo->q<dim-1>()->size();
     vector<int> side_dof_indices(ndofs);
-<<<<<<< HEAD
     PetscScalar local_matrix[ndofs*ndofs];
     auto vec = fe_values_side.vector_view(0);
-=======
-    // PetscScalar local_matrix[ndofs*ndofs];
->>>>>>> 45bfb2ac
 
     // assemble boundary integral
     for (unsigned int iedg=0; iedg<feo->dh()->n_loc_edges(); iedg++)
@@ -868,7 +864,7 @@
         ElementAccessor<3> cell = side->element();
         feo->dh()->cell_accessor_from_element(cell.idx()).get_dof_indices(side_dof_indices);
         fe_values_side.reinit(cell, side->side_idx());
-        unsigned int bc_type = data_.bc_type.value(side->centre(), side->cond()->element_accessor());
+        unsigned int bc_type = data_.bc_type.value(side->centre(), side->cond().element_accessor());
 
         for (unsigned int i=0; i<ndofs; i++)
             for (unsigned int j=0; j<ndofs; j++)

/*!
 *
﻿ * Copyright (C) 2015 Technical University of Liberec.  All rights reserved.
 *
 * This program is free software; you can redistribute it and/or modify it under
 * the terms of the GNU General Public License version 3 as published by the
 * Free Software Foundation. (http://www.gnu.org/licenses/gpl-3.0.en.html)
 *
 * This program is distributed in the hope that it will be useful, but WITHOUT
 * ANY WARRANTY; without even the implied warranty of MERCHANTABILITY or FITNESS
 * FOR A PARTICULAR PURPOSE.  See the GNU General Public License for more details.
 *
 *
 * @file    assembly_elasticity.hh
 * @brief
 */

#ifndef ASSEMBLY_ELASTICITY_HH_
#define ASSEMBLY_ELASTICITY_HH_

#include "coupling/generic_assembly.hh"
#include "coupling/assembly_base.hh"
#include "mechanics/elasticity.hh"
#include "fem/fe_p.hh"
#include "fem/fe_values.hh"
#include "quadrature/quadrature_lib.hh"
#include "coupling/balance.hh"
#include "fields/field_value_cache.hh"


/**
 * Auxiliary container class for Finite element and related objects of given dimension.
 */
template <unsigned int dim>
class StiffnessAssemblyElasticity : public AssemblyBase<dim>
{
public:
    typedef typename Elasticity::EqFields EqFields;
    typedef typename Elasticity::EqData EqData;

    static constexpr const char * name() { return "StiffnessAssemblyElasticity"; }

    /// Constructor.
    StiffnessAssemblyElasticity(EqFields *eq_fields, EqData *eq_data)
    : AssemblyBase<dim>(1), eq_fields_(eq_fields), eq_data_(eq_data) {
        this->active_integrals_ = (ActiveIntegrals::bulk | ActiveIntegrals::coupling | ActiveIntegrals::boundary);
        this->used_fields_ += eq_fields_->cross_section;
        this->used_fields_ += eq_fields_->lame_mu;
        this->used_fields_ += eq_fields_->lame_lambda;
        this->used_fields_ += eq_fields_->dirichlet_penalty;
        this->used_fields_ += eq_fields_->bc_type;
        this->used_fields_ += eq_fields_->fracture_sigma;
    }

    /// Destructor.
    ~StiffnessAssemblyElasticity() {}

    /// Initialize auxiliary vectors and other data members
    void initialize(ElementCacheMap *element_cache_map) {
        //this->balance_ = eq_data_->balance_;
        this->element_cache_map_ = element_cache_map;

        shared_ptr<FE_P<dim>> fe_p = std::make_shared< FE_P<dim> >(1);
        shared_ptr<FE_P<dim-1>> fe_p_low = std::make_shared< FE_P<dim-1> >(1);
        fe_ = std::make_shared<FESystem<dim>>(fe_p, FEVector, 3);
        fe_low_ = std::make_shared<FESystem<dim-1>>(fe_p_low, FEVector, 3);
        fe_values_.initialize(*this->quad_, *fe_,
                update_values | update_gradients | update_JxW_values | update_quadrature_points);
        fe_values_side_.initialize(*this->quad_low_, *fe_,
                update_values | update_gradients | update_side_JxW_values | update_normal_vectors | update_quadrature_points);
        fe_values_sub_.initialize(*this->quad_low_, *fe_low_,
                update_values | update_gradients | update_JxW_values | update_quadrature_points);

        n_dofs_ = fe_->n_dofs();
        n_dofs_sub_ = fe_low_->n_dofs();
        n_dofs_ngh_ = { n_dofs_sub_, n_dofs_ };
        dof_indices_.resize(n_dofs_);
        side_dof_indices_.resize(2);
        side_dof_indices_[0].resize(n_dofs_sub_);  // index 0 = element with lower dimension,
        side_dof_indices_[1].resize(n_dofs_);      // index 1 = side of element with higher dimension
        local_matrix_.resize(n_dofs_*n_dofs_);
        local_matrix_ngh_.resize(2);
        for (uint m=0; m<2; ++m) {
            local_matrix_ngh_[m].resize(2);
            for (uint n=0; n<2; ++n)
                local_matrix_ngh_[m][n].resize(n_dofs_*n_dofs_);
        }
        vec_view_ = &fe_values_.vector_view(0);
        vec_view_side_ = &fe_values_side_.vector_view(0);
        if (dim>1) vec_view_sub_ = &fe_values_sub_.vector_view(0);
    }


    /// Assemble integral over element
    inline void cell_integral(DHCellAccessor cell, unsigned int element_patch_idx)
    {
        if (cell.dim() != dim) return;

        ElementAccessor<3> elm_acc = cell.elm();

        fe_values_.reinit(elm_acc);
        cell.get_dof_indices(dof_indices_);

        // assemble the local stiffness matrix
        for (unsigned int i=0; i<n_dofs_; i++)
            for (unsigned int j=0; j<n_dofs_; j++)
                local_matrix_[i*n_dofs_+j] = 0;

        unsigned int k=0;
        for (auto p : this->bulk_points(element_patch_idx) )
        {
            for (unsigned int i=0; i<n_dofs_; i++)
            {
                for (unsigned int j=0; j<n_dofs_; j++)
                    local_matrix_[i*n_dofs_+j] += eq_fields_->cross_section(p)*(
                                                2*eq_fields_->lame_mu(p)*arma::dot(vec_view_->sym_grad(j,k), vec_view_->sym_grad(i,k))
                                                + eq_fields_->lame_lambda(p)*vec_view_->divergence(j,k)*vec_view_->divergence(i,k)
                                               )*fe_values_.JxW(k);
            }
            k++;
        }
        eq_data_->ls->mat_set_values(n_dofs_, dof_indices_.data(), n_dofs_, dof_indices_.data(), &(local_matrix_[0]));
    }

    /// Assembles boundary integral.
    inline void boundary_side_integral(DHCellSide cell_side)
    {
    	ASSERT_EQ(cell_side.dim(), dim).error("Dimension of element mismatch!");
        if (!cell_side.cell().is_own()) return;

        Side side = cell_side.side();
        const DHCellAccessor &dh_cell = cell_side.cell();
        dh_cell.get_dof_indices(dof_indices_);
        fe_values_side_.reinit(side);

        for (unsigned int i=0; i<n_dofs_; i++)
            for (unsigned int j=0; j<n_dofs_; j++)
                local_matrix_[i*n_dofs_+j] = 0;

        auto p_side = *( this->boundary_points(cell_side).begin() );
        auto p_bdr = p_side.point_bdr( side.cond().element_accessor() );
        unsigned int bc_type = eq_fields_->bc_type(p_bdr);
        double side_measure = cell_side.measure();
        if (bc_type == EqFields::bc_type_displacement)
        {
            unsigned int k=0;
            for (auto p : this->boundary_points(cell_side) ) {
                for (unsigned int i=0; i<n_dofs_; i++)
                    for (unsigned int j=0; j<n_dofs_; j++)
                        local_matrix_[i*n_dofs_+j] += (eq_fields_->dirichlet_penalty(p) / side_measure) *
                                arma::dot(vec_view_side_->value(i,k),vec_view_side_->value(j,k)) * fe_values_side_.JxW(k);
                k++;
            }
        }
        else if (bc_type == EqFields::bc_type_displacement_normal)
        {
            unsigned int k=0;
            for (auto p : this->boundary_points(cell_side) ) {
                for (unsigned int i=0; i<n_dofs_; i++)
                    for (unsigned int j=0; j<n_dofs_; j++)
                        local_matrix_[i*n_dofs_+j] += (eq_fields_->dirichlet_penalty(p) / side_measure) *
                                arma::dot(vec_view_side_->value(i,k), fe_values_side_.normal_vector(k)) *
                                arma::dot(vec_view_side_->value(j,k), fe_values_side_.normal_vector(k)) * fe_values_side_.JxW(k);
                k++;
            }
        }

        eq_data_->ls->mat_set_values(n_dofs_, dof_indices_.data(), n_dofs_, dof_indices_.data(), &(local_matrix_[0]));
    }


    /// Assembles between elements of different dimensions.
    inline void dimjoin_intergral(DHCellAccessor cell_lower_dim, DHCellSide neighb_side) {
    	if (dim == 1) return;
        ASSERT_EQ(cell_lower_dim.dim(), dim-1).error("Dimension of element mismatch!");

		cell_lower_dim.get_dof_indices(side_dof_indices_[0]);
		ElementAccessor<3> cell_sub = cell_lower_dim.elm();
		fe_values_sub_.reinit(cell_sub);

		DHCellAccessor cell_higher_dim = eq_data_->dh_->cell_accessor_from_element( neighb_side.element().idx() );
		cell_higher_dim.get_dof_indices(side_dof_indices_[1]);
		fe_values_side_.reinit(neighb_side.side());

		// Element id's for testing if they belong to local partition.
		bool own_element_id[2];
		own_element_id[0] = cell_lower_dim.is_own();
		own_element_id[1] = cell_higher_dim.is_own();

        for (unsigned int n=0; n<2; ++n)
            for (unsigned int i=0; i<n_dofs_; i++)
                for (unsigned int m=0; m<2; ++m)
                    for (unsigned int j=0; j<n_dofs_; j++)
                        local_matrix_ngh_[n][m][i*(n_dofs_)+j] = 0;

        // set transmission conditions
        unsigned int k=0;
        for (auto p_high : this->coupling_points(neighb_side) )
        {
            auto p_low = p_high.lower_dim(cell_lower_dim);
            arma::vec3 nv = fe_values_side_.normal_vector(k);

            for (int n=0; n<2; n++)
            {
                if (!own_element_id[n]) continue;

                for (unsigned int i=0; i<n_dofs_ngh_[n]; i++)
                {
                    arma::vec3 vi = (n==0) ? arma::zeros(3) : vec_view_side_->value(i,k);
                    arma::vec3 vf = (n==1) ? arma::zeros(3) : vec_view_sub_->value(i,k);
                    arma::mat33 gvft = (n==0) ? vec_view_sub_->grad(i,k) : arma::zeros(3,3);

                    for (int m=0; m<2; m++)
                        for (unsigned int j=0; j<n_dofs_ngh_[m]; j++) {
                            arma::vec3 ui = (m==0) ? arma::zeros(3) : vec_view_side_->value(j,k);
                            arma::vec3 uf = (m==1) ? arma::zeros(3) : vec_view_sub_->value(j,k);
                            arma::mat33 guft = (m==0) ? mat_t(vec_view_sub_->grad(j,k),nv) : arma::zeros(3,3);
                            double divuft = (m==0) ? arma::trace(guft) : 0;

                            local_matrix_ngh_[n][m][i*n_dofs_ngh_[m] + j] +=
                                    eq_fields_->fracture_sigma(p_low)*(
                                     arma::dot(vf-vi,
                                      2/eq_fields_->cross_section(p_low)*(eq_fields_->lame_mu(p_low)*(uf-ui)+(eq_fields_->lame_mu(p_low)+eq_fields_->lame_lambda(p_low))*(arma::dot(uf-ui,nv)*nv))
                                      + eq_fields_->lame_mu(p_low)*arma::trans(guft)*nv
                                      + eq_fields_->lame_lambda(p_low)*divuft*nv
                                     )
                                     - arma::dot(gvft, eq_fields_->lame_mu(p_low)*arma::kron(nv,ui.t()) + eq_fields_->lame_lambda(p_low)*arma::dot(ui,nv)*arma::eye(3,3))
                                    )*fe_values_sub_.JxW(k);
                        }

                }
            }
        	k++;
        }

        for (unsigned int n=0; n<2; ++n)
            for (unsigned int m=0; m<2; ++m)
                eq_data_->ls->mat_set_values(n_dofs_ngh_[n], side_dof_indices_[n].data(), n_dofs_ngh_[m], side_dof_indices_[m].data(), &(local_matrix_ngh_[n][m][0]));
    }



private:
    inline arma::mat33 mat_t(const arma::mat33 &m, const arma::vec3 &n)
    {
      arma::mat33 mt = m - m*arma::kron(n,n.t());
      return mt;
    }



    shared_ptr<FiniteElement<dim>> fe_;         ///< Finite element for the solution of the advection-diffusion equation.
    shared_ptr<FiniteElement<dim-1>> fe_low_;   ///< Finite element for the solution of the advection-diffusion equation (dim-1).

    /// Data objects shared with Elasticity
    EqFields *eq_fields_;
    EqData *eq_data_;

    /// Sub field set contains fields used in calculation.
    FieldSet used_fields_;

    unsigned int n_dofs_;                                     ///< Number of dofs
    unsigned int n_dofs_sub_;                                 ///< Number of dofs (on lower dim element)
    std::vector<unsigned int> n_dofs_ngh_;                    ///< Number of dofs on lower and higher dimension element (vector of 2 items)
    FEValues<3> fe_values_;                                   ///< FEValues of cell object (FESystem of P disc finite element type)
    FEValues<3> fe_values_side_;                              ///< FEValues of side object
    FEValues<3> fe_values_sub_;                               ///< FEValues of lower dimension cell object

    vector<LongIdx> dof_indices_;                             ///< Vector of global DOF indices
    vector<vector<LongIdx> > side_dof_indices_;               ///< 2 items vector of DOF indices in neighbour calculation.
    vector<PetscScalar> local_matrix_;                        ///< Auxiliary vector for assemble methods
    vector<vector<vector<PetscScalar>>> local_matrix_ngh_;    ///< Auxiliary vectors for assemble ngh integral
    const FEValuesViews::Vector<3> * vec_view_;               ///< Vector view in cell integral calculation.
    const FEValuesViews::Vector<3> * vec_view_side_;          ///< Vector view in boundary / neighbour calculation.
    const FEValuesViews::Vector<3> * vec_view_sub_;           ///< Vector view of low dim element in neighbour calculation.

    template < template<IntDim...> class DimAssembly>
    friend class GenericAssembly;

};


template <unsigned int dim>
class RhsAssemblyElasticity : public AssemblyBase<dim>
{
public:
    typedef typename Elasticity::EqFields EqFields;
    typedef typename Elasticity::EqData EqData;

    static constexpr const char * name() { return "RhsAssemblyElasticity"; }

    /// Constructor.
    RhsAssemblyElasticity(EqFields *eq_fields, EqData *eq_data)
    : AssemblyBase<dim>(1), eq_fields_(eq_fields), eq_data_(eq_data) {
        this->active_integrals_ = (ActiveIntegrals::bulk | ActiveIntegrals::coupling | ActiveIntegrals::boundary);
        this->used_fields_ += eq_fields_->cross_section;
        this->used_fields_ += eq_fields_->load;
        this->used_fields_ += eq_fields_->potential_load;
        this->used_fields_ += eq_fields_->ref_potential_load;
        this->used_fields_ += eq_fields_->fracture_sigma;
        this->used_fields_ += eq_fields_->dirichlet_penalty;
        this->used_fields_ += eq_fields_->bc_type;
        this->used_fields_ += eq_fields_->bc_displacement;
        this->used_fields_ += eq_fields_->bc_traction;
        this->used_fields_ += eq_fields_->bc_stress;
        this->used_fields_ += eq_fields_->initial_stress;
    }

    /// Destructor.
    ~RhsAssemblyElasticity() {}

    /// Initialize auxiliary vectors and other data members
    void initialize(ElementCacheMap *element_cache_map) {
        //this->balance_ = eq_data_->balance_;
        this->element_cache_map_ = element_cache_map;

        shared_ptr<FE_P<dim>> fe_p = std::make_shared< FE_P<dim> >(1);
        shared_ptr<FE_P<dim-1>> fe_p_low = std::make_shared< FE_P<dim-1> >(1);
        fe_ = std::make_shared<FESystem<dim>>(fe_p, FEVector, 3);
        fe_low_ = std::make_shared<FESystem<dim-1>>(fe_p_low, FEVector, 3);
        fe_values_.initialize(*this->quad_, *fe_,
                update_values | update_gradients | update_JxW_values | update_quadrature_points);
        fe_values_bdr_side_.initialize(*this->quad_low_, *fe_,
                update_values | update_normal_vectors | update_side_JxW_values | update_quadrature_points);
        fe_values_side_.initialize(*this->quad_low_, *fe_,
                update_values | update_normal_vectors);
        fe_values_sub_.initialize(*this->quad_low_, *fe_low_,
                update_values | update_JxW_values | update_quadrature_points);
        n_dofs_ = fe_->n_dofs();
        n_dofs_sub_ = fe_low_->n_dofs();
        n_dofs_ngh_ = { n_dofs_sub_, n_dofs_ };
        dof_indices_.resize(n_dofs_);
        side_dof_indices_.resize(2);
        side_dof_indices_[0].resize(n_dofs_sub_);  // index 0 = element with lower dimension,
        side_dof_indices_[1].resize(n_dofs_);      // index 1 = side of element with higher dimension
        local_rhs_.resize(n_dofs_);
        local_rhs_ngh_.resize(2);
        for (uint n=0; n<2; ++n) local_rhs_ngh_[n].resize(n_dofs_);
        vec_view_ = &fe_values_.vector_view(0);
        vec_view_bdr_ = &fe_values_bdr_side_.vector_view(0);
        vec_view_side_ = &fe_values_side_.vector_view(0);
        if (dim>1) vec_view_sub_ = &fe_values_sub_.vector_view(0);
    }


    /// Assemble integral over element
    inline void cell_integral(DHCellAccessor cell, unsigned int element_patch_idx)
    {
        if (cell.dim() != dim) return;
        if (!cell.is_own()) return;

        ElementAccessor<3> elm_acc = cell.elm();

        fe_values_.reinit(elm_acc);
        cell.get_dof_indices(dof_indices_);

        // assemble the local stiffness matrix
        fill_n(&(local_rhs_[0]), n_dofs_, 0);
        //local_source_balance_vector.assign(n_dofs_, 0);
        //local_source_balance_rhs.assign(n_dofs_, 0);

        // compute sources
        unsigned int k=0;
        for (auto p : this->bulk_points(element_patch_idx) )
        {
            for (unsigned int i=0; i<n_dofs_; i++)
                local_rhs_[i] += (
                                 arma::dot(eq_fields_->load(p), vec_view_->value(i,k))
                                 -eq_fields_->potential_load(p)*vec_view_->divergence(i,k)
                                 -arma::dot(eq_fields_->initial_stress(p), vec_view_->grad(i,k))
                                )*eq_fields_->cross_section(p)*fe_values_.JxW(k);
            ++k;
        }
        eq_data_->ls->rhs_set_values(n_dofs_, dof_indices_.data(), &(local_rhs_[0]));

//         for (unsigned int i=0; i<n_dofs_; i++)
//         {
//             for (unsigned int k=0; k<qsize_; k++) // point range
//                 local_source_balance_vector[i] -= 0;//sources_sigma[k]*fe_values_[vec_view_].value(i,k)*fe_values_.JxW(k);
//
//             local_source_balance_rhs[i] += local_rhs_[i];
//         }
//         balance_->add_source_matrix_values(subst_idx, elm_acc.region().bulk_idx(), dof_indices_, local_source_balance_vector);
//         balance_->add_source_vec_values(subst_idx, elm_acc.region().bulk_idx(), dof_indices_, local_source_balance_rhs);
    }

    /// Assembles boundary integral.
    inline void boundary_side_integral(DHCellSide cell_side)
    {
    	ASSERT_EQ(cell_side.dim(), dim).error("Dimension of element mismatch!");
        if (!cell_side.cell().is_own()) return;

        Side side = cell_side.side();
        const DHCellAccessor &dh_cell = cell_side.cell();
        dh_cell.get_dof_indices(dof_indices_);
        fe_values_bdr_side_.reinit(side);

        auto p_side = *( this->boundary_points(cell_side).begin() );
        auto p_bdr = p_side.point_bdr( side.cond().element_accessor() );
        unsigned int bc_type = eq_fields_->bc_type(p_bdr);

        fill_n(&(local_rhs_[0]), n_dofs_, 0);
        // local_flux_balance_vector.assign(n_dofs_, 0);
        // local_flux_balance_rhs = 0;

        unsigned int k = 0;

        // addtion from initial stress
        for (auto p : this->boundary_points(cell_side) )
        {
            for (unsigned int i=0; i<n_dofs_; i++)
                local_rhs_[i] += eq_fields_->cross_section(p) *
                        arma::dot(( eq_fields_->initial_stress(p) * fe_values_bdr_side_.normal_vector(k)),
                                    vec_view_bdr_->value(i,k)) *
                        fe_values_bdr_side_.JxW(k);
            ++k;
        }

        k = 0;
        if (bc_type == EqFields::bc_type_displacement)
        {
            double side_measure = cell_side.measure();
            for (auto p : this->boundary_points(cell_side) )
            {
                auto p_bdr = p.point_bdr( side.cond().element_accessor() );
                for (unsigned int i=0; i<n_dofs_; i++)
                    local_rhs_[i] += (eq_fields_->dirichlet_penalty(p) / side_measure) *
					        arma::dot(eq_fields_->bc_displacement(p_bdr), vec_view_bdr_->value(i,k)) *
					        fe_values_bdr_side_.JxW(k);
                ++k;
            }
        }
        else if (bc_type == EqFields::bc_type_displacement_normal)
        {
            double side_measure = cell_side.measure();
            for (auto p : this->boundary_points(cell_side) )
            {
                auto p_bdr = p.point_bdr( side.cond().element_accessor() );
                for (unsigned int i=0; i<n_dofs_; i++)
                    local_rhs_[i] += (eq_fields_->dirichlet_penalty(p) / side_measure) *
                            arma::dot(eq_fields_->bc_displacement(p_bdr), fe_values_bdr_side_.normal_vector(k)) *
                            arma::dot(vec_view_bdr_->value(i,k), fe_values_bdr_side_.normal_vector(k)) *
                            fe_values_bdr_side_.JxW(k);
                ++k;
            }
        }
        else if (bc_type == EqFields::bc_type_traction)
        {
            for (auto p : this->boundary_points(cell_side) )
            {
                auto p_bdr = p.point_bdr( side.cond().element_accessor() );
                for (unsigned int i=0; i<n_dofs_; i++)
                    local_rhs_[i] += eq_fields_->cross_section(p) *
                            arma::dot(vec_view_bdr_->value(i,k), eq_fields_->bc_traction(p_bdr) + eq_fields_->ref_potential_load(p) * fe_values_bdr_side_.normal_vector(k)) *
                            fe_values_bdr_side_.JxW(k);
                ++k;
            }
        }
        else if (bc_type == EqFields::bc_type_stress)
        {
            for (auto p : this->boundary_points(cell_side) )
            {
                auto p_bdr = p.point_bdr( side.cond().element_accessor() );
                for (unsigned int i=0; i<n_dofs_; i++)
                    // stress is multiplied by inward normal to obtain traction
                    local_rhs_[i] += eq_fields_->cross_section(p) *
                            arma::dot(vec_view_bdr_->value(i,k), -eq_fields_->bc_stress(p_bdr)*fe_values_bdr_side_.normal_vector(k)
                            + eq_fields_->ref_potential_load(p) * fe_values_bdr_side_.normal_vector(k))
                            * fe_values_bdr_side_.JxW(k);
                ++k;
            }
        }
        eq_data_->ls->rhs_set_values(n_dofs_, dof_indices_.data(), &(local_rhs_[0]));


//             balance_->add_flux_matrix_values(subst_idx, loc_b, side_dof_indices, local_flux_balance_vector);
//             balance_->add_flux_vec_value(subst_idx, loc_b, local_flux_balance_rhs);
		// ++loc_b;
    }


    /// Assembles between elements of different dimensions.
    inline void dimjoin_intergral(DHCellAccessor cell_lower_dim, DHCellSide neighb_side) {
    	if (dim == 1) return;
        ASSERT_EQ(cell_lower_dim.dim(), dim-1).error("Dimension of element mismatch!");

		cell_lower_dim.get_dof_indices(side_dof_indices_[0]);
		ElementAccessor<3> cell_sub = cell_lower_dim.elm();
		fe_values_sub_.reinit(cell_sub);

		DHCellAccessor cell_higher_dim = eq_data_->dh_->cell_accessor_from_element( neighb_side.element().idx() );
		cell_higher_dim.get_dof_indices(side_dof_indices_[1]);
		fe_values_side_.reinit(neighb_side.side());

		// Element id's for testing if they belong to local partition.
		bool own_element_id[2];
		own_element_id[0] = cell_lower_dim.is_own();
		own_element_id[1] = cell_higher_dim.is_own();

        for (unsigned int n=0; n<2; ++n)
            for (unsigned int i=0; i<n_dofs_; i++)
                local_rhs_ngh_[n][i] = 0;

        // set transmission conditions
        unsigned int k=0;
        for (auto p_high : this->coupling_points(neighb_side) )
        {
            auto p_low = p_high.lower_dim(cell_lower_dim);
            arma::vec3 nv = fe_values_side_.normal_vector(k);

            for (int n=0; n<2; n++)
            {
                if (!own_element_id[n]) continue;

                for (unsigned int i=0; i<n_dofs_ngh_[n]; i++)
                {
                    arma::vec3 vi = (n==0) ? arma::zeros(3) : vec_view_side_->value(i,k);
                    arma::vec3 vf = (n==1) ? arma::zeros(3) : vec_view_sub_->value(i,k);

                    local_rhs_ngh_[n][i] -= eq_fields_->fracture_sigma(p_low) * eq_fields_->cross_section(p_high) *
                            arma::dot(vf-vi, eq_fields_->potential_load(p_high) * nv) * fe_values_sub_.JxW(k);
                }
            }
            ++k;
        }

        for (unsigned int n=0; n<2; ++n)
            eq_data_->ls->rhs_set_values(n_dofs_ngh_[n], side_dof_indices_[n].data(), &(local_rhs_ngh_[n][0]));
    }



private:
    shared_ptr<FiniteElement<dim>> fe_;         ///< Finite element for the solution of the advection-diffusion equation.
    shared_ptr<FiniteElement<dim-1>> fe_low_;   ///< Finite element for the solution of the advection-diffusion equation (dim-1).

    /// Data objects shared with Elasticity
    EqFields *eq_fields_;
    EqData *eq_data_;

    /// Sub field set contains fields used in calculation.
    FieldSet used_fields_;

    unsigned int n_dofs_;                                     ///< Number of dofs
    unsigned int n_dofs_sub_;                                 ///< Number of dofs (on lower dim element)
    std::vector<unsigned int> n_dofs_ngh_;                    ///< Number of dofs on lower and higher dimension element (vector of 2 items)
    FEValues<3> fe_values_;                                   ///< FEValues of cell object (FESystem of P disc finite element type)
    FEValues<3> fe_values_bdr_side_;                          ///< FEValues of side (boundary integral) object
    FEValues<3> fe_values_side_;                              ///< FEValues of side (neighbour integral) object
    FEValues<3> fe_values_sub_;                               ///< FEValues of lower dimension cell object

    vector<LongIdx> dof_indices_;                             ///< Vector of global DOF indices
    vector<vector<LongIdx> > side_dof_indices_;               ///< 2 items vector of DOF indices in neighbour calculation.
    vector<PetscScalar> local_rhs_;                           ///< Auxiliary vector for assemble methods
    vector<vector<PetscScalar>> local_rhs_ngh_;               ///< Auxiliary vectors for assemble ngh integral
    const FEValuesViews::Vector<3> * vec_view_;               ///< Vector view in cell integral calculation.
    const FEValuesViews::Vector<3> * vec_view_bdr_;           ///< Vector view in boundary calculation.
    const FEValuesViews::Vector<3> * vec_view_side_;          ///< Vector view in neighbour calculation.
    const FEValuesViews::Vector<3> * vec_view_sub_;           ///< Vector view of low dim element in neighbour calculation.


    template < template<IntDim...> class DimAssembly>
    friend class GenericAssembly;

};

template <unsigned int dim>
class OutpuFieldsAssemblyElasticity : public AssemblyBase<dim>
{
public:
    typedef typename Elasticity::EqFields EqFields;
    typedef typename Elasticity::EqData EqData;

    static constexpr const char * name() { return "OutpuFieldsAssemblyElasticity"; }

    /// Constructor.
    OutpuFieldsAssemblyElasticity(EqFields *eq_fields, EqData *eq_data)
    : AssemblyBase<dim>(0), eq_fields_(eq_fields), eq_data_(eq_data) {
        this->active_integrals_ = (ActiveIntegrals::bulk | ActiveIntegrals::coupling);
        this->used_fields_ += eq_fields_->cross_section;
        this->used_fields_ += eq_fields_->lame_mu;
        this->used_fields_ += eq_fields_->lame_lambda;
        this->used_fields_ += eq_fields_->initial_stress;
    }

    /// Destructor.
    ~OutpuFieldsAssemblyElasticity() {}

    /// Initialize auxiliary vectors and other data members
    void initialize(ElementCacheMap *element_cache_map) {
        //this->balance_ = eq_data_->balance_;
        this->element_cache_map_ = element_cache_map;

        shared_ptr<FE_P<dim>> fe_p = std::make_shared< FE_P<dim> >(1);
        fe_ = std::make_shared<FESystem<dim>>(fe_p, FEVector, 3);
        fv_.initialize(*this->quad_, *fe_,
        		update_values | update_gradients | update_quadrature_points);
        fsv_.initialize(*this->quad_low_, *fe_,
        		update_values | update_normal_vectors | update_quadrature_points);
        n_dofs_ = fe_->n_dofs();
        vec_view_ = &fv_.vector_view(0);
        //        if (dim>1) ??
        vec_view_side_ = &fsv_.vector_view(0);

        output_vec_ = eq_fields_->output_field_ptr->vec();
        output_stress_vec_ = eq_fields_->output_stress_ptr->vec();
        output_von_mises_stress_vec_ = eq_fields_->output_von_mises_stress_ptr->vec();
        output_mean_stress_vec_ = eq_fields_->output_mean_stress_ptr->vec();
        output_cross_sec_vec_ = eq_fields_->output_cross_section_ptr->vec();
        output_div_vec_ = eq_fields_->output_div_ptr->vec();
        output_displ_jump_vec_ = eq_fields_->output_displ_jump_ptr->vec();
    }


    /// Assemble integral over element
    inline void cell_integral(DHCellAccessor cell, unsigned int element_patch_idx)
    {
        if (cell.dim() != dim) return;
        if (!cell.is_own()) return;
        DHCellAccessor cell_tensor = cell.cell_with_other_dh(eq_data_->dh_tensor_.get());
        DHCellAccessor cell_scalar = cell.cell_with_other_dh(eq_data_->dh_scalar_.get());

        auto elm = cell.elm();

        fv_.reinit(elm);
        dof_indices_        = cell.get_loc_dof_indices();
        dof_indices_scalar_ = cell_scalar.get_loc_dof_indices();
        dof_indices_tensor_ = cell_tensor.get_loc_dof_indices();

        auto p = *( this->bulk_points(element_patch_idx).begin() );

        arma::mat33 stress = eq_fields_->initial_stress(p);
        double div = 0;
        for (unsigned int i=0; i<n_dofs_; i++)
        {
            stress += (2*eq_fields_->lame_mu(p)*vec_view_->sym_grad(i,0) + eq_fields_->lame_lambda(p)*vec_view_->divergence(i,0)*arma::eye(3,3))
                    * output_vec_.get(dof_indices_[i]);
            div += vec_view_->divergence(i,0)*output_vec_.get(dof_indices_[i]);
        }

        arma::mat33 stress_dev = stress - arma::trace(stress)/3*arma::eye(3,3);
        double von_mises_stress = sqrt(1.5*arma::dot(stress_dev, stress_dev));
        double mean_stress = arma::trace(stress) / 3;
        output_div_vec_.add(dof_indices_scalar_[0], div);

        for (unsigned int i=0; i<3; i++)
            for (unsigned int j=0; j<3; j++)
                output_stress_vec_.add( dof_indices_tensor_[i*3+j], stress(i,j) );
        output_von_mises_stress_vec_.set( dof_indices_scalar_[0], von_mises_stress );
        output_mean_stress_vec_.set( dof_indices_scalar_[0], mean_stress );

        output_cross_sec_vec_.add( dof_indices_scalar_[0], eq_fields_->cross_section(p) );
    }


    /// Assembles between elements of different dimensions.
    inline void dimjoin_intergral(DHCellAccessor cell_lower_dim, DHCellSide neighb_side) {
        if (dim == 1) return;
        ASSERT_EQ(cell_lower_dim.dim(), dim-1).error("Dimension of element mismatch!");

        normal_displacement_ = 0;
        normal_stress_.zeros();
        displ_jump_.zeros();

        fsv_.reinit(*neighb_side.side().edge().side(0));
        arma::vec3 normal_vector_ref = fsv_.normal_vector(0);

        DHCellAccessor cell_higher_dim = neighb_side.cell();
        DHCellAccessor cell_tensor = cell_lower_dim.cell_with_other_dh(eq_data_->dh_tensor_.get());
        DHCellAccessor cell_vector = cell_lower_dim.cell_with_other_dh(eq_data_->dh_vector_.get());
        DHCellAccessor cell_scalar = cell_lower_dim.cell_with_other_dh(eq_data_->dh_scalar_.get());
        fsv_.reinit(neighb_side.side());

        dof_indices_ = cell_higher_dim.get_loc_dof_indices();
        auto p_high = *( this->coupling_points(neighb_side).begin() );
        auto p_low = p_high.lower_dim(cell_lower_dim);

        for (unsigned int i=0; i<n_dofs_; i++)
        {
            normal_displacement_ -= arma::dot(vec_view_side_->value(i,0)*output_vec_.get(dof_indices_[i]), fsv_.normal_vector(0));
            arma::mat33 grad = -arma::kron(vec_view_side_->value(i,0)*output_vec_.get(dof_indices_[i]), fsv_.normal_vector(0).t()) / eq_fields_->cross_section(p_low);
            normal_stress_ += eq_fields_->lame_mu(p_low)*(grad+grad.t()) + eq_fields_->lame_lambda(p_low)*arma::trace(grad)*arma::eye(3,3);
            displ_jump_ += vec_view_side_->value(i,0)*output_vec_.get(dof_indices_[i]) * arma::dot(fsv_.normal_vector(0), normal_vector_ref);
        }

        LocDofVec dof_indices_scalar_ = cell_scalar.get_loc_dof_indices();
        LocDofVec dof_indices_vector_ = cell_vector.get_loc_dof_indices();
        LocDofVec dof_indices_tensor_ = cell_tensor.get_loc_dof_indices();
        for (unsigned int i=0; i<3; i++)
            for (unsigned int j=0; j<3; j++)
                output_stress_vec_.add( dof_indices_tensor_[i*3+j], normal_stress_(i,j) );
        output_cross_sec_vec_.add( dof_indices_scalar_[0], normal_displacement_ );
        output_div_vec_.add( dof_indices_scalar_[0], normal_displacement_ / eq_fields_->cross_section(p_low) );

        for (unsigned int i=0; i<3; i++)
            output_displ_jump_vec_.add(dof_indices_vector_[i], displ_jump_(i));
    }



private:
    shared_ptr<FiniteElement<dim>> fe_;         ///< Finite element for the solution of the advection-diffusion equation.

    /// Data objects shared with Elasticity
    EqFields *eq_fields_;
    EqData *eq_data_;

    /// Sub field set contains fields used in calculation.
    FieldSet used_fields_;

    unsigned int n_dofs_;                                     ///< Number of dofs
    FEValues<3> fv_;                                          ///< FEValues of cell object (FESystem of P disc finite element type)
    FEValues<3> fsv_;                                         ///< FEValues of side (neighbour integral) object

    LocDofVec dof_indices_;                                   ///< Vector of local DOF indices of P1 vector fields
    LocDofVec dof_indices_scalar_;                            ///< Vector of local DOF indices of P0 scalar fields
    LocDofVec dof_indices_vector_;                            ///< Vector of local DOF indices of P0 vector fields
    LocDofVec dof_indices_tensor_;                            ///< Vector of local DOF indices of P0 tensor fields
    const FEValuesViews::Vector<3> * vec_view_;               ///< Vector view in cell integral calculation.
    const FEValuesViews::Vector<3> * vec_view_side_;          ///< Vector view in neighbour calculation.

    double normal_displacement_;                              ///< Holds constributions of normal displacement.
    arma::mat33 normal_stress_;                               ///< Holds constributions of normal stress.
    arma::vec3 displ_jump_;                                   ///< Holds contributions of displacement jump.

    /// Data vectors of output fields (FieldFE).
    VectorMPI output_vec_;
    VectorMPI output_stress_vec_;
    VectorMPI output_von_mises_stress_vec_;
    VectorMPI output_mean_stress_vec_;
    VectorMPI output_cross_sec_vec_;
    VectorMPI output_div_vec_;
    VectorMPI output_displ_jump_vec_;

    template < template<IntDim...> class DimAssembly>
    friend class GenericAssembly;

};



/**
 * Container class for assembly of constraint matrix for contact condition.
 */
template <unsigned int dim>
class ConstraintAssemblyElasticity : public AssemblyBase<dim>
{
public:
    typedef typename Elasticity::EqFields EqFields;
    typedef typename Elasticity::EqData EqData;

    static constexpr const char * name() { return "ConstraintAssemblyElasticity"; }

    /// Constructor.
    ConstraintAssemblyElasticity(EqFields *eq_fields, EqData *eq_data)
    : AssemblyBase<dim>(1), eq_fields_(eq_fields), eq_data_(eq_data) {
        this->active_integrals_ = ActiveIntegrals::coupling;
        this->used_fields_ += eq_fields_->cross_section;
        this->used_fields_ += eq_fields_->cross_section_min;
        this->used_fields_ += eq_fields_->output_displacement_jump;
        this->used_fields_ += eq_fields_->roughness_angle;
        this->used_fields_ += eq_fields_->roughness_height;
    }

    /// Destructor.
    ~ConstraintAssemblyElasticity() {}

    /// Initialize auxiliary vectors and other data members
    void initialize(ElementCacheMap *element_cache_map) {
        this->element_cache_map_ = element_cache_map;

        shared_ptr<FE_P<dim>> fe_p = std::make_shared< FE_P<dim> >(1);
        fe_ = std::make_shared<FESystem<dim>>(fe_p, FEVector, 3);
        fe_values_side_.initialize(*this->quad_low_, *fe_,
                update_values | update_side_JxW_values | update_normal_vectors);

        n_dofs_ = fe_->n_dofs();
        dof_indices_.resize(n_dofs_);
        local_matrix_.resize(n_dofs_*n_dofs_);
        vec_view_side_ = &fe_values_side_.vector_view(0);
    }


    /// Assembles between elements of different dimensions.
    inline void dimjoin_intergral(DHCellAccessor cell_lower_dim, DHCellSide neighb_side) {
    	if (dim == 1) return;
        if (!cell_lower_dim.is_own()) return;
        
        ASSERT_EQ(cell_lower_dim.dim(), dim-1).error("Dimension of element mismatch!");

        DHCellAccessor cell_higher_dim = eq_data_->dh_->cell_accessor_from_element( neighb_side.element().idx() );
		cell_higher_dim.get_dof_indices(dof_indices_);

        fe_values_side_.reinit(*neighb_side.side().edge().side(0));
        arma::vec3 normal_vector_ref = fe_values_side_.normal_vector(0);

		fe_values_side_.reinit(neighb_side.side());

        for (unsigned int i=0; i<n_dofs_; i++)
            local_matrix_[i] = 0;

        // Assemble matrix and vector for contact conditions in the form B*x <= c,
        // where B*x is the average jump of normal displacements and c is the average cross-section on element.
        // Positive value means that the fracture closes.
        unsigned int k=0;
        double local_vector = 0;
        for (auto p_high : this->coupling_points(neighb_side) )
        {
            auto p_low = p_high.lower_dim(cell_lower_dim);
            arma::vec3 nv = fe_values_side_.normal_vector(k);

<<<<<<< HEAD
            if (cell_lower_dim.is_own())
            {
                arma::vec3 u = eq_fields_->output_displacement_jump(p_low);
                arma::vec3 ut = u-arma::dot(u,normal_vector_ref)*normal_vector_ref;
                double contact_distance = eq_fields_->cross_section_min(p_low)
                                        + std::min(eq_fields_->roughness_height(p_low), tan(eq_fields_->roughness_angle(p_low))*arma::norm(ut,2));
                local_vector += (eq_fields_->cross_section(p_low) - contact_distance)*fe_values_side_.JxW(k) / cell_lower_dim.elm().measure() / cell_lower_dim.elm()->n_neighs_vb();
            }
=======
            local_vector += (eq_fields_->cross_section(p_low) - eq_fields_->cross_section_min(p_low))*fe_values_side_.JxW(k) / cell_lower_dim.elm().measure() / cell_lower_dim.elm()->n_neighs_vb();
>>>>>>> e08cf277

            for (unsigned int i=0; i<n_dofs_; i++)
            {
                local_matrix_[i] += eq_fields_->cross_section(p_high)*arma::dot(vec_view_side_->value(i,k), nv)*fe_values_side_.JxW(k) / cell_lower_dim.elm().measure();
            }
        	k++;
        }

        int arow[1] = { eq_data_->constraint_idx[cell_lower_dim.elm_idx()] };
        MatSetValues(eq_data_->constraint_matrix, 1, arow, n_dofs_, dof_indices_.data(), &(local_matrix_[0]), ADD_VALUES);
        VecSetValue(eq_data_->constraint_vec, arow[0], local_vector, ADD_VALUES);
    }



private:



    shared_ptr<FiniteElement<dim>> fe_;         ///< Finite element for the solution of the advection-diffusion equation.

    /// Data objects shared with Elasticity
    EqFields *eq_fields_;
    EqData *eq_data_;

    /// Sub field set contains fields used in calculation.
    FieldSet used_fields_;

    unsigned int n_dofs_;                                     ///< Number of dofs
    FEValues<3> fe_values_side_;                              ///< FEValues of side object

    vector<LongIdx> dof_indices_;                             ///< Vector of global DOF indices
    vector<vector<LongIdx> > side_dof_indices_;               ///< 2 items vector of DOF indices in neighbour calculation.
    vector<PetscScalar> local_matrix_;                        ///< Auxiliary vector for assemble methods
    const FEValuesViews::Vector<3> * vec_view_side_;          ///< Vector view in boundary / neighbour calculation.

    template < template<IntDim...> class DimAssembly>
    friend class GenericAssembly;

};


#endif /* ASSEMBLY_ELASTICITY_HH_ */
<|MERGE_RESOLUTION|>--- conflicted
+++ resolved
@@ -809,18 +809,11 @@
             auto p_low = p_high.lower_dim(cell_lower_dim);
             arma::vec3 nv = fe_values_side_.normal_vector(k);
 
-<<<<<<< HEAD
-            if (cell_lower_dim.is_own())
-            {
-                arma::vec3 u = eq_fields_->output_displacement_jump(p_low);
-                arma::vec3 ut = u-arma::dot(u,normal_vector_ref)*normal_vector_ref;
-                double contact_distance = eq_fields_->cross_section_min(p_low)
-                                        + std::min(eq_fields_->roughness_height(p_low), tan(eq_fields_->roughness_angle(p_low))*arma::norm(ut,2));
-                local_vector += (eq_fields_->cross_section(p_low) - contact_distance)*fe_values_side_.JxW(k) / cell_lower_dim.elm().measure() / cell_lower_dim.elm()->n_neighs_vb();
-            }
-=======
-            local_vector += (eq_fields_->cross_section(p_low) - eq_fields_->cross_section_min(p_low))*fe_values_side_.JxW(k) / cell_lower_dim.elm().measure() / cell_lower_dim.elm()->n_neighs_vb();
->>>>>>> e08cf277
+            arma::vec3 u = eq_fields_->output_displacement_jump(p_low);
+            arma::vec3 ut = u-arma::dot(u,normal_vector_ref)*normal_vector_ref;
+            double contact_distance = eq_fields_->cross_section_min(p_low)
+                                    + std::min(eq_fields_->roughness_height(p_low), tan(eq_fields_->roughness_angle(p_low))*arma::norm(ut,2));
+            local_vector += (eq_fields_->cross_section(p_low) - contact_distance)*fe_values_side_.JxW(k) / cell_lower_dim.elm().measure() / cell_lower_dim.elm()->n_neighs_vb();
 
             for (unsigned int i=0; i<n_dofs_; i++)
             {

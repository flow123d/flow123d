--- conflicted
+++ resolved
@@ -23,6 +23,7 @@
 #include "mesh/elements.h"
 #include "mesh/mesh.h"
 #include "mesh/node_accessor.hh"
+#include "mesh/ref_element.hh"
 #include "la/distribution.hh"
 #include "mesh/point.hh"
 #include <vector>
@@ -97,18 +98,8 @@
 template <int spacedim>
 class ElementAccessor {
 public:
-<<<<<<< HEAD
-    typedef typename Space<spacedim>::Point Point;
-    /**
-     * Default invalid accessor.
-     */
-    ElementAccessor()
-    : mesh_(NULL)
-    {}
-=======
     /// Default invalid accessor.
     ElementAccessor();
->>>>>>> 45bfb2ac
 
     /// Regional accessor.
     ElementAccessor(const Mesh *mesh, RegionIdx r_idx);
@@ -205,37 +196,9 @@
         return mesh_->get_el_ds()->get_proc(mesh_->get_row_4_el()[element_idx_]);
     }
 
-<<<<<<< HEAD
-    inline void inc() {
-        ASSERT(!is_regional()).error("Do not call inc() for regional accessor!");
-        element_idx_++;
-        r_idx_ = element()->region_idx();
-        dim_=element()->dim();
-        boundary_ = (element_idx_>=mesh_->n_elements());
-    }
-
-    inline SideIter side(const unsigned int loc_index) {
-        return SideIter( Side(mesh_, element_idx_, loc_index) );
-    }
-
-    inline const SideIter side(const unsigned int loc_index) const {
-        return SideIter( Side(mesh_, element_idx_, loc_index) );
-    }
-
-//    inline const NodeAccessor<spacedim> node_accessor(unsigned int ni) {
-//
-//    }
-
-    inline NodeAccessor<spacedim> node(unsigned int ni) const {
+
+    NodeAccessor<3> node(unsigned int ni) const {
         return mesh_->node( element()->node_idx(ni) );
-=======
-    const Node * node(unsigned int ni) const {
-    	return &(mesh_->node_vec_[element()->node_idx(ni)]);
-    }
-
-    NodeAccessor<3> node_accessor(unsigned int ni) const {
-    	return mesh_->node_accessor( element()->node_idx(ni) );
->>>>>>> 45bfb2ac
     }
 
     /**
@@ -246,53 +209,7 @@
         return BoundingBox(this->vertex_list());
     }
 
-<<<<<<< HEAD
-    /**
-     * Return list of element vertices.
-     * TODO: remove, SLOW!!
-     */
-    inline vector<Point> vertex_list() const {
-        vector<Point> vertices(element()->n_nodes());
-        for(unsigned int i=0; i<element()->n_nodes(); i++)
-            vertices[i] = *node(i);
-        return vertices;
-    }
-
-    /// Computes the measure of the element.
-    double measure() const;
-
-    /** Computes the Jacobian of the element.
-     * J = det ( 1  1  1  1 )
-     *           x1 x2 x3 x4
-     *           y1 y2 y3 y4
-     *           z1 z2 z3 z4
-     */
-    inline double tetrahedron_jacobian() const
-    {
-        ASSERT(dim() == 3)(dim()).error("Cannot provide Jacobian for dimension other than 3.");
-        return arma::dot( arma::cross(
-                *node(1) - *node(0),
-                *node(2) - *node(0)),
-                *node(3) - *node(0)
-                );
-    }
-
-    /// Computes the barycenter.
-    Point centre() const;
-
-    /**
-     * Quality of the element based on the smooth and scale-invariant quality measures proposed in:
-     * J. R. Schewchuk: What is a Good Linear Element?
-     *
-     * We scale the measure so that is gives value 1 for regular elements. Line 1d elements
-     * have always quality 1.
-     */
-    double quality_measure_smooth(SideIter side) const;
-
-    inline bool operator==(const ElementAccessor<spacedim>& other) const {
-=======
-    bool operator==(const ElementAccessor<spacedim>& other) {
->>>>>>> 45bfb2ac
+    bool operator==(const ElementAccessor<spacedim>& other) const {
     	return (element_idx_ == other.element_idx_);
     }
 
@@ -342,34 +259,6 @@
 
 
 
-<<<<<<< HEAD
-/**
- * SET THE "METRICS" FIELD IN STRUCT ELEMENT
- */
-template <int spacedim>
-double ElementAccessor<spacedim>::measure() const {
-    switch (dim()) {
-        case 0:
-            return 1.0;
-            break;
-        case 1:
-            return arma::norm(*node(1) - *node(0), 2);
-            break;
-        case 2:
-            return
-                arma::norm(
-                    arma::cross(*node(1) - *node(0), *node(2) - *node(0)),
-                    2
-                ) / 2.0 ;
-            break;
-        case 3:
-            return fabs(
-                arma::dot(
-                    arma::cross(*node(1) - *node(0), *node(2) - *node(0)),
-                    *node(3) - *node(0))
-                ) / 6.0;
-            break;
-=======
 //=============================================================================
 // Edge class
 //=============================================================================
@@ -394,7 +283,6 @@
     unsigned int idx() const {
         ASSERT_DBG(is_valid());
         return edge_idx_;
->>>>>>> 45bfb2ac
     }
 
     /// Incremental function of the Edge iterator.
@@ -424,18 +312,6 @@
 
 
 
-<<<<<<< HEAD
-template <int spacedim>
-typename Space<spacedim>::Point ElementAccessor<spacedim>::centre() const {
-	ASSERT(is_valid()).error("Invalid element accessor.");
-    if (is_regional() ) return Point();
-
-    Point centre;
-    centre.zeros();
-
-    for (unsigned int li=0; li<element()->n_nodes(); li++) {
-        centre += *node(li);
-=======
 
 
 //=============================================================================
@@ -459,7 +335,6 @@
     Mesh* mesh() {
         ASSERT_DBG(is_valid());
         return boundary_data_->mesh_;
->>>>>>> 45bfb2ac
     }
 
     uint edge_idx() {
@@ -467,27 +342,6 @@
         return boundary_data_->edge_idx_;
     }
 
-<<<<<<< HEAD
-template <int spacedim>
-double ElementAccessor<spacedim>::quality_measure_smooth(SideIter side) const {
-    if (dim_==3) {
-        double sum_faces=0;
-        double face[4];
-        for(unsigned int i=0; i<4; i++, ++side) sum_faces+=( face[i]=side->measure());
-
-        double sum_pairs=0;
-        for(unsigned int i=0;i<3;i++)
-            for(unsigned int j=i+1;j<4;j++) {
-                unsigned int i_line = RefElement<3>::line_between_faces(i,j);
-                auto line_node_1 = RefElement<3>::interact(Interaction<0,1>(i_line))[1];
-                auto line_node_0 = RefElement<3>::interact(Interaction<0,1>(i_line))[0];
-                arma::vec3 line = *node(line_node_1) - *node(line_node_0);
-                sum_pairs += face[i]*face[j]*arma::dot(line, line);
-            }
-        double regular = (2.0*sqrt(2.0/3.0)/9.0); // regular tetrahedron
-        return fabs( measure()
-                * pow( sum_faces/sum_pairs, 3.0/4.0))/ regular;
-=======
     uint bc_ele_idx() {
         ASSERT_DBG(is_valid());
         return boundary_data_->bc_ele_idx_;
@@ -522,7 +376,6 @@
 
     /// Returns true for all sides either on boundary or connected to vb neigboring.
     bool is_external() const;
->>>>>>> 45bfb2ac
 
     /// Returns true for side on the boundary.
     bool is_boundary() const;
@@ -574,6 +427,15 @@
     void inc() {
         ASSERT_DBG(is_valid()).error("Do not call inc() for invalid accessor!");
         side_idx_++;
+    }
+
+    bool operator==(const Side &other) const {
+        return (mesh_ == other.mesh_ ) && ( elem_idx_ == other.elem_idx_ )
+        		&& ( side_idx_ == other.side_idx_ );
+    }
+
+    bool operator!=(const Side &other) const {
+        return !( *this == other);
     }
 
     /// This is necessary by current DofHandler, should change this

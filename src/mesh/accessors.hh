--- conflicted
+++ resolved
@@ -194,12 +194,7 @@
     }
 
     inline const Element * element() const {
-<<<<<<< HEAD
         return &(mesh_->element(element_idx_));
-=======
-        ASSERT_DBG(is_elemental());
-        return &(mesh_->element_vec_[element_idx_]);
->>>>>>> af04d43e
     }
     
 
@@ -219,26 +214,8 @@
     //    return region().id();
     //}
 
-<<<<<<< HEAD
     /// Return local idx of element in boundary / bulk part of element vector
     unsigned int idx() const {
-=======
-    bool is_boundary() const {
-        ASSERT_DBG(is_elemental());
-        return (element_idx_>=mesh_->n_elements());
-    }
-
-    /// Return local idx of element in boundary / bulk part of element vector
-    unsigned int idx() const {
-        ASSERT_DBG(is_elemental());
-        if (is_boundary()) return ( element_idx_ - mesh_->bulk_size_ );
-        else return element_idx_;
-    }
-
-    /// Return global idx of element in full element vector
-    unsigned int mesh_idx() const {
-        ASSERT_DBG(is_elemental());
->>>>>>> af04d43e
         return element_idx_;
     }
 
@@ -284,14 +261,8 @@
      centre = elm_ac->node_idx(0);            // short format with dereference operator
  @endcode
      */
-<<<<<<< HEAD
     inline const Element * operator ->() const {
     	return element();
-=======
-    const Element * operator ->() const {
-        ASSERT_DBG(is_elemental());
-    	return &(mesh_->element_vec_[element_idx_]);
->>>>>>> af04d43e
     }
     
 
@@ -303,11 +274,7 @@
     static const unsigned int undefined_dim_ = 100;
 
     /// Pointer to the mesh owning the element.
-<<<<<<< HEAD
     const MeshBase *mesh_;
-=======
-    const Mesh *mesh_;
->>>>>>> af04d43e
 
     /// Index into Mesh::element_vec_ array.
     unsigned int element_idx_;

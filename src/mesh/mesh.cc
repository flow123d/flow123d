--- conflicted
+++ resolved
@@ -762,26 +762,11 @@
     std::vector<BoundingBox> boxes;
 
     // make element boxes
-<<<<<<< HEAD
-    element_box_.resize(this->n_elements());
     unsigned int i=0;
+    boxes.resize(this->n_elements());
     for (auto element : this->bulk_elements_range()) {
-         element_box_[i] = element->bounding_box();
-         i++;
-    }
-
-    // make mesh box
-    Node* node = this->node_vector.begin();
-    mesh_box_ = BoundingBox(node->point(), node->point());
-    FOR_NODES(this, node ) {
-        mesh_box_.expand( node->point() );
-=======
-    unsigned int i=0;
-    boxes.resize(this->element.size());
-    FOR_ELEMENTS(this, element) {
         boxes[i] = element->bounding_box();
     	i++;
->>>>>>> 7581b9f1
     }
 
     return boxes;

--- conflicted
+++ resolved
@@ -74,32 +74,6 @@
     return rec;
 }
 
-Mesh::Mesh(Input::Record in_record)
-: in_record_(in_record) {
-
-    n_materials = NDEF;
-<<<<<<< HEAD
-    n_sides = NDEF;
-    side = NULL;
-    l_side = NULL;
-=======
-
->>>>>>> a2921a25
-    n_insides = NDEF;
-    n_exsides = NDEF;
-    n_sides_ = NDEF;
-
-    // number of element of particular dimension
-    n_lines = 0;
-    n_triangles = 0;
-    n_tetrahedras = 0;
-
-<<<<<<< HEAD
-
-
-}
-
-
 Input::Type::Record Mesh::get_input_type() {
     using namespace Input::Type;
 
@@ -114,7 +88,22 @@
         rec.finish();
     }
     return rec;
-=======
+}
+
+Mesh::Mesh(Input::Record in_record)
+: in_record_(in_record) {
+
+    n_materials = NDEF;
+
+    n_insides = NDEF;
+    n_exsides = NDEF;
+    n_sides_ = NDEF;
+
+    // number of element of particular dimension
+    n_lines = 0;
+    n_triangles = 0;
+    n_tetrahedras = 0;
+
     // indices of side nodes in element node array
     // Currently this is made ad libitum
     // with some ordering here we can get sides with correct orientation.
@@ -168,7 +157,6 @@
         FOR_ELEMENTS(this, ele) n_sides_ += ele->n_sides();
     }
     return n_sides_;
->>>>>>> a2921a25
 }
 
 
@@ -214,7 +202,7 @@
 
     count_side_types();
 
-    read_boundary(mesh);
+    //read_boundary(mesh);
 
     xprintf(MsgVerb, "Topology O.K.\n")/*orig verb 4*/;
 
@@ -227,11 +215,6 @@
 
 }
 
-<<<<<<< HEAD
-    /// initialize mesh topology (should be handled inside mesh object)
-    read_neighbour_list(mesh, in_record_.val<FilePath>("neighbouring") );
-=======
->>>>>>> a2921a25
 
 /**
  *   Creates back references from nodes to elements.
@@ -290,19 +273,14 @@
 }
 
 
-<<<<<<< HEAD
-
-=======
->>>>>>> a2921a25
 
 void Mesh::read_neighbours() {
     FILE    *in;   // input file
     char     line[ LINE_SIZE ];   // line of data file
     unsigned int id;
 
-    xprintf( Msg, "Reading neighbours...");
-    const std::string& file_name = IONameHandler::get_instance()->get_input_file_name(OptGetStr( "Input", "Neighbouring", "\\" ));
-    in = xfopen( file_name, "rt" );
+    xprintf( Msg, "Reading neighbours...A\n");
+    in = xfopen(  in_record_.val<FilePath>("neighbouring"), "rt" );
     skip_to( in, "$Neighbours" );
     xfgets( line, LINE_SIZE - 2, in );
 
@@ -360,7 +338,7 @@
         }
     }
 
-    //xprintf( Msg, " %d neighbours readed. ", n_vb_neighbours() );
+    xprintf( Msg, " %d VB neighbours %d BB neigs. readed. ", n_vb_neigh, n_bb_neigh );
 }
 
 
@@ -382,7 +360,7 @@
 
     // create edge vector
     edge.resize(n_edges);
-    xprintf( MsgLog, "Created  %d edges.\n.", n_edges );
+    xprintf( Msg, "Created  %d edges.\n.", n_edges );
 
     // set edge, side connections
     unsigned int i_edge=0;
@@ -417,7 +395,7 @@
             sde->element()->edges_[sde->el_idx()] = edg;
         }
     }
-    ASSERT(i_edge == n_edges, "Actual number of edges %d do not match size of its array.\n", i_edge);
+    ASSERT(i_edge == n_edges, "Actual number of edges %d do not match size %d of its array.\n", i_edge, n_edges);
 
     //FOR_SIDES(mesh, side) ASSERT(side->edge != NULL, "Empty side %d !\n", side->id);
 }

--- conflicted
+++ resolved
@@ -45,12 +45,6 @@
 
 #include "intersection/mixed_mesh_intersections.hh"
 
-<<<<<<< HEAD
-=======
-
-#include "mesh/mesh.h"
-
->>>>>>> bd48cfc8
 
 //TODO: sources, concentrations, initial condition  and similarly boundary conditions should be
 // instances of a Element valued field
@@ -810,11 +804,7 @@
 		ele->node[ni] = node;
 	}
 
-<<<<<<< HEAD
-	// check that tetrahedron element is numbered correctly and is not degenerated
-=======
     // check that tetrahedron element is numbered correctly and is not degenerated
->>>>>>> bd48cfc8
     if(ele->dim() == 3)
     {
         double jac = ele->tetrahedron_jacobian();
@@ -831,10 +821,5 @@
 	return node_elements_;
 }
 
-
-double Mesh::global_observe_radius() const {
-	return in_record_.val<double>("global_observe_search_radius");
-}
-
 //-----------------------------------------------------------------------------
 // vim: set cindent:
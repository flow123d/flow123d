/*!
 *
﻿ * Copyright (C) 2015 Technical University of Liberec.  All rights reserved.
 * 
 * This program is free software; you can redistribute it and/or modify it under
 * the terms of the GNU General Public License version 3 as published by the
 * Free Software Foundation. (http://www.gnu.org/licenses/gpl-3.0.en.html)
 * 
 * This program is distributed in the hope that it will be useful, but WITHOUT
 * ANY WARRANTY; without even the implied warranty of MERCHANTABILITY or FITNESS
 * FOR A PARTICULAR PURPOSE.  See the GNU General Public License for more details.
 *
 * 
 * @file    mesh.cc
 * @ingroup mesh
 * @brief   Mesh construction
 */


#include <unistd.h>
#include <set>
#include <unordered_map>

#include "system/system.hh"
#include "system/exceptions.hh"
#include "system/index_types.hh"
#include "input/reader_to_storage.hh"
#include "input/input_type.hh"
#include "input/accessors.hh"
#include "system/sys_profiler.hh"
#include "la/distribution.hh"

#include "mesh/mesh.h"
#include "mesh/bc_mesh.hh"
#include "mesh/ref_element.hh"
#include "mesh/region_set.hh"
#include "mesh/range_wrapper.hh"

// think about following dependencies
#include "mesh/accessors.hh"
#include "mesh/node_accessor.hh"
#include "mesh/partitioning.hh"
#include "mesh/neighbours.h"


#include "mesh/bih_tree.hh"
#include "mesh/duplicate_nodes.h"
#include "mesh/mesh_optimizer.hh"

#include "intersection/mixed_mesh_intersections.hh"



//TODO: sources, concentrations, initial condition  and similarly boundary conditions should be
// instances of a Element valued field
// concentrations is in fact reimplemented in transport REMOVE it HERE

// After removing non-geometrical things from mesh, this should be part of mash initializing.
#include "mesh/region.hh"

#define NDEF  -1

namespace IT = Input::Type;

const unsigned int MeshBase::undef_idx;

MeshBase::MeshBase()
:   nodes_(make_shared<Armor::Array<double>>(3, 1, 0)),
    node_ids_(make_shared<BidirectionalMap<int>>()),
    row_4_el(nullptr),
    el_4_loc(nullptr),
    el_ds(nullptr),
    duplicate_nodes_(nullptr),
    region_db_(make_shared<RegionDB>())
{
        // Initialize numbering of nodes on sides.
    // This is temporary solution, until class Element is templated
    // by dimension. Then we can replace Mesh::side_nodes by
    // RefElement<dim>::side_nodes.

    // indices of side nodes in element node array
    // Currently this is made ad libitum
    // with some ordering here we can get sides with correct orientation.
    // This speedup normal calculation.

    side_nodes.resize(3); // three side dimensions
    for(int dim=0; dim < 3; dim++) {
        side_nodes[dim].resize(dim+2); // number of sides
        for(int i_side=0; i_side < dim+2; i_side++)
            side_nodes[dim][i_side].resize(dim+1);
    }

    for (unsigned int sid=0; sid<RefElement<1>::n_sides; sid++)
    	for (unsigned int nid=0; nid<RefElement<1>::n_nodes_per_side; nid++)
            side_nodes[0][sid][nid] = RefElement<1>::interact(Interaction<0,0>(sid))[nid];

    for (unsigned int sid=0; sid<RefElement<2>::n_sides; sid++)
        	for (unsigned int nid=0; nid<RefElement<2>::n_nodes_per_side; nid++)
                side_nodes[1][sid][nid] = RefElement<2>::interact(Interaction<0,1>(sid))[nid];

    for (unsigned int sid=0; sid<RefElement<3>::n_sides; sid++)
        	for (unsigned int nid=0; nid<RefElement<3>::n_nodes_per_side; nid++)
        		side_nodes[2][sid][nid] = RefElement<3>::interact(Interaction<0,2>(sid))[nid];

    for (int d=0; d<3; d++) max_edge_sides_[d] = 0;
}

MeshBase::~MeshBase()
{
    for(EdgeData &edg : this->edges)
        if (edg.side_) delete[] edg.side_;

    for (unsigned int idx=0; idx < element_vec_.size(); idx++) {
    	Element *ele=&(element_vec_[idx]);
        if (ele->boundary_idx_) delete[] ele->boundary_idx_;
        if (ele->neigh_vb) delete[] ele->neigh_vb;
    }

    if (row_4_el != nullptr) delete[] row_4_el;
    if (el_4_loc != nullptr) delete[] el_4_loc;
    if (el_ds != nullptr) delete el_ds;
    if (duplicate_nodes_ != nullptr) delete duplicate_nodes_;
}

Range<Edge> MeshBase::edge_range() const {
	auto bgn_it = make_iter<Edge>( Edge(this, 0) );
	auto end_it = make_iter<Edge>( Edge(this, edges.size()) );
    return Range<Edge>(bgn_it, end_it);
}

Edge MeshBase::edge(uint edge_idx) const
{
    ASSERT_LT_DBG(edge_idx, edges.size());
    return Edge(this, edge_idx);
}

unsigned int MeshBase::n_vb_neighbours() const
{ 
    return vb_neighbours_.size();
}

//void Mesh::array_sort(std::array<uint, 4> &nodes) {
//    // TODO: use templated insert sort with recursion over length of array so that compiler can
//    // optimize for the small array size.
//
//    std::sort(nodes.begin(), nodes.end());
//}

void MeshBase::canonical_faces() {
    // element_vec_ still contains both bulk and boundary elements
    for (uint i_el=0; i_el < element_vec_.size(); i_el++) {
        Element &ele = element_vec_[i_el];
        std::sort(ele.nodes_.begin(), ele.nodes_.end());
    }

    if (bc_mesh() != nullptr) bc_mesh()->canonical_faces();

}


const Input::Type::Selection & Mesh::get_input_intersection_variant() {
    return Input::Type::Selection("Types of search algorithm for finding intersection candidates.")
        .add_value(Mesh::BIHsearch, "BIHsearch",
            "Use BIH for finding initial candidates, then continue by prolongation.")
        .add_value(Mesh::BIHonly, "BIHonly",
            "Use BIH for finding all candidates.")
        .add_value(Mesh::BBsearch, "BBsearch",
            "Use bounding boxes for finding initial candidates, then continue by prolongation.")
        .close();
}

const IT::Record & Mesh::get_input_type() {
	return IT::Record("Mesh","Record with mesh related data." )
	    .allow_auto_conversion("mesh_file")
		.declare_key("mesh_file", IT::FileName::input(), IT::Default::obligatory(),
				"Input file with mesh description.")
		.declare_key("regions", IT::Array( RegionSetBase::get_input_type() ), IT::Default::optional(),
				"List of additional region and region set definitions not contained in the mesh. "
				"There are three region sets implicitly defined:\n\n"
				"- ALL (all regions of the mesh)\n"
				"- .BOUNDARY (all boundary regions)\n"
				"- BULK (all bulk regions)")
		.declare_key("partitioning", Partitioning::get_input_type(), IT::Default("\"any_neighboring\""), "Parameters of mesh partitioning algorithms.\n" )
	    .declare_key("print_regions", IT::Bool(), IT::Default("true"), "If true, print table of all used regions.")
        .declare_key("intersection_search", Mesh::get_input_intersection_variant(), 
                     IT::Default("\"BIHsearch\""), "Search algorithm for element intersections.")
        .declare_key("global_snap_radius", IT::Double(0.0), IT::Default("1E-3"),
                     "Maximal snapping distance from the mesh in various search operations. In particular, it is used "
                     "to find the closest mesh element of an observe point; and in FieldFormula to find closest surface "
                     "element in plan view (Z projection).")
        .declare_key("raw_ngh_output", IT::FileName::output(), IT::Default::optional(),
                     "Output file with neighboring data from mesh.")
        .declare_key("optimize_mesh", IT::Bool(), IT::Default("true"), "If true, permute nodes and elements in order to increase cache locality. "
        		     "This will speed up the calculations. GMSH output preserves original ordering but is slower. All variants of VTK output use the permuted.")
        .close();
}

Mesh::Mesh()
: comm_(MPI_COMM_WORLD),
  node_4_loc_(nullptr),
  node_ds_(nullptr),  
  bc_mesh_(new BCMesh(this))
  
{init();}



Mesh::Mesh(Input::Record in_record, MPI_Comm com)
: optimize_memory_locality(true),
  in_record_(in_record),
  comm_(com),
  node_4_loc_(nullptr),
  node_ds_(nullptr),
  bc_mesh_(new BCMesh(this))
{

	init();
}


Mesh::Mesh(Mesh &other)
  : optimize_memory_locality(other.optimize_memory_locality),
  in_record_(other.in_record_),
  comm_(other.comm_),
  node_4_loc_(nullptr),
  node_ds_(nullptr),
  bc_mesh_(new BCMesh(this))
{
    init();
}



Mesh::IntersectionSearch Mesh::get_intersection_search()
{
    return in_record_.val<Mesh::IntersectionSearch>("intersection_search");
}


void Mesh::init()
{
    // set in_record_, if input accessor is empty
    if (in_record_.is_empty()) {
        istringstream is("{mesh_file=\"\", optimize_mesh=false}");
        Input::ReaderToStorage reader;
        IT::Record &in_rec = const_cast<IT::Record &>(Mesh::get_input_type());
        in_rec.finish();
        reader.read_stream(is, in_rec, Input::FileFormat::format_JSON);
        in_record_ = reader.get_root_interface<Input::Record>();
    }

    optimize_memory_locality = in_record_.val<bool>("optimize_mesh");

    n_insides = NDEF;
    n_exsides = NDEF;
    n_sides_ = NDEF;
}


Mesh::~Mesh() {
    if (node_4_loc_ != nullptr) delete[] node_4_loc_;
    if (node_ds_ != nullptr) delete node_ds_;
    if (bc_mesh_ != nullptr) delete bc_mesh_;
}


unsigned int Mesh::n_sides() const
{
    if (n_sides_ == NDEF) {
        n_sides_=0;
        for (auto ele : this->elements_range()) n_sides_ += ele->n_sides();
    }
    return n_sides_;
}


unsigned int Mesh::n_corners() {
    unsigned int li, count = 0;
    for (auto ele : this->elements_range()) {
    	for (li=0; li<ele->n_nodes(); li++) {
            count++;
        }
    }
    return count;
}

Boundary Mesh::boundary(uint bc_idx) const
{
    ASSERT_LT_DBG(bc_idx, boundary_.size());
    return Boundary(&boundary_[bc_idx]);
}

Partitioning *Mesh::get_part() {
    return part_.get();
}

const LongIdx *Mesh::get_local_part() {
    return (LongIdx*)this->get_part()->get_loc_part();
}




void Mesh::modify_element_ids(const RegionDB::MapElementIDToRegionID &map) {

    // get dim of the first element in the map, if it exists
    uint dim_to_check = RegionDB::undefined_dim;
    std::string reg_name = "UndefinedRegion";
    if(map.size() > 0){
        Element &ele = element_vec_[ elem_index(map.begin()->first) ];
        dim_to_check = ele.dim();
        reg_name = region_db_->find_id(map.begin()->second).label();
    }

	for (auto elem_to_region : map) {
		Element &ele = element_vec_[ elem_index(elem_to_region.first) ];
        
        if( ele.dim() != dim_to_check){
            THROW(ExcRegionElmDiffDim() << EI_Region(reg_name) << EI_RegIdx(elem_to_region.second) << EI_Dim(dim_to_check)
                    << EI_DimOther(ele.dim()) << EI_ElemId(elem_to_region.first) );
        }

		ele.region_idx_ = region_db_->get_region( elem_to_region.second, ele.dim() );
		region_db_->mark_used_region(ele.region_idx_.idx());
	}
}


void Mesh::check_mesh_on_read() {
    std::vector<uint> nodes_new_idx( this->n_nodes(), undef_idx );

    // check element quality and flag used nodes
    for (auto ele : this->elements_range()) {
        // element quality
    	double quality = ele.quality_measure_smooth();
    	if (quality < 0) {
    	    ASSERT_LT_DBG(ele.jacobian_S3(), 0);
    	    element_vec_[ele.idx()].inverted = true;
    	    quality = -quality;
    	}
    	if (quality < 4*std::numeric_limits<double>::epsilon())
    	    THROW( ExcBadElement() << EI_Quality(quality) << EI_ElemId(ele.idx()) );
        if ( quality< 0.001)
            WarningOut().fmt("Bad quality element ID={}, ({}<0.001).\n", ele.idx(), quality);

        // flag used nodes
        for (uint ele_node=0; ele_node<ele->n_nodes(); ele_node++) {
            uint inode = ele->node_idx(ele_node);
            nodes_new_idx[inode] = inode;
        }
    }

    // possibly build new node ids map
    BidirectionalMap<int> new_node_ids_;
    new_node_ids_.reserve(node_ids_->size());

    // remove unused nodes from the mesh
    uint inode_new = 0;
    for(uint inode = 0; inode < nodes_new_idx.size(); inode++) {
        if(nodes_new_idx[inode] == undef_idx){
            WarningOut().fmt("A node {} does not belong to any element "
                         " and will be removed.",
                         find_node_id(inode));
        }
        else{
            // map new node numbering
            nodes_new_idx[inode] = inode_new;
            
            // possibly move the nodes
            nodes_->vec<3>(inode_new) = nodes_->vec<3>(inode);
            new_node_ids_.add_item((*node_ids_)[inode]);

            inode_new++;
        }
    }

    uint n_nodes_new = inode_new;

    // if some node erased, update node ids in elements
    if(n_nodes_new < nodes_new_idx.size()){
        
        DebugOut() << "Updating node-element numbering due to unused nodes: "
            << print_var(n_nodes_new) << print_var(nodes_new_idx.size()) << "\n";

        // throw away unused nodes
        nodes_->resize(n_nodes_new);
        *node_ids_ = new_node_ids_;

        // update node-element numbering
        for (auto ele : this->elements_range()) {
            for (uint ele_node=0; ele_node<ele->n_nodes(); ele_node++) {
                uint inode_orig = ele->node_idx(ele_node);
                uint inode = nodes_new_idx[inode_orig];
                ASSERT_DBG(inode != undef_idx);
                const_cast<Element*>(ele.element())->nodes_[ele_node] = inode;
            }
        }
    }
}


<<<<<<< HEAD
=======
//void Mesh::array_sort(std::array<uint, 4> &nodes) {
//    // TODO: use templated insert sort with recursion over length of array so that compiler can
//    // optimize for the small array size.
//
//    std::sort(nodes.begin(), nodes.end());
//}

std::array<std::pair<uint,uint>, 6> _comparisons = { {{0,1},{0,2},{0,3},{1,2},{1,3},{2,3}} };


void Mesh::canonical_faces() {
	// Fill mappings from canonical element nodes to original
	// for individual permitations.
	// Permutations are numbered by the bifield of all six _comparisons.
	element_nodes_original_[0] = {0,1,2,3};
	element_nodes_original_[1] = {0,1,3,2};
	element_nodes_original_[4] = {0,2,1,3};
	element_nodes_original_[6] = {0,2,3,1};
	element_nodes_original_[3] = {0,3,1,2};
	element_nodes_original_[7] = {0,3,2,1};
	element_nodes_original_[32] = {1,0,2,3};
	element_nodes_original_[33] = {1,0,3,2};
	element_nodes_original_[48] = {1,2,0,3};
	element_nodes_original_[56] = {1,2,3,0};
	element_nodes_original_[41] = {1,3,0,2};
	element_nodes_original_[57] = {1,3,2,0};
	element_nodes_original_[20] = {2,0,1,3};
	element_nodes_original_[22] = {2,0,3,1};
	element_nodes_original_[52] = {2,1,0,3};
	element_nodes_original_[60] = {2,1,3,0};
	element_nodes_original_[30] = {2,3,0,1};
	element_nodes_original_[62] = {2,3,1,0};
	element_nodes_original_[11] = {3,0,1,2};
	element_nodes_original_[15] = {3,0,2,1};
	element_nodes_original_[43] = {3,1,0,2};
	element_nodes_original_[59] = {3,1,2,0};
	element_nodes_original_[31] = {3,2,0,1};
	element_nodes_original_[63] = {3,2,1,0};


    // element_vec_ still contains both bulk and boundary elements
    for (uint i_el=0; i_el < element_vec_.size(); i_el++) {
        Element &ele = element_vec_[i_el];
    	uint cmp_bits = 0;
        for(uint i=0; i<6; i++) {
    		cmp_bits <<=1;
    		cmp_bits += (ele.nodes_[_comparisons[i].first] > ele.nodes_[_comparisons[i].second]);
    	}
        ele.permutation_ = cmp_bits;
        std::sort(ele.nodes_.begin(), ele.nodes_.end());
    }

}

>>>>>>> 7df00d39
void Mesh::setup_topology() {
    if (optimize_memory_locality) {
        START_TIMER("MESH - optimizer");
        this->optimize();
        END_TIMER("MESH - optimizer");
    }

    START_TIMER("MESH - setup topology");

    canonical_faces();
    check_mesh_on_read();


    make_neighbours_and_edges();
    element_to_neigh_vb();
    count_side_types();
    
    this->duplicate_nodes_ = new DuplicateNodes(this);

    part_ = std::make_shared<Partitioning>(this, in_record_.val<Input::Record>("partitioning") );

    // create parallel distribution and numbering of elements
    LongIdx *id_4_old = new LongIdx[n_elements()];
    int i = 0;
    for (auto ele : this->elements_range())
        id_4_old[i++] = ele.idx();
    part_->id_maps(n_elements(), id_4_old, el_ds, el_4_loc, row_4_el);
    bc_mesh_->init_distribution();
    bc_mesh_->duplicate_nodes_ = new DuplicateNodes(bc_mesh_);

    delete[] id_4_old;
    
    this->distribute_nodes();

    output_internal_ngh_data();
}


void Mesh::optimize() {
    MeshOptimizer<3> mo(this);
    mo.calculate_sizes();
    mo.calculate_node_curve_values_as_hilbert();
    mo.calculate_element_curve_values_as_hilbert_of_centers();

    this->sort_permuted_nodes_elements( mo.sort_nodes(this->node_permutation_), mo.sort_elements(this->elem_permutation_) );
}


void Mesh::sort_permuted_nodes_elements(std::vector<int> new_node_ids, std::vector<int> new_elem_ids) {
    BidirectionalMap<int> node_ids_backup = *this->node_ids_;
    this->node_ids_->clear();
    this->node_ids_->reserve(this->n_nodes());
    Armor::Array<double> nodes_backup = *this->nodes_;
    for (uint i = 0; i < this->element_vec_.size(); ++i) {
        for (uint j = 0; j < this->element_vec_[i].dim() + 1; ++j) {
            this->element_vec_[i].nodes_[j] = this->node_permutation_[this->element_vec_[i].nodes_[j]];
        }
    }
    for (uint i = 0; i < bc_mesh_->n_elements(); ++i) {
        for (uint j = 0; j < bc_mesh_->element(i).dim() + 1; ++j) {
            bc_mesh_->element_vec_[i].nodes_[j] = this->node_permutation_[bc_mesh_->element_vec_[i].nodes_[j]];
        }
    }
    for (uint i = 0; i < this->n_nodes(); ++i) {
    	this->nodes_->set(node_permutation_[i]) = nodes_backup.vec<3>(i);
    	this->node_ids_->add_item( node_ids_backup[new_node_ids[i]] );
    }

    BidirectionalMap<int> elem_ids_backup = this->element_ids_;
    this->element_ids_.clear();
    this->element_ids_.reserve(element_vec_.size());
    std::vector<Element> elements_backup = this->element_vec_;
    for (uint i = 0; i < element_vec_.size(); ++i) {
        this->element_vec_[elem_permutation_[i]] = elements_backup[i];
    	this->element_ids_.add_item( elem_ids_backup[new_elem_ids[i]] );
    }
}


//
void Mesh::count_side_types()
{

    n_insides = 0;
    n_exsides = 0;
	for (auto ele : this->elements_range()) {
        for(SideIter sde = ele.side(0); sde->side_idx() < ele->n_sides(); ++sde) {
            if (sde->is_external()) n_exsides++;
            else n_insides++;
        }
	}
}



void MeshBase::create_node_element_lists() {
    // for each node we make a list of elements that use this node
    node_elements_.resize( this->n_nodes() );

    for (auto ele : this->elements_range())
        for (unsigned int n=0; n<ele->n_nodes(); n++)
            node_elements_[ele.node(n).idx()].push_back(ele.idx());

    for (vector<vector<unsigned int> >::iterator n=node_elements_.begin(); n!=node_elements_.end(); n++)
        stable_sort(n->begin(), n->end());
}


void MeshBase::intersect_element_lists(vector<unsigned int> const &nodes_list, vector<unsigned int> &intersection_element_list)
{
	if (node_elements_.size() == 0) {
		this->create_node_element_lists();
	}

	if (nodes_list.size() == 0) {
        intersection_element_list.clear();
    } else if (nodes_list.size() == 1) {
        intersection_element_list = node_elements_[ nodes_list[0] ];
	} else {
	    vector<unsigned int>::const_iterator it1=nodes_list.begin();
	    vector<unsigned int>::const_iterator it2=it1+1;
	    intersection_element_list.resize( node_elements_[*it1].size() ); // make enough space

	    it1=set_intersection(
                node_elements_[*it1].begin(), node_elements_[*it1].end(),
                node_elements_[*it2].begin(), node_elements_[*it2].end(),
                intersection_element_list.begin());
        intersection_element_list.resize(it1-intersection_element_list.begin()); // resize to true size

        for(;it2<nodes_list.end();++it2) {
            it1=set_intersection(
                    intersection_element_list.begin(), intersection_element_list.end(),
                    node_elements_[*it2].begin(), node_elements_[*it2].end(),
                    intersection_element_list.begin());
            intersection_element_list.resize(it1-intersection_element_list.begin()); // resize to true size
        }
    }
}


bool MeshBase::find_lower_dim_element( vector<unsigned int> &element_list, unsigned int dim, unsigned int &element_idx) {
    bool is_neighbour = false;

    vector<unsigned int>::iterator e_dest=element_list.begin();
    for( vector<unsigned int>::iterator ele = element_list.begin(); ele!=element_list.end(); ++ele) {
        //DebugOut() << "Eid: " << this->elem_index(*ele)
        //        << format(element_vec_[*ele].nodes_);

        if (element_vec_[*ele].dim() == dim) { // keep only indexes of elements of same dimension
            *e_dest=*ele;
            ++e_dest;
        } else if (element_vec_[*ele].dim() == dim-1) { // get only first element of lower dimension
            if (is_neighbour) THROW(ExcTooMatchingIds() << EI_ElemId(this->elem_index(*ele)) << EI_ElemIdOther(this->elem_index(element_idx)) );

            is_neighbour = true;
            element_idx = *ele;
        }
    }
    element_list.resize( e_dest - element_list.begin());
    return is_neighbour;
}

bool MeshBase::same_sides(const SideIter &si, vector<unsigned int> &side_nodes) {
    // check if nodes lists match (this is slow and will be faster only when we convert whole mesh into hierarchical design like in deal.ii)
    unsigned int ni=0;
    while ( ni < si->n_nodes()
        && find(side_nodes.begin(), side_nodes.end(), si->node(ni).idx() ) != side_nodes.end() ) ni++;
    return ( ni == si->n_nodes() );
}

/**
 * TODO:
 * - use std::is_any for setting is_neigbour
 * - possibly make appropriate constructors for Edge and Neighbour
 * - check side!=-1 when searching neigbouring element
 * - process boundary elements first, there should be no Neigh, but check it
 *   set Edge and boundary there
 */

void Mesh::make_neighbours_and_edges()
{
    Neighbour neighbour;
    EdgeData *edg = nullptr;
    unsigned int ngh_element_idx;
    unsigned int last_edge_idx = undef_idx;

    neighbour.mesh_ = this;

    create_node_element_lists();

	// pointers to created edges
	//vector<Edge *> tmp_edges;
    edges.resize(0); // be sure that edges are empty

	vector<unsigned int> side_nodes;
	vector<unsigned int> intersection_list; // list of elements in intersection of node element lists

	for( unsigned int i=0; i<bc_mesh()->n_elements(); ++i) {

		ElementAccessor<3> bc_ele = bc_mesh_->element_accessor(i);
		ASSERT(bc_ele.region().is_boundary());
        // Find all elements that share this side.
        side_nodes.resize(bc_ele->n_nodes());
        for (unsigned n=0; n<bc_ele->n_nodes(); n++) side_nodes[n] = bc_ele->node_idx(n);
        intersect_element_lists(side_nodes, intersection_list);
        bool is_neighbour = find_lower_dim_element(intersection_list, bc_ele->dim() +1, ngh_element_idx);
        if (is_neighbour) {
            THROW( ExcBdrElemMatchRegular() << EI_ElemId(bc_ele.idx()) << EI_ElemIdOther(this->elem_index(ngh_element_idx)) );
        } else {
            if (intersection_list.size() == 0) {
                // no matching dim+1 element found
            	WarningOut().fmt("Lonely boundary element, id: {}, region: {}, dimension {}.\n",
            			bc_ele.idx(), bc_ele.region().id(), bc_ele->dim());
                continue; // skip the boundary element
            }
            last_edge_idx=edges.size();
            edges.resize(last_edge_idx+1);
            edg = &( edges.back() );
            edg->n_sides = 0;
            edg->side_ = new struct SideIter[ intersection_list.size() ];

            // common boundary object
            unsigned int bdr_idx=boundary_.size();
            boundary_.resize(bdr_idx+1);
            BoundaryData &bdr=boundary_.back();
            bdr.bc_ele_idx_ = i;
            bdr.edge_idx_ = last_edge_idx;
            bdr.mesh_=this;

            // for 1d boundaries there can be more then one 1d elements connected to the boundary element
            // we do not detect this case later in the main search over bulk elements
            for( vector<unsigned int>::iterator isect = intersection_list.begin(); isect!=intersection_list.end(); ++isect)  {
                ElementAccessor<3> elem = this->element_accessor(*isect);
                for (unsigned int ecs=0; ecs<elem->n_sides(); ecs++) {
                    SideIter si = elem.side(ecs);
                    if ( same_sides( si, side_nodes) ) {
                        if (elem->edge_idx(ecs) != undef_idx) {
                        	OLD_ASSERT(elem->boundary_idx_!=nullptr, "Null boundary idx array.\n");
                            int last_bc_ele_idx=this->boundary_[elem->boundary_idx_[ecs]].bc_ele_idx_;
                            int new_bc_ele_idx=i;
                            THROW( ExcDuplicateBoundary()
                                    << EI_ElemLast(bc_mesh_->find_elem_id(last_bc_ele_idx))
                                    << EI_RegLast(bc_mesh_->element_accessor(last_bc_ele_idx).region().label())
                                    << EI_ElemNew(bc_mesh_->find_elem_id(new_bc_ele_idx))
                                    << EI_RegNew(bc_mesh_->element_accessor(new_bc_ele_idx).region().label())
                                    );
                        }
                        element_vec_[*isect].edge_idx_[ecs] = last_edge_idx;
                        edg->side_[ edg->n_sides++ ] = si;

                        if (elem->boundary_idx_ == NULL) {
                        	Element *el = &(element_vec_[*isect]);
                        	el->boundary_idx_ = new unsigned int [ el->n_sides() ];
                            std::fill( el->boundary_idx_, el->boundary_idx_ + el->n_sides(), undef_idx);
                        }
                        elem->boundary_idx_[ecs] = bdr_idx;
                        break; // next element in intersection list
                    }
                }
            }
        }

	}
	// Now we go through all element sides and create edges and neighbours
    unsigned int new_bc_elem_idx = bc_mesh_->n_elements();  //Mesh_idx of new boundary element generated in following block
	for (auto e : this->elements_range()) {
		for (unsigned int s=0; s<e->n_sides(); s++)
		{
			// skip sides that were already found
			if (e->edge_idx(s) != undef_idx) continue;


			// Find all elements that share this side.
			side_nodes.resize(e.side(s)->n_nodes());
			for (unsigned n=0; n<e.side(s)->n_nodes(); n++) side_nodes[n] = e.side(s)->node(n).idx();
			intersect_element_lists(side_nodes, intersection_list);

			bool is_neighbour = find_lower_dim_element(intersection_list, e->dim(), ngh_element_idx);

			if (is_neighbour) { // edge connects elements of different dimensions
				// Initialize for the neighbour case.
			    neighbour.elem_idx_ = ngh_element_idx;
            } else { // edge connects only elements of the same dimension
                // Initialize for the edge case.
                last_edge_idx=edges.size();
                edges.resize(last_edge_idx+1);
                edg = &( edges.back() );
                edg->n_sides = 0;
                edg->side_ = new struct SideIter[ intersection_list.size() ];
                if (intersection_list.size() > max_edge_sides_[e->dim()-1])
                	max_edge_sides_[e->dim()-1] = intersection_list.size();

                if (intersection_list.size() == 1) {
                	// outer edge, create boundary object as well
                	Element &elm = element_vec_[e.idx()];
                    edg->n_sides=1;
                    edg->side_[0] = e.side(s);
                    element_vec_[e.idx()].edge_idx_[s] = last_edge_idx;

                    if (e->boundary_idx_ == NULL) {
                    	elm.boundary_idx_ = new unsigned int [ e->n_sides() ];
                        std::fill( elm.boundary_idx_, elm.boundary_idx_ + e->n_sides(), undef_idx);
                    }

                    unsigned int bdr_idx=boundary_.size()+1; // need for VTK mesh that has no boundary elements
                                                             // and bulk elements are indexed from 0
                    boundary_.resize(bdr_idx+1);
                    BoundaryData &bdr=boundary_.back();
                    elm.boundary_idx_[s] = bdr_idx;

                    // fill boundary element
                    Element * bc_ele = add_element_to_vector(-bdr_idx, true);
                    bc_ele->init(e->dim()-1, region_db_->implicit_boundary_region() );
                    region_db_->mark_used_region( bc_ele->region_idx_.idx() );
                    for(unsigned int ni = 0; ni< side_nodes.size(); ni++) bc_ele->nodes_[ni] = side_nodes[ni];

                    // fill Boundary object
                    bdr.edge_idx_ = last_edge_idx;
                    bdr.bc_ele_idx_ = new_bc_elem_idx; //bc_mesh()->elem_index(-bdr_idx);
                    bdr.mesh_=this;
                    new_bc_elem_idx++;

                    continue; // next side of element e
                }
			}

			// go through the elements connected to the edge or neighbour
			// setup neigbour or edge
            for( vector<unsigned int>::iterator isect = intersection_list.begin(); isect!=intersection_list.end(); ++isect) {
            	ElementAccessor<3> elem = this->element_accessor(*isect);
                for (unsigned int ecs=0; ecs<elem->n_sides(); ecs++) {
                    if (elem->edge_idx(ecs) != undef_idx) continue; // ??? This should not happen.
                    SideIter si = elem.side(ecs);
                    if ( same_sides( si, side_nodes) ) {
                        if (is_neighbour) {
                            // create a new edge and neighbour for this side, and element to the edge
                            last_edge_idx=edges.size();
                            edges.resize(last_edge_idx+1);
                            edg = &( edges.back() );
                            edg->n_sides = 1;
                            edg->side_ = new struct SideIter[1];
                            edg->side_[0] = si;
                            element_vec_[elem.idx()].edge_idx_[ecs] = last_edge_idx;

                            neighbour.edge_idx_ = last_edge_idx;

                            vb_neighbours_.push_back(neighbour); // copy neighbour with this edge setting
                        } else {
                            // connect the side to the edge, and side to the edge
                            ASSERT_PTR_DBG(edg);
                            edg->side_[ edg->n_sides++ ] = si;
                            ASSERT_DBG(last_edge_idx != undef_idx);
                            element_vec_[elem.idx()].edge_idx_[ecs] = last_edge_idx;
                        }
                        break; // next element from intersection list
                    }
                } // search for side of other connected element
            } // connected elements

            if (! is_neighbour)
				ASSERT_EQ( (unsigned int) edg->n_sides, intersection_list.size())(e.input_id())(s).error("Missing edge sides.");
		} // for element sides
	}   // for elements

	MessageOut().fmt( "Created {} edges and {} neighbours.\n", edges.size(), vb_neighbours_.size() );
}



//=============================================================================
//
//=============================================================================
void Mesh::element_to_neigh_vb()
{

	//MessageOut() << "Element to neighbours of vb2 type... "/*orig verb 5*/;

	for (auto ele : elements_range())
		ele->n_neighs_vb_ =0;

    // count vb neighs per element
    for (auto & ngh : this->vb_neighbours_)  ngh.element()->n_neighs_vb_++;

    // Allocation of the array per element
    for (vector<Element>::iterator ele = element_vec_.begin(); ele!= element_vec_.end(); ++ele)
        if( ele->n_neighs_vb() > 0 ) {
            ele->neigh_vb = new struct Neighbour* [ele->n_neighs_vb()];
            ele->n_neighs_vb_=0;
        }

    // fill
    ElementAccessor<3> ele;
    for (auto & ngh : this->vb_neighbours_) {
        ele = ngh.element();
        ele->neigh_vb[ ele->n_neighs_vb_++ ] = &ngh;
    }

    //MessageOut() << "... O.K.\n"/*orig verb 6*/;
}






MixedMeshIntersections & Mesh::mixed_intersections() {
	/* Algorithm:
	 *
	 * 1) create BIH tree
	 * 2) for every 1D, find list of candidates
	 * 3) compute intersections for 1d, store it to master_elements
	 *
	 */
    if (! intersections) {
        intersections = std::make_shared<MixedMeshIntersections>(this);
        intersections->compute_intersections();
    }
    return *intersections;
}



ElementAccessor<3> MeshBase::element_accessor(unsigned int idx) const {
    return ElementAccessor<3>(this, idx);
}



NodeAccessor<3> MeshBase::node(unsigned int idx) const {
    return NodeAccessor<3>(this, idx);
}



void Mesh::elements_id_maps( vector<LongIdx> & bulk_elements_id, vector<LongIdx> & boundary_elements_id) const
{
    if (bulk_elements_id.size() ==0) {
        std::vector<LongIdx>::iterator map_it;

        bulk_elements_id.resize(n_elements());
        map_it = bulk_elements_id.begin();
        for(unsigned int idx=0; idx < n_elements(); idx++, ++map_it) {
        	LongIdx id = this->find_elem_id(idx);
            *map_it = id;
        }
        std::sort(bulk_elements_id.begin(), bulk_elements_id.end());

        boundary_elements_id.resize(bc_mesh_->n_elements());
        map_it = boundary_elements_id.begin();
        for(unsigned int idx=0; idx<bc_mesh_->n_elements(); idx++, ++map_it) {
        	LongIdx id = bc_mesh_->find_elem_id(idx);
            // We set ID for boundary elements created by the mesh itself to "-1"
            // this force gmsh reader to skip all remaining entries in boundary_elements_id
            // and thus report error for any remaining data lines
            if (id < 0) *map_it=-1;
            else *map_it = id;
        }
    }
}


bool compare_points(const arma::vec3 &p1, const arma::vec3 &p2) {
    static const double point_tolerance = 1E-10;
	return fabs(p1[0]-p2[0]) < point_tolerance
		&& fabs(p1[1]-p2[1]) < point_tolerance
		&& fabs(p1[2]-p2[2]) < point_tolerance;
}


std::shared_ptr<EquivalentMeshMap> Mesh::check_compatible_mesh(Mesh & input_mesh)
{
    // Assumptions:
    // - target (computational) mesh is continous
    // - source mesh can be both continous (unique nodes) and discontinous (duplicit nodes)
    // - at least one compatible element must be found (each mesh can be only subdomain of the other one)

	std::vector<unsigned int> node_ids; // indices map: nodes from source mesh to nodes of target mesh
	std::shared_ptr<EquivalentMeshMap> map_ptr = 
        std::make_shared<EquivalentMeshMap>(n_elements(), bc_mesh()->n_elements(), (LongIdx)undef_idx);
    // indices map: nodes from source mesh to nodes of target mesh

    {
        // create map `node_ids` from node indices of source mesh to node indices of target mesh
        // - to each node of source mesh there must be one node in target mesh at maximum
        // - to each node of target mesh there can be more than one node in source mesh
        // - iterate over nodes of source mesh, use BIH tree of target mesh to find candidate nodes
        // - check equality of nodes by their L1 distance with tolerance
        std::vector<unsigned int> searched_elements; // for BIH tree
        unsigned int i_node, i_elm_node;
        const BIHTree &bih_tree=this->get_bih_tree();

    	// create nodes of mesh
        node_ids.resize( input_mesh.n_nodes(), undef_idx );
        for (auto nod : input_mesh.node_range()) {
            uint found_i_node = undef_idx;
            bih_tree.find_point(*nod, searched_elements);

            for (std::vector<unsigned int>::iterator it = searched_elements.begin(); it!=searched_elements.end(); it++) {
                ElementAccessor<3> ele = this->element_accessor( *it );
                for (i_node=0; i_node<ele->n_nodes(); i_node++)
                {
                    static const double point_tolerance = 1E-10;
                    if ( arma::norm(*ele.node(i_node) - *nod, 1) < point_tolerance) {
                        i_elm_node = ele.node(i_node).idx();
                        if (found_i_node == undef_idx)
                            found_i_node = i_elm_node;
                        else if (found_i_node != i_elm_node) {
                            // duplicate nodes in target mesh - not compatible
                            return std::make_shared<EquivalentMeshMap>();
                        }
                    }
                }
            }

            if (found_i_node!=undef_idx)
                node_ids[nod.idx()] = found_i_node;
            
            searched_elements.clear();
        }
    }

    unsigned int n_found = 0; // number of found equivalent elements
    // create map for bulk elements
    n_found += check_compatible_elements(&input_mesh, this, node_ids, map_ptr->bulk);
    // create map for boundary elements
    n_found += check_compatible_elements(input_mesh.bc_mesh(), this->bc_mesh(), node_ids, map_ptr->boundary);

    // no equivalent element found => mesh is not compatible
    if (n_found==0)
        return std::make_shared<EquivalentMeshMap>();
    else
        return map_ptr;
}

unsigned int Mesh::check_compatible_elements(MeshBase* source_mesh, MeshBase* target_mesh,
                                             const std::vector<unsigned int>& node_ids,
                                             std::vector<LongIdx>& map)
{
    // create map `element_ids_map` from ele indices of source mesh to ele indices of target mesh
    // - iterate over elements of source mesh
    // - get adjacent nodes of target mesh using `node_ids` map
    // - find adjacent element of target mesh using the found nodes

    std::vector<unsigned int> result_list; // list of elements with same dimension as vtk element
    std::vector<unsigned int> node_list; // auxiliary vector of node indices of a single element
    std::vector<unsigned int> candidate_list; // auxiliary output vector for intersect_element_lists function
    bool valid_nodes;

    unsigned int n_found = 0; // number of found equivalent elements
    
    for (auto elm : source_mesh->elements_range()) {
        valid_nodes = true;
        for (unsigned int j=0; j<elm->n_nodes(); j++) { // iterate trough all nodes of any element
            if (node_ids[ elm->node_idx(j) ] == undef_idx)
                valid_nodes = false;
            node_list.push_back( node_ids[ elm->node_idx(j) ] );
        }

        if (valid_nodes) {
            target_mesh->intersect_element_lists(node_list, candidate_list);
            for (auto i_elm : candidate_list) {
                if ( target_mesh->element_accessor(i_elm)->dim() == elm.dim() )
                    result_list.push_back(i_elm);
            }
        }

        if (result_list.size() == 1) {
            map[result_list[0]] = elm.idx();
            n_found++;
        }

        node_list.clear();
        result_list.clear();
    }
    return n_found;
}


void Mesh::read_regions_from_input(Input::Array region_list)
{
	for (Input::Iterator<Input::AbstractRecord> it = region_list.begin<Input::AbstractRecord>();
				it != region_list.end();
				++it) {
		// constructor has side effect in the mesh - create new region or set and store them to Mesh::region_db_
		(*it).factory< RegionSetBase, const Input::Record &, Mesh * >(*it, this);
	}
}

void Mesh::check_and_finish()
{
	modify_element_ids(region_db_->el_to_reg_map_);
	region_db_->el_to_reg_map_.clear();
	region_db_->close();
	region_db_->check_regions();

	if ( in_record_.val<bool>("print_regions") ) {
		stringstream ss;
		region_db_->print_region_table(ss);
		MessageOut() << ss.str();
	}
}


std::vector<BoundingBox> Mesh::get_element_boxes() {
    START_TIMER("Mesh::compute_element_boxes");
    std::vector<BoundingBox> boxes;

    // make element boxes
    unsigned int i=0;
    boxes.resize(this->n_elements());
    for (auto element : this->elements_range()) {
        boxes[i] = element.bounding_box();
    	i++;
    }

    return boxes;
}

const BIHTree &Mesh::get_bih_tree() {
    if (! this->bih_tree_) {
        bih_tree_ = std::make_shared<BIHTree>();
        bih_tree_->add_boxes( this->get_element_boxes() );
        bih_tree_->construct();
	}
    return *bih_tree_;
}

double Mesh::global_snap_radius() const {
	return in_record_.val<double>("global_snap_radius");
}

void Mesh::add_physical_name(unsigned int dim, unsigned int id, std::string name) {
	region_db_->add_region(id, name, dim, "$PhysicalNames");
}


void Mesh::add_node(unsigned int node_id, arma::vec3 coords) {

    nodes_->append(coords);
    node_ids_->add_item(node_id);
    node_permutation_.push_back(node_permutation_.size());
}


void Mesh::add_element(unsigned int elm_id, unsigned int dim, unsigned int region_id, unsigned int partition_id,
		std::vector<unsigned int> node_ids) {
	RegionIdx region_idx = region_db_->get_region( region_id, dim );
	if ( !region_idx.is_valid() ) {
		region_idx = region_db_->add_region( region_id, region_db_->create_label_from_id(region_id), dim, "$Element" );
	}
	region_db_->mark_used_region(region_idx.idx());

	if (!region_idx.is_boundary() && dim == 0) {
        WarningOut().fmt("Bulk elements of zero size(dim=0) are not supported. Element ID: {}.\n", elm_id);
	} else {
        Element *ele = add_element_to_vector(elm_id, region_idx.is_boundary());
        this->init_element(ele, elm_id, dim, region_idx, partition_id, node_ids);
	}
}


void Mesh::init_element(Element *ele, unsigned int elm_id, unsigned int dim, RegionIdx region_idx, unsigned int partition_id,
		std::vector<unsigned int> node_ids) {
	ele->init(dim, region_idx);
	ele->pid_ = partition_id;

	unsigned int ni=0;
	for (; ni<ele->n_nodes(); ni++) {
		ele->nodes_[ni] = this->node_index(node_ids[ni]);
	}
	for( ;ni < 4; ni++) ele->nodes_[ni] = undef_idx;

    // check that tetrahedron element is numbered correctly and is not degenerated
    if(ele->dim() == 3)
    {
        ElementAccessor<3> ea = this->element_accessor( this->elem_index(elm_id) );
        double jac = ea.jacobian_S3();
        if( ! (jac > 0) ) {
            WarningOut().fmt("Tetrahedron element with id {} has wrong numbering or is degenerated (Jacobian = {}).",elm_id, jac);
        }
    }
}


vector<vector<unsigned int> > const & MeshBase::node_elements() {
	if (node_elements_.size() == 0) {
		this->create_node_element_lists();
	}
	return node_elements_;
}


void MeshBase::init_element_vector(unsigned int size) {
	element_vec_.clear();
    element_ids_.clear();
    elem_permutation_.clear();
	element_vec_.reserve(size);
    element_ids_.reserve(size);
    elem_permutation_.reserve(size);
}


void MeshBase::init_node_vector(unsigned int size) {
	nodes_->reinit(size);
	node_ids_->clear();
	node_ids_->reserve(size);
	node_permutation_.clear();
	node_permutation_.reserve(size);
}


Element * MeshBase::add_element_to_vector(int id, bool is_boundary) {
    Element * elem;
    if (is_boundary) {
        elem = bc_mesh()->add_element_to_vector(id, false);
    } else {
        element_vec_.push_back( Element() );
        elem = &element_vec_.back(); //[element_vec_.size()-1];
        element_ids_.add_item((unsigned int)(id));
        elem_permutation_.push_back(elem_permutation_.size());
    }
	return elem;
}

Range<ElementAccessor<3>> MeshBase::elements_range() const {
	auto bgn_it = make_iter<ElementAccessor<3>>( ElementAccessor<3>(this, 0) );
	auto end_it = make_iter<ElementAccessor<3>>( ElementAccessor<3>(this, element_vec_.size()) );
	return Range<ElementAccessor<3>>(bgn_it, end_it);
}

Range<NodeAccessor<3>> MeshBase::node_range() const {
	auto bgn_it = make_iter<NodeAccessor<3>>( NodeAccessor<3>(this, 0) );
	auto end_it = make_iter<NodeAccessor<3>>( NodeAccessor<3>(this, n_nodes()) );
    return Range<NodeAccessor<3>>(bgn_it, end_it);
}

inline void MeshBase::check_element_size(unsigned int elem_idx) const
{
    ASSERT(elem_idx < element_vec_.size())(elem_idx)(element_vec_.size()).error("Index of element is out of bound of element vector!");
}

/*
 * Output of internal flow data.
 */
void Mesh::output_internal_ngh_data()
{
    START_TIMER("Mesh::output_internal_ngh_data");

    FilePath raw_output_file_path;
    if (! in_record_.opt_val("raw_ngh_output", raw_output_file_path)) return;

    ofstream raw_ngh_output_file;
    int rank;
    MPI_Comm_rank(MPI_COMM_WORLD, &rank);
    if (rank == 0) {
        MessageOut() << "Opening raw ngh output: " << raw_output_file_path << "\n";
        try {
            raw_output_file_path.open_stream(raw_ngh_output_file);
        } INPUT_CATCH(FilePath::ExcFileOpen, FilePath::EI_Address_String, (in_record_))
    }

    if (! raw_ngh_output_file.is_open()) return;
    
    // header
    raw_ngh_output_file <<  "// fields:\n//ele_id    n_sides    ns_side_neighbors[n]    neighbors[n*ns]    n_vb_neighbors    vb_neighbors[n_vb]\n";
    raw_ngh_output_file <<  fmt::format("{}\n" , n_elements());

    int cit = 0;
    
    // map from higher dim elements to its lower dim neighbors, using gmsh IDs: ele->id()
    unsigned int undefined_ele_id = -1;
    std::map<unsigned int, std::vector<unsigned int>> neigh_vb_map;
    for (auto ele : this->elements_range()) {
        if(ele->n_neighs_vb() > 0){
            for (unsigned int i = 0; i < ele->n_neighs_vb(); i++){
                ElementAccessor<3> higher_ele = ele->neigh_vb[i]->side()->element();
                
                auto search = neigh_vb_map.find(higher_ele.idx());
                if(search != neigh_vb_map.end()){
                    // if found, add id to correct local side idx
                    search->second[ele->neigh_vb[i]->side()->side_idx()] = ele.idx();
                }
                else{
                    // if not found, create new vector, each side can have one vb neighbour
                    std::vector<unsigned int> higher_ele_side_ngh(higher_ele->n_sides(), undefined_ele_id);
                    higher_ele_side_ngh[ele->neigh_vb[i]->side()->side_idx()] = ele.idx();
                    neigh_vb_map[higher_ele.idx()] = higher_ele_side_ngh;
                }
            }
        }
    }

    for (unsigned int i_elem=0; i_elem<n_elements(); ++i_elem)
    {
        auto ele = element_accessor(elem_permutation_[i_elem]);
        std::stringstream ss;
        ss << ele.index() << " ";
        ss << ele->n_sides() << " ";

        // use node permutation to permute sides
        auto &new_to_old_node = ele.orig_nodes_order();
        std::vector<uint> old_to_new_side(ele->n_sides());
        for (unsigned int i = 0; i < ele->n_sides(); i++) {
            // According to RefElement<dim>::opposite_node()
            uint new_opp_node = ele->n_sides() - i - 1;
            uint old_opp_node = new_to_old_node[new_opp_node];
            uint old_iside = ele->n_sides() - old_opp_node - 1;
            old_to_new_side[old_iside] = i;
        }

        auto search_neigh = neigh_vb_map.end();
        for (unsigned int i = 0; i < ele->n_sides(); i++) {
            uint new_iside = old_to_new_side[i];

            uint n_side_neighs = ele.side(new_iside)->edge().n_sides()-1;  //n_sides - the current one
            // check vb neighbors (lower dimension)
            if(n_side_neighs == 0){
                //update search
                if(search_neigh == neigh_vb_map.end())
                    search_neigh = neigh_vb_map.find(ele.idx());
                
                if(search_neigh != neigh_vb_map.end())
                    if(search_neigh->second[new_iside] != undefined_ele_id)
                        n_side_neighs = 1;
            }
            ss << n_side_neighs << " ";
        }
        
        for (unsigned int i = 0; i < ele->n_sides(); i++) {
            uint new_iside = old_to_new_side[i];
            Edge edge = ele.side(new_iside)->edge();
            if(edge.n_sides() > 1){
                for (uint j = 0; j < edge.n_sides(); j++) {
                    if(edge.side(j) != ele.side(new_iside))
                        ss << edge.side(j)->element().index() << " ";
                }
            }
            //check vb neighbour
            else if(search_neigh != neigh_vb_map.end()
                    && search_neigh->second[new_iside] != undefined_ele_id){
                auto neigh_ele = element_accessor(search_neigh->second[new_iside]);
                ss << neigh_ele.index() << " ";
            }
        }
        
        // list higher dim neighbours
        ss << ele->n_neighs_vb() << " ";
        for (unsigned int i = 0; i < ele->n_neighs_vb(); i++)
            ss << ele->neigh_vb[i]->side()->element().index() << " ";
        
        // remove last white space
        string line = ss.str();
        raw_ngh_output_file << line.substr(0, line.size()-1) << endl;
        cit ++;
    }
    raw_ngh_output_file << "$EndFlowField\n" << endl;
}





void Mesh::distribute_nodes() {
    ASSERT_PTR(el_4_loc).error("Array 'el_4_loc' is not initialized. Did you call Partitioning::id_maps?\n");

    unsigned int i_proc, i_node, i_ghost_node, elm_node;
    unsigned int my_proc = el_ds->myp();
    unsigned int n_proc = el_ds->np();

    // distribute nodes between processes, every node is assigned to minimal process of elements that own node
    // fill node_proc vector with same values on all processes
    std::vector<unsigned int> node_proc( this->n_nodes(), n_proc );
    std::vector<bool> local_node_flag( this->n_nodes(), false );

    for ( auto elm : this->elements_range() ) {
        i_proc = elm.proc();
        for (elm_node=0; elm_node<elm->n_nodes(); elm_node++) {
            i_node = elm->node_idx(elm_node);
            if (i_proc == my_proc) local_node_flag[i_node] = true;
            if (i_proc < node_proc[i_node]) node_proc[i_node] = i_proc;
        }
    }

    unsigned int n_own_nodes=0, n_local_nodes=0; // number of own and ghost nodes
    for(uint loc_flag : local_node_flag) if (loc_flag) n_local_nodes++;
    for(uint i_proc : node_proc) {
        if (i_proc == my_proc)
            n_own_nodes++;
        else if (i_proc == n_proc)
            ASSERT(0)(find_node_id(n_own_nodes)).error("A node does not belong to any element!");
    }

    //DebugOut() << print_var(n_own_nodes) << print_var(n_local_nodes) << this->n_nodes();
    // create and fill node_4_loc_ (mapping local to global indexes)
    node_4_loc_ = new LongIdx [ n_local_nodes ];
    i_node=0;
    i_ghost_node = n_own_nodes;
    for (unsigned int i=0; i<this->n_nodes(); ++i) {
        if (local_node_flag[i]) {
            if (node_proc[i]==my_proc)
                node_4_loc_[i_node++] = i;
            else
                node_4_loc_[i_ghost_node++] = i;
        }
    }

    // Construct node distribution object, set number of local nodes (own+ghost)
    node_ds_ = new Distribution(n_own_nodes, PETSC_COMM_WORLD);
    node_ds_->get_lsizes_array(); // need to initialize lsizes data member
    n_local_nodes_ = n_local_nodes;

}


inline int MeshBase::elem_index(int elem_id) const
{
    return element_ids_.get_position(elem_id);
}


const Neighbour &MeshBase::vb_neighbour(unsigned int nb) const
{ 
    // ASSERT(nb < vb_neighbours_.size());
    return vb_neighbours_[nb];
}

//-----------------------------------------------------------------------------
// vim: set cindent:<|MERGE_RESOLUTION|>--- conflicted
+++ resolved
@@ -146,272 +146,10 @@
 //    std::sort(nodes.begin(), nodes.end());
 //}
 
+std::array<std::pair<uint,uint>, 6> _comparisons = { {{0,1},{0,2},{0,3},{1,2},{1,3},{2,3}} };
+
+
 void MeshBase::canonical_faces() {
-    // element_vec_ still contains both bulk and boundary elements
-    for (uint i_el=0; i_el < element_vec_.size(); i_el++) {
-        Element &ele = element_vec_[i_el];
-        std::sort(ele.nodes_.begin(), ele.nodes_.end());
-    }
-
-    if (bc_mesh() != nullptr) bc_mesh()->canonical_faces();
-
-}
-
-
-const Input::Type::Selection & Mesh::get_input_intersection_variant() {
-    return Input::Type::Selection("Types of search algorithm for finding intersection candidates.")
-        .add_value(Mesh::BIHsearch, "BIHsearch",
-            "Use BIH for finding initial candidates, then continue by prolongation.")
-        .add_value(Mesh::BIHonly, "BIHonly",
-            "Use BIH for finding all candidates.")
-        .add_value(Mesh::BBsearch, "BBsearch",
-            "Use bounding boxes for finding initial candidates, then continue by prolongation.")
-        .close();
-}
-
-const IT::Record & Mesh::get_input_type() {
-	return IT::Record("Mesh","Record with mesh related data." )
-	    .allow_auto_conversion("mesh_file")
-		.declare_key("mesh_file", IT::FileName::input(), IT::Default::obligatory(),
-				"Input file with mesh description.")
-		.declare_key("regions", IT::Array( RegionSetBase::get_input_type() ), IT::Default::optional(),
-				"List of additional region and region set definitions not contained in the mesh. "
-				"There are three region sets implicitly defined:\n\n"
-				"- ALL (all regions of the mesh)\n"
-				"- .BOUNDARY (all boundary regions)\n"
-				"- BULK (all bulk regions)")
-		.declare_key("partitioning", Partitioning::get_input_type(), IT::Default("\"any_neighboring\""), "Parameters of mesh partitioning algorithms.\n" )
-	    .declare_key("print_regions", IT::Bool(), IT::Default("true"), "If true, print table of all used regions.")
-        .declare_key("intersection_search", Mesh::get_input_intersection_variant(), 
-                     IT::Default("\"BIHsearch\""), "Search algorithm for element intersections.")
-        .declare_key("global_snap_radius", IT::Double(0.0), IT::Default("1E-3"),
-                     "Maximal snapping distance from the mesh in various search operations. In particular, it is used "
-                     "to find the closest mesh element of an observe point; and in FieldFormula to find closest surface "
-                     "element in plan view (Z projection).")
-        .declare_key("raw_ngh_output", IT::FileName::output(), IT::Default::optional(),
-                     "Output file with neighboring data from mesh.")
-        .declare_key("optimize_mesh", IT::Bool(), IT::Default("true"), "If true, permute nodes and elements in order to increase cache locality. "
-        		     "This will speed up the calculations. GMSH output preserves original ordering but is slower. All variants of VTK output use the permuted.")
-        .close();
-}
-
-Mesh::Mesh()
-: comm_(MPI_COMM_WORLD),
-  node_4_loc_(nullptr),
-  node_ds_(nullptr),  
-  bc_mesh_(new BCMesh(this))
-  
-{init();}
-
-
-
-Mesh::Mesh(Input::Record in_record, MPI_Comm com)
-: optimize_memory_locality(true),
-  in_record_(in_record),
-  comm_(com),
-  node_4_loc_(nullptr),
-  node_ds_(nullptr),
-  bc_mesh_(new BCMesh(this))
-{
-
-	init();
-}
-
-
-Mesh::Mesh(Mesh &other)
-  : optimize_memory_locality(other.optimize_memory_locality),
-  in_record_(other.in_record_),
-  comm_(other.comm_),
-  node_4_loc_(nullptr),
-  node_ds_(nullptr),
-  bc_mesh_(new BCMesh(this))
-{
-    init();
-}
-
-
-
-Mesh::IntersectionSearch Mesh::get_intersection_search()
-{
-    return in_record_.val<Mesh::IntersectionSearch>("intersection_search");
-}
-
-
-void Mesh::init()
-{
-    // set in_record_, if input accessor is empty
-    if (in_record_.is_empty()) {
-        istringstream is("{mesh_file=\"\", optimize_mesh=false}");
-        Input::ReaderToStorage reader;
-        IT::Record &in_rec = const_cast<IT::Record &>(Mesh::get_input_type());
-        in_rec.finish();
-        reader.read_stream(is, in_rec, Input::FileFormat::format_JSON);
-        in_record_ = reader.get_root_interface<Input::Record>();
-    }
-
-    optimize_memory_locality = in_record_.val<bool>("optimize_mesh");
-
-    n_insides = NDEF;
-    n_exsides = NDEF;
-    n_sides_ = NDEF;
-}
-
-
-Mesh::~Mesh() {
-    if (node_4_loc_ != nullptr) delete[] node_4_loc_;
-    if (node_ds_ != nullptr) delete node_ds_;
-    if (bc_mesh_ != nullptr) delete bc_mesh_;
-}
-
-
-unsigned int Mesh::n_sides() const
-{
-    if (n_sides_ == NDEF) {
-        n_sides_=0;
-        for (auto ele : this->elements_range()) n_sides_ += ele->n_sides();
-    }
-    return n_sides_;
-}
-
-
-unsigned int Mesh::n_corners() {
-    unsigned int li, count = 0;
-    for (auto ele : this->elements_range()) {
-    	for (li=0; li<ele->n_nodes(); li++) {
-            count++;
-        }
-    }
-    return count;
-}
-
-Boundary Mesh::boundary(uint bc_idx) const
-{
-    ASSERT_LT_DBG(bc_idx, boundary_.size());
-    return Boundary(&boundary_[bc_idx]);
-}
-
-Partitioning *Mesh::get_part() {
-    return part_.get();
-}
-
-const LongIdx *Mesh::get_local_part() {
-    return (LongIdx*)this->get_part()->get_loc_part();
-}
-
-
-
-
-void Mesh::modify_element_ids(const RegionDB::MapElementIDToRegionID &map) {
-
-    // get dim of the first element in the map, if it exists
-    uint dim_to_check = RegionDB::undefined_dim;
-    std::string reg_name = "UndefinedRegion";
-    if(map.size() > 0){
-        Element &ele = element_vec_[ elem_index(map.begin()->first) ];
-        dim_to_check = ele.dim();
-        reg_name = region_db_->find_id(map.begin()->second).label();
-    }
-
-	for (auto elem_to_region : map) {
-		Element &ele = element_vec_[ elem_index(elem_to_region.first) ];
-        
-        if( ele.dim() != dim_to_check){
-            THROW(ExcRegionElmDiffDim() << EI_Region(reg_name) << EI_RegIdx(elem_to_region.second) << EI_Dim(dim_to_check)
-                    << EI_DimOther(ele.dim()) << EI_ElemId(elem_to_region.first) );
-        }
-
-		ele.region_idx_ = region_db_->get_region( elem_to_region.second, ele.dim() );
-		region_db_->mark_used_region(ele.region_idx_.idx());
-	}
-}
-
-
-void Mesh::check_mesh_on_read() {
-    std::vector<uint> nodes_new_idx( this->n_nodes(), undef_idx );
-
-    // check element quality and flag used nodes
-    for (auto ele : this->elements_range()) {
-        // element quality
-    	double quality = ele.quality_measure_smooth();
-    	if (quality < 0) {
-    	    ASSERT_LT_DBG(ele.jacobian_S3(), 0);
-    	    element_vec_[ele.idx()].inverted = true;
-    	    quality = -quality;
-    	}
-    	if (quality < 4*std::numeric_limits<double>::epsilon())
-    	    THROW( ExcBadElement() << EI_Quality(quality) << EI_ElemId(ele.idx()) );
-        if ( quality< 0.001)
-            WarningOut().fmt("Bad quality element ID={}, ({}<0.001).\n", ele.idx(), quality);
-
-        // flag used nodes
-        for (uint ele_node=0; ele_node<ele->n_nodes(); ele_node++) {
-            uint inode = ele->node_idx(ele_node);
-            nodes_new_idx[inode] = inode;
-        }
-    }
-
-    // possibly build new node ids map
-    BidirectionalMap<int> new_node_ids_;
-    new_node_ids_.reserve(node_ids_->size());
-
-    // remove unused nodes from the mesh
-    uint inode_new = 0;
-    for(uint inode = 0; inode < nodes_new_idx.size(); inode++) {
-        if(nodes_new_idx[inode] == undef_idx){
-            WarningOut().fmt("A node {} does not belong to any element "
-                         " and will be removed.",
-                         find_node_id(inode));
-        }
-        else{
-            // map new node numbering
-            nodes_new_idx[inode] = inode_new;
-            
-            // possibly move the nodes
-            nodes_->vec<3>(inode_new) = nodes_->vec<3>(inode);
-            new_node_ids_.add_item((*node_ids_)[inode]);
-
-            inode_new++;
-        }
-    }
-
-    uint n_nodes_new = inode_new;
-
-    // if some node erased, update node ids in elements
-    if(n_nodes_new < nodes_new_idx.size()){
-        
-        DebugOut() << "Updating node-element numbering due to unused nodes: "
-            << print_var(n_nodes_new) << print_var(nodes_new_idx.size()) << "\n";
-
-        // throw away unused nodes
-        nodes_->resize(n_nodes_new);
-        *node_ids_ = new_node_ids_;
-
-        // update node-element numbering
-        for (auto ele : this->elements_range()) {
-            for (uint ele_node=0; ele_node<ele->n_nodes(); ele_node++) {
-                uint inode_orig = ele->node_idx(ele_node);
-                uint inode = nodes_new_idx[inode_orig];
-                ASSERT_DBG(inode != undef_idx);
-                const_cast<Element*>(ele.element())->nodes_[ele_node] = inode;
-            }
-        }
-    }
-}
-
-
-<<<<<<< HEAD
-=======
-//void Mesh::array_sort(std::array<uint, 4> &nodes) {
-//    // TODO: use templated insert sort with recursion over length of array so that compiler can
-//    // optimize for the small array size.
-//
-//    std::sort(nodes.begin(), nodes.end());
-//}
-
-std::array<std::pair<uint,uint>, 6> _comparisons = { {{0,1},{0,2},{0,3},{1,2},{1,3},{2,3}} };
-
-
-void Mesh::canonical_faces() {
 	// Fill mappings from canonical element nodes to original
 	// for individual permitations.
 	// Permutations are numbered by the bifield of all six _comparisons.
@@ -453,9 +191,256 @@
         std::sort(ele.nodes_.begin(), ele.nodes_.end());
     }
 
-}
-
->>>>>>> 7df00d39
+    if (bc_mesh() != nullptr) bc_mesh()->canonical_faces();
+
+}
+
+
+
+
+
+const Input::Type::Selection & Mesh::get_input_intersection_variant() {
+    return Input::Type::Selection("Types of search algorithm for finding intersection candidates.")
+        .add_value(Mesh::BIHsearch, "BIHsearch",
+            "Use BIH for finding initial candidates, then continue by prolongation.")
+        .add_value(Mesh::BIHonly, "BIHonly",
+            "Use BIH for finding all candidates.")
+        .add_value(Mesh::BBsearch, "BBsearch",
+            "Use bounding boxes for finding initial candidates, then continue by prolongation.")
+        .close();
+}
+
+const IT::Record & Mesh::get_input_type() {
+	return IT::Record("Mesh","Record with mesh related data." )
+	    .allow_auto_conversion("mesh_file")
+		.declare_key("mesh_file", IT::FileName::input(), IT::Default::obligatory(),
+				"Input file with mesh description.")
+		.declare_key("regions", IT::Array( RegionSetBase::get_input_type() ), IT::Default::optional(),
+				"List of additional region and region set definitions not contained in the mesh. "
+				"There are three region sets implicitly defined:\n\n"
+				"- ALL (all regions of the mesh)\n"
+				"- .BOUNDARY (all boundary regions)\n"
+				"- BULK (all bulk regions)")
+		.declare_key("partitioning", Partitioning::get_input_type(), IT::Default("\"any_neighboring\""), "Parameters of mesh partitioning algorithms.\n" )
+	    .declare_key("print_regions", IT::Bool(), IT::Default("true"), "If true, print table of all used regions.")
+        .declare_key("intersection_search", Mesh::get_input_intersection_variant(), 
+                     IT::Default("\"BIHsearch\""), "Search algorithm for element intersections.")
+        .declare_key("global_snap_radius", IT::Double(0.0), IT::Default("1E-3"),
+                     "Maximal snapping distance from the mesh in various search operations. In particular, it is used "
+                     "to find the closest mesh element of an observe point; and in FieldFormula to find closest surface "
+                     "element in plan view (Z projection).")
+        .declare_key("raw_ngh_output", IT::FileName::output(), IT::Default::optional(),
+                     "Output file with neighboring data from mesh.")
+        .declare_key("optimize_mesh", IT::Bool(), IT::Default("true"), "If true, permute nodes and elements in order to increase cache locality. "
+        		     "This will speed up the calculations. GMSH output preserves original ordering but is slower. All variants of VTK output use the permuted.")
+        .close();
+}
+
+Mesh::Mesh()
+: comm_(MPI_COMM_WORLD),
+  node_4_loc_(nullptr),
+  node_ds_(nullptr),  
+  bc_mesh_(new BCMesh(this))
+  
+{init();}
+
+
+
+Mesh::Mesh(Input::Record in_record, MPI_Comm com)
+: optimize_memory_locality(true),
+  in_record_(in_record),
+  comm_(com),
+  node_4_loc_(nullptr),
+  node_ds_(nullptr),
+  bc_mesh_(new BCMesh(this))
+{
+
+	init();
+}
+
+
+Mesh::Mesh(Mesh &other)
+  : optimize_memory_locality(other.optimize_memory_locality),
+  in_record_(other.in_record_),
+  comm_(other.comm_),
+  node_4_loc_(nullptr),
+  node_ds_(nullptr),
+  bc_mesh_(new BCMesh(this))
+{
+    init();
+}
+
+
+
+Mesh::IntersectionSearch Mesh::get_intersection_search()
+{
+    return in_record_.val<Mesh::IntersectionSearch>("intersection_search");
+}
+
+
+void Mesh::init()
+{
+    // set in_record_, if input accessor is empty
+    if (in_record_.is_empty()) {
+        istringstream is("{mesh_file=\"\", optimize_mesh=false}");
+        Input::ReaderToStorage reader;
+        IT::Record &in_rec = const_cast<IT::Record &>(Mesh::get_input_type());
+        in_rec.finish();
+        reader.read_stream(is, in_rec, Input::FileFormat::format_JSON);
+        in_record_ = reader.get_root_interface<Input::Record>();
+    }
+
+    optimize_memory_locality = in_record_.val<bool>("optimize_mesh");
+
+    n_insides = NDEF;
+    n_exsides = NDEF;
+    n_sides_ = NDEF;
+}
+
+
+Mesh::~Mesh() {
+    if (node_4_loc_ != nullptr) delete[] node_4_loc_;
+    if (node_ds_ != nullptr) delete node_ds_;
+    if (bc_mesh_ != nullptr) delete bc_mesh_;
+}
+
+
+unsigned int Mesh::n_sides() const
+{
+    if (n_sides_ == NDEF) {
+        n_sides_=0;
+        for (auto ele : this->elements_range()) n_sides_ += ele->n_sides();
+    }
+    return n_sides_;
+}
+
+
+unsigned int Mesh::n_corners() {
+    unsigned int li, count = 0;
+    for (auto ele : this->elements_range()) {
+    	for (li=0; li<ele->n_nodes(); li++) {
+            count++;
+        }
+    }
+    return count;
+}
+
+Boundary Mesh::boundary(uint bc_idx) const
+{
+    ASSERT_LT_DBG(bc_idx, boundary_.size());
+    return Boundary(&boundary_[bc_idx]);
+}
+
+Partitioning *Mesh::get_part() {
+    return part_.get();
+}
+
+const LongIdx *Mesh::get_local_part() {
+    return (LongIdx*)this->get_part()->get_loc_part();
+}
+
+
+
+
+void Mesh::modify_element_ids(const RegionDB::MapElementIDToRegionID &map) {
+
+    // get dim of the first element in the map, if it exists
+    uint dim_to_check = RegionDB::undefined_dim;
+    std::string reg_name = "UndefinedRegion";
+    if(map.size() > 0){
+        Element &ele = element_vec_[ elem_index(map.begin()->first) ];
+        dim_to_check = ele.dim();
+        reg_name = region_db_->find_id(map.begin()->second).label();
+    }
+
+	for (auto elem_to_region : map) {
+		Element &ele = element_vec_[ elem_index(elem_to_region.first) ];
+        
+        if( ele.dim() != dim_to_check){
+            THROW(ExcRegionElmDiffDim() << EI_Region(reg_name) << EI_RegIdx(elem_to_region.second) << EI_Dim(dim_to_check)
+                    << EI_DimOther(ele.dim()) << EI_ElemId(elem_to_region.first) );
+        }
+
+		ele.region_idx_ = region_db_->get_region( elem_to_region.second, ele.dim() );
+		region_db_->mark_used_region(ele.region_idx_.idx());
+	}
+}
+
+
+void Mesh::check_mesh_on_read() {
+    std::vector<uint> nodes_new_idx( this->n_nodes(), undef_idx );
+
+    // check element quality and flag used nodes
+    for (auto ele : this->elements_range()) {
+        // element quality
+    	double quality = ele.quality_measure_smooth();
+    	if (quality < 0) {
+    	    ASSERT_LT_DBG(ele.jacobian_S3(), 0);
+    	    element_vec_[ele.idx()].inverted = true;
+    	    quality = -quality;
+    	}
+    	if (quality < 4*std::numeric_limits<double>::epsilon())
+    	    THROW( ExcBadElement() << EI_Quality(quality) << EI_ElemId(ele.idx()) );
+        if ( quality< 0.001)
+            WarningOut().fmt("Bad quality element ID={}, ({}<0.001).\n", ele.idx(), quality);
+
+        // flag used nodes
+        for (uint ele_node=0; ele_node<ele->n_nodes(); ele_node++) {
+            uint inode = ele->node_idx(ele_node);
+            nodes_new_idx[inode] = inode;
+        }
+    }
+
+    // possibly build new node ids map
+    BidirectionalMap<int> new_node_ids_;
+    new_node_ids_.reserve(node_ids_->size());
+
+    // remove unused nodes from the mesh
+    uint inode_new = 0;
+    for(uint inode = 0; inode < nodes_new_idx.size(); inode++) {
+        if(nodes_new_idx[inode] == undef_idx){
+            WarningOut().fmt("A node {} does not belong to any element "
+                         " and will be removed.",
+                         find_node_id(inode));
+        }
+        else{
+            // map new node numbering
+            nodes_new_idx[inode] = inode_new;
+            
+            // possibly move the nodes
+            nodes_->vec<3>(inode_new) = nodes_->vec<3>(inode);
+            new_node_ids_.add_item((*node_ids_)[inode]);
+
+            inode_new++;
+        }
+    }
+
+    uint n_nodes_new = inode_new;
+
+    // if some node erased, update node ids in elements
+    if(n_nodes_new < nodes_new_idx.size()){
+        
+        DebugOut() << "Updating node-element numbering due to unused nodes: "
+            << print_var(n_nodes_new) << print_var(nodes_new_idx.size()) << "\n";
+
+        // throw away unused nodes
+        nodes_->resize(n_nodes_new);
+        *node_ids_ = new_node_ids_;
+
+        // update node-element numbering
+        for (auto ele : this->elements_range()) {
+            for (uint ele_node=0; ele_node<ele->n_nodes(); ele_node++) {
+                uint inode_orig = ele->node_idx(ele_node);
+                uint inode = nodes_new_idx[inode_orig];
+                ASSERT_DBG(inode != undef_idx);
+                const_cast<Element*>(ele.element())->nodes_[ele_node] = inode;
+            }
+        }
+    }
+}
+
+
+
 void Mesh::setup_topology() {
     if (optimize_memory_locality) {
         START_TIMER("MESH - optimizer");
@@ -1252,7 +1237,7 @@
     {
         auto ele = element_accessor(elem_permutation_[i_elem]);
         std::stringstream ss;
-        ss << ele.index() << " ";
+        ss << ele.input_id() << " ";
         ss << ele->n_sides() << " ";
 
         // use node permutation to permute sides
@@ -1290,21 +1275,21 @@
             if(edge.n_sides() > 1){
                 for (uint j = 0; j < edge.n_sides(); j++) {
                     if(edge.side(j) != ele.side(new_iside))
-                        ss << edge.side(j)->element().index() << " ";
+                        ss << edge.side(j)->element().input_id() << " ";
                 }
             }
             //check vb neighbour
             else if(search_neigh != neigh_vb_map.end()
                     && search_neigh->second[new_iside] != undefined_ele_id){
                 auto neigh_ele = element_accessor(search_neigh->second[new_iside]);
-                ss << neigh_ele.index() << " ";
+                ss << neigh_ele.input_id() << " ";
             }
         }
         
         // list higher dim neighbours
         ss << ele->n_neighs_vb() << " ";
         for (unsigned int i = 0; i < ele->n_neighs_vb(); i++)
-            ss << ele->neigh_vb[i]->side()->element().index() << " ";
+            ss << ele->neigh_vb[i]->side()->element().input_id() << " ";
         
         // remove last white space
         string line = ss.str();

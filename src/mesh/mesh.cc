/*!
 *
﻿ * Copyright (C) 2015 Technical University of Liberec.  All rights reserved.
 * 
 * This program is free software; you can redistribute it and/or modify it under
 * the terms of the GNU General Public License version 3 as published by the
 * Free Software Foundation. (http://www.gnu.org/licenses/gpl-3.0.en.html)
 * 
 * This program is distributed in the hope that it will be useful, but WITHOUT
 * ANY WARRANTY; without even the implied warranty of MERCHANTABILITY or FITNESS
 * FOR A PARTICULAR PURPOSE.  See the GNU General Public License for more details.
 *
 * 
 * @file    mesh.cc
 * @ingroup mesh
 * @brief   Mesh construction
 */

#include <unistd.h>
#include <set>
#include <unordered_map>

#include "system/system.hh"
#include "system/exceptions.hh"
#include "system/index_types.hh"
#include "input/reader_to_storage.hh"
#include "input/input_type.hh"
#include "input/accessors.hh"
#include "system/sys_profiler.hh"
#include "la/distribution.hh"

#include "mesh/mesh.h"
#include "mesh/bc_mesh.hh"
#include "mesh/ref_element.hh"
#include "mesh/region_set.hh"
#include "mesh/range_wrapper.hh"

// think about following dependencies
#include "mesh/accessors.hh"
#include "mesh/node_accessor.hh"
#include "mesh/partitioning.hh"
#include "mesh/neighbours.h"


#include "mesh/bih_tree.hh"
#include "mesh/duplicate_nodes.h"
#include "mesh/mesh_optimizer.hh"

#include "intersection/mixed_mesh_intersections.hh"



//TODO: sources, concentrations, initial condition  and similarly boundary conditions should be
// instances of a Element valued field
// concentrations is in fact reimplemented in transport REMOVE it HERE

// After removing non-geometrical things from mesh, this should be part of mash initializing.
#include "mesh/region.hh"

#define NDEF  -1

namespace IT = Input::Type;

const unsigned int MeshBase::undef_idx;

MeshBase::MeshBase()
:   nodes_(make_shared<Armor::Array<double>>(3, 1, 0)),
    row_4_el(nullptr),
    el_4_loc(nullptr),
    el_ds(nullptr),
    duplicate_nodes_(nullptr)
{
        // Initialize numbering of nodes on sides.
    // This is temporary solution, until class Element is templated
    // by dimension. Then we can replace Mesh::side_nodes by
    // RefElement<dim>::side_nodes.

    // indices of side nodes in element node array
    // Currently this is made ad libitum
    // with some ordering here we can get sides with correct orientation.
    // This speedup normal calculation.

    side_nodes.resize(3); // three side dimensions
    for(int dim=0; dim < 3; dim++) {
        side_nodes[dim].resize(dim+2); // number of sides
        for(int i_side=0; i_side < dim+2; i_side++)
            side_nodes[dim][i_side].resize(dim+1);
    }

    for (unsigned int sid=0; sid<RefElement<1>::n_sides; sid++)
    	for (unsigned int nid=0; nid<RefElement<1>::n_nodes_per_side; nid++)
            side_nodes[0][sid][nid] = RefElement<1>::interact(Interaction<0,0>(sid))[nid];

    for (unsigned int sid=0; sid<RefElement<2>::n_sides; sid++)
        	for (unsigned int nid=0; nid<RefElement<2>::n_nodes_per_side; nid++)
                side_nodes[1][sid][nid] = RefElement<2>::interact(Interaction<0,1>(sid))[nid];

    for (unsigned int sid=0; sid<RefElement<3>::n_sides; sid++)
        	for (unsigned int nid=0; nid<RefElement<3>::n_nodes_per_side; nid++)
        		side_nodes[2][sid][nid] = RefElement<3>::interact(Interaction<0,2>(sid))[nid];
}

MeshBase::~MeshBase()
{
    if (row_4_el != nullptr) delete[] row_4_el;
    if (el_4_loc != nullptr) delete[] el_4_loc;
    if (el_ds != nullptr) delete el_ds;
    if (duplicate_nodes_ != nullptr) delete duplicate_nodes_;
}

Range<Edge> MeshBase::edge_range() const {
	auto bgn_it = make_iter<Edge>( Edge(this, 0) );
	auto end_it = make_iter<Edge>( Edge(this, edges.size()) );
    return Range<Edge>(bgn_it, end_it);
}

Edge MeshBase::edge(uint edge_idx) const
{
    ASSERT_LT_DBG(edge_idx, edges.size());
    return Edge(this, edge_idx);
}

unsigned int MeshBase::n_vb_neighbours() const
{ 
    return vb_neighbours_.size();
}


const Input::Type::Selection & Mesh::get_input_intersection_variant() {
    return Input::Type::Selection("Types of search algorithm for finding intersection candidates.")
        .add_value(Mesh::BIHsearch, "BIHsearch",
            "Use BIH for finding initial candidates, then continue by prolongation.")
        .add_value(Mesh::BIHonly, "BIHonly",
            "Use BIH for finding all candidates.")
        .add_value(Mesh::BBsearch, "BBsearch",
            "Use bounding boxes for finding initial candidates, then continue by prolongation.")
        .close();
}

const IT::Record & Mesh::get_input_type() {
	return IT::Record("Mesh","Record with mesh related data." )
	    .allow_auto_conversion("mesh_file")
		.declare_key("mesh_file", IT::FileName::input(), IT::Default::obligatory(),
				"Input file with mesh description.")
		.declare_key("regions", IT::Array( RegionSetBase::get_input_type() ), IT::Default::optional(),
				"List of additional region and region set definitions not contained in the mesh. "
				"There are three region sets implicitly defined:\n\n"
				"- ALL (all regions of the mesh)\n"
				"- .BOUNDARY (all boundary regions)\n"
				"- BULK (all bulk regions)")
		.declare_key("partitioning", Partitioning::get_input_type(), IT::Default("\"any_neighboring\""), "Parameters of mesh partitioning algorithms.\n" )
	    .declare_key("print_regions", IT::Bool(), IT::Default("true"), "If true, print table of all used regions.")
        .declare_key("intersection_search", Mesh::get_input_intersection_variant(), 
                     IT::Default("\"BIHsearch\""), "Search algorithm for element intersections.")
        .declare_key("global_snap_radius", IT::Double(0.0), IT::Default("1E-3"),
                     "Maximal snapping distance from the mesh in various search operations. In particular, it is used "
                     "to find the closest mesh element of an observe point; and in FieldFormula to find closest surface "
                     "element in plan view (Z projection).")
        .declare_key("raw_ngh_output", IT::FileName::output(), IT::Default::optional(),
                     "Output file with neighboring data from mesh.")
        .declare_key("optimize_mesh", IT::Bool(), IT::Default("true"), "If true, make optimization of nodes and elements order. "
        		     "This will speed up the calculations in assembations.")
        .close();
}

Mesh::Mesh()
: optimize_memory_locality(true),
  comm_(MPI_COMM_WORLD),
  //nodes_(3, 1, 0),
  node_4_loc_(nullptr),
  node_ds_(nullptr),  
  bc_mesh_(nullptr)
  
{init();}



Mesh::Mesh(Input::Record in_record, MPI_Comm com)
: optimize_memory_locality(true),
  in_record_(in_record),
  comm_(com),
  node_4_loc_(nullptr),
  node_ds_(nullptr),
  bc_mesh_(new BCMesh(this))
{

	init();
}

Mesh::IntersectionSearch Mesh::get_intersection_search()
{
    return in_record_.val<Mesh::IntersectionSearch>("intersection_search");
}


void Mesh::init()
{
    // set in_record_, if input accessor is empty
    if (in_record_.is_empty()) {
        istringstream is("{mesh_file=\"\"}");
        Input::ReaderToStorage reader;
        IT::Record &in_rec = const_cast<IT::Record &>(Mesh::get_input_type());
        in_rec.finish();
        reader.read_stream(is, in_rec, Input::FileFormat::format_JSON);
        in_record_ = reader.get_root_interface<Input::Record>();
    }

    optimize_memory_locality = in_record_.val<bool>("optimize_mesh");

    n_insides = NDEF;
    n_exsides = NDEF;
    n_sides_ = NDEF;

    // number of element of particular dimension
    n_lines = 0;
    n_triangles = 0;
    n_tetrahedras = 0;

    for (int d=0; d<3; d++) max_edge_sides_[d] = 0;
}


Mesh::~Mesh() {
    for(EdgeData &edg : this->edges)
        if (edg.side_) delete[] edg.side_;

    for (unsigned int idx=0; idx < element_vec_.size(); idx++) {
    	Element *ele=&(element_vec_[idx]);
        if (ele->boundary_idx_) delete[] ele->boundary_idx_;
        if (ele->neigh_vb) delete[] ele->neigh_vb;
    }

    if (node_4_loc_ != nullptr) delete[] node_4_loc_;
    if (node_ds_ != nullptr) delete node_ds_;
    if (bc_mesh_ != nullptr) delete bc_mesh_;
}


unsigned int Mesh::n_sides() const
{
    if (n_sides_ == NDEF) {
        n_sides_=0;
        for (auto ele : this->elements_range()) n_sides_ += ele->n_sides();
    }
    return n_sides_;
}


unsigned int Mesh::n_corners() {
    unsigned int li, count = 0;
    for (auto ele : this->elements_range()) {
    	for (li=0; li<ele->n_nodes(); li++) {
            count++;
        }
    }
    return count;
}

Boundary Mesh::boundary(uint bc_idx) const
{
    ASSERT_LT_DBG(bc_idx, boundary_.size());
    return Boundary(&boundary_[bc_idx]);
}

Partitioning *Mesh::get_part() {
    return part_.get();
}

const LongIdx *Mesh::get_local_part() {
    return (LongIdx*)this->get_part()->get_loc_part();
}


//=============================================================================
// COUNT ELEMENT TYPES
//=============================================================================

void Mesh::count_element_types() {
	for (auto elm : this->elements_range())
    switch (elm->dim()) {
        case 1:
            n_lines++;
            break;
        case 2:
            n_triangles++;
            break;
        case 3:
            n_tetrahedras++;
            break;
        }
}



void Mesh::modify_element_ids(const RegionDB::MapElementIDToRegionID &map) {

    // get dim of the first element in the map, if it exists
    uint dim_to_check = RegionDB::undefined_dim;
    std::string reg_name = "UndefinedRegion";
    if(map.size() > 0){
        Element &ele = element_vec_[ elem_index(map.begin()->first) ];
        dim_to_check = ele.dim();
        reg_name = region_db_.find_id(map.begin()->second).label();
    }

	for (auto elem_to_region : map) {
		Element &ele = element_vec_[ elem_index(elem_to_region.first) ];
        
        if( ele.dim() != dim_to_check){
            THROW(ExcRegionElmDiffDim() << EI_Region(reg_name) << EI_RegIdx(elem_to_region.second) << EI_Dim(dim_to_check)
                    << EI_DimOther(ele.dim()) << EI_ElemId(elem_to_region.first) );
        }

		ele.region_idx_ = region_db_.get_region( elem_to_region.second, ele.dim() );
		region_db_.mark_used_region(ele.region_idx_.idx());
	}
}


void Mesh::check_mesh_on_read() {
    std::vector<uint> nodes_new_idx( this->n_nodes(), Mesh::undef_idx );

    // check element quality and flag used nodes
    for (auto ele : this->elements_range()) {
        // element quality
    	double quality = ele.quality_measure_smooth();
        if ( quality< 0.001)
            WarningOut().fmt("Bad quality (<0.001) of the element {}.\n", ele.idx());

        // flag used nodes
        for (uint ele_node=0; ele_node<ele->n_nodes(); ele_node++) {
            uint inode = ele->node_idx(ele_node);
            nodes_new_idx[inode] = inode;
        }
    }

    // possibly build new node ids map
    BidirectionalMap<int> new_node_ids_;
    new_node_ids_.reserve(node_ids_.size());

    // remove unused nodes from the mesh
    uint inode_new = 0;
    for(uint inode = 0; inode < nodes_new_idx.size(); inode++) {
        if(nodes_new_idx[inode] == Mesh::undef_idx){
            WarningOut().fmt("A node {} does not belong to any element "
                         " and will be removed.",
                         find_node_id(inode));
        }
        else{
            // map new node numbering
            nodes_new_idx[inode] = inode_new;
            
            // possibly move the nodes
            nodes_->vec<3>(inode_new) = nodes_->vec<3>(inode);
            new_node_ids_.add_item(node_ids_[inode]);

            inode_new++;
        }
    }

    uint n_nodes_new = inode_new;

    // if some node erased, update node ids in elements
    if(n_nodes_new < nodes_new_idx.size()){
        
        DebugOut() << "Updating node-element numbering due to unused nodes: "
            << print_var(n_nodes_new) << print_var(nodes_new_idx.size()) << "\n";

        // throw away unused nodes
        nodes_->resize(n_nodes_new);
        node_ids_ = new_node_ids_;

        // update node-element numbering
        for (auto ele : this->elements_range()) {
            for (uint ele_node=0; ele_node<ele->n_nodes(); ele_node++) {
                uint inode_orig = ele->node_idx(ele_node);
                uint inode = nodes_new_idx[inode_orig];
                ASSERT_DBG(inode != Mesh::undef_idx);
                const_cast<Element*>(ele.element())->nodes_[ele_node] = inode;
            }
        }
    }
}

void Mesh::setup_topology() {
    if (optimize_memory_locality) {
        START_TIMER("MESH - optimizer");
        this->optimize();
        END_TIMER("MESH - optimizer");
    }

    START_TIMER("MESH - setup topology");

    count_element_types();
    check_mesh_on_read();

    make_neighbours_and_edges();
    element_to_neigh_vb();
    make_edge_permutations();
    count_side_types();
    
    this->duplicate_nodes_ = new DuplicateNodes(this);

    part_ = std::make_shared<Partitioning>(this, in_record_.val<Input::Record>("partitioning") );

    // create parallel distribution and numbering of elements
    LongIdx *id_4_old = new LongIdx[n_elements()];
    int i = 0;
    for (auto ele : this->elements_range())
        id_4_old[i++] = ele.idx();
    part_->id_maps(n_elements(), id_4_old, el_ds, el_4_loc, row_4_el);
    bc_mesh_->init_distribution();
    bc_mesh_->duplicate_nodes_ = new DuplicateNodes(bc_mesh_);

    delete[] id_4_old;
    
    this->distribute_nodes();

    output_internal_ngh_data();
}


void Mesh::optimize() {
    MeshOptimizer<3> mo(this);
    mo.calculate_sizes();
    mo.calculate_node_curve_values_as_hilbert();
    mo.calculate_element_curve_values_as_hilbert_of_centers();

    this->sort_permuted_nodes_elements( mo.sort_nodes(this->node_permutation_), mo.sort_elements(this->elem_permutation_) );
}


void Mesh::sort_permuted_nodes_elements(std::vector<int> new_node_ids, std::vector<int> new_elem_ids) {
    BidirectionalMap<int> node_ids_backup = this->node_ids_;
    this->node_ids_.clear();
    this->node_ids_.reserve(this->n_nodes());
    Armor::Array<double> nodes_backup = *this->nodes_;
    for (uint i = 0; i < this->element_vec_.size(); ++i) {
        for (uint j = 0; j < this->element_vec_[i].dim() + 1; ++j) {
            this->element_vec_[i].nodes_[j] = this->node_permutation_[this->element_vec_[i].nodes_[j]];
        }
    }
    for (uint i = 0; i < bc_mesh_->n_elements(); ++i) {
        for (uint j = 0; j < bc_mesh_->element(i).dim() + 1; ++j) {
            bc_mesh_->element_vec_[i].nodes_[j] = this->node_permutation_[bc_mesh_->element_vec_[i].nodes_[j]];
        }
    }
    for (uint i = 0; i < this->n_nodes(); ++i) {
    	this->nodes_->set(node_permutation_[i]) = nodes_backup.vec<3>(i);
    	this->node_ids_.add_item( node_ids_backup[new_node_ids[i]] );
    }

    BidirectionalMap<int> elem_ids_backup = this->element_ids_;
    this->element_ids_.clear();
    this->element_ids_.reserve(element_vec_.size());
    std::vector<Element> elements_backup = this->element_vec_;
    for (uint i = 0; i < element_vec_.size(); ++i) {
        this->element_vec_[elem_permutation_[i]] = elements_backup[i];
    	this->element_ids_.add_item( elem_ids_backup[new_elem_ids[i]] );
    }
}


//
void Mesh::count_side_types()
{

    n_insides = 0;
    n_exsides = 0;
	for (auto ele : this->elements_range())
        for(SideIter sde = ele.side(0); sde->side_idx() < ele->n_sides(); ++sde) {
            if (sde->is_external()) n_exsides++;
            else n_insides++;
        }
}



void MeshBase::create_node_element_lists() {
    // for each node we make a list of elements that use this node
    node_elements_.resize( this->n_nodes() );

    for (auto ele : this->elements_range())
        for (unsigned int n=0; n<ele->n_nodes(); n++)
            node_elements_[ele.node(n).idx()].push_back(ele.idx());

    for (vector<vector<unsigned int> >::iterator n=node_elements_.begin(); n!=node_elements_.end(); n++)
        stable_sort(n->begin(), n->end());
}


void MeshBase::intersect_element_lists(vector<unsigned int> const &nodes_list, vector<unsigned int> &intersection_element_list)
{
	if (node_elements_.size() == 0) {
		this->create_node_element_lists();
	}

	if (nodes_list.size() == 0) {
        intersection_element_list.clear();
    } else if (nodes_list.size() == 1) {
        intersection_element_list = node_elements_[ nodes_list[0] ];
	} else {
	    vector<unsigned int>::const_iterator it1=nodes_list.begin();
	    vector<unsigned int>::const_iterator it2=it1+1;
	    intersection_element_list.resize( node_elements_[*it1].size() ); // make enough space

	    it1=set_intersection(
                node_elements_[*it1].begin(), node_elements_[*it1].end(),
                node_elements_[*it2].begin(), node_elements_[*it2].end(),
                intersection_element_list.begin());
        intersection_element_list.resize(it1-intersection_element_list.begin()); // resize to true size

        for(;it2<nodes_list.end();++it2) {
            it1=set_intersection(
                    intersection_element_list.begin(), intersection_element_list.end(),
                    node_elements_[*it2].begin(), node_elements_[*it2].end(),
                    intersection_element_list.begin());
            intersection_element_list.resize(it1-intersection_element_list.begin()); // resize to true size
        }
    }
}


bool MeshBase::find_lower_dim_element( vector<unsigned int> &element_list, unsigned int dim, unsigned int &element_idx) {
    bool is_neighbour = false;

    vector<unsigned int>::iterator e_dest=element_list.begin();
    for( vector<unsigned int>::iterator ele = element_list.begin(); ele!=element_list.end(); ++ele) {
        if (element_vec_[*ele].dim() == dim) { // keep only indexes of elements of same dimension
            *e_dest=*ele;
            ++e_dest;
        } else if (element_vec_[*ele].dim() == dim-1) { // get only first element of lower dimension
            if (is_neighbour) THROW(ExcTooMatchingIds() << EI_ElemId(this->elem_index(*ele)) << EI_ElemIdOther(this->elem_index(element_idx)) );

            is_neighbour = true;
            element_idx = *ele;
        }
    }
    element_list.resize( e_dest - element_list.begin());
    return is_neighbour;
}

bool MeshBase::same_sides(const SideIter &si, vector<unsigned int> &side_nodes) {
    // check if nodes lists match (this is slow and will be faster only when we convert whole mesh into hierarchical design like in deal.ii)
    unsigned int ni=0;
    while ( ni < si->n_nodes()
        && find(side_nodes.begin(), side_nodes.end(), si->node(ni).idx() ) != side_nodes.end() ) ni++;
    return ( ni == si->n_nodes() );
}

/**
 * TODO:
 * - use std::is_any for setting is_neigbour
 * - possibly make appropriate constructors for Edge and Neighbour
 * - check side!=-1 when searching neigbouring element
 * - process boundary elements first, there should be no Neigh, but check it
 *   set Edge and boundary there
 */

void Mesh::make_neighbours_and_edges()
{
    Neighbour neighbour;
    EdgeData *edg = nullptr;
    unsigned int ngh_element_idx;
    unsigned int last_edge_idx = Mesh::undef_idx;

    neighbour.mesh_ = this;

    create_node_element_lists();

	// pointers to created edges
	//vector<Edge *> tmp_edges;
    edges.resize(0); // be sure that edges are empty

	vector<unsigned int> side_nodes;
	vector<unsigned int> intersection_list; // list of elements in intersection of node element lists

	for( unsigned int i=0; i<bc_mesh()->n_elements(); ++i) {

		ElementAccessor<3> bc_ele = bc_mesh_->element_accessor(i);
		ASSERT(bc_ele.region().is_boundary());
        // Find all elements that share this side.
        side_nodes.resize(bc_ele->n_nodes());
        for (unsigned n=0; n<bc_ele->n_nodes(); n++) side_nodes[n] = bc_ele->node_idx(n);
        intersect_element_lists(side_nodes, intersection_list);
        bool is_neighbour = find_lower_dim_element(intersection_list, bc_ele->dim() +1, ngh_element_idx);
        if (is_neighbour) {
            THROW( ExcBdrElemMatchRegular() << EI_ElemId(bc_ele.idx()) << EI_ElemIdOther(this->elem_index(ngh_element_idx)) );
        } else {
            if (intersection_list.size() == 0) {
                // no matching dim+1 element found
            	WarningOut().fmt("Lonely boundary element, id: {}, region: {}, dimension {}.\n",
            			bc_ele.idx(), bc_ele.region().id(), bc_ele->dim());
                continue; // skip the boundary element
            }
            last_edge_idx=edges.size();
            edges.resize(last_edge_idx+1);
            edg = &( edges.back() );
            edg->n_sides = 0;
            edg->side_ = new struct SideIter[ intersection_list.size() ];

            // common boundary object
            unsigned int bdr_idx=boundary_.size();
            boundary_.resize(bdr_idx+1);
            BoundaryData &bdr=boundary_.back();
            bdr.bc_ele_idx_ = i;
            bdr.edge_idx_ = last_edge_idx;
            bdr.mesh_=this;

            // for 1d boundaries there can be more then one 1d elements connected to the boundary element
            // we do not detect this case later in the main search over bulk elements
            for( vector<unsigned int>::iterator isect = intersection_list.begin(); isect!=intersection_list.end(); ++isect)  {
                ElementAccessor<3> elem = this->element_accessor(*isect);
                for (unsigned int ecs=0; ecs<elem->n_sides(); ecs++) {
                    SideIter si = elem.side(ecs);
                    if ( same_sides( si, side_nodes) ) {
                        if (elem->edge_idx(ecs) != Mesh::undef_idx) {
                        	OLD_ASSERT(elem->boundary_idx_!=nullptr, "Null boundary idx array.\n");
                            int last_bc_ele_idx=this->boundary_[elem->boundary_idx_[ecs]].bc_ele_idx_;
                            int new_bc_ele_idx=i;
                            THROW( ExcDuplicateBoundary()
                                    << EI_ElemLast(bc_mesh_->find_elem_id(last_bc_ele_idx))
                                    << EI_RegLast(bc_mesh_->element_accessor(last_bc_ele_idx).region().label())
                                    << EI_ElemNew(bc_mesh_->find_elem_id(new_bc_ele_idx))
                                    << EI_RegNew(bc_mesh_->element_accessor(new_bc_ele_idx).region().label())
                                    );
                        }
                        element_vec_[*isect].edge_idx_[ecs] = last_edge_idx;
                        edg->side_[ edg->n_sides++ ] = si;

                        if (elem->boundary_idx_ == NULL) {
                        	Element *el = &(element_vec_[*isect]);
                        	el->boundary_idx_ = new unsigned int [ el->n_sides() ];
                            std::fill( el->boundary_idx_, el->boundary_idx_ + el->n_sides(), Mesh::undef_idx);
                        }
                        elem->boundary_idx_[ecs] = bdr_idx;
                        break; // next element in intersection list
                    }
                }
            }
        }

	}
	// Now we go through all element sides and create edges and neighbours
    unsigned int new_bc_elem_idx = bc_mesh_->n_elements();  //Mesh_idx of new boundary element generated in following block
	for (auto e : this->elements_range()) {
		for (unsigned int s=0; s<e->n_sides(); s++)
		{
			// skip sides that were already found
			if (e->edge_idx(s) != Mesh::undef_idx) continue;


			// Find all elements that share this side.
			side_nodes.resize(e.side(s)->n_nodes());
			for (unsigned n=0; n<e.side(s)->n_nodes(); n++) side_nodes[n] = e.side(s)->node(n).idx();
			intersect_element_lists(side_nodes, intersection_list);

			bool is_neighbour = find_lower_dim_element(intersection_list, e->dim(), ngh_element_idx);

			if (is_neighbour) { // edge connects elements of different dimensions
				// Initialize for the neighbour case.
			    neighbour.elem_idx_ = ngh_element_idx;
            } else { // edge connects only elements of the same dimension
                // Initialize for the edge case.
                last_edge_idx=edges.size();
                edges.resize(last_edge_idx+1);
                edg = &( edges.back() );
                edg->n_sides = 0;
                edg->side_ = new struct SideIter[ intersection_list.size() ];
                if (intersection_list.size() > max_edge_sides_[e->dim()-1])
                	max_edge_sides_[e->dim()-1] = intersection_list.size();

                if (intersection_list.size() == 1) {
                	// outer edge, create boundary object as well
                	Element &elm = element_vec_[e.idx()];
                    edg->n_sides=1;
                    edg->side_[0] = e.side(s);
                    element_vec_[e.idx()].edge_idx_[s] = last_edge_idx;

                    if (e->boundary_idx_ == NULL) {
                    	elm.boundary_idx_ = new unsigned int [ e->n_sides() ];
                        std::fill( elm.boundary_idx_, elm.boundary_idx_ + e->n_sides(), Mesh::undef_idx);
                    }

                    unsigned int bdr_idx=boundary_.size()+1; // need for VTK mesh that has no boundary elements
                                                             // and bulk elements are indexed from 0
                    boundary_.resize(bdr_idx+1);
                    BoundaryData &bdr=boundary_.back();
                    elm.boundary_idx_[s] = bdr_idx;

                    // fill boundary element
                    Element * bc_ele = add_element_to_vector(-bdr_idx, true);
                    bc_ele->init(e->dim()-1, region_db_.implicit_boundary_region() );
                    region_db_.mark_used_region( bc_ele->region_idx_.idx() );
                    for(unsigned int ni = 0; ni< side_nodes.size(); ni++) bc_ele->nodes_[ni] = side_nodes[ni];

                    // fill Boundary object
                    bdr.edge_idx_ = last_edge_idx;
                    bdr.bc_ele_idx_ = new_bc_elem_idx; //bc_mesh()->elem_index(-bdr_idx);
                    bdr.mesh_=this;
                    new_bc_elem_idx++;

                    continue; // next side of element e
                }
			}

			// go through the elements connected to the edge or neighbour
			// setup neigbour or edge
            for( vector<unsigned int>::iterator isect = intersection_list.begin(); isect!=intersection_list.end(); ++isect) {
            	ElementAccessor<3> elem = this->element_accessor(*isect);
                for (unsigned int ecs=0; ecs<elem->n_sides(); ecs++) {
                    if (elem->edge_idx(ecs) != Mesh::undef_idx) continue; // ??? This should not happen.
                    SideIter si = elem.side(ecs);
                    if ( same_sides( si, side_nodes) ) {
                        if (is_neighbour) {
                            // create a new edge and neighbour for this side, and element to the edge
                            last_edge_idx=edges.size();
                            edges.resize(last_edge_idx+1);
                            edg = &( edges.back() );
                            edg->n_sides = 1;
                            edg->side_ = new struct SideIter[1];
                            edg->side_[0] = si;
                            element_vec_[elem.idx()].edge_idx_[ecs] = last_edge_idx;

                            neighbour.edge_idx_ = last_edge_idx;

                            vb_neighbours_.push_back(neighbour); // copy neighbour with this edge setting
                        } else {
                            // connect the side to the edge, and side to the edge
                            ASSERT_PTR_DBG(edg);
                            edg->side_[ edg->n_sides++ ] = si;
                            ASSERT_DBG(last_edge_idx != Mesh::undef_idx);
                            element_vec_[elem.idx()].edge_idx_[ecs] = last_edge_idx;
                        }
                        break; // next element from intersection list
                    }
                } // search for side of other connected element
            } // connected elements

            if (! is_neighbour)
				ASSERT_EQ( (unsigned int) edg->n_sides, intersection_list.size())(e.index())(s).error("Missing edge sides.");
		} // for element sides
	}   // for elements

	MessageOut().fmt( "Created {} edges and {} neighbours.\n", edges.size(), vb_neighbours_.size() );
}



void Mesh::make_edge_permutations()
{
    // node numbers is the local index of the node on the last side
    // this maps the side nodes to the nodes of the reference side(0)
    std::unordered_map<unsigned int,unsigned int> node_numbers;

    for (auto edg : edge_range())
	{
        unsigned int n_side_nodes = edg.side(0)->n_nodes();
		// side 0 is reference, so its permutation is 0
		edg.side(0)->element()->permutation_idx_[edg.side(0)->side_idx()] = 0;

		if (edg.n_sides() > 1)
		{
		    // For every node on the reference side(0) give its local idx on the current side.
		    unsigned int permutation[n_side_nodes];


		    node_numbers.clear();
			for (uint i=0; i<n_side_nodes; i++)
				node_numbers[edg.side(0)->node(i).idx()] = i;

			for (uint sid=1; sid<edg.n_sides(); sid++)
			{
				for (uint i=0; i<n_side_nodes; i++)
					permutation[node_numbers[edg.side(sid)->node(i).idx()]] = i;

				switch (edg.side(0)->dim())
				{
				case 0:
					edg.side(sid)->element()->permutation_idx_[edg.side(sid)->side_idx()] = RefElement<1>::permutation_index(permutation);
					break;
				case 1:
					edg.side(sid)->element()->permutation_idx_[edg.side(sid)->side_idx()] = RefElement<2>::permutation_index(permutation);
					break;
				case 2:
					edg.side(sid)->element()->permutation_idx_[edg.side(sid)->side_idx()] = RefElement<3>::permutation_index(permutation);
					break;
				}
			}
		}
	}

	for (vector<Neighbour>::iterator nb=vb_neighbours_.begin(); nb!=vb_neighbours_.end(); nb++)
	{
        // node numbers is the local index of the node on the last side
        // this maps the side nodes to the nodes of the side(0)
	    unsigned int n_side_nodes = nb->element()->n_nodes();
	    unsigned int permutation[n_side_nodes];
        node_numbers.clear();

		// element of lower dimension is reference, so
		// we calculate permutation for the adjacent side
		for (unsigned int i=0; i<n_side_nodes; i++)
			node_numbers[nb->element().node(i).idx()] = i;

		for (unsigned int i=0; i<n_side_nodes; i++)
			permutation[node_numbers[nb->side()->node(i).idx()]] = i;

		switch (nb->side()->dim())
		{
		case 0:
			nb->side()->element()->permutation_idx_[nb->side()->side_idx()] = RefElement<1>::permutation_index(permutation);
			break;
		case 1:
			nb->side()->element()->permutation_idx_[nb->side()->side_idx()] = RefElement<2>::permutation_index(permutation);
			break;
		case 2:
			nb->side()->element()->permutation_idx_[nb->side()->side_idx()] = RefElement<3>::permutation_index(permutation);
			break;
		}
	}

	for (vector<BoundaryData>::iterator bdr=boundary_.begin(); bdr!=boundary_.end(); bdr++)
	{
        if (bdr->bc_ele_idx_ >= element_vec_.size()) continue; // skip invalid boundary item
        Edge edg = this->edge(bdr->edge_idx_);
        ElementAccessor<3> bdr_elm = bc_mesh_->element_accessor(bdr->bc_ele_idx_);

        // node numbers is the local index of the node on the last side
        // this maps the side nodes to the nodes of the side(0)
        unsigned int n_side_nodes = bdr_elm->n_nodes();
        unsigned int permutation[n_side_nodes];
        node_numbers.clear();

        // boundary element (lower dim) is reference, so
        // we calculate permutation for the adjacent side
        for (unsigned int i=0; i<n_side_nodes; i++) {
            node_numbers[bdr_elm.node(i).idx()] = i;
        }

        for (uint sid=0; sid<edg.n_sides(); sid++)
        {
            for (uint i=0; i<n_side_nodes; i++) {
                permutation[node_numbers[edg.side(sid)->node(i).idx()]] = i;
            }

            switch (bdr_elm.dim())
            {
            case 0:
                edg.side(sid)->element()->permutation_idx_[edg.side(sid)->side_idx()] = RefElement<1>::permutation_index(permutation);
                break;
            case 1:
                edg.side(sid)->element()->permutation_idx_[edg.side(sid)->side_idx()] = RefElement<2>::permutation_index(permutation);
                break;
            case 2:
                edg.side(sid)->element()->permutation_idx_[edg.side(sid)->side_idx()] = RefElement<3>::permutation_index(permutation);
                break;
            }
        }
    }
}





//=============================================================================
//
//=============================================================================
void Mesh::element_to_neigh_vb()
{

	//MessageOut() << "Element to neighbours of vb2 type... "/*orig verb 5*/;

	for (vector<Element>::iterator ele = element_vec_.begin(); ele!= element_vec_.end(); ++ele)
		ele->n_neighs_vb_ =0;

    // count vb neighs per element
    for (auto & ngh : this->vb_neighbours_)  ngh.element()->n_neighs_vb_++;

    // Allocation of the array per element
    for (vector<Element>::iterator ele = element_vec_.begin(); ele!= element_vec_.end(); ++ele)
        if( ele->n_neighs_vb() > 0 ) {
            ele->neigh_vb = new struct Neighbour* [ele->n_neighs_vb()];
            ele->n_neighs_vb_=0;
        }

    // fill
    ElementAccessor<3> ele;
    for (auto & ngh : this->vb_neighbours_) {
        ele = ngh.element();
        ele->neigh_vb[ ele->n_neighs_vb_++ ] = &ngh;
    }

    //MessageOut() << "... O.K.\n"/*orig verb 6*/;
}






MixedMeshIntersections & Mesh::mixed_intersections() {
	/* Algorithm:
	 *
	 * 1) create BIH tree
	 * 2) for every 1D, find list of candidates
	 * 3) compute intersections for 1d, store it to master_elements
	 *
	 */
    if (! intersections) {
        intersections = std::make_shared<MixedMeshIntersections>(this);
        intersections->compute_intersections();
    }
    return *intersections;
}



ElementAccessor<3> Mesh::element_accessor(unsigned int idx) const {
    return ElementAccessor<3>(this, idx, false);
}



NodeAccessor<3> Mesh::node(unsigned int idx) const {
    return NodeAccessor<3>(this, idx);
}



void Mesh::elements_id_maps( vector<LongIdx> & bulk_elements_id, vector<LongIdx> & boundary_elements_id) const
{
    if (bulk_elements_id.size() ==0) {
        std::vector<LongIdx>::iterator map_it;

        bulk_elements_id.resize(n_elements());
        map_it = bulk_elements_id.begin();
        for(unsigned int idx=0; idx < n_elements(); idx++, ++map_it) {
        	LongIdx id = this->find_elem_id(idx);
            *map_it = id;
        }
        std::sort(bulk_elements_id.begin(), bulk_elements_id.end());

        boundary_elements_id.resize(bc_mesh_->n_elements());
        map_it = boundary_elements_id.begin();
        for(unsigned int idx=0; idx<bc_mesh_->n_elements(); idx++, ++map_it) {
        	LongIdx id = bc_mesh_->find_elem_id(idx);
            // We set ID for boundary elements created by the mesh itself to "-1"
            // this force gmsh reader to skip all remaining entries in boundary_elements_id
            // and thus report error for any remaining data lines
            if (id < 0) *map_it=-1;
            else *map_it = id;
        }
    }
}


bool compare_points(const arma::vec3 &p1, const arma::vec3 &p2) {
    static const double point_tolerance = 1E-10;
	return fabs(p1[0]-p2[0]) < point_tolerance
		&& fabs(p1[1]-p2[1]) < point_tolerance
		&& fabs(p1[2]-p2[2]) < point_tolerance;
}


std::shared_ptr<EquivalentMeshMap> Mesh::check_compatible_mesh(Mesh & input_mesh)
{
<<<<<<< HEAD
	std::vector<unsigned int> node_ids; // allow mapping ids of nodes from source mesh to target mesh
	std::vector<unsigned int> node_list;
	std::vector<unsigned int> candidate_list; // returned by intersect_element_lists
	std::vector<unsigned int> result_list; // list of elements with same dimension as vtk element
	unsigned int i; // counter over vectors
	std::shared_ptr<std::vector<LongIdx>> map_ptr = std::make_shared<std::vector<LongIdx>>(element_vec_.size() + bc_mesh_->n_elements());
	std::vector<LongIdx> &element_ids_map = *(map_ptr.get());
=======
    // Assumptions:
    // - target (computational) mesh is continous
    // - source mesh can be both continous (unique nodes) and discontinous (duplicit nodes)
    // - at least one compatible element must be found (each mesh can be only subdomain of the other one)

	std::vector<unsigned int> node_ids; // indices map: nodes from source mesh to nodes of target mesh
	std::shared_ptr<EquivalentMeshMap> map_ptr = 
        std::make_shared<EquivalentMeshMap>(n_elements(), get_bc_mesh()->n_elements(), (LongIdx)Mesh::undef_idx);
    // indices map: nodes from source mesh to nodes of target mesh
>>>>>>> a83e51da

    {
        // create map `node_ids` from node indices of source mesh to node indices of target mesh
        // - to each node of source mesh there must be one node in target mesh at maximum
        // - to each node of target mesh there can be more than one node in source mesh
        // - iterate over nodes of source mesh, use BIH tree of target mesh to find candidate nodes
        // - check equality of nodes by their L1 distance with tolerance
        std::vector<unsigned int> searched_elements; // for BIH tree
        unsigned int i_node, i_elm_node;
        const BIHTree &bih_tree=this->get_bih_tree();

    	// create nodes of mesh
        node_ids.resize( input_mesh.n_nodes(), Mesh::undef_idx );
        for (auto nod : input_mesh.node_range()) {
            uint found_i_node = Mesh::undef_idx;
            bih_tree.find_point(*nod, searched_elements);

            for (std::vector<unsigned int>::iterator it = searched_elements.begin(); it!=searched_elements.end(); it++) {
                ElementAccessor<3> ele = this->element_accessor( *it );
                for (i_node=0; i_node<ele->n_nodes(); i_node++)
                {
                    static const double point_tolerance = 1E-10;
                    if ( arma::norm(*ele.node(i_node) - *nod, 1) < point_tolerance) {
                        i_elm_node = ele.node(i_node).idx();
                        if (found_i_node == Mesh::undef_idx)
                            found_i_node = i_elm_node;
                        else if (found_i_node != i_elm_node) {
                            // duplicate nodes in target mesh - not compatible
                            return std::make_shared<EquivalentMeshMap>();
                        }
                    }
                }
            }

<<<<<<< HEAD
        if (n_found==0) {
        	// no equivalent bulk element found - mesh is not compatible
            return std::make_shared<std::vector<LongIdx>>(0);
        }
    }

    {
        // iterates over boundary elements of \p this object
        // elements in both meshes must be in ratio 1:1
        // store orders (mapping between both mesh files) into boundary_elements_id vector
    	auto bc_mesh = this->bc_mesh();
    	auto input_bc_mesh = input_mesh.bc_mesh();
        // iterate trough boundary part of element vector, to each element in source mesh must exist only one element in target mesh
        // fill boundary_elements_id vector
        bool valid_nodes;
        i=this->n_elements();
        for (auto elm : bc_mesh->elements_range()) {
            valid_nodes = true;
            for (unsigned int j=0; j<elm->n_nodes(); j++) { // iterate trough all nodes of any element
            	if (node_ids[ elm->node_idx(j) ] == Mesh::undef_idx) valid_nodes = false;
                node_list.push_back( node_ids[ elm->node_idx(j) ] );
            }
            if (valid_nodes) {
                input_bc_mesh->intersect_element_lists(node_list, candidate_list);
                for (auto i_elm : candidate_list) {
                	if ( input_bc_mesh->element_accessor(i_elm)->dim() == elm.dim() ) result_list.push_back(i_elm);
                }
            }
            if (result_list.size() == 1) {
                element_ids_map[i] = (LongIdx)result_list[0];
            } else {
                element_ids_map[i] = (LongIdx)Mesh::undef_idx;
            }
            node_list.clear();
            result_list.clear();
        	i++;
=======
            if (found_i_node!=Mesh::undef_idx)
                node_ids[nod.idx()] = found_i_node;
            
            searched_elements.clear();
>>>>>>> a83e51da
        }
    }

    unsigned int n_found = 0; // number of found equivalent elements
    // create map for bulk elements
    n_found += check_compatible_elements(&input_mesh, this, node_ids, map_ptr->bulk);
    // create map for boundary elements
    n_found += check_compatible_elements(input_mesh.get_bc_mesh(), this->get_bc_mesh(), node_ids, map_ptr->boundary);

    // no equivalent element found => mesh is not compatible
    if (n_found==0)
        return std::make_shared<EquivalentMeshMap>();
    else
        return map_ptr;
}

unsigned int Mesh::check_compatible_elements(Mesh* source_mesh, Mesh* target_mesh,
                                             const std::vector<unsigned int>& node_ids,
                                             std::vector<LongIdx>& map)
{
    // create map `element_ids_map` from ele indices of source mesh to ele indices of target mesh
    // - iterate over elements of source mesh
    // - get adjacent nodes of target mesh using `node_ids` map
    // - find adjacent element of target mesh using the found nodes

    std::vector<unsigned int> result_list; // list of elements with same dimension as vtk element
    std::vector<unsigned int> node_list; // auxiliary vector of node indices of a single element
    std::vector<unsigned int> candidate_list; // auxiliary output vector for intersect_element_lists function
    bool valid_nodes;

    unsigned int n_found = 0; // number of found equivalent elements
    
    for (auto elm : source_mesh->elements_range()) {
        valid_nodes = true;
        for (unsigned int j=0; j<elm->n_nodes(); j++) { // iterate trough all nodes of any element
            if (node_ids[ elm->node_idx(j) ] == Mesh::undef_idx)
                valid_nodes = false;
            node_list.push_back( node_ids[ elm->node_idx(j) ] );
        }

        if (valid_nodes) {
            target_mesh->intersect_element_lists(node_list, candidate_list);
            for (auto i_elm : candidate_list) {
                if ( target_mesh->element_accessor(i_elm)->dim() == elm.dim() )
                    result_list.push_back(i_elm);
            }
        }

        if (result_list.size() == 1) {
            map[result_list[0]] = elm.idx();
            n_found++;
        }

<<<<<<< HEAD
    {
        // iterates over boundary elements of \p this object
        // elements in both meshes must be in ratio 1:1
        // store orders (mapping between both mesh files) into boundary_elements_id vector
        auto bc_mesh = this->bc_mesh();
//        auto input_bc_mesh = input_mesh.get_bc_mesh();
        // iterate trough boundary part of element vector, to each element in source mesh must exist only one element in target mesh
        // fill boundary_elements_id vector
        i=this->n_elements();
        for (auto elm : bc_mesh->elements_range()) {
            bih_tree.find_bounding_box(elm.bounding_box(), searched_elements);
            for (auto s : searched_elements) {
                auto acc = input_mesh.element_accessor(s);
                if ( equal_elm(elm, acc) ) result_list.push_back(s);
            }
            if (result_list.size() == 1) {
                element_ids_map[i] = (LongIdx)result_list[0];
            } else {
                element_ids_map[i] = (LongIdx)Mesh::undef_idx;
            }
            result_list.clear();
           	searched_elements.clear();
            i++;
        }
=======
        node_list.clear();
        result_list.clear();
>>>>>>> a83e51da
    }
    return n_found;
}


void Mesh::read_regions_from_input(Input::Array region_list)
{
	for (Input::Iterator<Input::AbstractRecord> it = region_list.begin<Input::AbstractRecord>();
				it != region_list.end();
				++it) {
		// constructor has side effect in the mesh - create new region or set and store them to Mesh::region_db_
		(*it).factory< RegionSetBase, const Input::Record &, Mesh * >(*it, this);
	}
}

void Mesh::check_and_finish()
{
	modify_element_ids(region_db_.el_to_reg_map_);
	region_db_.el_to_reg_map_.clear();
	region_db_.close();
	region_db_.check_regions();

	if ( in_record_.val<bool>("print_regions") ) {
		stringstream ss;
		region_db_.print_region_table(ss);
		MessageOut() << ss.str();
	}
}


std::vector<BoundingBox> Mesh::get_element_boxes() {
    START_TIMER("Mesh::compute_element_boxes");
    std::vector<BoundingBox> boxes;

    // make element boxes
    unsigned int i=0;
    boxes.resize(this->n_elements());
    for (auto element : this->elements_range()) {
        boxes[i] = element.bounding_box();
    	i++;
    }

    return boxes;
}

const BIHTree &Mesh::get_bih_tree() {
    if (! this->bih_tree_) {
        bih_tree_ = std::make_shared<BIHTree>();
        bih_tree_->add_boxes( this->get_element_boxes() );
        bih_tree_->construct();
	}
    return *bih_tree_;
}

double Mesh::global_snap_radius() const {
	return in_record_.val<double>("global_snap_radius");
}

void Mesh::add_physical_name(unsigned int dim, unsigned int id, std::string name) {
	region_db_.add_region(id, name, dim, "$PhysicalNames");
}


void Mesh::add_node(unsigned int node_id, arma::vec3 coords) {

    nodes_->append(coords);
    node_ids_.add_item(node_id);
    node_permutation_.push_back(node_permutation_.size());
}


void Mesh::add_element(unsigned int elm_id, unsigned int dim, unsigned int region_id, unsigned int partition_id,
		std::vector<unsigned int> node_ids) {
	RegionIdx region_idx = region_db_.get_region( region_id, dim );
	if ( !region_idx.is_valid() ) {
		region_idx = region_db_.add_region( region_id, region_db_.create_label_from_id(region_id), dim, "$Element" );
	}
	region_db_.mark_used_region(region_idx.idx());

	if (!region_idx.is_boundary() && dim == 0) {
        WarningOut().fmt("Bulk elements of zero size(dim=0) are not supported. Element ID: {}.\n", elm_id);
	} else {
        Element *ele = add_element_to_vector(elm_id, region_idx.is_boundary());
        this->init_element(ele, elm_id, dim, region_idx, partition_id, node_ids);
	}
}


void Mesh::init_element(Element *ele, unsigned int elm_id, unsigned int dim, RegionIdx region_idx, unsigned int partition_id,
		std::vector<unsigned int> node_ids) {
	ele->init(dim, region_idx);
	ele->pid_ = partition_id;

	for (unsigned int ni=0; ni<ele->n_nodes(); ni++) {
		ele->nodes_[ni] = this->node_index(node_ids[ni]);
	}

    // check that tetrahedron element is numbered correctly and is not degenerated
    if(ele->dim() == 3)
    {
        ElementAccessor<3> ea = this->element_accessor( this->elem_index(elm_id) );
        double jac = ea.tetrahedron_jacobian();
        if( ! (jac > 0) ) {
            WarningOut().fmt("Tetrahedron element with id {} has wrong numbering or is degenerated (Jacobian = {}).",elm_id, jac);
        }
    }
}


vector<vector<unsigned int> > const & MeshBase::node_elements() {
	if (node_elements_.size() == 0) {
		this->create_node_element_lists();
	}
	return node_elements_;
}


void MeshBase::init_element_vector(unsigned int size) {
	element_vec_.clear();
    element_ids_.clear();
    elem_permutation_.clear();
	element_vec_.reserve(size);
    element_ids_.reserve(size);
    elem_permutation_.reserve(size);
}


void MeshBase::init_node_vector(unsigned int size) {
	nodes_->reinit(size);
	node_ids_.clear();
	node_ids_.reserve(size);
	node_permutation_.clear();
	node_permutation_.reserve(size);
}


Element * MeshBase::add_element_to_vector(int id, bool is_boundary) {
    Element * elem;
    if (is_boundary) {
        elem = bc_mesh()->add_element_to_vector(id, false);
    } else {
        element_vec_.push_back( Element() );
        elem = &element_vec_.back(); //[element_vec_.size()-1];
        element_ids_.add_item((unsigned int)(id));
        elem_permutation_.push_back(elem_permutation_.size());
    }
	return elem;
}

Range<ElementAccessor<3>> Mesh::elements_range() const {
	auto bgn_it = make_iter<ElementAccessor<3>>( ElementAccessor<3>(this, 0) );
	auto end_it = make_iter<ElementAccessor<3>>( ElementAccessor<3>(this, element_vec_.size()) );
	return Range<ElementAccessor<3>>(bgn_it, end_it);
}

Range<NodeAccessor<3>> MeshBase::node_range() const {
	auto bgn_it = make_iter<NodeAccessor<3>>( NodeAccessor<3>(this, 0) );
	auto end_it = make_iter<NodeAccessor<3>>( NodeAccessor<3>(this, n_nodes()) );
    return Range<NodeAccessor<3>>(bgn_it, end_it);
}

inline void MeshBase::check_element_size(unsigned int elem_idx) const
{
    ASSERT(elem_idx < element_vec_.size())(elem_idx)(element_vec_.size()).error("Index of element is out of bound of element vector!");
}

/*
 * Output of internal flow data.
 */
void Mesh::output_internal_ngh_data()
{
    START_TIMER("Mesh::output_internal_ngh_data");

    FilePath raw_output_file_path;
    if (! in_record_.opt_val("raw_ngh_output", raw_output_file_path)) return;

    ofstream raw_ngh_output_file;
    int rank;
    MPI_Comm_rank(MPI_COMM_WORLD, &rank);
    if (rank == 0) {
        MessageOut() << "Opening raw ngh output: " << raw_output_file_path << "\n";
        try {
            raw_output_file_path.open_stream(raw_ngh_output_file);
        } INPUT_CATCH(FilePath::ExcFileOpen, FilePath::EI_Address_String, (in_record_))
    }

    if (! raw_ngh_output_file.is_open()) return;
    
    // header
    raw_ngh_output_file <<  "// fields:\n//ele_id    n_sides    ns_side_neighbors[n]    neighbors[n*ns]    n_vb_neighbors    vb_neighbors[n_vb]\n";
    raw_ngh_output_file <<  fmt::format("{}\n" , n_elements());

    int cit = 0;
    
    // map from higher dim elements to its lower dim neighbors, using gmsh IDs: ele->id()
    unsigned int undefined_ele_id = -1;
    std::map<unsigned int, std::vector<unsigned int>> neigh_vb_map;
    for (auto ele : this->elements_range()) {
        if(ele->n_neighs_vb() > 0){
            for (unsigned int i = 0; i < ele->n_neighs_vb(); i++){
                ElementAccessor<3> higher_ele = ele->neigh_vb[i]->side()->element();
                
                auto search = neigh_vb_map.find(higher_ele.idx());
                if(search != neigh_vb_map.end()){
                    // if found, add id to correct local side idx
                    search->second[ele->neigh_vb[i]->side()->side_idx()] = ele.idx();
                }
                else{
                    // if not found, create new vector, each side can have one vb neighbour
                    std::vector<unsigned int> higher_ele_side_ngh(higher_ele->n_sides(), undefined_ele_id);
                    higher_ele_side_ngh[ele->neigh_vb[i]->side()->side_idx()] = ele.idx();
                    neigh_vb_map[higher_ele.idx()] = higher_ele_side_ngh;
                }
            }
        }
    }
    
    for (auto ele : this->elements_range()) {
        raw_ngh_output_file << ele.idx() << " ";
        raw_ngh_output_file << ele->n_sides() << " ";
        
        auto search_neigh = neigh_vb_map.end();
        for (unsigned int i = 0; i < ele->n_sides(); i++) {
            unsigned int n_side_neighs = ele.side(i)->edge().n_sides()-1;  //n_sides - the current one
            // check vb neighbors (lower dimension)
            if(n_side_neighs == 0){
                //update search
                if(search_neigh == neigh_vb_map.end())
                    search_neigh = neigh_vb_map.find(ele.idx());
                
                if(search_neigh != neigh_vb_map.end())
                    if(search_neigh->second[i] != undefined_ele_id)
                        n_side_neighs = 1;
            }
            raw_ngh_output_file << n_side_neighs << " ";
        }
        
        for (unsigned int i = 0; i < ele->n_sides(); i++) {
            Edge edge = ele.side(i)->edge();
            if(edge.n_sides() > 1){
                for (uint j = 0; j < edge.n_sides(); j++) {
                    if(edge.side(j) != ele.side(i))
                        raw_ngh_output_file << edge.side(j)->element().idx() << " ";
                }
            }
            //check vb neighbour
            else if(search_neigh != neigh_vb_map.end()
                    && search_neigh->second[i] != undefined_ele_id){
                raw_ngh_output_file << search_neigh->second[i] << " ";
            }
        }
        
        // list higher dim neighbours
        raw_ngh_output_file << ele->n_neighs_vb() << " ";
        for (unsigned int i = 0; i < ele->n_neighs_vb(); i++)
            raw_ngh_output_file << ele->neigh_vb[i]->side()->element().idx() << " ";
        
        raw_ngh_output_file << endl;
        cit ++;
    }
    raw_ngh_output_file << "$EndFlowField\n" << endl;
}



void Mesh::permute_tetrahedron(unsigned int elm_idx, std::vector<unsigned int> permutation_vec)
{
	ASSERT_LT_DBG(elm_idx, element_vec_.size());
    ASSERT_EQ_DBG(permutation_vec.size(), 4);

    std::array<unsigned int, 4> tmp_nodes;
    Element &elem = element_vec_[elm_idx];
    ASSERT_EQ_DBG(elem.dim(), 3);

    for(unsigned int i=0; i<elem.n_nodes(); i++)
    {
       	tmp_nodes[i] = elem.nodes_[permutation_vec[i]];
    }
    elem.nodes_ = tmp_nodes;
}


void Mesh::permute_triangle(unsigned int elm_idx, std::vector<unsigned int> permutation_vec)
{
	ASSERT_LT_DBG(elm_idx, element_vec_.size());
	ASSERT_EQ_DBG(permutation_vec.size(), 3);

    std::array<unsigned int, 4> tmp_nodes;
    Element &elem = element_vec_[elm_idx];
    ASSERT_EQ_DBG(elem.dim(), 2);

    for(unsigned int i=0; i<elem.n_nodes(); i++)
    {
       	tmp_nodes[i] = elem.nodes_[permutation_vec[i]];
    }
    elem.nodes_ = tmp_nodes;
}


void Mesh::distribute_nodes() {
    ASSERT_PTR(el_4_loc).error("Array 'el_4_loc' is not initialized. Did you call Partitioning::id_maps?\n");

    unsigned int i_proc, i_node, i_ghost_node, elm_node;
    unsigned int my_proc = el_ds->myp();
    unsigned int n_proc = el_ds->np();

    // distribute nodes between processes, every node is assigned to minimal process of elements that own node
    // fill node_proc vector with same values on all processes
    std::vector<unsigned int> node_proc( this->n_nodes(), n_proc );
    std::vector<bool> local_node_flag( this->n_nodes(), false );

    for ( auto elm : this->elements_range() ) {
        i_proc = elm.proc();
        for (elm_node=0; elm_node<elm->n_nodes(); elm_node++) {
            i_node = elm->node_idx(elm_node);
            if (i_proc == my_proc) local_node_flag[i_node] = true;
            if (i_proc < node_proc[i_node]) node_proc[i_node] = i_proc;
        }
    }

    unsigned int n_own_nodes=0, n_local_nodes=0; // number of own and ghost nodes
    for(uint loc_flag : local_node_flag) if (loc_flag) n_local_nodes++;
    for(uint i_proc : node_proc) {
        if (i_proc == my_proc)
            n_own_nodes++;
        else if (i_proc == n_proc)
            ASSERT(0)(find_node_id(n_own_nodes)).error("A node does not belong to any element!");
    }

    //DebugOut() << print_var(n_own_nodes) << print_var(n_local_nodes) << this->n_nodes();
    // create and fill node_4_loc_ (mapping local to global indexes)
    node_4_loc_ = new LongIdx [ n_local_nodes ];
    i_node=0;
    i_ghost_node = n_own_nodes;
    for (unsigned int i=0; i<this->n_nodes(); ++i) {
        if (local_node_flag[i]) {
            if (node_proc[i]==my_proc)
                node_4_loc_[i_node++] = i;
            else
                node_4_loc_[i_ghost_node++] = i;
        }
    }

    // Construct node distribution object, set number of local nodes (own+ghost)
    node_ds_ = new Distribution(n_own_nodes, PETSC_COMM_WORLD);
    node_ds_->get_lsizes_array(); // need to initialize lsizes data member
    n_local_nodes_ = n_local_nodes;

}


inline int MeshBase::elem_index(int elem_id) const
{
    return element_ids_.get_position(elem_id);
}


const Neighbour &MeshBase::vb_neighbour(unsigned int nb) const
{ 
    // ASSERT(nb < vb_neighbours_.size());
    return vb_neighbours_[nb];
}

//-----------------------------------------------------------------------------
// vim: set cindent:<|MERGE_RESOLUTION|>--- conflicted
+++ resolved
@@ -966,15 +966,6 @@
 
 std::shared_ptr<EquivalentMeshMap> Mesh::check_compatible_mesh(Mesh & input_mesh)
 {
-<<<<<<< HEAD
-	std::vector<unsigned int> node_ids; // allow mapping ids of nodes from source mesh to target mesh
-	std::vector<unsigned int> node_list;
-	std::vector<unsigned int> candidate_list; // returned by intersect_element_lists
-	std::vector<unsigned int> result_list; // list of elements with same dimension as vtk element
-	unsigned int i; // counter over vectors
-	std::shared_ptr<std::vector<LongIdx>> map_ptr = std::make_shared<std::vector<LongIdx>>(element_vec_.size() + bc_mesh_->n_elements());
-	std::vector<LongIdx> &element_ids_map = *(map_ptr.get());
-=======
     // Assumptions:
     // - target (computational) mesh is continous
     // - source mesh can be both continous (unique nodes) and discontinous (duplicit nodes)
@@ -982,9 +973,8 @@
 
 	std::vector<unsigned int> node_ids; // indices map: nodes from source mesh to nodes of target mesh
 	std::shared_ptr<EquivalentMeshMap> map_ptr = 
-        std::make_shared<EquivalentMeshMap>(n_elements(), get_bc_mesh()->n_elements(), (LongIdx)Mesh::undef_idx);
+        std::make_shared<EquivalentMeshMap>(n_elements(), bc_mesh()->n_elements(), (LongIdx)Mesh::undef_idx);
     // indices map: nodes from source mesh to nodes of target mesh
->>>>>>> a83e51da
 
     {
         // create map `node_ids` from node indices of source mesh to node indices of target mesh
@@ -1019,49 +1009,10 @@
                 }
             }
 
-<<<<<<< HEAD
-        if (n_found==0) {
-        	// no equivalent bulk element found - mesh is not compatible
-            return std::make_shared<std::vector<LongIdx>>(0);
-        }
-    }
-
-    {
-        // iterates over boundary elements of \p this object
-        // elements in both meshes must be in ratio 1:1
-        // store orders (mapping between both mesh files) into boundary_elements_id vector
-    	auto bc_mesh = this->bc_mesh();
-    	auto input_bc_mesh = input_mesh.bc_mesh();
-        // iterate trough boundary part of element vector, to each element in source mesh must exist only one element in target mesh
-        // fill boundary_elements_id vector
-        bool valid_nodes;
-        i=this->n_elements();
-        for (auto elm : bc_mesh->elements_range()) {
-            valid_nodes = true;
-            for (unsigned int j=0; j<elm->n_nodes(); j++) { // iterate trough all nodes of any element
-            	if (node_ids[ elm->node_idx(j) ] == Mesh::undef_idx) valid_nodes = false;
-                node_list.push_back( node_ids[ elm->node_idx(j) ] );
-            }
-            if (valid_nodes) {
-                input_bc_mesh->intersect_element_lists(node_list, candidate_list);
-                for (auto i_elm : candidate_list) {
-                	if ( input_bc_mesh->element_accessor(i_elm)->dim() == elm.dim() ) result_list.push_back(i_elm);
-                }
-            }
-            if (result_list.size() == 1) {
-                element_ids_map[i] = (LongIdx)result_list[0];
-            } else {
-                element_ids_map[i] = (LongIdx)Mesh::undef_idx;
-            }
-            node_list.clear();
-            result_list.clear();
-        	i++;
-=======
             if (found_i_node!=Mesh::undef_idx)
                 node_ids[nod.idx()] = found_i_node;
             
             searched_elements.clear();
->>>>>>> a83e51da
         }
     }
 
@@ -1069,7 +1020,7 @@
     // create map for bulk elements
     n_found += check_compatible_elements(&input_mesh, this, node_ids, map_ptr->bulk);
     // create map for boundary elements
-    n_found += check_compatible_elements(input_mesh.get_bc_mesh(), this->get_bc_mesh(), node_ids, map_ptr->boundary);
+    n_found += check_compatible_elements(input_mesh.bc_mesh(), this->bc_mesh(), node_ids, map_ptr->boundary);
 
     // no equivalent element found => mesh is not compatible
     if (n_found==0)
@@ -1078,7 +1029,7 @@
         return map_ptr;
 }
 
-unsigned int Mesh::check_compatible_elements(Mesh* source_mesh, Mesh* target_mesh,
+unsigned int Mesh::check_compatible_elements(MeshBase* source_mesh, MeshBase* target_mesh,
                                              const std::vector<unsigned int>& node_ids,
                                              std::vector<LongIdx>& map)
 {
@@ -1115,35 +1066,8 @@
             n_found++;
         }
 
-<<<<<<< HEAD
-    {
-        // iterates over boundary elements of \p this object
-        // elements in both meshes must be in ratio 1:1
-        // store orders (mapping between both mesh files) into boundary_elements_id vector
-        auto bc_mesh = this->bc_mesh();
-//        auto input_bc_mesh = input_mesh.get_bc_mesh();
-        // iterate trough boundary part of element vector, to each element in source mesh must exist only one element in target mesh
-        // fill boundary_elements_id vector
-        i=this->n_elements();
-        for (auto elm : bc_mesh->elements_range()) {
-            bih_tree.find_bounding_box(elm.bounding_box(), searched_elements);
-            for (auto s : searched_elements) {
-                auto acc = input_mesh.element_accessor(s);
-                if ( equal_elm(elm, acc) ) result_list.push_back(s);
-            }
-            if (result_list.size() == 1) {
-                element_ids_map[i] = (LongIdx)result_list[0];
-            } else {
-                element_ids_map[i] = (LongIdx)Mesh::undef_idx;
-            }
-            result_list.clear();
-           	searched_elements.clear();
-            i++;
-        }
-=======
         node_list.clear();
         result_list.clear();
->>>>>>> a83e51da
     }
     return n_found;
 }

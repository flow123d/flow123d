--- conflicted
+++ resolved
@@ -772,22 +772,9 @@
     unsigned int i=0;
     boxes.resize(this->n_elements());
     for (auto element : this->bulk_elements_range()) {
-<<<<<<< HEAD
-         element_box_[i] = element->bounding_box();
-         i++;
-    }
-
-    // make mesh box
-    auto point = this->node_accessor(0)->point();
-    mesh_box_ = BoundingBox(point, point);
-	for (auto node : this->node_range()) {
-		mesh_box_.expand( node->point() );
-	}
-=======
         boxes[i] = element->bounding_box();
     	i++;
     }
->>>>>>> 16febfc3
 
     return boxes;
 }

/*!
 *
﻿ * Copyright (C) 2015 Technical University of Liberec.  All rights reserved.
 * 
 * This program is free software; you can redistribute it and/or modify it under
 * the terms of the GNU General Public License version 3 as published by the
 * Free Software Foundation. (http://www.gnu.org/licenses/gpl-3.0.en.html)
 * 
 * This program is distributed in the hope that it will be useful, but WITHOUT
 * ANY WARRANTY; without even the implied warranty of MERCHANTABILITY or FITNESS
 * FOR A PARTICULAR PURPOSE.  See the GNU General Public License for more details.
 *
 * 
 * @file    mesh.cc
 * @ingroup mesh
 * @brief   Mesh construction
 */


#include <unistd.h>
#include <set>
#include <unordered_map>

#include "system/system.hh"
#include "system/exceptions.hh"
#include "system/index_types.hh"
#include "input/reader_to_storage.hh"
#include "input/input_type.hh"
#include "input/accessors.hh"
#include "system/sys_profiler.hh"
#include "la/distribution.hh"

#include "mesh/mesh.h"
#include "mesh/bc_mesh.hh"
#include "mesh/ref_element.hh"
#include "mesh/region_set.hh"
#include "mesh/range_wrapper.hh"

// think about following dependencies
#include "mesh/accessors.hh"
#include "mesh/node_accessor.hh"
#include "mesh/partitioning.hh"
#include "mesh/neighbours.h"


#include "mesh/bih_tree.hh"
#include "mesh/duplicate_nodes.h"
#include "mesh/mesh_optimizer.hh"

#include "intersection/mixed_mesh_intersections.hh"



//TODO: sources, concentrations, initial condition  and similarly boundary conditions should be
// instances of a Element valued field
// concentrations is in fact reimplemented in transport REMOVE it HERE

// After removing non-geometrical things from mesh, this should be part of mash initializing.
#include "mesh/region.hh"

#define NDEF  -1

namespace IT = Input::Type;

const unsigned int MeshBase::undef_idx;

MeshBase::MeshBase()
:   nodes_(make_shared<Armor::Array<double>>(3, 1, 0)),
    node_ids_(make_shared<BidirectionalMap<int>>()),
    row_4_el(nullptr),
    el_4_loc(nullptr),
    el_ds(nullptr),
    duplicate_nodes_(nullptr),
    region_db_(make_shared<RegionDB>())
{
        // Initialize numbering of nodes on sides.
    // This is temporary solution, until class Element is templated
    // by dimension. Then we can replace Mesh::side_nodes by
    // RefElement<dim>::side_nodes.

    // indices of side nodes in element node array
    // Currently this is made ad libitum
    // with some ordering here we can get sides with correct orientation.
    // This speedup normal calculation.

    side_nodes.resize(3); // three side dimensions
    for(int dim=0; dim < 3; dim++) {
        side_nodes[dim].resize(dim+2); // number of sides
        for(int i_side=0; i_side < dim+2; i_side++)
            side_nodes[dim][i_side].resize(dim+1);
    }

    for (unsigned int sid=0; sid<RefElement<1>::n_sides; sid++)
    	for (unsigned int nid=0; nid<RefElement<1>::n_nodes_per_side; nid++)
            side_nodes[0][sid][nid] = RefElement<1>::interact(Interaction<0,0>(sid))[nid];

    for (unsigned int sid=0; sid<RefElement<2>::n_sides; sid++)
        	for (unsigned int nid=0; nid<RefElement<2>::n_nodes_per_side; nid++)
                side_nodes[1][sid][nid] = RefElement<2>::interact(Interaction<0,1>(sid))[nid];

    for (unsigned int sid=0; sid<RefElement<3>::n_sides; sid++)
        	for (unsigned int nid=0; nid<RefElement<3>::n_nodes_per_side; nid++)
        		side_nodes[2][sid][nid] = RefElement<3>::interact(Interaction<0,2>(sid))[nid];

    for (int d=0; d<3; d++) max_edge_sides_[d] = 0;
}

MeshBase::~MeshBase()
{
    for(EdgeData &edg : this->edges)
        if (edg.side_) delete[] edg.side_;

    for (unsigned int idx=0; idx < element_vec_.size(); idx++) {
    	Element *ele=&(element_vec_[idx]);
        if (ele->boundary_idx_) delete[] ele->boundary_idx_;
        if (ele->neigh_vb) delete[] ele->neigh_vb;
    }

    if (row_4_el != nullptr) delete[] row_4_el;
    if (el_4_loc != nullptr) delete[] el_4_loc;
    if (el_ds != nullptr) delete el_ds;
    if (duplicate_nodes_ != nullptr) delete duplicate_nodes_;
}

Range<Edge> MeshBase::edge_range() const {
	auto bgn_it = make_iter<Edge>( Edge(this, 0) );
	auto end_it = make_iter<Edge>( Edge(this, edges.size()) );
    return Range<Edge>(bgn_it, end_it);
}

Edge MeshBase::edge(uint edge_idx) const
{
    ASSERT_LT_DBG(edge_idx, edges.size());
    return Edge(this, edge_idx);
}

unsigned int MeshBase::n_vb_neighbours() const
{ 
    return vb_neighbours_.size();
}


const Input::Type::Selection & Mesh::get_input_intersection_variant() {
    return Input::Type::Selection("Types of search algorithm for finding intersection candidates.")
        .add_value(Mesh::BIHsearch, "BIHsearch",
            "Use BIH for finding initial candidates, then continue by prolongation.")
        .add_value(Mesh::BIHonly, "BIHonly",
            "Use BIH for finding all candidates.")
        .add_value(Mesh::BBsearch, "BBsearch",
            "Use bounding boxes for finding initial candidates, then continue by prolongation.")
        .close();
}

const IT::Record & Mesh::get_input_type() {
	return IT::Record("Mesh","Record with mesh related data." )
	    .allow_auto_conversion("mesh_file")
		.declare_key("mesh_file", IT::FileName::input(), IT::Default::obligatory(),
				"Input file with mesh description.")
		.declare_key("regions", IT::Array( RegionSetBase::get_input_type() ), IT::Default::optional(),
				"List of additional region and region set definitions not contained in the mesh. "
				"There are three region sets implicitly defined:\n\n"
				"- ALL (all regions of the mesh)\n"
				"- .BOUNDARY (all boundary regions)\n"
				"- BULK (all bulk regions)")
		.declare_key("partitioning", Partitioning::get_input_type(), IT::Default("\"any_neighboring\""), "Parameters of mesh partitioning algorithms.\n" )
	    .declare_key("print_regions", IT::Bool(), IT::Default("true"), "If true, print table of all used regions.")
        .declare_key("intersection_search", Mesh::get_input_intersection_variant(), 
                     IT::Default("\"BIHsearch\""), "Search algorithm for element intersections.")
        .declare_key("global_snap_radius", IT::Double(0.0), IT::Default("1E-3"),
                     "Maximal snapping distance from the mesh in various search operations. In particular, it is used "
                     "to find the closest mesh element of an observe point; and in FieldFormula to find closest surface "
                     "element in plan view (Z projection).")
        .declare_key("raw_ngh_output", IT::FileName::output(), IT::Default::optional(),
                     "Output file with neighboring data from mesh.")
        .declare_key("optimize_mesh", IT::Bool(), IT::Default("true"), "If true, permute nodes and elements in order to increase cache locality. "
        		     "This will speed up the calculations. GMSH output preserves original ordering but is slower. All variants of VTK output use the permuted.")
        .close();
}

Mesh::Mesh()
<<<<<<< HEAD
: optimize_memory_locality(true),
=======
: tree(nullptr),
>>>>>>> af04d43e
  comm_(MPI_COMM_WORLD),
  //nodes_(3, 1, 0),
  node_4_loc_(nullptr),
  node_ds_(nullptr),  
  bc_mesh_(new BCMesh(this))
  
{init();}



Mesh::Mesh(Input::Record in_record, MPI_Comm com)
: optimize_memory_locality(true),
  in_record_(in_record),
  comm_(com),
  node_4_loc_(nullptr),
  node_ds_(nullptr),
  bc_mesh_(new BCMesh(this))
{

	init();
}


Mesh::Mesh(Mesh &other)
  : tree(nullptr),
  optimize_memory_locality(other.optimize_memory_locality),
  in_record_(other.in_record_),
  comm_(other.comm_),
  bulk_size_(0),
  nodes_(3, 1, 0),
  row_4_el(nullptr),
  el_4_loc(nullptr),
  el_ds(nullptr),
  node_4_loc_(nullptr),
  node_ds_(nullptr),
  bc_mesh_(nullptr)
{
    init();
}



Mesh::IntersectionSearch Mesh::get_intersection_search()
{
    return in_record_.val<Mesh::IntersectionSearch>("intersection_search");
}


void Mesh::init()
{
    // set in_record_, if input accessor is empty
    if (in_record_.is_empty()) {
        istringstream is("{mesh_file=\"\", optimize_mesh=false}");
        Input::ReaderToStorage reader;
        IT::Record &in_rec = const_cast<IT::Record &>(Mesh::get_input_type());
        in_rec.finish();
        reader.read_stream(is, in_rec, Input::FileFormat::format_JSON);
        in_record_ = reader.get_root_interface<Input::Record>();
    }

    optimize_memory_locality = in_record_.val<bool>("optimize_mesh");

    n_insides = NDEF;
    n_exsides = NDEF;
    n_sides_ = NDEF;

<<<<<<< HEAD
    // number of element of particular dimension
    n_lines = 0;
    n_triangles = 0;
    n_tetrahedras = 0;
=======
    for (int d=0; d<3; d++) max_edge_sides_[d] = 0;

    // Initialize numbering of nodes on sides.
    // This is temporary solution, until class Element is templated
    // by dimension. Then we can replace Mesh::side_nodes by
    // RefElement<dim>::side_nodes.

    // indices of side nodes in element node array
    // Currently this is made ad libitum
    // with some ordering here we can get sides with correct orientation.
    // This speedup normal calculation.

    side_nodes.resize(3); // three side dimensions
    for(int dim=0; dim < 3; dim++) {
        side_nodes[dim].resize(dim+2); // number of sides
        for(int i_side=0; i_side < dim+2; i_side++)
            side_nodes[dim][i_side].resize(dim+1);
    }

    for (unsigned int sid=0; sid<RefElement<1>::n_sides; sid++)
    	for (unsigned int nid=0; nid<RefElement<1>::n_nodes_per_side; nid++)
            side_nodes[0][sid][nid] = RefElement<1>::interact(Interaction<0,0>(sid))[nid];

    for (unsigned int sid=0; sid<RefElement<2>::n_sides; sid++)
        	for (unsigned int nid=0; nid<RefElement<2>::n_nodes_per_side; nid++)
                side_nodes[1][sid][nid] = RefElement<2>::interact(Interaction<0,1>(sid))[nid];

    for (unsigned int sid=0; sid<RefElement<3>::n_sides; sid++)
        	for (unsigned int nid=0; nid<RefElement<3>::n_nodes_per_side; nid++)
        		side_nodes[2][sid][nid] = RefElement<3>::interact(Interaction<0,2>(sid))[nid];
>>>>>>> af04d43e
}


Mesh::~Mesh() {
    if (node_4_loc_ != nullptr) delete[] node_4_loc_;
    if (node_ds_ != nullptr) delete node_ds_;
    if (bc_mesh_ != nullptr) delete bc_mesh_;
}


unsigned int Mesh::n_sides() const
{
    if (n_sides_ == NDEF) {
        n_sides_=0;
        for (auto ele : this->elements_range()) n_sides_ += ele->n_sides();
    }
    return n_sides_;
}


unsigned int Mesh::n_corners() {
    unsigned int li, count = 0;
    for (auto ele : this->elements_range()) {
    	for (li=0; li<ele->n_nodes(); li++) {
            count++;
        }
    }
    return count;
}

Boundary Mesh::boundary(uint bc_idx) const
{
    ASSERT_LT_DBG(bc_idx, boundary_.size());
    return Boundary(&boundary_[bc_idx]);
}

Partitioning *Mesh::get_part() {
    return part_.get();
}

const LongIdx *Mesh::get_local_part() {
    return (LongIdx*)this->get_part()->get_loc_part();
}




void Mesh::modify_element_ids(const RegionDB::MapElementIDToRegionID &map) {

    // get dim of the first element in the map, if it exists
    uint dim_to_check = RegionDB::undefined_dim;
    std::string reg_name = "UndefinedRegion";
    if(map.size() > 0){
        Element &ele = element_vec_[ elem_index(map.begin()->first) ];
        dim_to_check = ele.dim();
        reg_name = region_db_->find_id(map.begin()->second).label();
    }

	for (auto elem_to_region : map) {
		Element &ele = element_vec_[ elem_index(elem_to_region.first) ];
        
        if( ele.dim() != dim_to_check){
            THROW(ExcRegionElmDiffDim() << EI_Region(reg_name) << EI_RegIdx(elem_to_region.second) << EI_Dim(dim_to_check)
                    << EI_DimOther(ele.dim()) << EI_ElemId(elem_to_region.first) );
        }

		ele.region_idx_ = region_db_->get_region( elem_to_region.second, ele.dim() );
		region_db_->mark_used_region(ele.region_idx_.idx());
	}
}


void Mesh::check_mesh_on_read() {
    std::vector<uint> nodes_new_idx( this->n_nodes(), undef_idx );

    // check element quality and flag used nodes
    for (auto ele : this->elements_range()) {
        // element quality
    	double quality = ele.quality_measure_smooth();
    	if (quality < 0) {
    	    ASSERT_LT_DBG(ele.jacobian_S3(), 0);
    	    element_vec_[ele.mesh_idx()].inverted = true;
    	    quality = -quality;
    	}
    	if (quality < 4*std::numeric_limits<double>::epsilon())
    	    THROW( ExcBadElement() << EI_Quality(quality) << EI_ElemId(ele.idx()) );
        if ( quality< 0.001)
            WarningOut().fmt("Bad quality element ID={}, ({}<0.001).\n", ele.idx(), quality);

        // flag used nodes
        for (uint ele_node=0; ele_node<ele->n_nodes(); ele_node++) {
            uint inode = ele->node_idx(ele_node);
            nodes_new_idx[inode] = inode;
        }
    }

    // possibly build new node ids map
    BidirectionalMap<int> new_node_ids_;
    new_node_ids_.reserve(node_ids_->size());

    // remove unused nodes from the mesh
    uint inode_new = 0;
    for(uint inode = 0; inode < nodes_new_idx.size(); inode++) {
        if(nodes_new_idx[inode] == undef_idx){
            WarningOut().fmt("A node {} does not belong to any element "
                         " and will be removed.",
                         find_node_id(inode));
        }
        else{
            // map new node numbering
            nodes_new_idx[inode] = inode_new;
            
            // possibly move the nodes
            nodes_->vec<3>(inode_new) = nodes_->vec<3>(inode);
            new_node_ids_.add_item((*node_ids_)[inode]);

            inode_new++;
        }
    }

    uint n_nodes_new = inode_new;

    // if some node erased, update node ids in elements
    if(n_nodes_new < nodes_new_idx.size()){
        
        DebugOut() << "Updating node-element numbering due to unused nodes: "
            << print_var(n_nodes_new) << print_var(nodes_new_idx.size()) << "\n";

        // throw away unused nodes
        nodes_->resize(n_nodes_new);
        *node_ids_ = new_node_ids_;

        // update node-element numbering
        for (auto ele : this->elements_range()) {
            for (uint ele_node=0; ele_node<ele->n_nodes(); ele_node++) {
                uint inode_orig = ele->node_idx(ele_node);
                uint inode = nodes_new_idx[inode_orig];
                ASSERT_DBG(inode != undef_idx);
                const_cast<Element*>(ele.element())->nodes_[ele_node] = inode;
            }
        }
    }
}


//void Mesh::array_sort(std::array<uint, 4> &nodes) {
//    // TODO: use templated insert sort with recursion over length of array so that compiler can
//    // optimize for the small array size.
//
//    std::sort(nodes.begin(), nodes.end());
//}

void Mesh::canonical_faces() {
    // element_vec_ still contains both bulk and boundary elements
    for (uint i_el=0; i_el < element_vec_.size(); i_el++) {
        Element &ele = element_vec_[i_el];
        std::sort(ele.nodes_.begin(), ele.nodes_.end());
    }

}

void Mesh::setup_topology() {
    if (optimize_memory_locality) {
        START_TIMER("MESH - optimizer");
        this->optimize();
        END_TIMER("MESH - optimizer");
    }

    START_TIMER("MESH - setup topology");

    canonical_faces();
    check_mesh_on_read();


    make_neighbours_and_edges();
    element_to_neigh_vb();
    count_side_types();
    
    this->duplicate_nodes_ = new DuplicateNodes(this);

    part_ = std::make_shared<Partitioning>(this, in_record_.val<Input::Record>("partitioning") );

    // create parallel distribution and numbering of elements
    LongIdx *id_4_old = new LongIdx[n_elements()];
    int i = 0;
    for (auto ele : this->elements_range())
        id_4_old[i++] = ele.idx();
    part_->id_maps(n_elements(), id_4_old, el_ds, el_4_loc, row_4_el);
    bc_mesh_->init_distribution();
    bc_mesh_->duplicate_nodes_ = new DuplicateNodes(bc_mesh_);

    delete[] id_4_old;
    
    this->distribute_nodes();

    output_internal_ngh_data();
}


void Mesh::optimize() {
    MeshOptimizer<3> mo(this);
    mo.calculate_sizes();
    mo.calculate_node_curve_values_as_hilbert();
    mo.calculate_element_curve_values_as_hilbert_of_centers();

    this->sort_permuted_nodes_elements( mo.sort_nodes(this->node_permutation_), mo.sort_elements(this->elem_permutation_) );
}


void Mesh::sort_permuted_nodes_elements(std::vector<int> new_node_ids, std::vector<int> new_elem_ids) {
    BidirectionalMap<int> node_ids_backup = *this->node_ids_;
    this->node_ids_->clear();
    this->node_ids_->reserve(this->n_nodes());
    Armor::Array<double> nodes_backup = *this->nodes_;
    for (uint i = 0; i < this->element_vec_.size(); ++i) {
        for (uint j = 0; j < this->element_vec_[i].dim() + 1; ++j) {
            this->element_vec_[i].nodes_[j] = this->node_permutation_[this->element_vec_[i].nodes_[j]];
        }
    }
    for (uint i = 0; i < bc_mesh_->n_elements(); ++i) {
        for (uint j = 0; j < bc_mesh_->element(i).dim() + 1; ++j) {
            bc_mesh_->element_vec_[i].nodes_[j] = this->node_permutation_[bc_mesh_->element_vec_[i].nodes_[j]];
        }
    }
    for (uint i = 0; i < this->n_nodes(); ++i) {
    	this->nodes_->set(node_permutation_[i]) = nodes_backup.vec<3>(i);
    	this->node_ids_->add_item( node_ids_backup[new_node_ids[i]] );
    }

    BidirectionalMap<int> elem_ids_backup = this->element_ids_;
    this->element_ids_.clear();
    this->element_ids_.reserve(element_vec_.size());
    std::vector<Element> elements_backup = this->element_vec_;
    for (uint i = 0; i < element_vec_.size(); ++i) {
        this->element_vec_[elem_permutation_[i]] = elements_backup[i];
    	this->element_ids_.add_item( elem_ids_backup[new_elem_ids[i]] );
    }
}


//
void Mesh::count_side_types()
{

    n_insides = 0;
    n_exsides = 0;
	for (auto ele : this->elements_range())
        for(SideIter sde = ele.side(0); sde->side_idx() < ele->n_sides(); ++sde) {
            if (sde->is_external()) n_exsides++;
            else n_insides++;
        }
}



void MeshBase::create_node_element_lists() {
    // for each node we make a list of elements that use this node
    node_elements_.resize( this->n_nodes() );

    for (auto ele : this->elements_range())
        for (unsigned int n=0; n<ele->n_nodes(); n++)
            node_elements_[ele.node(n).idx()].push_back(ele.idx());

    for (vector<vector<unsigned int> >::iterator n=node_elements_.begin(); n!=node_elements_.end(); n++)
        stable_sort(n->begin(), n->end());
}


void MeshBase::intersect_element_lists(vector<unsigned int> const &nodes_list, vector<unsigned int> &intersection_element_list)
{
	if (node_elements_.size() == 0) {
		this->create_node_element_lists();
	}

	if (nodes_list.size() == 0) {
        intersection_element_list.clear();
    } else if (nodes_list.size() == 1) {
        intersection_element_list = node_elements_[ nodes_list[0] ];
	} else {
	    vector<unsigned int>::const_iterator it1=nodes_list.begin();
	    vector<unsigned int>::const_iterator it2=it1+1;
	    intersection_element_list.resize( node_elements_[*it1].size() ); // make enough space

	    it1=set_intersection(
                node_elements_[*it1].begin(), node_elements_[*it1].end(),
                node_elements_[*it2].begin(), node_elements_[*it2].end(),
                intersection_element_list.begin());
        intersection_element_list.resize(it1-intersection_element_list.begin()); // resize to true size

        for(;it2<nodes_list.end();++it2) {
            it1=set_intersection(
                    intersection_element_list.begin(), intersection_element_list.end(),
                    node_elements_[*it2].begin(), node_elements_[*it2].end(),
                    intersection_element_list.begin());
            intersection_element_list.resize(it1-intersection_element_list.begin()); // resize to true size
        }
    }
}


bool MeshBase::find_lower_dim_element( vector<unsigned int> &element_list, unsigned int dim, unsigned int &element_idx) {
    bool is_neighbour = false;

    vector<unsigned int>::iterator e_dest=element_list.begin();
    for( vector<unsigned int>::iterator ele = element_list.begin(); ele!=element_list.end(); ++ele) {
        //DebugOut() << "Eid: " << this->elem_index(*ele)
        //        << format(element_vec_[*ele].nodes_);

        if (element_vec_[*ele].dim() == dim) { // keep only indexes of elements of same dimension
            *e_dest=*ele;
            ++e_dest;
        } else if (element_vec_[*ele].dim() == dim-1) { // get only first element of lower dimension
            if (is_neighbour) THROW(ExcTooMatchingIds() << EI_ElemId(this->elem_index(*ele)) << EI_ElemIdOther(this->elem_index(element_idx)) );

            is_neighbour = true;
            element_idx = *ele;
        }
    }
    element_list.resize( e_dest - element_list.begin());
    return is_neighbour;
}

bool MeshBase::same_sides(const SideIter &si, vector<unsigned int> &side_nodes) {
    // check if nodes lists match (this is slow and will be faster only when we convert whole mesh into hierarchical design like in deal.ii)
    unsigned int ni=0;
    while ( ni < si->n_nodes()
        && find(side_nodes.begin(), side_nodes.end(), si->node(ni).idx() ) != side_nodes.end() ) ni++;
    return ( ni == si->n_nodes() );
}

/**
 * TODO:
 * - use std::is_any for setting is_neigbour
 * - possibly make appropriate constructors for Edge and Neighbour
 * - check side!=-1 when searching neigbouring element
 * - process boundary elements first, there should be no Neigh, but check it
 *   set Edge and boundary there
 */

void Mesh::make_neighbours_and_edges()
{
    Neighbour neighbour;
    EdgeData *edg = nullptr;
    unsigned int ngh_element_idx;
    unsigned int last_edge_idx = undef_idx;

    neighbour.mesh_ = this;

    create_node_element_lists();

	// pointers to created edges
	//vector<Edge *> tmp_edges;
    edges.resize(0); // be sure that edges are empty

	vector<unsigned int> side_nodes;
	vector<unsigned int> intersection_list; // list of elements in intersection of node element lists

	for( unsigned int i=0; i<bc_mesh()->n_elements(); ++i) {

		ElementAccessor<3> bc_ele = bc_mesh_->element_accessor(i);
		ASSERT(bc_ele.region().is_boundary());
        // Find all elements that share this side.
        side_nodes.resize(bc_ele->n_nodes());
        for (unsigned n=0; n<bc_ele->n_nodes(); n++) side_nodes[n] = bc_ele->node_idx(n);
        intersect_element_lists(side_nodes, intersection_list);
        bool is_neighbour = find_lower_dim_element(intersection_list, bc_ele->dim() +1, ngh_element_idx);
        if (is_neighbour) {
            THROW( ExcBdrElemMatchRegular() << EI_ElemId(bc_ele.idx()) << EI_ElemIdOther(this->elem_index(ngh_element_idx)) );
        } else {
            if (intersection_list.size() == 0) {
                // no matching dim+1 element found
            	WarningOut().fmt("Lonely boundary element, id: {}, region: {}, dimension {}.\n",
            			bc_ele.idx(), bc_ele.region().id(), bc_ele->dim());
                continue; // skip the boundary element
            }
            last_edge_idx=edges.size();
            edges.resize(last_edge_idx+1);
            edg = &( edges.back() );
            edg->n_sides = 0;
            edg->side_ = new struct SideIter[ intersection_list.size() ];

            // common boundary object
            unsigned int bdr_idx=boundary_.size();
            boundary_.resize(bdr_idx+1);
            BoundaryData &bdr=boundary_.back();
            bdr.bc_ele_idx_ = i;
            bdr.edge_idx_ = last_edge_idx;
            bdr.mesh_=this;

            // for 1d boundaries there can be more then one 1d elements connected to the boundary element
            // we do not detect this case later in the main search over bulk elements
            for( vector<unsigned int>::iterator isect = intersection_list.begin(); isect!=intersection_list.end(); ++isect)  {
                ElementAccessor<3> elem = this->element_accessor(*isect);
                for (unsigned int ecs=0; ecs<elem->n_sides(); ecs++) {
                    SideIter si = elem.side(ecs);
                    if ( same_sides( si, side_nodes) ) {
                        if (elem->edge_idx(ecs) != undef_idx) {
                        	OLD_ASSERT(elem->boundary_idx_!=nullptr, "Null boundary idx array.\n");
                            int last_bc_ele_idx=this->boundary_[elem->boundary_idx_[ecs]].bc_ele_idx_;
                            int new_bc_ele_idx=i;
                            THROW( ExcDuplicateBoundary()
                                    << EI_ElemLast(bc_mesh_->find_elem_id(last_bc_ele_idx))
                                    << EI_RegLast(bc_mesh_->element_accessor(last_bc_ele_idx).region().label())
                                    << EI_ElemNew(bc_mesh_->find_elem_id(new_bc_ele_idx))
                                    << EI_RegNew(bc_mesh_->element_accessor(new_bc_ele_idx).region().label())
                                    );
                        }
                        element_vec_[*isect].edge_idx_[ecs] = last_edge_idx;
                        edg->side_[ edg->n_sides++ ] = si;

                        if (elem->boundary_idx_ == NULL) {
                        	Element *el = &(element_vec_[*isect]);
                        	el->boundary_idx_ = new unsigned int [ el->n_sides() ];
                            std::fill( el->boundary_idx_, el->boundary_idx_ + el->n_sides(), undef_idx);
                        }
                        elem->boundary_idx_[ecs] = bdr_idx;
                        break; // next element in intersection list
                    }
                }
            }
        }

	}
	// Now we go through all element sides and create edges and neighbours
    unsigned int new_bc_elem_idx = bc_mesh_->n_elements();  //Mesh_idx of new boundary element generated in following block
	for (auto e : this->elements_range()) {
		for (unsigned int s=0; s<e->n_sides(); s++)
		{
			// skip sides that were already found
			if (e->edge_idx(s) != undef_idx) continue;


			// Find all elements that share this side.
			side_nodes.resize(e.side(s)->n_nodes());
			for (unsigned n=0; n<e.side(s)->n_nodes(); n++) side_nodes[n] = e.side(s)->node(n).idx();
			intersect_element_lists(side_nodes, intersection_list);

			bool is_neighbour = find_lower_dim_element(intersection_list, e->dim(), ngh_element_idx);

			if (is_neighbour) { // edge connects elements of different dimensions
				// Initialize for the neighbour case.
			    neighbour.elem_idx_ = ngh_element_idx;
            } else { // edge connects only elements of the same dimension
                // Initialize for the edge case.
                last_edge_idx=edges.size();
                edges.resize(last_edge_idx+1);
                edg = &( edges.back() );
                edg->n_sides = 0;
                edg->side_ = new struct SideIter[ intersection_list.size() ];
                if (intersection_list.size() > max_edge_sides_[e->dim()-1])
                	max_edge_sides_[e->dim()-1] = intersection_list.size();

                if (intersection_list.size() == 1) {
                	// outer edge, create boundary object as well
                	Element &elm = element_vec_[e.idx()];
                    edg->n_sides=1;
                    edg->side_[0] = e.side(s);
                    element_vec_[e.idx()].edge_idx_[s] = last_edge_idx;

                    if (e->boundary_idx_ == NULL) {
                    	elm.boundary_idx_ = new unsigned int [ e->n_sides() ];
                        std::fill( elm.boundary_idx_, elm.boundary_idx_ + e->n_sides(), undef_idx);
                    }

                    unsigned int bdr_idx=boundary_.size()+1; // need for VTK mesh that has no boundary elements
                                                             // and bulk elements are indexed from 0
                    boundary_.resize(bdr_idx+1);
                    BoundaryData &bdr=boundary_.back();
                    elm.boundary_idx_[s] = bdr_idx;

                    // fill boundary element
                    Element * bc_ele = add_element_to_vector(-bdr_idx, true);
                    bc_ele->init(e->dim()-1, region_db_->implicit_boundary_region() );
                    region_db_->mark_used_region( bc_ele->region_idx_.idx() );
                    for(unsigned int ni = 0; ni< side_nodes.size(); ni++) bc_ele->nodes_[ni] = side_nodes[ni];

                    // fill Boundary object
                    bdr.edge_idx_ = last_edge_idx;
                    bdr.bc_ele_idx_ = new_bc_elem_idx; //bc_mesh()->elem_index(-bdr_idx);
                    bdr.mesh_=this;
                    new_bc_elem_idx++;

                    continue; // next side of element e
                }
			}

			// go through the elements connected to the edge or neighbour
			// setup neigbour or edge
            for( vector<unsigned int>::iterator isect = intersection_list.begin(); isect!=intersection_list.end(); ++isect) {
            	ElementAccessor<3> elem = this->element_accessor(*isect);
                for (unsigned int ecs=0; ecs<elem->n_sides(); ecs++) {
                    if (elem->edge_idx(ecs) != undef_idx) continue; // ??? This should not happen.
                    SideIter si = elem.side(ecs);
                    if ( same_sides( si, side_nodes) ) {
                        if (is_neighbour) {
                            // create a new edge and neighbour for this side, and element to the edge
                            last_edge_idx=edges.size();
                            edges.resize(last_edge_idx+1);
                            edg = &( edges.back() );
                            edg->n_sides = 1;
                            edg->side_ = new struct SideIter[1];
                            edg->side_[0] = si;
                            element_vec_[elem.idx()].edge_idx_[ecs] = last_edge_idx;

                            neighbour.edge_idx_ = last_edge_idx;

                            vb_neighbours_.push_back(neighbour); // copy neighbour with this edge setting
                        } else {
                            // connect the side to the edge, and side to the edge
                            ASSERT_PTR_DBG(edg);
                            edg->side_[ edg->n_sides++ ] = si;
                            ASSERT_DBG(last_edge_idx != undef_idx);
                            element_vec_[elem.idx()].edge_idx_[ecs] = last_edge_idx;
                        }
                        break; // next element from intersection list
                    }
                } // search for side of other connected element
            } // connected elements

            if (! is_neighbour)
				ASSERT_EQ( (unsigned int) edg->n_sides, intersection_list.size())(e.input_id())(s).error("Missing edge sides.");
		} // for element sides
	}   // for elements

	MessageOut().fmt( "Created {} edges and {} neighbours.\n", edges.size(), vb_neighbours_.size() );
}



<<<<<<< HEAD
void Mesh::make_edge_permutations()
{
    // node numbers is the local index of the node on the last side
    // this maps the side nodes to the nodes of the reference side(0)
    std::unordered_map<unsigned int,unsigned int> node_numbers;

    for (auto edg : edge_range())
	{
        unsigned int n_side_nodes = edg.side(0)->n_nodes();
		// side 0 is reference, so its permutation is 0
		edg.side(0)->element()->permutation_idx_[edg.side(0)->side_idx()] = 0;

		if (edg.n_sides() > 1)
		{
		    // For every node on the reference side(0) give its local idx on the current side.
		    unsigned int permutation[n_side_nodes];


		    node_numbers.clear();
			for (uint i=0; i<n_side_nodes; i++)
				node_numbers[edg.side(0)->node(i).idx()] = i;

			for (uint sid=1; sid<edg.n_sides(); sid++)
			{
				for (uint i=0; i<n_side_nodes; i++)
					permutation[node_numbers[edg.side(sid)->node(i).idx()]] = i;

				switch (edg.side(0)->dim())
				{
				case 0:
					edg.side(sid)->element()->permutation_idx_[edg.side(sid)->side_idx()] = RefElement<1>::permutation_index(permutation);
					break;
				case 1:
					edg.side(sid)->element()->permutation_idx_[edg.side(sid)->side_idx()] = RefElement<2>::permutation_index(permutation);
					break;
				case 2:
					edg.side(sid)->element()->permutation_idx_[edg.side(sid)->side_idx()] = RefElement<3>::permutation_index(permutation);
					break;
				}
			}
		}
	}

	for (vector<Neighbour>::iterator nb=vb_neighbours_.begin(); nb!=vb_neighbours_.end(); nb++)
	{
        // node numbers is the local index of the node on the last side
        // this maps the side nodes to the nodes of the side(0)
	    unsigned int n_side_nodes = nb->element()->n_nodes();
	    unsigned int permutation[n_side_nodes];
        node_numbers.clear();

		// element of lower dimension is reference, so
		// we calculate permutation for the adjacent side
		for (unsigned int i=0; i<n_side_nodes; i++)
			node_numbers[nb->element().node(i).idx()] = i;

		for (unsigned int i=0; i<n_side_nodes; i++)
			permutation[node_numbers[nb->side()->node(i).idx()]] = i;

		switch (nb->side()->dim())
		{
		case 0:
			nb->side()->element()->permutation_idx_[nb->side()->side_idx()] = RefElement<1>::permutation_index(permutation);
			break;
		case 1:
			nb->side()->element()->permutation_idx_[nb->side()->side_idx()] = RefElement<2>::permutation_index(permutation);
			break;
		case 2:
			nb->side()->element()->permutation_idx_[nb->side()->side_idx()] = RefElement<3>::permutation_index(permutation);
			break;
		}
	}

	for (vector<BoundaryData>::iterator bdr=boundary_.begin(); bdr!=boundary_.end(); bdr++)
	{
        if (bdr->bc_ele_idx_ >= element_vec_.size()) continue; // skip invalid boundary item
        Edge edg = this->edge(bdr->edge_idx_);
        ElementAccessor<3> bdr_elm = bc_mesh_->element_accessor(bdr->bc_ele_idx_);

        // node numbers is the local index of the node on the last side
        // this maps the side nodes to the nodes of the side(0)
        unsigned int n_side_nodes = bdr_elm->n_nodes();
        unsigned int permutation[n_side_nodes];
        node_numbers.clear();

        // boundary element (lower dim) is reference, so
        // we calculate permutation for the adjacent side
        for (unsigned int i=0; i<n_side_nodes; i++) {
            node_numbers[bdr_elm.node(i).idx()] = i;
        }

        for (uint sid=0; sid<edg.n_sides(); sid++)
        {
            for (uint i=0; i<n_side_nodes; i++) {
                permutation[node_numbers[edg.side(sid)->node(i).idx()]] = i;
            }

            switch (bdr_elm.dim())
            {
            case 0:
                edg.side(sid)->element()->permutation_idx_[edg.side(sid)->side_idx()] = RefElement<1>::permutation_index(permutation);
                break;
            case 1:
                edg.side(sid)->element()->permutation_idx_[edg.side(sid)->side_idx()] = RefElement<2>::permutation_index(permutation);
                break;
            case 2:
                edg.side(sid)->element()->permutation_idx_[edg.side(sid)->side_idx()] = RefElement<3>::permutation_index(permutation);
                break;
            }
        }
    }
}





=======
>>>>>>> af04d43e
//=============================================================================
//
//=============================================================================
void Mesh::element_to_neigh_vb()
{

	//MessageOut() << "Element to neighbours of vb2 type... "/*orig verb 5*/;

	for (auto ele : elements_range())
		ele->n_neighs_vb_ =0;

    // count vb neighs per element
    for (auto & ngh : this->vb_neighbours_)  ngh.element()->n_neighs_vb_++;

    // Allocation of the array per element
    for (vector<Element>::iterator ele = element_vec_.begin(); ele!= element_vec_.end(); ++ele)
        if( ele->n_neighs_vb() > 0 ) {
            ele->neigh_vb = new struct Neighbour* [ele->n_neighs_vb()];
            ele->n_neighs_vb_=0;
        }

    // fill
    ElementAccessor<3> ele;
    for (auto & ngh : this->vb_neighbours_) {
        ele = ngh.element();
        ele->neigh_vb[ ele->n_neighs_vb_++ ] = &ngh;
    }

    //MessageOut() << "... O.K.\n"/*orig verb 6*/;
}






MixedMeshIntersections & Mesh::mixed_intersections() {
	/* Algorithm:
	 *
	 * 1) create BIH tree
	 * 2) for every 1D, find list of candidates
	 * 3) compute intersections for 1d, store it to master_elements
	 *
	 */
    if (! intersections) {
        intersections = std::make_shared<MixedMeshIntersections>(this);
        intersections->compute_intersections();
    }
    return *intersections;
}



ElementAccessor<3> MeshBase::element_accessor(unsigned int idx) const {
    return ElementAccessor<3>(this, idx);
}



NodeAccessor<3> MeshBase::node(unsigned int idx) const {
    return NodeAccessor<3>(this, idx);
}



void Mesh::elements_id_maps( vector<LongIdx> & bulk_elements_id, vector<LongIdx> & boundary_elements_id) const
{
    if (bulk_elements_id.size() ==0) {
        std::vector<LongIdx>::iterator map_it;

        bulk_elements_id.resize(n_elements());
        map_it = bulk_elements_id.begin();
        for(unsigned int idx=0; idx < n_elements(); idx++, ++map_it) {
        	LongIdx id = this->find_elem_id(idx);
            *map_it = id;
        }
        std::sort(bulk_elements_id.begin(), bulk_elements_id.end());

        boundary_elements_id.resize(bc_mesh_->n_elements());
        map_it = boundary_elements_id.begin();
        for(unsigned int idx=0; idx<bc_mesh_->n_elements(); idx++, ++map_it) {
        	LongIdx id = bc_mesh_->find_elem_id(idx);
            // We set ID for boundary elements created by the mesh itself to "-1"
            // this force gmsh reader to skip all remaining entries in boundary_elements_id
            // and thus report error for any remaining data lines
            if (id < 0) *map_it=-1;
            else *map_it = id;
        }
    }
}


bool compare_points(const arma::vec3 &p1, const arma::vec3 &p2) {
    static const double point_tolerance = 1E-10;
	return fabs(p1[0]-p2[0]) < point_tolerance
		&& fabs(p1[1]-p2[1]) < point_tolerance
		&& fabs(p1[2]-p2[2]) < point_tolerance;
}


std::shared_ptr<EquivalentMeshMap> Mesh::check_compatible_mesh(Mesh & input_mesh)
{
    // Assumptions:
    // - target (computational) mesh is continous
    // - source mesh can be both continous (unique nodes) and discontinous (duplicit nodes)
    // - at least one compatible element must be found (each mesh can be only subdomain of the other one)

	std::vector<unsigned int> node_ids; // indices map: nodes from source mesh to nodes of target mesh
	std::shared_ptr<EquivalentMeshMap> map_ptr = 
<<<<<<< HEAD
        std::make_shared<EquivalentMeshMap>(n_elements(), bc_mesh()->n_elements(), (LongIdx)Mesh::undef_idx);
=======
        std::make_shared<EquivalentMeshMap>(n_elements(), get_bc_mesh()->n_elements(), (LongIdx)undef_idx);
>>>>>>> af04d43e
    // indices map: nodes from source mesh to nodes of target mesh

    {
        // create map `node_ids` from node indices of source mesh to node indices of target mesh
        // - to each node of source mesh there must be one node in target mesh at maximum
        // - to each node of target mesh there can be more than one node in source mesh
        // - iterate over nodes of source mesh, use BIH tree of target mesh to find candidate nodes
        // - check equality of nodes by their L1 distance with tolerance
        std::vector<unsigned int> searched_elements; // for BIH tree
        unsigned int i_node, i_elm_node;
        const BIHTree &bih_tree=this->get_bih_tree();

    	// create nodes of mesh
<<<<<<< HEAD
        node_ids.resize( input_mesh.n_nodes(), Mesh::undef_idx );
=======
        node_ids.resize( input_mesh.n_nodes(), undef_idx );
>>>>>>> af04d43e
        for (auto nod : input_mesh.node_range()) {
            uint found_i_node = undef_idx;
            bih_tree.find_point(*nod, searched_elements);

            for (std::vector<unsigned int>::iterator it = searched_elements.begin(); it!=searched_elements.end(); it++) {
                ElementAccessor<3> ele = this->element_accessor( *it );
                for (i_node=0; i_node<ele->n_nodes(); i_node++)
                {
                    static const double point_tolerance = 1E-10;
                    if ( arma::norm(*ele.node(i_node) - *nod, 1) < point_tolerance) {
                        i_elm_node = ele.node(i_node).idx();
<<<<<<< HEAD
                        if (found_i_node == Mesh::undef_idx)
=======
                        if (found_i_node == undef_idx)
>>>>>>> af04d43e
                            found_i_node = i_elm_node;
                        else if (found_i_node != i_elm_node) {
                            // duplicate nodes in target mesh - not compatible
                            return std::make_shared<EquivalentMeshMap>();
                        }
                    }
                }
            }

<<<<<<< HEAD
            if (found_i_node!=Mesh::undef_idx)
=======
            if (found_i_node!=undef_idx)
>>>>>>> af04d43e
                node_ids[nod.idx()] = found_i_node;
            
            searched_elements.clear();
        }
    }

    unsigned int n_found = 0; // number of found equivalent elements
    // create map for bulk elements
    n_found += check_compatible_elements(&input_mesh, this, node_ids, map_ptr->bulk);
    // create map for boundary elements
<<<<<<< HEAD
    n_found += check_compatible_elements(input_mesh.bc_mesh(), this->bc_mesh(), node_ids, map_ptr->boundary);
=======
    n_found += check_compatible_elements(input_mesh.get_bc_mesh(), this->get_bc_mesh(), node_ids, map_ptr->boundary);
>>>>>>> af04d43e

    // no equivalent element found => mesh is not compatible
    if (n_found==0)
        return std::make_shared<EquivalentMeshMap>();
    else
        return map_ptr;
}

<<<<<<< HEAD
unsigned int Mesh::check_compatible_elements(MeshBase* source_mesh, MeshBase* target_mesh,
=======
unsigned int Mesh::check_compatible_elements(Mesh* source_mesh, Mesh* target_mesh,
>>>>>>> af04d43e
                                             const std::vector<unsigned int>& node_ids,
                                             std::vector<LongIdx>& map)
{
    // create map `element_ids_map` from ele indices of source mesh to ele indices of target mesh
    // - iterate over elements of source mesh
    // - get adjacent nodes of target mesh using `node_ids` map
    // - find adjacent element of target mesh using the found nodes

    std::vector<unsigned int> result_list; // list of elements with same dimension as vtk element
    std::vector<unsigned int> node_list; // auxiliary vector of node indices of a single element
    std::vector<unsigned int> candidate_list; // auxiliary output vector for intersect_element_lists function
    bool valid_nodes;

    unsigned int n_found = 0; // number of found equivalent elements
    
    for (auto elm : source_mesh->elements_range()) {
        valid_nodes = true;
        for (unsigned int j=0; j<elm->n_nodes(); j++) { // iterate trough all nodes of any element
<<<<<<< HEAD
            if (node_ids[ elm->node_idx(j) ] == Mesh::undef_idx)
=======
            if (node_ids[ elm->node_idx(j) ] == undef_idx)
>>>>>>> af04d43e
                valid_nodes = false;
            node_list.push_back( node_ids[ elm->node_idx(j) ] );
        }

        if (valid_nodes) {
            target_mesh->intersect_element_lists(node_list, candidate_list);
            for (auto i_elm : candidate_list) {
                if ( target_mesh->element_accessor(i_elm)->dim() == elm.dim() )
                    result_list.push_back(i_elm);
            }
        }

        if (result_list.size() == 1) {
            map[result_list[0]] = elm.idx();
            n_found++;
        }

        node_list.clear();
        result_list.clear();
    }
    return n_found;
}


void Mesh::read_regions_from_input(Input::Array region_list)
{
	for (Input::Iterator<Input::AbstractRecord> it = region_list.begin<Input::AbstractRecord>();
				it != region_list.end();
				++it) {
		// constructor has side effect in the mesh - create new region or set and store them to Mesh::region_db_
		(*it).factory< RegionSetBase, const Input::Record &, Mesh * >(*it, this);
	}
}

void Mesh::check_and_finish()
{
	modify_element_ids(region_db_->el_to_reg_map_);
	region_db_->el_to_reg_map_.clear();
	region_db_->close();
	region_db_->check_regions();

	if ( in_record_.val<bool>("print_regions") ) {
		stringstream ss;
		region_db_->print_region_table(ss);
		MessageOut() << ss.str();
	}
}


std::vector<BoundingBox> Mesh::get_element_boxes() {
    START_TIMER("Mesh::compute_element_boxes");
    std::vector<BoundingBox> boxes;

    // make element boxes
    unsigned int i=0;
    boxes.resize(this->n_elements());
    for (auto element : this->elements_range()) {
        boxes[i] = element.bounding_box();
    	i++;
    }

    return boxes;
}

const BIHTree &Mesh::get_bih_tree() {
    if (! this->bih_tree_) {
        bih_tree_ = std::make_shared<BIHTree>();
        bih_tree_->add_boxes( this->get_element_boxes() );
        bih_tree_->construct();
	}
    return *bih_tree_;
}

double Mesh::global_snap_radius() const {
	return in_record_.val<double>("global_snap_radius");
}

void Mesh::add_physical_name(unsigned int dim, unsigned int id, std::string name) {
	region_db_->add_region(id, name, dim, "$PhysicalNames");
}


void Mesh::add_node(unsigned int node_id, arma::vec3 coords) {

    nodes_->append(coords);
    node_ids_->add_item(node_id);
    node_permutation_.push_back(node_permutation_.size());
}


void Mesh::add_element(unsigned int elm_id, unsigned int dim, unsigned int region_id, unsigned int partition_id,
		std::vector<unsigned int> node_ids) {
	RegionIdx region_idx = region_db_->get_region( region_id, dim );
	if ( !region_idx.is_valid() ) {
		region_idx = region_db_->add_region( region_id, region_db_->create_label_from_id(region_id), dim, "$Element" );
	}
	region_db_->mark_used_region(region_idx.idx());

	if (!region_idx.is_boundary() && dim == 0) {
        WarningOut().fmt("Bulk elements of zero size(dim=0) are not supported. Element ID: {}.\n", elm_id);
	} else {
        Element *ele = add_element_to_vector(elm_id, region_idx.is_boundary());
        this->init_element(ele, elm_id, dim, region_idx, partition_id, node_ids);
	}
}


void Mesh::init_element(Element *ele, unsigned int elm_id, unsigned int dim, RegionIdx region_idx, unsigned int partition_id,
		std::vector<unsigned int> node_ids) {
	ele->init(dim, region_idx);
	ele->pid_ = partition_id;

	unsigned int ni=0;
	for (; ni<ele->n_nodes(); ni++) {
		ele->nodes_[ni] = this->node_index(node_ids[ni]);
	}
	for( ;ni < 4; ni++) ele->nodes_[ni] = undef_idx;

    // check that tetrahedron element is numbered correctly and is not degenerated
    if(ele->dim() == 3)
    {
        ElementAccessor<3> ea = this->element_accessor( this->elem_index(elm_id) );
        double jac = ea.jacobian_S3();
        if( ! (jac > 0) ) {
            WarningOut().fmt("Tetrahedron element with id {} has wrong numbering or is degenerated (Jacobian = {}).",elm_id, jac);
        }
    }
}


vector<vector<unsigned int> > const & MeshBase::node_elements() {
	if (node_elements_.size() == 0) {
		this->create_node_element_lists();
	}
	return node_elements_;
}


void MeshBase::init_element_vector(unsigned int size) {
	element_vec_.clear();
    element_ids_.clear();
    elem_permutation_.clear();
	element_vec_.reserve(size);
    element_ids_.reserve(size);
    elem_permutation_.reserve(size);
}


void MeshBase::init_node_vector(unsigned int size) {
	nodes_->reinit(size);
	node_ids_->clear();
	node_ids_->reserve(size);
	node_permutation_.clear();
	node_permutation_.reserve(size);
}


Element * MeshBase::add_element_to_vector(int id, bool is_boundary) {
    Element * elem;
    if (is_boundary) {
        elem = bc_mesh()->add_element_to_vector(id, false);
    } else {
        element_vec_.push_back( Element() );
        elem = &element_vec_.back(); //[element_vec_.size()-1];
        element_ids_.add_item((unsigned int)(id));
        elem_permutation_.push_back(elem_permutation_.size());
    }
	return elem;
}

Range<ElementAccessor<3>> MeshBase::elements_range() const {
	auto bgn_it = make_iter<ElementAccessor<3>>( ElementAccessor<3>(this, 0) );
	auto end_it = make_iter<ElementAccessor<3>>( ElementAccessor<3>(this, element_vec_.size()) );
	return Range<ElementAccessor<3>>(bgn_it, end_it);
}

Range<NodeAccessor<3>> MeshBase::node_range() const {
	auto bgn_it = make_iter<NodeAccessor<3>>( NodeAccessor<3>(this, 0) );
	auto end_it = make_iter<NodeAccessor<3>>( NodeAccessor<3>(this, n_nodes()) );
    return Range<NodeAccessor<3>>(bgn_it, end_it);
}

inline void MeshBase::check_element_size(unsigned int elem_idx) const
{
    ASSERT(elem_idx < element_vec_.size())(elem_idx)(element_vec_.size()).error("Index of element is out of bound of element vector!");
}

/*
 * Output of internal flow data.
 */
void Mesh::output_internal_ngh_data()
{
    START_TIMER("Mesh::output_internal_ngh_data");

    FilePath raw_output_file_path;
    if (! in_record_.opt_val("raw_ngh_output", raw_output_file_path)) return;

    ofstream raw_ngh_output_file;
    int rank;
    MPI_Comm_rank(MPI_COMM_WORLD, &rank);
    if (rank == 0) {
        MessageOut() << "Opening raw ngh output: " << raw_output_file_path << "\n";
        try {
            raw_output_file_path.open_stream(raw_ngh_output_file);
        } INPUT_CATCH(FilePath::ExcFileOpen, FilePath::EI_Address_String, (in_record_))
    }

    if (! raw_ngh_output_file.is_open()) return;
    
    // header
    raw_ngh_output_file <<  "// fields:\n//ele_id    n_sides    ns_side_neighbors[n]    neighbors[n*ns]    n_vb_neighbors    vb_neighbors[n_vb]\n";
    raw_ngh_output_file <<  fmt::format("{}\n" , n_elements());

    int cit = 0;
    
    // map from higher dim elements to its lower dim neighbors, using gmsh IDs: ele->id()
    unsigned int undefined_ele_id = -1;
    std::map<unsigned int, std::vector<unsigned int>> neigh_vb_map;
    for (auto ele : this->elements_range()) {
        if(ele->n_neighs_vb() > 0){
            for (unsigned int i = 0; i < ele->n_neighs_vb(); i++){
                ElementAccessor<3> higher_ele = ele->neigh_vb[i]->side()->element();
                
                auto search = neigh_vb_map.find(higher_ele.idx());
                if(search != neigh_vb_map.end()){
                    // if found, add id to correct local side idx
                    search->second[ele->neigh_vb[i]->side()->side_idx()] = ele.idx();
                }
                else{
                    // if not found, create new vector, each side can have one vb neighbour
                    std::vector<unsigned int> higher_ele_side_ngh(higher_ele->n_sides(), undefined_ele_id);
                    higher_ele_side_ngh[ele->neigh_vb[i]->side()->side_idx()] = ele.idx();
                    neigh_vb_map[higher_ele.idx()] = higher_ele_side_ngh;
                }
            }
        }
    }
    
    for (auto ele : this->elements_range()) {
        raw_ngh_output_file << ele.idx() << " ";
        raw_ngh_output_file << ele->n_sides() << " ";
        
        auto search_neigh = neigh_vb_map.end();
        for (unsigned int i = 0; i < ele->n_sides(); i++) {
            unsigned int n_side_neighs = ele.side(i)->edge().n_sides()-1;  //n_sides - the current one
            // check vb neighbors (lower dimension)
            if(n_side_neighs == 0){
                //update search
                if(search_neigh == neigh_vb_map.end())
                    search_neigh = neigh_vb_map.find(ele.idx());
                
                if(search_neigh != neigh_vb_map.end())
                    if(search_neigh->second[i] != undefined_ele_id)
                        n_side_neighs = 1;
            }
            raw_ngh_output_file << n_side_neighs << " ";
        }
        
        for (unsigned int i = 0; i < ele->n_sides(); i++) {
            Edge edge = ele.side(i)->edge();
            if(edge.n_sides() > 1){
                for (uint j = 0; j < edge.n_sides(); j++) {
                    if(edge.side(j) != ele.side(i))
                        raw_ngh_output_file << edge.side(j)->element().idx() << " ";
                }
            }
            //check vb neighbour
            else if(search_neigh != neigh_vb_map.end()
                    && search_neigh->second[i] != undefined_ele_id){
                raw_ngh_output_file << search_neigh->second[i] << " ";
            }
        }
        
        // list higher dim neighbours
        raw_ngh_output_file << ele->n_neighs_vb() << " ";
        for (unsigned int i = 0; i < ele->n_neighs_vb(); i++)
            raw_ngh_output_file << ele->neigh_vb[i]->side()->element().idx() << " ";
        
        raw_ngh_output_file << endl;
        cit ++;
    }
    raw_ngh_output_file << "$EndFlowField\n" << endl;
}



<<<<<<< HEAD
void Mesh::permute_tetrahedron(unsigned int elm_idx, std::vector<unsigned int> permutation_vec)
{
	ASSERT_LT_DBG(elm_idx, element_vec_.size());
    ASSERT_EQ_DBG(permutation_vec.size(), 4);

    std::array<unsigned int, 4> tmp_nodes;
    Element &elem = element_vec_[elm_idx];
    ASSERT_EQ_DBG(elem.dim(), 3);

    for(unsigned int i=0; i<elem.n_nodes(); i++)
    {
       	tmp_nodes[i] = elem.nodes_[permutation_vec[i]];
    }
    elem.nodes_ = tmp_nodes;
}


void Mesh::permute_triangle(unsigned int elm_idx, std::vector<unsigned int> permutation_vec)
{
	ASSERT_LT_DBG(elm_idx, element_vec_.size());
	ASSERT_EQ_DBG(permutation_vec.size(), 3);

    std::array<unsigned int, 4> tmp_nodes;
    Element &elem = element_vec_[elm_idx];
    ASSERT_EQ_DBG(elem.dim(), 2);

    for(unsigned int i=0; i<elem.n_nodes(); i++)
    {
       	tmp_nodes[i] = elem.nodes_[permutation_vec[i]];
    }
    elem.nodes_ = tmp_nodes;
=======
BCMesh *Mesh::get_bc_mesh() {
	if (bc_mesh_ == nullptr) bc_mesh_ = new BCMesh(this);
	return bc_mesh_;
>>>>>>> af04d43e
}


void Mesh::distribute_nodes() {
    ASSERT_PTR(el_4_loc).error("Array 'el_4_loc' is not initialized. Did you call Partitioning::id_maps?\n");

    unsigned int i_proc, i_node, i_ghost_node, elm_node;
    unsigned int my_proc = el_ds->myp();
    unsigned int n_proc = el_ds->np();

    // distribute nodes between processes, every node is assigned to minimal process of elements that own node
    // fill node_proc vector with same values on all processes
    std::vector<unsigned int> node_proc( this->n_nodes(), n_proc );
    std::vector<bool> local_node_flag( this->n_nodes(), false );

    for ( auto elm : this->elements_range() ) {
        i_proc = elm.proc();
        for (elm_node=0; elm_node<elm->n_nodes(); elm_node++) {
            i_node = elm->node_idx(elm_node);
            if (i_proc == my_proc) local_node_flag[i_node] = true;
            if (i_proc < node_proc[i_node]) node_proc[i_node] = i_proc;
        }
    }

    unsigned int n_own_nodes=0, n_local_nodes=0; // number of own and ghost nodes
    for(uint loc_flag : local_node_flag) if (loc_flag) n_local_nodes++;
    for(uint i_proc : node_proc) {
        if (i_proc == my_proc)
            n_own_nodes++;
        else if (i_proc == n_proc)
            ASSERT(0)(find_node_id(n_own_nodes)).error("A node does not belong to any element!");
    }

    //DebugOut() << print_var(n_own_nodes) << print_var(n_local_nodes) << this->n_nodes();
    // create and fill node_4_loc_ (mapping local to global indexes)
    node_4_loc_ = new LongIdx [ n_local_nodes ];
    i_node=0;
    i_ghost_node = n_own_nodes;
    for (unsigned int i=0; i<this->n_nodes(); ++i) {
        if (local_node_flag[i]) {
            if (node_proc[i]==my_proc)
                node_4_loc_[i_node++] = i;
            else
                node_4_loc_[i_ghost_node++] = i;
        }
    }

    // Construct node distribution object, set number of local nodes (own+ghost)
    node_ds_ = new Distribution(n_own_nodes, PETSC_COMM_WORLD);
    node_ds_->get_lsizes_array(); // need to initialize lsizes data member
    n_local_nodes_ = n_local_nodes;

}


inline int MeshBase::elem_index(int elem_id) const
{
    return element_ids_.get_position(elem_id);
}


const Neighbour &MeshBase::vb_neighbour(unsigned int nb) const
{ 
    // ASSERT(nb < vb_neighbours_.size());
    return vb_neighbours_[nb];
}

//-----------------------------------------------------------------------------
// vim: set cindent:<|MERGE_RESOLUTION|>--- conflicted
+++ resolved
@@ -178,13 +178,7 @@
 }
 
 Mesh::Mesh()
-<<<<<<< HEAD
-: optimize_memory_locality(true),
-=======
-: tree(nullptr),
->>>>>>> af04d43e
-  comm_(MPI_COMM_WORLD),
-  //nodes_(3, 1, 0),
+: comm_(MPI_COMM_WORLD),
   node_4_loc_(nullptr),
   node_ds_(nullptr),  
   bc_mesh_(new BCMesh(this))
@@ -207,18 +201,12 @@
 
 
 Mesh::Mesh(Mesh &other)
-  : tree(nullptr),
-  optimize_memory_locality(other.optimize_memory_locality),
+  : optimize_memory_locality(other.optimize_memory_locality),
   in_record_(other.in_record_),
   comm_(other.comm_),
-  bulk_size_(0),
-  nodes_(3, 1, 0),
-  row_4_el(nullptr),
-  el_4_loc(nullptr),
-  el_ds(nullptr),
   node_4_loc_(nullptr),
   node_ds_(nullptr),
-  bc_mesh_(nullptr)
+  bc_mesh_(new BCMesh(this))
 {
     init();
 }
@@ -248,44 +236,6 @@
     n_insides = NDEF;
     n_exsides = NDEF;
     n_sides_ = NDEF;
-
-<<<<<<< HEAD
-    // number of element of particular dimension
-    n_lines = 0;
-    n_triangles = 0;
-    n_tetrahedras = 0;
-=======
-    for (int d=0; d<3; d++) max_edge_sides_[d] = 0;
-
-    // Initialize numbering of nodes on sides.
-    // This is temporary solution, until class Element is templated
-    // by dimension. Then we can replace Mesh::side_nodes by
-    // RefElement<dim>::side_nodes.
-
-    // indices of side nodes in element node array
-    // Currently this is made ad libitum
-    // with some ordering here we can get sides with correct orientation.
-    // This speedup normal calculation.
-
-    side_nodes.resize(3); // three side dimensions
-    for(int dim=0; dim < 3; dim++) {
-        side_nodes[dim].resize(dim+2); // number of sides
-        for(int i_side=0; i_side < dim+2; i_side++)
-            side_nodes[dim][i_side].resize(dim+1);
-    }
-
-    for (unsigned int sid=0; sid<RefElement<1>::n_sides; sid++)
-    	for (unsigned int nid=0; nid<RefElement<1>::n_nodes_per_side; nid++)
-            side_nodes[0][sid][nid] = RefElement<1>::interact(Interaction<0,0>(sid))[nid];
-
-    for (unsigned int sid=0; sid<RefElement<2>::n_sides; sid++)
-        	for (unsigned int nid=0; nid<RefElement<2>::n_nodes_per_side; nid++)
-                side_nodes[1][sid][nid] = RefElement<2>::interact(Interaction<0,1>(sid))[nid];
-
-    for (unsigned int sid=0; sid<RefElement<3>::n_sides; sid++)
-        	for (unsigned int nid=0; nid<RefElement<3>::n_nodes_per_side; nid++)
-        		side_nodes[2][sid][nid] = RefElement<3>::interact(Interaction<0,2>(sid))[nid];
->>>>>>> af04d43e
 }
 
 
@@ -367,7 +317,7 @@
     	double quality = ele.quality_measure_smooth();
     	if (quality < 0) {
     	    ASSERT_LT_DBG(ele.jacobian_S3(), 0);
-    	    element_vec_[ele.mesh_idx()].inverted = true;
+    	    element_vec_[ele.idx()].inverted = true;
     	    quality = -quality;
     	}
     	if (quality < 4*std::numeric_limits<double>::epsilon())
@@ -815,126 +765,6 @@
 
 
 
-<<<<<<< HEAD
-void Mesh::make_edge_permutations()
-{
-    // node numbers is the local index of the node on the last side
-    // this maps the side nodes to the nodes of the reference side(0)
-    std::unordered_map<unsigned int,unsigned int> node_numbers;
-
-    for (auto edg : edge_range())
-	{
-        unsigned int n_side_nodes = edg.side(0)->n_nodes();
-		// side 0 is reference, so its permutation is 0
-		edg.side(0)->element()->permutation_idx_[edg.side(0)->side_idx()] = 0;
-
-		if (edg.n_sides() > 1)
-		{
-		    // For every node on the reference side(0) give its local idx on the current side.
-		    unsigned int permutation[n_side_nodes];
-
-
-		    node_numbers.clear();
-			for (uint i=0; i<n_side_nodes; i++)
-				node_numbers[edg.side(0)->node(i).idx()] = i;
-
-			for (uint sid=1; sid<edg.n_sides(); sid++)
-			{
-				for (uint i=0; i<n_side_nodes; i++)
-					permutation[node_numbers[edg.side(sid)->node(i).idx()]] = i;
-
-				switch (edg.side(0)->dim())
-				{
-				case 0:
-					edg.side(sid)->element()->permutation_idx_[edg.side(sid)->side_idx()] = RefElement<1>::permutation_index(permutation);
-					break;
-				case 1:
-					edg.side(sid)->element()->permutation_idx_[edg.side(sid)->side_idx()] = RefElement<2>::permutation_index(permutation);
-					break;
-				case 2:
-					edg.side(sid)->element()->permutation_idx_[edg.side(sid)->side_idx()] = RefElement<3>::permutation_index(permutation);
-					break;
-				}
-			}
-		}
-	}
-
-	for (vector<Neighbour>::iterator nb=vb_neighbours_.begin(); nb!=vb_neighbours_.end(); nb++)
-	{
-        // node numbers is the local index of the node on the last side
-        // this maps the side nodes to the nodes of the side(0)
-	    unsigned int n_side_nodes = nb->element()->n_nodes();
-	    unsigned int permutation[n_side_nodes];
-        node_numbers.clear();
-
-		// element of lower dimension is reference, so
-		// we calculate permutation for the adjacent side
-		for (unsigned int i=0; i<n_side_nodes; i++)
-			node_numbers[nb->element().node(i).idx()] = i;
-
-		for (unsigned int i=0; i<n_side_nodes; i++)
-			permutation[node_numbers[nb->side()->node(i).idx()]] = i;
-
-		switch (nb->side()->dim())
-		{
-		case 0:
-			nb->side()->element()->permutation_idx_[nb->side()->side_idx()] = RefElement<1>::permutation_index(permutation);
-			break;
-		case 1:
-			nb->side()->element()->permutation_idx_[nb->side()->side_idx()] = RefElement<2>::permutation_index(permutation);
-			break;
-		case 2:
-			nb->side()->element()->permutation_idx_[nb->side()->side_idx()] = RefElement<3>::permutation_index(permutation);
-			break;
-		}
-	}
-
-	for (vector<BoundaryData>::iterator bdr=boundary_.begin(); bdr!=boundary_.end(); bdr++)
-	{
-        if (bdr->bc_ele_idx_ >= element_vec_.size()) continue; // skip invalid boundary item
-        Edge edg = this->edge(bdr->edge_idx_);
-        ElementAccessor<3> bdr_elm = bc_mesh_->element_accessor(bdr->bc_ele_idx_);
-
-        // node numbers is the local index of the node on the last side
-        // this maps the side nodes to the nodes of the side(0)
-        unsigned int n_side_nodes = bdr_elm->n_nodes();
-        unsigned int permutation[n_side_nodes];
-        node_numbers.clear();
-
-        // boundary element (lower dim) is reference, so
-        // we calculate permutation for the adjacent side
-        for (unsigned int i=0; i<n_side_nodes; i++) {
-            node_numbers[bdr_elm.node(i).idx()] = i;
-        }
-
-        for (uint sid=0; sid<edg.n_sides(); sid++)
-        {
-            for (uint i=0; i<n_side_nodes; i++) {
-                permutation[node_numbers[edg.side(sid)->node(i).idx()]] = i;
-            }
-
-            switch (bdr_elm.dim())
-            {
-            case 0:
-                edg.side(sid)->element()->permutation_idx_[edg.side(sid)->side_idx()] = RefElement<1>::permutation_index(permutation);
-                break;
-            case 1:
-                edg.side(sid)->element()->permutation_idx_[edg.side(sid)->side_idx()] = RefElement<2>::permutation_index(permutation);
-                break;
-            case 2:
-                edg.side(sid)->element()->permutation_idx_[edg.side(sid)->side_idx()] = RefElement<3>::permutation_index(permutation);
-                break;
-            }
-        }
-    }
-}
-
-
-
-
-
-=======
->>>>>>> af04d43e
 //=============================================================================
 //
 //=============================================================================
@@ -1044,11 +874,7 @@
 
 	std::vector<unsigned int> node_ids; // indices map: nodes from source mesh to nodes of target mesh
 	std::shared_ptr<EquivalentMeshMap> map_ptr = 
-<<<<<<< HEAD
-        std::make_shared<EquivalentMeshMap>(n_elements(), bc_mesh()->n_elements(), (LongIdx)Mesh::undef_idx);
-=======
-        std::make_shared<EquivalentMeshMap>(n_elements(), get_bc_mesh()->n_elements(), (LongIdx)undef_idx);
->>>>>>> af04d43e
+        std::make_shared<EquivalentMeshMap>(n_elements(), bc_mesh()->n_elements(), (LongIdx)undef_idx);
     // indices map: nodes from source mesh to nodes of target mesh
 
     {
@@ -1062,11 +888,7 @@
         const BIHTree &bih_tree=this->get_bih_tree();
 
     	// create nodes of mesh
-<<<<<<< HEAD
-        node_ids.resize( input_mesh.n_nodes(), Mesh::undef_idx );
-=======
         node_ids.resize( input_mesh.n_nodes(), undef_idx );
->>>>>>> af04d43e
         for (auto nod : input_mesh.node_range()) {
             uint found_i_node = undef_idx;
             bih_tree.find_point(*nod, searched_elements);
@@ -1078,11 +900,7 @@
                     static const double point_tolerance = 1E-10;
                     if ( arma::norm(*ele.node(i_node) - *nod, 1) < point_tolerance) {
                         i_elm_node = ele.node(i_node).idx();
-<<<<<<< HEAD
-                        if (found_i_node == Mesh::undef_idx)
-=======
                         if (found_i_node == undef_idx)
->>>>>>> af04d43e
                             found_i_node = i_elm_node;
                         else if (found_i_node != i_elm_node) {
                             // duplicate nodes in target mesh - not compatible
@@ -1092,11 +910,7 @@
                 }
             }
 
-<<<<<<< HEAD
-            if (found_i_node!=Mesh::undef_idx)
-=======
             if (found_i_node!=undef_idx)
->>>>>>> af04d43e
                 node_ids[nod.idx()] = found_i_node;
             
             searched_elements.clear();
@@ -1107,11 +921,7 @@
     // create map for bulk elements
     n_found += check_compatible_elements(&input_mesh, this, node_ids, map_ptr->bulk);
     // create map for boundary elements
-<<<<<<< HEAD
     n_found += check_compatible_elements(input_mesh.bc_mesh(), this->bc_mesh(), node_ids, map_ptr->boundary);
-=======
-    n_found += check_compatible_elements(input_mesh.get_bc_mesh(), this->get_bc_mesh(), node_ids, map_ptr->boundary);
->>>>>>> af04d43e
 
     // no equivalent element found => mesh is not compatible
     if (n_found==0)
@@ -1120,11 +930,7 @@
         return map_ptr;
 }
 
-<<<<<<< HEAD
 unsigned int Mesh::check_compatible_elements(MeshBase* source_mesh, MeshBase* target_mesh,
-=======
-unsigned int Mesh::check_compatible_elements(Mesh* source_mesh, Mesh* target_mesh,
->>>>>>> af04d43e
                                              const std::vector<unsigned int>& node_ids,
                                              std::vector<LongIdx>& map)
 {
@@ -1143,11 +949,7 @@
     for (auto elm : source_mesh->elements_range()) {
         valid_nodes = true;
         for (unsigned int j=0; j<elm->n_nodes(); j++) { // iterate trough all nodes of any element
-<<<<<<< HEAD
-            if (node_ids[ elm->node_idx(j) ] == Mesh::undef_idx)
-=======
             if (node_ids[ elm->node_idx(j) ] == undef_idx)
->>>>>>> af04d43e
                 valid_nodes = false;
             node_list.push_back( node_ids[ elm->node_idx(j) ] );
         }
@@ -1434,44 +1236,6 @@
 
 
 
-<<<<<<< HEAD
-void Mesh::permute_tetrahedron(unsigned int elm_idx, std::vector<unsigned int> permutation_vec)
-{
-	ASSERT_LT_DBG(elm_idx, element_vec_.size());
-    ASSERT_EQ_DBG(permutation_vec.size(), 4);
-
-    std::array<unsigned int, 4> tmp_nodes;
-    Element &elem = element_vec_[elm_idx];
-    ASSERT_EQ_DBG(elem.dim(), 3);
-
-    for(unsigned int i=0; i<elem.n_nodes(); i++)
-    {
-       	tmp_nodes[i] = elem.nodes_[permutation_vec[i]];
-    }
-    elem.nodes_ = tmp_nodes;
-}
-
-
-void Mesh::permute_triangle(unsigned int elm_idx, std::vector<unsigned int> permutation_vec)
-{
-	ASSERT_LT_DBG(elm_idx, element_vec_.size());
-	ASSERT_EQ_DBG(permutation_vec.size(), 3);
-
-    std::array<unsigned int, 4> tmp_nodes;
-    Element &elem = element_vec_[elm_idx];
-    ASSERT_EQ_DBG(elem.dim(), 2);
-
-    for(unsigned int i=0; i<elem.n_nodes(); i++)
-    {
-       	tmp_nodes[i] = elem.nodes_[permutation_vec[i]];
-    }
-    elem.nodes_ = tmp_nodes;
-=======
-BCMesh *Mesh::get_bc_mesh() {
-	if (bc_mesh_ == nullptr) bc_mesh_ = new BCMesh(this);
-	return bc_mesh_;
->>>>>>> af04d43e
-}
 
 
 void Mesh::distribute_nodes() {

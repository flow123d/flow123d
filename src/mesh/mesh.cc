--- conflicted
+++ resolved
@@ -28,14 +28,7 @@
 #include "system/sys_profiler.hh"
 #include "la/distribution.hh"
 
-<<<<<<< HEAD
 #include "mesh/mesh.h"
-=======
-#include <boost/tokenizer.hpp>
-#include "boost/lexical_cast.hpp"
-
-
->>>>>>> 45e69273
 #include "mesh/ref_element.hh"
 
 // think about following dependencies
@@ -52,12 +45,6 @@
 
 #include "intersection/mixed_mesh_intersections.hh"
 
-
-<<<<<<< HEAD
-=======
-#include "mesh/mesh.h"
-
->>>>>>> 45e69273
 
 //TODO: sources, concentrations, initial condition  and similarly boundary conditions should be
 // instances of a Element valued field
@@ -103,7 +90,6 @@
 }
 
 const unsigned int Mesh::undef_idx;
-<<<<<<< HEAD
 
 Mesh::Mesh()
 : row_4_el(nullptr),
@@ -112,8 +98,6 @@
 {}
 
 
-=======
->>>>>>> 45e69273
 
 Mesh::Mesh(Input::Record in_record, MPI_Comm com)
 : in_record_(in_record),
@@ -774,7 +758,6 @@
     return *bih_tree_;
 }
 
-<<<<<<< HEAD
 
 void Mesh::add_physical_name(unsigned int dim, unsigned int id, std::string name) {
 	region_db_.add_region(id, name, dim, "$PhysicalNames");
@@ -836,8 +819,6 @@
 }
 
 
-=======
->>>>>>> 45e69273
 double Mesh::global_observe_radius() const {
 	return in_record_.val<double>("global_observe_search_radius");
 }

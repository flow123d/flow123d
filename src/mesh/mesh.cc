--- conflicted
+++ resolved
@@ -1204,16 +1204,10 @@
     unsigned int n_proc = el_ds->np();
 
     // distribute nodes between processes, every node is assigned to minimal process of elements that own node
-    // fill min_node_proc vector with same values on all processes
-<<<<<<< HEAD
-    std::vector<unsigned int> min_node_proc( this->n_nodes(), Mesh::undef_idx );
-    std::vector<bool> ghost_node_flag( this->n_nodes(), false );
-    unsigned int n_own_nodes=0, n_ghost_nodes=0; // number of own and ghost nodes
-=======
+    // fill node_proc vector with same values on all processes
     std::vector<unsigned int> node_proc( this->n_nodes(), n_proc );
     std::vector<bool> local_node_flag( this->n_nodes(), false );
 
->>>>>>> 0ef89207
     for ( auto elm : this->elements_range() ) {
         i_proc = elm.proc();
         for (elm_node=0; elm_node<elm->n_nodes(); elm_node++) {

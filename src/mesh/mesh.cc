/*!
 *
﻿ * Copyright (C) 2015 Technical University of Liberec.  All rights reserved.
 * 
 * This program is free software; you can redistribute it and/or modify it under
 * the terms of the GNU General Public License version 3 as published by the
 * Free Software Foundation. (http://www.gnu.org/licenses/gpl-3.0.en.html)
 * 
 * This program is distributed in the hope that it will be useful, but WITHOUT
 * ANY WARRANTY; without even the implied warranty of MERCHANTABILITY or FITNESS
 * FOR A PARTICULAR PURPOSE.  See the GNU General Public License for more details.
 *
 * 
 * @file    mesh.cc
 * @ingroup mesh
 * @brief   Mesh construction
 */

#include <unistd.h>
#include <set>
#include <unordered_map>

#include "system/system.hh"
#include "system/exceptions.hh"
#include "system/index_types.hh"
#include "input/reader_to_storage.hh"
#include "input/input_type.hh"
#include "input/accessors.hh"
#include "system/sys_profiler.hh"
#include "la/distribution.hh"

#include "mesh/mesh.h"
#include "mesh/bc_mesh.hh"
#include "mesh/ref_element.hh"
#include "mesh/region_set.hh"
#include "mesh/range_wrapper.hh"

// think about following dependencies
#include "mesh/accessors.hh"
#include "mesh/node_accessor.hh"
#include "mesh/partitioning.hh"
#include "mesh/neighbours.h"


#include "mesh/bih_tree.hh"
#include "mesh/duplicate_nodes.h"

#include "intersection/mixed_mesh_intersections.hh"



//TODO: sources, concentrations, initial condition  and similarly boundary conditions should be
// instances of a Element valued field
// concentrations is in fact reimplemented in transport REMOVE it HERE

// After removing non-geometrical things from mesh, this should be part of mash initializing.
#include "mesh/region.hh"

#define NDEF  -1

namespace IT = Input::Type;

const Input::Type::Selection & Mesh::get_input_intersection_variant() {
    return Input::Type::Selection("Types of search algorithm for finding intersection candidates.")
        .add_value(Mesh::BIHsearch, "BIHsearch",
            "Use BIH for finding initial candidates, then continue by prolongation.")
        .add_value(Mesh::BIHonly, "BIHonly",
            "Use BIH for finding all candidates.")
        .add_value(Mesh::BBsearch, "BBsearch",
            "Use bounding boxes for finding initial candidates, then continue by prolongation.")
        .close();
}

const IT::Record & Mesh::get_input_type() {
	return IT::Record("Mesh","Record with mesh related data." )
	    .allow_auto_conversion("mesh_file")
		.declare_key("mesh_file", IT::FileName::input(), IT::Default::obligatory(),
				"Input file with mesh description.")
		.declare_key("regions", IT::Array( RegionSetBase::get_input_type() ), IT::Default::optional(),
				"List of additional region and region set definitions not contained in the mesh. "
				"There are three region sets implicitly defined:\n\n"
				"- ALL (all regions of the mesh)\n"
				"- .BOUNDARY (all boundary regions)\n"
				"- BULK (all bulk regions)")
		.declare_key("partitioning", Partitioning::get_input_type(), IT::Default("\"any_neighboring\""), "Parameters of mesh partitioning algorithms.\n" )
	    .declare_key("print_regions", IT::Bool(), IT::Default("true"), "If true, print table of all used regions.")
        .declare_key("intersection_search", Mesh::get_input_intersection_variant(), 
                     IT::Default("\"BIHsearch\""), "Search algorithm for element intersections.")
        .declare_key("global_snap_radius", IT::Double(0.0), IT::Default("1E-3"),
                     "Maximal snapping distance from the mesh in various search operations. In particular, it is used "
                     "to find the closest mesh element of an observe point; and in FieldFormula to find closest surface "
                     "element in plan view (Z projection).")
        .declare_key("raw_ngh_output", IT::FileName::output(), IT::Default::optional(),
                     "Output file with neighboring data from mesh.")
		.close();
}

const unsigned int Mesh::undef_idx;

Mesh::Mesh()
: tree(nullptr),
  bulk_size_(0),
<<<<<<< HEAD
  nodes_(3, 1, 0),
=======
>>>>>>> e56f9d57
  row_4_el(nullptr),
  el_4_loc(nullptr),
  el_ds(nullptr),
  node_4_loc_(nullptr),
  node_ds_(nullptr),  
  bc_mesh_(nullptr)
  
{}



Mesh::Mesh(Input::Record in_record, MPI_Comm com)
: tree(nullptr),
  in_record_(in_record),
  comm_(com),
  bulk_size_(0),
  nodes_(3, 1, 0),
  row_4_el(nullptr),
  el_4_loc(nullptr),
  el_ds(nullptr),
  node_4_loc_(nullptr),
  node_ds_(nullptr),
  bc_mesh_(nullptr)
{
	// set in_record_, if input accessor is empty
	if (in_record_.is_empty()) {
		istringstream is("{mesh_file=\"\"}");
	    Input::ReaderToStorage reader;
	    IT::Record &in_rec = const_cast<IT::Record &>(Mesh::get_input_type());
	    in_rec.finish();
	    reader.read_stream(is, in_rec, Input::FileFormat::format_JSON);
	    in_record_ = reader.get_root_interface<Input::Record>();
	}

        int rank;
        MPI_Comm_rank(MPI_COMM_WORLD, &rank);
        if (rank == 0) {
            // optionally open raw output file
            FilePath raw_output_file_path;
            if (in_record_.opt_val("raw_ngh_output", raw_output_file_path)) {
            	MessageOut() << "Opening raw ngh output: " << raw_output_file_path << "\n";
            	try {
            		raw_output_file_path.open_stream(raw_ngh_output_file);
            	} INPUT_CATCH(FilePath::ExcFileOpen, FilePath::EI_Address_String, (in_record_))
            }

        }
	init();
}

Mesh::IntersectionSearch Mesh::get_intersection_search()
{
    return in_record_.val<Mesh::IntersectionSearch>("intersection_search");
}


void Mesh::init()
{

    n_insides = NDEF;
    n_exsides = NDEF;
    n_sides_ = NDEF;

    // number of element of particular dimension
    n_lines = 0;
    n_triangles = 0;
    n_tetrahedras = 0;

    for (int d=0; d<3; d++) max_edge_sides_[d] = 0;

    // Initialize numbering of nodes on sides.
    // This is temporary solution, until class Element is templated
    // by dimension. Then we can replace Mesh::side_nodes by
    // RefElement<dim>::side_nodes.

    // indices of side nodes in element node array
    // Currently this is made ad libitum
    // with some ordering here we can get sides with correct orientation.
    // This speedup normal calculation.

    side_nodes.resize(3); // three side dimensions
    for(int dim=0; dim < 3; dim++) {
        side_nodes[dim].resize(dim+2); // number of sides
        for(int i_side=0; i_side < dim+2; i_side++)
            side_nodes[dim][i_side].resize(dim+1);
    }

    for (unsigned int sid=0; sid<RefElement<1>::n_sides; sid++)
    	for (unsigned int nid=0; nid<RefElement<1>::n_nodes_per_side; nid++)
            side_nodes[0][sid][nid] = RefElement<1>::interact(Interaction<0,0>(sid))[nid];

    for (unsigned int sid=0; sid<RefElement<2>::n_sides; sid++)
        	for (unsigned int nid=0; nid<RefElement<2>::n_nodes_per_side; nid++)
                side_nodes[1][sid][nid] = RefElement<2>::interact(Interaction<0,1>(sid))[nid];

    for (unsigned int sid=0; sid<RefElement<3>::n_sides; sid++)
        	for (unsigned int nid=0; nid<RefElement<3>::n_nodes_per_side; nid++)
        		side_nodes[2][sid][nid] = RefElement<3>::interact(Interaction<0,2>(sid))[nid];
}


Mesh::~Mesh() {
    for(EdgeData &edg : this->edges)
        if (edg.side_) delete[] edg.side_;

    for (unsigned int idx=0; idx < bulk_size_; idx++) {
    	Element *ele=&(element_vec_[idx]);
        if (ele->boundary_idx_) delete[] ele->boundary_idx_;
        if (ele->neigh_vb) delete[] ele->neigh_vb;
    }

    for(unsigned int idx=bulk_size_; idx < element_vec_.size(); idx++) {
        Element *ele=&(element_vec_[idx]);
        if (ele->boundary_idx_) delete[] ele->boundary_idx_;
    }

    if (row_4_el != nullptr) delete[] row_4_el;
    if (el_4_loc != nullptr) delete[] el_4_loc;
    if (el_ds != nullptr) delete el_ds;
    if (node_4_loc_ != nullptr) delete[] node_4_loc_;
    if (node_ds_ != nullptr) delete node_ds_;
    if (bc_mesh_ != nullptr) delete bc_mesh_;
    if (tree != nullptr) delete tree;
}


unsigned int Mesh::n_sides() const
{
    if (n_sides_ == NDEF) {
        n_sides_=0;
        for (auto ele : this->elements_range()) n_sides_ += ele->n_sides();
    }
    return n_sides_;
}

unsigned int Mesh::n_vb_neighbours() const {
     return vb_neighbours_.size();
 }


unsigned int Mesh::n_corners() {
    unsigned int li, count = 0;
    for (auto ele : this->elements_range()) {
    	for (li=0; li<ele->n_nodes(); li++) {
            count++;
        }
    }
    return count;
}

Edge Mesh::edge(uint edge_idx) const
{
    ASSERT_LT_DBG(edge_idx, edges.size());
    return Edge(this, edge_idx);
}

Boundary Mesh::boundary(uint bc_idx) const
{
    ASSERT_LT_DBG(bc_idx, boundary_.size());
    return Boundary(&boundary_[bc_idx]);
}

Partitioning *Mesh::get_part() {
    return part_.get();
}

const LongIdx *Mesh::get_local_part() {
    return (LongIdx*)this->get_part()->get_loc_part();
}


//=============================================================================
// COUNT ELEMENT TYPES
//=============================================================================

void Mesh::count_element_types() {
	for (auto elm : this->elements_range())
    switch (elm->dim()) {
        case 1:
            n_lines++;
            break;
        case 2:
            n_triangles++;
            break;
        case 3:
            n_tetrahedras++;
            break;
        }
}



void Mesh::modify_element_ids(const RegionDB::MapElementIDToRegionID &map) {
	for (auto elem_to_region : map) {
		Element &ele = element_vec_[ elem_index(elem_to_region.first) ];
		ele.region_idx_ = region_db_.get_region( elem_to_region.second, ele.dim() );
		region_db_.mark_used_region(ele.region_idx_.idx());
	}
}



void Mesh::setup_topology() {
    START_TIMER("MESH - setup topology");
    
    count_element_types();

    // check mesh quality
    for (auto ele : this->elements_range()) {
    	double quality = ele.quality_measure_smooth(ele.side(0));
        if ( quality< 0.001) WarningOut().fmt("Bad quality (<0.001) of the element {}.\n", ele.idx());
    }

    make_neighbours_and_edges();
    element_to_neigh_vb();
    make_edge_permutations();
    count_side_types();
    
    tree = new DuplicateNodes(this);

    part_ = std::make_shared<Partitioning>(this, in_record_.val<Input::Record>("partitioning") );

    // create parallel distribution and numbering of elements
    LongIdx *id_4_old = new LongIdx[n_elements()];
    int i = 0;
    for (auto ele : this->elements_range())
        id_4_old[i++] = ele.idx();
    part_->id_maps(n_elements(), id_4_old, el_ds, el_4_loc, row_4_el);

    delete[] id_4_old;
    
    this->distribute_nodes();

    output_internal_ngh_data();
}


//
void Mesh::count_side_types()
{

    n_insides = 0;
    n_exsides = 0;
	for (auto ele : this->elements_range())
        for(SideIter sde = ele.side(0); sde->side_idx() < ele->n_sides(); ++sde) {
            if (sde->is_external()) n_exsides++;
            else n_insides++;
        }
}



void Mesh::create_node_element_lists() {
    // for each node we make a list of elements that use this node
    node_elements_.resize( this->n_nodes() );

    for (auto ele : this->elements_range())
        for (unsigned int n=0; n<ele->n_nodes(); n++)
            node_elements_[ele.node(n).idx()].push_back(ele.idx());

    for (vector<vector<unsigned int> >::iterator n=node_elements_.begin(); n!=node_elements_.end(); n++)
        stable_sort(n->begin(), n->end());
}


void Mesh::intersect_element_lists(vector<unsigned int> const &nodes_list, vector<unsigned int> &intersection_element_list)
{
	if (node_elements_.size() == 0) {
		this->create_node_element_lists();
	}

	if (nodes_list.size() == 0) {
        intersection_element_list.clear();
    } else if (nodes_list.size() == 1) {
        intersection_element_list = node_elements_[ nodes_list[0] ];
	} else {
	    vector<unsigned int>::const_iterator it1=nodes_list.begin();
	    vector<unsigned int>::const_iterator it2=it1+1;
	    intersection_element_list.resize( node_elements_[*it1].size() ); // make enough space

	    it1=set_intersection(
                node_elements_[*it1].begin(), node_elements_[*it1].end(),
                node_elements_[*it2].begin(), node_elements_[*it2].end(),
                intersection_element_list.begin());
        intersection_element_list.resize(it1-intersection_element_list.begin()); // resize to true size

        for(;it2<nodes_list.end();++it2) {
            it1=set_intersection(
                    intersection_element_list.begin(), intersection_element_list.end(),
                    node_elements_[*it2].begin(), node_elements_[*it2].end(),
                    intersection_element_list.begin());
            intersection_element_list.resize(it1-intersection_element_list.begin()); // resize to true size
        }
    }
}


bool Mesh::find_lower_dim_element( vector<unsigned int> &element_list, unsigned int dim, unsigned int &element_idx) {
    bool is_neighbour = false;

    vector<unsigned int>::iterator e_dest=element_list.begin();
    for( vector<unsigned int>::iterator ele = element_list.begin(); ele!=element_list.end(); ++ele) {
        if (element_vec_[*ele].dim() == dim) { // keep only indexes of elements of same dimension
            *e_dest=*ele;
            ++e_dest;
        } else if (element_vec_[*ele].dim() == dim-1) { // get only first element of lower dimension
            if (is_neighbour) xprintf(UsrErr, "Too matching elements id: %d and id: %d in the same mesh.\n",
            		this->elem_index(*ele), this->elem_index(element_idx) );

            is_neighbour = true;
            element_idx = *ele;
        }
    }
    element_list.resize( e_dest - element_list.begin());
    return is_neighbour;
}

bool Mesh::same_sides(const SideIter &si, vector<unsigned int> &side_nodes) {
    // check if nodes lists match (this is slow and will be faster only when we convert whole mesh into hierarchical design like in deal.ii)
    unsigned int ni=0;
    while ( ni < si->n_nodes()
        && find(side_nodes.begin(), side_nodes.end(), si->node(ni).idx() ) != side_nodes.end() ) ni++;
    return ( ni == si->n_nodes() );
}

/**
 * TODO:
 * - use std::is_any for setting is_neigbour
 * - possibly make appropriate constructors for Edge and Neighbour
 * - check side!=-1 when searching neigbouring element
 * - process boundary elements first, there should be no Neigh, but check it
 *   set Edge and boundary there
 */

void Mesh::make_neighbours_and_edges()
{
	ASSERT(bc_element_tmp_.size()==0)
			.error("Temporary structure of boundary element data is not empty. Did you call create_boundary_elements?");

    Neighbour neighbour;
    EdgeData *edg = nullptr;
    unsigned int ngh_element_idx;
    unsigned int last_edge_idx = Mesh::undef_idx;

    neighbour.mesh_ = this;

    create_node_element_lists();

	// pointers to created edges
	//vector<Edge *> tmp_edges;
    edges.resize(0); // be sure that edges are empty

	vector<unsigned int> side_nodes;
	vector<unsigned int> intersection_list; // list of elements in intersection of node element lists

	for( unsigned int i=bulk_size_; i<element_vec_.size(); ++i) {

		ElementAccessor<3> bc_ele = this->element_accessor(i);
		ASSERT(bc_ele.region().is_boundary());
        // Find all elements that share this side.
        side_nodes.resize(bc_ele->n_nodes());
        for (unsigned n=0; n<bc_ele->n_nodes(); n++) side_nodes[n] = bc_ele->node_idx(n);
        intersect_element_lists(side_nodes, intersection_list);
        bool is_neighbour = find_lower_dim_element(intersection_list, bc_ele->dim() +1, ngh_element_idx);
        if (is_neighbour) {
            xprintf(UsrErr, "Boundary element (id: %d) match a regular element (id: %d) of lower dimension.\n",
                    bc_ele.idx(), this->elem_index(ngh_element_idx));
        } else {
            if (intersection_list.size() == 0) {
                // no matching dim+1 element found
            	WarningOut().fmt("Lonely boundary element, id: {}, region: {}, dimension {}.\n",
            			bc_ele.idx(), bc_ele.region().id(), bc_ele->dim());
                continue; // skip the boundary element
            }
            last_edge_idx=edges.size();
            edges.resize(last_edge_idx+1);
            edg = &( edges.back() );
            edg->n_sides = 0;
            edg->side_ = new struct SideIter[ intersection_list.size() ];

            // common boundary object
            unsigned int bdr_idx=boundary_.size();
            boundary_.resize(bdr_idx+1);
            BoundaryData &bdr=boundary_.back();
            bdr.bc_ele_idx_ = i;
            bdr.edge_idx_ = last_edge_idx;
            bdr.mesh_=this;

            // for 1d boundaries there can be more then one 1d elements connected to the boundary element
            // we do not detect this case later in the main search over bulk elements
            for( vector<unsigned int>::iterator isect = intersection_list.begin(); isect!=intersection_list.end(); ++isect)  {
                ElementAccessor<3> elem = this->element_accessor(*isect);
                for (unsigned int ecs=0; ecs<elem->n_sides(); ecs++) {
                    SideIter si = elem.side(ecs);
                    if ( same_sides( si, side_nodes) ) {
                        if (elem->edge_idx(ecs) != Mesh::undef_idx) {
                        	OLD_ASSERT(elem->boundary_idx_!=nullptr, "Null boundary idx array.\n");
                            int last_bc_ele_idx=this->boundary_[elem->boundary_idx_[ecs]].bc_ele_idx_;
                            int new_bc_ele_idx=i;
                            THROW( ExcDuplicateBoundary()
                                    << EI_ElemLast(this->find_elem_id(last_bc_ele_idx))
                                    << EI_RegLast(this->element_accessor(last_bc_ele_idx).region().label())
                                    << EI_ElemNew(this->find_elem_id(new_bc_ele_idx))
                                    << EI_RegNew(this->element_accessor(new_bc_ele_idx).region().label())
                                    );
                        }
                        element_vec_[*isect].edge_idx_[ecs] = last_edge_idx;
                        edg->side_[ edg->n_sides++ ] = si;

                        if (elem->boundary_idx_ == NULL) {
                        	Element *el = &(element_vec_[*isect]);
                        	el->boundary_idx_ = new unsigned int [ el->n_sides() ];
                            std::fill( el->boundary_idx_, el->boundary_idx_ + el->n_sides(), Mesh::undef_idx);
                        }
                        elem->boundary_idx_[ecs] = bdr_idx;
                        break; // next element in intersection list
                    }
                }
            }

        }

	}
	// Now we go through all element sides and create edges and neighbours
	for (auto e : this->elements_range()) {
		for (unsigned int s=0; s<e->n_sides(); s++)
		{
			// skip sides that were already found
			if (e->edge_idx(s) != Mesh::undef_idx) continue;


			// Find all elements that share this side.
			side_nodes.resize(e.side(s)->n_nodes());
			for (unsigned n=0; n<e.side(s)->n_nodes(); n++) side_nodes[n] = e.side(s)->node(n).idx();
			intersect_element_lists(side_nodes, intersection_list);

			bool is_neighbour = find_lower_dim_element(intersection_list, e->dim(), ngh_element_idx);

			if (is_neighbour) { // edge connects elements of different dimensions
				// Initialize for the neighbour case.
			    neighbour.elem_idx_ = ngh_element_idx;
            } else { // edge connects only elements of the same dimension
                // Initialize for the edge case.
                last_edge_idx=edges.size();
                edges.resize(last_edge_idx+1);
                edg = &( edges.back() );
                edg->n_sides = 0;
                edg->side_ = new struct SideIter[ intersection_list.size() ];
                if (intersection_list.size() > max_edge_sides_[e->dim()-1])
                	max_edge_sides_[e->dim()-1] = intersection_list.size();

                if (intersection_list.size() == 1) {
                	// outer edge, create boundary object as well
                	Element &elm = element_vec_[e.idx()];
                    edg->n_sides=1;
                    edg->side_[0] = e.side(s);
                    element_vec_[e.idx()].edge_idx_[s] = last_edge_idx;

                    if (e->boundary_idx_ == NULL) {
                    	elm.boundary_idx_ = new unsigned int [ e->n_sides() ];
                        std::fill( elm.boundary_idx_, elm.boundary_idx_ + e->n_sides(), Mesh::undef_idx);
                    }

                    unsigned int bdr_idx=boundary_.size()+1; // need for VTK mesh that has no boundary elements
                                                             // and bulk elements are indexed from 0
                    boundary_.resize(bdr_idx+1);
                    BoundaryData &bdr=boundary_.back();
                    elm.boundary_idx_[s] = bdr_idx;

                    // fill boundary element
                    Element * bc_ele = add_element_to_vector(-bdr_idx);
                    bc_ele->init(e->dim()-1, region_db_.implicit_boundary_region() );
                    region_db_.mark_used_region( bc_ele->region_idx_.idx() );
                    for(unsigned int ni = 0; ni< side_nodes.size(); ni++) bc_ele->nodes_[ni] = side_nodes[ni];

                    // fill Boundary object
                    bdr.edge_idx_ = last_edge_idx;
                    bdr.bc_ele_idx_ = elem_index(-bdr_idx);
                    bdr.mesh_=this;

                    continue; // next side of element e
                }
			}

			// go through the elements connected to the edge or neighbour
			// setup neigbour or edge
            for( vector<unsigned int>::iterator isect = intersection_list.begin(); isect!=intersection_list.end(); ++isect) {
            	ElementAccessor<3> elem = this->element_accessor(*isect);
                for (unsigned int ecs=0; ecs<elem->n_sides(); ecs++) {
                    if (elem->edge_idx(ecs) != Mesh::undef_idx) continue; // ??? This should not happen.
                    SideIter si = elem.side(ecs);
                    if ( same_sides( si, side_nodes) ) {
                        if (is_neighbour) {
                            // create a new edge and neighbour for this side, and element to the edge
                            last_edge_idx=edges.size();
                            edges.resize(last_edge_idx+1);
                            edg = &( edges.back() );
                            edg->n_sides = 1;
                            edg->side_ = new struct SideIter[1];
                            edg->side_[0] = si;
                            element_vec_[elem.idx()].edge_idx_[ecs] = last_edge_idx;

                            neighbour.edge_idx_ = last_edge_idx;

                            vb_neighbours_.push_back(neighbour); // copy neighbour with this edge setting
                        } else {
                            // connect the side to the edge, and side to the edge
                            ASSERT_PTR_DBG(edg);
                            edg->side_[ edg->n_sides++ ] = si;
                            ASSERT_DBG(last_edge_idx != Mesh::undef_idx);
                            element_vec_[elem.idx()].edge_idx_[ecs] = last_edge_idx;
                        }
                        break; // next element from intersection list
                    }
                } // search for side of other connected element
            } // connected elements

            if (! is_neighbour)
				ASSERT_EQ( (unsigned int) edg->n_sides, intersection_list.size())(e.index())(s).error("Missing edge sides.");
		} // for element sides
	}   // for elements

	MessageOut().fmt( "Created {} edges and {} neighbours.\n", edges.size(), vb_neighbours_.size() );
}



void Mesh::make_edge_permutations()
{
    // node numbers is the local index of the node on the last side
    // this maps the side nodes to the nodes of the reference side(0)
    std::unordered_map<unsigned int,unsigned int> node_numbers;

    for (auto edg : edge_range())
	{
        unsigned int n_side_nodes = edg.side(0)->n_nodes();
		// side 0 is reference, so its permutation is 0
		edg.side(0)->element()->permutation_idx_[edg.side(0)->side_idx()] = 0;

		if (edg.n_sides() > 1)
		{
		    // For every node on the reference side(0) give its local idx on the current side.
		    unsigned int permutation[n_side_nodes];


		    node_numbers.clear();
			for (uint i=0; i<n_side_nodes; i++)
				node_numbers[edg.side(0)->node(i).idx()] = i;

			for (uint sid=1; sid<edg.n_sides(); sid++)
			{
				for (uint i=0; i<n_side_nodes; i++)
					permutation[node_numbers[edg.side(sid)->node(i).idx()]] = i;

				switch (edg.side(0)->dim())
				{
				case 0:
					edg.side(sid)->element()->permutation_idx_[edg.side(sid)->side_idx()] = RefElement<1>::permutation_index(permutation);
					break;
				case 1:
					edg.side(sid)->element()->permutation_idx_[edg.side(sid)->side_idx()] = RefElement<2>::permutation_index(permutation);
					break;
				case 2:
					edg.side(sid)->element()->permutation_idx_[edg.side(sid)->side_idx()] = RefElement<3>::permutation_index(permutation);
					break;
				}
			}
		}
	}

	for (vector<Neighbour>::iterator nb=vb_neighbours_.begin(); nb!=vb_neighbours_.end(); nb++)
	{
        // node numbers is the local index of the node on the last side
        // this maps the side nodes to the nodes of the side(0)
	    unsigned int n_side_nodes = nb->element()->n_nodes();
	    unsigned int permutation[n_side_nodes];
        node_numbers.clear();

		// element of lower dimension is reference, so
		// we calculate permutation for the adjacent side
		for (unsigned int i=0; i<n_side_nodes; i++)
			node_numbers[nb->element().node(i).idx()] = i;

		for (unsigned int i=0; i<n_side_nodes; i++)
			permutation[node_numbers[nb->side()->node(i).idx()]] = i;

		switch (nb->side()->dim())
		{
		case 0:
			nb->side()->element()->permutation_idx_[nb->side()->side_idx()] = RefElement<1>::permutation_index(permutation);
			break;
		case 1:
			nb->side()->element()->permutation_idx_[nb->side()->side_idx()] = RefElement<2>::permutation_index(permutation);
			break;
		case 2:
			nb->side()->element()->permutation_idx_[nb->side()->side_idx()] = RefElement<3>::permutation_index(permutation);
			break;
		}
	}
}





//=============================================================================
//
//=============================================================================
void Mesh::element_to_neigh_vb()
{

	//MessageOut() << "Element to neighbours of vb2 type... "/*orig verb 5*/;

	for (vector<Element>::iterator ele = element_vec_.begin(); ele!= element_vec_.begin()+bulk_size_; ++ele)
		ele->n_neighs_vb_ =0;

    // count vb neighs per element
    for (auto & ngh : this->vb_neighbours_)  ngh.element()->n_neighs_vb_++;

    // Allocation of the array per element
    for (vector<Element>::iterator ele = element_vec_.begin(); ele!= element_vec_.begin()+bulk_size_; ++ele)
        if( ele->n_neighs_vb() > 0 ) {
            ele->neigh_vb = new struct Neighbour* [ele->n_neighs_vb()];
            ele->n_neighs_vb_=0;
        }

    // fill
    ElementAccessor<3> ele;
    for (auto & ngh : this->vb_neighbours_) {
        ele = ngh.element();
        ele->neigh_vb[ ele->n_neighs_vb_++ ] = &ngh;
    }

    //MessageOut() << "... O.K.\n"/*orig verb 6*/;
}






MixedMeshIntersections & Mesh::mixed_intersections() {
	/* Algorithm:
	 *
	 * 1) create BIH tree
	 * 2) for every 1D, find list of candidates
	 * 3) compute intersections for 1d, store it to master_elements
	 *
	 */
    if (! intersections) {
        intersections = std::make_shared<MixedMeshIntersections>(this);
        intersections->compute_intersections();
    }
    return *intersections;
}



ElementAccessor<3> Mesh::element_accessor(unsigned int idx) const {
    return ElementAccessor<3>(this, idx);
}



NodeAccessor<3> Mesh::node(unsigned int idx) const {
    return NodeAccessor<3>(this, idx);
}



void Mesh::elements_id_maps( vector<LongIdx> & bulk_elements_id, vector<LongIdx> & boundary_elements_id) const
{
    if (bulk_elements_id.size() ==0) {
        std::vector<LongIdx>::iterator map_it;
        LongIdx last_id;

        bulk_elements_id.resize(n_elements());
        map_it = bulk_elements_id.begin();
        last_id = -1;
        for(unsigned int idx=0; idx < n_elements(); idx++, ++map_it) {
        	LongIdx id = this->find_elem_id(idx);
            if (last_id >= id) xprintf(UsrErr, "Element IDs in non-increasing order, ID: %d\n", id);
            last_id=*map_it = id;
        }

        boundary_elements_id.resize(n_elements(true));
        map_it = boundary_elements_id.begin();
        last_id = -1;
        for(unsigned int idx=bulk_size_; idx<element_vec_.size(); idx++, ++map_it) {
        	LongIdx id = this->find_elem_id(idx);
            // We set ID for boundary elements created by the mesh itself to "-1"
            // this force gmsh reader to skip all remaining entries in boundary_elements_id
            // and thus report error for any remaining data lines
            if (id < 0) last_id=*map_it=-1;
            else {
                if (last_id >= id) xprintf(UsrErr, "Element IDs in non-increasing order, ID: %d\n", id);
                last_id=*map_it = id;
            }
        }
    }
}


bool compare_points(const arma::vec3 &p1, const arma::vec3 &p2) {
    static const double point_tolerance = 1E-10;
	return fabs(p1[0]-p2[0]) < point_tolerance
		&& fabs(p1[1]-p2[1]) < point_tolerance
		&& fabs(p1[2]-p2[2]) < point_tolerance;
}


bool Mesh::check_compatible_mesh( Mesh & mesh, vector<LongIdx> & bulk_elements_id, vector<LongIdx> & boundary_elements_id )
{
	std::vector<unsigned int> node_ids; // allow mapping ids of nodes from source mesh to target mesh
	std::vector<unsigned int> node_list;
	std::vector<unsigned int> candidate_list; // returned by intersect_element_lists
	std::vector<unsigned int> result_list; // list of elements with same dimension as vtk element
	unsigned int i; // counter over vectors

    {
        // iterates over node vector of \p this object
        // to each node must be found just only one node in target \p mesh
        // store orders (mapping between source and target meshes) into node_ids vector
        std::vector<unsigned int> searched_elements; // for BIH tree
        unsigned int i_node, i_elm_node;
        const BIHTree &bih_tree=mesh.get_bih_tree();

    	// create nodes of mesh
        node_ids.resize( this->n_nodes() );
        i=0;
        for (auto nod : this->node_range()) {
            uint found_i_node = Mesh::undef_idx;
            bih_tree.find_point(*nod, searched_elements);

            for (std::vector<unsigned int>::iterator it = searched_elements.begin(); it!=searched_elements.end(); it++) {
                ElementAccessor<3> ele = mesh.element_accessor( *it );
                for (i_node=0; i_node<ele->n_nodes(); i_node++)
                {
                    static const double point_tolerance = 1E-10;
                    if ( arma::norm(*ele.node(i_node) - *nod, 1) < point_tolerance) {
                        i_elm_node = ele.node(i_node).idx();
                        if (found_i_node == Mesh::undef_idx) found_i_node = i_elm_node;
                        else if (found_i_node != i_elm_node) {
                            // duplicate nodes in target mesh
                        	this->elements_id_maps(bulk_elements_id, boundary_elements_id);
                            return false;
                        }
                    }
                }
            }
            if (found_i_node == Mesh::undef_idx) {
                // no node found in target mesh
            	this->elements_id_maps(bulk_elements_id, boundary_elements_id);
            	return false;
            }
            node_ids[i] = found_i_node;
            searched_elements.clear();
            i++;
        }
    }

    {
        // iterates over bulk elements of \p this object
        // elements in both meshes must be in ratio 1:1
        // store orders (mapping between both mesh files) into bulk_elements_id vector
        bulk_elements_id.clear();
        bulk_elements_id.resize(this->n_elements());
        // iterate trough bulk part of element vector, to each element in source mesh must exist only one element in target mesh
        // fill bulk_elements_id vector
        i=0;
        for (auto elm : this->elements_range()) {
            for (unsigned int j=0; j<elm->n_nodes(); j++) { // iterate trough all nodes of any element
                node_list.push_back( node_ids[ elm->node_idx(j) ] );
            }
            mesh.intersect_element_lists(node_list, candidate_list);
            for (auto i_elm : candidate_list) {
            	if ( mesh.element_accessor(i_elm)->dim() == elm.dim() ) result_list.push_back( elm.index() );
            }
            if (result_list.size() != 1) {
            	// intersect_element_lists must produce one element
            	this->elements_id_maps(bulk_elements_id, boundary_elements_id);
            	return false;
            }
            bulk_elements_id[i] = (LongIdx)result_list[0];
            node_list.clear();
            result_list.clear();
        	i++;
        }
    }

    {
        // iterates over boundary elements of \p this object
        // elements in both meshes must be in ratio 1:1
        // store orders (mapping between both mesh files) into boundary_elements_id vector
    	auto bc_mesh = this->get_bc_mesh();
        boundary_elements_id.clear();
        boundary_elements_id.resize(bc_mesh->n_elements());
        // iterate trough boundary part of element vector, to each element in source mesh must exist only one element in target mesh
        // fill boundary_elements_id vector
        i=0;
        for (auto elm : bc_mesh->elements_range()) {
            for (unsigned int j=0; j<elm->n_nodes(); j++) { // iterate trough all nodes of any element
                node_list.push_back( node_ids[ elm->node_idx(j) ] );
            }
            mesh.get_bc_mesh()->intersect_element_lists(node_list, candidate_list);
            for (auto i_elm : candidate_list) {
            	if ( mesh.get_bc_mesh()->element_accessor(i_elm)->dim() == elm.dim() ) result_list.push_back( elm.index() );
            }
            if (result_list.size() != 1) {
            	// intersect_element_lists must produce one element
            	this->elements_id_maps(bulk_elements_id, boundary_elements_id);
            	return false;
            }
            boundary_elements_id[i] = (LongIdx)result_list[0];
            node_list.clear();
            result_list.clear();
        	i++;
        }
    }

    return true;
}

void Mesh::read_regions_from_input(Input::Array region_list)
{
	for (Input::Iterator<Input::AbstractRecord> it = region_list.begin<Input::AbstractRecord>();
				it != region_list.end();
				++it) {
		// constructor has side effect in the mesh - create new region or set and store them to Mesh::region_db_
		(*it).factory< RegionSetBase, const Input::Record &, Mesh * >(*it, this);
	}
}

void Mesh::check_and_finish()
{
	modify_element_ids(region_db_.el_to_reg_map_);
	region_db_.el_to_reg_map_.clear();
	region_db_.close();
	region_db_.check_regions();

	if ( in_record_.val<bool>("print_regions") ) {
		stringstream ss;
		region_db_.print_region_table(ss);
		MessageOut() << ss.str();
	}
}


std::vector<BoundingBox> Mesh::get_element_boxes() {
    START_TIMER("Mesh::compute_element_boxes");
    std::vector<BoundingBox> boxes;

    // make element boxes
    unsigned int i=0;
    boxes.resize(this->n_elements());
    for (auto element : this->elements_range()) {
        boxes[i] = element.bounding_box();
    	i++;
    }

    return boxes;
}

const BIHTree &Mesh::get_bih_tree() {
    if (! this->bih_tree_) {
        bih_tree_ = std::make_shared<BIHTree>();
        bih_tree_->add_boxes( this->get_element_boxes() );
        bih_tree_->construct();
	}
    return *bih_tree_;
}

double Mesh::global_snap_radius() const {
	return in_record_.val<double>("global_snap_radius");
}

void Mesh::add_physical_name(unsigned int dim, unsigned int id, std::string name) {
	region_db_.add_region(id, name, dim, "$PhysicalNames");
}


void Mesh::add_node(unsigned int node_id, arma::vec3 coords) {

    nodes_.append(coords);
    node_ids_.add_item(node_id);
}


void Mesh::add_element(unsigned int elm_id, unsigned int dim, unsigned int region_id, unsigned int partition_id,
		std::vector<unsigned int> node_ids) {
	RegionIdx region_idx = region_db_.get_region( region_id, dim );
	if ( !region_idx.is_valid() ) {
		region_idx = region_db_.add_region( region_id, region_db_.create_label_from_id(region_id), dim, "$Element" );
	}
	region_db_.mark_used_region(region_idx.idx());

	if (region_idx.is_boundary()) {
		bc_element_tmp_.push_back( ElementTmpData(elm_id, dim, region_idx, partition_id, node_ids) );
	} else {
		if(dim == 0 ) {
			WarningOut().fmt("Bulk elements of zero size(dim=0) are not supported. Element ID: {}.\n", elm_id);
		}
		else {
			Element *ele = add_element_to_vector(elm_id);
			bulk_size_++;
			this->init_element(ele, elm_id, dim, region_idx, partition_id, node_ids);
		}
	}
}


void Mesh::init_element(Element *ele, unsigned int elm_id, unsigned int dim, RegionIdx region_idx, unsigned int partition_id,
		std::vector<unsigned int> node_ids) {
	ele->init(dim, region_idx);
	ele->pid_ = partition_id;

	for (unsigned int ni=0; ni<ele->n_nodes(); ni++) {
		ele->nodes_[ni] = this->node_index(node_ids[ni]);
	}

    // check that tetrahedron element is numbered correctly and is not degenerated
    if(ele->dim() == 3)
    {
        ElementAccessor<3> ea = this->element_accessor( this->elem_index(elm_id) );
        double jac = ea.tetrahedron_jacobian();
        if( ! (jac > 0) ) {
            WarningOut().fmt("Tetrahedron element with id {} has wrong numbering or is degenerated (Jacobian = {}).",elm_id, jac);
        }
    }
}


vector<vector<unsigned int> > const & Mesh::node_elements() {
	if (node_elements_.size() == 0) {
		this->create_node_element_lists();
	}
	return node_elements_;
}


void Mesh::init_element_vector(unsigned int size) {
	element_vec_.clear();
    element_ids_.clear();
	element_vec_.reserve(size);
    element_ids_.reserve(size);
	bc_element_tmp_.clear();
	bc_element_tmp_.reserve(size);
	bulk_size_ = 0;
	boundary_loaded_size_ = 0;
}


void Mesh::init_node_vector(unsigned int size) {
	nodes_.reinit(size);
	node_ids_.clear();
	node_ids_.reserve(size);
}


Element * Mesh::add_element_to_vector(int id) {
    element_vec_.push_back( Element() );
    Element * elem = &element_vec_.back(); //[element_vec_.size()-1];
    element_ids_.add_item((unsigned int)(id));
	return elem;
}

Range<ElementAccessor<3>> Mesh::elements_range() const {
	auto bgn_it = make_iter<ElementAccessor<3>>( ElementAccessor<3>(this, 0) );
	auto end_it = make_iter<ElementAccessor<3>>( ElementAccessor<3>(this, bulk_size_) );
	return Range<ElementAccessor<3>>(bgn_it, end_it);
}

Range<NodeAccessor<3>> Mesh::node_range() const {
	auto bgn_it = make_iter<NodeAccessor<3>>( NodeAccessor<3>(this, 0) );
	auto end_it = make_iter<NodeAccessor<3>>( NodeAccessor<3>(this, n_nodes()) );
    return Range<NodeAccessor<3>>(bgn_it, end_it);
}

Range<Edge> Mesh::edge_range() const {
	auto bgn_it = make_iter<Edge>( Edge(this, 0) );
	auto end_it = make_iter<Edge>( Edge(this, edges.size()) );
    return Range<Edge>(bgn_it, end_it);
}

inline void Mesh::check_element_size(unsigned int elem_idx) const
{
    ASSERT(elem_idx < element_vec_.size())(elem_idx)(element_vec_.size()).error("Index of element is out of bound of element vector!");
}

/*
 * Output of internal flow data.
 */
void Mesh::output_internal_ngh_data()
{
    START_TIMER("Mesh::output_internal_ngh_data");

    if (! raw_ngh_output_file.is_open()) return;
    
    // header
    raw_ngh_output_file <<  "// fields:\n//ele_id    n_sides    ns_side_neighbors[n]    neighbors[n*ns]    n_vb_neighbors    vb_neighbors[n_vb]\n";
    raw_ngh_output_file <<  fmt::format("{}\n" , n_elements());

    int cit = 0;
    
    // map from higher dim elements to its lower dim neighbors, using gmsh IDs: ele->id()
    unsigned int undefined_ele_id = -1;
    std::map<unsigned int, std::vector<unsigned int>> neigh_vb_map;
    for (auto ele : this->elements_range()) {
        if(ele->n_neighs_vb() > 0){
            for (unsigned int i = 0; i < ele->n_neighs_vb(); i++){
                ElementAccessor<3> higher_ele = ele->neigh_vb[i]->side()->element();
                
                auto search = neigh_vb_map.find(higher_ele.idx());
                if(search != neigh_vb_map.end()){
                    // if found, add id to correct local side idx
                    search->second[ele->neigh_vb[i]->side()->side_idx()] = ele.idx();
                }
                else{
                    // if not found, create new vector, each side can have one vb neighbour
                    std::vector<unsigned int> higher_ele_side_ngh(higher_ele->n_sides(), undefined_ele_id);
                    higher_ele_side_ngh[ele->neigh_vb[i]->side()->side_idx()] = ele.idx();
                    neigh_vb_map[higher_ele.idx()] = higher_ele_side_ngh;
                }
            }
        }
    }
    
    for (auto ele : this->elements_range()) {
        raw_ngh_output_file << ele.idx() << " ";
        raw_ngh_output_file << ele->n_sides() << " ";
        
        auto search_neigh = neigh_vb_map.end();
        for (unsigned int i = 0; i < ele->n_sides(); i++) {
            unsigned int n_side_neighs = ele.side(i)->edge().n_sides()-1;  //n_sides - the current one
            // check vb neighbors (lower dimension)
            if(n_side_neighs == 0){
                //update search
                if(search_neigh == neigh_vb_map.end())
                    search_neigh = neigh_vb_map.find(ele.idx());
                
                if(search_neigh != neigh_vb_map.end())
                    if(search_neigh->second[i] != undefined_ele_id)
                        n_side_neighs = 1;
            }
            raw_ngh_output_file << n_side_neighs << " ";
        }
        
        for (unsigned int i = 0; i < ele->n_sides(); i++) {
            Edge edge = ele.side(i)->edge();
            if(edge.n_sides() > 1){
                for (uint j = 0; j < edge.n_sides(); j++) {
                    if(edge.side(j) != ele.side(i))
                        raw_ngh_output_file << edge.side(j)->element().idx() << " ";
                }
            }
            //check vb neighbour
            else if(search_neigh != neigh_vb_map.end()
                    && search_neigh->second[i] != undefined_ele_id){
                raw_ngh_output_file << search_neigh->second[i] << " ";
            }
        }
        
        // list higher dim neighbours
        raw_ngh_output_file << ele->n_neighs_vb() << " ";
        for (unsigned int i = 0; i < ele->n_neighs_vb(); i++)
            raw_ngh_output_file << ele->neigh_vb[i]->side()->element().idx() << " ";
        
        raw_ngh_output_file << endl;
        cit ++;
    }
    raw_ngh_output_file << "$EndFlowField\n" << endl;
}


void Mesh::create_boundary_elements() {
    // Copy boundary elements in temporary storage to the second part of the element vector
	for(ElementTmpData &e_data : bc_element_tmp_) {
	    Element *ele = add_element_to_vector(e_data.elm_id);
		this->init_element(ele, e_data.elm_id, e_data.dim, e_data.region_idx,
				e_data.partition_id, e_data.node_ids);
	}
	// release memory
	vector<ElementTmpData>().swap(bc_element_tmp_);
}


void Mesh::permute_tetrahedron(unsigned int elm_idx, std::vector<unsigned int> permutation_vec)
{
	ASSERT_LT_DBG(elm_idx, element_vec_.size());
    ASSERT_EQ_DBG(permutation_vec.size(), 4);

    std::array<unsigned int, 4> tmp_nodes;
    Element &elem = element_vec_[elm_idx];
    ASSERT_EQ_DBG(elem.dim(), 3);

    for(unsigned int i=0; i<elem.n_nodes(); i++)
    {
       	tmp_nodes[i] = elem.nodes_[permutation_vec[i]];
    }
    elem.nodes_ = tmp_nodes;
}


void Mesh::permute_triangle(unsigned int elm_idx, std::vector<unsigned int> permutation_vec)
{
	ASSERT_LT_DBG(elm_idx, element_vec_.size());
	ASSERT_EQ_DBG(permutation_vec.size(), 3);

    std::array<unsigned int, 4> tmp_nodes;
    Element &elem = element_vec_[elm_idx];
    ASSERT_EQ_DBG(elem.dim(), 2);

    for(unsigned int i=0; i<elem.n_nodes(); i++)
    {
       	tmp_nodes[i] = elem.nodes_[permutation_vec[i]];
    }
    elem.nodes_ = tmp_nodes;
}


BCMesh *Mesh::get_bc_mesh() {
	if (bc_mesh_ == nullptr) bc_mesh_ = new BCMesh(this);
	return bc_mesh_;
}


void Mesh::distribute_nodes() {
    ASSERT_PTR(el_4_loc).error("Array 'el_4_loc' is not initialized. Did you call Partitioning::id_maps?\n");

    unsigned int i_proc, i_node, i_ghost_node, elm_node;
    unsigned int my_proc = el_ds->myp();
    unsigned int n_proc = el_ds->np();

    // distribute nodes between processes, every node is assigned to minimal process of elements that own node
    // fill node_proc vector with same values on all processes
    std::vector<unsigned int> node_proc( this->n_nodes(), n_proc );
    std::vector<bool> local_node_flag( this->n_nodes(), false );

    for ( auto elm : this->elements_range() ) {
        i_proc = elm.proc();
        for (elm_node=0; elm_node<elm->n_nodes(); elm_node++) {
            i_node = elm->node_idx(elm_node);
            if (i_proc == my_proc) local_node_flag[i_node] = true;
            if (i_proc < node_proc[i_node]) node_proc[i_node] = i_proc;
        }
    }

    unsigned int n_own_nodes=0, n_local_nodes=0; // number of own and ghost nodes
    for(uint i_proc : node_proc) if (i_proc == my_proc) n_own_nodes++;
    for(uint loc_flag : local_node_flag) if (loc_flag) n_local_nodes++;

    //DebugOut() << print_var(n_own_nodes) << print_var(n_local_nodes) << this->n_nodes();
    // create and fill node_4_loc_ (mapping local to global indexes)
    node_4_loc_ = new LongIdx [ n_local_nodes ];
    i_node=0;
    i_ghost_node = n_own_nodes;
    for (unsigned int i=0; i<this->n_nodes(); ++i) {
        if (local_node_flag[i]) {
            if (node_proc[i]==my_proc)
                node_4_loc_[i_node++] = i;
            else
                node_4_loc_[i_ghost_node++] = i;
        }
    }

    // Construct node distribution object, set number of local nodes (own+ghost)
    node_ds_ = new Distribution(n_own_nodes, PETSC_COMM_WORLD);
    node_ds_->get_lsizes_array(); // need to initialize lsizes data member
    n_local_nodes_ = n_local_nodes;

}

//-----------------------------------------------------------------------------
// vim: set cindent:<|MERGE_RESOLUTION|>--- conflicted
+++ resolved
@@ -100,10 +100,7 @@
 Mesh::Mesh()
 : tree(nullptr),
   bulk_size_(0),
-<<<<<<< HEAD
   nodes_(3, 1, 0),
-=======
->>>>>>> e56f9d57
   row_4_el(nullptr),
   el_4_loc(nullptr),
   el_ds(nullptr),

/*!
 *
 * Copyright (C) 2007 Technical University of Liberec.  All rights reserved.
 *
 * Please make a following refer to Flow123d on your project site if you use the program for any purpose,
 * especially for academic research:
 * Flow123d, Research Centre: Advanced Remedial Technologies, Technical University of Liberec, Czech Republic
 *
 * This program is free software; you can redistribute it and/or modify it under the terms
 * of the GNU General Public License version 3 as published by the Free Software Foundation.
 *
 * This program is distributed in the hope that it will be useful, but WITHOUT ANY WARRANTY;
 * without even the implied warranty of MERCHANTABILITY or FITNESS FOR A PARTICULAR PURPOSE.
 * See the GNU General Public License for more details.
 *
 * You should have received a copy of the GNU General Public License along with this program; if not,
 * write to the Free Software Foundation, Inc., 59 Temple Place - Suite 330, Boston, MA 021110-1307, USA.
 *
 *
 * $Id$
 * $Revision$
 * $LastChangedBy$
 * $LastChangedDate$
 *
 * @file
 * @ingroup mesh
 * @brief  Mesh construction
 *
 */

#include <unistd.h>
#include <set>


#include "system/system.hh"
#include "system/xio.h"
#include "input/json_to_storage.hh"
#include "input/input_type.hh"
#include "system/sys_profiler.hh"

#include <boost/tokenizer.hpp>
#include "boost/lexical_cast.hpp"
#include <boost/make_shared.hpp>

#include "mesh/mesh.h"
#include "mesh/ref_element.hh"

// think about following dependencies
#include "mesh/boundaries.h"
#include "mesh/accessors.hh"
#include "mesh/partitioning.hh"

#include "mesh/bih_tree.hh"


//TODO: sources, concentrations, initial condition  and similarly boundary conditions should be
// instances of a Element valued field
// concentrations is in fact reimplemented in transport REMOVE it HERE

// After removing non-geometrical things from mesh, this should be part of mash initializing.
#include "mesh/msh_reader.h"
#include "mesh/msh_gmshreader.h"
#include "mesh/region.hh"

#define NDEF  -1

namespace IT = Input::Type;


IT::Record Mesh::input_type
	= IT::Record("Mesh","Record with mesh related data." )
	.declare_key("mesh_file", IT::FileName::input(), IT::Default::obligatory(),
			"Input file with mesh description.")
	.declare_key("regions", IT::Array( RegionDB::region_input_type ), IT::Default::optional(),
	        "List of additional region definitions not contained in the mesh.")
	.declare_key("sets", IT::Array( RegionDB::region_set_input_type), IT::Default::optional(),
	        "List of region set definitions. There are three region sets implicitly defined:\n"
	        "ALL (all regions of the mesh), BOUNDARY (all boundary regions), and BULK (all bulk regions)")
	.declare_key("partitioning", Partitioning::input_type, IT::Default("any_neighboring"), "Parameters of mesh partitioning algorithms.\n" )
	.close();



const unsigned int Mesh::undef_idx;

Mesh::Mesh(const std::string &input_str, MPI_Comm comm)
:comm_(comm)
{
    Input::JSONToStorage reader;
    std::stringstream in(input_str);
    reader.read_stream( in, Mesh::input_type );
    in_record_ = reader.get_root_interface<Input::Record>();

    reinit(in_record_);
}



Mesh::Mesh(Input::Record in_record, MPI_Comm com)
: in_record_(in_record),
  comm_(com)
{
    reinit(in_record_);
}



void Mesh::reinit(Input::Record in_record)
{

    n_insides = NDEF;
    n_exsides = NDEF;
    n_sides_ = NDEF;

    // number of element of particular dimension
    n_lines = 0;
    n_triangles = 0;
    n_tetrahedras = 0;


    // Initialize numbering of nodes on sides.
    // This is temporary solution, until class Element is templated
    // by dimension. Then we can replace Mesh::side_nodes by
    // RefElement<dim>::side_nodes.

    // indices of side nodes in element node array
    // Currently this is made ad libitum
    // with some ordering here we can get sides with correct orientation.
    // This speedup normal calculation.

    side_nodes.resize(3); // three side dimensions
    for(int i=0; i < 3; i++) {
        side_nodes[i].resize(i+2); // number of sides
        for(int j=0; j < i+2; j++)
            side_nodes[i][j].resize(i+1);
    }

    for (unsigned int sid=0; sid<RefElement<1>::n_sides; sid++)
    	for (unsigned int nid=0; nid<RefElement<1>::n_nodes_per_side; nid++)
    		side_nodes[0][sid][nid] = RefElement<1>::side_nodes[sid][nid];

    for (unsigned int sid=0; sid<RefElement<2>::n_sides; sid++)
        	for (unsigned int nid=0; nid<RefElement<2>::n_nodes_per_side; nid++)
        		side_nodes[1][sid][nid] = RefElement<2>::side_nodes[sid][nid];

    for (unsigned int sid=0; sid<RefElement<3>::n_sides; sid++)
        	for (unsigned int nid=0; nid<RefElement<3>::n_nodes_per_side; nid++)
        		side_nodes[2][sid][nid] = RefElement<3>::side_nodes[sid][nid];
}


unsigned int Mesh::n_sides()
{
    if (n_sides_ == NDEF) {
        n_sides_=0;
        FOR_ELEMENTS(this, ele) n_sides_ += ele->n_sides();
    }
    return n_sides_;
}



Partitioning *Mesh::get_part() {
    return part_.get();
}


//=============================================================================
// COUNT ELEMENT TYPES
//=============================================================================

void Mesh::count_element_types() {
    F_ENTRY;

    FOR_ELEMENTS(this, elm)
    switch (elm->dim()) {
        case 1:
            n_lines++;
            break;
        case 2:
            n_triangles++;
            break;
        case 3:
            n_tetrahedras++;
            break;
        }
}


void Mesh::read_gmsh_from_stream(istream &in) {
  
    START_TIMER("Reading mesh - from_stream");
    
    GmshMeshReader reader(in);
    reader.read_mesh(this);
    setup_topology();
}



void Mesh::init_from_input() {
    F_ENTRY;

    START_TIMER("Reading mesh - init_from_input");
    
    Input::Array region_list;
    RegionDB::MapElementIDToRegionID el_to_reg_map;

    // create regions from our input
    if (in_record_.opt_val("regions", region_list)) {
        region_db_.read_regions_from_input(region_list, el_to_reg_map);
    }
    // read raw mesh, add regions from GMSH file
    GmshMeshReader reader( in_record_.val<FilePath>("mesh_file") );
    reader.read_mesh(this, &el_to_reg_map);
    // possibly add implicit_boundary region, close region_db_.
    setup_topology();
    // create sets
    Input::Array set_list;
    if (in_record_.opt_val("sets", set_list)) {
        region_db_.read_sets_from_input(set_list);
    }
}




void Mesh::setup_topology() {
    F_ENTRY;

    START_TIMER("MESH - setup topology");
    
    count_element_types();

    // check mesh quality
    FOR_ELEMENTS(this, ele)
        if (ele->quality_measure_smooth() < 0.001) xprintf(Warn, "Bad quality (<0.001) of the element %u.\n", ele.id());

    make_neighbours_and_edges();
    element_to_neigh_vb();
    make_edge_permutations();
    count_side_types();

    region_db_.close();
    part_ = boost::make_shared<Partitioning>(this, in_record_.val<Input::Record>("partitioning") );
}


//
void Mesh::count_side_types()
{

    n_insides = 0;
    n_exsides = 0;
    //FOR_SIDES(this,  sde ) {
    //    DBGMSG( "ele: %d edge: %d\n", sde->element().index(), sde->edge_idx());
    //}
    FOR_SIDES(this,  sde ) {
        if (sde->is_external()) n_exsides++;
        else n_insides++;
    }
}



void Mesh::create_node_element_lists() {
    // for each node we make a list of elements that use this node
    node_elements.resize(node_vector.size());

    FOR_ELEMENTS( this, e )
        for (unsigned int n=0; n<e->n_nodes(); n++)
            node_elements[node_vector.index(e->node[n])].push_back(e->index());

    for (vector<vector<unsigned int> >::iterator n=node_elements.begin(); n!=node_elements.end(); n++)
        stable_sort(n->begin(), n->end());
}


void Mesh::intersect_element_lists(vector<unsigned int> const &nodes_list, vector<unsigned int> &intersection_element_list)
{
    if (nodes_list.size() == 0) {
        intersection_element_list.clear();
    } else if (nodes_list.size() == 1) {
        intersection_element_list = node_elements[ nodes_list[0] ];
	} else {
	    vector<unsigned int>::const_iterator it1=nodes_list.begin();
	    vector<unsigned int>::const_iterator it2=it1+1;
	    intersection_element_list.resize( node_elements[*it1].size() ); // make enough space

	    it1=set_intersection(
                node_elements[*it1].begin(), node_elements[*it1].end(),
                node_elements[*it2].begin(), node_elements[*it2].end(),
                intersection_element_list.begin());
        intersection_element_list.resize(it1-intersection_element_list.begin()); // resize to true size

        for(;it2<nodes_list.end();++it2) {
            it1=set_intersection(
                    intersection_element_list.begin(), intersection_element_list.end(),
                    node_elements[*it2].begin(), node_elements[*it2].end(),
                    intersection_element_list.begin());
            intersection_element_list.resize(it1-intersection_element_list.begin()); // resize to true size
        }
    }
}


bool Mesh::find_lower_dim_element( ElementVector &elements, vector<unsigned int> &element_list,
        unsigned int dim, unsigned int &element_idx) {
    bool is_neighbour = false;

    vector<unsigned int>::iterator e_dest=element_list.begin();
    for( vector<unsigned int>::iterator ele = element_list.begin(); ele!=element_list.end(); ++ele)
        if (elements[*ele].dim() == dim) { // keep only indexes of elements of same dimension
            *e_dest=*ele;
            ++e_dest;
        } else if (elements[*ele].dim() == dim-1) { // get only first element of lower dimension
            if (is_neighbour) xprintf(UsrErr, "Too matching elements id: %d and id: %d in the same mesh.\n",
                    elements(*ele).id(), elements(element_idx).id() );

            is_neighbour = true;
            element_idx = *ele;
        }
    element_list.resize( e_dest - element_list.begin());
    return is_neighbour;
}

bool Mesh::same_sides(const SideIter &si, vector<unsigned int> &side_nodes) {
    // check if nodes lists match (this is slow and will be faster only when we convert whole mesh into hierarchical design like in deal.ii)
    unsigned int ni=0;
    while ( ni < si->n_nodes()
        && find(side_nodes.begin(), side_nodes.end(), node_vector.index( si->node(ni) ) ) != side_nodes.end() ) ni++;
    return ( ni == si->n_nodes() );
}

/**
 * TODO:
 * - use std::is_any for setting is_neigbour
 * - possibly make appropriate constructors for Edge and Neighbour
 * - check side!=-1 when searching neigbouring element
 * - process bc_elements first, there should be no Neigh, but check it
 *   set Edge and boundary there
 */

void Mesh::make_neighbours_and_edges()
{
    Neighbour neighbour;
    Edge *edg;
    unsigned int ngh_element_idx, last_edge_idx;

    create_node_element_lists();

	// pointers to created edges
	//vector<Edge *> tmp_edges;
    edges.resize(0); // be sure that edges are empty

	vector<unsigned int> side_nodes;
	vector<unsigned int> intersection_list; // list of elements in intersection of node element lists

	for( ElementFullIter bc_ele = bc_elements.begin(); bc_ele != bc_elements.end(); ++bc_ele) {
        // Find all elements that share this side.
        side_nodes.resize(bc_ele->n_nodes());
        for (unsigned n=0; n<bc_ele->n_nodes(); n++) side_nodes[n] = node_vector.index(bc_ele->node[n]);
        intersect_element_lists(side_nodes, intersection_list);
        bool is_neighbour = find_lower_dim_element(element, intersection_list, bc_ele->dim() +1, ngh_element_idx);
        if (is_neighbour) {
            xprintf(UsrErr, "Boundary element (id: %d) match a regular element (id: %d) of lower dimension.\n",
                    bc_ele.id(), element(ngh_element_idx).id());
        } else {
            if (intersection_list.size() == 0) {
                // no matching dim+1 element found
                xprintf(Warn, "Lonely boundary element, id: %d, region: %d, dimension %d.\n", bc_ele.id(), bc_ele->region().id(), bc_ele->dim());
                continue; // skip the boundary element
            }
            last_edge_idx=edges.size();
            edges.resize(last_edge_idx+1);
            edg = &( edges.back() );
            edg->n_sides = 0;
            edg->side_ = new struct SideIter[ intersection_list.size() ];

            // common boundary object
            unsigned int bdr_idx=boundary_.size();
            boundary_.resize(bdr_idx+1);
            Boundary &bdr=boundary_.back();
            bdr.bc_ele_idx_ = bc_ele.index();
            bdr.edge_idx_ = last_edge_idx;
            bdr.mesh_=this;

            // for 1d boundaries there can be more then one 1d elements connected to the boundary element
            // we do not detect this case later in the main search over bulk elements
            for( vector<unsigned int>::iterator isect = intersection_list.begin(); isect!=intersection_list.end(); ++isect)  {
                Element *elem = &(element[*isect]);
                for (unsigned int ecs=0; ecs<elem->n_sides(); ecs++) {
                    SideIter si = elem->side(ecs);
                    if ( same_sides( si, side_nodes) ) {
                        edg->side_[ edg->n_sides++ ] = si;
                        elem->edge_idx_[ecs] = last_edge_idx;

                        if (elem->boundary_idx_ == NULL) {
                            elem->boundary_idx_ = new unsigned int [ elem->n_sides() ];
                            std::fill( elem->boundary_idx_, elem->boundary_idx_ + elem->n_sides(), Mesh::undef_idx);
                        }
                        elem->boundary_idx_[ecs] = bdr_idx;
                        break; // next element in intersection list
                    }
                }
            }

        }

	}
	// Now we go through all element sides and create edges and neighbours
	FOR_ELEMENTS( this, e )
	{
		for (unsigned int s=0; s<e->n_sides(); s++)
		{
			// skip sides that were already found
			if (e->edge_idx_[s] != Mesh::undef_idx) continue;


			// Find all elements that share this side.
			side_nodes.resize(e->side(s)->n_nodes());
			for (unsigned n=0; n<e->side(s)->n_nodes(); n++) side_nodes[n] = node_vector.index(e->side(s)->node(n));
			intersect_element_lists(side_nodes, intersection_list);

			bool is_neighbour = find_lower_dim_element(element, intersection_list, e->dim(), ngh_element_idx);

			if (is_neighbour) { // edge connects elements of different dimensions
			    neighbour.element_ = &(element[ngh_element_idx]);
            } else { // edge connects only elements of the same dimension
                // Allocate the array of sides.
                last_edge_idx=edges.size();
                edges.resize(last_edge_idx+1);
                edg = &( edges.back() );
                edg->n_sides = 0;
                edg->side_ = new struct SideIter[ intersection_list.size() ];

                if (intersection_list.size() == 1) { // outer edge, create boundary object as well
                    edg->n_sides=1;
                    edg->side_[0] = e->side(s);
                    e->edge_idx_[s] = last_edge_idx;

                    if (e->boundary_idx_ == NULL) {
                        e->boundary_idx_ = new unsigned int [ e->n_sides() ];
                        std::fill( e->boundary_idx_, e->boundary_idx_ + e->n_sides(), Mesh::undef_idx);
                    }

                    unsigned int bdr_idx=boundary_.size();
                    boundary_.resize(bdr_idx+1);
                    Boundary &bdr=boundary_.back();
                    e->boundary_idx_[s] = bdr_idx;

                    // fill boundary element
                    ElementFullIter bc_ele = bc_elements.add_item( -bdr_idx ); // use negative bcd index as ID,
                    bc_ele->init(e->dim()-1, this, region_db_.implicit_boundary_region() );
                    for(unsigned int ni = 0; ni< side_nodes.size(); ni++) bc_ele->node[ni] = &( node_vector[side_nodes[ni]] );

                    // fill Boundary object
                    bdr.edge_idx_ = last_edge_idx;
                    bdr.bc_ele_idx_ = bc_ele.index();
                    bdr.mesh_=this;

                    continue; // next side of element e
                }
			}

			// go through the elements connected to the edge or neighbour
            for( vector<unsigned int>::iterator isect = intersection_list.begin(); isect!=intersection_list.end(); ++isect) {
                Element *elem = &(element[*isect]);
                for (unsigned int ecs=0; ecs<elem->n_sides(); ecs++) {
                    if (elem->edge_idx_[ecs] != Mesh::undef_idx) continue;
                    SideIter si = elem->side(ecs);
                    if ( same_sides( si, side_nodes) ) {
                        if (is_neighbour) {
                            // create a new edge and neighbour for this side, and element to the edge
                            last_edge_idx=edges.size();
                            edges.resize(last_edge_idx+1);
                            edg = &( edges.back() );
                            edg->n_sides = 1;
                            edg->side_ = new struct SideIter[1];
                            edg->side_[0] = si;
                            elem->edge_idx_[ecs] = last_edge_idx;

                            neighbour.edge_idx_ = last_edge_idx;

                            vb_neighbours_.push_back(neighbour); // copy neighbour with this edge setting
                        } else {
                            // connect the side to the edge, and side to the edge
                            edg->side_[ edg->n_sides++ ] = si;
                            elem->edge_idx_[ecs] = last_edge_idx;
                        }
                        break; // next element from intersection list
                    }
                } // search for side of other connected element
            } // connected elements
            ASSERT( is_neighbour || ( (unsigned int) edg->n_sides ) == intersection_list.size(), "Some connected sides were not found.\n");
		} // for element sides
	}   // for elements

	xprintf( Msg, "Created %d edges and %d neighbours.\n", edges.size(), vb_neighbours_.size() );
}



void Mesh::make_edge_permutations()
{
	for (EdgeVector::iterator edg=edges.begin(); edg!=edges.end(); edg++)
	{
		// side 0 is reference, so its permutation is 0
		edg->side(0)->element()->permutation_idx_[edg->side(0)->el_idx()] = 0;

		if (edg->n_sides > 1)
		{
			map<const Node*,unsigned int> node_numbers;
			unsigned int permutation[edg->side(0)->n_nodes()];

			for (unsigned int i=0; i<edg->side(0)->n_nodes(); i++)
				node_numbers[edg->side(0)->node(i)] = i;

			for (int sid=1; sid<edg->n_sides; sid++)
			{
				for (unsigned int i=0; i<edg->side(0)->n_nodes(); i++)
					permutation[node_numbers[edg->side(sid)->node(i)]] = i;

				switch (edg->side(0)->dim())
				{
				case 0:
					edg->side(sid)->element()->permutation_idx_[edg->side(sid)->el_idx()] = RefElement<1>::permutation_index(permutation);
					break;
				case 1:
					edg->side(sid)->element()->permutation_idx_[edg->side(sid)->el_idx()] = RefElement<2>::permutation_index(permutation);
					break;
				case 2:
					edg->side(sid)->element()->permutation_idx_[edg->side(sid)->el_idx()] = RefElement<3>::permutation_index(permutation);
					break;
				}
			}
		}
	}

	for (vector<Neighbour>::iterator nb=vb_neighbours_.begin(); nb!=vb_neighbours_.end(); nb++)
	{
		map<const Node*,unsigned int> node_numbers;
		unsigned int permutation[nb->element()->n_nodes()];

		// element of lower dimension is reference, so
		// we calculate permutation for the adjacent side
		for (unsigned int i=0; i<nb->element()->n_nodes(); i++)
			node_numbers[nb->element()->node[i]] = i;

		for (unsigned int i=0; i<nb->side()->n_nodes(); i++)
			permutation[node_numbers[nb->side()->node(i)]] = i;

		switch (nb->side()->dim())
		{
		case 0:
			nb->side()->element()->permutation_idx_[nb->side()->el_idx()] = RefElement<1>::permutation_index(permutation);
			break;
		case 1:
			nb->side()->element()->permutation_idx_[nb->side()->el_idx()] = RefElement<2>::permutation_index(permutation);
			break;
		case 2:
			nb->side()->element()->permutation_idx_[nb->side()->el_idx()] = RefElement<3>::permutation_index(permutation);
			break;
		}
	}
}





/**
 * Set Element->boundaries_ for all external sides. (temporary solution)
 */
void Mesh::create_external_boundary()
{
    /*
    // set to non zero all pointers including boundary connected to lower dim elements
    // these have only one side per edge
    Boundary empty_boundary;


    FOR_ELEMENTS(this, ele) {
        // is there any outer side
        bool outer=false;
        FOR_ELEMENT_SIDES(ele, si)
        {
            if ( ele->side(si)->edge()->n_sides == 1) {
                outer=true;
                break;
            }
        }
       if (outer) {
           // for elements on the boundary set boundaries_
           FOR_ELEMENT_SIDES(ele,si)
                if ( ele->side(si)->edge()->n_sides == 1)
                    ele->boundaries_[si] = &empty_boundary;
                else
                    ele->boundaries_[si] = NULL;

       } else {
           // can delete boundaries on internal elements !!
            delete ele->boundaries_;
            ele->boundaries_=NULL;
       }
    }

    int count=0;
    // pass through neighbours and set to NULL internal interfaces
    FOR_NEIGHBOURS(this,  ngh ) {
        SideIter s = ngh->side();
        if (s->element()->boundaries_ == NULL) continue;
        s->element()->boundaries_[ s->el_idx() ] = NULL;
    }

    // count remaining
    unsigned int n_boundaries=0;
    FOR_ELEMENTS(this, ele) {
        if (ele->boundaries_ == NULL) continue;
        FOR_ELEMENT_SIDES(ele, si)
            if (ele->boundaries_[si]) n_boundaries ++;
    }

    // fill boundaries
    BoundaryFullIter bcd(boundary);
    unsigned int ni;

    boundary.reserve(n_boundaries);
    DBGMSG("bc_elements size after read: %d\n", bc_elements.size());
    bc_elements.reserve(n_boundaries);
    FOR_ELEMENTS(this, ele) {
         if (ele->boundaries_ == NULL) continue;
         FOR_ELEMENT_SIDES(ele, si)
             if (ele->boundaries_[si]) {
                 // add boundary object
                 bcd = boundary.add_item();


                 // fill boundary element
                 Element * bc_ele = bc_elements.add_item( -bcd.index() ); // use negative bcd index as ID,
                 bc_ele->dim_ = ele->dim()-1;
                 bc_ele->node = new Node * [bc_ele->n_nodes()];
                 FOR_ELEMENT_NODES(bc_ele, ni) {
                     bc_ele->node[ni] = (Node *)ele->side(si)->node(ni);
                 }

                 // fill Boudary object
                 bcd->side = ele->side(si);
                 bcd->bc_element_ = bc_ele;
                 ele->boundaries_[si] = bcd;

             }
    }*/
}


//=============================================================================
//
//=============================================================================
void Mesh::element_to_neigh_vb()
{

    xprintf( MsgVerb, "   Element to neighbours of vb2 type... ")/*orig verb 5*/;

    FOR_ELEMENTS(this,ele) ele->n_neighs_vb =0;

    // count vb neighs per element
    FOR_NEIGHBOURS(this,  ngh )  ngh->element_->n_neighs_vb++;

    // Allocation of the array per element
    FOR_ELEMENTS(this,  ele )
        if( ele->n_neighs_vb > 0 ) {
            ele->neigh_vb = new struct Neighbour* [ele->n_neighs_vb];
            ele->n_neighs_vb=0;
        }

    // fill
    ElementIter ele;
    FOR_NEIGHBOURS(this,  ngh ) {
        ele = ngh->element();
        ele->neigh_vb[ ele->n_neighs_vb++ ] = &( *ngh );
    }

    xprintf( MsgVerb, "O.K.\n")/*orig verb 6*/;
}



<<<<<<< HEAD

#include "mesh/ngh/include/triangle.h"
#include "mesh/ngh/include/abscissa.h"
#include "mesh/ngh/include/intersection.h"
=======
    //char tmp_line[LINE_SIZE];
    string file_name = in_record_.val<FilePath>("neighbouring");
    Tokenizer tok( FilePath(in_record_.val<FilePath>("neighbouring")) );

    xprintf( Msg, "Reading intersections...")/*orig verb 2*/;
    tok.skip_to("$Intersections");
    tok.next_line();
    int n_intersect = lexical_cast<unsigned int>(*tok); ++tok;
    INPUT_CHECK( n_intersect >= 0 ,"Negative number of neighbours!\n");

    intersections.reserve(n_intersect);

    for (int i = 0; i < n_intersect; i++) {
    	tok.next_line();

        try {
        	int type = lexical_cast<int> (*tok);
        	++tok;
        	int master_id = lexical_cast<int> (*tok);
        	++tok;
        	int slave_id = lexical_cast<int> (*tok);
        	++tok;
        	double sigma = lexical_cast<double> (*tok);
        	++tok;

        	int n_intersect_points = lexical_cast<int> (*tok);
        	++tok;
            master = element.find_id(master_id);
            slave = element.find_id(slave_id);

            tokenizer<boost::char_separator<char> > line_tokenizer(tok.line(), boost::char_separator<char>("\t \n"));
            tokenizer<boost::char_separator<char> >::iterator isec_tok = line_tokenizer.begin();
            intersections.push_back(Intersection(n_intersect_points - 1, master, slave, isec_tok));
        } catch (bad_lexical_cast &) {
            xprintf(UsrErr, "Wrong number format at line %d in file %s x%sx\n",i, file_name.c_str(),(*tok).c_str());
        }

    }

    xprintf( Msg, "O.K.\n")/*orig verb 2*/;

}
>>>>>>> 1e894343


void Mesh::make_intersec_elements() {
	/* Algorithm:
	 *
	 * 1) create BIH tree
	 * 2) for every 1D, find list of candidates
	 * 3) compute intersections for 1d, store it to master_elements
	 *
	 */

	BIHTree bih_tree( this );
	vector<unsigned int> candidate_list(20);
	master_elements.resize(n_elements());

	for(unsigned int i_ele=0; i_ele<n_elements(); i_ele++) {
		Element &ele = this->element[i_ele];

		if (ele.dim() == 1) {
			//bih_tree.find_bounding_box(ele.bounding_box(), candidate_list);
			//DBGMSG("1d el: %d n_cand: %d\n", ele.index(), candidate_list.size() );
			//for(int i_elm: candidate_list) {
			for(unsigned int i_elm=0; i_elm<n_elements(); i_elm++) {
				ElementFullIter elm = this->element( i_elm );
				if (elm->dim() == 2) {
					IntersectionLocal *intersection;
					GetIntersection( TAbscissa(ele), TTriangle(*elm), intersection);
					//DBGMSG("2d el: %d %p\n", elm->index(), intersection);
					if (intersection && intersection->get_type() == IntersectionLocal::line) {

						master_elements[i_ele].push_back( intersections.size() );
						intersections.push_back( Intersection(this->element(i_ele), elm, intersection) );
						//DBGMSG("isec: %d %d %g\n" , ele.index(), elm->index(),
						//		intersections.back().intersection_true_size() );
				    }
				}

			}
		}
	}

}



ElementAccessor<3> Mesh::element_accessor(unsigned int idx, bool boundary) {
    return ElementAccessor<3>(this, idx, boundary);
}



vector<int> const & Mesh::elements_id_maps( bool boundary_domain) {
    if (bulk_elements_id_.size() ==0) {
        std::vector<int>::iterator map_it;
        int last_id;

        bulk_elements_id_.resize(n_elements());
        map_it = bulk_elements_id_.begin();
        last_id = -1;
        for(ElementFullIter it=element.begin(); it!=element.end(); ++it, ++map_it) {
            if (last_id >= it.id()) xprintf(UsrErr, "Element IDs in non-increasing order, ID: %d\n", it.id());
            last_id=*map_it = it.id();
//            DBGMSG("bulk map: %d\n", *map_it);
        }

        boundary_elements_id_.resize(bc_elements.size());
        map_it = boundary_elements_id_.begin();
        last_id = -1;
        for(ElementFullIter it=bc_elements.begin(); it!=bc_elements.end(); ++it, ++map_it) {
            // We set ID for boundary elements created by the mesh itself to "-1"
            // this force gmsh reader to skip all remaining entries in boundary_elements_id_
            // and thus report error for any remaining data lines
            if (it.id() < 0) last_id=*map_it=-1;
            else {
                if (last_id >= it.id()) xprintf(UsrErr, "Element IDs in non-increasing order, ID: %d\n", it.id());
                last_id=*map_it = it.id();
            }
//            DBGMSG("bc map: %d\n", *map_it);
        }
    }

    if (boundary_domain) return boundary_elements_id_;
    return bulk_elements_id_;
}

//-----------------------------------------------------------------------------
// vim: set cindent:<|MERGE_RESOLUTION|>--- conflicted
+++ resolved
@@ -686,55 +686,10 @@
 
 
 
-<<<<<<< HEAD
 
 #include "mesh/ngh/include/triangle.h"
 #include "mesh/ngh/include/abscissa.h"
 #include "mesh/ngh/include/intersection.h"
-=======
-    //char tmp_line[LINE_SIZE];
-    string file_name = in_record_.val<FilePath>("neighbouring");
-    Tokenizer tok( FilePath(in_record_.val<FilePath>("neighbouring")) );
-
-    xprintf( Msg, "Reading intersections...")/*orig verb 2*/;
-    tok.skip_to("$Intersections");
-    tok.next_line();
-    int n_intersect = lexical_cast<unsigned int>(*tok); ++tok;
-    INPUT_CHECK( n_intersect >= 0 ,"Negative number of neighbours!\n");
-
-    intersections.reserve(n_intersect);
-
-    for (int i = 0; i < n_intersect; i++) {
-    	tok.next_line();
-
-        try {
-        	int type = lexical_cast<int> (*tok);
-        	++tok;
-        	int master_id = lexical_cast<int> (*tok);
-        	++tok;
-        	int slave_id = lexical_cast<int> (*tok);
-        	++tok;
-        	double sigma = lexical_cast<double> (*tok);
-        	++tok;
-
-        	int n_intersect_points = lexical_cast<int> (*tok);
-        	++tok;
-            master = element.find_id(master_id);
-            slave = element.find_id(slave_id);
-
-            tokenizer<boost::char_separator<char> > line_tokenizer(tok.line(), boost::char_separator<char>("\t \n"));
-            tokenizer<boost::char_separator<char> >::iterator isec_tok = line_tokenizer.begin();
-            intersections.push_back(Intersection(n_intersect_points - 1, master, slave, isec_tok));
-        } catch (bad_lexical_cast &) {
-            xprintf(UsrErr, "Wrong number format at line %d in file %s x%sx\n",i, file_name.c_str(),(*tok).c_str());
-        }
-
-    }
-
-    xprintf( Msg, "O.K.\n")/*orig verb 2*/;
-
-}
->>>>>>> 1e894343
 
 
 void Mesh::make_intersec_elements() {
@@ -745,7 +700,6 @@
 	 * 3) compute intersections for 1d, store it to master_elements
 	 *
 	 */
-
 	BIHTree bih_tree( this );
 	vector<unsigned int> candidate_list(20);
 	master_elements.resize(n_elements());

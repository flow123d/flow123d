/*!
 *
﻿ * Copyright (C) 2015 Technical University of Liberec.  All rights reserved.
 * 
 * This program is free software; you can redistribute it and/or modify it under
 * the terms of the GNU General Public License version 3 as published by the
 * Free Software Foundation. (http://www.gnu.org/licenses/gpl-3.0.en.html)
 * 
 * This program is distributed in the hope that it will be useful, but WITHOUT
 * ANY WARRANTY; without even the implied warranty of MERCHANTABILITY or FITNESS
 * FOR A PARTICULAR PURPOSE.  See the GNU General Public License for more details.
 *
 * 
 * @file    mesh.cc
 * @ingroup mesh
 * @brief   Mesh construction
 */

#include <unistd.h>
#include <set>


#include "system/system.hh"
#include "system/exceptions.hh"
#include "input/reader_to_storage.hh"
#include "input/input_type.hh"
#include "input/accessors.hh"
#include "system/sys_profiler.hh"
#include "la/distribution.hh"

#include "mesh/side_impl.hh"
#include "mesh/long_idx.hh"
#include "mesh/mesh.h"
#include "mesh/bc_mesh.hh"
#include "mesh/ref_element.hh"
#include "mesh/region_set.hh"
#include "mesh/range_wrapper.hh"

// think about following dependencies
#include "mesh/boundaries.h"
#include "mesh/accessors.hh"
#include "mesh/node_accessor.hh"
#include "mesh/partitioning.hh"
#include "mesh/neighbours.h"
#include "mesh/sides.h"


#include "mesh/bih_tree.hh"
#include "mesh/duplicate_nodes.h"

#include "intersection/mixed_mesh_intersections.hh"


//TODO: sources, concentrations, initial condition  and similarly boundary conditions should be
// instances of a Element valued field
// concentrations is in fact reimplemented in transport REMOVE it HERE

// After removing non-geometrical things from mesh, this should be part of mash initializing.
#include "mesh/region.hh"

#define NDEF  -1

namespace IT = Input::Type;

const Input::Type::Selection & Mesh::get_input_intersection_variant() {
    return Input::Type::Selection("Types of search algorithm for finding intersection candidates.")
        .add_value(Mesh::BIHsearch, "BIHsearch",
            "Use BIH for finding initial candidates, then continue by prolongation.")
        .add_value(Mesh::BIHonly, "BIHonly",
            "Use BIH for finding all candidates.")
        .add_value(Mesh::BBsearch, "BBsearch",
            "Use bounding boxes for finding initial candidates, then continue by prolongation.")
        .close();
}

const IT::Record & Mesh::get_input_type() {
	return IT::Record("Mesh","Record with mesh related data." )
	    .allow_auto_conversion("mesh_file")
		.declare_key("mesh_file", IT::FileName::input(), IT::Default::obligatory(),
				"Input file with mesh description.")
		.declare_key("regions", IT::Array( RegionSetBase::get_input_type() ), IT::Default::optional(),
				"List of additional region and region set definitions not contained in the mesh. "
				"There are three region sets implicitly defined:\n\n"
				"- ALL (all regions of the mesh)\n"
				"- .BOUNDARY (all boundary regions)\n"
				"- BULK (all bulk regions)")
		.declare_key("partitioning", Partitioning::get_input_type(), IT::Default("\"any_neighboring\""), "Parameters of mesh partitioning algorithms.\n" )
	    .declare_key("print_regions", IT::Bool(), IT::Default("true"), "If true, print table of all used regions.")
        .declare_key("intersection_search", Mesh::get_input_intersection_variant(), 
                     IT::Default("\"BIHsearch\""), "Search algorithm for element intersections.")
        .declare_key("global_snap_radius", IT::Double(0.0), IT::Default("1E-3"),
                     "Maximal snapping distance from Mesh in various search operations. In particular is used "
                     "in ObservePoint to find closest mesh element and in FieldFormula to find closest surface "
                     "element in plan view (Z projection).")
        .declare_key("raw_ngh_output", IT::FileName::output(), IT::Default::optional(),
                     "Output file with neighboring data from mesh.")
		.close();
}

const unsigned int Mesh::undef_idx;

Mesh::Mesh()
: row_4_el(nullptr),
  el_4_loc(nullptr),
  el_ds(nullptr),
<<<<<<< HEAD
  bc_mesh_(nullptr)
=======
  tree(nullptr)
>>>>>>> 3a31eb83
{}



Mesh::Mesh(Input::Record in_record, MPI_Comm com)
: in_record_(in_record),
  comm_(com),
  row_4_el(nullptr),
  el_4_loc(nullptr),
  el_ds(nullptr),
<<<<<<< HEAD
  bc_mesh_(nullptr)
=======
  tree(nullptr)
>>>>>>> 3a31eb83
{
	// set in_record_, if input accessor is empty
	if (in_record_.is_empty()) {
		istringstream is("{mesh_file=\"\"}");
	    Input::ReaderToStorage reader;
	    IT::Record &in_rec = const_cast<IT::Record &>(Mesh::get_input_type());
	    in_rec.finish();
	    reader.read_stream(is, in_rec, Input::FileFormat::format_JSON);
	    in_record_ = reader.get_root_interface<Input::Record>();
	}

        int rank;
        MPI_Comm_rank(MPI_COMM_WORLD, &rank);
        if (rank == 0) {
            // optionally open raw output file
            FilePath raw_output_file_path;
            if (in_record_.opt_val("raw_ngh_output", raw_output_file_path)) {
            	MessageOut() << "Opening raw ngh output: " << raw_output_file_path << "\n";
            	try {
            		raw_output_file_path.open_stream(raw_ngh_output_file);
            	} INPUT_CATCH(FilePath::ExcFileOpen, FilePath::EI_Address_String, (in_record_))
            }

        }
	reinit(in_record_);
}

Mesh::IntersectionSearch Mesh::get_intersection_search()
{
    return in_record_.val<Mesh::IntersectionSearch>("intersection_search");
}


void Mesh::reinit(Input::Record in_record)
{

    n_insides = NDEF;
    n_exsides = NDEF;
    n_sides_ = NDEF;

    // number of element of particular dimension
    n_lines = 0;
    n_triangles = 0;
    n_tetrahedras = 0;

    for (int d=0; d<3; d++) max_edge_sides_[d] = 0;

    // Initialize numbering of nodes on sides.
    // This is temporary solution, until class Element is templated
    // by dimension. Then we can replace Mesh::side_nodes by
    // RefElement<dim>::side_nodes.

    // indices of side nodes in element node array
    // Currently this is made ad libitum
    // with some ordering here we can get sides with correct orientation.
    // This speedup normal calculation.

    side_nodes.resize(3); // three side dimensions
    for(int i=0; i < 3; i++) {
        side_nodes[i].resize(i+2); // number of sides
        for(int j=0; j < i+2; j++)
            side_nodes[i][j].resize(i+1);
    }

    for (unsigned int sid=0; sid<RefElement<1>::n_sides; sid++)
    	for (unsigned int nid=0; nid<RefElement<1>::n_nodes_per_side; nid++)
            side_nodes[0][sid][nid] = RefElement<1>::interact(Interaction<0,0>(sid))[nid];

    for (unsigned int sid=0; sid<RefElement<2>::n_sides; sid++)
        	for (unsigned int nid=0; nid<RefElement<2>::n_nodes_per_side; nid++)
                side_nodes[1][sid][nid] = RefElement<2>::interact(Interaction<0,1>(sid))[nid];

    for (unsigned int sid=0; sid<RefElement<3>::n_sides; sid++)
        	for (unsigned int nid=0; nid<RefElement<3>::n_nodes_per_side; nid++)
        		side_nodes[2][sid][nid] = RefElement<3>::interact(Interaction<0,2>(sid))[nid];
}


Mesh::~Mesh() {
    for(Edge &edg : this->edges)
        if (edg.side_) delete[] edg.side_;

    for (unsigned int idx=0; idx < bulk_size_; idx++) {
    	Element *ele=&(element_vec_[idx]);
        if (ele->boundary_idx_) delete[] ele->boundary_idx_;
        if (ele->neigh_vb) delete[] ele->neigh_vb;
    }

    for(unsigned int idx=bulk_size_; idx < element_vec_.size(); idx++) {
        Element *ele=&(element_vec_[idx]);
        if (ele->boundary_idx_) delete[] ele->boundary_idx_;
    }

    if (row_4_el != nullptr) delete[] row_4_el;
    if (el_4_loc != nullptr) delete[] el_4_loc;
    if (el_ds != nullptr) delete el_ds;
<<<<<<< HEAD
    if (bc_mesh_ != nullptr) delete bc_mesh_;
=======
    if (tree != nullptr) delete tree;
>>>>>>> 3a31eb83
}


unsigned int Mesh::n_sides() const
{
    if (n_sides_ == NDEF) {
        n_sides_=0;
        for (auto ele : this->elements_range()) n_sides_ += ele->n_sides();
    }
    return n_sides_;
}

unsigned int Mesh::n_vb_neighbours() const {
     return vb_neighbours_.size();
 }


unsigned int Mesh::n_corners() {
    unsigned int li, count = 0;
    for (auto ele : this->elements_range()) {
    	for (li=0; li<ele->n_nodes(); li++) {
            count++;
        }
    }
    return count;
}

Partitioning *Mesh::get_part() {
    return part_.get();
}

const LongIdx *Mesh::get_local_part() {
    return (LongIdx*)this->get_part()->get_loc_part();
}


//=============================================================================
// COUNT ELEMENT TYPES
//=============================================================================

void Mesh::count_element_types() {
	for (auto elm : this->elements_range())
    switch (elm->dim()) {
        case 1:
            n_lines++;
            break;
        case 2:
            n_triangles++;
            break;
        case 3:
            n_tetrahedras++;
            break;
        }
}



void Mesh::modify_element_ids(const RegionDB::MapElementIDToRegionID &map) {
	for (auto elem_to_region : map) {
		Element &ele = element_vec_[ elem_index(elem_to_region.first) ];
		ele.region_idx_ = region_db_.get_region( elem_to_region.second, ele.dim() );
		region_db_.mark_used_region(ele.region_idx_.idx());
	}
}



void Mesh::setup_topology() {
    START_TIMER("MESH - setup topology");
    
    count_element_types();

    // check mesh quality
    for (auto ele : this->elements_range())
        if (ele.quality_measure_smooth(ele.side(0)) < 0.001) WarningOut().fmt("Bad quality (<0.001) of the element {}.\n", ele.idx());

    make_neighbours_and_edges();
    element_to_neigh_vb();
    make_edge_permutations();
    count_side_types();
    
    tree = new DuplicateNodes(this);

    part_ = std::make_shared<Partitioning>(this, in_record_.val<Input::Record>("partitioning") );

    // create parallel distribution and numbering of elements
    LongIdx *id_4_old = new LongIdx[n_elements()];
    int i = 0;
    for (auto ele : this->elements_range())
        id_4_old[i++] = ele.idx();
    part_->id_maps(n_elements(), id_4_old, el_ds, el_4_loc, row_4_el);

    delete[] id_4_old;
    
    output_internal_ngh_data();
}


//
void Mesh::count_side_types()
{

    n_insides = 0;
    n_exsides = 0;
	for (auto ele : this->elements_range())
        for(SideIter sde = ele.side(0); sde->side_idx() < ele->n_sides(); ++sde) {
            if (sde->is_external()) n_exsides++;
            else n_insides++;
        }
}



void Mesh::create_node_element_lists() {
    // for each node we make a list of elements that use this node
    node_elements_.resize( this->n_nodes() );

    for (auto ele : this->elements_range())
        for (unsigned int n=0; n<ele->n_nodes(); n++)
            node_elements_[ele.node_accessor(n).idx()].push_back(ele.idx());

    for (vector<vector<unsigned int> >::iterator n=node_elements_.begin(); n!=node_elements_.end(); n++)
        stable_sort(n->begin(), n->end());
}


void Mesh::intersect_element_lists(vector<unsigned int> const &nodes_list, vector<unsigned int> &intersection_element_list)
{
	if (node_elements_.size() == 0) {
		this->create_node_element_lists();
	}

	if (nodes_list.size() == 0) {
        intersection_element_list.clear();
    } else if (nodes_list.size() == 1) {
        intersection_element_list = node_elements_[ nodes_list[0] ];
	} else {
	    vector<unsigned int>::const_iterator it1=nodes_list.begin();
	    vector<unsigned int>::const_iterator it2=it1+1;
	    intersection_element_list.resize( node_elements_[*it1].size() ); // make enough space

	    it1=set_intersection(
                node_elements_[*it1].begin(), node_elements_[*it1].end(),
                node_elements_[*it2].begin(), node_elements_[*it2].end(),
                intersection_element_list.begin());
        intersection_element_list.resize(it1-intersection_element_list.begin()); // resize to true size

        for(;it2<nodes_list.end();++it2) {
            it1=set_intersection(
                    intersection_element_list.begin(), intersection_element_list.end(),
                    node_elements_[*it2].begin(), node_elements_[*it2].end(),
                    intersection_element_list.begin());
            intersection_element_list.resize(it1-intersection_element_list.begin()); // resize to true size
        }
    }
}


bool Mesh::find_lower_dim_element( vector<unsigned int> &element_list, unsigned int dim, unsigned int &element_idx) {
    bool is_neighbour = false;

    vector<unsigned int>::iterator e_dest=element_list.begin();
    for( vector<unsigned int>::iterator ele = element_list.begin(); ele!=element_list.end(); ++ele) {
        if (element_vec_[*ele].dim() == dim) { // keep only indexes of elements of same dimension
            *e_dest=*ele;
            ++e_dest;
        } else if (element_vec_[*ele].dim() == dim-1) { // get only first element of lower dimension
            if (is_neighbour) xprintf(UsrErr, "Too matching elements id: %d and id: %d in the same mesh.\n",
            		this->elem_index(*ele), this->elem_index(element_idx) );

            is_neighbour = true;
            element_idx = *ele;
        }
    }
    element_list.resize( e_dest - element_list.begin());
    return is_neighbour;
}

bool Mesh::same_sides(const SideIter &si, vector<unsigned int> &side_nodes) {
    // check if nodes lists match (this is slow and will be faster only when we convert whole mesh into hierarchical design like in deal.ii)
    unsigned int ni=0;
    while ( ni < si->n_nodes()
        && find(side_nodes.begin(), side_nodes.end(), si->node(ni).idx() ) != side_nodes.end() ) ni++;
    return ( ni == si->n_nodes() );
}

/**
 * TODO:
 * - use std::is_any for setting is_neigbour
 * - possibly make appropriate constructors for Edge and Neighbour
 * - check side!=-1 when searching neigbouring element
 * - process boundary elements first, there should be no Neigh, but check it
 *   set Edge and boundary there
 */

void Mesh::make_neighbours_and_edges()
{
	ASSERT(bc_element_tmp_.size()==0)
			.error("Temporary structure of boundary element data is not empty. Did you call create_boundary_elements?");

    Neighbour neighbour;
    Edge *edg;
    unsigned int ngh_element_idx, last_edge_idx;

    neighbour.mesh_ = this;

    create_node_element_lists();

	// pointers to created edges
	//vector<Edge *> tmp_edges;
    edges.resize(0); // be sure that edges are empty

	vector<unsigned int> side_nodes;
	vector<unsigned int> intersection_list; // list of elements in intersection of node element lists

	for( unsigned int i=bulk_size_; i<element_vec_.size(); ++i) {
		ElementAccessor<3> bc_ele = this->element_accessor(i);
        // Find all elements that share this side.
        side_nodes.resize(bc_ele->n_nodes());
        for (unsigned n=0; n<bc_ele->n_nodes(); n++) side_nodes[n] = bc_ele->node_idx(n);
        intersect_element_lists(side_nodes, intersection_list);
        bool is_neighbour = find_lower_dim_element(intersection_list, bc_ele->dim() +1, ngh_element_idx);
        if (is_neighbour) {
            xprintf(UsrErr, "Boundary element (id: %d) match a regular element (id: %d) of lower dimension.\n",
                    bc_ele.idx(), this->elem_index(ngh_element_idx));
        } else {
            if (intersection_list.size() == 0) {
                // no matching dim+1 element found
            	WarningOut().fmt("Lonely boundary element, id: {}, region: {}, dimension {}.\n",
            			bc_ele.idx(), bc_ele.region().id(), bc_ele->dim());
                continue; // skip the boundary element
            }
            last_edge_idx=edges.size();
            edges.resize(last_edge_idx+1);
            edg = &( edges.back() );
            edg->n_sides = 0;
            edg->side_ = new struct SideIter[ intersection_list.size() ];

            // common boundary object
            unsigned int bdr_idx=boundary_.size();
            boundary_.resize(bdr_idx+1);
            Boundary &bdr=boundary_.back();
            bdr.bc_ele_idx_ = i;
            bdr.edge_idx_ = last_edge_idx;
            bdr.mesh_=this;

            // for 1d boundaries there can be more then one 1d elements connected to the boundary element
            // we do not detect this case later in the main search over bulk elements
            for( vector<unsigned int>::iterator isect = intersection_list.begin(); isect!=intersection_list.end(); ++isect)  {
                ElementAccessor<3> elem = this->element_accessor(*isect);
                for (unsigned int ecs=0; ecs<elem->n_sides(); ecs++) {
                    SideIter si = elem.side(ecs);
                    if ( same_sides( si, side_nodes) ) {
                        if (elem->edge_idx(ecs) != Mesh::undef_idx) {
                        	OLD_ASSERT(elem->boundary_idx_!=nullptr, "Null boundary idx array.\n");
                            int last_bc_ele_idx=this->boundary_[elem->boundary_idx_[ecs]].bc_ele_idx_;
                            int new_bc_ele_idx=i;
                            THROW( ExcDuplicateBoundary()
                                    << EI_ElemLast(this->elem_index(last_bc_ele_idx))
                                    << EI_RegLast(this->element_accessor(last_bc_ele_idx).region().label())
                                    << EI_ElemNew(this->elem_index(new_bc_ele_idx))
                                    << EI_RegNew(this->element_accessor(new_bc_ele_idx).region().label())
                                    );
                        }
                        element_vec_[*isect].edge_idx_[ecs] = last_edge_idx;
                        edg->side_[ edg->n_sides++ ] = si;

                        if (elem->boundary_idx_ == NULL) {
                        	Element *el = &(element_vec_[*isect]);
                        	el->boundary_idx_ = new unsigned int [ el->n_sides() ];
                            std::fill( el->boundary_idx_, el->boundary_idx_ + el->n_sides(), Mesh::undef_idx);
                        }
                        elem->boundary_idx_[ecs] = bdr_idx;
                        break; // next element in intersection list
                    }
                }
            }

        }

	}
	// Now we go through all element sides and create edges and neighbours
	for (auto e : this->elements_range()) {
		for (unsigned int s=0; s<e->n_sides(); s++)
		{
			// skip sides that were already found
			if (e->edge_idx(s) != Mesh::undef_idx) continue;


			// Find all elements that share this side.
			side_nodes.resize(e.side(s)->n_nodes());
			for (unsigned n=0; n<e.side(s)->n_nodes(); n++) side_nodes[n] = e.side(s)->node(n).idx();
			intersect_element_lists(side_nodes, intersection_list);

			bool is_neighbour = find_lower_dim_element(intersection_list, e->dim(), ngh_element_idx);

			if (is_neighbour) { // edge connects elements of different dimensions
			    neighbour.elem_idx_ = ngh_element_idx;
            } else { // edge connects only elements of the same dimension
                // Allocate the array of sides.
                last_edge_idx=edges.size();
                edges.resize(last_edge_idx+1);
                edg = &( edges.back() );
                edg->n_sides = 0;
                edg->side_ = new struct SideIter[ intersection_list.size() ];
                if (intersection_list.size() > max_edge_sides_[e->dim()-1])
                	max_edge_sides_[e->dim()-1] = intersection_list.size();

                if (intersection_list.size() == 1) { // outer edge, create boundary object as well
                	Element &elm = element_vec_[e.idx()];
                    edg->n_sides=1;
                    edg->side_[0] = e.side(s);
                    element_vec_[e.idx()].edge_idx_[s] = last_edge_idx;

                    if (e->boundary_idx_ == NULL) {
                    	elm.boundary_idx_ = new unsigned int [ e->n_sides() ];
                        std::fill( elm.boundary_idx_, elm.boundary_idx_ + e->n_sides(), Mesh::undef_idx);
                    }

                    unsigned int bdr_idx=boundary_.size()+1; // need for VTK mesh that has no boundary elements
                                                             // and bulk elements are indexed from 0
                    boundary_.resize(bdr_idx+1);
                    Boundary &bdr=boundary_.back();
                    elm.boundary_idx_[s] = bdr_idx;

                    // fill boundary element
                    Element * bc_ele = add_element_to_vector(-bdr_idx, true);
                    bc_ele->init(e->dim()-1, region_db_.implicit_boundary_region() );
                    region_db_.mark_used_region( bc_ele->region_idx_.idx() );
                    for(unsigned int ni = 0; ni< side_nodes.size(); ni++) bc_ele->nodes_[ni] = side_nodes[ni];

                    // fill Boundary object
                    bdr.edge_idx_ = last_edge_idx;
                    bdr.bc_ele_idx_ = elem_index(-bdr_idx);
                    bdr.mesh_=this;

                    continue; // next side of element e
                }
			}

			// go through the elements connected to the edge or neighbour
            for( vector<unsigned int>::iterator isect = intersection_list.begin(); isect!=intersection_list.end(); ++isect) {
            	ElementAccessor<3> elem = this->element_accessor(*isect);
                for (unsigned int ecs=0; ecs<elem->n_sides(); ecs++) {
                    if (elem->edge_idx(ecs) != Mesh::undef_idx) continue;
                    SideIter si = elem.side(ecs);
                    if ( same_sides( si, side_nodes) ) {
                        if (is_neighbour) {
                            // create a new edge and neighbour for this side, and element to the edge
                            last_edge_idx=edges.size();
                            edges.resize(last_edge_idx+1);
                            edg = &( edges.back() );
                            edg->n_sides = 1;
                            edg->side_ = new struct SideIter[1];
                            edg->side_[0] = si;
                            element_vec_[elem.idx()].edge_idx_[ecs] = last_edge_idx;

                            neighbour.edge_idx_ = last_edge_idx;

                            vb_neighbours_.push_back(neighbour); // copy neighbour with this edge setting
                        } else {
                            // connect the side to the edge, and side to the edge
                            edg->side_[ edg->n_sides++ ] = si;
                            element_vec_[elem.idx()].edge_idx_[ecs] = last_edge_idx;
                        }
                        break; // next element from intersection list
                    }
                } // search for side of other connected element
            } // connected elements
            OLD_ASSERT( is_neighbour || ( (unsigned int) edg->n_sides ) == intersection_list.size(), "Some connected sides were not found.\n");
		} // for element sides
	}   // for elements

	MessageOut().fmt( "Created {} edges and {} neighbours.\n", edges.size(), vb_neighbours_.size() );
}



void Mesh::make_edge_permutations()
{
	for (std::vector<Edge>::iterator edg=edges.begin(); edg!=edges.end(); edg++)
	{
		// side 0 is reference, so its permutation is 0
		edg->side(0)->element()->permutation_idx_[edg->side(0)->side_idx()] = 0;

		if (edg->n_sides > 1)
		{
			map<unsigned int,unsigned int> node_numbers;
			unsigned int permutation[edg->side(0)->n_nodes()];

			for (unsigned int i=0; i<edg->side(0)->n_nodes(); i++)
				node_numbers[edg->side(0)->node(i).idx()] = i;
				//node_numbers[edg->side(0)->node(i).node()] = i;

			for (int sid=1; sid<edg->n_sides; sid++)
			{
				for (unsigned int i=0; i<edg->side(0)->n_nodes(); i++)
					permutation[node_numbers[edg->side(sid)->node(i).idx()]] = i;
					//permutation[node_numbers[edg->side(sid)->node(i).node()]] = i;

				switch (edg->side(0)->dim())
				{
				case 0:
					edg->side(sid)->element()->permutation_idx_[edg->side(sid)->side_idx()] = RefElement<1>::permutation_index(permutation);
					break;
				case 1:
					edg->side(sid)->element()->permutation_idx_[edg->side(sid)->side_idx()] = RefElement<2>::permutation_index(permutation);
					break;
				case 2:
					edg->side(sid)->element()->permutation_idx_[edg->side(sid)->side_idx()] = RefElement<3>::permutation_index(permutation);
					break;
				}
			}
		}
	}

	for (vector<Neighbour>::iterator nb=vb_neighbours_.begin(); nb!=vb_neighbours_.end(); nb++)
	{
		map<const Node*,unsigned int> node_numbers;
		unsigned int permutation[nb->element()->n_nodes()];

		// element of lower dimension is reference, so
		// we calculate permutation for the adjacent side
		for (unsigned int i=0; i<nb->element()->n_nodes(); i++)
			node_numbers[nb->element().node(i)] = i;

		for (unsigned int i=0; i<nb->side()->n_nodes(); i++)
			permutation[node_numbers[nb->side()->node(i).node()]] = i;

		switch (nb->side()->dim())
		{
		case 0:
			nb->side()->element()->permutation_idx_[nb->side()->side_idx()] = RefElement<1>::permutation_index(permutation);
			break;
		case 1:
			nb->side()->element()->permutation_idx_[nb->side()->side_idx()] = RefElement<2>::permutation_index(permutation);
			break;
		case 2:
			nb->side()->element()->permutation_idx_[nb->side()->side_idx()] = RefElement<3>::permutation_index(permutation);
			break;
		}
	}
}





//=============================================================================
//
//=============================================================================
void Mesh::element_to_neigh_vb()
{

	//MessageOut() << "Element to neighbours of vb2 type... "/*orig verb 5*/;

	for (vector<Element>::iterator ele = element_vec_.begin(); ele!= element_vec_.begin()+bulk_size_; ++ele)
		ele->n_neighs_vb_ =0;

    // count vb neighs per element
    for (auto & ngh : this->vb_neighbours_)  ngh.element()->n_neighs_vb_++;

    // Allocation of the array per element
    for (vector<Element>::iterator ele = element_vec_.begin(); ele!= element_vec_.begin()+bulk_size_; ++ele)
        if( ele->n_neighs_vb() > 0 ) {
            ele->neigh_vb = new struct Neighbour* [ele->n_neighs_vb()];
            ele->n_neighs_vb_=0;
        }

    // fill
    ElementAccessor<3> ele;
    for (auto & ngh : this->vb_neighbours_) {
        ele = ngh.element();
        ele->neigh_vb[ ele->n_neighs_vb_++ ] = &ngh;
    }

    //MessageOut() << "... O.K.\n"/*orig verb 6*/;
}






MixedMeshIntersections & Mesh::mixed_intersections() {
	/* Algorithm:
	 *
	 * 1) create BIH tree
	 * 2) for every 1D, find list of candidates
	 * 3) compute intersections for 1d, store it to master_elements
	 *
	 */
    if (! intersections) {
        intersections = std::make_shared<MixedMeshIntersections>(this);
        intersections->compute_intersections();
    }
    return *intersections;
}



ElementAccessor<3> Mesh::element_accessor(unsigned int idx) const {
    return ElementAccessor<3>(this, idx);
}



NodeAccessor<3> Mesh::node_accessor(unsigned int idx) const {
    return NodeAccessor<3>(this, idx);
}



void Mesh::elements_id_maps( vector<LongIdx> & bulk_elements_id, vector<LongIdx> & boundary_elements_id) const
{
    if (bulk_elements_id.size() ==0) {
        std::vector<LongIdx>::iterator map_it;
        LongIdx last_id;

        bulk_elements_id.resize(n_elements());
        map_it = bulk_elements_id.begin();
        last_id = -1;
        for(unsigned int idx=0; idx < n_elements(); idx++, ++map_it) {
        	LongIdx id = this->find_elem_id(idx);
            if (last_id >= id) xprintf(UsrErr, "Element IDs in non-increasing order, ID: %d\n", id);
            last_id=*map_it = id;
        }

        boundary_elements_id.resize(n_elements(true));
        map_it = boundary_elements_id.begin();
        last_id = -1;
        for(unsigned int idx=bulk_size_; idx<element_vec_.size(); idx++, ++map_it) {
        	LongIdx id = this->find_elem_id(idx);
            // We set ID for boundary elements created by the mesh itself to "-1"
            // this force gmsh reader to skip all remaining entries in boundary_elements_id
            // and thus report error for any remaining data lines
            if (id < 0) last_id=*map_it=-1;
            else {
                if (last_id >= id) xprintf(UsrErr, "Element IDs in non-increasing order, ID: %d\n", id);
                last_id=*map_it = id;
            }
        }
    }
}


bool compare_points(const arma::vec3 &p1, const arma::vec3 &p2) {
	static const double point_tolerance = 1E-10;
	return fabs(p1[0]-p2[0]) < point_tolerance
		&& fabs(p1[1]-p2[1]) < point_tolerance
		&& fabs(p1[2]-p2[2]) < point_tolerance;
}


bool Mesh::check_compatible_mesh( Mesh & mesh, vector<LongIdx> & bulk_elements_id, vector<LongIdx> & boundary_elements_id )
{
	std::vector<unsigned int> node_ids; // allow mapping ids of nodes from source mesh to target mesh
	std::vector<unsigned int> node_list;
	std::vector<unsigned int> candidate_list; // returned by intersect_element_lists
	std::vector<unsigned int> result_list; // list of elements with same dimension as vtk element
	unsigned int i; // counter over vectors

    {
        // iterates over node vector of \p this object
        // to each node must be found just only one node in target \p mesh
        // store orders (mapping between source and target meshes) into node_ids vector
        std::vector<unsigned int> searched_elements; // for BIH tree
        unsigned int i_node, i_elm_node;
        const BIHTree &bih_tree=mesh.get_bih_tree();

    	// create nodes of mesh
        node_ids.resize( this->n_nodes() );
        i=0;
        for (auto nod : this->node_range()) {
            arma::vec3 point = nod->point();
            int found_i_node = -1;
            bih_tree.find_point(point, searched_elements);

            for (std::vector<unsigned int>::iterator it = searched_elements.begin(); it!=searched_elements.end(); it++) {
                ElementAccessor<3> ele = mesh.element_accessor( *it );
                for (i_node=0; i_node<ele->n_nodes(); i_node++)
                {
                    if ( compare_points(ele.node(i_node)->point(), point) ) {
                    	i_elm_node = ele.node_accessor(i_node).idx();
                        if (found_i_node == -1) found_i_node = i_elm_node;
                        else if (found_i_node != i_elm_node) {
                            // duplicate nodes in target mesh
                        	this->elements_id_maps(bulk_elements_id, boundary_elements_id);
                            return false;
                        }
                    }
                }
            }
            if (found_i_node == -1) {
                // no node found in target mesh
            	this->elements_id_maps(bulk_elements_id, boundary_elements_id);
            	return false;
            }
            node_ids[i] = (unsigned int)found_i_node;
            searched_elements.clear();
            i++;
        }
    }

    {
        // iterates over bulk elements of \p this object
        // elements in both meshes must be in ratio 1:1
        // store orders (mapping between both mesh files) into bulk_elements_id vector
        bulk_elements_id.clear();
        bulk_elements_id.resize(this->n_elements());
        // iterate trough bulk part of element vector, to each element in source mesh must exist only one element in target mesh
        // fill bulk_elements_id vector
        i=0;
        for (auto elm : this->elements_range()) {
            for (unsigned int j=0; j<elm->n_nodes(); j++) { // iterate trough all nodes of any element
                node_list.push_back( node_ids[ elm->node_idx(j) ] );
            }
            mesh.intersect_element_lists(node_list, candidate_list);
            for (auto i_elm : candidate_list) {
            	if ( mesh.element_accessor(i_elm)->dim() == elm.dim() ) result_list.push_back( elm.index() );
            }
            if (result_list.size() != 1) {
            	// intersect_element_lists must produce one element
            	this->elements_id_maps(bulk_elements_id, boundary_elements_id);
            	return false;
            }
            bulk_elements_id[i] = (LongIdx)result_list[0];
            node_list.clear();
            result_list.clear();
        	i++;
        }
    }

    {
        // iterates over boundary elements of \p this object
        // elements in both meshes must be in ratio 1:1
        // store orders (mapping between both mesh files) into boundary_elements_id vector
    	auto bc_mesh = this->get_bc_mesh();
        boundary_elements_id.clear();
        boundary_elements_id.resize(bc_mesh->n_elements());
        // iterate trough boundary part of element vector, to each element in source mesh must exist only one element in target mesh
        // fill boundary_elements_id vector
        i=0;
        for (auto elm : bc_mesh->elements_range()) {
            for (unsigned int j=0; j<elm->n_nodes(); j++) { // iterate trough all nodes of any element
                node_list.push_back( node_ids[ elm->node_idx(j) ] );
            }
            mesh.get_bc_mesh()->intersect_element_lists(node_list, candidate_list);
            for (auto i_elm : candidate_list) {
            	if ( mesh.get_bc_mesh()->element_accessor(i_elm)->dim() == elm.dim() ) result_list.push_back( elm.index() );
            }
            if (result_list.size() != 1) {
            	// intersect_element_lists must produce one element
            	this->elements_id_maps(bulk_elements_id, boundary_elements_id);
            	return false;
            }
            boundary_elements_id[i] = (LongIdx)result_list[0];
            node_list.clear();
            result_list.clear();
        	i++;
        }
    }

    return true;
}

void Mesh::read_regions_from_input(Input::Array region_list)
{
	for (Input::Iterator<Input::AbstractRecord> it = region_list.begin<Input::AbstractRecord>();
				it != region_list.end();
				++it) {
		// constructor has side effect in the mesh - create new region or set and store them to Mesh::region_db_
		(*it).factory< RegionSetBase, const Input::Record &, Mesh * >(*it, this);
	}
}

void Mesh::check_and_finish()
{
	modify_element_ids(region_db_.el_to_reg_map_);
	region_db_.el_to_reg_map_.clear();
	region_db_.close();
	region_db_.check_regions();

	if ( in_record_.val<bool>("print_regions") ) {
		stringstream ss;
		region_db_.print_region_table(ss);
		MessageOut() << ss.str();
	}
}


std::vector<BoundingBox> Mesh::get_element_boxes() {
    START_TIMER("Mesh::compute_element_boxes");
    std::vector<BoundingBox> boxes;

    // make element boxes
    unsigned int i=0;
    boxes.resize(this->n_elements());
    for (auto element : this->elements_range()) {
        boxes[i] = element.bounding_box();
    	i++;
    }

    return boxes;
}

const BIHTree &Mesh::get_bih_tree() {
    if (! this->bih_tree_) {
        bih_tree_ = std::make_shared<BIHTree>();
        bih_tree_->add_boxes( this->get_element_boxes() );
        bih_tree_->construct();
	}
    return *bih_tree_;
}

double Mesh::global_snap_radius() const {
	return in_record_.val<double>("global_snap_radius");
}

void Mesh::add_physical_name(unsigned int dim, unsigned int id, std::string name) {
	region_db_.add_region(id, name, dim, "$PhysicalNames");
}


void Mesh::add_node(unsigned int node_id, arma::vec3 coords) {
    node_vec_.push_back( Node() );
    Node &node = node_vec_[node_vec_.size()-1];
    node.point() = coords;
    node_ids_.add_item(node_id);
}


void Mesh::add_element(unsigned int elm_id, unsigned int dim, unsigned int region_id, unsigned int partition_id,
		std::vector<unsigned int> node_ids) {
	RegionIdx region_idx = region_db_.get_region( region_id, dim );
	if ( !region_idx.is_valid() ) {
		region_idx = region_db_.add_region( region_id, region_db_.create_label_from_id(region_id), dim, "$Element" );
	}
	region_db_.mark_used_region(region_idx.idx());

	if (region_idx.is_boundary()) {
		bc_element_tmp_.push_back( ElementTmpData(elm_id, dim, region_idx, partition_id, node_ids) );
	} else {
		if(dim == 0 ) {
			WarningOut().fmt("Bulk elements of zero size(dim=0) are not supported. Element ID: {}.\n", elm_id);
		}
		else {
			Element *ele = add_element_to_vector(elm_id);
			this->init_element(ele, elm_id, dim, region_idx, partition_id, node_ids);
		}
	}
}


void Mesh::init_element(Element *ele, unsigned int elm_id, unsigned int dim, RegionIdx region_idx, unsigned int partition_id,
		std::vector<unsigned int> node_ids) {
	ele->init(dim, region_idx);
	ele->pid_ = partition_id;

	for (unsigned int ni=0; ni<ele->n_nodes(); ni++) {
		ele->nodes_[ni] = this->node_index(node_ids[ni]);
	}

    // check that tetrahedron element is numbered correctly and is not degenerated
    if(ele->dim() == 3)
    {
        double jac = this->element_accessor( this->elem_index(elm_id) ).tetrahedron_jacobian();
        if( ! (jac > 0) )
            WarningOut().fmt("Tetrahedron element with id {} has wrong numbering or is degenerated (Jacobian = {}).",elm_id,jac);
    }
}


vector<vector<unsigned int> > const & Mesh::node_elements() {
	if (node_elements_.size() == 0) {
		this->create_node_element_lists();
	}
	return node_elements_;
}


void Mesh::init_element_vector(unsigned int size) {
	element_vec_.clear();
	element_vec_.resize(size);
	element_ids_.reinit(size);
	bc_element_tmp_.clear();
	bc_element_tmp_.reserve(size);
	bulk_size_ = 0;
	boundary_loaded_size_ = 0;
}


void Mesh::init_node_vector(unsigned int size) {
	node_vec_.clear();
	node_vec_.reserve(size);
	node_ids_.reinit(0);
}


Element * Mesh::add_element_to_vector(int id, bool boundary) {
	Element * elem=nullptr;
	if (boundary) {
        ASSERT_DBG(id<0)(id).error("Add boundary element from mesh file trough temporary structure!");
		element_vec_.push_back( Element() );
        elem = &element_vec_[element_vec_.size()-1];
        element_ids_.add_item(id);
	} else {
		elem = &element_vec_[bulk_size_];
		element_ids_.set_item(id, bulk_size_);
		bulk_size_++;
	}

	return elem;
}

Range<ElementAccessor<3>> Mesh::elements_range() const {
	return Range<ElementAccessor<3>>(this, 0, bulk_size_);;
}

Range<NodeAccessor<3>> Mesh::node_range() const {
    return Range<NodeAccessor<3>>(this, 0, node_vec_.size());
}

inline void Mesh::check_element_size(unsigned int elem_idx) const
{
    ASSERT(elem_idx < element_vec_.size())(elem_idx)(element_vec_.size()).error("Index of element is out of bound of element vector!");
}

/*
 * Output of internal flow data.
 */
void Mesh::output_internal_ngh_data()
{
    START_TIMER("Mesh::output_internal_ngh_data");

    if (! raw_ngh_output_file.is_open()) return;
    
    // header
    raw_ngh_output_file <<  "// fields:\n//ele_id    n_sides    ns_side_neighbors[n]    neighbors[n*ns]    n_vb_neighbors    vb_neighbors[n_vb]\n";
    raw_ngh_output_file <<  fmt::format("{}\n" , n_elements());

    int cit = 0;
    
    // map from higher dim elements to its lower dim neighbors, using gmsh IDs: ele->id()
    unsigned int undefined_ele_id = -1;
    std::map<unsigned int, std::vector<unsigned int>> neigh_vb_map;
    for (auto ele : this->elements_range()) {
        if(ele->n_neighs_vb() > 0){
            for (unsigned int i = 0; i < ele->n_neighs_vb(); i++){
                ElementAccessor<3> higher_ele = ele->neigh_vb[i]->side()->element();
                
                auto search = neigh_vb_map.find(higher_ele.idx());
                if(search != neigh_vb_map.end()){
                    // if found, add id to correct local side idx
                    search->second[ele->neigh_vb[i]->side()->side_idx()] = ele.idx();
                }
                else{
                    // if not found, create new vector, each side can have one vb neighbour
                    std::vector<unsigned int> higher_ele_side_ngh(higher_ele->n_sides(), undefined_ele_id);
                    higher_ele_side_ngh[ele->neigh_vb[i]->side()->side_idx()] = ele.idx();
                    neigh_vb_map[higher_ele.idx()] = higher_ele_side_ngh;
                }
            }
        }
    }
    
    for (auto ele : this->elements_range()) {
        raw_ngh_output_file << ele.idx() << " ";
        raw_ngh_output_file << ele->n_sides() << " ";
        
        auto search_neigh = neigh_vb_map.end();
        for (unsigned int i = 0; i < ele->n_sides(); i++) {
            unsigned int n_side_neighs = ele.side(i)->edge()->n_sides-1;  //n_sides - the current one
            // check vb neighbors (lower dimension)
            if(n_side_neighs == 0){
                //update search
                if(search_neigh == neigh_vb_map.end())
                    search_neigh = neigh_vb_map.find(ele.idx());
                
                if(search_neigh != neigh_vb_map.end())
                    if(search_neigh->second[i] != undefined_ele_id)
                        n_side_neighs = 1;
            }
            raw_ngh_output_file << n_side_neighs << " ";
        }
        
        for (unsigned int i = 0; i < ele->n_sides(); i++) {
            const Edge* edge = ele.side(i)->edge();
            if(ele.side(i)->edge()->n_sides > 1){
                for (int j = 0; j < edge->n_sides; j++) {
                    if(edge->side(j) != ele.side(i))
                        raw_ngh_output_file << edge->side(j)->element().idx() << " ";
                }
            }
            //check vb neighbour
            else if(search_neigh != neigh_vb_map.end()
                    && search_neigh->second[i] != undefined_ele_id){
                raw_ngh_output_file << search_neigh->second[i] << " ";
            }
        }
        
        // list higher dim neighbours
        raw_ngh_output_file << ele->n_neighs_vb() << " ";
        for (unsigned int i = 0; i < ele->n_neighs_vb(); i++)
            raw_ngh_output_file << ele->neigh_vb[i]->side()->element().idx() << " ";
        
        raw_ngh_output_file << endl;
        cit ++;
    }
    raw_ngh_output_file << "$EndFlowField\n" << endl;
}


void Mesh::create_boundary_elements() {
	unsigned int i, pos;
	boundary_loaded_size_ = bc_element_tmp_.size();
	for (i=0, pos=bulk_size_; i<bc_element_tmp_.size(); ++i, ++pos) {
		Element *ele = &element_vec_[pos];
		element_ids_.set_item(bc_element_tmp_[i].elm_id, pos);
		this->init_element(ele, bc_element_tmp_[i].elm_id, bc_element_tmp_[i].dim, bc_element_tmp_[i].region_idx,
				bc_element_tmp_[i].partition_id, bc_element_tmp_[i].node_ids);

	}

	element_vec_.resize(pos); // remove empty element (count is equal with zero-dimensional bulk elements)
	bc_element_tmp_.clear();
	bc_element_tmp_.reserve(0);
}


void Mesh::permute_tetrahedron(unsigned int elm_idx, std::vector<unsigned int> permutation_vec)
{
	ASSERT_LT_DBG(elm_idx, element_vec_.size());
    ASSERT_EQ_DBG(permutation_vec.size(), 4);

    std::array<unsigned int, 4> tmp_nodes;
    Element &elem = element_vec_[elm_idx];
    ASSERT_EQ_DBG(elem.dim(), 3);

    for(unsigned int i=0; i<elem.n_nodes(); i++)
    {
       	tmp_nodes[i] = elem.nodes_[permutation_vec[i]];
    }
    elem.nodes_ = tmp_nodes;
}


void Mesh::permute_triangle(unsigned int elm_idx, std::vector<unsigned int> permutation_vec)
{
	ASSERT_LT_DBG(elm_idx, element_vec_.size());
	ASSERT_EQ_DBG(permutation_vec.size(), 3);

    std::array<unsigned int, 4> tmp_nodes;
    Element &elem = element_vec_[elm_idx];
    ASSERT_EQ_DBG(elem.dim(), 2);

    for(unsigned int i=0; i<elem.n_nodes(); i++)
    {
       	tmp_nodes[i] = elem.nodes_[permutation_vec[i]];
    }
    elem.nodes_ = tmp_nodes;
}


BCMesh *Mesh::get_bc_mesh() {
	if (bc_mesh_ == nullptr) bc_mesh_ = new BCMesh(this);
	return bc_mesh_;
}

//-----------------------------------------------------------------------------
// vim: set cindent:<|MERGE_RESOLUTION|>--- conflicted
+++ resolved
@@ -103,11 +103,8 @@
 : row_4_el(nullptr),
   el_4_loc(nullptr),
   el_ds(nullptr),
-<<<<<<< HEAD
-  bc_mesh_(nullptr)
-=======
+  bc_mesh_(nullptr),
   tree(nullptr)
->>>>>>> 3a31eb83
 {}
 
 
@@ -118,11 +115,8 @@
   row_4_el(nullptr),
   el_4_loc(nullptr),
   el_ds(nullptr),
-<<<<<<< HEAD
-  bc_mesh_(nullptr)
-=======
+  bc_mesh_(nullptr),
   tree(nullptr)
->>>>>>> 3a31eb83
 {
 	// set in_record_, if input accessor is empty
 	if (in_record_.is_empty()) {
@@ -219,11 +213,8 @@
     if (row_4_el != nullptr) delete[] row_4_el;
     if (el_4_loc != nullptr) delete[] el_4_loc;
     if (el_ds != nullptr) delete el_ds;
-<<<<<<< HEAD
     if (bc_mesh_ != nullptr) delete bc_mesh_;
-=======
     if (tree != nullptr) delete tree;
->>>>>>> 3a31eb83
 }
 
 

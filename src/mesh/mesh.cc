--- conflicted
+++ resolved
@@ -87,16 +87,12 @@
 				"- .BOUNDARY (all boundary regions)\n"
 				"- BULK (all bulk regions)")
 		.declare_key("partitioning", Partitioning::get_input_type(), IT::Default("\"any_neighboring\""), "Parameters of mesh partitioning algorithms.\n" )
-<<<<<<< HEAD
-	    .declare_key("print_regions", IT::Bool(), IT::Default("false"), "If true, print table of all used regions.")
+	    .declare_key("print_regions", IT::Bool(), IT::Default("true"), "If true, print table of all used regions.")
         .declare_key("intersection_search", Mesh::get_input_intersection_variant(), 
                      IT::Default("\"BIHsearch\""), "Search algorithm for element intersections.")
 		.declare_key("global_observe_search_radius", IT::Double(0.0), IT::Default("1E-3"),
 					 "Maximal distance of observe point from Mesh relative to its size (bounding box). "
 					 "Value is global and it can be rewrite at arbitrary ObservePoint by setting the key search_radius.")
-=======
-	    .declare_key("print_regions", IT::Bool(), IT::Default("true"), "If true, print table of all used regions.")
->>>>>>> 9ea4e31f
 		.close();
 }
 

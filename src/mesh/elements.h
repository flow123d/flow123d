--- conflicted
+++ resolved
@@ -33,12 +33,9 @@
 
 class Mesh;
 class Neighbour;
-<<<<<<< HEAD
+class SideIter;
 class XFEMElementDataBase;
-=======
-class SideIter;
 template <int spacedim> class ElementAccessor;
->>>>>>> 78a3d8b6
 
 
 

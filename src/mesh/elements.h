/*!
*
﻿ * Copyright (C) 2015 Technical University of Liberec.  All rights reserved.
 * 
 * This program is free software; you can redistribute it and/or modify it under
 * the terms of the GNU General Public License version 3 as published by the
 * Free Software Foundation. (http://www.gnu.org/licenses/gpl-3.0.en.html)
 * 
 * This program is distributed in the hope that it will be useful, but WITHOUT
 * ANY WARRANTY; without even the implied warranty of MERCHANTABILITY or FITNESS
 * FOR A PARTICULAR PURPOSE.  See the GNU General Public License for more details.
*
 * 
 * @file    elements.h
 * @brief   
*/

#ifndef ELEMENTS_H
#define ELEMENTS_H

#include <ext/alloc_traits.h>                  // for __alloc_traits<>::valu...
#include <string.h>                            // for memcpy
#include <new>                                 // for operator new[]
#include <ostream>                             // for operator<<
#include <string>                              // for operator<<
#include <vector>                              // for vector
#include <armadillo>
#include "mesh/bounding_box.hh"                // for BoundingBox
#include "mesh/nodes.hh"                       // for Node
#include "mesh/ref_element.hh"                 // for RefElement
#include "mesh/region.hh"                      // for RegionIdx, Region
#include "system/asserts.hh"                   // for Assert, ASSERT

class Mesh;
class Neighbour;
class SideIter;
class XFEMElementDataBase;
template <int spacedim> class ElementAccessor;



//=============================================================================
// STRUCTURE OF THE ELEMENT OF THE MESH
//=============================================================================
class Element
{
public:
    Element();
    Element(unsigned int dim, Mesh *mesh_in, RegionIdx reg);
    void init(unsigned int dim, Mesh *mesh_in, RegionIdx reg);
    ~Element();


    inline unsigned int dim() const;
    inline unsigned int index() const;
    unsigned int n_sides() const; // Number of sides
    unsigned int n_nodes() const; // Number of nodes
    
    ///Gets ElementAccessor of this element
    ElementAccessor<3> element_accessor() const;
    
    /// Computes the measure of the element.
    double measure() const;
    
    /** Computes the Jacobian of the element.
     * J = det ( 1  1  1  1 )
     *           x1 x2 x3 x4
     *           y1 y2 y3 y4
     *           z1 z2 z3 z4
     */
    double tetrahedron_jacobian() const;
    
    /// Computes the barycenter.
    arma::vec3 centre() const;
    /**
* Quality of the element based on the smooth and scale-invariant quality measures proposed in:
* J. R. Schewchuk: What is a Good Linear Element?
*
* We scale the measure so that is gives value 1 for regular elements. Line 1d elements
* have always quality 1.
*/
    double quality_measure_smooth();

    unsigned int n_sides_by_dim(unsigned int side_dim);
    inline SideIter side(const unsigned int loc_index);
    inline const SideIter side(const unsigned int loc_index) const;
    Region region() const;
    inline RegionIdx region_idx() const
        { return region_idx_; }
    
    unsigned int id() const;

    int pid; // Id # of mesh partition

    // Type specific data
    Node** node; // Element's nodes


    unsigned int *edge_idx_; // Edges on sides
    unsigned int *boundary_idx_; // Possible boundaries on sides (REMOVE) all bcd assembly should be done through iterating over boundaries
                           // ?? deal.ii has this not only boundary iterators
    /**
    * Indices of permutations of nodes on sides.
    * It determines, in which order to take the nodes of the side so as to obtain
    * the same order as on the reference side (side 0 on the particular edge).
    *
    * Permutations are defined in RefElement::side_permutations.
    */
    unsigned int *permutation_idx_;

    /**
     * Computes bounding box of element (OBSOLETE) ??
     */
    void get_bounding_box(BoundingBox &bounding_box) const;

    /// Return precomputed bounding box.
<<<<<<< HEAD
    BoundingBox &get_bounding_box_fast() const;
=======
    //BoundingBox &get_bounding_box_fast(BoundingBox &bounding_box) const;
>>>>>>> 186da251

    /**
    * Return bounding box of the element.
    * Simpler code, but need to check performance penelty.
    */
    inline BoundingBox bounding_box() {
     return BoundingBox(this->vertex_list());
    }

    /**
     * Return list of element vertices.
     */
    inline vector<arma::vec3> vertex_list() {
    	vector<arma::vec3> vertices(this->n_nodes());
    	for(unsigned int i=0; i<n_nodes(); i++) vertices[i]=node[i]->point();
    	return vertices;
    }
    
    unsigned int get_proc() const;


    unsigned int      n_neighs_vb;   // # of neighbours, V-B type (comp.)
                            // only ngh from this element to higher dimension edge
    Neighbour **neigh_vb; // List og neighbours, V-B type (comp.)


    Mesh    *mesh_; // should be removed as soon as the element is also an Accessor

    /// Pointer to enrichment data for the current element.
    XFEMElementDataBase* xfem_data;
    
protected:
    // Data readed from mesh file
    RegionIdx  region_idx_;
    unsigned int dim_;

    friend class Mesh;

    template<int spacedim, class Value>
    friend class Field;

};




#define FOR_ELEMENT_NODES(i,j)  for((j)=0;(j)<(i)->n_nodes();(j)++)
#define FOR_ELEMENT_SIDES(i,j)  for(unsigned int j=0; j < (i)->n_sides(); j++)
#define FOR_ELM_NEIGHS_VB(i,j)  for((j)=0;(j)<(i)->n_neighs_vb;(j)++)


#endif
//-----------------------------------------------------------------------------
// vim: set cindent:<|MERGE_RESOLUTION|>--- conflicted
+++ resolved
@@ -114,11 +114,7 @@
     void get_bounding_box(BoundingBox &bounding_box) const;
 
     /// Return precomputed bounding box.
-<<<<<<< HEAD
-    BoundingBox &get_bounding_box_fast() const;
-=======
     //BoundingBox &get_bounding_box_fast(BoundingBox &bounding_box) const;
->>>>>>> 186da251
 
     /**
     * Return bounding box of the element.

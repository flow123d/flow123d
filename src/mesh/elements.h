<<<<<<< HEAD
/*!
*
﻿ * Copyright (C) 2015 Technical University of Liberec.  All rights reserved.
 * 
 * This program is free software; you can redistribute it and/or modify it under
 * the terms of the GNU General Public License version 3 as published by the
 * Free Software Foundation. (http://www.gnu.org/licenses/gpl-3.0.en.html)
 * 
 * This program is distributed in the hope that it will be useful, but WITHOUT
 * ANY WARRANTY; without even the implied warranty of MERCHANTABILITY or FITNESS
 * FOR A PARTICULAR PURPOSE.  See the GNU General Public License for more details.
*
 * 
 * @file    elements.h
 * @brief   
*/

#ifndef ELEMENTS_H
#define ELEMENTS_H

#include <ext/alloc_traits.h>                  // for __alloc_traits<>::valu...
#include <string.h>                            // for memcpy
#include <new>                                 // for operator new[]
#include <ostream>                             // for operator<<
#include <string>                              // for operator<<
#include <vector>                              // for vector
#include <armadillo>
#include "mesh/nodes.hh"                       // for Node
#include "mesh/ref_element.hh"                 // for RefElement
#include "mesh/region.hh"                      // for RegionIdx, Region
#include "system/asserts.hh"                   // for Assert, ASSERT
#include "sides.h"

class Mesh;
class Neighbour;



//=============================================================================
// STRUCTURE OF THE ELEMENT OF THE MESH
//=============================================================================
class Element
{
public:
    Element();
    Element(unsigned int dim, RegionIdx reg);
    void init(unsigned int dim, RegionIdx reg);
    ~Element();


    inline unsigned int dim() const;
    inline unsigned int n_sides() const; // Number of sides
    inline unsigned int n_nodes() const; // Number of nodes
    
    inline RegionIdx region_idx() const
        { return region_idx_; }
    
    /// Return edge_idx of given index
    inline unsigned int edge_idx(unsigned int edg_idx) const;

    /// Return permutation_idx of given index
    inline unsigned int permutation_idx(unsigned int prm_idx) const;

    /// Return Id of mesh partition
    inline int pid() const {
    	return pid_;
    }

    /// Return number of neighbours
    inline unsigned int n_neighs_vb() const {
    	return n_neighs_vb_;
    }

    /// Return index (in Mesh::node_vec) of ni-th node.
    inline unsigned int node_idx(unsigned int ni) const {
    	ASSERT(ni < n_nodes()).error("Node index is out of bound!");
    	return nodes_.at(ni);
    }

    //unsigned int get_proc() const;


    // TODO move data members to protected part, add access trough getters or use direct access of friend class Mesh

    unsigned int *boundary_idx_; // Possible boundaries on sides (REMOVE) all bcd assembly should be done through iterating over boundaries
                           // ?? deal.ii has this not only boundary iterators
                           // TODO remove direct access in balance, side and transport

    Neighbour **neigh_vb; // List og neighbours, V-B type (comp.)
        // TODO remove direct access in DarcyFlow, MhDofHandler, Mesh? Partitioning and Trabsport


protected:
    int pid_;                            ///< Id # of mesh partition
    std::vector<unsigned int> edge_idx_; ///< Edges on sides
    mutable unsigned int n_neighs_vb_;   ///< # of neighbours, V-B type (comp.)
                                         // only ngh from this element to higher dimension edge
                                         // TODO fix and remove mutable directive

    /**
    * Indices of permutations of nodes on sides.
    * It determines, in which order to take the nodes of the side so as to obtain
    * the same order as on the reference side (side 0 on the particular edge).
    *
    * Permutations are defined in RefElement::side_permutations.
    *
    * TODO fix and remove mutable directive
    */
    mutable std::vector<unsigned int> permutation_idx_;

    // Data readed from mesh file
    RegionIdx  region_idx_;
    unsigned int dim_;

    /// indices to element's nodes
    std::array<unsigned int, 4> nodes_;

    friend class Mesh;

    template<int spacedim, class Value>
    friend class Field;

};


inline unsigned int Element::dim() const {
    return dim_;
}


inline unsigned int Element::n_nodes() const {
    return dim()+1;
}



inline unsigned int Element::n_sides() const {
    return dim()+1;
}

inline unsigned int Element::edge_idx(unsigned int edg_idx) const {
	ASSERT(edg_idx<edge_idx_.size())(edg_idx)(edge_idx_.size()).error("Index of Edge is out of bound!");
	return edge_idx_[edg_idx];
}

inline unsigned int Element::permutation_idx(unsigned int prm_idx) const {
	ASSERT(prm_idx<permutation_idx_.size())(prm_idx)(permutation_idx_.size()).error("Index of permutation is out of bound!");
	return permutation_idx_[prm_idx];
}

#endif
//-----------------------------------------------------------------------------
// vim: set cindent:
=======
/*!
*
﻿ * Copyright (C) 2015 Technical University of Liberec.  All rights reserved.
 * 
 * This program is free software; you can redistribute it and/or modify it under
 * the terms of the GNU General Public License version 3 as published by the
 * Free Software Foundation. (http://www.gnu.org/licenses/gpl-3.0.en.html)
 * 
 * This program is distributed in the hope that it will be useful, but WITHOUT
 * ANY WARRANTY; without even the implied warranty of MERCHANTABILITY or FITNESS
 * FOR A PARTICULAR PURPOSE.  See the GNU General Public License for more details.
*
 * 
 * @file    elements.h
 * @brief   
*/

#ifndef ELEMENTS_H
#define ELEMENTS_H

#include <ext/alloc_traits.h>                  // for __alloc_traits<>::valu...
#include <string.h>                            // for memcpy
#include <new>                                 // for operator new[]
#include <ostream>                             // for operator<<
#include <string>                              // for operator<<
#include <vector>                              // for vector
#include <armadillo>
#include "mesh/nodes.hh"                       // for Node
#include "mesh/ref_element.hh"                 // for RefElement
#include "mesh/region.hh"                      // for RegionIdx, Region
#include "system/asserts.hh"                   // for Assert, ASSERT
#include "sides.h"

class Mesh;
class Neighbour;



//=============================================================================
// STRUCTURE OF THE ELEMENT OF THE MESH
//=============================================================================
class Element
{
public:
    Element();
    Element(unsigned int dim, RegionIdx reg);
    void init(unsigned int dim, RegionIdx reg);
    ~Element();


    inline unsigned int dim() const;
    inline unsigned int n_sides() const; // Number of sides
    inline unsigned int n_nodes() const; // Number of nodes
    
    inline RegionIdx region_idx() const
        { return region_idx_; }
    
    /// Return edge_idx of given index
    inline unsigned int edge_idx(unsigned int edg_idx) const;

    /// Return permutation_idx of given index
    inline unsigned int permutation_idx(unsigned int prm_idx) const;

    /// Return Id of mesh partition
    inline int pid() const {
    	return pid_;
    }

    /// Return number of neighbours
    inline unsigned int n_neighs_vb() const {
    	return n_neighs_vb_;
    }

    /// Return index (in Mesh::node_vec) of ni-th node.
    inline unsigned int node_idx(unsigned int ni) const {
    	ASSERT(ni < n_nodes()).error("Node index is out of bound!");
    	return nodes_.at(ni);
    }


    // TODO move data members to protected part, add access trough getters or use direct access of friend class Mesh

    unsigned int *boundary_idx_; // Possible boundaries on sides (REMOVE) all bcd assembly should be done through iterating over boundaries
                           // ?? deal.ii has this not only boundary iterators
                           // TODO remove direct access in balance, side and transport

    Neighbour **neigh_vb; // List og neighbours, V-B type (comp.)
        // TODO remove direct access in DarcyFlow, MhDofHandler, Mesh? Partitioning and Trabsport


protected:
    int pid_;                            ///< Id # of mesh partition
    std::vector<unsigned int> edge_idx_; ///< Edges on sides
    mutable unsigned int n_neighs_vb_;   ///< # of neighbours, V-B type (comp.)
                                         // only ngh from this element to higher dimension edge
                                         // TODO fix and remove mutable directive

    /**
    * Indices of permutations of nodes on sides.
    * It determines, in which order to take the nodes of the side so as to obtain
    * the same order as on the reference side (side 0 on the particular edge).
    *
    * Permutations are defined in RefElement::side_permutations.
    *
    * TODO fix and remove mutable directive
    */
    mutable std::vector<unsigned int> permutation_idx_;

    // Data readed from mesh file
    RegionIdx  region_idx_;
    unsigned int dim_;

    /// indices to element's nodes
    std::array<unsigned int, 4> nodes_;

    friend class Mesh;

    template<int spacedim, class Value>
    friend class Field;

};


inline unsigned int Element::dim() const {
    return dim_;
}


inline unsigned int Element::n_nodes() const {
    return dim()+1;
}



inline unsigned int Element::n_sides() const {
    return dim()+1;
}

inline unsigned int Element::edge_idx(unsigned int edg_idx) const {
	ASSERT(edg_idx<edge_idx_.size())(edg_idx)(edge_idx_.size()).error("Index of Edge is out of bound!");
	return edge_idx_[edg_idx];
}

inline unsigned int Element::permutation_idx(unsigned int prm_idx) const {
	ASSERT(prm_idx<permutation_idx_.size())(prm_idx)(permutation_idx_.size()).error("Index of permutation is out of bound!");
	return permutation_idx_[prm_idx];
}

#endif
//-----------------------------------------------------------------------------
// vim: set cindent:
>>>>>>> 75ff3ea5
<|MERGE_RESOLUTION|>--- conflicted
+++ resolved
@@ -1,307 +1,151 @@
-<<<<<<< HEAD
-/*!
-*
-﻿ * Copyright (C) 2015 Technical University of Liberec.  All rights reserved.
- * 
- * This program is free software; you can redistribute it and/or modify it under
- * the terms of the GNU General Public License version 3 as published by the
- * Free Software Foundation. (http://www.gnu.org/licenses/gpl-3.0.en.html)
- * 
- * This program is distributed in the hope that it will be useful, but WITHOUT
- * ANY WARRANTY; without even the implied warranty of MERCHANTABILITY or FITNESS
- * FOR A PARTICULAR PURPOSE.  See the GNU General Public License for more details.
-*
- * 
- * @file    elements.h
- * @brief   
-*/
-
-#ifndef ELEMENTS_H
-#define ELEMENTS_H
-
-#include <ext/alloc_traits.h>                  // for __alloc_traits<>::valu...
-#include <string.h>                            // for memcpy
-#include <new>                                 // for operator new[]
-#include <ostream>                             // for operator<<
-#include <string>                              // for operator<<
-#include <vector>                              // for vector
-#include <armadillo>
-#include "mesh/nodes.hh"                       // for Node
-#include "mesh/ref_element.hh"                 // for RefElement
-#include "mesh/region.hh"                      // for RegionIdx, Region
-#include "system/asserts.hh"                   // for Assert, ASSERT
-#include "sides.h"
-
-class Mesh;
-class Neighbour;
-
-
-
-//=============================================================================
-// STRUCTURE OF THE ELEMENT OF THE MESH
-//=============================================================================
-class Element
-{
-public:
-    Element();
-    Element(unsigned int dim, RegionIdx reg);
-    void init(unsigned int dim, RegionIdx reg);
-    ~Element();
-
-
-    inline unsigned int dim() const;
-    inline unsigned int n_sides() const; // Number of sides
-    inline unsigned int n_nodes() const; // Number of nodes
-    
-    inline RegionIdx region_idx() const
-        { return region_idx_; }
-    
-    /// Return edge_idx of given index
-    inline unsigned int edge_idx(unsigned int edg_idx) const;
-
-    /// Return permutation_idx of given index
-    inline unsigned int permutation_idx(unsigned int prm_idx) const;
-
-    /// Return Id of mesh partition
-    inline int pid() const {
-    	return pid_;
-    }
-
-    /// Return number of neighbours
-    inline unsigned int n_neighs_vb() const {
-    	return n_neighs_vb_;
-    }
-
-    /// Return index (in Mesh::node_vec) of ni-th node.
-    inline unsigned int node_idx(unsigned int ni) const {
-    	ASSERT(ni < n_nodes()).error("Node index is out of bound!");
-    	return nodes_.at(ni);
-    }
-
-    //unsigned int get_proc() const;
-
-
-    // TODO move data members to protected part, add access trough getters or use direct access of friend class Mesh
-
-    unsigned int *boundary_idx_; // Possible boundaries on sides (REMOVE) all bcd assembly should be done through iterating over boundaries
-                           // ?? deal.ii has this not only boundary iterators
-                           // TODO remove direct access in balance, side and transport
-
-    Neighbour **neigh_vb; // List og neighbours, V-B type (comp.)
-        // TODO remove direct access in DarcyFlow, MhDofHandler, Mesh? Partitioning and Trabsport
-
-
-protected:
-    int pid_;                            ///< Id # of mesh partition
-    std::vector<unsigned int> edge_idx_; ///< Edges on sides
-    mutable unsigned int n_neighs_vb_;   ///< # of neighbours, V-B type (comp.)
-                                         // only ngh from this element to higher dimension edge
-                                         // TODO fix and remove mutable directive
-
-    /**
-    * Indices of permutations of nodes on sides.
-    * It determines, in which order to take the nodes of the side so as to obtain
-    * the same order as on the reference side (side 0 on the particular edge).
-    *
-    * Permutations are defined in RefElement::side_permutations.
-    *
-    * TODO fix and remove mutable directive
-    */
-    mutable std::vector<unsigned int> permutation_idx_;
-
-    // Data readed from mesh file
-    RegionIdx  region_idx_;
-    unsigned int dim_;
-
-    /// indices to element's nodes
-    std::array<unsigned int, 4> nodes_;
-
-    friend class Mesh;
-
-    template<int spacedim, class Value>
-    friend class Field;
-
-};
-
-
-inline unsigned int Element::dim() const {
-    return dim_;
-}
-
-
-inline unsigned int Element::n_nodes() const {
-    return dim()+1;
-}
-
-
-
-inline unsigned int Element::n_sides() const {
-    return dim()+1;
-}
-
-inline unsigned int Element::edge_idx(unsigned int edg_idx) const {
-	ASSERT(edg_idx<edge_idx_.size())(edg_idx)(edge_idx_.size()).error("Index of Edge is out of bound!");
-	return edge_idx_[edg_idx];
-}
-
-inline unsigned int Element::permutation_idx(unsigned int prm_idx) const {
-	ASSERT(prm_idx<permutation_idx_.size())(prm_idx)(permutation_idx_.size()).error("Index of permutation is out of bound!");
-	return permutation_idx_[prm_idx];
-}
-
-#endif
-//-----------------------------------------------------------------------------
-// vim: set cindent:
-=======
-/*!
-*
-﻿ * Copyright (C) 2015 Technical University of Liberec.  All rights reserved.
- * 
- * This program is free software; you can redistribute it and/or modify it under
- * the terms of the GNU General Public License version 3 as published by the
- * Free Software Foundation. (http://www.gnu.org/licenses/gpl-3.0.en.html)
- * 
- * This program is distributed in the hope that it will be useful, but WITHOUT
- * ANY WARRANTY; without even the implied warranty of MERCHANTABILITY or FITNESS
- * FOR A PARTICULAR PURPOSE.  See the GNU General Public License for more details.
-*
- * 
- * @file    elements.h
- * @brief   
-*/
-
-#ifndef ELEMENTS_H
-#define ELEMENTS_H
-
-#include <ext/alloc_traits.h>                  // for __alloc_traits<>::valu...
-#include <string.h>                            // for memcpy
-#include <new>                                 // for operator new[]
-#include <ostream>                             // for operator<<
-#include <string>                              // for operator<<
-#include <vector>                              // for vector
-#include <armadillo>
-#include "mesh/nodes.hh"                       // for Node
-#include "mesh/ref_element.hh"                 // for RefElement
-#include "mesh/region.hh"                      // for RegionIdx, Region
-#include "system/asserts.hh"                   // for Assert, ASSERT
-#include "sides.h"
-
-class Mesh;
-class Neighbour;
-
-
-
-//=============================================================================
-// STRUCTURE OF THE ELEMENT OF THE MESH
-//=============================================================================
-class Element
-{
-public:
-    Element();
-    Element(unsigned int dim, RegionIdx reg);
-    void init(unsigned int dim, RegionIdx reg);
-    ~Element();
-
-
-    inline unsigned int dim() const;
-    inline unsigned int n_sides() const; // Number of sides
-    inline unsigned int n_nodes() const; // Number of nodes
-    
-    inline RegionIdx region_idx() const
-        { return region_idx_; }
-    
-    /// Return edge_idx of given index
-    inline unsigned int edge_idx(unsigned int edg_idx) const;
-
-    /// Return permutation_idx of given index
-    inline unsigned int permutation_idx(unsigned int prm_idx) const;
-
-    /// Return Id of mesh partition
-    inline int pid() const {
-    	return pid_;
-    }
-
-    /// Return number of neighbours
-    inline unsigned int n_neighs_vb() const {
-    	return n_neighs_vb_;
-    }
-
-    /// Return index (in Mesh::node_vec) of ni-th node.
-    inline unsigned int node_idx(unsigned int ni) const {
-    	ASSERT(ni < n_nodes()).error("Node index is out of bound!");
-    	return nodes_.at(ni);
-    }
-
-
-    // TODO move data members to protected part, add access trough getters or use direct access of friend class Mesh
-
-    unsigned int *boundary_idx_; // Possible boundaries on sides (REMOVE) all bcd assembly should be done through iterating over boundaries
-                           // ?? deal.ii has this not only boundary iterators
-                           // TODO remove direct access in balance, side and transport
-
-    Neighbour **neigh_vb; // List og neighbours, V-B type (comp.)
-        // TODO remove direct access in DarcyFlow, MhDofHandler, Mesh? Partitioning and Trabsport
-
-
-protected:
-    int pid_;                            ///< Id # of mesh partition
-    std::vector<unsigned int> edge_idx_; ///< Edges on sides
-    mutable unsigned int n_neighs_vb_;   ///< # of neighbours, V-B type (comp.)
-                                         // only ngh from this element to higher dimension edge
-                                         // TODO fix and remove mutable directive
-
-    /**
-    * Indices of permutations of nodes on sides.
-    * It determines, in which order to take the nodes of the side so as to obtain
-    * the same order as on the reference side (side 0 on the particular edge).
-    *
-    * Permutations are defined in RefElement::side_permutations.
-    *
-    * TODO fix and remove mutable directive
-    */
-    mutable std::vector<unsigned int> permutation_idx_;
-
-    // Data readed from mesh file
-    RegionIdx  region_idx_;
-    unsigned int dim_;
-
-    /// indices to element's nodes
-    std::array<unsigned int, 4> nodes_;
-
-    friend class Mesh;
-
-    template<int spacedim, class Value>
-    friend class Field;
-
-};
-
-
-inline unsigned int Element::dim() const {
-    return dim_;
-}
-
-
-inline unsigned int Element::n_nodes() const {
-    return dim()+1;
-}
-
-
-
-inline unsigned int Element::n_sides() const {
-    return dim()+1;
-}
-
-inline unsigned int Element::edge_idx(unsigned int edg_idx) const {
-	ASSERT(edg_idx<edge_idx_.size())(edg_idx)(edge_idx_.size()).error("Index of Edge is out of bound!");
-	return edge_idx_[edg_idx];
-}
-
-inline unsigned int Element::permutation_idx(unsigned int prm_idx) const {
-	ASSERT(prm_idx<permutation_idx_.size())(prm_idx)(permutation_idx_.size()).error("Index of permutation is out of bound!");
-	return permutation_idx_[prm_idx];
-}
-
-#endif
-//-----------------------------------------------------------------------------
-// vim: set cindent:
->>>>>>> 75ff3ea5
+/*!
+*
+﻿ * Copyright (C) 2015 Technical University of Liberec.  All rights reserved.
+ * 
+ * This program is free software; you can redistribute it and/or modify it under
+ * the terms of the GNU General Public License version 3 as published by the
+ * Free Software Foundation. (http://www.gnu.org/licenses/gpl-3.0.en.html)
+ * 
+ * This program is distributed in the hope that it will be useful, but WITHOUT
+ * ANY WARRANTY; without even the implied warranty of MERCHANTABILITY or FITNESS
+ * FOR A PARTICULAR PURPOSE.  See the GNU General Public License for more details.
+*
+ * 
+ * @file    elements.h
+ * @brief   
+*/
+
+#ifndef ELEMENTS_H
+#define ELEMENTS_H
+
+#include <ext/alloc_traits.h>                  // for __alloc_traits<>::valu...
+#include <string.h>                            // for memcpy
+#include <new>                                 // for operator new[]
+#include <ostream>                             // for operator<<
+#include <string>                              // for operator<<
+#include <vector>                              // for vector
+#include <armadillo>
+#include "mesh/nodes.hh"                       // for Node
+#include "mesh/ref_element.hh"                 // for RefElement
+#include "mesh/region.hh"                      // for RegionIdx, Region
+#include "system/asserts.hh"                   // for Assert, ASSERT
+#include "sides.h"
+
+class Mesh;
+class Neighbour;
+
+
+
+//=============================================================================
+// STRUCTURE OF THE ELEMENT OF THE MESH
+//=============================================================================
+class Element
+{
+public:
+    Element();
+    Element(unsigned int dim, RegionIdx reg);
+    void init(unsigned int dim, RegionIdx reg);
+    ~Element();
+
+
+    inline unsigned int dim() const;
+    inline unsigned int n_sides() const; // Number of sides
+    inline unsigned int n_nodes() const; // Number of nodes
+    
+    inline RegionIdx region_idx() const
+        { return region_idx_; }
+    
+    /// Return edge_idx of given index
+    inline unsigned int edge_idx(unsigned int edg_idx) const;
+
+    /// Return permutation_idx of given index
+    inline unsigned int permutation_idx(unsigned int prm_idx) const;
+
+    /// Return Id of mesh partition
+    inline int pid() const {
+    	return pid_;
+    }
+
+    /// Return number of neighbours
+    inline unsigned int n_neighs_vb() const {
+    	return n_neighs_vb_;
+    }
+
+    /// Return index (in Mesh::node_vec) of ni-th node.
+    inline unsigned int node_idx(unsigned int ni) const {
+    	ASSERT(ni < n_nodes()).error("Node index is out of bound!");
+    	return nodes_.at(ni);
+    }
+
+
+    // TODO move data members to protected part, add access trough getters or use direct access of friend class Mesh
+
+    unsigned int *boundary_idx_; // Possible boundaries on sides (REMOVE) all bcd assembly should be done through iterating over boundaries
+                           // ?? deal.ii has this not only boundary iterators
+                           // TODO remove direct access in balance, side and transport
+
+    Neighbour **neigh_vb; // List og neighbours, V-B type (comp.)
+        // TODO remove direct access in DarcyFlow, MhDofHandler, Mesh? Partitioning and Trabsport
+
+
+protected:
+    int pid_;                            ///< Id # of mesh partition
+    std::vector<unsigned int> edge_idx_; ///< Edges on sides
+    mutable unsigned int n_neighs_vb_;   ///< # of neighbours, V-B type (comp.)
+                                         // only ngh from this element to higher dimension edge
+                                         // TODO fix and remove mutable directive
+
+    /**
+    * Indices of permutations of nodes on sides.
+    * It determines, in which order to take the nodes of the side so as to obtain
+    * the same order as on the reference side (side 0 on the particular edge).
+    *
+    * Permutations are defined in RefElement::side_permutations.
+    *
+    * TODO fix and remove mutable directive
+    */
+    mutable std::vector<unsigned int> permutation_idx_;
+
+    // Data readed from mesh file
+    RegionIdx  region_idx_;
+    unsigned int dim_;
+
+    /// indices to element's nodes
+    std::array<unsigned int, 4> nodes_;
+
+    friend class Mesh;
+
+    template<int spacedim, class Value>
+    friend class Field;
+
+};
+
+
+inline unsigned int Element::dim() const {
+    return dim_;
+}
+
+
+inline unsigned int Element::n_nodes() const {
+    return dim()+1;
+}
+
+
+
+inline unsigned int Element::n_sides() const {
+    return dim()+1;
+}
+
+inline unsigned int Element::edge_idx(unsigned int edg_idx) const {
+	ASSERT(edg_idx<edge_idx_.size())(edg_idx)(edge_idx_.size()).error("Index of Edge is out of bound!");
+	return edge_idx_[edg_idx];
+}
+
+inline unsigned int Element::permutation_idx(unsigned int prm_idx) const {
+	ASSERT(prm_idx<permutation_idx_.size())(prm_idx)(permutation_idx_.size()).error("Index of permutation is out of bound!");
+	return permutation_idx_[prm_idx];
+}
+
+#endif
+//-----------------------------------------------------------------------------
+// vim: set cindent:
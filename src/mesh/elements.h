/*!
*
﻿ * Copyright (C) 2015 Technical University of Liberec.  All rights reserved.
 * 
 * This program is free software; you can redistribute it and/or modify it under
 * the terms of the GNU General Public License version 3 as published by the
 * Free Software Foundation. (http://www.gnu.org/licenses/gpl-3.0.en.html)
 * 
 * This program is distributed in the hope that it will be useful, but WITHOUT
 * ANY WARRANTY; without even the implied warranty of MERCHANTABILITY or FITNESS
 * FOR A PARTICULAR PURPOSE.  See the GNU General Public License for more details.
*
 * 
 * @file    elements.h
 * @brief   
*/

#ifndef ELEMENTS_H
#define ELEMENTS_H

#include "mesh/nodes.hh"
#include "mesh/region.hh"
#include "mesh/bounding_box.hh"
#include "mesh/ref_element.hh"

template <int spacedim>
class ElementAccessor;

class Mesh;
class Side;
class SideIter;
class Neighbour;
<<<<<<< HEAD
class XFEMElementDataBase;
=======
>>>>>>> 72ad5c8b



//=============================================================================
// STRUCTURE OF THE ELEMENT OF THE MESH
//=============================================================================
class Element
{
public:
    Element();
    Element(unsigned int dim, Mesh *mesh_in, RegionIdx reg);
    void init(unsigned int dim, Mesh *mesh_in, RegionIdx reg);
    ~Element();


    inline unsigned int dim() const;
    inline unsigned int index() const;
    unsigned int n_sides() const; // Number of sides
    unsigned int n_nodes() const; // Number of nodes
    
    ///Gets ElementAccessor of this element
    ElementAccessor<3> element_accessor() const;
    
    /// Computes the measure of the element.
    double measure() const;
    
    /** Computes the Jacobian of the element.
     * J = det ( 1  1  1  1 )
     *           x1 x2 x3 x4
     *           y1 y2 y3 y4
     *           z1 z2 z3 z4
     */
    double tetrahedron_jacobian() const;
    
    /// Computes the barycenter.
    arma::vec3 centre() const;
    /**
* Quality of the element based on the smooth and scale-invariant quality measures proposed in:
* J. R. Schewchuk: What is a Good Linear Element?
*
* We scale the measure so that is gives value 1 for regular elements. Line 1d elements
* have always quality 1.
*/
    double quality_measure_smooth();

    unsigned int n_sides_by_dim(unsigned int side_dim);
    inline SideIter side(const unsigned int loc_index);
    inline const SideIter side(const unsigned int loc_index) const;
    Region region() const;
    inline RegionIdx region_idx() const
        { return region_idx_; }
    
    unsigned int id() const;

    int pid; // Id # of mesh partition

    // Type specific data
    Node** node; // Element's nodes


    unsigned int *edge_idx_; // Edges on sides
    unsigned int *boundary_idx_; // Possible boundaries on sides (REMOVE) all bcd assembly should be done through iterating over boundaries
                           // ?? deal.ii has this not only boundary iterators
    /**
<<<<<<< HEAD
* Indices of permutations of nodes on sides.
* It determines, in which order to take the nodes of the side so as to obtain
* the same order as on the reference side (side 0 on the particular edge).
*
* Permutations are defined in RefElement::side_permutations.
*/
    unsigned int *permutation_idx_;

    /**
* Computes bounding box of element (OBSOLETE)
*/
    void get_bounding_box(BoundingBox &bounding_box) const;

    /**
* Return bounding box of the element.
*/
=======
    * Indices of permutations of nodes on sides.
    * It determines, in which order to take the nodes of the side so as to obtain
    * the same order as on the reference side (side 0 on the particular edge).
    *
    * Permutations are defined in RefElement::side_permutations.
    */
    unsigned int *permutation_idx_;

    /**
     * Computes bounding box of element (OBSOLETE) ??
     */
    void get_bounding_box(BoundingBox &bounding_box) const;

    /// Return precomputed bounding box.
    BoundingBox &get_bounding_box_fast(BoundingBox &bounding_box) const;

    /**
    * Return bounding box of the element.
    * Simpler code, but need to check performance penelty.
    */
>>>>>>> 72ad5c8b
    inline BoundingBox bounding_box() {
     return BoundingBox(this->vertex_list());
    }

    /**
     * Map from reference element to global coord system.
     * Matrix(3, dim()+1), last column is the translation vector.
     *
     * Temporary, this should be provided be a separate finite element mapping class.
     */
    inline arma::mat element_map() const
    {
        arma::vec3 &v0 = node[0]->point();
        arma::mat A(3, dim()+1);

        for(unsigned int i=0; i < dim(); i++ ) {
            A.col(i) = node[i+1]->point() - v0;
        }
        A.col(dim()) = v0;
        return A;
    }

    /**
     * Project given point to the barycentic coordinates.
     * Result vector have dimension dim()+1. Local coordinates are the first.
     * Last is 1-...
     */
    arma::vec project_point(const arma::vec3 &point, const arma::mat &map) const;


    /**
     * Project a point and create the map as well.
     */
    inline arma::vec project_point(const arma::vec3 &point) {
        return project_point(point, this->element_map() );
    }

    /**
     * Clip a point given by barycentric cocordinates to the element.
     * If the point is out of the element the closest point
     * projection to the element surface is used.
     */
    inline arma::vec clip_to_element(arma::vec &barycentric) {
       switch (dim()) {
                case 1: return RefElement<1>::clip(barycentric);
                case 2: return RefElement<2>::clip(barycentric);
                case 3: return RefElement<3>::clip(barycentric);
                default: ASSERT(false).error("Clipping supported only for dim=1,2,3.");
        }
        return barycentric; // should never happen
    }

    /**
* Return list of element vertices.
*/
    inline vector<arma::vec3> vertex_list() {
     vector<arma::vec3> vertices(this->n_nodes());
     for(unsigned int i=0; i<n_nodes(); i++) vertices[i]=node[i]->point();
     return vertices;
    }


    unsigned int n_neighs_vb; // # of neighbours, V-B type (comp.)
                            // only ngh from this element to higher dimension edge
    Neighbour **neigh_vb; // List og neighbours, V-B type (comp.)


    Mesh *mesh_; // should be removed as soon as the element is also an Accessor

<<<<<<< HEAD
    /// Pointer to enrichment data for the current element.
    XFEMElementDataBase* xfem_data;
    
=======

>>>>>>> 72ad5c8b
protected:
    // Data readed from mesh file
    RegionIdx region_idx_;
    unsigned int dim_;

    friend class GmshMeshReader;
    friend class Mesh;

    template<int spacedim, class Value>
    friend class Field;

};




#define FOR_ELEMENT_NODES(i,j) for((j)=0;(j)<(i)->n_nodes();(j)++)
#define FOR_ELEMENT_SIDES(i,j) for(unsigned int j=0; j < (i)->n_sides(); j++)
#define FOR_ELM_NEIGHS_VB(i,j) for((j)=0;(j)<(i)->n_neighs_vb;(j)++)


#endif
//-----------------------------------------------------------------------------
// vim: set cindent:<|MERGE_RESOLUTION|>--- conflicted
+++ resolved
@@ -30,10 +30,7 @@
 class Side;
 class SideIter;
 class Neighbour;
-<<<<<<< HEAD
 class XFEMElementDataBase;
-=======
->>>>>>> 72ad5c8b
 
 
 
@@ -98,24 +95,6 @@
     unsigned int *boundary_idx_; // Possible boundaries on sides (REMOVE) all bcd assembly should be done through iterating over boundaries
                            // ?? deal.ii has this not only boundary iterators
     /**
-<<<<<<< HEAD
-* Indices of permutations of nodes on sides.
-* It determines, in which order to take the nodes of the side so as to obtain
-* the same order as on the reference side (side 0 on the particular edge).
-*
-* Permutations are defined in RefElement::side_permutations.
-*/
-    unsigned int *permutation_idx_;
-
-    /**
-* Computes bounding box of element (OBSOLETE)
-*/
-    void get_bounding_box(BoundingBox &bounding_box) const;
-
-    /**
-* Return bounding box of the element.
-*/
-=======
     * Indices of permutations of nodes on sides.
     * It determines, in which order to take the nodes of the side so as to obtain
     * the same order as on the reference side (side 0 on the particular edge).
@@ -136,7 +115,6 @@
     * Return bounding box of the element.
     * Simpler code, but need to check performance penelty.
     */
->>>>>>> 72ad5c8b
     inline BoundingBox bounding_box() {
      return BoundingBox(this->vertex_list());
     }
@@ -206,13 +184,9 @@
 
     Mesh *mesh_; // should be removed as soon as the element is also an Accessor
 
-<<<<<<< HEAD
     /// Pointer to enrichment data for the current element.
     XFEMElementDataBase* xfem_data;
     
-=======
-
->>>>>>> 72ad5c8b
 protected:
     // Data readed from mesh file
     RegionIdx region_idx_;

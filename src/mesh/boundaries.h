/*!
 *
 * Copyright (C) 2007 Technical University of Liberec.  All rights reserved.
 *
 * Please make a following refer to Flow123d on your project site if you use the program for any purpose,
 * especially for academic research:
 * Flow123d, Research Centre: Advanced Remedial Technologies, Technical University of Liberec, Czech Republic
 *
 * This program is free software; you can redistribute it and/or modify it under the terms
 * of the GNU General Public License version 3 as published by the Free Software Foundation.
 *
 * This program is distributed in the hope that it will be useful, but WITHOUT ANY WARRANTY;
 * without even the implied warranty of MERCHANTABILITY or FITNESS FOR A PARTICULAR PURPOSE.
 * See the GNU General Public License for more details.
 *
 * You should have received a copy of the GNU General Public License along with this program; if not,
 * write to the Free Software Foundation, Inc., 59 Temple Place - Suite 330, Boston, MA 021110-1307, USA.
 *
 *
 * $Id$
 * $Revision$
 * $LastChangedBy$
 * $LastChangedDate$
 *
 * @file
 * @brief ???
 *
 */

#ifndef BOUNDARIES_H
#define BOUNDARIES_H

#include "mesh/mesh.h"

struct Boundary;


/**
 * Setting boundary conditions should have two staps.
 * 1) Denote by numbers segments of mesh boundary. Possibly every side can be boundary.
 * 2) Assign particular type and values of BC on every boundary segment.
 *
 * So in future Boundary should keep only side and segment and there should be
 * one Boundary for every external side. Side is external either when it does not
 * neighbor with another element or when it belongs to an segment.
 */


//=============================================================================
// STRUCTURE OF THE BOUNDARY CONDITION
//=============================================================================
class Boundary
{
public:
    // Data readed from boundary conditions files (REMOVE)
    int      type;      // Type of boundary condition
    double   scalar;    // Scalar - for Dirichlet's or Newton's type
    double   flux;      // Flux - for Neumann's type or source
    double   sigma;     // Sigma koef. - for Newton's type

    int      group;     // Group of condition
    // Topology of the mesh
    SideIter side;      // side, where prescribed

};
#define DIRICHLET   1
#define NEUMANN     2
#define NEWTON      3


<<<<<<< HEAD
void read_boundary(Mesh*, const string &boundary_filename);
void boundary_calculation_mh(Mesh*);
=======
void read_boundary(Mesh*);
>>>>>>> a2921a25

#endif
//-----------------------------------------------------------------------------
// vim: set cindent:
<|MERGE_RESOLUTION|>--- conflicted
+++ resolved
@@ -1,80 +1,75 @@
-/*!
- *
- * Copyright (C) 2007 Technical University of Liberec.  All rights reserved.
- *
- * Please make a following refer to Flow123d on your project site if you use the program for any purpose,
- * especially for academic research:
- * Flow123d, Research Centre: Advanced Remedial Technologies, Technical University of Liberec, Czech Republic
- *
- * This program is free software; you can redistribute it and/or modify it under the terms
- * of the GNU General Public License version 3 as published by the Free Software Foundation.
- *
- * This program is distributed in the hope that it will be useful, but WITHOUT ANY WARRANTY;
- * without even the implied warranty of MERCHANTABILITY or FITNESS FOR A PARTICULAR PURPOSE.
- * See the GNU General Public License for more details.
- *
- * You should have received a copy of the GNU General Public License along with this program; if not,
- * write to the Free Software Foundation, Inc., 59 Temple Place - Suite 330, Boston, MA 021110-1307, USA.
- *
- *
- * $Id$
- * $Revision$
- * $LastChangedBy$
- * $LastChangedDate$
- *
- * @file
- * @brief ???
- *
- */
-
-#ifndef BOUNDARIES_H
-#define BOUNDARIES_H
-
-#include "mesh/mesh.h"
-
-struct Boundary;
-
-
-/**
- * Setting boundary conditions should have two staps.
- * 1) Denote by numbers segments of mesh boundary. Possibly every side can be boundary.
- * 2) Assign particular type and values of BC on every boundary segment.
- *
- * So in future Boundary should keep only side and segment and there should be
- * one Boundary for every external side. Side is external either when it does not
- * neighbor with another element or when it belongs to an segment.
- */
-
-
-//=============================================================================
-// STRUCTURE OF THE BOUNDARY CONDITION
-//=============================================================================
-class Boundary
-{
-public:
-    // Data readed from boundary conditions files (REMOVE)
-    int      type;      // Type of boundary condition
-    double   scalar;    // Scalar - for Dirichlet's or Newton's type
-    double   flux;      // Flux - for Neumann's type or source
-    double   sigma;     // Sigma koef. - for Newton's type
-
-    int      group;     // Group of condition
-    // Topology of the mesh
-    SideIter side;      // side, where prescribed
-
-};
-#define DIRICHLET   1
-#define NEUMANN     2
-#define NEWTON      3
-
-
-<<<<<<< HEAD
-void read_boundary(Mesh*, const string &boundary_filename);
-void boundary_calculation_mh(Mesh*);
-=======
-void read_boundary(Mesh*);
->>>>>>> a2921a25
-
-#endif
-//-----------------------------------------------------------------------------
-// vim: set cindent:
+/*!
+ *
+ * Copyright (C) 2007 Technical University of Liberec.  All rights reserved.
+ *
+ * Please make a following refer to Flow123d on your project site if you use the program for any purpose,
+ * especially for academic research:
+ * Flow123d, Research Centre: Advanced Remedial Technologies, Technical University of Liberec, Czech Republic
+ *
+ * This program is free software; you can redistribute it and/or modify it under the terms
+ * of the GNU General Public License version 3 as published by the Free Software Foundation.
+ *
+ * This program is distributed in the hope that it will be useful, but WITHOUT ANY WARRANTY;
+ * without even the implied warranty of MERCHANTABILITY or FITNESS FOR A PARTICULAR PURPOSE.
+ * See the GNU General Public License for more details.
+ *
+ * You should have received a copy of the GNU General Public License along with this program; if not,
+ * write to the Free Software Foundation, Inc., 59 Temple Place - Suite 330, Boston, MA 021110-1307, USA.
+ *
+ *
+ * $Id$
+ * $Revision$
+ * $LastChangedBy$
+ * $LastChangedDate$
+ *
+ * @file
+ * @brief ???
+ *
+ */
+
+#ifndef BOUNDARIES_H
+#define BOUNDARIES_H
+
+#include "mesh/mesh.h"
+
+struct Boundary;
+
+
+/**
+ * Setting boundary conditions should have two staps.
+ * 1) Denote by numbers segments of mesh boundary. Possibly every side can be boundary.
+ * 2) Assign particular type and values of BC on every boundary segment.
+ *
+ * So in future Boundary should keep only side and segment and there should be
+ * one Boundary for every external side. Side is external either when it does not
+ * neighbor with another element or when it belongs to an segment.
+ */
+
+
+//=============================================================================
+// STRUCTURE OF THE BOUNDARY CONDITION
+//=============================================================================
+class Boundary
+{
+public:
+    // Data readed from boundary conditions files (REMOVE)
+    int      type;      // Type of boundary condition
+    double   scalar;    // Scalar - for Dirichlet's or Newton's type
+    double   flux;      // Flux - for Neumann's type or source
+    double   sigma;     // Sigma koef. - for Newton's type
+
+    int      group;     // Group of condition
+    // Topology of the mesh
+    SideIter side;      // side, where prescribed
+
+};
+#define DIRICHLET   1
+#define NEUMANN     2
+#define NEWTON      3
+
+
+void read_boundary(Mesh*, const string &boundary_filename);
+
+#endif
+//-----------------------------------------------------------------------------
+// vim: set cindent:
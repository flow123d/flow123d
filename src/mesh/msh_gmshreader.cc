--- conflicted
+++ resolved
@@ -355,11 +355,7 @@
     // possibly skip remaining lines after break
     while (i_row < actual_header.n_entities) tok_.next_line(false), ++i_row;
 
-<<<<<<< HEAD
-    xprintf(Msg, "time: %f; %d entities of field %s read.\n",
-=======
     xprintf(MsgLog, "time: %f; %d entities of field %s read.\n",
->>>>>>> 68b028de
     		actual_header.time, n_read, actual_header.field_name.c_str());
 
     search_header.actual = true; // use input header to indicate modification of @p data buffer
@@ -379,18 +375,10 @@
             if (it == header_table_.end()) {  // field doesn't exists, insert new vector to map
             	std::vector<GMSH_DataHeader> vec;
             	vec.push_back(header);
-<<<<<<< HEAD
             	header_table_.insert( std::pair<std::string, std::vector<GMSH_DataHeader> >(header.field_name, vec) );
             } else if ( header.time <= it->second[it->second.size()-1].time ) {  // time is in wrong order. can't be add
             	xprintf(Warn,
             		"In file '%s', '$ElementData' section for field '%s' and time '%d' is in wrong order and can't be add!\n",
-=======
-            	//header_table_.insert( std::pair<std::string, std::vector<GMSH_DataHeader> >(header.field_name, vec) );
-            	header_table_[header.field_name]=vec;
-            } else if ( header.time <= it->second.back().time ) {  // time is in wrong order. can't be add
-            	xprintf(Warn,
-            		"Non-ascending time series detected in file '%s', '$ElementData' section, quantity: '%s', time: '%d'. Skipping this time.\n",
->>>>>>> 68b028de
             		tok_.f_name().c_str(), header.field_name.c_str(), header.time);
             } else {  // add new time step
             	it->second.push_back(header);
@@ -409,12 +397,7 @@
 
 	if (table_it == header_table_.end()) {
 		// no data found
-<<<<<<< HEAD
-        xprintf(UsrErr, "In file '%s', missing '$ElementData' section for field '%s'.\n",
-                tok_.f_name().c_str(), field_name.c_str());
-=======
         THROW( ExcFieldNameNotFound() << EI_FieldName(field_name) << EI_GMSHFile(tok_.f_name()));
->>>>>>> 68b028de
 	}
 
 	auto comp = [](double t, const GMSH_DataHeader &a) {
@@ -427,16 +410,12 @@
 			comp);
 
 	if (headers_it == table_it->second.begin()) {
-<<<<<<< HEAD
-        xprintf(UsrErr, "In file '%s', missing '$ElementData' section for field '%s' and time '%d'.\n",
-                tok_.f_name().c_str(), field_name.c_str(), time);
-=======
 		THROW( ExcFieldNameNotFound() << EI_FieldName(field_name)
 				                      << EI_GMSHFile(tok_.f_name()) << EI_Time(time));
->>>>>>> 68b028de
 	}
 
 	--headers_it;
 	return *headers_it;
 }
 
+

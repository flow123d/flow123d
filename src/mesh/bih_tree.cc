/*!
 *
﻿ * Copyright (C) 2015 Technical University of Liberec.  All rights reserved.
 * 
 * This program is free software; you can redistribute it and/or modify it under
 * the terms of the GNU General Public License version 3 as published by the
 * Free Software Foundation. (http://www.gnu.org/licenses/gpl-3.0.en.html)
 * 
 * This program is distributed in the hope that it will be useful, but WITHOUT
 * ANY WARRANTY; without even the implied warranty of MERCHANTABILITY or FITNESS
 * FOR A PARTICULAR PURPOSE.  See the GNU General Public License for more details.
 *
 * 
 * @file    bih_tree.cc
 * @brief   
 */

#include "mesh/bih_tree.hh"
#include "mesh/bih_node.hh"
#include "mesh/mesh.h"
#include "system/global_defs.h"
#include <ctime>
#include <stack>

/**
 * Minimum reduction of box size to allow
 * splitting of a node during tree creation.
 */
const double BIHTree::size_reduce_factor = 0.8;


BIHTree::BIHTree(Mesh* mesh, unsigned int soft_leaf_size_limit)
: elements_(mesh->element_box_),
  main_box_(mesh->mesh_box_),
  leaf_size_limit(soft_leaf_size_limit) //, r_gen(123)
{
	OLD_ASSERT(mesh != nullptr, " ");

	mesh->compute_element_boxes();

    max_n_levels = 2*log(mesh->n_elements())/log(2);
	nodes_.reserve(2*mesh->n_elements() / leaf_size_limit);
	in_leaves_.resize(elements_.size());
	for(unsigned int i=0; i<in_leaves_.size(); i++) in_leaves_[i] = i;

	// make root node
	nodes_.push_back(BIHNode());
	nodes_.back().set_leaf(0, in_leaves_.size(), 0, 0);
<<<<<<< HEAD
	// make root box
	Node* node = mesh_->node_vector.begin();
	main_box_ = BoundingBox(node->point_armor(), node->point_armor());
	FOR_NODES(mesh_, node ) {
		main_box_.expand( node->point_armor() );
	}
=======
	uint height = make_node(main_box_, 0);
>>>>>>> d03bc975

	node_stack_.reserve(2*height);
}


BIHTree::~BIHTree() {

}

const BoundingBox& BIHTree::ele_bounding_box(unsigned int ele_idx) const
{
    ASSERT_DBG(ele_idx < elements_.size());
    return elements_[ele_idx];
}


void BIHTree::split_node(const BoundingBox &node_box, unsigned int node_idx) {
	BIHNode &node = nodes_[node_idx];
	OLD_ASSERT(node.is_leaf(), " ");
	unsigned int axis = node_box.longest_axis();
	double median = estimate_median(axis, node);

	// split elements in node according to the median
	auto left = in_leaves_.begin() + node.leaf_begin(); // first of unresolved elements in @p in_leaves_
	auto right = in_leaves_.begin() + node.leaf_end()-1; // last of unresolved elements in @p in_leaves_

	double left_bound=node_box.min(axis); // max bound of the left group
	double right_bound=node_box.max(axis); // min bound of the right group

	while (left != right) {
		if  ( elements_[ *left ].projection_center(axis) < median) {
			left_bound = std::max( left_bound, elements_[ *left ].max(axis) );
			++left;
		}
		else {
			while ( left != right
					&&  elements_[ *right ].projection_center(axis) >= median ) {
				right_bound = std::min( right_bound, elements_[ *right ].min(axis) );
				--right;
			}
			std::swap( *left, *right);
		}
	}
	// in any case left==right is now the first element of the right group

	if ( elements_[ *left ].projection_center(axis) < median) {
		left_bound = std::max( left_bound, elements_[ *left ].max(axis) );
		++left;
		++right;
	} else {
		right_bound = std::min( right_bound, elements_[ *right ].min(axis) );
	}

	unsigned int left_begin = node.leaf_begin();
	unsigned int left_end = left - in_leaves_.begin();
	unsigned int right_end = node.leaf_end();
	unsigned int depth = node.depth()+1;
    // create new leaf nodes and possibly call split_node on them
	// can not use node reference anymore
	nodes_.push_back(BIHNode());
	nodes_.back().set_leaf(left_begin, left_end, left_bound, depth);
	nodes_.push_back(BIHNode());
	nodes_.back().set_leaf(left_end, right_end, right_bound, depth);

	nodes_[node_idx].set_non_leaf(nodes_.size()-2, nodes_.size()-1, axis);
    
//     xprintf(Msg, "%d %f %f %f %f %d %d\n", node_idx, node_box.min(axis), left_bound, right_bound, node_box.max(axis),
//         left_end - left_begin, right_end - left_end );
}


uint BIHTree::make_node(const BoundingBox &box, unsigned int node_idx) {
	// we must refer to the node by index to prevent seg. fault due to nodes_ reallocation

	uint height = 0;
    split_node(box,node_idx);

	{
		BIHNode &node = nodes_[node_idx];
		BIHNode &child = nodes_[ node.child(0) ];
		BoundingBox node_box(box);
		node_box.set_max(node.axis(), child.bound() );
		if (	child.leaf_size() > leaf_size_limit
			&&  child.depth() < max_n_levels)
// 			&&  ( node.axis() != node_box.longest_axis()
// 			      ||  node_box.size(node_box.longest_axis()) < box.size(node.axis())  * size_reduce_factor )
// 			)
		{
				uint ht = make_node(node_box, node.child(0) );
				height = max(height, ht);
		}
// 		else{
//             xprintf(Msg,"%d %d %f %f\n",node_idx, child.leaf_size(),
//                                            node_box.size(node_box.longest_axis()),
//                                            box.size(node.axis()));
//         }
	}

	{
		BIHNode &node = nodes_[node_idx];
		BIHNode &child = nodes_[ node.child(1) ];
		BoundingBox node_box(box);
		node_box.set_min(node.axis(), child.bound() );
		if (	child.leaf_size() > leaf_size_limit
			&&  child.depth() < max_n_levels)
// 			&&  ( node.axis() != node_box.longest_axis()
// 			      ||  node_box.size(node_box.longest_axis()) < box.size(node.axis())  * size_reduce_factor )
// 			)
		{
				uint ht = make_node(node_box, node.child(1) );
				height = max(height, ht);
		}
// 		else{
// 		            xprintf(Msg,"%d %d %f %f\n",node_idx, child.leaf_size(),
//                                            node_box.size(node_box.longest_axis()),
//                                            box.size(node.axis()));
//         }
	}
	return height+1;
}


double BIHTree::estimate_median(unsigned char axis, const BIHNode &node)
{
	unsigned int median_idx;
	unsigned int n_elements = node.leaf_size();

    // TODO: possible optimizations:
    // - try to apply nth_element directly to in_leaves_ array
    // - if current approach is better (due to cache memory), check randomization of median for large meshes 
    // - good balancing of tree is crutial both for creation and find method
    
//     unsigned int sample_size = 50+n_elements/5;
// 	if (n_elements > sample_size) {
// 		// random sample
// 		std::uniform_int_distribution<unsigned int> distribution(node.leaf_begin(), node.leaf_end()-1);
// 		coors_.resize(sample_size);
// 		for (unsigned int i=0; i<coors_.size(); i++) {
// 			median_idx = distribution(this->r_gen);
// 
// 			coors_[i] = elements_[ in_leaves_[ median_idx ] ].projection_center(axis);
// 		}
// 
//     } else 
    {
		// all elements
		coors_.resize(n_elements);
		for (unsigned int i=0; i<coors_.size(); i++) {
			median_idx = node.leaf_begin() + i;
			coors_[i] = elements_[ in_leaves_[ median_idx ] ].projection_center(axis);
		}

	}

	unsigned int median_position = (unsigned int)(coors_.size() / 2);
	std::nth_element(coors_.begin(), coors_.begin()+median_position, coors_.end());

	return coors_[median_position];
}


unsigned int BIHTree::get_element_count() const {
	return elements_.size();
}


const BoundingBox &BIHTree::tree_box() const {
	return main_box_;
}


void BIHTree::find_bounding_box(const BoundingBox &box, std::vector<unsigned int> &result_list, bool full_list) const
{

	ASSERT_EQ(result_list.size() , 0);

    unsigned int counter = 0;
    node_stack_.clear();
    node_stack_.push_back(0);
	while (! node_stack_.empty()) {
		const BIHNode &node = nodes_[node_stack_.back()];
		//DebugOut().fmt("node: {}\n", node_stack.top() );
		node_stack_.pop_back();


		if (node.is_leaf()) {

            counter ++;
			//START_TIMER("leaf");
			for (unsigned int i=node.leaf_begin(); i<node.leaf_end(); i++) {
				if (full_list || elements_[ in_leaves_[i] ].intersect(box)) {

					result_list.push_back(in_leaves_[i]);
				}
			}
			//END_TIMER("leaf");
		} else {
			//START_TIMER("recursion");
			if ( ! box.projection_gt( node.axis(), nodes_[node.child(0)].bound() ) ) {
				// box intersects left group
				node_stack_.push_back( node.child(0) );
			}
			if ( ! box.projection_lt( node.axis(), nodes_[node.child(1)].bound() ) ) {
				// box intersects right group
				node_stack_.push_back( node.child(1) );
			}
			//END_TIMER("recursion");
		}
	}
<<<<<<< HEAD


#ifdef FLOW123D_DEBUG_ASSERTS
	// check uniqueness of element indexes
	std::vector<unsigned int> cpy(result_list);
	sort(cpy.begin(), cpy.end());
	std::vector<unsigned int>::iterator it = unique(cpy.begin(), cpy.end());
	OLD_ASSERT_EQUAL(cpy.size() , it - cpy.begin());
#endif
}


void BIHTree::find_point(const Space<3>::Point &point, std::vector<unsigned int> &result_list) const
{
	find_bounding_box(BoundingBox(BoundingBox::Point(point)), result_list);
}

void BIHTree::find_point(const Space<3>::APoint &point, std::vector<unsigned int> &result_list) const
=======
	//node_stack_.pop_back();
	//cout << "stack size: " << node_stack_.size();

// 	xprintf(Msg,"leaves: %d\n",counter);

//#ifdef FLOW123D_DEBUG_ASSERTS
//	// check uniqueness of element indexes
//	std::vector<unsigned int> cpy(result_list);
//	sort(cpy.begin(), cpy.end());
//	std::vector<unsigned int>::iterator it = unique(cpy.begin(), cpy.end());
//	OLD_ASSERT_EQUAL(cpy.size() , it - cpy.begin());
//#endif
}


void BIHTree::find_point(const Space<3>::Point &point, std::vector<unsigned int> &result_list, bool full_list) const
>>>>>>> d03bc975
{
	find_bounding_box(BoundingBox(point), result_list, full_list);
}



<|MERGE_RESOLUTION|>--- conflicted
+++ resolved
@@ -46,16 +46,7 @@
 	// make root node
 	nodes_.push_back(BIHNode());
 	nodes_.back().set_leaf(0, in_leaves_.size(), 0, 0);
-<<<<<<< HEAD
-	// make root box
-	Node* node = mesh_->node_vector.begin();
-	main_box_ = BoundingBox(node->point_armor(), node->point_armor());
-	FOR_NODES(mesh_, node ) {
-		main_box_.expand( node->point_armor() );
-	}
-=======
 	uint height = make_node(main_box_, 0);
->>>>>>> d03bc975
 
 	node_stack_.reserve(2*height);
 }
@@ -265,26 +256,6 @@
 			//END_TIMER("recursion");
 		}
 	}
-<<<<<<< HEAD
-
-
-#ifdef FLOW123D_DEBUG_ASSERTS
-	// check uniqueness of element indexes
-	std::vector<unsigned int> cpy(result_list);
-	sort(cpy.begin(), cpy.end());
-	std::vector<unsigned int>::iterator it = unique(cpy.begin(), cpy.end());
-	OLD_ASSERT_EQUAL(cpy.size() , it - cpy.begin());
-#endif
-}
-
-
-void BIHTree::find_point(const Space<3>::Point &point, std::vector<unsigned int> &result_list) const
-{
-	find_bounding_box(BoundingBox(BoundingBox::Point(point)), result_list);
-}
-
-void BIHTree::find_point(const Space<3>::APoint &point, std::vector<unsigned int> &result_list) const
-=======
 	//node_stack_.pop_back();
 	//cout << "stack size: " << node_stack_.size();
 
@@ -301,10 +272,13 @@
 
 
 void BIHTree::find_point(const Space<3>::Point &point, std::vector<unsigned int> &result_list, bool full_list) const
->>>>>>> d03bc975
+{
+	find_bounding_box(BoundingBox(BoundingBox::Point(point)), result_list);
+}
+
+void BIHTree::find_point(const Space<3>::APoint &point, std::vector<unsigned int> &result_list) const
 {
 	find_bounding_box(BoundingBox(point), result_list, full_list);
 }
 
 
-

/*!
 *
﻿ * Copyright (C) 2015 Technical University of Liberec.  All rights reserved.
 * 
 * This program is free software; you can redistribute it and/or modify it under
 * the terms of the GNU General Public License version 3 as published by the
 * Free Software Foundation. (http://www.gnu.org/licenses/gpl-3.0.en.html)
 * 
 * This program is distributed in the hope that it will be useful, but WITHOUT
 * ANY WARRANTY; without even the implied warranty of MERCHANTABILITY or FITNESS
 * FOR A PARTICULAR PURPOSE.  See the GNU General Public License for more details.
 *
 * 
 * @file    bih_tree.cc
 * @brief   
 */

#include "mesh/bih_tree.hh"
#include "mesh/bih_node.hh"
#include "mesh/mesh.h"
#include "system/global_defs.h"
#include <ctime>
#include <stack>

/**
 * Minimum reduction of box size to allow
 * splitting of a node during tree creation.
 */
const double BIHTree::size_reduce_factor = 0.8;


<<<<<<< HEAD
BIHTree::BIHTree(unsigned int soft_leaf_size_limit)
: leaf_size_limit(soft_leaf_size_limit) //, r_gen(123)
{}


BIHTree::~BIHTree() {

=======
BIHTree::BIHTree(Mesh* mesh, unsigned int soft_leaf_size_limit)
: elements_(mesh->element_box_),
  main_box_(mesh->mesh_box_),
  leaf_size_limit(soft_leaf_size_limit) //, r_gen(123)
{
	OLD_ASSERT(mesh != nullptr, " ");

	mesh->compute_element_boxes();

    max_n_levels = 2*log(mesh->n_elements())/log(2);
	nodes_.reserve(2*mesh->n_elements() / leaf_size_limit);
	in_leaves_.resize(elements_.size());
	for(unsigned int i=0; i<in_leaves_.size(); i++) in_leaves_[i] = i;

	// make root node
	nodes_.push_back(BIHNode());
	nodes_.back().set_leaf(0, in_leaves_.size(), 0, 0);
	uint height = make_node(main_box_, 0);

	node_stack_.reserve(2*height);
>>>>>>> d03bc975
}


void BIHTree::add_boxes(const std::vector<BoundingBox> &boxes) {
    for(BoundingBox box : boxes) {
        this->elements_.push_back(box);
        main_box_.expand(box);
    }
}


void BIHTree::construct() {
    ASSERT_GT(elements_.size(), 0);

    max_n_levels = 2*log2(elements_.size());
    nodes_.reserve(2*elements_.size() / leaf_size_limit);
    in_leaves_.resize(elements_.size());
    for(unsigned int i=0; i<in_leaves_.size(); i++) in_leaves_[i] = i;

    // make root node
    nodes_.push_back(BIHNode());
    nodes_.back().set_leaf(0, in_leaves_.size(), 0, 0);
    make_node(main_box_, 0);

}


const BoundingBox& BIHTree::ele_bounding_box(unsigned int ele_idx) const
{
    ASSERT_DBG(ele_idx < elements_.size());
    return elements_[ele_idx];
}


void BIHTree::split_node(const BoundingBox &node_box, unsigned int node_idx) {
	BIHNode &node = nodes_[node_idx];
	OLD_ASSERT(node.is_leaf(), " ");
	unsigned int axis = node_box.longest_axis();
	double median = estimate_median(axis, node);

	// split elements in node according to the median
	auto left = in_leaves_.begin() + node.leaf_begin(); // first of unresolved elements in @p in_leaves_
	auto right = in_leaves_.begin() + node.leaf_end()-1; // last of unresolved elements in @p in_leaves_

	double left_bound=node_box.min(axis); // max bound of the left group
	double right_bound=node_box.max(axis); // min bound of the right group

	while (left != right) {
		if  ( elements_[ *left ].projection_center(axis) < median) {
			left_bound = std::max( left_bound, elements_[ *left ].max(axis) );
			++left;
		}
		else {
			while ( left != right
					&&  elements_[ *right ].projection_center(axis) >= median ) {
				right_bound = std::min( right_bound, elements_[ *right ].min(axis) );
				--right;
			}
			std::swap( *left, *right);
		}
	}
	// in any case left==right is now the first element of the right group

	if ( elements_[ *left ].projection_center(axis) < median) {
		left_bound = std::max( left_bound, elements_[ *left ].max(axis) );
		++left;
		++right;
	} else {
		right_bound = std::min( right_bound, elements_[ *right ].min(axis) );
	}

	unsigned int left_begin = node.leaf_begin();
	unsigned int left_end = left - in_leaves_.begin();
	unsigned int right_end = node.leaf_end();
	unsigned int depth = node.depth()+1;
    // create new leaf nodes and possibly call split_node on them
	// can not use node reference anymore
	nodes_.push_back(BIHNode());
	nodes_.back().set_leaf(left_begin, left_end, left_bound, depth);
	nodes_.push_back(BIHNode());
	nodes_.back().set_leaf(left_end, right_end, right_bound, depth);

	nodes_[node_idx].set_non_leaf(nodes_.size()-2, nodes_.size()-1, axis);
    
//     xprintf(Msg, "%d %f %f %f %f %d %d\n", node_idx, node_box.min(axis), left_bound, right_bound, node_box.max(axis),
//         left_end - left_begin, right_end - left_end );
}


uint BIHTree::make_node(const BoundingBox &box, unsigned int node_idx) {
	// we must refer to the node by index to prevent seg. fault due to nodes_ reallocation

	uint height = 0;
    split_node(box,node_idx);

	{
		BIHNode &node = nodes_[node_idx];
		BIHNode &child = nodes_[ node.child(0) ];
		BoundingBox node_box(box);
		node_box.set_max(node.axis(), child.bound() );
		if (	child.leaf_size() > leaf_size_limit
			&&  child.depth() < max_n_levels)
// 			&&  ( node.axis() != node_box.longest_axis()
// 			      ||  node_box.size(node_box.longest_axis()) < box.size(node.axis())  * size_reduce_factor )
// 			)
		{
				uint ht = make_node(node_box, node.child(0) );
				height = max(height, ht);
		}
// 		else{
//             xprintf(Msg,"%d %d %f %f\n",node_idx, child.leaf_size(),
//                                            node_box.size(node_box.longest_axis()),
//                                            box.size(node.axis()));
//         }
	}

	{
		BIHNode &node = nodes_[node_idx];
		BIHNode &child = nodes_[ node.child(1) ];
		BoundingBox node_box(box);
		node_box.set_min(node.axis(), child.bound() );
		if (	child.leaf_size() > leaf_size_limit
			&&  child.depth() < max_n_levels)
// 			&&  ( node.axis() != node_box.longest_axis()
// 			      ||  node_box.size(node_box.longest_axis()) < box.size(node.axis())  * size_reduce_factor )
// 			)
		{
				uint ht = make_node(node_box, node.child(1) );
				height = max(height, ht);
		}
// 		else{
// 		            xprintf(Msg,"%d %d %f %f\n",node_idx, child.leaf_size(),
//                                            node_box.size(node_box.longest_axis()),
//                                            box.size(node.axis()));
//         }
	}
	return height+1;
}


double BIHTree::estimate_median(unsigned char axis, const BIHNode &node)
{
	unsigned int median_idx;
	unsigned int n_elements = node.leaf_size();

    // TODO: possible optimizations:
    // - try to apply nth_element directly to in_leaves_ array
    // - if current approach is better (due to cache memory), check randomization of median for large meshes 
    // - good balancing of tree is crutial both for creation and find method
    
//     unsigned int sample_size = 50+n_elements/5;
// 	if (n_elements > sample_size) {
// 		// random sample
// 		std::uniform_int_distribution<unsigned int> distribution(node.leaf_begin(), node.leaf_end()-1);
// 		coors_.resize(sample_size);
// 		for (unsigned int i=0; i<coors_.size(); i++) {
// 			median_idx = distribution(this->r_gen);
// 
// 			coors_[i] = elements_[ in_leaves_[ median_idx ] ].projection_center(axis);
// 		}
// 
//     } else 
    {
		// all elements
		coors_.resize(n_elements);
		for (unsigned int i=0; i<coors_.size(); i++) {
			median_idx = node.leaf_begin() + i;
			coors_[i] = elements_[ in_leaves_[ median_idx ] ].projection_center(axis);
		}

	}

	unsigned int median_position = (unsigned int)(coors_.size() / 2);
	std::nth_element(coors_.begin(), coors_.begin()+median_position, coors_.end());

	return coors_[median_position];
}


unsigned int BIHTree::get_element_count() const {
	return elements_.size();
}


const BoundingBox &BIHTree::tree_box() const {
	return main_box_;
}


void BIHTree::find_bounding_box(const BoundingBox &box, std::vector<unsigned int> &result_list, bool full_list) const
{

	ASSERT_EQ(result_list.size() , 0);

    unsigned int counter = 0;
    node_stack_.clear();
    node_stack_.push_back(0);
	while (! node_stack_.empty()) {
		const BIHNode &node = nodes_[node_stack_.back()];
		//DebugOut().fmt("node: {}\n", node_stack.top() );
		node_stack_.pop_back();


		if (node.is_leaf()) {

            counter ++;
			//START_TIMER("leaf");
			for (unsigned int i=node.leaf_begin(); i<node.leaf_end(); i++) {
				if (full_list || elements_[ in_leaves_[i] ].intersect(box)) {

					result_list.push_back(in_leaves_[i]);
				}
			}
			//END_TIMER("leaf");
		} else {
			//START_TIMER("recursion");
			if ( ! box.projection_gt( node.axis(), nodes_[node.child(0)].bound() ) ) {
				// box intersects left group
				node_stack_.push_back( node.child(0) );
			}
			if ( ! box.projection_lt( node.axis(), nodes_[node.child(1)].bound() ) ) {
				// box intersects right group
				node_stack_.push_back( node.child(1) );
			}
			//END_TIMER("recursion");
		}
	}
	//node_stack_.pop_back();
	//cout << "stack size: " << node_stack_.size();

// 	xprintf(Msg,"leaves: %d\n",counter);

//#ifdef FLOW123D_DEBUG_ASSERTS
//	// check uniqueness of element indexes
//	std::vector<unsigned int> cpy(result_list);
//	sort(cpy.begin(), cpy.end());
//	std::vector<unsigned int>::iterator it = unique(cpy.begin(), cpy.end());
//	OLD_ASSERT_EQUAL(cpy.size() , it - cpy.begin());
//#endif
}


void BIHTree::find_point(const Space<3>::Point &point, std::vector<unsigned int> &result_list, bool full_list) const
{
	find_bounding_box(BoundingBox(point), result_list, full_list);
}



<|MERGE_RESOLUTION|>--- conflicted
+++ resolved
@@ -1,310 +1,287 @@
-/*!
- *
-﻿ * Copyright (C) 2015 Technical University of Liberec.  All rights reserved.
- * 
- * This program is free software; you can redistribute it and/or modify it under
- * the terms of the GNU General Public License version 3 as published by the
- * Free Software Foundation. (http://www.gnu.org/licenses/gpl-3.0.en.html)
- * 
- * This program is distributed in the hope that it will be useful, but WITHOUT
- * ANY WARRANTY; without even the implied warranty of MERCHANTABILITY or FITNESS
- * FOR A PARTICULAR PURPOSE.  See the GNU General Public License for more details.
- *
- * 
- * @file    bih_tree.cc
- * @brief   
- */
-
-#include "mesh/bih_tree.hh"
-#include "mesh/bih_node.hh"
-#include "mesh/mesh.h"
-#include "system/global_defs.h"
-#include <ctime>
-#include <stack>
-
-/**
- * Minimum reduction of box size to allow
- * splitting of a node during tree creation.
- */
-const double BIHTree::size_reduce_factor = 0.8;
-
-
-<<<<<<< HEAD
-BIHTree::BIHTree(unsigned int soft_leaf_size_limit)
-: leaf_size_limit(soft_leaf_size_limit) //, r_gen(123)
-{}
-
-
-BIHTree::~BIHTree() {
-
-=======
-BIHTree::BIHTree(Mesh* mesh, unsigned int soft_leaf_size_limit)
-: elements_(mesh->element_box_),
-  main_box_(mesh->mesh_box_),
-  leaf_size_limit(soft_leaf_size_limit) //, r_gen(123)
-{
-	OLD_ASSERT(mesh != nullptr, " ");
-
-	mesh->compute_element_boxes();
-
-    max_n_levels = 2*log(mesh->n_elements())/log(2);
-	nodes_.reserve(2*mesh->n_elements() / leaf_size_limit);
-	in_leaves_.resize(elements_.size());
-	for(unsigned int i=0; i<in_leaves_.size(); i++) in_leaves_[i] = i;
-
-	// make root node
-	nodes_.push_back(BIHNode());
-	nodes_.back().set_leaf(0, in_leaves_.size(), 0, 0);
-	uint height = make_node(main_box_, 0);
-
-	node_stack_.reserve(2*height);
->>>>>>> d03bc975
-}
-
-
-void BIHTree::add_boxes(const std::vector<BoundingBox> &boxes) {
-    for(BoundingBox box : boxes) {
-        this->elements_.push_back(box);
-        main_box_.expand(box);
-    }
-}
-
-
-void BIHTree::construct() {
-    ASSERT_GT(elements_.size(), 0);
-
-    max_n_levels = 2*log2(elements_.size());
-    nodes_.reserve(2*elements_.size() / leaf_size_limit);
-    in_leaves_.resize(elements_.size());
-    for(unsigned int i=0; i<in_leaves_.size(); i++) in_leaves_[i] = i;
-
-    // make root node
-    nodes_.push_back(BIHNode());
-    nodes_.back().set_leaf(0, in_leaves_.size(), 0, 0);
-    make_node(main_box_, 0);
-
-}
-
-
-const BoundingBox& BIHTree::ele_bounding_box(unsigned int ele_idx) const
-{
-    ASSERT_DBG(ele_idx < elements_.size());
-    return elements_[ele_idx];
-}
-
-
-void BIHTree::split_node(const BoundingBox &node_box, unsigned int node_idx) {
-	BIHNode &node = nodes_[node_idx];
-	OLD_ASSERT(node.is_leaf(), " ");
-	unsigned int axis = node_box.longest_axis();
-	double median = estimate_median(axis, node);
-
-	// split elements in node according to the median
-	auto left = in_leaves_.begin() + node.leaf_begin(); // first of unresolved elements in @p in_leaves_
-	auto right = in_leaves_.begin() + node.leaf_end()-1; // last of unresolved elements in @p in_leaves_
-
-	double left_bound=node_box.min(axis); // max bound of the left group
-	double right_bound=node_box.max(axis); // min bound of the right group
-
-	while (left != right) {
-		if  ( elements_[ *left ].projection_center(axis) < median) {
-			left_bound = std::max( left_bound, elements_[ *left ].max(axis) );
-			++left;
-		}
-		else {
-			while ( left != right
-					&&  elements_[ *right ].projection_center(axis) >= median ) {
-				right_bound = std::min( right_bound, elements_[ *right ].min(axis) );
-				--right;
-			}
-			std::swap( *left, *right);
-		}
-	}
-	// in any case left==right is now the first element of the right group
-
-	if ( elements_[ *left ].projection_center(axis) < median) {
-		left_bound = std::max( left_bound, elements_[ *left ].max(axis) );
-		++left;
-		++right;
-	} else {
-		right_bound = std::min( right_bound, elements_[ *right ].min(axis) );
-	}
-
-	unsigned int left_begin = node.leaf_begin();
-	unsigned int left_end = left - in_leaves_.begin();
-	unsigned int right_end = node.leaf_end();
-	unsigned int depth = node.depth()+1;
-    // create new leaf nodes and possibly call split_node on them
-	// can not use node reference anymore
-	nodes_.push_back(BIHNode());
-	nodes_.back().set_leaf(left_begin, left_end, left_bound, depth);
-	nodes_.push_back(BIHNode());
-	nodes_.back().set_leaf(left_end, right_end, right_bound, depth);
-
-	nodes_[node_idx].set_non_leaf(nodes_.size()-2, nodes_.size()-1, axis);
-    
-//     xprintf(Msg, "%d %f %f %f %f %d %d\n", node_idx, node_box.min(axis), left_bound, right_bound, node_box.max(axis),
-//         left_end - left_begin, right_end - left_end );
-}
-
-
-uint BIHTree::make_node(const BoundingBox &box, unsigned int node_idx) {
-	// we must refer to the node by index to prevent seg. fault due to nodes_ reallocation
-
-	uint height = 0;
-    split_node(box,node_idx);
-
-	{
-		BIHNode &node = nodes_[node_idx];
-		BIHNode &child = nodes_[ node.child(0) ];
-		BoundingBox node_box(box);
-		node_box.set_max(node.axis(), child.bound() );
-		if (	child.leaf_size() > leaf_size_limit
-			&&  child.depth() < max_n_levels)
-// 			&&  ( node.axis() != node_box.longest_axis()
-// 			      ||  node_box.size(node_box.longest_axis()) < box.size(node.axis())  * size_reduce_factor )
-// 			)
-		{
-				uint ht = make_node(node_box, node.child(0) );
-				height = max(height, ht);
-		}
-// 		else{
-//             xprintf(Msg,"%d %d %f %f\n",node_idx, child.leaf_size(),
-//                                            node_box.size(node_box.longest_axis()),
-//                                            box.size(node.axis()));
-//         }
-	}
-
-	{
-		BIHNode &node = nodes_[node_idx];
-		BIHNode &child = nodes_[ node.child(1) ];
-		BoundingBox node_box(box);
-		node_box.set_min(node.axis(), child.bound() );
-		if (	child.leaf_size() > leaf_size_limit
-			&&  child.depth() < max_n_levels)
-// 			&&  ( node.axis() != node_box.longest_axis()
-// 			      ||  node_box.size(node_box.longest_axis()) < box.size(node.axis())  * size_reduce_factor )
-// 			)
-		{
-				uint ht = make_node(node_box, node.child(1) );
-				height = max(height, ht);
-		}
-// 		else{
-// 		            xprintf(Msg,"%d %d %f %f\n",node_idx, child.leaf_size(),
-//                                            node_box.size(node_box.longest_axis()),
-//                                            box.size(node.axis()));
-//         }
-	}
-	return height+1;
-}
-
-
-double BIHTree::estimate_median(unsigned char axis, const BIHNode &node)
-{
-	unsigned int median_idx;
-	unsigned int n_elements = node.leaf_size();
-
-    // TODO: possible optimizations:
-    // - try to apply nth_element directly to in_leaves_ array
-    // - if current approach is better (due to cache memory), check randomization of median for large meshes 
-    // - good balancing of tree is crutial both for creation and find method
-    
-//     unsigned int sample_size = 50+n_elements/5;
-// 	if (n_elements > sample_size) {
-// 		// random sample
-// 		std::uniform_int_distribution<unsigned int> distribution(node.leaf_begin(), node.leaf_end()-1);
-// 		coors_.resize(sample_size);
-// 		for (unsigned int i=0; i<coors_.size(); i++) {
-// 			median_idx = distribution(this->r_gen);
-// 
-// 			coors_[i] = elements_[ in_leaves_[ median_idx ] ].projection_center(axis);
-// 		}
-// 
-//     } else 
-    {
-		// all elements
-		coors_.resize(n_elements);
-		for (unsigned int i=0; i<coors_.size(); i++) {
-			median_idx = node.leaf_begin() + i;
-			coors_[i] = elements_[ in_leaves_[ median_idx ] ].projection_center(axis);
-		}
-
-	}
-
-	unsigned int median_position = (unsigned int)(coors_.size() / 2);
-	std::nth_element(coors_.begin(), coors_.begin()+median_position, coors_.end());
-
-	return coors_[median_position];
-}
-
-
-unsigned int BIHTree::get_element_count() const {
-	return elements_.size();
-}
-
-
-const BoundingBox &BIHTree::tree_box() const {
-	return main_box_;
-}
-
-
-void BIHTree::find_bounding_box(const BoundingBox &box, std::vector<unsigned int> &result_list, bool full_list) const
-{
-
-	ASSERT_EQ(result_list.size() , 0);
-
-    unsigned int counter = 0;
-    node_stack_.clear();
-    node_stack_.push_back(0);
-	while (! node_stack_.empty()) {
-		const BIHNode &node = nodes_[node_stack_.back()];
-		//DebugOut().fmt("node: {}\n", node_stack.top() );
-		node_stack_.pop_back();
-
-
-		if (node.is_leaf()) {
-
-            counter ++;
-			//START_TIMER("leaf");
-			for (unsigned int i=node.leaf_begin(); i<node.leaf_end(); i++) {
-				if (full_list || elements_[ in_leaves_[i] ].intersect(box)) {
-
-					result_list.push_back(in_leaves_[i]);
-				}
-			}
-			//END_TIMER("leaf");
-		} else {
-			//START_TIMER("recursion");
-			if ( ! box.projection_gt( node.axis(), nodes_[node.child(0)].bound() ) ) {
-				// box intersects left group
-				node_stack_.push_back( node.child(0) );
-			}
-			if ( ! box.projection_lt( node.axis(), nodes_[node.child(1)].bound() ) ) {
-				// box intersects right group
-				node_stack_.push_back( node.child(1) );
-			}
-			//END_TIMER("recursion");
-		}
-	}
-	//node_stack_.pop_back();
-	//cout << "stack size: " << node_stack_.size();
-
-// 	xprintf(Msg,"leaves: %d\n",counter);
-
-//#ifdef FLOW123D_DEBUG_ASSERTS
-//	// check uniqueness of element indexes
-//	std::vector<unsigned int> cpy(result_list);
-//	sort(cpy.begin(), cpy.end());
-//	std::vector<unsigned int>::iterator it = unique(cpy.begin(), cpy.end());
-//	OLD_ASSERT_EQUAL(cpy.size() , it - cpy.begin());
-//#endif
-}
-
-
-void BIHTree::find_point(const Space<3>::Point &point, std::vector<unsigned int> &result_list, bool full_list) const
-{
-	find_bounding_box(BoundingBox(point), result_list, full_list);
-}
-
-
-
+/*!
+ *
+﻿ * Copyright (C) 2015 Technical University of Liberec.  All rights reserved.
+ * 
+ * This program is free software; you can redistribute it and/or modify it under
+ * the terms of the GNU General Public License version 3 as published by the
+ * Free Software Foundation. (http://www.gnu.org/licenses/gpl-3.0.en.html)
+ * 
+ * This program is distributed in the hope that it will be useful, but WITHOUT
+ * ANY WARRANTY; without even the implied warranty of MERCHANTABILITY or FITNESS
+ * FOR A PARTICULAR PURPOSE.  See the GNU General Public License for more details.
+ *
+ * 
+ * @file    bih_tree.cc
+ * @brief   
+ */
+
+#include "mesh/bih_tree.hh"
+#include "mesh/bih_node.hh"
+#include "mesh/mesh.h"
+#include "system/global_defs.h"
+#include <ctime>
+#include <stack>
+
+/**
+ * Minimum reduction of box size to allow
+ * splitting of a node during tree creation.
+ */
+const double BIHTree::size_reduce_factor = 0.8;
+
+
+BIHTree::BIHTree(unsigned int soft_leaf_size_limit)
+: leaf_size_limit(soft_leaf_size_limit) //, r_gen(123)
+{}
+
+
+BIHTree::~BIHTree() {
+}
+
+
+void BIHTree::add_boxes(const std::vector<BoundingBox> &boxes) {
+    for(BoundingBox box : boxes) {
+        this->elements_.push_back(box);
+        main_box_.expand(box);
+    }
+}
+
+
+void BIHTree::construct() {
+    ASSERT_GT(elements_.size(), 0);
+
+    max_n_levels = 2*log2(elements_.size());
+    nodes_.reserve(2*elements_.size() / leaf_size_limit);
+    in_leaves_.resize(elements_.size());
+    for(unsigned int i=0; i<in_leaves_.size(); i++) in_leaves_[i] = i;
+
+    // make root node
+    nodes_.push_back(BIHNode());
+    nodes_.back().set_leaf(0, in_leaves_.size(), 0, 0);
+    uint height = make_node(main_box_, 0);
+
+    node_stack_.reserve(2*height);
+}
+
+
+const BoundingBox& BIHTree::ele_bounding_box(unsigned int ele_idx) const
+{
+    ASSERT_DBG(ele_idx < elements_.size());
+    return elements_[ele_idx];
+}
+
+
+void BIHTree::split_node(const BoundingBox &node_box, unsigned int node_idx) {
+	BIHNode &node = nodes_[node_idx];
+	OLD_ASSERT(node.is_leaf(), " ");
+	unsigned int axis = node_box.longest_axis();
+	double median = estimate_median(axis, node);
+
+	// split elements in node according to the median
+	auto left = in_leaves_.begin() + node.leaf_begin(); // first of unresolved elements in @p in_leaves_
+	auto right = in_leaves_.begin() + node.leaf_end()-1; // last of unresolved elements in @p in_leaves_
+
+	double left_bound=node_box.min(axis); // max bound of the left group
+	double right_bound=node_box.max(axis); // min bound of the right group
+
+	while (left != right) {
+		if  ( elements_[ *left ].projection_center(axis) < median) {
+			left_bound = std::max( left_bound, elements_[ *left ].max(axis) );
+			++left;
+		}
+		else {
+			while ( left != right
+					&&  elements_[ *right ].projection_center(axis) >= median ) {
+				right_bound = std::min( right_bound, elements_[ *right ].min(axis) );
+				--right;
+			}
+			std::swap( *left, *right);
+		}
+	}
+	// in any case left==right is now the first element of the right group
+
+	if ( elements_[ *left ].projection_center(axis) < median) {
+		left_bound = std::max( left_bound, elements_[ *left ].max(axis) );
+		++left;
+		++right;
+	} else {
+		right_bound = std::min( right_bound, elements_[ *right ].min(axis) );
+	}
+
+	unsigned int left_begin = node.leaf_begin();
+	unsigned int left_end = left - in_leaves_.begin();
+	unsigned int right_end = node.leaf_end();
+	unsigned int depth = node.depth()+1;
+    // create new leaf nodes and possibly call split_node on them
+	// can not use node reference anymore
+	nodes_.push_back(BIHNode());
+	nodes_.back().set_leaf(left_begin, left_end, left_bound, depth);
+	nodes_.push_back(BIHNode());
+	nodes_.back().set_leaf(left_end, right_end, right_bound, depth);
+
+	nodes_[node_idx].set_non_leaf(nodes_.size()-2, nodes_.size()-1, axis);
+    
+//     xprintf(Msg, "%d %f %f %f %f %d %d\n", node_idx, node_box.min(axis), left_bound, right_bound, node_box.max(axis),
+//         left_end - left_begin, right_end - left_end );
+}
+
+
+uint BIHTree::make_node(const BoundingBox &box, unsigned int node_idx) {
+	// we must refer to the node by index to prevent seg. fault due to nodes_ reallocation
+
+	uint height = 0;
+    split_node(box,node_idx);
+
+	{
+		BIHNode &node = nodes_[node_idx];
+		BIHNode &child = nodes_[ node.child(0) ];
+		BoundingBox node_box(box);
+		node_box.set_max(node.axis(), child.bound() );
+		if (	child.leaf_size() > leaf_size_limit
+			&&  child.depth() < max_n_levels)
+// 			&&  ( node.axis() != node_box.longest_axis()
+// 			      ||  node_box.size(node_box.longest_axis()) < box.size(node.axis())  * size_reduce_factor )
+// 			)
+		{
+				uint ht = make_node(node_box, node.child(0) );
+				height = max(height, ht);
+		}
+// 		else{
+//             xprintf(Msg,"%d %d %f %f\n",node_idx, child.leaf_size(),
+//                                            node_box.size(node_box.longest_axis()),
+//                                            box.size(node.axis()));
+//         }
+	}
+
+	{
+		BIHNode &node = nodes_[node_idx];
+		BIHNode &child = nodes_[ node.child(1) ];
+		BoundingBox node_box(box);
+		node_box.set_min(node.axis(), child.bound() );
+		if (	child.leaf_size() > leaf_size_limit
+			&&  child.depth() < max_n_levels)
+// 			&&  ( node.axis() != node_box.longest_axis()
+// 			      ||  node_box.size(node_box.longest_axis()) < box.size(node.axis())  * size_reduce_factor )
+// 			)
+		{
+				uint ht = make_node(node_box, node.child(1) );
+				height = max(height, ht);
+		}
+// 		else{
+// 		            xprintf(Msg,"%d %d %f %f\n",node_idx, child.leaf_size(),
+//                                            node_box.size(node_box.longest_axis()),
+//                                            box.size(node.axis()));
+//         }
+	}
+	return height+1;
+}
+
+
+double BIHTree::estimate_median(unsigned char axis, const BIHNode &node)
+{
+	unsigned int median_idx;
+	unsigned int n_elements = node.leaf_size();
+
+    // TODO: possible optimizations:
+    // - try to apply nth_element directly to in_leaves_ array
+    // - if current approach is better (due to cache memory), check randomization of median for large meshes 
+    // - good balancing of tree is crutial both for creation and find method
+    
+//     unsigned int sample_size = 50+n_elements/5;
+// 	if (n_elements > sample_size) {
+// 		// random sample
+// 		std::uniform_int_distribution<unsigned int> distribution(node.leaf_begin(), node.leaf_end()-1);
+// 		coors_.resize(sample_size);
+// 		for (unsigned int i=0; i<coors_.size(); i++) {
+// 			median_idx = distribution(this->r_gen);
+// 
+// 			coors_[i] = elements_[ in_leaves_[ median_idx ] ].projection_center(axis);
+// 		}
+// 
+//     } else 
+    {
+		// all elements
+		coors_.resize(n_elements);
+		for (unsigned int i=0; i<coors_.size(); i++) {
+			median_idx = node.leaf_begin() + i;
+			coors_[i] = elements_[ in_leaves_[ median_idx ] ].projection_center(axis);
+		}
+
+	}
+
+	unsigned int median_position = (unsigned int)(coors_.size() / 2);
+	std::nth_element(coors_.begin(), coors_.begin()+median_position, coors_.end());
+
+	return coors_[median_position];
+}
+
+
+unsigned int BIHTree::get_element_count() const {
+	return elements_.size();
+}
+
+
+const BoundingBox &BIHTree::tree_box() const {
+	return main_box_;
+}
+
+
+void BIHTree::find_bounding_box(const BoundingBox &box, std::vector<unsigned int> &result_list, bool full_list) const
+{
+
+	ASSERT_EQ(result_list.size() , 0);
+
+    unsigned int counter = 0;
+    node_stack_.clear();
+    node_stack_.push_back(0);
+	while (! node_stack_.empty()) {
+		const BIHNode &node = nodes_[node_stack_.back()];
+		//DebugOut().fmt("node: {}\n", node_stack.top() );
+		node_stack_.pop_back();
+
+
+		if (node.is_leaf()) {
+
+            counter ++;
+			//START_TIMER("leaf");
+			for (unsigned int i=node.leaf_begin(); i<node.leaf_end(); i++) {
+				if (full_list || elements_[ in_leaves_[i] ].intersect(box)) {
+
+					result_list.push_back(in_leaves_[i]);
+				}
+			}
+			//END_TIMER("leaf");
+		} else {
+			//START_TIMER("recursion");
+			if ( ! box.projection_gt( node.axis(), nodes_[node.child(0)].bound() ) ) {
+				// box intersects left group
+				node_stack_.push_back( node.child(0) );
+			}
+			if ( ! box.projection_lt( node.axis(), nodes_[node.child(1)].bound() ) ) {
+				// box intersects right group
+				node_stack_.push_back( node.child(1) );
+			}
+			//END_TIMER("recursion");
+		}
+	}
+	//node_stack_.pop_back();
+	//cout << "stack size: " << node_stack_.size();
+
+// 	xprintf(Msg,"leaves: %d\n",counter);
+
+//#ifdef FLOW123D_DEBUG_ASSERTS
+//	// check uniqueness of element indexes
+//	std::vector<unsigned int> cpy(result_list);
+//	sort(cpy.begin(), cpy.end());
+//	std::vector<unsigned int>::iterator it = unique(cpy.begin(), cpy.end());
+//	OLD_ASSERT_EQUAL(cpy.size() , it - cpy.begin());
+//#endif
+}
+
+
+void BIHTree::find_point(const Space<3>::Point &point, std::vector<unsigned int> &result_list, bool full_list) const
+{
+	find_bounding_box(BoundingBox(point), result_list, full_list);
+}
+
+
+
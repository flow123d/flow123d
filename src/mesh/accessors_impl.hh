/*!
 *
 * Copyright (C) 2015 Technical University of Liberec.  All rights reserved.
 * 
 * This program is free software; you can redistribute it and/or modify it under
 * the terms of the GNU General Public License version 3 as published by the
 * Free Software Foundation. (http://www.gnu.org/licenses/gpl-3.0.en.html)
 * 
 * This program is distributed in the hope that it will be useful, but WITHOUT
 * ANY WARRANTY; without even the implied warranty of MERCHANTABILITY or FITNESS
 * FOR A PARTICULAR PURPOSE.  See the GNU General Public License for more details.
 *
 * 
 * @file    accessors_impl.hh
 * @brief   Implementation of the inline functions of the mesh accessors.
 */

/*******************************************************************************
 * ElementAccessor IMPLEMENTATION
 *******************************************************************************/
/**
 * Default invalid accessor.
 */
template <int spacedim> inline
ElementAccessor<spacedim>::ElementAccessor()
: mesh_(nullptr)
{}

/**
 * Regional accessor.
 */
template <int spacedim> inline
<<<<<<< HEAD
ElementAccessor<spacedim>::ElementAccessor(const MeshBase *mesh, RegionIdx r_idx)
: dim_(undefined_dim_),
  mesh_(mesh),
=======
ElementAccessor<spacedim>::ElementAccessor(const Mesh *mesh, RegionIdx r_idx)
: mesh_(mesh),
  element_idx_(undef_idx),
>>>>>>> af04d43e
  r_idx_(r_idx)
{}

/**
 * Element accessor.
 */
template <int spacedim> inline
ElementAccessor<spacedim>::ElementAccessor(const MeshBase *mesh, unsigned int idx)
: mesh_(mesh),
<<<<<<< HEAD
  element_idx_(idx),
  r_idx_(element()->region_idx())
{
    dim_=element()->dim();
}
=======
  element_idx_(idx)
{}
>>>>>>> af04d43e

template <int spacedim> inline
void ElementAccessor<spacedim>::inc() {
    ASSERT(!is_regional()).error("Do not call inc() for regional accessor!");
    element_idx_++;
<<<<<<< HEAD
    r_idx_ = element()->region_idx();
    dim_=element()->dim();
=======
>>>>>>> af04d43e
}

template <int spacedim> inline
vector<arma::vec3> ElementAccessor<spacedim>::vertex_list() const {
    vector<arma::vec3> vertices(element()->n_nodes());
    for(unsigned int i=0; i<element()->n_nodes(); i++) vertices[i]=*node(i);
    return vertices;
}


/**
 * SET THE "METRICS" FIELD IN STRUCT ELEMENT
 */

template <int spacedim> inline
double ElementAccessor<spacedim>::measure() const {
    switch (dim()) {
        case 0:
            return 1.0;
            break;
        case 1:
            return jacobian_S1();
            break;
        case 2:
            return jacobian_S2() / 2.0;
            break;
        case 3:
            return fabs( jacobian_S3() ) / 6.0;
            break;
    }
    return 1.0;
}

/**
 * SET THE "CENTRE[]" FIELD IN STRUCT ELEMENT
 */
template <int spacedim> inline
arma::vec::fixed<spacedim> ElementAccessor<spacedim>::centre() const {
	ASSERT(is_valid()).error("Invalid element accessor.");
    if (is_regional() ) return arma::vec::fixed<spacedim>();

    arma::vec::fixed<spacedim> centre;
    centre.zeros();

    for (unsigned int li=0; li<element()->n_nodes(); li++) {
        centre += *node( li );
    }
    centre /= (double) element()->n_nodes();
    return centre;
}


template <int spacedim> inline
double ElementAccessor<spacedim>::quality_measure_smooth() const {
    switch (dim()) {
    case 1:
        return 1.0;
    case 2:
        return
            jacobian_S2() / 2
            / pow(
                  arma::norm(*node(1) - *node(0), 2)
                  *arma::norm(*node(2) - *node(1), 2)
                  *arma::norm(*node(0) - *node(2), 2)
                  , 2.0/3.0)
           / ( sqrt(3.0) / 4.0 ); // regular triangle
    case 3:
        double sum_faces=0;
        double face[4];
        for(unsigned int i=0; i<4; i++) sum_faces+=( face[i]=side(i)->measure());

        double sum_pairs=0;
        for(unsigned int i=0;i<3;i++)
            for(unsigned int j=i+1;j<4;j++) {
                unsigned int i_line = RefElement<3>::line_between_faces(i,j);
                arma::vec line = *node(RefElement<3>::interact(Interaction<0,1>(i_line))[1]) - *node(RefElement<3>::interact(Interaction<0,1>(i_line))[0]);
                sum_pairs += face[i]*face[j]*arma::dot(line, line);
            }
        double regular = (2.0*sqrt(2.0/3.0)/9.0); // regular tetrahedron
        double sign_measure = jacobian_S3() / 6;
        return sign_measure * pow( sum_faces/sum_pairs, 3.0/4.0) / regular;

    }
    return 1.0;
}

template <int spacedim> inline
SideIter ElementAccessor<spacedim>::side(const unsigned int loc_index) {
    return SideIter( Side(mesh_, element_idx_, loc_index) );
}

template <int spacedim> inline
const SideIter ElementAccessor<spacedim>::side(const unsigned int loc_index) const {
    return SideIter( Side(mesh_, element_idx_, loc_index) );
}



/*******************************************************************************
 * Edge IMPLEMENTATION
 *******************************************************************************/

inline Edge::Edge()
: mesh_(nullptr),
<<<<<<< HEAD
  edge_idx_(MeshBase::undef_idx)
=======
  edge_idx_(undef_idx)
>>>>>>> af04d43e
{}

inline Edge::Edge(const MeshBase *mesh, unsigned int edge_idx)
: mesh_(mesh),
  edge_idx_(edge_idx)
{}

inline const EdgeData* Edge::edge_data() const
{
    ASSERT_DBG(is_valid());
    ASSERT_LT_DBG(edge_idx_, mesh_->edges.size());
    return &mesh_->edges[edge_idx_];
}

inline SideIter Edge::side(const unsigned int i) const {
    return edge_data()->side_[i];
}




/*******************************************************************************
 * Side IMPLEMENTATION
 *******************************************************************************/

inline Side::Side()
: mesh_(NULL), elem_idx_(0), side_idx_(0)
{}

inline Side::Side(const MeshBase * mesh, unsigned int elem_idx, unsigned int set_lnum)
: mesh_(mesh), elem_idx_(elem_idx), side_idx_(set_lnum)
{
	mesh_->check_element_size(elem_idx);
}

inline unsigned int Side::dim() const {
        return element()->dim()-1;
    }

// returns true for all sides either on boundary or connected to vb neigboring
inline bool Side::is_external() const {
    return edge().n_sides() == 1;
}

// returns true for all sides either on boundary or connected to vb neigboring
inline bool Side::is_boundary() const {
    return is_external() && cond_idx() != undef_idx;
}

inline NodeAccessor<3> Side::node(unsigned int i) const {
    int i_n = mesh_->get_side_nodes(dim(), side_idx_)[i];

    return element().node( i_n );
}

inline ElementAccessor<3> Side::element() const {
    ASSERT( is_valid() ).error("Wrong use of uninitialized accessor.\n");
    return mesh_->element_accessor( elem_idx_ );
}

inline unsigned int Side::edge_idx() const {
    return element()->edge_idx(side_idx_);
}

inline Edge Side::edge() const {
    return mesh_->edge(edge_idx());
}

inline Boundary Side::cond() const {
    return mesh_->boundary(cond_idx());
}

inline unsigned int Side::cond_idx() const {
        if (element()->boundary_idx_ == nullptr) return undef_idx;
        else return element()->boundary_idx_[side_idx_];
}



/*******************************************************************************
 * Boundary IMPLEMENTATION
 *******************************************************************************/
inline Boundary::Boundary()
: boundary_data_(nullptr)
{}

inline Boundary::Boundary(BoundaryData* boundary_data)
: boundary_data_(boundary_data)
{}

inline Edge Boundary::edge()
{
    ASSERT_DBG(is_valid());
    return boundary_data_->mesh_->edge(boundary_data_->edge_idx_);
}

inline ElementAccessor<3> Boundary::element_accessor()
{
    ASSERT_DBG(is_valid());
    return boundary_data_->mesh_->bc_mesh()->element_accessor(boundary_data_->bc_ele_idx_);
}

inline Region Boundary::region()
{ 
    return element_accessor().region();
}

inline const Element * Boundary::element()
{
    ASSERT_DBG(is_valid());
    return &( boundary_data_->mesh_->bc_mesh()->element(boundary_data_->bc_ele_idx_) );
}<|MERGE_RESOLUTION|>--- conflicted
+++ resolved
@@ -30,15 +30,9 @@
  * Regional accessor.
  */
 template <int spacedim> inline
-<<<<<<< HEAD
 ElementAccessor<spacedim>::ElementAccessor(const MeshBase *mesh, RegionIdx r_idx)
-: dim_(undefined_dim_),
-  mesh_(mesh),
-=======
-ElementAccessor<spacedim>::ElementAccessor(const Mesh *mesh, RegionIdx r_idx)
 : mesh_(mesh),
   element_idx_(undef_idx),
->>>>>>> af04d43e
   r_idx_(r_idx)
 {}
 
@@ -48,26 +42,13 @@
 template <int spacedim> inline
 ElementAccessor<spacedim>::ElementAccessor(const MeshBase *mesh, unsigned int idx)
 : mesh_(mesh),
-<<<<<<< HEAD
-  element_idx_(idx),
-  r_idx_(element()->region_idx())
-{
-    dim_=element()->dim();
-}
-=======
   element_idx_(idx)
 {}
->>>>>>> af04d43e
 
 template <int spacedim> inline
 void ElementAccessor<spacedim>::inc() {
     ASSERT(!is_regional()).error("Do not call inc() for regional accessor!");
     element_idx_++;
-<<<<<<< HEAD
-    r_idx_ = element()->region_idx();
-    dim_=element()->dim();
-=======
->>>>>>> af04d43e
 }
 
 template <int spacedim> inline
@@ -172,11 +153,7 @@
 
 inline Edge::Edge()
 : mesh_(nullptr),
-<<<<<<< HEAD
-  edge_idx_(MeshBase::undef_idx)
-=======
   edge_idx_(undef_idx)
->>>>>>> af04d43e
 {}
 
 inline Edge::Edge(const MeshBase *mesh, unsigned int edge_idx)

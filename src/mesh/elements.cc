--- conflicted
+++ resolved
@@ -213,25 +213,12 @@
 }
 
 
-<<<<<<< HEAD
 void Element::get_bounding_box(BoundingBox &bounding_box) const
 {
-	arma::vec3 minCoor = this->node[0]->point();
-	arma::vec3 maxCoor = this->node[0]->point();
-	for (unsigned int i=1; i<n_nodes(); i++) {
-		for (unsigned int j=0; j<3; j++) {
-			minCoor(j) = std::min(minCoor(j), this->node[i]->point()(j));
-			maxCoor(j) = std::max(maxCoor(j), this->node[i]->point()(j));
-		}
-	}
-	bounding_box.set_bounds(minCoor, maxCoor);
-=======
-void Element::get_bounding_box(BoundingBox &bounding_box) {
 	bounding_box = BoundingBox( this->node[0]->point() );
 
 	for (unsigned int i=1; i<n_nodes(); i++)
 		bounding_box.expand( this->node[i]->point() );
->>>>>>> ddc301af
 }
 
 //-----------------------------------------------------------------------------

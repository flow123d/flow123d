/*!
 *
﻿ * Copyright (C) 2015 Technical University of Liberec.  All rights reserved.
 * 
 * This program is free software; you can redistribute it and/or modify it under
 * the terms of the GNU General Public License version 3 as published by the
 * Free Software Foundation. (http://www.gnu.org/licenses/gpl-3.0.en.html)
 * 
 * This program is distributed in the hope that it will be useful, but WITHOUT
 * ANY WARRANTY; without even the implied warranty of MERCHANTABILITY or FITNESS
 * FOR A PARTICULAR PURPOSE.  See the GNU General Public License for more details.
 *
 * 
 * @file    elements.cc
 * @ingroup mesh
 * @brief   Various element oriented stuff, should be restricted to purely geometric functions
 */

#include <vector>
#include <string>

#include "system/system.hh"
#include "mesh/side_impl.hh"
#include "elements.h"
#include "mesh/mesh.h"
#include "mesh/ref_element.hh"

// following deps. should be removed
#include "mesh/boundaries.h"
//#include "materials.hh"
#include "mesh/accessors.hh"
#include "la/distribution.hh"



Element::Element()
: node(NULL),
  boundary_idx_(NULL),
  neigh_vb(NULL),
  pid_(0),
  n_neighs_vb_(0),
  dim_(0)
{
}


Element::Element(unsigned int dim, RegionIdx reg)
{
    init(dim, reg);
}



void Element::init(unsigned int dim, RegionIdx reg) {
    pid_=0;
    n_neighs_vb_=0;
    neigh_vb=NULL;
    dim_=dim;
    region_idx_=reg;

    node = new Node * [ n_nodes()];
    edge_idx_.resize( n_sides() );
    permutation_idx_.resize( n_sides() );
    boundary_idx_ = NULL;

    for (unsigned int si=0; si<this->n_sides(); si++) {
        edge_idx_[ si ]=Mesh::undef_idx;
        permutation_idx_[si] = Mesh::undef_idx;
    }
}


Element::~Element() {
    // Can not make deallocation here since then resize of
    // vectors of elements deallocates what should be keeped.
}


/**
 * SET THE "METRICS" FIELD IN STRUCT ELEMENT
 */
double Element::measure() const {
    switch (dim()) {
        case 0:
            return 1.0;
            break;
        case 1:
            return arma::norm(*(node[ 1 ]) - *(node[ 0 ]) , 2);
            break;
        case 2:
            return
                arma::norm(
                    arma::cross(*(node[1]) - *(node[0]), *(node[2]) - *(node[0])),
                    2
                ) / 2.0 ;
            break;
        case 3:
            return fabs(
                arma::dot(
                    arma::cross(*node[1] - *node[0], *node[2] - *node[0]),
                    *node[3] - *node[0] )
                ) / 6.0;
            break;
    }
    return 1.0;
}

double Element::tetrahedron_jacobian() const
{
    OLD_ASSERT(dim_ == 3, "Cannot provide Jacobian for dimension other than 3.");
    return arma::dot( arma::cross(*node[1] - *node[0], 
                                  *node[2] - *node[0]),
                    *node[3] - *node[0]
                    );
}


/**
 * SET THE "CENTRE[]" FIELD IN STRUCT ELEMENT
 */

arma::vec3 Element::centre() const {
    arma::vec3 centre;
    centre.zeros();

    for (unsigned int li=0; li<this->n_nodes(); li++) {
        centre += node[ li ]->point();
    }
    centre /= (double) n_nodes();
    return centre;
}

/**
 * Count element sides of the space dimension @p side_dim.
 */

/* If we use this method, it will be moved to mesh accessor class.
unsigned int Element::n_sides_by_dim(unsigned int side_dim)
{
    if (side_dim == dim()) return 1;

    unsigned int n = 0;
    for (unsigned int i=0; i<n_sides(); i++)
        if (side(i)->dim() == side_dim) n++;
    return n;
}*/


double Element::quality_measure_smooth(SideIter side) const {
    if (dim_==3) {
        double sum_faces=0;
        double face[4];
        for(unsigned int i=0; i<4; i++, ++side) sum_faces+=( face[i]=side->measure());

        double sum_pairs=0;
        for(unsigned int i=0;i<3;i++)
            for(unsigned int j=i+1;j<4;j++) {
                unsigned int i_line = RefElement<3>::line_between_faces(i,j);
                arma::vec line = *node[RefElement<3>::interact(Interaction<0,1>(i_line))[1]] - *node[RefElement<3>::interact(Interaction<0,1>(i_line))[0]];
                sum_pairs += face[i]*face[j]*arma::dot(line, line);
            }
        double regular = (2.0*sqrt(2.0/3.0)/9.0); // regular tetrahedron
        return fabs( measure()
                * pow( sum_faces/sum_pairs, 3.0/4.0))/ regular;

    }
    if (dim_==2) {
        return fabs(
                measure()/
                pow(
                         arma::norm(*node[1] - *node[0], 2)
                        *arma::norm(*node[2] - *node[1], 2)
                        *arma::norm(*node[0] - *node[2], 2)
                        , 2.0/3.0)
               ) / ( sqrt(3.0) / 4.0 ); // regular triangle
    }
    return 1.0;
}


void Element::get_bounding_box(BoundingBox &bounding_box) const
{
	bounding_box = BoundingBox( this->node[0]->point() );

	for (unsigned int i=1; i<n_nodes(); i++)
		bounding_box.expand( this->node[i]->point() );
}

<<<<<<< HEAD
/*BoundingBox &Element::get_bounding_box_fast(BoundingBox &bounding_box) const
{
    ASSERT_GT(mesh_->element_box_.size(), 0);
    return mesh_->element_box_[mesh_->element.index(this)];
}*/
=======
//BoundingBox &Element::get_bounding_box_fast(BoundingBox &bounding_box) const
//{
//    ASSERT_GT(mesh_->element_box_.size(), 0);
//    return mesh_->element_box_[mesh_->element.index(this)];
//}
>>>>>>> 7581b9f1


/*unsigned int Element::get_proc() const
{
  return mesh_->get_el_ds()->get_proc(mesh_->get_row_4_el()[index()]);
}*/
    

//-----------------------------------------------------------------------------
// vim: set cindent:<|MERGE_RESOLUTION|>--- conflicted
+++ resolved
@@ -186,19 +186,11 @@
 		bounding_box.expand( this->node[i]->point() );
 }
 
-<<<<<<< HEAD
-/*BoundingBox &Element::get_bounding_box_fast(BoundingBox &bounding_box) const
-{
-    ASSERT_GT(mesh_->element_box_.size(), 0);
-    return mesh_->element_box_[mesh_->element.index(this)];
-}*/
-=======
 //BoundingBox &Element::get_bounding_box_fast(BoundingBox &bounding_box) const
 //{
 //    ASSERT_GT(mesh_->element_box_.size(), 0);
 //    return mesh_->element_box_[mesh_->element.index(this)];
 //}
->>>>>>> 7581b9f1
 
 
 /*unsigned int Element::get_proc() const

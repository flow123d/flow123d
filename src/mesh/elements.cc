--- conflicted
+++ resolved
@@ -212,14 +212,8 @@
 	for (unsigned int i=1; i<n_nodes(); i++)
 		bounding_box.expand( this->node[i]->point() );
 }
-<<<<<<< HEAD
 */
-
-arma::vec Element::project_point(const arma::vec3 &point, const arma::mat &map) const
-=======
-
 BoundingBox &Element::get_bounding_box_fast(BoundingBox &bounding_box) const
->>>>>>> d03bc975
 {
     ASSERT_GT(mesh_->element_box_.size(), 0);
     return mesh_->element_box_[mesh_->element.index(this)];

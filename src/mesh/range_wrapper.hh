--- conflicted
+++ resolved
@@ -23,65 +23,32 @@
 /**
  * @brief Range helper class.
  *
-<<<<<<< HEAD
- * Allow iterate in bounds given by begin and end range. Class can be used for iterable accessor classes.
- *
- * Template arguments:
- *  - Object Type over its instances is iterated,
- *  - Source Type that holds container of 'Object' instances.
-=======
  * Allow iterate in bounds given by begin and end iterator. Class can be used for iterable accessor classes.
  *
  * Template argument:
  *  - Object Type over its instances is iterated,
->>>>>>> aa96b5d3
  */
-template<class Object, class Source>
+template<class Object>
 class Range
 {
 public:
 	/// Constructor.
-<<<<<<< HEAD
-	Range(const Source * src, unsigned int begin, unsigned int end)
-	: source_(src), begin_(begin), end_(end) {
-		ASSERT_LE(begin, end).error("Invalid range, begin is greater than end!");
-	}
-
-	/// Iterator to begin item of range.
-	Iter<Object> begin() {
-		return make_iter<Object>( Object(source_, begin_) );
-=======
 	Range(Iter<Object> begin, Iter<Object> end)
 	: begin_(begin), end_(end) {}
 
 	/// Iterator to begin item of range.
 	Iter<Object> begin() {
 		return begin_;
->>>>>>> aa96b5d3
 	}
 
 	/// Iterator to end item of range.
 	Iter<Object> end() {
-<<<<<<< HEAD
-		return make_iter<Object>( Object(source_, end_) );
-	}
-
-	/// Size of range.
-	inline unsigned int size() const {
-		return end_ - begin_;
-	}
-private:
-	const Source * source_;
-	unsigned int begin_;
-	unsigned int end_;
-=======
 		return end_;
 	}
 
 private:
 	Iter<Object> begin_;
 	Iter<Object> end_;
->>>>>>> aa96b5d3
 };
 
 #endif // RANGE_WRAPPER_HH_
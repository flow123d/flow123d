--- conflicted
+++ resolved
@@ -28,10 +28,6 @@
  *
  */
 
-<<<<<<< HEAD
-#include <strings.h>
-=======
->>>>>>> b7ea97cb
 #include "system/system.hh"
 #include "xio.h"
 #include "mesh/boundaries.h"

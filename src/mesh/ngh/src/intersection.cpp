--- conflicted
+++ resolved
@@ -1,1091 +1,1087 @@
-<<<<<<< HEAD
-#include "system/exceptions.hh"
-=======
-#include "system/exc_common.hh"
->>>>>>> 1e894343
-#include "mesh/ngh/include/intersection.h"
-#include "mesh/ngh/include/intersectionLocal.h"
-#include "mesh/ngh/include/matrix.h"
-#include "mesh/ngh/include/mathfce.h"
-#include <cmath>
-//#include "math.h"
-#include <iostream>
-#include <armadillo>
-#include "mesh/ngh/include/polygon.h"
-//#include "mesh/ngh/include/problem.h"
-
-using namespace mathfce;
-
-void GetIntersection(const TBisector & B1, const TBisector &B2,
-        TPosition &pos, double &t1, double &t2) {
-    TNSolutions ns;
-    TMatrix A(2);
-    TMVector B(2);
-    TMVector X(2);
-    double U[ 3 ], V[ 3 ];
-
-    if (AreParallel(B1.GetVector(), B2.GetVector())) {
-        if (B1.Belong(B2.GetPoint())) {
-            pos = same;
-            return;
-        } else {
-            pos = parallel;
-            return;
-        }
-    }
-
-    B1.GetVector().Get(U);
-    B2.GetVector().Get(V);
-
-    int r1 = -1;
-    int r2 = -1;
-    for (int i = 0; i < 3; i++) {
-        if (!IsZero(U[ i ])) {
-            r1 = i;
-        }
-        if (!IsZero(V[ i ])) {
-            r2 = i;
-        }
-    }
-
-    if (r1 == r2) {
-        for (int i = 0; i < 3; i++) {
-            if ((i != r1) && !IsZero(U[ i ])) {
-                r1 = i;
-                break;
-            }
-            if ((i != r2) && !IsZero(V[ i ])) {
-                r2 = i;
-                break;
-            }
-        }
-    }
-
-    if ((r1 == -1) || (r2 == -1)) {
-        pos = skew;
-        return;
-    }
-
-    int r3 = -1;
-    for (int i = 0; i < 3; i++) {
-        if ((r1 != i) && (r2 != i)) {
-            r3 = i;
-            break;
-        }
-    }
-
-    A.Set(1, 1, U[ r1 ]);
-    A.Set(1, 2, -V[ r1 ]);
-    A.Set(2, 1, U[ r2 ]);
-    A.Set(2, 2, -V[ r2 ]);
-    B.Set(1, B2.GetPoint().Get(r1 + 1) - B1.GetPoint().Get(r1 + 1));
-    B.Set(2, B2.GetPoint().Get(r2 + 1) - B1.GetPoint().Get(r2 + 1));
-
-    ns = Gauss(A, &X, B);
-
-    if ((ns == no_solution) || (ns == inf_solutions)) {
-        pos = skew;
-        return;
-    }
-
-    if (IsEqual(U[ r3 ] * X.Get(1) - V[ r3 ] * X.Get(2),
-            B2.GetPoint().Get(r3 + 1) - B1.GetPoint().Get(r3 + 1))) {
-        t1 = X.Get(1);
-        t2 = X.Get(2);
-        pos = intersecting;
-    } else {
-        pos = skew;
-    }
-}
-/*
-void GetIntersection(const TBisector & B1, const TBisector &B2,
-        TPosition &pos, TPoint *P) {
-    double t1, t2;
-    GetIntersection(B1, B2, pos, t1, t2);
-    if (pos != intersecting)
-        return;
-    *P = B1.GetPoint(t1);
-    return;
-}
-*/
-/*
-void GetIntersection(const TAbscissa &A1, const TAbscissa &A2,
-        TPosition &pos, TPoint *P) {
-    double t1, t2;
-    if (!QuickIntersectionTest(A1, A2)) {
-        pos = skew;
-        return;
-    }
-    GetIntersection(A1, A2, pos, t1, t2);
-    if (pos != intersecting)
-        return;
-    *P = A1.GetPoint(t1);
-    return;
-}
-*/
-
-//------------------------UPRAVENO---------------------------
-// vraci localni souradnice pruniku, prvni souradnice vzhledem k A1 druha souradnice vzhledem k A2
-
-void GetIntersection(const TAbscissa &A1, const TAbscissa &A2, IntersectionLocal * &insec) {
-	double t1, t2;
-	TPosition pos;
-
-    if (!QuickIntersectionTest(A1, A2)) {
-        insec=NULL;
-        return;
-    }
-    GetIntersection(A1, A2, pos, t1, t2);
-    if ( pos == intersecting ) {
-        // test t1 je (0-eps,1+eps) a t2 je z (0-eps,1+eps)
-    	if ((t1 > (0 - epsilon)) || (t1 < (1 + epsilon)) || (t2 > (0 - epsilon)) || (t2 < (1 + epsilon))) {
-    		insec=new IntersectionLocal(IntersectionLocal::point);
-    		vector<double> loc_coord_1(1,t1);
-    		vector<double> loc_coord_2(1,t2);
-    		insec->add_local_coord(loc_coord_1,loc_coord_2);
-    		return;
-    	} else {
-    		insec = NULL;
-    		return;
-    	}
-    } else if ( pos == same ) { //A1 a A2 lezi na stejne primce
-        // nalezeni prunikove usecky X1, X2 ; Y1, Y2  ...koncove body usecky XY
-
-    	TAbscissa A2_copy(A2);
-    	double dot_product;
-    	// TEST - vzajemna orientace A1 a A2 (skalarni soucin vektoru A1, A2)
-    	dot_product = Dot(A1.GetVector(), A2.GetVector());
-    		if (dot_product < 0 ) { //if opacna orientace A1 a A2
-    			TVector AX2((-1)*A2.GetVector());
-    			A2_copy.SetVector(AX2);
-    		}
-
-    //vypocet lokalni souradnice koncu A2 vzhledem k A1
-    	TVector Diff;
-    	double loc_begin_A1, loc_end_A1, loc_begin_A2, loc_end_A2;
-    	Diff=A2_copy.GetPoint()-A1.GetPoint();
-    	loc_begin_A2=Diff.Length()/(A1.GetVector().Length());
-
-    	Diff=A2_copy.GetPoint(1)-A1.GetPoint();
-    	loc_end_A2=Diff.Length()/(A1.GetVector().Length());
-
-    //vypocet lokalni souradnice koncu A1 vzhledem k A2
-    	Diff=A1.GetPoint()-A2_copy.GetPoint();
-    	loc_begin_A1=Diff.Length()/(A2_copy.GetVector().Length());
-
-    	Diff=A1.GetPoint(1)-A2_copy.GetPoint();
-    	loc_end_A1=Diff.Length()/(A2_copy.GetVector().Length());
-
-    //X1...loc.souradnice X vzhledem k A1
-    //X2...loc.souradnice X vzhledem k A2
-    //Y1...loc.souradnice Y vzhledem k A1
-    //Y2...loc.souradnice Y vzhledem k A2
-    	double X1, X2, Y1, Y2;
-    //1.possibility - A2 lezi pred A1
-    	if ((loc_begin_A2 < 0) && (loc_end_A2 < 0)) {
-    		insec=NULL;
-    		return;
-    	}
-   	//2.possibility - prekryvaji se, A2 lezi pred A1
-    	if ((loc_begin_A2 < 0) && (loc_end_A2 > 0) && (loc_end_A2 < 1)) {
-    		X1 = 0;
-    		X2 = loc_begin_A1;
-    		Y1 = loc_end_A2;
-    		Y2 = 1;
-    	}
-    //3.possibility - prekryvaji se, A2 lezi mezi koncovymi body A1
-    	if ((loc_begin_A2 > 0) && (loc_end_A2 > 0) && (loc_end_A2 < 1)) {
-    		X1 = loc_begin_A2;
-    		X2 = 0;
-    		Y1 = loc_end_A2;
-    		Y2 = 1;
-    	}
-    //4.possibility - prekryvaji se, A2 lezi za A1
-    	if ((loc_begin_A2 > 0) && (loc_begin_A2 < 1) && (loc_end_A2 > 1)) {
-    		X1 = loc_begin_A2;
-    		X2 = 0;
-    		Y1 = 1;
-    		Y2 = loc_end_A1;
-    	}
-    //5.possibility - A2 lezi za A1
-    	if ((loc_begin_A2 > 1) && (loc_end_A2 > 1)) {
-    		insec=NULL;
-    		return;
-    	}
-    //6.possibility - prekryvaji se, A1 lezi mezi koncovymi body A2
-    	if ((loc_begin_A2 < 0) && (loc_end_A2 > 1)) {
-    		X1 = 0;
-    		X2 = loc_begin_A1;
-    		Y1 = 1;
-    		Y2 = loc_end_A1;
-    	}
-
-    //set local coords:
-    	insec=new IntersectionLocal(IntersectionLocal::line);
-    	vector<double> loc_coord_1(1);
-    	vector<double> loc_coord_2(1);
-    	loc_coord_1[0] = X1;
-    	loc_coord_2[0] = X2;
-    	insec->add_local_coord(loc_coord_1,loc_coord_2);
-    	loc_coord_1[0] = Y1;
-    	loc_coord_2[0] = Y2;
-    	insec->add_local_coord(loc_coord_1,loc_coord_2);
-    	return;
-
-    } else {
-        insec = NULL;
-        return;
-    }
-    insec = NULL;
-	return;
-}
-/*
-void GetIntersection(const TAbscissa &A, const TBisector &B,
-        TPosition &pos, TPoint *P) {
-    double t1, t2;
-    GetIntersection(A, B, pos, t1, t2);
-    if (pos != intersecting)
-        return;
-    *P = A.GetPoint(t1);
-    return;
-}
-*/
-
-//------------------------UPRAVENO---------------------------
-// vraci localni souradnice pruniku, prvni souradnice vzhledem k A druha souradnice vzhledem k B
-// v pripade ze je prunik usecka - poradi bodu podle orientace abscissa A
-
-void GetIntersection(const TAbscissa &A, const TBisector &B, IntersectionLocal * &insec) {
-    double t1, t2;
-    TPosition pos;
-    insec = NULL;
-
-    GetIntersection(A, B, pos, t1, t2);
-    if ( pos == intersecting ) {
-        // test t1 je (0-eps,1+eps)
-        if ((t1 > (0 - epsilon)) || (t1 < (1 + epsilon))) {
-        	insec=new IntersectionLocal(IntersectionLocal::point);
-        	vector<double> loc_coord_1(1,t1);
-        	vector<double> loc_coord_2(1,t2); //t2 na Bisectoru B
-        	insec->add_local_coord(loc_coord_1,loc_coord_2);
-        }
-    } else if ( pos == same ) { //A a B lezi na stejne primce
-        // prunik cela usecka =>ulozit koncove body Abscissy A
-
-    //vypocet lokalni souradnice koncovych bodu A
-    	bool x;
-
-    	// get local coords of points of A on B
-    	B.GetParameter(A.GetPoint(), t1, x);
-    	B.GetParameter(A.GetPoint(1), t2, x);
-
-    	// sort t1, t2
-    	if (t2 < t1) {
-    		double swap = t1;
-    		t1 = t2;
-    		t2 = swap;
-    	}
-
-    	//set local coords:
-    	if ((t2 > (0 - epsilon)) && (t1 < (1 + epsilon))) {
-    		double loc_begin_A, loc_end_A;
-    		loc_begin_A = (t1 > 0) ? t1 : 0;
-    		loc_end_A = (t2 < 1) ? t2 : 1;
-
-    		insec=new IntersectionLocal(IntersectionLocal::line);
-			// first abscissa point
-			vector<double> loc_coord_1(1,0);
-			vector<double> loc_coord_2(1,loc_begin_A);
-			insec->add_local_coord(loc_coord_1,loc_coord_2);
-			// second abscissa point
-			vector<double> loc_coord_1_(1,1);
-			vector<double> loc_coord_2_(1,loc_end_A);
-			insec->add_local_coord(loc_coord_1_,loc_coord_2_);
-			return;
-    	}
-    } else {
-    	insec=NULL;
-    	return;
-    }
-    return;
-}
-
-/*
-void GetIntersection(const TBisector &B, const TAbscissa &A,
-        TPosition &pos, TPoint *P) {
-    GetIntersection(A, B, pos, P);
-    return;
-}
-*/
-void GetIntersection(const TBisector &B, const TAbscissa &A, IntersectionLocal * &insec) {
-    GetIntersection(A, B, insec); //KONTROLA
-    return;
-}
-
-void GetIntersection(const TAbscissa &A1, const TAbscissa &A2,
-        TPosition &pos, double &t1, double &t2) {
-
-    GetIntersection( (const TBisector &)A1, (const TBisector &)A2, pos, t1, t2);
-    if (pos == intersecting)
-        if (t1 > 1 + epsilon || t1 < 0 - epsilon ||
-                t2 > 1 + epsilon || t2 < 0 - epsilon)
-            pos = skew;
-    return;
-}
-
-void GetIntersection(const TAbscissa &A, const TBisector &B,
-        TPosition &pos, double &t1, double &t2) {
-
-    GetIntersection( (const TBisector &)A, B, pos, t1, t2);
-    if (pos == intersecting)
-        if (t1 > 1 + epsilon || t1 < 0 - epsilon)
-            pos = skew;
-    return;
-}
-
-void GetIntersection(const TBisector &B, const TAbscissa &A,
-        TPosition &pos, double &t2, double &t1) {
-    GetIntersection(A, B, pos, t1, t2);
-    return;
-}
-
-double Distance(const TBisector & B, const TPoint &P) {
-    double d;
-    TVector U(P, B.GetPoint());
-    d = Cross(U, B.GetVector()).Length() / B.GetVector().Length();
-    return d;
-}
-
-double Distance(const TPlain &P, const TPoint &X) {
-    double dis;
-    dis = fabs(P.GetA() * X.X() + P.GetB() * X.Y() + P.GetC() * X.Z() + P.GetD()) /
-            sqrt(pow(P.GetA(), 2) + pow(P.GetB(), 2) + pow(P.GetC(), 2));
-    return dis;
-}
-
-double Distance(const TPoint &P1, const TPoint &P2) {
-    double dis;
-    dis = sqrt(pow(P1.X() - P2.X(), 2) + pow(P1.Y() - P2.Y(), 2) +
-            pow(P1.Z() - P2.Z(), 2));
-    return dis;
-}
-
-void GetIntersection(const TPlain &P1, const TPlain &P2,
-        TPosition &pos, TBisector *B) {
-    TVector U;
-    TMatrix M(3, 3);
-    TMVector b(3);
-    TMVector x(3);
-    int u1, v1, u2, v2;
-    int i, cit;
-    bool test;
-    if (AreParallel(P1.GetNormal(), P2.GetNormal())) {
-        if (P1.Belong(P2.GetPoint())) {
-            pos = same;
-            return;
-        } else {
-            pos = parallel;
-            return;
-        }
-    }
-    U = Cross(P1.GetNormal(), P2.GetNormal());
-    B->SetVector(U);
-    for (i = 1; i <= 3; i++)
-        b.Set(i, P2.GetPoint().Get(i) - P1.GetPoint().Get(i));
-    test = false;
-    cit = 0;
-    while (!test) {
-        u1 = v1 = u2 = v2 = -1;
-        switch (cit) {
-            case 0: u1 = 1;
-                u2 = 2;
-                v1 = 3;
-                break;
-            case 1: u1 = 1;
-                u2 = 2;
-                v2 = 3;
-                break;
-            case 2: u2 = 1;
-                v1 = 2;
-                v2 = 3;
-                break;
-            case 3: u1 = 1;
-                v1 = 2;
-                v2 = 3;
-                break;
-            default:
-                if (P1.Belong(P2.GetPoint())) {
-                    pos = same;
-                    return;
-                } else {
-                    pos = parallel;
-                    return;
-                }
-                //        mythrow("The two planes should have intersection bisector",__LINE__, __FUNC__);
-        }
-        for (i = 1; i <= 3; i++) {
-            if (u1 != -1)
-                M.Set(i, u1, P1.GetU().Get(i));
-            if (v1 != -1)
-                M.Set(i, v1, P1.GetV().Get(i));
-            if (u2 != -1)
-                M.Set(i, u2, -P2.GetU().Get(i));
-            if (v2 != -1)
-                M.Set(i, v2, -P2.GetV().Get(i));
-        }
-        if (Gauss(M, &x, b) == one_solution)
-            test = true;
-        cit++;
-    }
-    if (u1 != -1 && v1 != -1)
-        B->SetPoint(P1.GetPoint(x.Get(u1), x.Get(v1)));
-    else
-        B->SetPoint(P2.GetPoint(x.Get(u2), x.Get(v2)));
-    pos = intersecting;
-    return;
-}
-
-void GetIntersection(const TPlain &P, const TBisector &B,
-        TPosition &pos, double &t) {
-    arma::mat aa(3,3);
-    arma::vec xx(3);
-    arma::vec bb(3);
-    //TMatrix M(3, 3);
-    //TMVector b(3);
-    //TMVector x(3);
-
-    int i;
-    xx.zeros();
-    if (ArePerpendicular(P.GetNormal(), B.GetVector())) {
-        if (P.Belong(B.GetPoint())) {
-            pos = belong;
-            return;
-        } else {
-            pos = parallel;
-            return;
-        }
-    }
-    for (i = 1; i <= 3; i++) {
-        /*M.Set(i, 1, B.GetVector().Get(i));
-        M.Set(i, 2, -P.GetU().Get(i));
-        M.Set(i, 3, -P.GetV().Get(i));
-        b.Set(i, P.GetPoint().Get(i) - B.GetPoint().Get(i));*/
-
-        aa(i-1,0) = (B.GetVector().Get(i));
-        aa(i-1,1) = (-P.GetU().Get(i));
-        aa(i-1,2) = (-P.GetV().Get(i));
-        bb(i-1) = (P.GetPoint().Get(i) - B.GetPoint().Get(i));
-    }
-    arma::solve(xx, aa, bb);
-    pos = intersecting;
-    t = xx(0);
-    return;
-}
-
-void GetIntersection(const TPlain &P, const TBisector &B,
-        TPosition &pos, TPoint *Pt) {
-    double t;
-    GetIntersection(P, B, pos, t);
-    *Pt = B.GetPoint(t);
-}
-
-void GetIntersection(const TBisector &B, const TPlain &P,
-        TPosition &pos, TPoint *Pt) {
-    GetIntersection(P, B, pos, Pt);
-    return;
-}
-
-void GetIntersection(const TTriangle &T1, const TTriangle &T2,
-        TIntersectionType &it, double &value) {	//ZATIM NEPOTREBUJEME =>zakomentovano
-
-    //******************************************************************************
-    //ONE SHOULD ADD TO THIS FUNCTION POINTS WHICH ARE INSIDE TRIANGLE
-    //******************************************************************************
-/*
-    if (!QuickIntersectionTest(T1, T2)) {
-        it = none;
-        return;
-    }
-
-    TPosition pos;
-    TPoint P1,P2;
-    TBisector b(P1,P2);
-    TPolygon pol;
-    double t11, t12, t21, t22, t[ 4 ], t1max, t1min, t2max, t2min;
-    int i, j, cit;
-    //    TPoint P[6];
-    GetIntersection(T1.GetPlain(), T2.GetPlain(), pos, &b);
-    if (pos == parallel) {
-        it = none;
-        return;
-    }
-    if (pos == intersecting) {
-        it = line;
-        GetIntersection(b, T1, it, t11, t12);
-        if (it == none)
-            return;
-        GetIntersection(b, T2, it, t21, t22);
-        if (it == none)
-            return;
-        if (t11 > t12) {
-            t1max = t11;
-            t1min = t12;
-        } else {
-            t1max = t12;
-            t1min = t11;
-        }
-        if (t21 > t22) {
-            t2max = t21;
-            t2min = t22;
-        } else {
-            t2max = t22;
-            t2min = t21;
-        }
-        if (t1max < t2min || t2max < t1min) {
-            it = none;
-            return;
-        }
-        t[ 0 ] = t11;
-        t[ 1 ] = t12;
-        t[ 2 ] = t21;
-        t[ 3 ] = t22;
-        SortAsc(t, 4);
-        value = Distance(b.GetPoint(t[ 1 ]), b.GetPoint(t[ 2 ]));
-        return;
-    }
-    if (pos == same) {
-        for (i = 1; i <= 3; i++) {
-            cit = 0;
-            for (j = 1; j <= 3; j++) {
-                GetIntersection(T1.GetAbscissa(i), T2.GetAbscissa(j), pos, t11, t22);
-                if (pos == intersecting) {
-                    t[ cit ] = t11;
-                    cit++;
-                }
-            }
-            if (cit > 1)
-                SortAsc(t, 2);
-            for (j = 0; j < cit; j++)
-                pol.Add(T1.GetAbscissa(i).GetPoint(t[ j ]));
-        }
-        for (i = 1; i <= 3; i++) {
-            if (T1.IsInner(T2.GetPoint(i)))
-                pol.Add(T2.GetPoint(i));
-            if (T2.IsInner(T1.GetPoint(i)))
-                pol.Add(T1.GetPoint(i));
-        }
-        it = area;
-        value = pol.GetArea();
-        return;
-    }
-*/
-}
-
-//******************************************************************************
-// The value of it is important for computation
-//******************************************************************************
-
-//------------------------UPRAVENO---------------------------
-// vraci localni souradnice pruniku, prvni souradnice vzhledem k B druha souradnice vzhledem k T
-// pro vsechny body pruniku B a T
-
-void GetIntersection(const TBisector &B, const TTriangle &T, IntersectionLocal * &insec) {
-    TPosition pos;
-    double t;
-    int cit=0;
-    GetIntersection(T.GetPlain(), B, pos, t);
-    switch (pos) {
-        // POINT INTERSECTION
-    	case intersecting: {
-            if (!T.IsInner(B.GetPoint(t))) {
-                insec=NULL;
-                return;
-            }
-
-            vector<double> loc_coord_1(1);
-            vector<double> loc_coord_2(2);
-
-            loc_coord_1[0] = t;
-            loc_coord_2[0] = 0; //TODO: values of loc_coord_2 are not computed
-            loc_coord_2[1] = 0;
-
-            insec = new IntersectionLocal(IntersectionLocal::point);
-            insec->add_local_coord(loc_coord_1, loc_coord_2);
-
-            return;
-    	}
-
-       // LINE INTERSECTION
-       case belong: {
-           IntersectionLocal* insec_tmp;
-           IntersectionPoint* insec_point_tmp[3];
-
-           vector<double> loc_tria_tmp(2);
-           // inicializace vektoru pro lokalni souradnice pro pripad useckoveho pruseciku
-           // lokalni souradnice vrholu trojuhelnika
-           vector<double> loc_tria_coord_01(2); //loc. coord 1.vrcholu trojuhelnika
-           vector<double> loc_tria_coord_02(2); //loc. coord 2.vrcholu trojuhelnika
-           vector<double> loc_tria_coord_03(2); //loc. coord 3.vrcholu trojuhelnika
-
-           loc_tria_coord_01[0]=0;
-           loc_tria_coord_01[1]=0;
-
-           loc_tria_coord_02[0]=1;
-           loc_tria_coord_02[1]=0;
-
-           loc_tria_coord_03[0]=0;
-           loc_tria_coord_03[1]=1;
-
-           //PRVNI STENA TROJUHELNIKU
-           GetIntersection(T.GetAbscissa(1), B, insec_tmp);
-           if (insec_tmp != NULL) {
-        	   if (insec_tmp->get_type() == IntersectionLocal::point) {
-        		   // intersection in a point
-        		   // zde: 1) vybrat IntersectionPoint z insec_tmp
-                   //      2) prohodit jeho coord
-        		   //      3) z druhe coord udelat lokalni souradnici na trojuhelniku
-
-        		   // loc. triangle coord (X, 0)
-                   loc_tria_tmp[0] = insec_tmp->get_point(0)->el1_coord()[0];
-                   loc_tria_tmp[1] = 0;
-        		   insec_point_tmp[cit] = new IntersectionPoint(insec_tmp->get_point(0)->el2_coord(), loc_tria_tmp);
-        		   cit++; //citac kolik sten protne
-        		   //cout<<"\nCit(1.stena)= "<< cit << endl;
-        		   delete insec_tmp;
-               } else if (insec_tmp->get_type() == IntersectionLocal::line) {
-            	   // intersection is whole tringle side => ulozit lokalni souradnice strany trojuhelnika do insec
-                   insec = new IntersectionLocal(IntersectionLocal::line);
-                   insec->add_local_coord(insec_tmp->get_point(0)->el2_coord(), loc_tria_coord_01);
-                   insec->add_local_coord(insec_tmp->get_point(1)->el2_coord(), loc_tria_coord_02);
-                   delete insec_tmp;
-                   return;
-               }
-           }
-
-           //DRUHA STENA TROJUHELNIKU
-           GetIntersection(T.GetAbscissa(2), B, insec_tmp);
-           if (insec_tmp != NULL) {
-        	   if (insec_tmp->get_type() == IntersectionLocal::point) {
-        		   // loc. triangle coord (1-X, X)
-        		   loc_tria_tmp[0] = 1 - insec_tmp->get_point(0)->el1_coord()[0];
-        		   loc_tria_tmp[1] = insec_tmp->get_point(0)->el1_coord()[0];
-        		   insec_point_tmp[cit] = new IntersectionPoint(insec_tmp->get_point(0)->el2_coord(), loc_tria_tmp);
-        		   cit++; //citac kolik sten protne
-        		   //cout<<"Cit(2.stena)= "<< cit << endl;
-         		   delete insec_tmp;
-               } else if (insec_tmp->get_type() == IntersectionLocal::line) {
-            	   // intersection is whole tringle side => ulozit lokalni souradnice strany trojuhelnika do insec
-                   insec = new IntersectionLocal(IntersectionLocal::line);
-                   insec->add_local_coord(insec_tmp->get_point(0)->el2_coord(), loc_tria_coord_02);
-                   insec->add_local_coord(insec_tmp->get_point(1)->el2_coord(), loc_tria_coord_03);
-                   delete insec_tmp;
-                   return;
-               }
-           }
-
-           //TRETI STENA TROJUHELNIKU
-           GetIntersection(T.GetAbscissa(3), B, insec_tmp);
-           if (insec_tmp != NULL) {
-        	   if (insec_tmp->get_type() == IntersectionLocal::point) {
-        		   // loc. triangle coord (0, 1-X)
-        		   loc_tria_tmp[0] = 0;
-        		   loc_tria_tmp[1] = 1 - insec_tmp->get_point(0)->el1_coord()[0];
-        		   insec_point_tmp[cit] = new IntersectionPoint(insec_tmp->get_point(0)->el2_coord(), loc_tria_tmp);
-        		   cit++; //citac kolik sten protne
-        		   //cout <<"Cit(3.stena)= "<< cit << endl;
-        		   delete insec_tmp;
-               } else if (insec_tmp->get_type() == IntersectionLocal::line) {
-            	   // intersection is whole tringle side => ulozit lokalni souradnice strany trojuhelnika do insec
-                   insec = new IntersectionLocal(IntersectionLocal::line);
-                   insec->add_local_coord(insec_tmp->get_point(0)->el2_coord(), loc_tria_coord_03);
-                   insec->add_local_coord(insec_tmp->get_point(1)->el2_coord(), loc_tria_coord_01);
-                   delete insec_tmp;
-                   return;
-               }
-           }
-
-           //TEST - pocet protnutych sten trojuhelnika
-           if (cit == 0) {
-               insec = NULL;
-               return;
-           }
-           //lezi pres vrchol a zaroven protne protilehlou stenu => cit==3
-           if (cit == 3) {
-        	   //cout<<"(cit == 3) => REDUKCE insec_point_tmp!" << endl;
-        	   if (*(insec_point_tmp[0]) == *(insec_point_tmp[0])) {
-        		   //cout<<"2 insec_point_tmp[0] jsou stejne" << endl;
-        	   }
-
-        	   for (int i = 0; i < cit; i++) {
-        		   if (*(insec_point_tmp[i]) == *(insec_point_tmp[(i+1)%3])) {
-
-        			   //cout<<"insec_point_tmp[(i+1)%3] :: el1_coord().size(): " << insec_point_tmp[(i+1)%3]->el1_coord().size() << endl;
-        			   //cout<<"(insec_point_tmp[(i+1)%3]) :: el2_coord().size(): " << (insec_point_tmp[(i+1)%3])->el2_coord().size() << endl;
-
-        			   delete insec_point_tmp[(i+1)%3];
-        			   cit--;
-        			   //cout<<"PO REDUKCI cit= " << cit << endl;
-
-        			   //nutno posunout zbyle prvky pole insec_point_tmp
-        			   IntersectionPoint* tmp = insec_point_tmp[(i+2)%3];
-        			   insec_point_tmp[0] = insec_point_tmp[i];
-        			   insec_point_tmp[1] = tmp;
-        			   break;
-        		   }
-        	   }
-           }
-           if (cit != 2) {
-        	   THROW( ExcAssertMsg() << EI_Message("Error - pocet bodu pruniku != 2.\n") );
-        	   return;
-           } else {
-        	   if (*(insec_point_tmp[0]) == *(insec_point_tmp[1])) { //lezi pres vrchol
-        		   insec = new IntersectionLocal(IntersectionLocal::point);
-        		   insec->add_local_point(insec_point_tmp[0]);
-        		   //cout<<"Insec_point_1 == Insec_point_2" << endl;
-        		   delete insec_point_tmp[1];
-        	   } else {
-        		   insec = new IntersectionLocal(IntersectionLocal::line);
-        		   insec->add_local_point(insec_point_tmp[0]);
-        		   insec->add_local_point(insec_point_tmp[1]);
-        		   //cout<<"(IntersectionType=line) - point_1->el1_coord().size()= " << insec->get_point(0)->el1_coord().size()<< endl;
-        		   //cout<<"(IntersectionType=line) - point_2->el1_coord().size()= " << insec->get_point(1)->el1_coord().size()<< endl;
-        	   }
-        	   return;
-           }
-        } //end case belong
-
-        // EMPTY INTERSECTION
-        default:
-        	insec = NULL;
-        	return;
-        }
-}
-
-//******************************************************************************
-// The value of it is important for computation
-//******************************************************************************
-
-//------------------------UPRAVENO---------------------------
-// vraci localni souradnice pruniku, prvni souradnice vzhledem k A druha souradnice vzhledem k T
-// pro vsechny body pruniku A a T
-
-void GetIntersection(const TAbscissa &A, const TTriangle &T,
-        IntersectionLocal * & insec) {
-
-    if (!QuickIntersectionTest(A, T)) {
-        insec = NULL;
-        return;
-    }
-    IntersectionLocal* insec_tmp;
-    GetIntersection( (const TBisector &)A, T, insec_tmp);
-    if (!insec_tmp) {
-    	insec = NULL;
-    	return;
-    }
-    if (insec_tmp->get_type() == IntersectionLocal::point) {
-    	if (insec_tmp->get_point(0) != NULL) {
-    		double t1 = insec_tmp->get_point(0)->el1_coord()[0];
-    		if (t1 < 0 - epsilon || t1 > 1 + epsilon) {
-    		    delete insec_tmp;
-    			insec = NULL;
-    		} else {
-    		    insec = insec_tmp;
-    		}
-    	}
-    } else if(insec_tmp->get_type() == IntersectionLocal::line) {
-        // A1 i A2 ma byt v intervalu (0,1) -> vrati insec
-        // pokud ne tak zkusi zkratit, nebo NULL (delete)
-
-    	const IntersectionPoint* A1;
-    	const IntersectionPoint* A2;
-    	if (insec_tmp->get_point(0) != NULL) {
-    	    if (insec_tmp->get_point(0)->el1_coord()[0] > insec_tmp->get_point(1)->el1_coord()[0]) {
-    	    	A2 = insec_tmp->get_point(0);
-    	    	A1 = insec_tmp->get_point(1);
-    	    } else {
-    	    	A1 = insec_tmp->get_point(0);
-    	    	A2 = insec_tmp->get_point(1);
-    	    }
-
-    	    double A1_t = A1->el1_coord()[0];
-    	    double A2_t = A2->el1_coord()[0];
-    	    if (A1_t < 0) A1_t = 0;
-    	    if (A2_t > 1) A2_t = 1;
-
-    	    if (A2_t < A1_t) {
-    			delete insec_tmp;
-    			insec = NULL;
-    	    } else {
-				insec = new IntersectionLocal(IntersectionLocal::line);
-				//cout << "A1_t: " << A1_t << endl;
-				//cout << "A2_t: " << A2_t << endl;
-				insec->add_local_point(interpolate(*A1, *A2, A1_t));
-				insec->add_local_point(interpolate(*A1, *A2, A2_t));
-				delete insec_tmp;
-    	    }
-    	}
-    return;
-    }
-    return;
-
-//-------------------------------------------------------------------
-/*    		IntersectionPoint* insec_point_tmp[2];
-    		vector<double> loc_tria_tmp(2);
-    		double A1_ = insec_tmp->get_point(0)->el1_coord()[0];
-    		double A2_ = insec_tmp->get_point(1)->el1_coord()[0]; //test != NULL (lezi pres vrchol!)
-    		double *A1 = &A1_;
-    		double *A2 = &A2_;
-    		bool invert = false;
-    		//TEST VZAJEMNE ORIENTACE A1, A2:
-    		if (A1_ > A2_) {
-    			A1 = &A2_;
-    			A2 = &A1_;
-    			invert = true;
-    		}
-    		// pripady:
-    		// 1) prusecik uvnitr usecky -> predat nezmenene
-    		// 2) prusecik mimo usecku -> delete a vratit NULL
-    		// 3) else a) A1 < 0 - zkratit zleva
-    		//         b) A2 > 1  - zkratit zprava
-
-    		//PRUSECIK UVNITR USECKY
-    		if ((*A1 > 0 - epsilon) && (*A1 < 1 + epsilon) && (*A2 > 0 - epsilon) && (*A2 < 1 + epsilon)) {
-    			insec = insec_tmp;
-    		}
-    		//PRUSECIK MIMO USECKU
-    		if (((*A1 < 0 - epsilon) && (*A2 < 0 - epsilon)) || ((*A1 > 1 + epsilon) && (*A2 > 1 + epsilon))) {
-    			delete insec_tmp;
-    			insec = NULL;
-    		} else {
-    			//1.possibility (A1 < 0) - zkratit zleva
-    			if ((*A1 < 0 - epsilon) && (*A2 > 0 - epsilon) && (*A2 < 1 + epsilon)) {
-    				if(invert == true) {
-    					//loc. coord. r:
-    					loc_tria_tmp[0] = ((1 - *A2)/(*A1 - *A2))*(insec_tmp->get_point(1)->el2_coord()[0] - insec_tmp->get_point(0)->el2_coord()[0]) + insec_tmp->get_point(0)->el2_coord()[0];
-    					//loc. coord. s:
-    					loc_tria_tmp[1] = ((1 - *A2)/(*A1 - *A2))*(insec_tmp->get_point(1)->el2_coord()[1] - insec_tmp->get_point(0)->el2_coord()[1]) + insec_tmp->get_point(0)->el2_coord()[1];
-    				} else {
-    					//loc. coord. r:
-    					loc_tria_tmp[0] = ((1 - *A2)/(*A1 - *A2))*(insec_tmp->get_point(0)->el2_coord()[0] - insec_tmp->get_point(1)->el2_coord()[0]) + insec_tmp->get_point(1)->el2_coord()[0];
-    					//loc. coord. s:
-    					loc_tria_tmp[1] = ((1 - *A2)/(*A1 - *A2))*(insec_tmp->get_point(0)->el2_coord()[1] - insec_tmp->get_point(1)->el2_coord()[1]) + insec_tmp->get_point(1)->el2_coord()[1];
-    				}
-    				vector<double> loc_A1(1, 0);
-    				vector<double> loc_A2(1, *A2);
-    				if(invert == true) {
-    					insec_point_tmp[0] = new IntersectionPoint(loc_A2, insec_tmp->get_point(1)->el2_coord());
-    					insec_point_tmp[1] = new IntersectionPoint(loc_A1, loc_tria_tmp);
-    				} else {
-    					insec_point_tmp[0] = new IntersectionPoint(loc_A2, insec_tmp->get_point(0)->el2_coord());
-    					insec_point_tmp[1] = new IntersectionPoint(loc_A1, loc_tria_tmp);
-    				}
-    				insec = new IntersectionLocal(IntersectionLocal::line);
-    				insec->add_local_point(insec_point_tmp[0]);
-    				insec->add_local_point(insec_point_tmp[1]);
-    				delete insec_tmp;
-    			}
-    			//2.possibility (A2 > 1) - zkratit zprava
-    			if ((*A1 > 0 - epsilon) && (*A1 < 1 + epsilon) && (*A2 > 1 + epsilon)) {
-    				if(invert == true) {
-    					//loc. coord. r:
-    				    loc_tria_tmp[0] = ((1 - *A1)/(*A2 - *A1))*(insec_tmp->get_point(0)->el2_coord()[0] - insec_tmp->get_point(1)->el2_coord()[0]) + insec_tmp->get_point(1)->el2_coord()[0];
-    				    //loc. coord. s:
-    				    loc_tria_tmp[1] = ((1 - *A1)/(*A2 - *A1))*(insec_tmp->get_point(0)->el2_coord()[1] - insec_tmp->get_point(1)->el2_coord()[1]) + insec_tmp->get_point(1)->el2_coord()[1];
-    				} else {
-    				    //loc. coord. r:
-    				    loc_tria_tmp[0] = ((1 - *A1)/(*A2 - *A1))*(insec_tmp->get_point(1)->el2_coord()[0] - insec_tmp->get_point(0)->el2_coord()[0]) + insec_tmp->get_point(0)->el2_coord()[0];
-    				    //loc. coord. s:
-    				    loc_tria_tmp[1] = ((1 - *A1)/(*A2 - *A1))*(insec_tmp->get_point(1)->el2_coord()[1] - insec_tmp->get_point(0)->el2_coord()[1]) + insec_tmp->get_point(0)->el2_coord()[1];
-    				}
-    				vector<double> loc_A1(1, *A1);
-    				vector<double> loc_A2(1, 1);
-    				if(invert == true) {
-    					insec_point_tmp[0] = new IntersectionPoint(loc_A1, insec_tmp->get_point(1)->el2_coord());
-    					insec_point_tmp[1] = new IntersectionPoint(loc_A2, loc_tria_tmp);
-    				} else {
-    					insec_point_tmp[0] = new IntersectionPoint(loc_A1, insec_tmp->get_point(0)->el2_coord());
-    					insec_point_tmp[1] = new IntersectionPoint(loc_A2, loc_tria_tmp);
-    				}
-    				insec = new IntersectionLocal(IntersectionLocal::line);
-    				insec->add_local_point(insec_point_tmp[0]);
-    				insec->add_local_point(insec_point_tmp[1]);
-    				delete insec_tmp;
-    			}
-
-    			//3.possibility - zkratit z obou stran
-    			//if ((*A1 < 0 - epsilon) && (*A2 > 1 + epsilon)) {
-    			//	vector<double> loc_A1(1, 0);
-    			//	vector<double> loc_A2(1, 1);
-    			//}
-    		}
-    	}
-    return;
-    }
-    return;
-*/
-}
-
-void GetIntersection(const TAbscissa &A, const TTetrahedron &T,
-        TIntersectionType &it, double &coef) {
-
-    if (!QuickIntersectionTest(A, T)) {
-        it = none;
-        return;
-    }
-
-    int cit = 0;
-    double tt1, tt2;
-    double tt[2];
-
-    if (T.IsInner(A.GetPoint())) {
-    	tt[cit] = 0;
-    	cit++;
-    }
-    if (T.IsInner(A.GetPoint(1))) {
-    	tt[cit] = 1;
-    	cit++;
-    }
-    if (cit == 2) {
-    	coef = fabs(tt[1] - tt[0]);
-    	it = line;
-    	return;
-    }
-
-    IntersectionLocal *insec;
-
-    for (int i = 1; i <= 4; i++) {
-        it = unknown;
-        GetIntersection(A, T.GetTriangle(i), insec);
-        if (insec) {
-            if (insec->get_type() == IntersectionLocal::line) {
-            	tt1 = insec->get_point(0)->el1_coord()[0];
-            	tt2 = insec->get_point(1)->el1_coord()[0];
-            	if (tt1 > tt2) {
-            		double swap = tt1;
-            		tt1 = tt2;
-            		tt2 = swap;
-            	}
-
-            	if ((tt2 > (0 - epsilon)) && (tt1 < (1 + epsilon))) {
-            		if (tt1 < 0) tt1 = 0;
-            		if (tt2 > 1) tt2 = 1;
-            		coef = fabs(tt2 - tt1);
-            		it = line;
-            		return;
-            	}
-            }
-            if (insec->get_type() == IntersectionLocal::point) {
-                if (cit == 0) {
-                    tt[0] = insec->get_point(0)->el1_coord()[0];
-                    cit++;
-                } else {
-                    if (IsEqual(tt[0], insec->get_point(0)->el1_coord()[0])) {
-                        continue;
-                    }
-                    if (tt[0] > insec->get_point(0)->el1_coord()[0]) {
-                    	tt[1] = tt[0];
-                    	tt[0] = insec->get_point(0)->el1_coord()[0];
-                    } else {
-                    	tt[1] = insec->get_point(0)->el1_coord()[0];
-                    }
-                    if ((tt[1] > (0 - epsilon)) && (tt[0] < (1 + epsilon))) {
-						if (tt[0] < 0) tt[0] = 0;
-						if (tt[1] > 1) tt[1] = 1;
-						coef = fabs(tt[1] - tt[0]);
-						it = line;
-						return;
-                    }
-                }
-            }
-        }
-    }
-
-    it = none;
-
-    return;
-}
-
-void GetIntersection(const TTriangle &Tr, const TTetrahedron &Te,
-        TIntersectionType &it, double &coef) {
-    //******************************************************************************
-    //ONE SHOULD ADD TO THIS FUNCTION POINTS WHICH ARE INSIDE TETRAHEDRON
-    //******************************************************************************
-    if (!QuickIntersectionTest(Tr, Te)) {
-        it = none;
-        return;
-    }
-
-    TPolygon P;// = new TPolygon();
-    for (int i = 1; i <= 3; i++) {
-        if (Te.IsInner(Tr.GetPoint(i))) {
-        	P.Add(Tr.GetPoint(i));
-        }
-    }
-
-    if (P.vertexes_count() < 3) {
-		IntersectionLocal *insec;
-
-		for (int i = 1; i <= 3; i++) {
-			for (int j = 1; j <= 4; j++) {
-				GetIntersection(Tr.GetAbscissa(i), Te.GetTriangle(j), insec);
-				if (insec) {
-					switch (insec->get_type()) {
-						case IntersectionLocal::point: {
-							P.Add(Tr.GetAbscissa(i).GetPoint(insec->get_point(0)->el1_coord()[0]));
-							break;
-						}
-						case IntersectionLocal::line: {
-							P.Add(Tr.GetAbscissa(i).GetPoint(insec->get_point(0)->el1_coord()[0]));
-							P.Add(Tr.GetAbscissa(i).GetPoint(insec->get_point(1)->el1_coord()[0]));
-							break;
-						}
-						default:
-							//mythrow((char*) "Runtime error - deny point\n", __LINE__, __FUNC__);
-							break;
-					}
-				}
-			}
-		}
-		for (int i = 1; i <= 6; i++) {
-			GetIntersection(Te.GetAbscissa(i), Tr, insec);
-			if (insec) {
-				switch (insec->get_type()) {
-					case IntersectionLocal::point:
-						P.Add(Te.GetAbscissa(i).GetPoint(insec->get_point(0)->el1_coord()[0]));
-						break;
-					case IntersectionLocal::line:
-						P.Add(Te.GetAbscissa(i).GetPoint(insec->get_point(0)->el1_coord()[0]));
-						P.Add(Te.GetAbscissa(i).GetPoint(insec->get_point(1)->el1_coord()[0]));
-						break;
-					default:
-						//mythrow((char*) "Runtime error - deny point\n", __LINE__, __FUNC__);
-						break;
-				}
-			}
-		}
-    }
-
-    coef = P.GetArea();
-    if (IsZero(coef)) {
-        it = none;
-    } else {
-        it = area;
-    }
-
-    return;
-}
-
-//******************************************************************************
-// This function returns true if two input geometry can intersect
-//******************************************************************************
-
-template<class A, class B> bool QuickIntersectionTest(const A &a, const B &b) {
-    for (int i = 1; i <= 3; i++) {
-    	//cout << "i: " << i << "; a: " << a.GetMin(i) << "  "<< a.GetMax(i)<< "; b: " << b.GetMin(i) << "  "<< b.GetMax(i) << endl;
-        if (a.GetMin(i) > b.GetMax(i) + epsilon || a.GetMax(i) < b.GetMin(i) - epsilon) {
-            return false;
-        }
-    }
-    return true;
-}
-
+#include "system/exc_common.hh"
+#include "mesh/ngh/include/intersection.h"
+#include "mesh/ngh/include/intersectionLocal.h"
+#include "mesh/ngh/include/matrix.h"
+#include "mesh/ngh/include/mathfce.h"
+#include <cmath>
+//#include "math.h"
+#include <iostream>
+#include <armadillo>
+#include "mesh/ngh/include/polygon.h"
+//#include "mesh/ngh/include/problem.h"
+
+using namespace mathfce;
+
+void GetIntersection(const TBisector & B1, const TBisector &B2,
+        TPosition &pos, double &t1, double &t2) {
+    TNSolutions ns;
+    TMatrix A(2);
+    TMVector B(2);
+    TMVector X(2);
+    double U[ 3 ], V[ 3 ];
+
+    if (AreParallel(B1.GetVector(), B2.GetVector())) {
+        if (B1.Belong(B2.GetPoint())) {
+            pos = same;
+            return;
+        } else {
+            pos = parallel;
+            return;
+        }
+    }
+
+    B1.GetVector().Get(U);
+    B2.GetVector().Get(V);
+
+    int r1 = -1;
+    int r2 = -1;
+    for (int i = 0; i < 3; i++) {
+        if (!IsZero(U[ i ])) {
+            r1 = i;
+        }
+        if (!IsZero(V[ i ])) {
+            r2 = i;
+        }
+    }
+
+    if (r1 == r2) {
+        for (int i = 0; i < 3; i++) {
+            if ((i != r1) && !IsZero(U[ i ])) {
+                r1 = i;
+                break;
+            }
+            if ((i != r2) && !IsZero(V[ i ])) {
+                r2 = i;
+                break;
+            }
+        }
+    }
+
+    if ((r1 == -1) || (r2 == -1)) {
+        pos = skew;
+        return;
+    }
+
+    int r3 = -1;
+    for (int i = 0; i < 3; i++) {
+        if ((r1 != i) && (r2 != i)) {
+            r3 = i;
+            break;
+        }
+    }
+
+    A.Set(1, 1, U[ r1 ]);
+    A.Set(1, 2, -V[ r1 ]);
+    A.Set(2, 1, U[ r2 ]);
+    A.Set(2, 2, -V[ r2 ]);
+    B.Set(1, B2.GetPoint().Get(r1 + 1) - B1.GetPoint().Get(r1 + 1));
+    B.Set(2, B2.GetPoint().Get(r2 + 1) - B1.GetPoint().Get(r2 + 1));
+
+    ns = Gauss(A, &X, B);
+
+    if ((ns == no_solution) || (ns == inf_solutions)) {
+        pos = skew;
+        return;
+    }
+
+    if (IsEqual(U[ r3 ] * X.Get(1) - V[ r3 ] * X.Get(2),
+            B2.GetPoint().Get(r3 + 1) - B1.GetPoint().Get(r3 + 1))) {
+        t1 = X.Get(1);
+        t2 = X.Get(2);
+        pos = intersecting;
+    } else {
+        pos = skew;
+    }
+}
+/*
+void GetIntersection(const TBisector & B1, const TBisector &B2,
+        TPosition &pos, TPoint *P) {
+    double t1, t2;
+    GetIntersection(B1, B2, pos, t1, t2);
+    if (pos != intersecting)
+        return;
+    *P = B1.GetPoint(t1);
+    return;
+}
+*/
+/*
+void GetIntersection(const TAbscissa &A1, const TAbscissa &A2,
+        TPosition &pos, TPoint *P) {
+    double t1, t2;
+    if (!QuickIntersectionTest(A1, A2)) {
+        pos = skew;
+        return;
+    }
+    GetIntersection(A1, A2, pos, t1, t2);
+    if (pos != intersecting)
+        return;
+    *P = A1.GetPoint(t1);
+    return;
+}
+*/
+
+//------------------------UPRAVENO---------------------------
+// vraci localni souradnice pruniku, prvni souradnice vzhledem k A1 druha souradnice vzhledem k A2
+
+void GetIntersection(const TAbscissa &A1, const TAbscissa &A2, IntersectionLocal * &insec) {
+	double t1, t2;
+	TPosition pos;
+
+    if (!QuickIntersectionTest(A1, A2)) {
+        insec=NULL;
+        return;
+    }
+    GetIntersection(A1, A2, pos, t1, t2);
+    if ( pos == intersecting ) {
+        // test t1 je (0-eps,1+eps) a t2 je z (0-eps,1+eps)
+    	if ((t1 > (0 - epsilon)) || (t1 < (1 + epsilon)) || (t2 > (0 - epsilon)) || (t2 < (1 + epsilon))) {
+    		insec=new IntersectionLocal(IntersectionLocal::point);
+    		vector<double> loc_coord_1(1,t1);
+    		vector<double> loc_coord_2(1,t2);
+    		insec->add_local_coord(loc_coord_1,loc_coord_2);
+    		return;
+    	} else {
+    		insec = NULL;
+    		return;
+    	}
+    } else if ( pos == same ) { //A1 a A2 lezi na stejne primce
+        // nalezeni prunikove usecky X1, X2 ; Y1, Y2  ...koncove body usecky XY
+
+    	TAbscissa A2_copy(A2);
+    	double dot_product;
+    	// TEST - vzajemna orientace A1 a A2 (skalarni soucin vektoru A1, A2)
+    	dot_product = Dot(A1.GetVector(), A2.GetVector());
+    		if (dot_product < 0 ) { //if opacna orientace A1 a A2
+    			TVector AX2((-1)*A2.GetVector());
+    			A2_copy.SetVector(AX2);
+    		}
+
+    //vypocet lokalni souradnice koncu A2 vzhledem k A1
+    	TVector Diff;
+    	double loc_begin_A1, loc_end_A1, loc_begin_A2, loc_end_A2;
+    	Diff=A2_copy.GetPoint()-A1.GetPoint();
+    	loc_begin_A2=Diff.Length()/(A1.GetVector().Length());
+
+    	Diff=A2_copy.GetPoint(1)-A1.GetPoint();
+    	loc_end_A2=Diff.Length()/(A1.GetVector().Length());
+
+    //vypocet lokalni souradnice koncu A1 vzhledem k A2
+    	Diff=A1.GetPoint()-A2_copy.GetPoint();
+    	loc_begin_A1=Diff.Length()/(A2_copy.GetVector().Length());
+
+    	Diff=A1.GetPoint(1)-A2_copy.GetPoint();
+    	loc_end_A1=Diff.Length()/(A2_copy.GetVector().Length());
+
+    //X1...loc.souradnice X vzhledem k A1
+    //X2...loc.souradnice X vzhledem k A2
+    //Y1...loc.souradnice Y vzhledem k A1
+    //Y2...loc.souradnice Y vzhledem k A2
+    	double X1, X2, Y1, Y2;
+    //1.possibility - A2 lezi pred A1
+    	if ((loc_begin_A2 < 0) && (loc_end_A2 < 0)) {
+    		insec=NULL;
+    		return;
+    	}
+   	//2.possibility - prekryvaji se, A2 lezi pred A1
+    	if ((loc_begin_A2 < 0) && (loc_end_A2 > 0) && (loc_end_A2 < 1)) {
+    		X1 = 0;
+    		X2 = loc_begin_A1;
+    		Y1 = loc_end_A2;
+    		Y2 = 1;
+    	}
+    //3.possibility - prekryvaji se, A2 lezi mezi koncovymi body A1
+    	if ((loc_begin_A2 > 0) && (loc_end_A2 > 0) && (loc_end_A2 < 1)) {
+    		X1 = loc_begin_A2;
+    		X2 = 0;
+    		Y1 = loc_end_A2;
+    		Y2 = 1;
+    	}
+    //4.possibility - prekryvaji se, A2 lezi za A1
+    	if ((loc_begin_A2 > 0) && (loc_begin_A2 < 1) && (loc_end_A2 > 1)) {
+    		X1 = loc_begin_A2;
+    		X2 = 0;
+    		Y1 = 1;
+    		Y2 = loc_end_A1;
+    	}
+    //5.possibility - A2 lezi za A1
+    	if ((loc_begin_A2 > 1) && (loc_end_A2 > 1)) {
+    		insec=NULL;
+    		return;
+    	}
+    //6.possibility - prekryvaji se, A1 lezi mezi koncovymi body A2
+    	if ((loc_begin_A2 < 0) && (loc_end_A2 > 1)) {
+    		X1 = 0;
+    		X2 = loc_begin_A1;
+    		Y1 = 1;
+    		Y2 = loc_end_A1;
+    	}
+
+    //set local coords:
+    	insec=new IntersectionLocal(IntersectionLocal::line);
+    	vector<double> loc_coord_1(1);
+    	vector<double> loc_coord_2(1);
+    	loc_coord_1[0] = X1;
+    	loc_coord_2[0] = X2;
+    	insec->add_local_coord(loc_coord_1,loc_coord_2);
+    	loc_coord_1[0] = Y1;
+    	loc_coord_2[0] = Y2;
+    	insec->add_local_coord(loc_coord_1,loc_coord_2);
+    	return;
+
+    } else {
+        insec = NULL;
+        return;
+    }
+    insec = NULL;
+	return;
+}
+/*
+void GetIntersection(const TAbscissa &A, const TBisector &B,
+        TPosition &pos, TPoint *P) {
+    double t1, t2;
+    GetIntersection(A, B, pos, t1, t2);
+    if (pos != intersecting)
+        return;
+    *P = A.GetPoint(t1);
+    return;
+}
+*/
+
+//------------------------UPRAVENO---------------------------
+// vraci localni souradnice pruniku, prvni souradnice vzhledem k A druha souradnice vzhledem k B
+// v pripade ze je prunik usecka - poradi bodu podle orientace abscissa A
+
+void GetIntersection(const TAbscissa &A, const TBisector &B, IntersectionLocal * &insec) {
+    double t1, t2;
+    TPosition pos;
+    insec = NULL;
+
+    GetIntersection(A, B, pos, t1, t2);
+    if ( pos == intersecting ) {
+        // test t1 je (0-eps,1+eps)
+        if ((t1 > (0 - epsilon)) || (t1 < (1 + epsilon))) {
+        	insec=new IntersectionLocal(IntersectionLocal::point);
+        	vector<double> loc_coord_1(1,t1);
+        	vector<double> loc_coord_2(1,t2); //t2 na Bisectoru B
+        	insec->add_local_coord(loc_coord_1,loc_coord_2);
+        }
+    } else if ( pos == same ) { //A a B lezi na stejne primce
+        // prunik cela usecka =>ulozit koncove body Abscissy A
+
+    //vypocet lokalni souradnice koncovych bodu A
+    	bool x;
+
+    	// get local coords of points of A on B
+    	B.GetParameter(A.GetPoint(), t1, x);
+    	B.GetParameter(A.GetPoint(1), t2, x);
+
+    	// sort t1, t2
+    	if (t2 < t1) {
+    		double swap = t1;
+    		t1 = t2;
+    		t2 = swap;
+    	}
+
+    	//set local coords:
+    	if ((t2 > (0 - epsilon)) && (t1 < (1 + epsilon))) {
+    		double loc_begin_A, loc_end_A;
+    		loc_begin_A = (t1 > 0) ? t1 : 0;
+    		loc_end_A = (t2 < 1) ? t2 : 1;
+
+    		insec=new IntersectionLocal(IntersectionLocal::line);
+			// first abscissa point
+			vector<double> loc_coord_1(1,0);
+			vector<double> loc_coord_2(1,loc_begin_A);
+			insec->add_local_coord(loc_coord_1,loc_coord_2);
+			// second abscissa point
+			vector<double> loc_coord_1_(1,1);
+			vector<double> loc_coord_2_(1,loc_end_A);
+			insec->add_local_coord(loc_coord_1_,loc_coord_2_);
+			return;
+    	}
+    } else {
+    	insec=NULL;
+    	return;
+    }
+    return;
+}
+
+/*
+void GetIntersection(const TBisector &B, const TAbscissa &A,
+        TPosition &pos, TPoint *P) {
+    GetIntersection(A, B, pos, P);
+    return;
+}
+*/
+void GetIntersection(const TBisector &B, const TAbscissa &A, IntersectionLocal * &insec) {
+    GetIntersection(A, B, insec); //KONTROLA
+    return;
+}
+
+void GetIntersection(const TAbscissa &A1, const TAbscissa &A2,
+        TPosition &pos, double &t1, double &t2) {
+
+    GetIntersection( (const TBisector &)A1, (const TBisector &)A2, pos, t1, t2);
+    if (pos == intersecting)
+        if (t1 > 1 + epsilon || t1 < 0 - epsilon ||
+                t2 > 1 + epsilon || t2 < 0 - epsilon)
+            pos = skew;
+    return;
+}
+
+void GetIntersection(const TAbscissa &A, const TBisector &B,
+        TPosition &pos, double &t1, double &t2) {
+
+    GetIntersection( (const TBisector &)A, B, pos, t1, t2);
+    if (pos == intersecting)
+        if (t1 > 1 + epsilon || t1 < 0 - epsilon)
+            pos = skew;
+    return;
+}
+
+void GetIntersection(const TBisector &B, const TAbscissa &A,
+        TPosition &pos, double &t2, double &t1) {
+    GetIntersection(A, B, pos, t1, t2);
+    return;
+}
+
+double Distance(const TBisector & B, const TPoint &P) {
+    double d;
+    TVector U(P, B.GetPoint());
+    d = Cross(U, B.GetVector()).Length() / B.GetVector().Length();
+    return d;
+}
+
+double Distance(const TPlain &P, const TPoint &X) {
+    double dis;
+    dis = fabs(P.GetA() * X.X() + P.GetB() * X.Y() + P.GetC() * X.Z() + P.GetD()) /
+            sqrt(pow(P.GetA(), 2) + pow(P.GetB(), 2) + pow(P.GetC(), 2));
+    return dis;
+}
+
+double Distance(const TPoint &P1, const TPoint &P2) {
+    double dis;
+    dis = sqrt(pow(P1.X() - P2.X(), 2) + pow(P1.Y() - P2.Y(), 2) +
+            pow(P1.Z() - P2.Z(), 2));
+    return dis;
+}
+
+void GetIntersection(const TPlain &P1, const TPlain &P2,
+        TPosition &pos, TBisector *B) {
+    TVector U;
+    TMatrix M(3, 3);
+    TMVector b(3);
+    TMVector x(3);
+    int u1, v1, u2, v2;
+    int i, cit;
+    bool test;
+    if (AreParallel(P1.GetNormal(), P2.GetNormal())) {
+        if (P1.Belong(P2.GetPoint())) {
+            pos = same;
+            return;
+        } else {
+            pos = parallel;
+            return;
+        }
+    }
+    U = Cross(P1.GetNormal(), P2.GetNormal());
+    B->SetVector(U);
+    for (i = 1; i <= 3; i++)
+        b.Set(i, P2.GetPoint().Get(i) - P1.GetPoint().Get(i));
+    test = false;
+    cit = 0;
+    while (!test) {
+        u1 = v1 = u2 = v2 = -1;
+        switch (cit) {
+            case 0: u1 = 1;
+                u2 = 2;
+                v1 = 3;
+                break;
+            case 1: u1 = 1;
+                u2 = 2;
+                v2 = 3;
+                break;
+            case 2: u2 = 1;
+                v1 = 2;
+                v2 = 3;
+                break;
+            case 3: u1 = 1;
+                v1 = 2;
+                v2 = 3;
+                break;
+            default:
+                if (P1.Belong(P2.GetPoint())) {
+                    pos = same;
+                    return;
+                } else {
+                    pos = parallel;
+                    return;
+                }
+                //        mythrow("The two planes should have intersection bisector",__LINE__, __FUNC__);
+        }
+        for (i = 1; i <= 3; i++) {
+            if (u1 != -1)
+                M.Set(i, u1, P1.GetU().Get(i));
+            if (v1 != -1)
+                M.Set(i, v1, P1.GetV().Get(i));
+            if (u2 != -1)
+                M.Set(i, u2, -P2.GetU().Get(i));
+            if (v2 != -1)
+                M.Set(i, v2, -P2.GetV().Get(i));
+        }
+        if (Gauss(M, &x, b) == one_solution)
+            test = true;
+        cit++;
+    }
+    if (u1 != -1 && v1 != -1)
+        B->SetPoint(P1.GetPoint(x.Get(u1), x.Get(v1)));
+    else
+        B->SetPoint(P2.GetPoint(x.Get(u2), x.Get(v2)));
+    pos = intersecting;
+    return;
+}
+
+void GetIntersection(const TPlain &P, const TBisector &B,
+        TPosition &pos, double &t) {
+    arma::mat aa(3,3);
+    arma::vec xx(3);
+    arma::vec bb(3);
+    //TMatrix M(3, 3);
+    //TMVector b(3);
+    //TMVector x(3);
+
+    int i;
+    xx.zeros();
+    if (ArePerpendicular(P.GetNormal(), B.GetVector())) {
+        if (P.Belong(B.GetPoint())) {
+            pos = belong;
+            return;
+        } else {
+            pos = parallel;
+            return;
+        }
+    }
+    for (i = 1; i <= 3; i++) {
+        /*M.Set(i, 1, B.GetVector().Get(i));
+        M.Set(i, 2, -P.GetU().Get(i));
+        M.Set(i, 3, -P.GetV().Get(i));
+        b.Set(i, P.GetPoint().Get(i) - B.GetPoint().Get(i));*/
+
+        aa(i-1,0) = (B.GetVector().Get(i));
+        aa(i-1,1) = (-P.GetU().Get(i));
+        aa(i-1,2) = (-P.GetV().Get(i));
+        bb(i-1) = (P.GetPoint().Get(i) - B.GetPoint().Get(i));
+    }
+    arma::solve(xx, aa, bb);
+    pos = intersecting;
+    t = xx(0);
+    return;
+}
+
+void GetIntersection(const TPlain &P, const TBisector &B,
+        TPosition &pos, TPoint *Pt) {
+    double t;
+    GetIntersection(P, B, pos, t);
+    *Pt = B.GetPoint(t);
+}
+
+void GetIntersection(const TBisector &B, const TPlain &P,
+        TPosition &pos, TPoint *Pt) {
+    GetIntersection(P, B, pos, Pt);
+    return;
+}
+
+void GetIntersection(const TTriangle &T1, const TTriangle &T2,
+        TIntersectionType &it, double &value) {	//ZATIM NEPOTREBUJEME =>zakomentovano
+
+    //******************************************************************************
+    //ONE SHOULD ADD TO THIS FUNCTION POINTS WHICH ARE INSIDE TRIANGLE
+    //******************************************************************************
+/*
+    if (!QuickIntersectionTest(T1, T2)) {
+        it = none;
+        return;
+    }
+
+    TPosition pos;
+    TPoint P1,P2;
+    TBisector b(P1,P2);
+    TPolygon pol;
+    double t11, t12, t21, t22, t[ 4 ], t1max, t1min, t2max, t2min;
+    int i, j, cit;
+    //    TPoint P[6];
+    GetIntersection(T1.GetPlain(), T2.GetPlain(), pos, &b);
+    if (pos == parallel) {
+        it = none;
+        return;
+    }
+    if (pos == intersecting) {
+        it = line;
+        GetIntersection(b, T1, it, t11, t12);
+        if (it == none)
+            return;
+        GetIntersection(b, T2, it, t21, t22);
+        if (it == none)
+            return;
+        if (t11 > t12) {
+            t1max = t11;
+            t1min = t12;
+        } else {
+            t1max = t12;
+            t1min = t11;
+        }
+        if (t21 > t22) {
+            t2max = t21;
+            t2min = t22;
+        } else {
+            t2max = t22;
+            t2min = t21;
+        }
+        if (t1max < t2min || t2max < t1min) {
+            it = none;
+            return;
+        }
+        t[ 0 ] = t11;
+        t[ 1 ] = t12;
+        t[ 2 ] = t21;
+        t[ 3 ] = t22;
+        SortAsc(t, 4);
+        value = Distance(b.GetPoint(t[ 1 ]), b.GetPoint(t[ 2 ]));
+        return;
+    }
+    if (pos == same) {
+        for (i = 1; i <= 3; i++) {
+            cit = 0;
+            for (j = 1; j <= 3; j++) {
+                GetIntersection(T1.GetAbscissa(i), T2.GetAbscissa(j), pos, t11, t22);
+                if (pos == intersecting) {
+                    t[ cit ] = t11;
+                    cit++;
+                }
+            }
+            if (cit > 1)
+                SortAsc(t, 2);
+            for (j = 0; j < cit; j++)
+                pol.Add(T1.GetAbscissa(i).GetPoint(t[ j ]));
+        }
+        for (i = 1; i <= 3; i++) {
+            if (T1.IsInner(T2.GetPoint(i)))
+                pol.Add(T2.GetPoint(i));
+            if (T2.IsInner(T1.GetPoint(i)))
+                pol.Add(T1.GetPoint(i));
+        }
+        it = area;
+        value = pol.GetArea();
+        return;
+    }
+*/
+}
+
+//******************************************************************************
+// The value of it is important for computation
+//******************************************************************************
+
+//------------------------UPRAVENO---------------------------
+// vraci localni souradnice pruniku, prvni souradnice vzhledem k B druha souradnice vzhledem k T
+// pro vsechny body pruniku B a T
+
+void GetIntersection(const TBisector &B, const TTriangle &T, IntersectionLocal * &insec) {
+    TPosition pos;
+    double t;
+    int cit=0;
+    GetIntersection(T.GetPlain(), B, pos, t);
+    switch (pos) {
+        // POINT INTERSECTION
+    	case intersecting: {
+            if (!T.IsInner(B.GetPoint(t))) {
+                insec=NULL;
+                return;
+            }
+
+            vector<double> loc_coord_1(1);
+            vector<double> loc_coord_2(2);
+
+            loc_coord_1[0] = t;
+            loc_coord_2[0] = 0; //TODO: values of loc_coord_2 are not computed
+            loc_coord_2[1] = 0;
+
+            insec = new IntersectionLocal(IntersectionLocal::point);
+            insec->add_local_coord(loc_coord_1, loc_coord_2);
+
+            return;
+    	}
+
+       // LINE INTERSECTION
+       case belong: {
+           IntersectionLocal* insec_tmp;
+           IntersectionPoint* insec_point_tmp[3];
+
+           vector<double> loc_tria_tmp(2);
+           // inicializace vektoru pro lokalni souradnice pro pripad useckoveho pruseciku
+           // lokalni souradnice vrholu trojuhelnika
+           vector<double> loc_tria_coord_01(2); //loc. coord 1.vrcholu trojuhelnika
+           vector<double> loc_tria_coord_02(2); //loc. coord 2.vrcholu trojuhelnika
+           vector<double> loc_tria_coord_03(2); //loc. coord 3.vrcholu trojuhelnika
+
+           loc_tria_coord_01[0]=0;
+           loc_tria_coord_01[1]=0;
+
+           loc_tria_coord_02[0]=1;
+           loc_tria_coord_02[1]=0;
+
+           loc_tria_coord_03[0]=0;
+           loc_tria_coord_03[1]=1;
+
+           //PRVNI STENA TROJUHELNIKU
+           GetIntersection(T.GetAbscissa(1), B, insec_tmp);
+           if (insec_tmp != NULL) {
+        	   if (insec_tmp->get_type() == IntersectionLocal::point) {
+        		   // intersection in a point
+        		   // zde: 1) vybrat IntersectionPoint z insec_tmp
+                   //      2) prohodit jeho coord
+        		   //      3) z druhe coord udelat lokalni souradnici na trojuhelniku
+
+        		   // loc. triangle coord (X, 0)
+                   loc_tria_tmp[0] = insec_tmp->get_point(0)->el1_coord()[0];
+                   loc_tria_tmp[1] = 0;
+        		   insec_point_tmp[cit] = new IntersectionPoint(insec_tmp->get_point(0)->el2_coord(), loc_tria_tmp);
+        		   cit++; //citac kolik sten protne
+        		   //cout<<"\nCit(1.stena)= "<< cit << endl;
+        		   delete insec_tmp;
+               } else if (insec_tmp->get_type() == IntersectionLocal::line) {
+            	   // intersection is whole tringle side => ulozit lokalni souradnice strany trojuhelnika do insec
+                   insec = new IntersectionLocal(IntersectionLocal::line);
+                   insec->add_local_coord(insec_tmp->get_point(0)->el2_coord(), loc_tria_coord_01);
+                   insec->add_local_coord(insec_tmp->get_point(1)->el2_coord(), loc_tria_coord_02);
+                   delete insec_tmp;
+                   return;
+               }
+           }
+
+           //DRUHA STENA TROJUHELNIKU
+           GetIntersection(T.GetAbscissa(2), B, insec_tmp);
+           if (insec_tmp != NULL) {
+        	   if (insec_tmp->get_type() == IntersectionLocal::point) {
+        		   // loc. triangle coord (1-X, X)
+        		   loc_tria_tmp[0] = 1 - insec_tmp->get_point(0)->el1_coord()[0];
+        		   loc_tria_tmp[1] = insec_tmp->get_point(0)->el1_coord()[0];
+        		   insec_point_tmp[cit] = new IntersectionPoint(insec_tmp->get_point(0)->el2_coord(), loc_tria_tmp);
+        		   cit++; //citac kolik sten protne
+        		   //cout<<"Cit(2.stena)= "<< cit << endl;
+         		   delete insec_tmp;
+               } else if (insec_tmp->get_type() == IntersectionLocal::line) {
+            	   // intersection is whole tringle side => ulozit lokalni souradnice strany trojuhelnika do insec
+                   insec = new IntersectionLocal(IntersectionLocal::line);
+                   insec->add_local_coord(insec_tmp->get_point(0)->el2_coord(), loc_tria_coord_02);
+                   insec->add_local_coord(insec_tmp->get_point(1)->el2_coord(), loc_tria_coord_03);
+                   delete insec_tmp;
+                   return;
+               }
+           }
+
+           //TRETI STENA TROJUHELNIKU
+           GetIntersection(T.GetAbscissa(3), B, insec_tmp);
+           if (insec_tmp != NULL) {
+        	   if (insec_tmp->get_type() == IntersectionLocal::point) {
+        		   // loc. triangle coord (0, 1-X)
+        		   loc_tria_tmp[0] = 0;
+        		   loc_tria_tmp[1] = 1 - insec_tmp->get_point(0)->el1_coord()[0];
+        		   insec_point_tmp[cit] = new IntersectionPoint(insec_tmp->get_point(0)->el2_coord(), loc_tria_tmp);
+        		   cit++; //citac kolik sten protne
+        		   //cout <<"Cit(3.stena)= "<< cit << endl;
+        		   delete insec_tmp;
+               } else if (insec_tmp->get_type() == IntersectionLocal::line) {
+            	   // intersection is whole tringle side => ulozit lokalni souradnice strany trojuhelnika do insec
+                   insec = new IntersectionLocal(IntersectionLocal::line);
+                   insec->add_local_coord(insec_tmp->get_point(0)->el2_coord(), loc_tria_coord_03);
+                   insec->add_local_coord(insec_tmp->get_point(1)->el2_coord(), loc_tria_coord_01);
+                   delete insec_tmp;
+                   return;
+               }
+           }
+
+           //TEST - pocet protnutych sten trojuhelnika
+           if (cit == 0) {
+               insec = NULL;
+               return;
+           }
+           //lezi pres vrchol a zaroven protne protilehlou stenu => cit==3
+           if (cit == 3) {
+        	   //cout<<"(cit == 3) => REDUKCE insec_point_tmp!" << endl;
+        	   if (*(insec_point_tmp[0]) == *(insec_point_tmp[0])) {
+        		   //cout<<"2 insec_point_tmp[0] jsou stejne" << endl;
+        	   }
+
+        	   for (int i = 0; i < cit; i++) {
+        		   if (*(insec_point_tmp[i]) == *(insec_point_tmp[(i+1)%3])) {
+
+        			   //cout<<"insec_point_tmp[(i+1)%3] :: el1_coord().size(): " << insec_point_tmp[(i+1)%3]->el1_coord().size() << endl;
+        			   //cout<<"(insec_point_tmp[(i+1)%3]) :: el2_coord().size(): " << (insec_point_tmp[(i+1)%3])->el2_coord().size() << endl;
+
+        			   delete insec_point_tmp[(i+1)%3];
+        			   cit--;
+        			   //cout<<"PO REDUKCI cit= " << cit << endl;
+
+        			   //nutno posunout zbyle prvky pole insec_point_tmp
+        			   IntersectionPoint* tmp = insec_point_tmp[(i+2)%3];
+        			   insec_point_tmp[0] = insec_point_tmp[i];
+        			   insec_point_tmp[1] = tmp;
+        			   break;
+        		   }
+        	   }
+           }
+           if (cit != 2) {
+        	   THROW( ExcAssertMsg() << EI_Message("Error - pocet bodu pruniku != 2.\n") );
+        	   return;
+           } else {
+        	   if (*(insec_point_tmp[0]) == *(insec_point_tmp[1])) { //lezi pres vrchol
+        		   insec = new IntersectionLocal(IntersectionLocal::point);
+        		   insec->add_local_point(insec_point_tmp[0]);
+        		   //cout<<"Insec_point_1 == Insec_point_2" << endl;
+        		   delete insec_point_tmp[1];
+        	   } else {
+        		   insec = new IntersectionLocal(IntersectionLocal::line);
+        		   insec->add_local_point(insec_point_tmp[0]);
+        		   insec->add_local_point(insec_point_tmp[1]);
+        		   //cout<<"(IntersectionType=line) - point_1->el1_coord().size()= " << insec->get_point(0)->el1_coord().size()<< endl;
+        		   //cout<<"(IntersectionType=line) - point_2->el1_coord().size()= " << insec->get_point(1)->el1_coord().size()<< endl;
+        	   }
+        	   return;
+           }
+        } //end case belong
+
+        // EMPTY INTERSECTION
+        default:
+        	insec = NULL;
+        	return;
+        }
+}
+
+//******************************************************************************
+// The value of it is important for computation
+//******************************************************************************
+
+//------------------------UPRAVENO---------------------------
+// vraci localni souradnice pruniku, prvni souradnice vzhledem k A druha souradnice vzhledem k T
+// pro vsechny body pruniku A a T
+
+void GetIntersection(const TAbscissa &A, const TTriangle &T,
+        IntersectionLocal * & insec) {
+
+    if (!QuickIntersectionTest(A, T)) {
+        insec = NULL;
+        return;
+    }
+    IntersectionLocal* insec_tmp;
+    GetIntersection( (const TBisector &)A, T, insec_tmp);
+    if (!insec_tmp) {
+    	insec = NULL;
+    	return;
+    }
+    if (insec_tmp->get_type() == IntersectionLocal::point) {
+    	if (insec_tmp->get_point(0) != NULL) {
+    		double t1 = insec_tmp->get_point(0)->el1_coord()[0];
+    		if (t1 < 0 - epsilon || t1 > 1 + epsilon) {
+    		    delete insec_tmp;
+    			insec = NULL;
+    		} else {
+    		    insec = insec_tmp;
+    		}
+    	}
+    } else if(insec_tmp->get_type() == IntersectionLocal::line) {
+        // A1 i A2 ma byt v intervalu (0,1) -> vrati insec
+        // pokud ne tak zkusi zkratit, nebo NULL (delete)
+
+    	const IntersectionPoint* A1;
+    	const IntersectionPoint* A2;
+    	if (insec_tmp->get_point(0) != NULL) {
+    	    if (insec_tmp->get_point(0)->el1_coord()[0] > insec_tmp->get_point(1)->el1_coord()[0]) {
+    	    	A2 = insec_tmp->get_point(0);
+    	    	A1 = insec_tmp->get_point(1);
+    	    } else {
+    	    	A1 = insec_tmp->get_point(0);
+    	    	A2 = insec_tmp->get_point(1);
+    	    }
+
+    	    double A1_t = A1->el1_coord()[0];
+    	    double A2_t = A2->el1_coord()[0];
+    	    if (A1_t < 0) A1_t = 0;
+    	    if (A2_t > 1) A2_t = 1;
+
+    	    if (A2_t < A1_t) {
+    			delete insec_tmp;
+    			insec = NULL;
+    	    } else {
+				insec = new IntersectionLocal(IntersectionLocal::line);
+				//cout << "A1_t: " << A1_t << endl;
+				//cout << "A2_t: " << A2_t << endl;
+				insec->add_local_point(interpolate(*A1, *A2, A1_t));
+				insec->add_local_point(interpolate(*A1, *A2, A2_t));
+				delete insec_tmp;
+    	    }
+    	}
+    return;
+    }
+    return;
+
+//-------------------------------------------------------------------
+/*    		IntersectionPoint* insec_point_tmp[2];
+    		vector<double> loc_tria_tmp(2);
+    		double A1_ = insec_tmp->get_point(0)->el1_coord()[0];
+    		double A2_ = insec_tmp->get_point(1)->el1_coord()[0]; //test != NULL (lezi pres vrchol!)
+    		double *A1 = &A1_;
+    		double *A2 = &A2_;
+    		bool invert = false;
+    		//TEST VZAJEMNE ORIENTACE A1, A2:
+    		if (A1_ > A2_) {
+    			A1 = &A2_;
+    			A2 = &A1_;
+    			invert = true;
+    		}
+    		// pripady:
+    		// 1) prusecik uvnitr usecky -> predat nezmenene
+    		// 2) prusecik mimo usecku -> delete a vratit NULL
+    		// 3) else a) A1 < 0 - zkratit zleva
+    		//         b) A2 > 1  - zkratit zprava
+
+    		//PRUSECIK UVNITR USECKY
+    		if ((*A1 > 0 - epsilon) && (*A1 < 1 + epsilon) && (*A2 > 0 - epsilon) && (*A2 < 1 + epsilon)) {
+    			insec = insec_tmp;
+    		}
+    		//PRUSECIK MIMO USECKU
+    		if (((*A1 < 0 - epsilon) && (*A2 < 0 - epsilon)) || ((*A1 > 1 + epsilon) && (*A2 > 1 + epsilon))) {
+    			delete insec_tmp;
+    			insec = NULL;
+    		} else {
+    			//1.possibility (A1 < 0) - zkratit zleva
+    			if ((*A1 < 0 - epsilon) && (*A2 > 0 - epsilon) && (*A2 < 1 + epsilon)) {
+    				if(invert == true) {
+    					//loc. coord. r:
+    					loc_tria_tmp[0] = ((1 - *A2)/(*A1 - *A2))*(insec_tmp->get_point(1)->el2_coord()[0] - insec_tmp->get_point(0)->el2_coord()[0]) + insec_tmp->get_point(0)->el2_coord()[0];
+    					//loc. coord. s:
+    					loc_tria_tmp[1] = ((1 - *A2)/(*A1 - *A2))*(insec_tmp->get_point(1)->el2_coord()[1] - insec_tmp->get_point(0)->el2_coord()[1]) + insec_tmp->get_point(0)->el2_coord()[1];
+    				} else {
+    					//loc. coord. r:
+    					loc_tria_tmp[0] = ((1 - *A2)/(*A1 - *A2))*(insec_tmp->get_point(0)->el2_coord()[0] - insec_tmp->get_point(1)->el2_coord()[0]) + insec_tmp->get_point(1)->el2_coord()[0];
+    					//loc. coord. s:
+    					loc_tria_tmp[1] = ((1 - *A2)/(*A1 - *A2))*(insec_tmp->get_point(0)->el2_coord()[1] - insec_tmp->get_point(1)->el2_coord()[1]) + insec_tmp->get_point(1)->el2_coord()[1];
+    				}
+    				vector<double> loc_A1(1, 0);
+    				vector<double> loc_A2(1, *A2);
+    				if(invert == true) {
+    					insec_point_tmp[0] = new IntersectionPoint(loc_A2, insec_tmp->get_point(1)->el2_coord());
+    					insec_point_tmp[1] = new IntersectionPoint(loc_A1, loc_tria_tmp);
+    				} else {
+    					insec_point_tmp[0] = new IntersectionPoint(loc_A2, insec_tmp->get_point(0)->el2_coord());
+    					insec_point_tmp[1] = new IntersectionPoint(loc_A1, loc_tria_tmp);
+    				}
+    				insec = new IntersectionLocal(IntersectionLocal::line);
+    				insec->add_local_point(insec_point_tmp[0]);
+    				insec->add_local_point(insec_point_tmp[1]);
+    				delete insec_tmp;
+    			}
+    			//2.possibility (A2 > 1) - zkratit zprava
+    			if ((*A1 > 0 - epsilon) && (*A1 < 1 + epsilon) && (*A2 > 1 + epsilon)) {
+    				if(invert == true) {
+    					//loc. coord. r:
+    				    loc_tria_tmp[0] = ((1 - *A1)/(*A2 - *A1))*(insec_tmp->get_point(0)->el2_coord()[0] - insec_tmp->get_point(1)->el2_coord()[0]) + insec_tmp->get_point(1)->el2_coord()[0];
+    				    //loc. coord. s:
+    				    loc_tria_tmp[1] = ((1 - *A1)/(*A2 - *A1))*(insec_tmp->get_point(0)->el2_coord()[1] - insec_tmp->get_point(1)->el2_coord()[1]) + insec_tmp->get_point(1)->el2_coord()[1];
+    				} else {
+    				    //loc. coord. r:
+    				    loc_tria_tmp[0] = ((1 - *A1)/(*A2 - *A1))*(insec_tmp->get_point(1)->el2_coord()[0] - insec_tmp->get_point(0)->el2_coord()[0]) + insec_tmp->get_point(0)->el2_coord()[0];
+    				    //loc. coord. s:
+    				    loc_tria_tmp[1] = ((1 - *A1)/(*A2 - *A1))*(insec_tmp->get_point(1)->el2_coord()[1] - insec_tmp->get_point(0)->el2_coord()[1]) + insec_tmp->get_point(0)->el2_coord()[1];
+    				}
+    				vector<double> loc_A1(1, *A1);
+    				vector<double> loc_A2(1, 1);
+    				if(invert == true) {
+    					insec_point_tmp[0] = new IntersectionPoint(loc_A1, insec_tmp->get_point(1)->el2_coord());
+    					insec_point_tmp[1] = new IntersectionPoint(loc_A2, loc_tria_tmp);
+    				} else {
+    					insec_point_tmp[0] = new IntersectionPoint(loc_A1, insec_tmp->get_point(0)->el2_coord());
+    					insec_point_tmp[1] = new IntersectionPoint(loc_A2, loc_tria_tmp);
+    				}
+    				insec = new IntersectionLocal(IntersectionLocal::line);
+    				insec->add_local_point(insec_point_tmp[0]);
+    				insec->add_local_point(insec_point_tmp[1]);
+    				delete insec_tmp;
+    			}
+
+    			//3.possibility - zkratit z obou stran
+    			//if ((*A1 < 0 - epsilon) && (*A2 > 1 + epsilon)) {
+    			//	vector<double> loc_A1(1, 0);
+    			//	vector<double> loc_A2(1, 1);
+    			//}
+    		}
+    	}
+    return;
+    }
+    return;
+*/
+}
+
+void GetIntersection(const TAbscissa &A, const TTetrahedron &T,
+        TIntersectionType &it, double &coef) {
+
+    if (!QuickIntersectionTest(A, T)) {
+        it = none;
+        return;
+    }
+
+    int cit = 0;
+    double tt1, tt2;
+    double tt[2];
+
+    if (T.IsInner(A.GetPoint())) {
+    	tt[cit] = 0;
+    	cit++;
+    }
+    if (T.IsInner(A.GetPoint(1))) {
+    	tt[cit] = 1;
+    	cit++;
+    }
+    if (cit == 2) {
+    	coef = fabs(tt[1] - tt[0]);
+    	it = line;
+    	return;
+    }
+
+    IntersectionLocal *insec;
+
+    for (int i = 1; i <= 4; i++) {
+        it = unknown;
+        GetIntersection(A, T.GetTriangle(i), insec);
+        if (insec) {
+            if (insec->get_type() == IntersectionLocal::line) {
+            	tt1 = insec->get_point(0)->el1_coord()[0];
+            	tt2 = insec->get_point(1)->el1_coord()[0];
+            	if (tt1 > tt2) {
+            		double swap = tt1;
+            		tt1 = tt2;
+            		tt2 = swap;
+            	}
+
+            	if ((tt2 > (0 - epsilon)) && (tt1 < (1 + epsilon))) {
+            		if (tt1 < 0) tt1 = 0;
+            		if (tt2 > 1) tt2 = 1;
+            		coef = fabs(tt2 - tt1);
+            		it = line;
+            		return;
+            	}
+            }
+            if (insec->get_type() == IntersectionLocal::point) {
+                if (cit == 0) {
+                    tt[0] = insec->get_point(0)->el1_coord()[0];
+                    cit++;
+                } else {
+                    if (IsEqual(tt[0], insec->get_point(0)->el1_coord()[0])) {
+                        continue;
+                    }
+                    if (tt[0] > insec->get_point(0)->el1_coord()[0]) {
+                    	tt[1] = tt[0];
+                    	tt[0] = insec->get_point(0)->el1_coord()[0];
+                    } else {
+                    	tt[1] = insec->get_point(0)->el1_coord()[0];
+                    }
+                    if ((tt[1] > (0 - epsilon)) && (tt[0] < (1 + epsilon))) {
+						if (tt[0] < 0) tt[0] = 0;
+						if (tt[1] > 1) tt[1] = 1;
+						coef = fabs(tt[1] - tt[0]);
+						it = line;
+						return;
+                    }
+                }
+            }
+        }
+    }
+
+    it = none;
+
+    return;
+}
+
+void GetIntersection(const TTriangle &Tr, const TTetrahedron &Te,
+        TIntersectionType &it, double &coef) {
+    //******************************************************************************
+    //ONE SHOULD ADD TO THIS FUNCTION POINTS WHICH ARE INSIDE TETRAHEDRON
+    //******************************************************************************
+    if (!QuickIntersectionTest(Tr, Te)) {
+        it = none;
+        return;
+    }
+
+    TPolygon P;// = new TPolygon();
+    for (int i = 1; i <= 3; i++) {
+        if (Te.IsInner(Tr.GetPoint(i))) {
+        	P.Add(Tr.GetPoint(i));
+        }
+    }
+
+    if (P.vertexes_count() < 3) {
+		IntersectionLocal *insec;
+
+		for (int i = 1; i <= 3; i++) {
+			for (int j = 1; j <= 4; j++) {
+				GetIntersection(Tr.GetAbscissa(i), Te.GetTriangle(j), insec);
+				if (insec) {
+					switch (insec->get_type()) {
+						case IntersectionLocal::point: {
+							P.Add(Tr.GetAbscissa(i).GetPoint(insec->get_point(0)->el1_coord()[0]));
+							break;
+						}
+						case IntersectionLocal::line: {
+							P.Add(Tr.GetAbscissa(i).GetPoint(insec->get_point(0)->el1_coord()[0]));
+							P.Add(Tr.GetAbscissa(i).GetPoint(insec->get_point(1)->el1_coord()[0]));
+							break;
+						}
+						default:
+							//mythrow((char*) "Runtime error - deny point\n", __LINE__, __FUNC__);
+							break;
+					}
+				}
+			}
+		}
+		for (int i = 1; i <= 6; i++) {
+			GetIntersection(Te.GetAbscissa(i), Tr, insec);
+			if (insec) {
+				switch (insec->get_type()) {
+					case IntersectionLocal::point:
+						P.Add(Te.GetAbscissa(i).GetPoint(insec->get_point(0)->el1_coord()[0]));
+						break;
+					case IntersectionLocal::line:
+						P.Add(Te.GetAbscissa(i).GetPoint(insec->get_point(0)->el1_coord()[0]));
+						P.Add(Te.GetAbscissa(i).GetPoint(insec->get_point(1)->el1_coord()[0]));
+						break;
+					default:
+						//mythrow((char*) "Runtime error - deny point\n", __LINE__, __FUNC__);
+						break;
+				}
+			}
+		}
+    }
+
+    coef = P.GetArea();
+    if (IsZero(coef)) {
+        it = none;
+    } else {
+        it = area;
+    }
+
+    return;
+}
+
+//******************************************************************************
+// This function returns true if two input geometry can intersect
+//******************************************************************************
+
+template<class A, class B> bool QuickIntersectionTest(const A &a, const B &b) {
+    for (int i = 1; i <= 3; i++) {
+    	//cout << "i: " << i << "; a: " << a.GetMin(i) << "  "<< a.GetMax(i)<< "; b: " << b.GetMin(i) << "  "<< b.GetMax(i) << endl;
+        if (a.GetMin(i) > b.GetMax(i) + epsilon || a.GetMax(i) < b.GetMin(i) - epsilon) {
+            return false;
+        }
+    }
+    return true;
+}
+
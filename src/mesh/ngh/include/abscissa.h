/*!
 *
﻿ * Copyright (C) 2015 Technical University of Liberec.  All rights reserved.
 * 
 * This program is free software; you can redistribute it and/or modify it under
 * the terms of the GNU General Public License version 3 as published by the
 * Free Software Foundation. (http://www.gnu.org/licenses/gpl-3.0.en.html)
 * 
 * This program is distributed in the hope that it will be useful, but WITHOUT
 * ANY WARRANTY; without even the implied warranty of MERCHANTABILITY or FITNESS
 * FOR A PARTICULAR PURPOSE.  See the GNU General Public License for more details.
 *
 * 
 * @file    abscissa.h
 * @brief   
 */

<<<<<<< HEAD
#ifndef abscissaH
#define abscissaH

#include "bisector.h"
#include "point.h"
#include "mesh/bounding_box.hh"

namespace ngh {


class TAbscissa : public TBisector {
private:
    static int numberInstance;
    int id;

    BoundingBox boundingBox;

    double length;

    int generateId();
    void ComputeLength();

public:
    TAbscissa();
    TAbscissa(const TPoint&, const TPoint&);
    TAbscissa(const Element&);
    ~TAbscissa();

    TAbscissa & operator =(const TAbscissa&);

    double Length();
    BoundingBox &get_bounding_box();

    void SetPoints(const TPoint&, const TPoint&);

    double GetMin(int) const;
    double GetMax(int) const;

    static int getNumInstances() {
        return TAbscissa::numberInstance;
    }
};

} // namespace ngh

#endif
=======
#ifndef abscissaH
#define abscissaH

#include "bisector.h"
#include "point.h"
#include "mesh/bounding_box.hh"


class TAbscissa : public TBisector {
private:
    static int numberInstance;
    int id;

    BoundingBox boundingBox;

    double length;

    int generateId();
    void ComputeLength();

public:
    TAbscissa();
    TAbscissa(const TPoint&, const TPoint&);
    TAbscissa(const Element&);
    ~TAbscissa();

    TAbscissa & operator =(const TAbscissa&);

    double Length();
    BoundingBox &get_bounding_box();

    void SetPoints(const TPoint&, const TPoint&);

    double GetMin(int) const;
    double GetMax(int) const;

    bool IsInner(const TPoint&) const;

    static int getNumInstances() {
        return TAbscissa::numberInstance;
    }
};

#endif
>>>>>>> 8af5e2bb
<|MERGE_RESOLUTION|>--- conflicted
+++ resolved
@@ -15,7 +15,6 @@
  * @brief   
  */
 
-<<<<<<< HEAD
 #ifndef abscissaH
 #define abscissaH
 
@@ -54,6 +53,8 @@
     double GetMin(int) const;
     double GetMax(int) const;
 
+    bool IsInner(const TPoint&) const;
+
     static int getNumInstances() {
         return TAbscissa::numberInstance;
     }
@@ -61,50 +62,4 @@
 
 } // namespace ngh
 
-#endif
-=======
-#ifndef abscissaH
-#define abscissaH
-
-#include "bisector.h"
-#include "point.h"
-#include "mesh/bounding_box.hh"
-
-
-class TAbscissa : public TBisector {
-private:
-    static int numberInstance;
-    int id;
-
-    BoundingBox boundingBox;
-
-    double length;
-
-    int generateId();
-    void ComputeLength();
-
-public:
-    TAbscissa();
-    TAbscissa(const TPoint&, const TPoint&);
-    TAbscissa(const Element&);
-    ~TAbscissa();
-
-    TAbscissa & operator =(const TAbscissa&);
-
-    double Length();
-    BoundingBox &get_bounding_box();
-
-    void SetPoints(const TPoint&, const TPoint&);
-
-    double GetMin(int) const;
-    double GetMax(int) const;
-
-    bool IsInner(const TPoint&) const;
-
-    static int getNumInstances() {
-        return TAbscissa::numberInstance;
-    }
-};
-
-#endif
->>>>>>> 8af5e2bb
+#endif
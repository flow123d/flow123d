--- conflicted
+++ resolved
@@ -17,10 +17,7 @@
  */
 
 
-<<<<<<< HEAD
-=======
 
->>>>>>> df5a6898
 #include "mesh/side_impl.hh"
 #include "mesh/bc_mesh.hh"
 #include "mesh/long_idx.hh"

--- conflicted
+++ resolved
@@ -1,35 +1,5 @@
 /*!
  *
-<<<<<<< HEAD
- * Copyright (C) 2007 Technical University of Liberec.  All rights reserved.
- *
- * Please make a following refer to Flow123d on your project site if you use the program for any purpose,
- * especially for academic research:
- * Flow123d, Research Centre: Advanced Remedial Technologies, Technical University of Liberec, Czech Republic
- *
- * This program is free software; you can redistribute it and/or modify it under the terms
- * of the GNU General Public License version 3 as published by the Free Software Foundation.
- *
- * This program is distributed in the hope that it will be useful, but WITHOUT ANY WARRANTY;
- * without even the implied warranty of MERCHANTABILITY or FITNESS FOR A PARTICULAR PURPOSE.
- * See the GNU General Public License for more details.
- *
- * You should have received a copy of the GNU General Public License along with this program; if not,
- * write to the Free Software Foundation, Inc., 59 Temple Place - Suite 330, Boston, MA 021110-1307, USA.
- *
- *
- * $Id$
- * $Revision$
- * $LastChangedBy$
- * $LastChangedDate$
- *
- * @file
- * @brief Class RefElement defines numbering of vertices, sides, calculation of normal vectors etc.
- * @author Jan Stebel
- *
- *
- * TODO:  reconsider following whether it is actual...
-=======
 ﻿ * Copyright (C) 2015 Technical University of Liberec.  All rights reserved.
  * 
  * This program is free software; you can redistribute it and/or modify it under
@@ -45,8 +15,8 @@
  * @brief   Class RefElement defines numbering of vertices, sides, calculation of normal vectors etc.
  * @author  Jan Stebel
  * @todo
->>>>>>> ed570e02
- *
+ *
+ * TODO:  reconsider following whether it is actual...
  * - design interface in such a way, that we can change numbering
  * - design numbering and orientations on ref element that is consistent (orientation and numbering od 2d el. match sides of 3d),
  *   and possibly allows permute vertices of elements so that sides sharing an edge match numbering and orientation (we dos'nt need permute faces)
@@ -93,6 +63,7 @@
  *   d_linear_shape_function
  *
  * - can not change numbering of element sides due to DarcyFlow, which use hardwired side numbering in construction of basis functions
+ * - any change of side numbering requires also change in flow/old_bcd.cc
  *
  *
  */

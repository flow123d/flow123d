/*!
 *
﻿ * Copyright (C) 2015 Technical University of Liberec.  All rights reserved.
 * 
 * This program is free software; you can redistribute it and/or modify it under
 * the terms of the GNU General Public License version 3 as published by the
 * Free Software Foundation. (http://www.gnu.org/licenses/gpl-3.0.en.html)
 * 
 * This program is distributed in the hope that it will be useful, but WITHOUT
 * ANY WARRANTY; without even the implied warranty of MERCHANTABILITY or FITNESS
 * FOR A PARTICULAR PURPOSE.  See the GNU General Public License for more details.
 *
 * 
 * @file    ref_element.hh
 * @brief   Class RefElement defines numbering of vertices, sides, calculation of normal vectors etc.
 * @author  Jan Stebel
 * @todo
 *
 * TODO:  reconsider following whether it is actual...
 * - design interface in such a way, that we can change numbering
 * - design numbering and orientations on ref element that is consistent (orientation and numbering od 2d el. match sides of 3d),
 *   and possibly allows permute vertices of elements so that sides sharing an edge match numbering and orientation (we dos'nt need permute faces)
 *
 *   Proposal(prefers combinatoric order) :
 *   1D  - orientation V0 -> V1
 *
 *   2D  - edges: E0: V0 -> V1,
 *                E1: V0 -> V2
 *                E2: V1 -> V2
 *         This maximize number of edge orientations achievable by edge permutations
 *         edge numbering   edge orientation( in original numbering)
 *         0 1 2            + + +
 *         0 2 1            - + +
 *         1 0 2            + + -
 *         1 2 0            - - +
 *         2 0 1            + - -
 *         2 1 0            - - -
 *
 *                   vertices   edges       normal (out = +)
 *   3D - sides: S0: 0 1 2      E0 E1 E3    -
 *               S1: 0 1 3      E0 E2 E4    +
 *               S2: 0 2 3      E1 E2 E5    -
 *               S3: 1 2 3      E3 E4 E5    -
 *
 *        edges: E0: V0 -> V1  x direction
 *               E1: V0 -> V2  y direction
 *               E2: V0 -> V3  z direction
 *               E3: V1 -> V2
 *               E4: V1 -> V3
 *               E5: V2 -> V3
 *
 * - functions from DEAL.ii:
 *   bool is_inside_unit_cell( point )
 *   line_to_cell_vertices(line, vertex) vertex index on line to index on whole element
 *   face_to_cell_vertices(face, vertex, Orientation), Orientation should be some class describing permutation of shared face to element's face/side
 *   face_to_cel_lines
 *   standard_to_real_face_vertex(vertex, Orientation), maps vertex to permuted face
 *   real_to_standard_face_vertex - inverse
 *   ... same for line; we should need also something like standard_to_real_line_vertex; Deal dosn;t support Orientation changes for 2D element faces
 *   Point unit_cell_vertex(vertex) - coordinates
 *   project_to_unit_cell
 *   distance_to_unit_cell
 *   d_linear_shape_function
 *
 * - can not change numbering of element sides due to DarcyFlow, which use hardwired side numbering in construction of basis functions
 * - any change of side numbering requires also change in flow/old_bcd.cc
 *
 *
 */

#ifndef REF_ELEMENT_HH_
#define REF_ELEMENT_HH_

#include <vector>                      // for vector
#include <array>
#include <armadillo>
#include "system/armor.hh"
#include "system/asserts.hh"


/*
 * Ordering of nodes and sides in reference elements
 * =================================================
 *
 * TODO we want the following (22.10.):
 * 
 * 1D element (line segment)   2D element (triangle)        3D element (tetrahedron)
 *
 *                                                                            z
 *                                                                          .
 *                                                                        ,/
 *                                                                       /
 *                                                                    3
 *                             y                                    ,/|`\
 *                             ^                                  ,/  |  `\
 *                             |                                ,/    '.   `\
 *                             2                              ,/       |     `\
 *                             |`\                          ,/         |       `\
 *                             |  `\                       0-----------'.--------1 --> x
 *                             |    `\                      `\.         |      ,/
 *                             |      `\                       `\.      |    ,/
 *                             |        `\                        `\.   '. ,/
 * 0----------1 --> x          0----------1 --> x                    `\. |/
 *                                                                      `2
 *                                                                         `\.
 *                                                                            `y
 *
 * side id  node ids           side id  node ids           side id  node ids   normal
 * 0        0                  0        0,1                0        0,1,2      OUT
 * 1        1                  1        0,2                1        0,1,3      IN
 *                             2        1,2                2        0,2,3      OUT
 *                                                         3        1,2,3      IN
 *
 *
 * nodes coordinates:                                                               
 * 0        [0]                0        [0,0]              0        [0,0,0]    
 * 1        [1]                1        [1,0]              1        [1,0,0]    
 *                             2        [0,1]              2        [0,1,0]       
 *                                                         3        [0,0,1]    
 * 
 * barycentric coordinates of nodes:
 * 0        [1,0]              0        [1,0,0]            0        [1,0,0,0]
 * 1        [0,1]              1        [0,1,0]            1        [0,1,0,0]
 *                             2        [0,0,1]            2        [0,0,1,0]
 *                                                         3        [0,0,0,1]
 */

/** Auxilliary class representing vector of indices (unsigned int).
 * @tparam Size is the fixed size of the vector.
 */
/*
template<unsigned int Size>
class IdxVector{
    unsigned int data_[Size];   ///< Array with indices.
    
    public:
        /// Constructor taking in array of indices.
        IdxVector(std::array<unsigned int,Size> data_in);
        /// Constructor enabling creating object with initializer list {...}.
        IdxVector(std::initializer_list<unsigned int> data_in);
        /// Getter for index @p idx.
        unsigned int operator[](unsigned int idx) const;
};
*/

template<std::size_t Size>
using IdxVector = std::array<unsigned int, Size>;


/** Auxilliary structure that is used to pass template arguments into interact function of RefElement:
 * RefElement<dim>::interact( Interaction<OutDim,InDim>(i) )
 * 
 * This enables automatic deduction of dimensional template arguments.
 * @see @p RefElement<dim>::interact
 */
template <unsigned int OutDim, unsigned int InDim>
struct Interaction {
    Interaction(unsigned int i) : i_(i) {}
    unsigned int i_;
};

template<unsigned int dim>
class RefElement
{
public:
    typedef arma::vec::fixed<dim> LocalPoint;
    /**
     * Barycentric coordinates.
     *
     * e.g. coordinates (a,b,c) on triangle with vertices X, Y, Z
     * represents a point: a*X+b*Y+c*Z
     */
    typedef Armor::ArmaVec<double, dim+1> BaryPoint;
    typedef Armor::ArmaVec<double, dim> FaceBaryPoint;
        
	/**
	 * Return coordinates of given node.
     * @see the class documentation @p RefElement
	 * @param nid Node number.
     * NOTE: Implementation is dependent on current node and side numbering.
	 */
	static LocalPoint node_coords(unsigned int nid);
    
	/**
	 * Compute normal vector to a given side.
	 * @param sid Side number.
	 */
	static LocalPoint normal_vector(unsigned int sid);


	/**
	 * If the given barycentric coordinate is in the ref. element, return unchanged.
	 * If the given barycentric coordinate is out of the ref. element,
	 * project it on the surface of the ref. element.
	 */
	static BaryPoint clip(const BaryPoint &barycentric);

    /** Returns orientation of the normal of side @p sid. 0 -> OUT, 1 -> IN.
     * NOTE: Implementation is dependent on current node and side numbering.
     */
    static unsigned int normal_orientation(unsigned int sid);
    
	static double side_measure(unsigned int sid);
    
    /**
     * Returns index of the node that is oposite to side of given index @p sid.
     * Note: It is dependent on current node and side numbering.
     * @param sid Side number.
     * NOTE: Implementation is dependent on current node and side numbering.
     */
    static unsigned int oposite_node(unsigned int sid);

	/**
	 * Return index of 1D line, shared by two faces @p f1 and @p f2 of the reference tetrahedron.
	 * Implemented only for @p dim == 3.
	 */
	static unsigned int line_between_faces(unsigned int f1, unsigned int f2);

    
	static const unsigned int n_sides = dim + 1;            ///< Number of sides.
	static const unsigned int n_nodes = dim + 1;            ///< Number of nodes.
	static const unsigned int n_nodes_per_side = dim;       ///< Number of nodes on one side.
    static const unsigned int n_lines_per_node = dim;       ///< Number of lines with one common node.
    static const unsigned int n_nodes_per_line = 2;         ///< Number of nodes in one line.
    static const unsigned int n_sides_per_line = 2;         ///< Number of sides with one common line. @p dim == 3.
    static const unsigned int n_sides_per_node = dim;       ///< Number of sides with one common line.
    
	/// Number of lines on boundary of one side.
	static const unsigned int n_lines_per_side = (unsigned int)((dim * (dim - 1)) / 2);//( dim == 3 ? 3 : 0);// Kombinační číslo dim nad dvěma

	/// Number of lines, i.e. @p object of dimension @p dim-2 on the boundary of the reference element.
	static const unsigned int n_lines = (unsigned int)((dim * (dim + 1)) / 2); //( dim == 3 ? 6 : dim == 2 ? 3 : dim == 1 ? 1 : 0); součet posloupnosti

    
// 	/**
// 	 * Node numbers for each side.
// 	 */
// 	static const unsigned int side_nodes[n_sides][n_nodes_per_side];
// 
// 	/**
// 	 * Indices of 1D lines of the 2D sides of an tetrahedron. Nonempty only for @p dim==3.
// 	 */
// 	static const unsigned int side_lines[n_sides][n_lines_per_side];
// 
// 	/**
// 	 * Nodes of 1D lines of the tetrahedron.
// 	 */
//     static const unsigned int line_nodes[n_lines][2];
//     
//     /**
//      * Indices of sides for each line. Nonempty only for @p dim==3 and @p dim==2.
//      */
//     static const unsigned int line_sides[n_lines][2];


    static const std::vector< std::vector< std::vector<unsigned int> > > nodes_of_subelements;

	/**
	 * Number of permutations of nodes on sides.
	 * dim   value
	 * -----------
	 * 1     1
	 * 2     2
	 * 3     6
	 */
	static constexpr unsigned int n_side_permutations = (dim+1)*(2*dim*dim-5*dim+6)/6;

	/**
	 * Permutations of nodes on sides.
     * [n_side_permutations][n_nodes_per_side]
	 */
	static const std::vector< std::vector<unsigned int> > side_permutations;

	/**
	 * For a given permutation @p p of nodes finds its index within @p side_permutations.
	 * @param p Permutation of nodes.
	 */
	static unsigned int permutation_index(unsigned int p[n_nodes_per_side]);

    /** @brief Converts from local to barycentric coordinates.
     * @param lp point in local coordinates (x,y)
     * @return point in barycentric coordinates (1-x-y, x, y)
     */
    static BaryPoint local_to_bary(const LocalPoint& lp);
    
    /** @brief Converts from barycentric to local coordinates.
     * @param bp point in barycentric coordinates
     * @return point in local coordinates
     */
    static LocalPoint bary_to_local(const BaryPoint& bp);
    
	typedef std::vector<BaryPoint> BarycentricUnitVec;

	/**
	 * Used in the clip method.
	 */
	static BarycentricUnitVec make_bary_unit_vec();

    /**
     * For given barycentric coordinates on the ref element returns barycentric coordinates
     * on the ref. element of given face. Assumes that the input point is on the face.
     * Barycentric order: (complanatory, local_coords )
     */
    static FaceBaryPoint barycentric_on_face(const BaryPoint &barycentric, unsigned int i_face);


    typedef const std::vector<LocalPoint> & CentersList;
    static CentersList centers_of_subelements(unsigned int sub_dim);
    
    /**
     * Return (1) number of zeros and (2) positions of zeros in barycentric coordinates.
     * @p tolerance serves for testing zero values of @p barycentric coordinates.
     */
    static std::pair<unsigned int, unsigned int> zeros_positions(const BaryPoint &barycentric,
                                                                 double tolerance = std::numeric_limits<double>::epsilon()*2);
    
    /**
     * According to positions of zeros in barycentric coordinates, it gives the index of subdim-simplex
     * in the reference element. Number of zeros must be equal to (3-subdim).
     * e.g.:
     * if 1 zeros, return index of side (subdim 2)
     * if 2 zeros, return index of edge (subdim 1)
     * if 3 zeros, return index of vertex (subdim 0)
     */
    template<unsigned int subdim> static unsigned int topology_idx(unsigned int zeros_positions);
    
    /** Function returns number of subdim-simplices inside dim-simplex.
     * The aim is covering all the n_**** members with a single function.
     * TODO: think of generalization for n_****_per_**** members, like function @p interact:
     * template<unsigned int subdimA, unsigned int subdimB> static unsigned int count();
     */
    template<unsigned int subdim> static unsigned int count();
    
    /**
     * @param sid - index of a sub-simplex in a simplex
     * return an array of barycentric coordinates on <dim> simplex from <subdim> simplex
     * for example: simplex<3> - ABCD and its subsubsimplex<1> AD (line index: 3)
     * AD has barycoords for A (1,0), for D (0,1), but A in ABCD is (1,0,0,0) and D is (0,0,0,1)
     * this method creates array ((1,0,0,0),(0,0,0,1))
     */
    template<unsigned int subdim> static arma::mat::fixed<dim+1,subdim+1> bary_coords(unsigned int sid);

    /** Interpolate barycentric coords to a higher dimension of a simplex.
     * @param coord - barycentric coords of a point on a sub-simplex
     * @param sub_simplex_idx - id of sub-simplex on a simplex
     */
    template<unsigned int subdim> static BaryPoint interpolate(arma::vec::fixed<subdim+1> coord, int sub_simplex_idx);


    /**
     * Basic line interpolation.
     */
    static BaryPoint line_barycentric_interpolation(BaryPoint first_coords, 
                                                    BaryPoint second_coords, 
                                                    double first_theta, double second_theta, double theta);
    
    /**
     * Usage: 
     * RefElement<3>::interact(Interaction<2,0>(1))
     * (means: In tetrahedron <3>, give indices of sides <2>, connected by node <0> with index 1)
     * RefElement<3>::interact(Interaction<2,0>(1))[1]
     * (as above, but give only the side with index 1)
     * 
     * Template usage: RefElement<dim>::interact(Interaction<OutDim, InDim>(i))[j]
     * (means: on dim-dimensional reference element, go on InDim-dimensional subelement with index i,
     * which connects OutDim-dimnesional subelements and select the one with index j)
     * 
     * This method serves as an interface to topology information of the reference element.
     * It returns indices of OutDim-dimensional object
     * of InDim-dimnesional object of given index
     * in dim-dimnesional reference element.
     * @tparam interaction - auxilliary object carying the index and the template arguments OutDim and InDim
     * @tparam OutDim - output dimension (give me node-0, line-1, side-2), <= dim
     * @tparam InDim - input dimension (for node-0, line-1, side-2), <= dim
     * @return vector of indices of OutDim-dimensional subelements represented by @p IdxVector object.
     * 
     * possible calls:
     *  dim    OutDim  InDim  return
     * 1,2,3   0       1      InDim+1   - give me indices of nodes of line of given index
     *   3     0       2      InDim+1   - give me indices of nodes of a side (triangle) of given index
     *   3     1       2      InDim+1   - give me indices of lines of side (triangle) of given index
     *                               
     * 1,2,3   1       0     dim-InDim  - give me indices of lines with common node of given index
     *   3     2       0     dim-InDim  - give me indices of sides (triangles) with common node of given index
     *   3     2       1     dim-InDim  - give me indices of sides (triangles) with common line of given index 
     * 
     */
    template < template <unsigned int OutDim, unsigned int InDim> class TInteraction, unsigned int OutDim, unsigned int InDim>
    static const IdxVector< (InDim>OutDim ? InDim+1 : dim-InDim) > interact( TInteraction<OutDim,InDim> interaction );


private:
    /// Internal part of the interact function.
    template<unsigned int OutDim, unsigned int InDim> 
    static const IdxVector< (InDim>OutDim ? InDim+1 : dim-InDim) > interact_(unsigned int index);
    
    static const std::vector<IdxVector<n_nodes_per_line>> line_nodes_; ///< [n_lines] For given line, returns its nodes indices.
    static const std::vector<IdxVector<n_lines_per_node>> node_lines_; ///< [n_nodes] For given node, returns lines indices.
    static const std::vector<IdxVector<n_nodes_per_side>> side_nodes_; ///< [n_sides] For given side, returns nodes indices. For @p dim == 3.
    static const std::vector<IdxVector<n_sides_per_node>> node_sides_; ///< [n_nodes] For given node, returns sides indices. For @p dim == 3.
    static const std::vector<IdxVector<n_sides_per_line>> line_sides_; ///< [n_lines] For given line, returns sides indices. For @p dim == 3.
    static const std::vector<IdxVector<n_lines_per_side>> side_lines_; ///< [n_sides] For given side, returns lines indices. For @p dim == 3.

    //TODO: implement for 1d and 2d
    /**
     * Consider an n-face (node, edge, face, bulk) with dimension `subdim` and
     * index within subdimension `idx`. Barycentric coordinates of all points
     * on the n-face have unique pattern of zero coordinates.
     *
     * topology_zeros_[subdim][idx] is a bitfield with '1' where the pattern have zeros.
     */
    static const IdxVector<(n_lines > n_nodes) ? n_lines : n_nodes> topology_zeros_[dim+1];
};


template<> const IdxVector<1> RefElement<0>::topology_zeros_[];
template<> const IdxVector<2> RefElement<1>::topology_zeros_[];
template<> const IdxVector<3> RefElement<2>::topology_zeros_[];
template<> const IdxVector<6> RefElement<3>::topology_zeros_[];






/************************* template implementation ****************************/

template<unsigned int dim>
template<unsigned int subdim> inline
arma::mat::fixed<dim+1,subdim+1> RefElement<dim>::bary_coords(unsigned int sid){
        ASSERT_LT_DBG(subdim, dim).error("Dimension mismatch!");
        arma::mat::fixed<dim+1,subdim+1> bary_c;
        
        for(unsigned int i = 0; i < subdim+1; i++){
        	unsigned int nid = interact_<0,subdim>(sid)[i];
            bary_c.col(i).zeros();
            bary_c.col(i)(nid) = 1;
        }       
    
        return bary_c;
}


template<unsigned int dim> inline
arma::vec::fixed<dim> RefElement<dim>::node_coords(unsigned int nid)
{
	ASSERT_LT_DBG(nid, n_nodes).error("Node number is out of range!");

	arma::vec::fixed<dim> p;
	p.zeros();

    if (nid > 0)
        p(nid-1) = 1;

	return p;
}


template<unsigned int dim>
template<unsigned int subdim> 
auto RefElement<dim>::interpolate(arma::vec::fixed<subdim+1> coord, int sub_simplex_idx) -> BaryPoint
{
    return RefElement<dim>::bary_coords<subdim>(sub_simplex_idx)*coord;
}
/*
template <unsigned int Size>
IdxVector<Size>::IdxVector(std::array<unsigned int,Size> data_in)
: data_(data_in){}

template <unsigned int Size>
IdxVector<Size>::IdxVector(std::initializer_list<unsigned int> data_in)
{
    ASSERT_EQ_DBG(data_in.size(), Size).error("Incorrect data size.");
    std::copy(data_in.begin(), data_in.end(), data_);
}

template <unsigned int Size>
inline unsigned int IdxVector<Size>::operator[](unsigned int idx) const
{   ASSERT_LT_DBG(idx, Size).error("Index out of bounds.");
    return data_[idx]; }
    
*/

template<> template<> inline unsigned int RefElement<3>::count<0>()
{ return n_nodes; }
template<> template<> inline unsigned int RefElement<3>::count<1>()
{ return n_lines; }
template<> template<> inline unsigned int RefElement<3>::count<2>()
{ return n_sides; }
template<> template<> inline unsigned int RefElement<3>::count<3>()
{ return 1; }
template<> template<> inline unsigned int RefElement<2>::count<0>()
{ return n_nodes; }
template<> template<> inline unsigned int RefElement<2>::count<1>()
{ return n_lines; }
template<> template<> inline unsigned int RefElement<2>::count<2>()
{ return 1; }
template<> template<> inline unsigned int RefElement<2>::count<3>()
{ return 0; }
template<> template<> inline unsigned int RefElement<1>::count<0>()
{ return n_nodes; }
template<> template<> inline unsigned int RefElement<1>::count<1>()
{ return 1; }
template<> template<> inline unsigned int RefElement<1>::count<2>()
{ return 0; }
template<> template<> inline unsigned int RefElement<1>::count<3>()
{ return 0; }
template<> template<> inline unsigned int RefElement<0>::count<0>()
{ return 1; }
template<> template<> inline unsigned int RefElement<0>::count<1>()
{ return 0; }
template<> template<> inline unsigned int RefElement<0>::count<2>()
{ return 0; }
template<> template<> inline unsigned int RefElement<0>::count<3>()
{ return 0; }

template<unsigned int dim>
template<unsigned int subdim>
unsigned int RefElement<dim>::topology_idx(unsigned int zeros_positions)
{
    for(unsigned int i=0; i < RefElement<dim>::count<subdim>(); i++){
        if(zeros_positions == topology_zeros_[subdim][i]) return i;
    }
    ASSERT(0).error("Undefined zero pattern.");
    return -1;
}


/// This function is for "side_nodes" - for given side, give me nodes (0->0, 1->1).
template<> template<> inline const IdxVector<1> RefElement<1>::interact_<0,0>(unsigned int i)
{   ASSERT_LT_DBG(i, RefElement<1>::n_nodes).error("Index out of bounds.");
    return IdxVector<1>({i});}

/// For line i {0}, give me indices of its nodes.
template<> template<> inline const IdxVector<2> RefElement<1>::interact_<0,1>(unsigned int i)
{   ASSERT_LT_DBG(i, RefElement<1>::n_lines).error("Index out of bounds.");
    return line_nodes_[i];}

/// For line i {0,1,2}, give me indices of its nodes.
template<> template<> inline const IdxVector<2> RefElement<2>::interact_<0,1>(unsigned int i)
{   ASSERT_LT_DBG(i, RefElement<2>::n_lines).error("Index out of bounds.");
    return line_nodes_[i];}

/// For line i {0,1,2,3,4,5}, give me indices of its nodes.
template<> template<> inline const IdxVector<2> RefElement<3>::interact_<0,1>(unsigned int i)
{   ASSERT_LT_DBG(i, RefElement<3>::n_lines).error("Index out of bounds.");
    return line_nodes_[i];}

/// For node i {0,1}, give me indices of lines.
template<> template<> inline const IdxVector<1> RefElement<1>::interact_<1,0>(unsigned int i)
{   ASSERT_LT_DBG(i, RefElement<1>::n_nodes).error("Index out of bounds.");
    return node_lines_[i];}

/// For node i {0,1,2}, give me indices of lines.
template<> template<> inline const IdxVector<2> RefElement<2>::interact_<1,0>(unsigned int i)
{   ASSERT_LT_DBG(i, RefElement<2>::n_nodes).error("Index out of bounds.");
    return node_lines_[i];}

/// For node i {0,1,2,3}, give me indices of lines.
template<> template<> inline const IdxVector<3> RefElement<3>::interact_<1,0>(unsigned int i)
{   ASSERT_LT_DBG(i, RefElement<3>::n_nodes).error("Index out of bounds.");
    return node_lines_[i];}
    
/// For side i {0,1,2}, give me indices of its nodes.
template<> template<> inline const IdxVector<3> RefElement<3>::interact_<0,2>(unsigned int i)
{   ASSERT_LT_DBG(i, RefElement<3>::n_sides).error("Index out of bounds.");
    return side_nodes_[i];}

/// For node i {0,1,2,3}, give me indices of sides.
template<> template<> inline const IdxVector<3> RefElement<3>::interact_<2,0>(unsigned int i)
{   ASSERT_LT_DBG(i, RefElement<3>::n_sides).error("Index out of bounds.");
    return node_sides_[i];}
    
/// For line i {0,1,2,3}, give me indices of sides.
template<> template<> inline const IdxVector<2> RefElement<3>::interact_<2,1>(unsigned int i)
{   ASSERT_LT_DBG(i, RefElement<3>::n_lines).error("Index out of bounds.");
    return line_sides_[i];}

/// For side i {0,1,2}, give me indices of its lines.
template<> template<> inline const IdxVector<3> RefElement<3>::interact_<1,2>(unsigned int i)
{   ASSERT_LT_DBG(i, RefElement<3>::n_sides).error("Index out of bounds.");
    return side_lines_[i];}
    
template<unsigned int dim> template<unsigned int OutDim, unsigned int InDim> 
inline const IdxVector< (InDim>OutDim ? InDim+1 : dim-InDim) > RefElement<dim>::interact_(unsigned int i)
{
    ASSERT(false)(dim)(OutDim)(InDim)(i).error("Not implemented.");
    //ASSERT_LT_DBG(OutDim, dim);
    //ASSERT_LT_DBG(InDim, dim);
<<<<<<< HEAD
    return IdxVector< (InDim>OutDim ? InDim+1 : dim-InDim) >();  // just to avoid warning for missing return
=======
    return IdxVector<(InDim>OutDim ? InDim+1 : dim-InDim)>();
>>>>>>> 45bfb2ac
}


template<unsigned int dim>
template < template <unsigned int OutDim, unsigned int InDim> class TInteraction, unsigned int OutDim, unsigned int InDim>
inline  const IdxVector< (InDim>OutDim ? InDim+1 : dim-InDim) > RefElement<dim>::interact( TInteraction<OutDim,InDim> interaction )
{
    return interact_<OutDim,InDim>(interaction.i_);
}
    
#endif /* REF_ELEMENT_HH_ */<|MERGE_RESOLUTION|>--- conflicted
+++ resolved
@@ -587,11 +587,7 @@
     ASSERT(false)(dim)(OutDim)(InDim)(i).error("Not implemented.");
     //ASSERT_LT_DBG(OutDim, dim);
     //ASSERT_LT_DBG(InDim, dim);
-<<<<<<< HEAD
     return IdxVector< (InDim>OutDim ? InDim+1 : dim-InDim) >();  // just to avoid warning for missing return
-=======
-    return IdxVector<(InDim>OutDim ? InDim+1 : dim-InDim)>();
->>>>>>> 45bfb2ac
 }
 
 

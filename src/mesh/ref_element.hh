/*!
 *
﻿ * Copyright (C) 2015 Technical University of Liberec.  All rights reserved.
 * 
 * This program is free software; you can redistribute it and/or modify it under
 * the terms of the GNU General Public License version 3 as published by the
 * Free Software Foundation. (http://www.gnu.org/licenses/gpl-3.0.en.html)
 * 
 * This program is distributed in the hope that it will be useful, but WITHOUT
 * ANY WARRANTY; without even the implied warranty of MERCHANTABILITY or FITNESS
 * FOR A PARTICULAR PURPOSE.  See the GNU General Public License for more details.
 *
 * 
 * @file    ref_element.hh
 * @brief   Class RefElement defines numbering of vertices, sides, calculation of normal vectors etc.
 * @author  Jan Stebel
 * @todo
 *
 * TODO:  reconsider following whether it is actual...
 * - design interface in such a way, that we can change numbering
 * - design numbering and orientations on ref element that is consistent (orientation and numbering od 2d el. match sides of 3d),
 *   and possibly allows permute vertices of elements so that sides sharing an edge match numbering and orientation (we dos'nt need permute faces)
 *
 *   Proposal(prefers combinatoric order) :
 *   1D  - orientation V0 -> V1
 *
 *   2D  - edges: E0: V0 -> V1,
 *                E1: V0 -> V2
 *                E2: V1 -> V2
 *         This maximize number of edge orientations achievable by edge permutations
 *         edge numbering   edge orientation( in original numbering)
 *         0 1 2            + + +
 *         0 2 1            - + +
 *         1 0 2            + + -
 *         1 2 0            - - +
 *         2 0 1            + - -
 *         2 1 0            - - -
 *
 *                   vertices   edges       normal (out = +)
 *   3D - sides: S0: 0 1 2      E0 E1 E3    -
 *               S1: 0 1 3      E0 E2 E4    +
 *               S2: 0 2 3      E1 E2 E5    -
 *               S3: 1 2 3      E3 E4 E5    -
 *
 *        edges: E0: V0 -> V1  x direction
 *               E1: V0 -> V2  y direction
 *               E2: V0 -> V3  z direction
 *               E3: V1 -> V2
 *               E4: V1 -> V3
 *               E5: V2 -> V3
 *
 * - functions from DEAL.ii:
 *   bool is_inside_unit_cell( point )
 *   line_to_cell_vertices(line, vertex) vertex index on line to index on whole element
 *   face_to_cell_vertices(face, vertex, Orientation), Orientation should be some class describing permutation of shared face to element's face/side
 *   face_to_cel_lines
 *   standard_to_real_face_vertex(vertex, Orientation), maps vertex to permuted face
 *   real_to_standard_face_vertex - inverse
 *   ... same for line; we should need also something like standard_to_real_line_vertex; Deal dosn;t support Orientation changes for 2D element faces
 *   Point unit_cell_vertex(vertex) - coordinates
 *   project_to_unit_cell
 *   distance_to_unit_cell
 *   d_linear_shape_function
 *
 * - can not change numbering of element sides due to DarcyFlow, which use hardwired side numbering in construction of basis functions
 * - any change of side numbering requires also change in flow/old_bcd.cc
 *
 *
 */

#ifndef REF_ELEMENT_HH_
#define REF_ELEMENT_HH_

#include <armadillo>
#include "system/system.hh"


/*
 * Ordering of nodes and sides in reference elements
 * =================================================
 *
 * TODO we want the following (22.10.):
 * 
 * 1D element (line segment)   2D element (triangle)        3D element (tetrahedron)
 *
 *                                                                            z
 *                                                                          .
 *                                                                        ,/
 *                                                                       /
 *                                                                    3
 *                             y                                    ,/|`\
 *                             ^                                  ,/  |  `\
 *                             |                                ,/    '.   `\
 *                             2                              ,/       |     `\
 *                             |`\                          ,/         |       `\
 *                             |  `\                       0-----------'.--------1 --> x
 *                             |    `\                      `\.         |      ,/
 *                             |      `\                       `\.      |    ,/
 *                             |        `\                        `\.   '. ,/
 * 0----------1 --> x          0----------1 --> x                    `\. |/
 *                                                                      `2
 *                                                                         `\.
 *                                                                            `y
 *
 * side id  node ids           side id  node ids           side id  node ids   normal
 * 0        0                  0        0,1                0        0,1,2      OUT
 * 1        1                  1        0,2                1        0,1,3      IN
 *                             2        1,2                2        0,2,3      OUT
 *                                                         3        1,2,3      IN
 *
 *
 * nodes coordinates:                                                               
 * 0        [0]                0        [0,0]              0        [0,0,0]    
 * 1        [1]                1        [1,0]              1        [1,0,0]    
 *                             2        [0,1]              2        [0,1,0]       
 *                                                         3        [0,0,1]    
 * 
 * barycentric coordinates of nodes:
 * 0        [0,1]              0        [0,0,1]            0        [0,0,0,1]
 * 1        [1,0]              1        [1,0,0]            1        [1,0,0,0]
 *                             2        [0,1,0]            2        [0,1,0,0]
 *                                                         3        [0,0,1,0]
<<<<<<< HEAD
 */

/** Auxilliary class representing vector of indices (unsigned int).
 * @tparam Size is the fixed size of the vector.
 */
template<unsigned int Size>
class IdxVector{
    unsigned int data_[Size];   ///< Array with indices.
    
    public:
        /// Constructor taking in array of indices.
        IdxVector(std::array<unsigned int,Size> data_in);
        /// Constructor enabling creating object with initializer list {...}.
        IdxVector(std::initializer_list<unsigned int> data_in);
        /// Getter for index @p idx.
        unsigned int operator[](unsigned int idx) const;
};


=======
 */

/** Auxilliary class representing vector of indices (unsigned int).
 * @tparam Size is the fixed size of the vector.
 */
/*
template<unsigned int Size>
class IdxVector{
    unsigned int data_[Size];   ///< Array with indices.
    
    public:
        /// Constructor taking in array of indices.
        IdxVector(std::array<unsigned int,Size> data_in);
        /// Constructor enabling creating object with initializer list {...}.
        IdxVector(std::initializer_list<unsigned int> data_in);
        /// Getter for index @p idx.
        unsigned int operator[](unsigned int idx) const;
};
*/

template<std::size_t Size>
using IdxVector = std::array<unsigned int, Size>;


/** Auxilliary structure that is used to pass template arguments into interact function of RefElement:
 * RefElement<dim>::interact( Interaction<OutDim,InDim>(i) )
 * 
 * This enables automatic deduction of dimensional template arguments.
 * @see @p RefElement<dim>::interact
 */
template <unsigned int OutDim, unsigned int InDim>
struct Interaction {
    Interaction(unsigned int i) : i_(i) {}
    unsigned int i_;
};

>>>>>>> 72ad5c8b
template<unsigned int dim>
class RefElement
{
public:
    typedef arma::vec::fixed<dim> LocalPoint;
    /**
     * Barycentric coordinates.
     *
     * e.g. coordinates (a,b,c) on triangle with vertices X, Y, Z
     * represents a point: a*X+b*Y+c*Z
     */
    typedef arma::vec::fixed<dim+1> BaryPoint;
    typedef arma::vec::fixed<dim> FaceBaryPoint;
        
	/**
	 * Return coordinates of given node.
     * @see the class documentation @p RefElement
	 * @param nid Node number.
     * NOTE: Implementation is dependent on current node and side numbering.
	 */
	static LocalPoint node_coords(unsigned int nid);
    
    /**
     * Return barycentric coordinates of given node.
     * @see the class documentation @p RefElement
     * @param nid Node number.
     */
	static BaryPoint node_barycentric_coords(unsigned int nid);
    
	/**
	 * Compute normal vector to a given side.
	 * @param sid Side number.
	 */
	static LocalPoint normal_vector(unsigned int sid);


	/**
	 * If the given barycentric coordinate is in the ref. element, return unchanged.
	 * If the given barycentric coordinate is out of the ref. element,
	 * project it on the surface of the ref. element.
	 */
	static BaryPoint clip(const BaryPoint &barycentric);

    /** Returns orientation of the normal of side @p sid. 0 -> OUT, 1 -> IN.
     * NOTE: Implementation is dependent on current node and side numbering.
     */
    static unsigned int normal_orientation(unsigned int sid);
    
	static double side_measure(unsigned int sid);
    
    /**
     * Returns index of the node that is oposite to side of given index @p sid.
     * Note: It is dependent on current node and side numbering.
     * @param sid Side number.
     * NOTE: Implementation is dependent on current node and side numbering.
     */
    static unsigned int oposite_node(unsigned int sid);

	/**
	 * Return index of 1D line, shared by two faces @p f1 and @p f2 of the reference tetrahedron.
	 * Implemented only for @p dim == 3.
	 */
	static unsigned int line_between_faces(unsigned int f1, unsigned int f2);

    
	static const unsigned int n_sides = dim + 1;            ///< Number of sides.
	static const unsigned int n_nodes = dim + 1;            ///< Number of nodes.
	static const unsigned int n_nodes_per_side = dim;       ///< Number of nodes on one side.
    static const unsigned int n_lines_per_node = dim;       ///< Number of lines with one common node.
    static const unsigned int n_nodes_per_line = 2;         ///< Number of nodes in one line.
    static const unsigned int n_sides_per_line = 2;         ///< Number of sides with one common line. @p dim == 3.
    static const unsigned int n_sides_per_node = dim;       ///< Number of sides with one common line.
    
	/// Number of lines on boundary of one side.
	static const unsigned int n_lines_per_side = (unsigned int)((dim * (dim - 1)) / 2);//( dim == 3 ? 3 : 0);// Kombinační číslo dim nad dvěma

	/// Number of lines, i.e. @p object of dimension @p dim-2 on the boundary of the reference element.
	static const unsigned int n_lines = (unsigned int)((dim * (dim + 1)) / 2); //( dim == 3 ? 6 : dim == 2 ? 3 : dim == 1 ? 1 : 0); součet posloupnosti

    
// 	/**
// 	 * Node numbers for each side.
// 	 */
// 	static const unsigned int side_nodes[n_sides][n_nodes_per_side];
// 
// 	/**
// 	 * Indices of 1D lines of the 2D sides of an tetrahedron. Nonempty only for @p dim==3.
// 	 */
// 	static const unsigned int side_lines[n_sides][n_lines_per_side];
// 
// 	/**
// 	 * Nodes of 1D lines of the tetrahedron.
// 	 */
//     static const unsigned int line_nodes[n_lines][2];
//     
//     /**
//      * Indices of sides for each line. Nonempty only for @p dim==3 and @p dim==2.
//      */
//     static const unsigned int line_sides[n_lines][2];


    static const std::vector< std::vector< std::vector<unsigned int> > > nodes_of_subelements;

	/**
	 * Number of permutations of nodes on sides.
	 * dim   value
	 * -----------
	 * 1     1
	 * 2     2
	 * 3     6
	 */
	static const unsigned int n_side_permutations = (dim+1)*(2*dim*dim-5*dim+6)/6;

	/**
	 * Permutations of nodes on sides.
	 */
	static const unsigned int side_permutations[n_side_permutations][n_nodes_per_side];

	/**
	 * For a given permutation @p p of nodes finds its index within @p side_permutations.
	 * @param p Permutation of nodes.
	 */
	static unsigned int permutation_index(unsigned int p[n_nodes_per_side]);

    /** @brief Converts from local to barycentric coordinates.
<<<<<<< HEAD
     * @param lp point in local coordinates
     * @return point in barycentric coordinates
=======
     * @param lp point in local coordinates (x,y)
     * @return point in barycentric coordinates (1-x-y, x, y)
>>>>>>> 72ad5c8b
     */
    static BaryPoint local_to_bary(const LocalPoint& lp);
    
    /** @brief Converts from barycentric to local coordinates.
     * @param bp point in barycentric coordinates
     * @return point in local coordinates
     */
    static LocalPoint bary_to_local(const BaryPoint& bp);
    
	typedef std::vector<BaryPoint> BarycentricUnitVec;

	/**
	 * Used in the clip method.
	 */
	static BarycentricUnitVec make_bary_unit_vec();

    /**
     * For given barycentric coordinates on the ref element returns barycentric coordinates
     * on the ref. element of given face. Assumes that the input point is on the face.
     * Barycentric order: (local_coords, complanatory)
     */
    static FaceBaryPoint barycentric_on_face(const BaryPoint &barycentric, unsigned int i_face);

    /**
     * For given barycentric coordinates on the face returns barycentric coordinates
     * on the ref. element.
     * Barycentric order: (local_coords, complanatory)
     */
    static BaryPoint barycentric_from_face(const FaceBaryPoint &face_barycentric, unsigned int i_face);


    typedef const std::vector<LocalPoint> & CentersList;
    static CentersList centers_of_subelements(unsigned int sub_dim);
    
    /**
     * According to positions of zeros in barycentric coordinates, it gives the index of subdim-simplex
     * in the reference element. Number of zeros must be equal to (3-subdim).
     * e.g.:
     * if 1 zeros, return index of side (subdim 2)
     * if 2 zeros, return index of edge (subdim 1)
     * if 3 zeros, return index of vertex (subdim 0)
     */
    template<unsigned int subdim> static unsigned int topology_idx(unsigned int zeros_positions);
    
    /** Function returns number of subdim-simplices inside dim-simplex.
     * The aim is covering all the n_**** members with a single function.
     * TODO: think of generalization for n_****_per_**** members, like function @p interact:
     * template<unsigned int subdimA, unsigned int subdimB> static unsigned int count();
     */
    template<unsigned int subdim> static unsigned int count();
    
    /**
     * @param sid - index of a sub-simplex in a simplex
     * return an array of barycentric coordinates on <dim> simplex from <subdim> simplex
     * for example: simplex<3> - ABCD and its subsubsimplex<1> AD (line index: 3)
     * AD has barycoords for A (1,0), for D (0,1), but A in ABCD is (1,0,0,0) and D is (0,0,0,1)
     * this method creates array ((1,0,0,0),(0,0,0,1))
     */
    template<unsigned int subdim> static arma::mat::fixed<dim+1,subdim+1> bary_coords(unsigned int sid);

    /** Interpolate barycentric coords to a higher dimension of a simplex.
     * @param coord - barycentric coords of a point on a sub-simplex
     * @param sub_simplex_idx - id of sub-simplex on a simplex
     */
    template<unsigned int subdim> static BaryPoint interpolate(arma::vec::fixed<subdim+1> coord, int sub_simplex_idx);
<<<<<<< HEAD

    /**
     * Basic line interpolation.
     */
    static BaryPoint line_barycentric_interpolation(BaryPoint first_coords, 
                                                    BaryPoint second_coords, 
                                                    double first_theta, double second_theta, double theta);

    /**
     * This method serves as an interface to topology information of the reference element.
     * It returns indices of OutDim-dimensional object
     * of InDim-dimnesional object of given index
     * in dim-dimnesional reference element.
     * @tparam OutDim - output dimension (give me node-0, line-1, side-2), <= dim
     * @tparam InDim - input dimension (for node-0, line-1, side-2), <= dim
     * @return vector of indices represented by @p IdxVector object.
     * 
     * possible calls:
     *  dim    OutDim  InDim  return
     * 1,2,3   0       1      InDim+1   - give me indices of nodes of line of given index
     *   3     0       2      InDim+1   - give me indices of nodes of a side (triangle) of given index
     *   3     1       2      InDim+1   - give me indices of lines of side (triangle) of given index
     *                               
     * 1,2,3   1       0     dim-InDim  - give me indices of lines with common node of given index
     *   3     2       0     dim-InDim  - give me indices of sides (triangles) with common node of given index
     *   3     2       1     dim-InDim  - give me indices of sides (triangles) with common line of given index 
     * 
     */
    template<unsigned int OutDim, unsigned int InDim> 
    static const IdxVector< (InDim>OutDim ? InDim+1 : dim-InDim) > interact(unsigned int index);

private:
    static const IdxVector<n_nodes_per_line> line_nodes_[n_lines]; ///< For given line, returns its nodes indices.
    static const IdxVector<n_lines_per_node> node_lines_[n_nodes]; ///< For given node, returns lines indices.
    static const IdxVector<n_nodes_per_side> side_nodes_[n_sides]; ///< For given side, returns nodes indices. For @p dim == 3.
    static const IdxVector<n_sides_per_node> node_sides_[n_nodes]; ///< For given node, returns sides indices. For @p dim == 3.
    static const IdxVector<n_sides_per_line> line_sides_[n_lines]; ///< For given line, returns sides indices. For @p dim == 3.
    static const IdxVector<n_lines_per_side> side_lines_[n_sides]; ///< For given side, returns lines indices. For @p dim == 3.

    //TODO: implement for 1d and 2d
    static const IdxVector<n_lines> topology_zeros_[dim];   ///< Maps the zero mask of the barycentric coordinates to topology indices.
=======


    /**
     * Basic line interpolation.
     */
    static BaryPoint line_barycentric_interpolation(BaryPoint first_coords, 
                                                    BaryPoint second_coords, 
                                                    double first_theta, double second_theta, double theta);
    
    /**
     * Usage: 
     * RefElement<3>::interact(Interaction<2,0>(1))
     * (means: In tetrahedron <3>, give indices of sides <2>, connected by node <0> with index 1)
     * RefElement<3>::interact(Interaction<2,0>(1))[1]
     * (as above, but give only the side with index 1)
     * 
     * Template usage: RefElement<dim>::interact(Interaction<OutDim, InDim>(i))[j]
     * (means: on dim-dimensional reference element, go on InDim-dimensional subelement with index i,
     * which connects OutDim-dimnesional subelements and select the one with index j)
     * 
     * This method serves as an interface to topology information of the reference element.
     * It returns indices of OutDim-dimensional object
     * of InDim-dimnesional object of given index
     * in dim-dimnesional reference element.
     * @tparam interaction - auxilliary object carying the index and the template arguments OutDim and InDim
     * @tparam OutDim - output dimension (give me node-0, line-1, side-2), <= dim
     * @tparam InDim - input dimension (for node-0, line-1, side-2), <= dim
     * @return vector of indices of OutDim-dimensional subelements represented by @p IdxVector object.
     * 
     * possible calls:
     *  dim    OutDim  InDim  return
     * 1,2,3   0       1      InDim+1   - give me indices of nodes of line of given index
     *   3     0       2      InDim+1   - give me indices of nodes of a side (triangle) of given index
     *   3     1       2      InDim+1   - give me indices of lines of side (triangle) of given index
     *                               
     * 1,2,3   1       0     dim-InDim  - give me indices of lines with common node of given index
     *   3     2       0     dim-InDim  - give me indices of sides (triangles) with common node of given index
     *   3     2       1     dim-InDim  - give me indices of sides (triangles) with common line of given index 
     * 
     */
    template < template <unsigned int OutDim, unsigned int InDim> class TInteraction, unsigned int OutDim, unsigned int InDim>
    static const IdxVector< (InDim>OutDim ? InDim+1 : dim-InDim) > interact( TInteraction<OutDim,InDim> interaction );


private:
    /// Internal part of the interact function.
    template<unsigned int OutDim, unsigned int InDim> 
    static const IdxVector< (InDim>OutDim ? InDim+1 : dim-InDim) > interact_(unsigned int index);
    
    static const IdxVector<n_nodes_per_line> line_nodes_[n_lines]; ///< For given line, returns its nodes indices.
    static const IdxVector<n_lines_per_node> node_lines_[n_nodes]; ///< For given node, returns lines indices.
    static const IdxVector<n_nodes_per_side> side_nodes_[n_sides]; ///< For given side, returns nodes indices. For @p dim == 3.
    static const IdxVector<n_sides_per_node> node_sides_[n_nodes]; ///< For given node, returns sides indices. For @p dim == 3.
    static const IdxVector<n_sides_per_line> line_sides_[n_lines]; ///< For given line, returns sides indices. For @p dim == 3.
    static const IdxVector<n_lines_per_side> side_lines_[n_sides]; ///< For given side, returns lines indices. For @p dim == 3.

    //TODO: implement for 1d and 2d
    static const IdxVector<n_lines> topology_zeros_[dim];   ///< Maps the zero mask of the barycentric coordinates to topology indices.
};



/************************* template implementation ****************************/

template<unsigned int dim>
template<unsigned int subdim> 
arma::mat::fixed<dim+1,subdim+1> RefElement<dim>::bary_coords(unsigned int sid){
        ASSERT_LT_DBG(subdim, dim).error("Dimension mismatch!");
        arma::mat::fixed<dim+1,subdim+1> bary_c;
        
        if(subdim == 2)
        for(unsigned int i = 0; i < subdim+1; i++){
            unsigned int i_sub_node = (i+1)%dim;
            bary_c.col(i) = node_barycentric_coords(interact_<0,subdim>(sid)[i_sub_node]);
        }       
        else if(subdim == 1)
        for(unsigned int i = 0; i < subdim+1; i++){
            bary_c.col(i) = node_barycentric_coords(interact_<0,subdim>(sid)[1-i]);
        }
    
        return bary_c;
>>>>>>> 72ad5c8b
};

template<unsigned int dim>
template<unsigned int subdim> 
auto RefElement<dim>::interpolate(arma::vec::fixed<subdim+1> coord, int sub_simplex_idx) -> BaryPoint
{
    return RefElement<dim>::bary_coords<subdim>(sub_simplex_idx)*coord;
};
/*
template <unsigned int Size>
IdxVector<Size>::IdxVector(std::array<unsigned int,Size> data_in)
: data_(data_in){}

template <unsigned int Size>
IdxVector<Size>::IdxVector(std::initializer_list<unsigned int> data_in)
{
    ASSERT_EQ_DBG(data_in.size(), Size).error("Incorrect data size.");
    std::copy(data_in.begin(), data_in.end(), data_);
}

template <unsigned int Size>
inline unsigned int IdxVector<Size>::operator[](unsigned int idx) const
{   ASSERT_LT_DBG(idx, Size).error("Index out of bounds.");
    return data_[idx]; }
    
*/

template<> template<> inline unsigned int RefElement<3>::count<0>()
{ return n_nodes; }
template<> template<> inline unsigned int RefElement<3>::count<1>()
{ return n_lines; }
template<> template<> inline unsigned int RefElement<3>::count<2>()
{ return n_sides; }
template<> template<> inline unsigned int RefElement<2>::count<0>()
{ return n_nodes; }
template<> template<> inline unsigned int RefElement<2>::count<1>()
{ return n_lines; }
template<> template<> inline unsigned int RefElement<1>::count<0>()
{ return n_nodes; }



/************************* template implementation ****************************/

template<unsigned int dim>
<<<<<<< HEAD
template<unsigned int subdim> 
arma::mat::fixed<dim+1,subdim+1> RefElement<dim>::bary_coords(unsigned int sid){
        OLD_ASSERT(subdim < dim, "Dimension mismatch!");
        arma::mat::fixed<dim+1,subdim+1> bary_c;
        
        if(subdim == 2)
        for(unsigned int i = 0; i < subdim+1; i++){
            unsigned int i_sub_node = (i+1)%dim;
            bary_c.col(i) = node_barycentric_coords(interact<0,subdim>(sid)[i_sub_node]);
        }       
        else if(subdim == 1)
        for(unsigned int i = 0; i < subdim+1; i++){
            bary_c.col(i) = node_barycentric_coords(interact<0,subdim>(sid)[1-i]);
        }
    
        return bary_c;
};

template<unsigned int dim>
template<unsigned int subdim> 
auto RefElement<dim>::interpolate(arma::vec::fixed<subdim+1> coord, int sub_simplex_idx) -> BaryPoint
{
    return RefElement<dim>::bary_coords<subdim>(sub_simplex_idx)*coord;
};

template <unsigned int Size>
IdxVector<Size>::IdxVector(std::array<unsigned int,Size> data_in)
: data_(data_in){}

template <unsigned int Size>
IdxVector<Size>::IdxVector(std::initializer_list<unsigned int> data_in)
{
    OLD_ASSERT(data_in.size() == Size, "Incorrect data size.");
    std::copy(data_in.begin(), data_in.end(), data_);
=======
template<unsigned int subdim>
unsigned int RefElement<dim>::topology_idx(unsigned int zeros_positions)
{
    for(unsigned int i=0; i < RefElement<dim>::count<subdim>(); i++){
        if(zeros_positions == topology_zeros_[subdim][i]) return i;
    }
    ASSERT(0).error("Undefined zero pattern.");
    return -1;
>>>>>>> 72ad5c8b
}

template <unsigned int Size>
inline unsigned int IdxVector<Size>::operator[](unsigned int idx) const
{   OLD_ASSERT(idx < Size, "Index out of bounds.");
    return data_[idx]; }
    


template<> template<> inline unsigned int RefElement<3>::count<0>()
{ return n_nodes; }
template<> template<> inline unsigned int RefElement<3>::count<1>()
{ return n_lines; }
template<> template<> inline unsigned int RefElement<3>::count<2>()
{ return n_sides; }
template<> template<> inline unsigned int RefElement<2>::count<0>()
{ return n_nodes; }
template<> template<> inline unsigned int RefElement<2>::count<1>()
{ return n_lines; }
template<> template<> inline unsigned int RefElement<1>::count<0>()
{ return n_nodes; }

template<unsigned int dim>
template<unsigned int subdim>
unsigned int RefElement<dim>::topology_idx(unsigned int zeros_positions)
{
    for(unsigned int i=0; i < RefElement<dim>::count<subdim>(); i++){
        if(zeros_positions == topology_zeros_[subdim][i]) return i;
    }
    OLD_ASSERT(0, "Undefined zero pattern.");
    return -1;
}

/// This function is for "side_nodes" - for given side, give me nodes (0->0, 1->1).
template<> template<> inline const IdxVector<1> RefElement<1>::interact_<0,0>(unsigned int i)
{   ASSERT_LT_DBG(i, RefElement<1>::n_nodes).error("Index out of bounds.");
    return IdxVector<1>({i});}

/// For line i {0}, give me indices of its nodes.
template<> template<> inline const IdxVector<2> RefElement<1>::interact_<0,1>(unsigned int i)
{   ASSERT_LT_DBG(i, RefElement<1>::n_lines).error("Index out of bounds.");
    return line_nodes_[i];}

/// For line i {0,1,2}, give me indices of its nodes.
template<> template<> inline const IdxVector<2> RefElement<2>::interact_<0,1>(unsigned int i)
{   ASSERT_LT_DBG(i, RefElement<2>::n_lines).error("Index out of bounds.");
    return line_nodes_[i];}

/// For line i {0,1,2,3,4,5}, give me indices of its nodes.
template<> template<> inline const IdxVector<2> RefElement<3>::interact_<0,1>(unsigned int i)
{   ASSERT_LT_DBG(i, RefElement<3>::n_lines).error("Index out of bounds.");
    return line_nodes_[i];}

/// For node i {0,1}, give me indices of lines.
template<> template<> inline const IdxVector<1> RefElement<1>::interact_<1,0>(unsigned int i)
{   ASSERT_LT_DBG(i, RefElement<1>::n_nodes).error("Index out of bounds.");
    return node_lines_[i];}

/// For node i {0,1,2}, give me indices of lines.
template<> template<> inline const IdxVector<2> RefElement<2>::interact_<1,0>(unsigned int i)
{   ASSERT_LT_DBG(i, RefElement<2>::n_nodes).error("Index out of bounds.");
    return node_lines_[i];}

/// For node i {0,1,2,3}, give me indices of lines.
template<> template<> inline const IdxVector<3> RefElement<3>::interact_<1,0>(unsigned int i)
{   ASSERT_LT_DBG(i, RefElement<3>::n_nodes).error("Index out of bounds.");
    return node_lines_[i];}
    
/// For side i {0,1,2}, give me indices of its nodes.
template<> template<> inline const IdxVector<3> RefElement<3>::interact_<0,2>(unsigned int i)
{   ASSERT_LT_DBG(i, RefElement<3>::n_sides).error("Index out of bounds.");
    return side_nodes_[i];}

/// For node i {0,1,2,3}, give me indices of sides.
template<> template<> inline const IdxVector<3> RefElement<3>::interact_<2,0>(unsigned int i)
{   ASSERT_LT_DBG(i, RefElement<3>::n_sides).error("Index out of bounds.");
    return node_sides_[i];}
    
/// For line i {0,1,2,3}, give me indices of sides.
template<> template<> inline const IdxVector<2> RefElement<3>::interact_<2,1>(unsigned int i)
{   ASSERT_LT_DBG(i, RefElement<3>::n_lines).error("Index out of bounds.");
    return line_sides_[i];}

/// For side i {0,1,2}, give me indices of its lines.
template<> template<> inline const IdxVector<3> RefElement<3>::interact_<1,2>(unsigned int i)
{   ASSERT_LT_DBG(i, RefElement<3>::n_sides).error("Index out of bounds.");
    return side_lines_[i];}
    
template<unsigned int dim> template<unsigned int OutDim, unsigned int InDim> 
inline const IdxVector< (InDim>OutDim ? InDim+1 : dim-InDim) > RefElement<dim>::interact_(unsigned int i)
{
    ASSERT(false)(dim)(OutDim)(InDim)(i).error("Not implemented.");
    //ASSERT_LT_DBG(OutDim, dim);
    //ASSERT_LT_DBG(InDim, dim);
}

/// This function is for "side_nodes" - for given side, give me nodes (0->0, 1->1).
template<> template<> inline const IdxVector<1> RefElement<1>::interact<0,0>(unsigned int i)
{   OLD_ASSERT(i < RefElement<1>::n_nodes, "Index out of bounds.");
    return IdxVector<1>({i});}

/// For line i {0}, give me indices of its nodes.
template<> template<> inline const IdxVector<2> RefElement<1>::interact<0,1>(unsigned int i)
{   OLD_ASSERT(i < RefElement<1>::n_lines, "Index out of bounds.");
    return line_nodes_[i];}

/// For line i {0,1,2}, give me indices of its nodes.
template<> template<> inline const IdxVector<2> RefElement<2>::interact<0,1>(unsigned int i)
{   OLD_ASSERT(i < RefElement<2>::n_lines, "Index out of bounds.");
    return line_nodes_[i];}

/// For line i {0,1,2,3,4,5}, give me indices of its nodes.
template<> template<> inline const IdxVector<2> RefElement<3>::interact<0,1>(unsigned int i)
{   OLD_ASSERT(i < RefElement<3>::n_lines, "Index out of bounds.");
    return line_nodes_[i];}

/// For node i {0,1}, give me indices of lines.
template<> template<> inline const IdxVector<1> RefElement<1>::interact<1,0>(unsigned int i)
{   OLD_ASSERT(i < RefElement<1>::n_nodes, "Index out of bounds.");
    return node_lines_[i];}

/// For node i {0,1,2}, give me indices of lines.
template<> template<> inline const IdxVector<2> RefElement<2>::interact<1,0>(unsigned int i)
{   OLD_ASSERT(i < RefElement<2>::n_nodes, "Index out of bounds.");
    return node_lines_[i];}

/// For node i {0,1,2,3}, give me indices of lines.
template<> template<> inline const IdxVector<3> RefElement<3>::interact<1,0>(unsigned int i)
{   OLD_ASSERT(i < RefElement<3>::n_nodes, "Index out of bounds.");
    return node_lines_[i];}
    
/// For side i {0,1,2}, give me indices of its nodes.
template<> template<> inline const IdxVector<3> RefElement<3>::interact<0,2>(unsigned int i)
{   OLD_ASSERT(i < RefElement<3>::n_sides, "Index out of bounds.");
    return side_nodes_[i];}

/// For node i {0,1,2,3}, give me indices of sides.
template<> template<> inline const IdxVector<3> RefElement<3>::interact<2,0>(unsigned int i)
{   OLD_ASSERT(i < RefElement<3>::n_sides, "Index out of bounds.");
    return node_sides_[i];}
    
/// For line i {0,1,2,3}, give me indices of sides.
template<> template<> inline const IdxVector<2> RefElement<3>::interact<2,1>(unsigned int i)
{   OLD_ASSERT(i < RefElement<3>::n_lines, "Index out of bounds.");
    return line_sides_[i];}

/// For side i {0,1,2}, give me indices of its lines.
template<> template<> inline const IdxVector<3> RefElement<3>::interact<1,2>(unsigned int i)
{   OLD_ASSERT(i < RefElement<3>::n_sides, "Index out of bounds.");
    return side_lines_[i];}
    
template<unsigned int dim> template<unsigned int OutDim, unsigned int InDim> 
inline const IdxVector< (InDim>OutDim ? InDim+1 : dim-InDim) > RefElement<dim>::interact(unsigned int i)
{   ASSERT_LT_DBG(OutDim, dim);
    ASSERT_LT_DBG(InDim, dim);}

template<unsigned int dim>
template < template <unsigned int OutDim, unsigned int InDim> class TInteraction, unsigned int OutDim, unsigned int InDim>
inline  const IdxVector< (InDim>OutDim ? InDim+1 : dim-InDim) > RefElement<dim>::interact( TInteraction<OutDim,InDim> interaction )
{
    return interact_<OutDim,InDim>(interaction.i_);
}
    
#endif /* REF_ELEMENT_HH_ */<|MERGE_RESOLUTION|>--- conflicted
+++ resolved
@@ -120,27 +120,6 @@
  * 1        [1,0]              1        [1,0,0]            1        [1,0,0,0]
  *                             2        [0,1,0]            2        [0,1,0,0]
  *                                                         3        [0,0,1,0]
-<<<<<<< HEAD
- */
-
-/** Auxilliary class representing vector of indices (unsigned int).
- * @tparam Size is the fixed size of the vector.
- */
-template<unsigned int Size>
-class IdxVector{
-    unsigned int data_[Size];   ///< Array with indices.
-    
-    public:
-        /// Constructor taking in array of indices.
-        IdxVector(std::array<unsigned int,Size> data_in);
-        /// Constructor enabling creating object with initializer list {...}.
-        IdxVector(std::initializer_list<unsigned int> data_in);
-        /// Getter for index @p idx.
-        unsigned int operator[](unsigned int idx) const;
-};
-
-
-=======
  */
 
 /** Auxilliary class representing vector of indices (unsigned int).
@@ -177,7 +156,6 @@
     unsigned int i_;
 };
 
->>>>>>> 72ad5c8b
 template<unsigned int dim>
 class RefElement
 {
@@ -303,13 +281,8 @@
 	static unsigned int permutation_index(unsigned int p[n_nodes_per_side]);
 
     /** @brief Converts from local to barycentric coordinates.
-<<<<<<< HEAD
-     * @param lp point in local coordinates
-     * @return point in barycentric coordinates
-=======
      * @param lp point in local coordinates (x,y)
      * @return point in barycentric coordinates (1-x-y, x, y)
->>>>>>> 72ad5c8b
      */
     static BaryPoint local_to_bary(const LocalPoint& lp);
     
@@ -375,49 +348,6 @@
      * @param sub_simplex_idx - id of sub-simplex on a simplex
      */
     template<unsigned int subdim> static BaryPoint interpolate(arma::vec::fixed<subdim+1> coord, int sub_simplex_idx);
-<<<<<<< HEAD
-
-    /**
-     * Basic line interpolation.
-     */
-    static BaryPoint line_barycentric_interpolation(BaryPoint first_coords, 
-                                                    BaryPoint second_coords, 
-                                                    double first_theta, double second_theta, double theta);
-
-    /**
-     * This method serves as an interface to topology information of the reference element.
-     * It returns indices of OutDim-dimensional object
-     * of InDim-dimnesional object of given index
-     * in dim-dimnesional reference element.
-     * @tparam OutDim - output dimension (give me node-0, line-1, side-2), <= dim
-     * @tparam InDim - input dimension (for node-0, line-1, side-2), <= dim
-     * @return vector of indices represented by @p IdxVector object.
-     * 
-     * possible calls:
-     *  dim    OutDim  InDim  return
-     * 1,2,3   0       1      InDim+1   - give me indices of nodes of line of given index
-     *   3     0       2      InDim+1   - give me indices of nodes of a side (triangle) of given index
-     *   3     1       2      InDim+1   - give me indices of lines of side (triangle) of given index
-     *                               
-     * 1,2,3   1       0     dim-InDim  - give me indices of lines with common node of given index
-     *   3     2       0     dim-InDim  - give me indices of sides (triangles) with common node of given index
-     *   3     2       1     dim-InDim  - give me indices of sides (triangles) with common line of given index 
-     * 
-     */
-    template<unsigned int OutDim, unsigned int InDim> 
-    static const IdxVector< (InDim>OutDim ? InDim+1 : dim-InDim) > interact(unsigned int index);
-
-private:
-    static const IdxVector<n_nodes_per_line> line_nodes_[n_lines]; ///< For given line, returns its nodes indices.
-    static const IdxVector<n_lines_per_node> node_lines_[n_nodes]; ///< For given node, returns lines indices.
-    static const IdxVector<n_nodes_per_side> side_nodes_[n_sides]; ///< For given side, returns nodes indices. For @p dim == 3.
-    static const IdxVector<n_sides_per_node> node_sides_[n_nodes]; ///< For given node, returns sides indices. For @p dim == 3.
-    static const IdxVector<n_sides_per_line> line_sides_[n_lines]; ///< For given line, returns sides indices. For @p dim == 3.
-    static const IdxVector<n_lines_per_side> side_lines_[n_sides]; ///< For given side, returns lines indices. For @p dim == 3.
-
-    //TODO: implement for 1d and 2d
-    static const IdxVector<n_lines> topology_zeros_[dim];   ///< Maps the zero mask of the barycentric coordinates to topology indices.
-=======
 
 
     /**
@@ -499,7 +429,6 @@
         }
     
         return bary_c;
->>>>>>> 72ad5c8b
 };
 
 template<unsigned int dim>
@@ -540,47 +469,7 @@
 template<> template<> inline unsigned int RefElement<1>::count<0>()
 { return n_nodes; }
 
-
-
-/************************* template implementation ****************************/
-
 template<unsigned int dim>
-<<<<<<< HEAD
-template<unsigned int subdim> 
-arma::mat::fixed<dim+1,subdim+1> RefElement<dim>::bary_coords(unsigned int sid){
-        OLD_ASSERT(subdim < dim, "Dimension mismatch!");
-        arma::mat::fixed<dim+1,subdim+1> bary_c;
-        
-        if(subdim == 2)
-        for(unsigned int i = 0; i < subdim+1; i++){
-            unsigned int i_sub_node = (i+1)%dim;
-            bary_c.col(i) = node_barycentric_coords(interact<0,subdim>(sid)[i_sub_node]);
-        }       
-        else if(subdim == 1)
-        for(unsigned int i = 0; i < subdim+1; i++){
-            bary_c.col(i) = node_barycentric_coords(interact<0,subdim>(sid)[1-i]);
-        }
-    
-        return bary_c;
-};
-
-template<unsigned int dim>
-template<unsigned int subdim> 
-auto RefElement<dim>::interpolate(arma::vec::fixed<subdim+1> coord, int sub_simplex_idx) -> BaryPoint
-{
-    return RefElement<dim>::bary_coords<subdim>(sub_simplex_idx)*coord;
-};
-
-template <unsigned int Size>
-IdxVector<Size>::IdxVector(std::array<unsigned int,Size> data_in)
-: data_(data_in){}
-
-template <unsigned int Size>
-IdxVector<Size>::IdxVector(std::initializer_list<unsigned int> data_in)
-{
-    OLD_ASSERT(data_in.size() == Size, "Incorrect data size.");
-    std::copy(data_in.begin(), data_in.end(), data_);
-=======
 template<unsigned int subdim>
 unsigned int RefElement<dim>::topology_idx(unsigned int zeros_positions)
 {
@@ -589,39 +478,8 @@
     }
     ASSERT(0).error("Undefined zero pattern.");
     return -1;
->>>>>>> 72ad5c8b
 }
 
-template <unsigned int Size>
-inline unsigned int IdxVector<Size>::operator[](unsigned int idx) const
-{   OLD_ASSERT(idx < Size, "Index out of bounds.");
-    return data_[idx]; }
-    
-
-
-template<> template<> inline unsigned int RefElement<3>::count<0>()
-{ return n_nodes; }
-template<> template<> inline unsigned int RefElement<3>::count<1>()
-{ return n_lines; }
-template<> template<> inline unsigned int RefElement<3>::count<2>()
-{ return n_sides; }
-template<> template<> inline unsigned int RefElement<2>::count<0>()
-{ return n_nodes; }
-template<> template<> inline unsigned int RefElement<2>::count<1>()
-{ return n_lines; }
-template<> template<> inline unsigned int RefElement<1>::count<0>()
-{ return n_nodes; }
-
-template<unsigned int dim>
-template<unsigned int subdim>
-unsigned int RefElement<dim>::topology_idx(unsigned int zeros_positions)
-{
-    for(unsigned int i=0; i < RefElement<dim>::count<subdim>(); i++){
-        if(zeros_positions == topology_zeros_[subdim][i]) return i;
-    }
-    OLD_ASSERT(0, "Undefined zero pattern.");
-    return -1;
-}
 
 /// This function is for "side_nodes" - for given side, give me nodes (0->0, 1->1).
 template<> template<> inline const IdxVector<1> RefElement<1>::interact_<0,0>(unsigned int i)
@@ -686,65 +544,6 @@
     //ASSERT_LT_DBG(InDim, dim);
 }
 
-/// This function is for "side_nodes" - for given side, give me nodes (0->0, 1->1).
-template<> template<> inline const IdxVector<1> RefElement<1>::interact<0,0>(unsigned int i)
-{   OLD_ASSERT(i < RefElement<1>::n_nodes, "Index out of bounds.");
-    return IdxVector<1>({i});}
-
-/// For line i {0}, give me indices of its nodes.
-template<> template<> inline const IdxVector<2> RefElement<1>::interact<0,1>(unsigned int i)
-{   OLD_ASSERT(i < RefElement<1>::n_lines, "Index out of bounds.");
-    return line_nodes_[i];}
-
-/// For line i {0,1,2}, give me indices of its nodes.
-template<> template<> inline const IdxVector<2> RefElement<2>::interact<0,1>(unsigned int i)
-{   OLD_ASSERT(i < RefElement<2>::n_lines, "Index out of bounds.");
-    return line_nodes_[i];}
-
-/// For line i {0,1,2,3,4,5}, give me indices of its nodes.
-template<> template<> inline const IdxVector<2> RefElement<3>::interact<0,1>(unsigned int i)
-{   OLD_ASSERT(i < RefElement<3>::n_lines, "Index out of bounds.");
-    return line_nodes_[i];}
-
-/// For node i {0,1}, give me indices of lines.
-template<> template<> inline const IdxVector<1> RefElement<1>::interact<1,0>(unsigned int i)
-{   OLD_ASSERT(i < RefElement<1>::n_nodes, "Index out of bounds.");
-    return node_lines_[i];}
-
-/// For node i {0,1,2}, give me indices of lines.
-template<> template<> inline const IdxVector<2> RefElement<2>::interact<1,0>(unsigned int i)
-{   OLD_ASSERT(i < RefElement<2>::n_nodes, "Index out of bounds.");
-    return node_lines_[i];}
-
-/// For node i {0,1,2,3}, give me indices of lines.
-template<> template<> inline const IdxVector<3> RefElement<3>::interact<1,0>(unsigned int i)
-{   OLD_ASSERT(i < RefElement<3>::n_nodes, "Index out of bounds.");
-    return node_lines_[i];}
-    
-/// For side i {0,1,2}, give me indices of its nodes.
-template<> template<> inline const IdxVector<3> RefElement<3>::interact<0,2>(unsigned int i)
-{   OLD_ASSERT(i < RefElement<3>::n_sides, "Index out of bounds.");
-    return side_nodes_[i];}
-
-/// For node i {0,1,2,3}, give me indices of sides.
-template<> template<> inline const IdxVector<3> RefElement<3>::interact<2,0>(unsigned int i)
-{   OLD_ASSERT(i < RefElement<3>::n_sides, "Index out of bounds.");
-    return node_sides_[i];}
-    
-/// For line i {0,1,2,3}, give me indices of sides.
-template<> template<> inline const IdxVector<2> RefElement<3>::interact<2,1>(unsigned int i)
-{   OLD_ASSERT(i < RefElement<3>::n_lines, "Index out of bounds.");
-    return line_sides_[i];}
-
-/// For side i {0,1,2}, give me indices of its lines.
-template<> template<> inline const IdxVector<3> RefElement<3>::interact<1,2>(unsigned int i)
-{   OLD_ASSERT(i < RefElement<3>::n_sides, "Index out of bounds.");
-    return side_lines_[i];}
-    
-template<unsigned int dim> template<unsigned int OutDim, unsigned int InDim> 
-inline const IdxVector< (InDim>OutDim ? InDim+1 : dim-InDim) > RefElement<dim>::interact(unsigned int i)
-{   ASSERT_LT_DBG(OutDim, dim);
-    ASSERT_LT_DBG(InDim, dim);}
 
 template<unsigned int dim>
 template < template <unsigned int OutDim, unsigned int InDim> class TInteraction, unsigned int OutDim, unsigned int InDim>

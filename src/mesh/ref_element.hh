--- conflicted
+++ resolved
@@ -143,40 +143,25 @@
 class RefElement
 {
 public:
-<<<<<<< HEAD
-        
-=======
     typedef arma::vec::fixed<dim> LocalPoint;
     typedef arma::vec::fixed<dim+1> BaryPoint; // barycentric coordinates
     typedef arma::vec::fixed<dim> FaceBaryPoint;
-
->>>>>>> f77ab9df
+        
 	/**
 	 * Return coordinates of given node.
      * @see the class documentation @p RefElement
 	 * @param nid Node number.
      * NOTE: Implementation is dependent on current node and side numbering.
 	 */
-<<<<<<< HEAD
-	static arma::vec::fixed<dim> node_coords(unsigned int nid);
+	static LocalPoint node_coords(unsigned int nid);
     
     /**
      * Return barycentric coordinates of given node.
      * @see the class documentation @p RefElement
      * @param nid Node number.
      */
-    static arma::vec::fixed<dim+1> node_barycentric_coords(unsigned int nid);
-    
-=======
-	static LocalPoint node_coords(unsigned int nid);
-
-	/**
-	 * Return barycentric coordinates of given node.
-	 * @param nid Node number.
-	 */
 	static BaryPoint node_barycentric_coords(unsigned int nid);
-
->>>>>>> f77ab9df
+    
 	/**
 	 * Compute normal vector to a given side.
 	 * @param sid Side number.
@@ -271,6 +256,31 @@
 	 * @param p Permutation of nodes.
 	 */
 	static unsigned int permutation_index(unsigned int p[n_nodes_per_side]);
+
+	typedef std::vector<BaryPoint> BarycentricUnitVec;
+
+	/**
+	 * Used in the clip method.
+	 */
+	static BarycentricUnitVec make_bary_unit_vec();
+
+    /**
+     * For given barycentric coordinates on the ref element returns barycentric coordinates
+     * on the ref. element of given face. Assumes that the input point is on the face.
+     * Barycentric order: (local_coords, complanatory)
+     */
+    static FaceBaryPoint barycentric_on_face(const BaryPoint &barycentric, unsigned int i_face);
+
+    /**
+     * For given barycentric coordinates on the face returns barycentric coordinates
+     * on the ref. element.
+     * Barycentric order: (local_coords, complanatory)
+     */
+    static BaryPoint barycentric_from_face(const FaceBaryPoint &face_barycentric, unsigned int i_face);
+
+
+    typedef const std::vector<LocalPoint> & CentersList;
+    static CentersList centers_of_subelements(unsigned int sub_dim);
     
     /**
      * According to positions of zeros in barycentric coordinates, it gives the index of subdim-simplex
@@ -311,7 +321,6 @@
                                                                   arma::vec::fixed<dim+1> second_coords, 
                                                                   double first_theta, double second_theta, double theta);
 
-<<<<<<< HEAD
     /**
      * This method serves as an interface to topology information of the reference element.
      * It returns indices of OutDim-dimensional object
@@ -345,33 +354,6 @@
 
     //TODO: implement for 1d and 2d
     static const IdxVector<n_lines> topology_zeros_[dim];   ///< Maps the zero mask of the barycentric coordinates to topology indices.
-=======
-	typedef std::vector<BaryPoint> BarycentricUnitVec;
-
-	/**
-	 * Used in the clip method.
-	 */
-	static BarycentricUnitVec make_bary_unit_vec();
-
-    /**
-     * For given barycentric coordinates on the ref element returns barycentric coordinates
-     * on the ref. element of given face. Assumes that the input point is on the face.
-     * Barycentric order: (local_coords, complanatory)
-     */
-    static FaceBaryPoint barycentric_on_face(const BaryPoint &barycentric, unsigned int i_face);
-
-    /**
-     * For given barycentric coordinates on the face returns barycentric coordinates
-     * on the ref. element.
-     * Barycentric order: (local_coords, complanatory)
-     */
-    static BaryPoint barycentric_from_face(const FaceBaryPoint &face_barycentric, unsigned int i_face);
-
-
-    typedef const std::vector<LocalPoint> & CentersList;
-    static CentersList centers_of_subelements(unsigned int sub_dim);
-
->>>>>>> f77ab9df
 };
 
 

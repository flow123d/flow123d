/*!
 *
 * Copyright (C) 2007 Technical University of Liberec.  All rights reserved.
 *
 * Please make a following refer to Flow123d on your project site if you use the program for any purpose,
 * especially for academic research:
 * Flow123d, Research Centre: Advanced Remedial Technologies, Technical University of Liberec, Czech Republic
 *
 * This program is free software; you can redistribute it and/or modify it under the terms
 * of the GNU General Public License version 3 as published by the Free Software Foundation.
 *
 * This program is distributed in the hope that it will be useful, but WITHOUT ANY WARRANTY;
 * without even the implied warranty of MERCHANTABILITY or FITNESS FOR A PARTICULAR PURPOSE.
 * See the GNU General Public License for more details.
 *
 * You should have received a copy of the GNU General Public License along with this program; if not,
 * write to the Free Software Foundation, Inc., 59 Temple Place - Suite 330, Boston, MA 021110-1307, USA.
 *
 *
 * $Id$
 * $Revision$
 * $LastChangedBy$
 * $LastChangedDate$
 *
 *
 * @file   msh_gmshreader.h
 * @author dalibor
 *
 * @date October 3, 2010, 11:23 AM
 */

#ifndef _GMSHMESHREADER_H
#define	_GMSHMESHREADER_H

#include <string>
#include <istream>
#include <vector>
#include <map>


#include "system/tokenizer.hh"
#include "mesh/region.hh"
#include "input/accessors.hh"

class Mesh;
class FilePath;



/***********************************
 * Structure to store the information from a header of \\$ElementData section.
 *
 * Format of GMSH ASCII data sections
 *
   number-of-string-tags (== 2)
     field_name
     interpolation_scheme_name
   number-of-real-tags (==1)
     time_of_dataset
   number-of-integer-tags
     time_step_index (starting from zero)
     number_of_field_components (1, 3, or 9 - i.e. 3d scalar, vector or tensor data)
     number_of entities (nodes or elements)
     partition_index (0 == no partition, not clear if GMSH support reading different partition from different files)
   elm-number value ...
*
*/

struct GMSH_DataHeader {
    /// True if the stream position is just after the header.
    /// False either before first header is found or at EOF.
    bool actual;
    std::string field_name;
    /// Currently ont used
    std::string interpolation_scheme;
    double time;
    /// Currently ont used
    unsigned int time_index;
    /// Number of values on one row
    unsigned int n_components;
    /// Number of rows
    unsigned int n_entities;
    /// ?? Currently ont used
    unsigned int partition_index;
    /// Position of data in mesh file
    Tokenizer::Position position;
};


class GmshMeshReader {
public:
<<<<<<< HEAD
=======
	TYPEDEF_ERR_INFO(EI_FieldName, std::string);
	TYPEDEF_ERR_INFO(EI_GMSHFile, std::string);
	TYPEDEF_ERR_INFO(EI_Time, double);
	DECLARE_INPUT_EXCEPTION(ExcFieldNameNotFound,
			<< "No data for field: "<< EI_FieldName::qval
			<< " and time: "<< EI_Time::val
			<< " in the input file: "<< EI_GMSHFile::qval);

>>>>>>> 68b028de
	/**
	 * Map of ElementData sections in GMSH file.
	 *
	 * For each field_name contains vector of GMSH_DataHeader.
	 * Headers are sorted by time in ascending order.
	 */
	typedef typename std::map< std::string, std::vector<GMSH_DataHeader> > HeaderTable;

    /**
     * Construct the GMSH format reader from given filename.
     * This opens the file for reading.
     */
    GmshMeshReader(const FilePath &file_name);
    /**
     * Construct the GMSH format reader from given input stream.
     * The input stream should be correctly opened. To get correct information about
     * line numbers there should be no previous reading from the stream.
     */
    GmshMeshReader(std::istream &in);

    /**
     * Destructor close the file if opened.
     */
    ~GmshMeshReader();

    /**
     *  Reads @p mesh from the GMSH file.
     *  Optional map el_to_reg_map can be used to override region of some elements provided by GMSH file.
     *  Input of the mesh allows changing regions within the input CON file.
     */
    void read_mesh(Mesh* mesh, const RegionDB::MapElementIDToRegionID *el_to_reg_map=NULL);

    /**
     *  Reads ElementData sections of opened GMSH file. The file is serached for the \\$ElementData section with header
     *  that match the given @p search_header (same field_name, time of the next section is the first greater then
     *  that given in the @p search_header). If such section has not been yet read, we read the data section into
     *  raw buffer @p data. The map @p id_to_idx is used to convert IDs that marks individual input rows/entities into
     *  indexes to the raw buffer. The buffer must have size at least @p search_header.n_components * @p search_header.n_entities.
     *  Indexes in the map must be smaller then @p search_header.n_entities.
     *  If the @p data buffer is updated we set search_header.actual to true.
     *
     *  Possible optimizations:
     *  If the map ID lookup seem slow, we may assume that IDs are in increasing order, use simple array of IDs instead of map
     *  and just check that they comes in in correct order.
     */
    void read_element_data( GMSH_DataHeader &search_header,
            double *data, std::vector<int> const & el_ids);

private:
    /**
     * Read section '$PhysicalNames' of the GMSH file and save the physical sections as regions in the RegionDB.
     *
     * Region Labels starting with '!' are treated as boundary regions. Elements of these regions are used just to
     * assign regions to the boundary and are not used in actual FEM computations.
     */
    void read_physical_names(Tokenizer &in, Mesh * mesh);

    /**
     * private method for reading of nodes
     */
    void read_nodes(Tokenizer &in, Mesh*);
    /**
     *  Method for reading of elements.
     *  Optional map el_to_reg_map can be used to override region of some elements provided by GMSH file.
     *  Input of the mesh allows changing regions within the input CON file.
     *
     */
    void read_elements(Tokenizer &in, Mesh*, const RegionDB::MapElementIDToRegionID *el_to_reg_map=NULL);
    /**
     * Reads the header from the tokenizer @p tok and return it as the second parameter.
     */
    void read_data_header(Tokenizer &tok, GMSH_DataHeader &head);
    /**
     * Reads table of ElementData headers from the tokenizer file.
     */
    void make_header_table();
    /**
     * Finds GMSH data header for ElementData given by time and field_name and return it as the first parameter.
     */
    GMSH_DataHeader & find_header(double time, std::string field_name);


    /// Tokenizer used for reading ASCII GMSH file format.
    Tokenizer tok_;
    /// Table with data of ElementData headers
    HeaderTable header_table_;
};

#endif	/* _GMSHMESHREADER_H */

<|MERGE_RESOLUTION|>--- conflicted
+++ resolved
@@ -89,8 +89,6 @@
 
 class GmshMeshReader {
 public:
-<<<<<<< HEAD
-=======
 	TYPEDEF_ERR_INFO(EI_FieldName, std::string);
 	TYPEDEF_ERR_INFO(EI_GMSHFile, std::string);
 	TYPEDEF_ERR_INFO(EI_Time, double);
@@ -99,7 +97,6 @@
 			<< " and time: "<< EI_Time::val
 			<< " in the input file: "<< EI_GMSHFile::qval);
 
->>>>>>> 68b028de
 	/**
 	 * Map of ElementData sections in GMSH file.
 	 *

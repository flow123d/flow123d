/*!
 *
﻿ * Copyright (C) 2015 Technical University of Liberec.  All rights reserved.
 * 
 * This program is free software; you can redistribute it and/or modify it under
 * the terms of the GNU General Public License version 3 as published by the
 * Free Software Foundation. (http://www.gnu.org/licenses/gpl-3.0.en.html)
 * 
 * This program is distributed in the hope that it will be useful, but WITHOUT
 * ANY WARRANTY; without even the implied warranty of MERCHANTABILITY or FITNESS
 * FOR A PARTICULAR PURPOSE.  See the GNU General Public License for more details.
 *
 * 
 * @file    ref_element.cc
 * @brief   Class RefElement defines numbering of vertices, sides, calculation of normal vectors etc.
 * @author  Jan Stebel
 */

#include "system/global_defs.h"
#include "system/system.hh"
#include "mesh/ref_element.hh"



using namespace arma;
using namespace std;

<<<<<<< HEAD
template<unsigned int n>
=======
template<std::size_t n>
>>>>>>> 72ad5c8b
std::vector< std::vector<unsigned int> > _array_to_vec( const IdxVector<n> array[], unsigned int m) {
    std::vector< std::vector<unsigned int> > vec(m);
    for(unsigned int i=0; i<m; i++)
        for(unsigned int j=0;j<n; j++)
            vec[i].push_back(array[i][j]);
    return vec;
}

// template<unsigned int n>
// std::vector< std::vector<unsigned int> > _array_to_vec( const unsigned int array[][n], unsigned int m) {
//     std::vector< std::vector<unsigned int> > vec(m);
//     for(unsigned int i=0; i<m; i++)
//         for(unsigned int j=0;j<n; j++)
//             vec[i].push_back(array[i][j]);
//     return vec;
// }

    
    
template<> const IdxVector<2> RefElement<1>::line_nodes_[] = {
        {0,1}
};

template<> const IdxVector<2> RefElement<2>::line_nodes_[] = {
        {0,1},
        {0,2},
        {1,2}
};

template<> const IdxVector<2> RefElement<3>::line_nodes_[] = {
<<<<<<< HEAD
        {0,1},
        {0,2},
        {1,2},
        {0,3},
        {1,3},
        {2,3}
=======
        {0,1},	//0
        {0,2},  //1
        {0,3},  //2 <-3 (fixed order)
        {1,2},  //3 <-2
        {1,3},  //4
        {2,3}   //5
>>>>>>> 72ad5c8b
};


template<> const IdxVector<1> RefElement<1>::node_lines_[] = {
     {0},
     {0}
};

template<> const IdxVector<2> RefElement<2>::node_lines_[] = {
     {1,0},
     {0,2},
     {2,1}
};

<<<<<<< HEAD
//TODO: what should be the order ??
template<> const IdxVector<3> RefElement<3>::node_lines_[] = {
     {0,1,3},
     {0,2,4},
     {1,2,5},
     {3,4,5},
=======
// Order clockwise looking over the vertex to center; smallest index first
template<> const IdxVector<3> RefElement<3>::node_lines_[] = {
     {0,1,2},
     {0,4,3},
     {1,3,5},
     {2,5,4},
>>>>>>> 72ad5c8b
};


//TODO: what should be the order ??
template<> const IdxVector<3> RefElement<3>::side_nodes_[] = {
        { 0, 1, 2 },
        { 0, 1, 3 },
        { 0, 2, 3 },
        { 1, 2, 3 }
};

<<<<<<< HEAD
//TODO: what should be the order ??
template<> const IdxVector<3> RefElement<3>::node_sides_[] = {
=======
// Lexicographic order.
template<> const IdxVector<3> RefElement<3>::side_nodes_[] = {
>>>>>>> 72ad5c8b
        { 0, 1, 2 },
        { 0, 1, 3 },
        { 0, 2, 3 },
        { 1, 2, 3 }
<<<<<<< HEAD
};

template<> const IdxVector<2> RefElement<3>::line_sides_[] = {
     {0,1},
     {2,0},
     {0,3},
     {1,2},
     {3,1},
     {2,3}
};


template<> const IdxVector<3> RefElement<3>::side_lines_[] = {
        {0,1,2},
        {0,3,4},
        {1,3,5},
        {2,4,5}
=======
>>>>>>> 72ad5c8b
};

// Order clockwise, faces opposite to the lines from node_lines.
template<> const IdxVector<3> RefElement<3>::node_sides_[] = {
        { 2, 1, 0 },
        { 3, 0, 1 },
        { 3, 2, 0 },
        { 3, 1, 2 }
};

// faces ordered clock wise with respect to edge shifted to center of tetrahedron
template<> const IdxVector<2> RefElement<3>::line_sides_[] = {
     {0,1},
     {2,0},
     {1,2},
     {0,3},
     {3,1},
     {2,3}
};

<<<<<<< HEAD
template<> const unsigned int RefElement<1>::side_permutations[][n_nodes_per_side] = { { 0 } };

template<> const unsigned int RefElement<2>::side_permutations[][n_nodes_per_side] = { { 0, 1 }, { 1, 0 } };

template<> const unsigned int RefElement<3>::side_permutations[][n_nodes_per_side] = {
		{ 0, 1, 2 },
		{ 0, 2, 1 },
		{ 1, 0, 2 },
		{ 1, 2, 0 },
		{ 2, 0, 1 },
		{ 2, 1, 0 }
};


template<> const IdxVector<3> RefElement<2>::topology_zeros_[] = {
   {(1 << 0) | (1 << 1),  //node 0
    (1 << 0) | (1 << 2),  //node 1
    (1 << 1) | (1 << 2)}, //node 2
   {(1 << 0),  //line 0
    (1 << 1),  //line 1
    (1 << 2)}  //line 2
=======

template<> const IdxVector<3> RefElement<3>::side_lines_[] = {
        {0,1,3},
        {0,2,4},
        {1,2,5},
        {3,4,5}
>>>>>>> 72ad5c8b
};

template<> const IdxVector<6> RefElement<3>::topology_zeros_[] = {
   {(unsigned int)~(1 << 3) - ~(15),  //node 0
    (unsigned int)~(1 << 2) - ~(15),  //node 1
    (unsigned int)~(1 << 1) - ~(15),  //node 2
    (unsigned int)~(1 << 0) - ~(15),  //node 3
    0,
    0},
   {(1 << 0) | (1 << 1),    //line 0
    (1 << 0) | (1 << 2),    //line 1
    (1 << 0) | (1 << 3),    //line 2
    (1 << 1) | (1 << 2),    //line 3
    (1 << 1) | (1 << 3),    //line 4
    (1 << 2) | (1 << 3)},   //line 5
   {1 << 0,    //side 0
    1 << 1,    //side 1
    1 << 2,    //side 2
    1 << 3,    //side 3
    0,
    0}
};

<<<<<<< HEAD
=======

template<> const unsigned int RefElement<1>::side_permutations[][n_nodes_per_side] = { { 0 } };

template<> const unsigned int RefElement<2>::side_permutations[][n_nodes_per_side] = { { 0, 1 }, { 1, 0 } };

template<> const unsigned int RefElement<3>::side_permutations[][n_nodes_per_side] = {
		{ 0, 1, 2 },
		{ 0, 2, 1 },
		{ 1, 0, 2 },
		{ 1, 2, 0 },
		{ 2, 0, 1 },
		{ 2, 1, 0 }
};


template<> const IdxVector<3> RefElement<2>::topology_zeros_[] = {
   {(1 << 0) | (1 << 1),  //node 0
    (1 << 0) | (1 << 2),  //node 1
    (1 << 1) | (1 << 2)}, //node 2
   {(1 << 0),  //line 0
    (1 << 1),  //line 1
    (1 << 2)}  //line 2
};

template<> const IdxVector<6> RefElement<3>::topology_zeros_[] = {
   {(1 << 1) | (1 << 2) | (1 << 3),  //node 0
    (1 << 0) | (1 << 2) | (1 << 3),  //node 1
    (1 << 0) | (1 << 1) | (1 << 3),  //node 2
    (1 << 0) | (1 << 1) | (1 << 2),  //node 3
    0,
    0},
   {(1 << 2) | (1 << 3),    //line 0
    (1 << 1) | (1 << 3),    //line 1
    (1 << 1) | (1 << 2),    //line 2
    (1 << 0) | (1 << 3),    //line 3
    (1 << 0) | (1 << 2),    //line 4
    (1 << 0) | (1 << 1)},   //line 5
   {1 << 3,    //side 0
    1 << 2,    //side 1
    1 << 1,    //side 2
    1 << 0,    //side 3
    0,
    0}
};

>>>>>>> 72ad5c8b
// template<> const unsigned int RefElement<1>::side_nodes[][1] = {
// 		{ 0 },
// 		{ 1 }
// };
// 
// template<> const unsigned int RefElement<2>::side_nodes[][2] = {
// 		{ 0, 1 },
// 		{ 0, 2 },
// 		{ 1, 2 }
// };
// 
// template<> const unsigned int RefElement<3>::side_nodes[][3] = {
// 		{ 0, 1, 2 },
// 		{ 0, 1, 3 },
// 		{ 0, 2, 3 },
// 		{ 1, 2, 3 }
// };
// 
// 
// 
// template<> const unsigned int RefElement<3>::side_lines[][3] = {
//         {0,1,2},
//         {0,3,4},
//         {1,3,5},
//         {2,4,5}
// };
// 
// 
// template<> const unsigned int RefElement<1>::line_nodes[][2] = {
//         {0,1}
// };
// 
// template<> const unsigned int RefElement<2>::line_nodes[][2] = {
//         {0,1},
//         {0,2},
//         {1,2}
// };
// 
// template<> const unsigned int RefElement<3>::line_nodes[][2] = {
//         {0,1},
//         {0,2},
//         {1,2},
//         {0,3},
//         {1,3},
//         {2,3}
// };
// 
// 
// /**
//  * Indexes of sides for each line - with right orientation
//  */
// 
// template<> const unsigned int RefElement<3>::line_sides[][2] = {
//      {0,1},
//      {2,0},
//      {0,3},
//      {1,2},
//      {3,1},
//      {2,3}
// };
// 
// /**
//  * Indexes of sides for each line - for Simplex<2>, with right orientation
//  */
// template<> const unsigned int RefElement<2>::line_sides[][2] = {
//      {1,0},
//      {0,2},
//      {2,1}
// };


// 0: nodes of nodes
// 1: nodes of lines
// 2: nodes of sides
// 3: nodes of tetrahedron
template<> const std::vector< std::vector< std::vector<unsigned int> > > RefElement<1>::nodes_of_subelements = {
        { {0},{1} },
        _array_to_vec(line_nodes_, n_lines)
};

template<> const std::vector< std::vector< std::vector<unsigned int> > > RefElement<2>::nodes_of_subelements = {
        { {0}, {1}, {2} },
        _array_to_vec(line_nodes_, n_lines),
        { {0,1,2} }
};

template<> const std::vector< std::vector< std::vector<unsigned int> > > RefElement<3>::nodes_of_subelements = {
        { {0}, {1}, {2}, {3} },
        _array_to_vec(line_nodes_, n_lines),
        _array_to_vec(side_nodes_, n_sides),
        { {0,1,2,3} }
};


template<unsigned int dim>
vec::fixed<dim> RefElement<dim>::node_coords(unsigned int nid)
{
	ASSERT_LT_DBG(nid, n_nodes).error("Node number is out of range!");

	vec::fixed<dim> p;
	p.zeros();

    if (nid > 0)
        p(nid-1) = 1;

	return p;
}


template<unsigned int dim>
vec::fixed<dim+1> RefElement<dim>::node_barycentric_coords(unsigned int nid)
{
	ASSERT_LT_DBG(nid, n_nodes).error("Node number is out of range!");

    vec::fixed<dim+1> p;
    p.zeros();

// this is by VF    
//     p(nid) = 1;

    if (nid == 0)
        p(dim) = 1;
    else
        p(nid-1) = 1;
    
    return p;
}

template<unsigned int dim>
auto RefElement<dim>::local_to_bary(const LocalPoint& lp) -> BaryPoint
{
    ASSERT_EQ_DBG(lp.n_rows, dim);
    BaryPoint bp;
<<<<<<< HEAD
    bp.rows(0, dim - 1) = lp;
    bp( dim ) = 1.0 - arma::sum(lp);
    return bp;
=======
    bp.rows(1, dim ) = lp;
    bp( 0 ) = 1.0 - arma::sum(lp);
    return bp;

    // new armadillo
    // return arma::join_col( arma::vec::fixed<1>( { 1.0 - arma::sum( local )} ), local);

>>>>>>> 72ad5c8b
}

template<unsigned int dim>
auto RefElement<dim>::bary_to_local(const BaryPoint& bp) -> LocalPoint
{
    ASSERT_EQ_DBG(bp.n_rows, dim+1);
<<<<<<< HEAD
    LocalPoint lp = bp.rows(0, dim - 1);
=======
    LocalPoint lp = bp.rows(1, dim);
>>>>>>> 72ad5c8b
    return lp;
}

template<unsigned int dim>
inline unsigned int RefElement<dim>::oposite_node(unsigned int sid)
{
    return n_sides - sid - 1;
}


template<unsigned int dim>
unsigned int RefElement<dim>::normal_orientation(unsigned int sid)
{
<<<<<<< HEAD
    OLD_ASSERT(sid < n_sides, "Side number is out of range!");
=======
    ASSERT_LT_DBG(sid, n_sides).error("Side number is out of range!");
>>>>>>> 72ad5c8b

    return sid % 2;
}


template<>
vec::fixed<1> RefElement<1>::normal_vector(unsigned int sid)
{
	ASSERT_LT_DBG(sid, n_sides).error("Side number is out of range!");

    return node_coords(sid) - node_coords(1-sid);
}

template<>
vec::fixed<2> RefElement<2>::normal_vector(unsigned int sid)
{
<<<<<<< HEAD
	OLD_ASSERT(sid < n_sides, "Side number is out of range!");
=======
	ASSERT_LT_DBG(sid, n_sides).error("Side number is out of range!");
>>>>>>> 72ad5c8b
    vec::fixed<2> barycenter, bar_side, n, t;

    // tangent vector along line
    t = node_coords(line_nodes_[sid][1]) - node_coords(line_nodes_[sid][0]);
    // barycenter coordinates
    barycenter.fill(1./3);
    // vector from barycenter to the side
    bar_side = node_coords(line_nodes_[sid][0]) - barycenter;
    // normal vector to side (modulo sign)
    n(0) = -t(1);
    n(1) = t(0);
    n /= norm(n,2);
    // check sign of normal vector
    if (dot(n,bar_side) < 0) n *= -1;

    return n;
}

template<>
vec::fixed<3> RefElement<3>::normal_vector(unsigned int sid)
{
<<<<<<< HEAD
	OLD_ASSERT(sid < n_sides, "Side number is out of range!");
=======
	ASSERT_LT_DBG(sid, n_sides).error("Side number is out of range!");
>>>>>>> 72ad5c8b
    vec::fixed<3> barycenter, bar_side, n, t1, t2;

    // tangent vectors of side
    t1 = node_coords(side_nodes_[sid][1]) - node_coords(side_nodes_[sid][0]);
    t2 = node_coords(side_nodes_[sid][2]) - node_coords(side_nodes_[sid][0]);
    // baryucenter coordinates
    barycenter.fill(0.25);
    // vector from barycenter to the side
    bar_side = node_coords(side_nodes_[sid][0]) - barycenter;
    // normal vector (modulo sign)
    n = cross(t1,t2);
    n /= norm(n,2);
    // check sign of normal vector
    if (dot(n,bar_side) < 0) n = -n;

    return n;
}



template<unsigned int dim>
auto RefElement<dim>::barycentric_on_face(const BaryPoint &barycentric, unsigned int i_face) -> FaceBaryPoint
{
    ASSERT_EQ_DBG(barycentric.n_rows, dim+1);
    FaceBaryPoint face_barycentric;
    for(unsigned int i=0; i < dim; i++) {
        unsigned int i_sub_node = (i+1)%dim;
//         unsigned int i_bary = (dim + side_nodes_[i_face][i_sub_node])%(dim+1);
<<<<<<< HEAD
        unsigned int i_bary = (dim + interact<0,dim-1>(i_face)[i_sub_node])%(dim+1);
=======
        unsigned int i_bary = (dim + interact_<0,dim-1>(i_face)[i_sub_node])%(dim+1);
>>>>>>> 72ad5c8b
        face_barycentric[i] = barycentric[ i_bary ];
    }
    return face_barycentric;
}


template<unsigned int dim>
auto RefElement<dim>::barycentric_from_face(const FaceBaryPoint &face_barycentric, unsigned int i_face) -> BaryPoint
{
    ASSERT_EQ_DBG(face_barycentric.n_rows, dim);
    BaryPoint barycentric;
    barycentric.zeros();
    for(unsigned int i_sub_coord=0; i_sub_coord<dim; i_sub_coord++) {
        unsigned int i_sub_node = (i_sub_coord+1)%dim;
//         barycentric+=face_barycentric(i_sub_coord)*node_barycentric_coords( side_nodes_[i_face][i_sub_node]);
<<<<<<< HEAD
        barycentric+=face_barycentric(i_sub_coord)*node_barycentric_coords( interact<0,dim-1>(i_face)[i_sub_node]);
=======
        barycentric+=face_barycentric(i_sub_coord)*node_barycentric_coords( interact_<0,dim-1>(i_face)[i_sub_node]);
>>>>>>> 72ad5c8b
    }
    return barycentric;
}

template<>
auto RefElement<0>::clip(const BaryPoint &barycentric) -> BaryPoint
{
    return barycentric;
}

template<unsigned int dim>
auto  RefElement<dim>::make_bary_unit_vec()->BarycentricUnitVec
{
    std::vector<arma::vec::fixed<dim+1> > bary_unit_vec(dim+1, arma::zeros(dim+1));
    for(unsigned int i=0; i<dim; i++) {
        bary_unit_vec[i][i] = 1.0;
        bary_unit_vec[i][dim] = -1.0;
        bary_unit_vec[dim][i] = -1.0 / dim;
    }
    bary_unit_vec[dim][dim] = 1.0;
    return bary_unit_vec;
}


template<unsigned int dim>
auto RefElement<dim>::clip(const BaryPoint &barycentric) -> BaryPoint
{
    static BarycentricUnitVec bary_unit_vec = make_bary_unit_vec();
    ASSERT_EQ_DBG(barycentric.n_rows, dim+1);
    for(unsigned int i_bary=0; i_bary < dim +1; i_bary ++) {
        if (barycentric[i_bary] < 0.0) {
            // index of barycentric coord that is constant on the face i_side
            // as we use barycentric coords starting with local coordinates:
            // TODO: rather work only with local coords and/or with canonical barycentric coords
            unsigned int i_side = (2*dim - i_bary)%(dim +1);
            // project to face
            arma::vec projection_to_face(dim+1);
            //barycentric.print(cout, "input");
            //cout << "is: " << i_side << endl;
            //cout << "ibary: " << i_bary << endl;
            //bary_unit_vec[i_bary].print(cout, "normal");
            //barycentric.subvec(0, dim-1).print(cout, "bary sub");
            projection_to_face = barycentric - barycentric[i_bary]*bary_unit_vec[i_bary];
            //projection_to_face(dim) = 1.0 - arma::sum(projection_to_face.subvec(0, dim-1));
            //projection_to_face.print(cout, "projection");
            auto bary_on_face = barycentric_on_face(projection_to_face, i_side);
            //bary_on_face.print(cout, "b on f");
            auto sub_clip = RefElement<dim-1>::clip(bary_on_face);
            //sub_clip.print(cout, "sub clip");
            return barycentric_from_face(sub_clip, i_side);
        }
    }
    return barycentric;

}



template<unsigned int dim>
auto RefElement<dim>::centers_of_subelements(unsigned int sub_dim)->CentersList
{
    static std::vector< std::vector<LocalPoint> > list;
    if (list.size() == 0) {
        list.resize(dim+1);
        for(unsigned int sdim=0; sdim < dim+1; sdim++) {
            // Temporary solution until we have unified interface to
            // the internal indexing.
            // We use the fact that numbering of subelements goes as numbering of
            // k combinations over nodes.
//             std::vector<unsigned int> subel_comb(sdim+2);
            for(auto &sub_el_nodes : nodes_of_subelements[sdim]) {
                ASSERT_EQ_DBG(sub_el_nodes.size(), sdim+1);
                LocalPoint center = arma::zeros(dim);
                for( unsigned int i_node : sub_el_nodes)
                    center+=node_coords( i_node );
                center/=(sdim+1);
                list[sdim].push_back(center);
            }
        }
    }

    ASSERT_LE_DBG(sub_dim, dim);
    return list[sub_dim];
}


template<>
double RefElement<1>::side_measure(unsigned int sid)
{
    ASSERT_LT_DBG(sid, n_sides).error("Side number is out of range!");

    return 1;
}


template<>
double RefElement<2>::side_measure(unsigned int sid)
{
    ASSERT_LT_DBG(sid, n_sides).error("Side number is out of range!");

    return norm(node_coords(line_nodes_[sid][1]) - node_coords(line_nodes_[sid][0]),2);
}


template<>
double RefElement<3>::side_measure(unsigned int sid)
{
    ASSERT_LT_DBG(sid, n_sides).error("Side number is out of range!");

    return 0.5*norm(cross(node_coords(side_nodes_[sid][1]) - node_coords(side_nodes_[sid][0]),
            node_coords(side_nodes_[sid][2]) - node_coords(side_nodes_[sid][0])),2);
}



template <>
unsigned int RefElement<3>::line_between_faces(unsigned int f1, unsigned int f2) {
    unsigned int i,j;
    i=j=0;
    while (side_lines_[f1][i] != side_lines_[f2][j])
        if (side_lines_[f1][i] < side_lines_[f2][j]) i++;
        else j++;
    return side_lines_[f1][i];
}


template<unsigned int dim>
unsigned int RefElement<dim>::permutation_index(unsigned int p[n_nodes_per_side])
{
	unsigned int index;
	for (index = 0; index < n_side_permutations; index++)
		if (equal(p, p + n_nodes_per_side, side_permutations[index]))
			return index;

	xprintf(PrgErr, "Side permutation not found.\n");

	// The following line is present in order to suppress compilers warning
	// about missing return value.
	return 0;
}


/**
     * Basic line interpolation
     */
template<unsigned int dim>
arma::vec::fixed<dim+1> RefElement<dim>::line_barycentric_interpolation(
                                                       arma::vec::fixed<dim+1> first_coords, 
                                                       arma::vec::fixed<dim+1> second_coords, 
                                                       double first_theta, double second_theta, double theta){

    arma::vec::fixed<dim+1> bary_interpolated_coords;
    bary_interpolated_coords = ((theta - first_theta) * second_coords + (second_theta - theta) * first_coords)
                               /(second_theta - first_theta);
    return bary_interpolated_coords;
};

template class RefElement<1>;
template class RefElement<2>;
template class RefElement<3>;

<|MERGE_RESOLUTION|>--- conflicted
+++ resolved
@@ -25,11 +25,7 @@
 using namespace arma;
 using namespace std;
 
-<<<<<<< HEAD
-template<unsigned int n>
-=======
 template<std::size_t n>
->>>>>>> 72ad5c8b
 std::vector< std::vector<unsigned int> > _array_to_vec( const IdxVector<n> array[], unsigned int m) {
     std::vector< std::vector<unsigned int> > vec(m);
     for(unsigned int i=0; i<m; i++)
@@ -60,21 +56,12 @@
 };
 
 template<> const IdxVector<2> RefElement<3>::line_nodes_[] = {
-<<<<<<< HEAD
-        {0,1},
-        {0,2},
-        {1,2},
-        {0,3},
-        {1,3},
-        {2,3}
-=======
         {0,1},	//0
         {0,2},  //1
         {0,3},  //2 <-3 (fixed order)
         {1,2},  //3 <-2
         {1,3},  //4
         {2,3}   //5
->>>>>>> 72ad5c8b
 };
 
 
@@ -89,63 +76,22 @@
      {2,1}
 };
 
-<<<<<<< HEAD
-//TODO: what should be the order ??
-template<> const IdxVector<3> RefElement<3>::node_lines_[] = {
-     {0,1,3},
-     {0,2,4},
-     {1,2,5},
-     {3,4,5},
-=======
 // Order clockwise looking over the vertex to center; smallest index first
 template<> const IdxVector<3> RefElement<3>::node_lines_[] = {
      {0,1,2},
      {0,4,3},
      {1,3,5},
      {2,5,4},
->>>>>>> 72ad5c8b
-};
-
-
-//TODO: what should be the order ??
+};
+
+
+
+// Lexicographic order.
 template<> const IdxVector<3> RefElement<3>::side_nodes_[] = {
         { 0, 1, 2 },
         { 0, 1, 3 },
         { 0, 2, 3 },
         { 1, 2, 3 }
-};
-
-<<<<<<< HEAD
-//TODO: what should be the order ??
-template<> const IdxVector<3> RefElement<3>::node_sides_[] = {
-=======
-// Lexicographic order.
-template<> const IdxVector<3> RefElement<3>::side_nodes_[] = {
->>>>>>> 72ad5c8b
-        { 0, 1, 2 },
-        { 0, 1, 3 },
-        { 0, 2, 3 },
-        { 1, 2, 3 }
-<<<<<<< HEAD
-};
-
-template<> const IdxVector<2> RefElement<3>::line_sides_[] = {
-     {0,1},
-     {2,0},
-     {0,3},
-     {1,2},
-     {3,1},
-     {2,3}
-};
-
-
-template<> const IdxVector<3> RefElement<3>::side_lines_[] = {
-        {0,1,2},
-        {0,3,4},
-        {1,3,5},
-        {2,4,5}
-=======
->>>>>>> 72ad5c8b
 };
 
 // Order clockwise, faces opposite to the lines from node_lines.
@@ -166,61 +112,15 @@
      {2,3}
 };
 
-<<<<<<< HEAD
-template<> const unsigned int RefElement<1>::side_permutations[][n_nodes_per_side] = { { 0 } };
-
-template<> const unsigned int RefElement<2>::side_permutations[][n_nodes_per_side] = { { 0, 1 }, { 1, 0 } };
-
-template<> const unsigned int RefElement<3>::side_permutations[][n_nodes_per_side] = {
-		{ 0, 1, 2 },
-		{ 0, 2, 1 },
-		{ 1, 0, 2 },
-		{ 1, 2, 0 },
-		{ 2, 0, 1 },
-		{ 2, 1, 0 }
-};
-
-
-template<> const IdxVector<3> RefElement<2>::topology_zeros_[] = {
-   {(1 << 0) | (1 << 1),  //node 0
-    (1 << 0) | (1 << 2),  //node 1
-    (1 << 1) | (1 << 2)}, //node 2
-   {(1 << 0),  //line 0
-    (1 << 1),  //line 1
-    (1 << 2)}  //line 2
-=======
 
 template<> const IdxVector<3> RefElement<3>::side_lines_[] = {
         {0,1,3},
         {0,2,4},
         {1,2,5},
         {3,4,5}
->>>>>>> 72ad5c8b
-};
-
-template<> const IdxVector<6> RefElement<3>::topology_zeros_[] = {
-   {(unsigned int)~(1 << 3) - ~(15),  //node 0
-    (unsigned int)~(1 << 2) - ~(15),  //node 1
-    (unsigned int)~(1 << 1) - ~(15),  //node 2
-    (unsigned int)~(1 << 0) - ~(15),  //node 3
-    0,
-    0},
-   {(1 << 0) | (1 << 1),    //line 0
-    (1 << 0) | (1 << 2),    //line 1
-    (1 << 0) | (1 << 3),    //line 2
-    (1 << 1) | (1 << 2),    //line 3
-    (1 << 1) | (1 << 3),    //line 4
-    (1 << 2) | (1 << 3)},   //line 5
-   {1 << 0,    //side 0
-    1 << 1,    //side 1
-    1 << 2,    //side 2
-    1 << 3,    //side 3
-    0,
-    0}
-};
-
-<<<<<<< HEAD
-=======
+};
+
+
 
 template<> const unsigned int RefElement<1>::side_permutations[][n_nodes_per_side] = { { 0 } };
 
@@ -266,7 +166,6 @@
     0}
 };
 
->>>>>>> 72ad5c8b
 // template<> const unsigned int RefElement<1>::side_nodes[][1] = {
 // 		{ 0 },
 // 		{ 1 }
@@ -400,11 +299,6 @@
 {
     ASSERT_EQ_DBG(lp.n_rows, dim);
     BaryPoint bp;
-<<<<<<< HEAD
-    bp.rows(0, dim - 1) = lp;
-    bp( dim ) = 1.0 - arma::sum(lp);
-    return bp;
-=======
     bp.rows(1, dim ) = lp;
     bp( 0 ) = 1.0 - arma::sum(lp);
     return bp;
@@ -412,18 +306,13 @@
     // new armadillo
     // return arma::join_col( arma::vec::fixed<1>( { 1.0 - arma::sum( local )} ), local);
 
->>>>>>> 72ad5c8b
 }
 
 template<unsigned int dim>
 auto RefElement<dim>::bary_to_local(const BaryPoint& bp) -> LocalPoint
 {
     ASSERT_EQ_DBG(bp.n_rows, dim+1);
-<<<<<<< HEAD
-    LocalPoint lp = bp.rows(0, dim - 1);
-=======
     LocalPoint lp = bp.rows(1, dim);
->>>>>>> 72ad5c8b
     return lp;
 }
 
@@ -437,11 +326,7 @@
 template<unsigned int dim>
 unsigned int RefElement<dim>::normal_orientation(unsigned int sid)
 {
-<<<<<<< HEAD
-    OLD_ASSERT(sid < n_sides, "Side number is out of range!");
-=======
     ASSERT_LT_DBG(sid, n_sides).error("Side number is out of range!");
->>>>>>> 72ad5c8b
 
     return sid % 2;
 }
@@ -458,11 +343,7 @@
 template<>
 vec::fixed<2> RefElement<2>::normal_vector(unsigned int sid)
 {
-<<<<<<< HEAD
-	OLD_ASSERT(sid < n_sides, "Side number is out of range!");
-=======
 	ASSERT_LT_DBG(sid, n_sides).error("Side number is out of range!");
->>>>>>> 72ad5c8b
     vec::fixed<2> barycenter, bar_side, n, t;
 
     // tangent vector along line
@@ -484,11 +365,7 @@
 template<>
 vec::fixed<3> RefElement<3>::normal_vector(unsigned int sid)
 {
-<<<<<<< HEAD
-	OLD_ASSERT(sid < n_sides, "Side number is out of range!");
-=======
 	ASSERT_LT_DBG(sid, n_sides).error("Side number is out of range!");
->>>>>>> 72ad5c8b
     vec::fixed<3> barycenter, bar_side, n, t1, t2;
 
     // tangent vectors of side
@@ -517,11 +394,7 @@
     for(unsigned int i=0; i < dim; i++) {
         unsigned int i_sub_node = (i+1)%dim;
 //         unsigned int i_bary = (dim + side_nodes_[i_face][i_sub_node])%(dim+1);
-<<<<<<< HEAD
-        unsigned int i_bary = (dim + interact<0,dim-1>(i_face)[i_sub_node])%(dim+1);
-=======
         unsigned int i_bary = (dim + interact_<0,dim-1>(i_face)[i_sub_node])%(dim+1);
->>>>>>> 72ad5c8b
         face_barycentric[i] = barycentric[ i_bary ];
     }
     return face_barycentric;
@@ -537,11 +410,7 @@
     for(unsigned int i_sub_coord=0; i_sub_coord<dim; i_sub_coord++) {
         unsigned int i_sub_node = (i_sub_coord+1)%dim;
 //         barycentric+=face_barycentric(i_sub_coord)*node_barycentric_coords( side_nodes_[i_face][i_sub_node]);
-<<<<<<< HEAD
-        barycentric+=face_barycentric(i_sub_coord)*node_barycentric_coords( interact<0,dim-1>(i_face)[i_sub_node]);
-=======
         barycentric+=face_barycentric(i_sub_coord)*node_barycentric_coords( interact_<0,dim-1>(i_face)[i_sub_node]);
->>>>>>> 72ad5c8b
     }
     return barycentric;
 }

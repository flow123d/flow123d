/*!
 *
﻿ * Copyright (C) 2015 Technical University of Liberec.  All rights reserved.
 * 
 * This program is free software; you can redistribute it and/or modify it under
 * the terms of the GNU General Public License version 3 as published by the
 * Free Software Foundation. (http://www.gnu.org/licenses/gpl-3.0.en.html)
 * 
 * This program is distributed in the hope that it will be useful, but WITHOUT
 * ANY WARRANTY; without even the implied warranty of MERCHANTABILITY or FITNESS
 * FOR A PARTICULAR PURPOSE.  See the GNU General Public License for more details.
 *
 * 
 * @file    ref_element.cc
 * @brief   Class RefElement defines numbering of vertices, sides, calculation of normal vectors etc.
 * @author  Jan Stebel
 */

#include "system/global_defs.h"
#include "system/system.hh"
#include "mesh/ref_element.hh"



using namespace arma;
using namespace std;

<<<<<<< HEAD
    
    
template<> const IdxVector<2> RefElement<1>::line_nodes_[] = {
        {0,1}
};
=======
template<unsigned int n>
std::vector< std::vector<unsigned int> > _array_to_vec( const unsigned int array[][n], unsigned int m) {
    std::vector< std::vector<unsigned int> > vec(m);
    for(unsigned int i=0; i<m; i++)
        for(unsigned int j=0;j<n; j++)
            vec[i].push_back(array[i][j]);
    return vec;
}

template<> const unsigned int RefElement<1>::side_permutations[][n_nodes_per_side] = { { 0 } };
>>>>>>> f77ab9df

template<> const IdxVector<2> RefElement<2>::line_nodes_[] = {
        {0,1},
        {0,2},
        {1,2}
};

template<> const IdxVector<2> RefElement<3>::line_nodes_[] = {
        {0,1},
        {0,2},
        {1,2},
        {0,3},
        {1,3},
        {2,3}
};


template<> const IdxVector<1> RefElement<1>::node_lines_[] = {
     {0},
     {0}
};

template<> const IdxVector<2> RefElement<2>::node_lines_[] = {
     {1,0},
     {0,2},
     {2,1}
};

//TODO: what should be the order ??
template<> const IdxVector<3> RefElement<3>::node_lines_[] = {
     {0,1,3},
     {0,2,4},
     {1,2,5},
     {3,4,5},
};


//TODO: what should be the order ??
template<> const IdxVector<3> RefElement<3>::side_nodes_[] = {
        { 0, 1, 2 },
        { 0, 1, 3 },
        { 0, 2, 3 },
        { 1, 2, 3 }
};

//TODO: what should be the order ??
template<> const IdxVector<3> RefElement<3>::node_sides_[] = {
        { 0, 1, 2 },
        { 0, 1, 3 },
        { 0, 2, 3 },
        { 1, 2, 3 }
};

template<> const IdxVector<2> RefElement<3>::line_sides_[] = {
     {0,1},
     {2,0},
     {0,3},
     {1,2},
     {3,1},
     {2,3}
};


template<> const IdxVector<3> RefElement<3>::side_lines_[] = {
        {0,1,2},
        {0,3,4},
        {1,3,5},
        {2,4,5}
};



template<> const unsigned int RefElement<1>::side_permutations[][n_nodes_per_side] = { { 0 } };

template<> const unsigned int RefElement<2>::side_permutations[][n_nodes_per_side] = { { 0, 1 }, { 1, 0 } };

template<> const unsigned int RefElement<3>::side_permutations[][n_nodes_per_side] = {
		{ 0, 1, 2 },
		{ 0, 2, 1 },
		{ 1, 0, 2 },
		{ 1, 2, 0 },
		{ 2, 0, 1 },
		{ 2, 1, 0 }
};


<<<<<<< HEAD
template<> const IdxVector<3> RefElement<2>::topology_zeros_[] = {
   {(1 << 0) | (1 << 1),  //node 0
    (1 << 0) | (1 << 2),  //node 1
    (1 << 1) | (1 << 2)}, //node 2
   {(1 << 0),  //line 0
    (1 << 1),  //line 1
    (1 << 2)}  //line 2
};

template<> const IdxVector<6> RefElement<3>::topology_zeros_[] = {
   {(unsigned int)~(1 << 3) - ~(15),  //node 0
    (unsigned int)~(1 << 2) - ~(15),  //node 1
    (unsigned int)~(1 << 1) - ~(15),  //node 2
    (unsigned int)~(1 << 0) - ~(15),  //node 3
    0,
    0},
   {(1 << 0) | (1 << 1),    //line 0
    (1 << 0) | (1 << 2),    //line 1
    (1 << 0) | (1 << 3),    //line 2
    (1 << 1) | (1 << 2),    //line 3
    (1 << 1) | (1 << 3),    //line 4
    (1 << 2) | (1 << 3)},   //line 5
   {1 << 0,    //side 0
    1 << 1,    //side 1
    1 << 2,    //side 2
    1 << 3,    //side 3
    0,
    0}
};

// template<> const unsigned int RefElement<1>::side_nodes[][1] = {
// 		{ 0 },
// 		{ 1 }
// };
// 
// template<> const unsigned int RefElement<2>::side_nodes[][2] = {
// 		{ 0, 1 },
// 		{ 0, 2 },
// 		{ 1, 2 }
// };
// 
// template<> const unsigned int RefElement<3>::side_nodes[][3] = {
// 		{ 0, 1, 2 },
// 		{ 0, 1, 3 },
// 		{ 0, 2, 3 },
// 		{ 1, 2, 3 }
// };
// 
// 
// 
// template<> const unsigned int RefElement<3>::side_lines[][3] = {
//         {0,1,2},
//         {0,3,4},
//         {1,3,5},
//         {2,4,5}
// };
// 
// 
// template<> const unsigned int RefElement<1>::line_nodes[][2] = {
//         {0,1}
// };
// 
// template<> const unsigned int RefElement<2>::line_nodes[][2] = {
//         {0,1},
//         {0,2},
//         {1,2}
// };
// 
// template<> const unsigned int RefElement<3>::line_nodes[][2] = {
//         {0,1},
//         {0,2},
//         {1,2},
//         {0,3},
//         {1,3},
//         {2,3}
// };
// 
// 
// /**
//  * Indexes of sides for each line - with right orientation
//  */
// 
// template<> const unsigned int RefElement<3>::line_sides[][2] = {
//      {0,1},
//      {2,0},
//      {0,3},
//      {1,2},
//      {3,1},
//      {2,3}
// };
// 
// /**
//  * Indexes of sides for each line - for Simplex<2>, with right orientation
//  */
// template<> const unsigned int RefElement<2>::line_sides[][2] = {
//      {1,0},
//      {0,2},
//      {2,1}
// };
=======
template<> const std::vector< std::vector< std::vector<unsigned int> > > RefElement<1>::nodes_of_subelements = {
        _array_to_vec(side_nodes, n_sides),
        { {0,1} }
};

template<> const std::vector< std::vector< std::vector<unsigned int> > > RefElement<2>::nodes_of_subelements = {
        { {0}, {1}, {2} },
        _array_to_vec(side_nodes, n_sides),
        { {0,1,2} }
};

template<> const std::vector< std::vector< std::vector<unsigned int> > > RefElement<3>::nodes_of_subelements = {
        { {0}, {1}, {2}, {3} },
        _array_to_vec(line_nodes, n_lines),
        _array_to_vec(side_nodes, n_sides),
        { {0,1,2,3} }
};
>>>>>>> f77ab9df


template<unsigned int dim>
vec::fixed<dim> RefElement<dim>::node_coords(unsigned int nid)
{
	OLD_ASSERT(nid < n_nodes, "Vertex number is out of range!");

	vec::fixed<dim> p;
	p.zeros();

    // these are real coordinates in x,y,z as we want
    if (nid > 0)
        p(nid-1) = 1;

	return p;
}


template<unsigned int dim>
vec::fixed<dim+1> RefElement<dim>::node_barycentric_coords(unsigned int nid)
{
	OLD_ASSERT(nid < n_nodes, "Vertex number is out of range!");

    vec::fixed<dim+1> p;
    p.zeros();

// this is by VF    
    p(nid) = 1;

    // this is what we want
//     if (nid == 0)
//         p(dim) = 1;
//     else
//         p(nid-1) = 1;
    
    return p;
}


template<unsigned int dim>
inline unsigned int RefElement<dim>::oposite_node(unsigned int sid)
{
    return n_sides - sid - 1;
}


template<unsigned int dim>
unsigned int RefElement<dim>::normal_orientation(unsigned int sid)
{
    OLD_ASSERT(sid < n_sides, "Side number is out of range!");

    return sid % 2;
}


template<>
vec::fixed<1> RefElement<1>::normal_vector(unsigned int sid)
{
	OLD_ASSERT(sid < n_sides, "Side number is out of range!");

    return node_coords(sid) - node_coords(1-sid);
}

template<>
vec::fixed<2> RefElement<2>::normal_vector(unsigned int sid)
{
	OLD_ASSERT(sid < n_sides, "Side number is out of range!");
    vec::fixed<2> barycenter, bar_side, n, t;

    // tangent vector along line
    t = node_coords(line_nodes_[sid][1]) - node_coords(line_nodes_[sid][0]);
    // barycenter coordinates
    barycenter.fill(1./3);
    // vector from barycenter to the side
    bar_side = node_coords(line_nodes_[sid][0]) - barycenter;
    // normal vector to side (modulo sign)
    n(0) = -t(1);
    n(1) = t(0);
    n /= norm(n,2);
    // check sign of normal vector
    if (dot(n,bar_side) < 0) n *= -1;

    return n;
}

template<>
vec::fixed<3> RefElement<3>::normal_vector(unsigned int sid)
{
	OLD_ASSERT(sid < n_sides, "Side number is out of range!");
    vec::fixed<3> barycenter, bar_side, n, t1, t2;

    // tangent vectors of side
    t1 = node_coords(side_nodes_[sid][1]) - node_coords(side_nodes_[sid][0]);
    t2 = node_coords(side_nodes_[sid][2]) - node_coords(side_nodes_[sid][0]);
    // baryucenter coordinates
    barycenter.fill(0.25);
    // vector from barycenter to the side
    bar_side = node_coords(side_nodes_[sid][0]) - barycenter;
    // normal vector (modulo sign)
    n = cross(t1,t2);
    n /= norm(n,2);
    // check sign of normal vector
    if (dot(n,bar_side) < 0) n = -n;

    return n;
}



template<unsigned int dim>
auto RefElement<dim>::barycentric_on_face(const BaryPoint &barycentric, unsigned int i_face) -> FaceBaryPoint
{
    ASSERT_EQ_DBG(barycentric.n_rows, dim+1);
    FaceBaryPoint face_barycentric;
    for(unsigned int i=0; i < dim; i++) {
        unsigned int i_sub_node = (i+1)%dim;
        unsigned int i_bary = (dim + side_nodes[i_face][i_sub_node])%(dim+1);
        face_barycentric[i] = barycentric[ i_bary ];
    }
    return face_barycentric;
}


template<unsigned int dim>
auto RefElement<dim>::barycentric_from_face(const FaceBaryPoint &face_barycentric, unsigned int i_face) -> BaryPoint
{
    ASSERT_EQ_DBG(face_barycentric.n_rows, dim);
    BaryPoint barycentric;
    barycentric.zeros();
    for(unsigned int i_sub_coord=0; i_sub_coord<dim; i_sub_coord++) {
        unsigned int i_sub_node = (i_sub_coord+1)%dim;
        barycentric+=face_barycentric(i_sub_coord)*node_barycentric_coords( side_nodes[i_face][i_sub_node]);
    }
    return barycentric;
}

template<>
auto RefElement<0>::clip(const BaryPoint &barycentric) -> BaryPoint
{
    return barycentric;
}

template<unsigned int dim>
auto  RefElement<dim>::make_bary_unit_vec()->BarycentricUnitVec
{
    std::vector<arma::vec::fixed<dim+1> > bary_unit_vec(dim+1, arma::zeros(dim+1));
    for(unsigned int i=0; i<dim; i++) {
        bary_unit_vec[i][i] = 1.0;
        bary_unit_vec[i][dim] = -1.0;
        bary_unit_vec[dim][i] = -1.0 / dim;
    }
    bary_unit_vec[dim][dim] = 1.0;
    return bary_unit_vec;
}


template<unsigned int dim>
auto RefElement<dim>::clip(const BaryPoint &barycentric) -> BaryPoint
{
    static BarycentricUnitVec bary_unit_vec = make_bary_unit_vec();
    ASSERT_EQ_DBG(barycentric.n_rows, dim+1);
    for(unsigned int i_bary=0; i_bary < dim +1; i_bary ++) {
        if (barycentric[i_bary] < 0.0) {
            // index of barycentric coord that is constant on the face i_side
            // as we use barycentric coords starting with local coordinates:
            // TODO: rather work only with local coords and/or with canonical barycentric coords
            unsigned int i_side = (2*dim - i_bary)%(dim +1);
            // project to face
            arma::vec projection_to_face(dim+1);
            //barycentric.print(cout, "input");
            //cout << "is: " << i_side << endl;
            //cout << "ibary: " << i_bary << endl;
            //bary_unit_vec[i_bary].print(cout, "normal");
            //barycentric.subvec(0, dim-1).print(cout, "bary sub");
            projection_to_face = barycentric - barycentric[i_bary]*bary_unit_vec[i_bary];
            //projection_to_face(dim) = 1.0 - arma::sum(projection_to_face.subvec(0, dim-1));
            //projection_to_face.print(cout, "projection");
            auto bary_on_face = barycentric_on_face(projection_to_face, i_side);
            //bary_on_face.print(cout, "b on f");
            auto sub_clip = RefElement<dim-1>::clip(bary_on_face);
            //sub_clip.print(cout, "sub clip");
            return barycentric_from_face(sub_clip, i_side);
        }
    }
    return barycentric;

}



template<unsigned int dim>
auto RefElement<dim>::centers_of_subelements(unsigned int sub_dim)->CentersList
{
    static std::vector< std::vector<LocalPoint> > list;
    if (list.size() == 0) {
        list.resize(dim+1);
        for(unsigned int sdim=0; sdim < dim+1; sdim++) {
            // Temporary solution until we have unified interface to
            // the internal indexing.
            // We use the fact that numbering of subelements goes as numbering of
            // k combinations over nodes.
            std::vector<unsigned int> subel_comb(sdim+2);
            for(auto &sub_el_nodes : nodes_of_subelements[sdim]) {
                ASSERT_EQ_DBG(sub_el_nodes.size(), sdim+1);
                LocalPoint center = arma::zeros(dim);
                for( unsigned int i_node : sub_el_nodes)
                    center+=node_coords( i_node );
                center/=(sdim+1);
                list[sdim].push_back(center);
            }
        }
    }

    ASSERT_LE_DBG(sub_dim, dim);
    return list[sub_dim];
}


template<>
double RefElement<1>::side_measure(unsigned int sid)
{
	OLD_ASSERT(sid < n_sides, "Side number is out of range!");

    return 1;
}


template<>
double RefElement<2>::side_measure(unsigned int sid)
{
	OLD_ASSERT(sid < n_sides, "Side number is out of range!");

    return norm(node_coords(line_nodes_[sid][1]) - node_coords(line_nodes_[sid][0]),2);
}


template<>
double RefElement<3>::side_measure(unsigned int sid)
{
	OLD_ASSERT(sid < n_sides, "Side number is out of range!");

    return 0.5*norm(cross(node_coords(side_nodes_[sid][1]) - node_coords(side_nodes_[sid][0]),
            node_coords(side_nodes_[sid][2]) - node_coords(side_nodes_[sid][0])),2);
}



template <>
unsigned int RefElement<3>::line_between_faces(unsigned int f1, unsigned int f2) {
    unsigned int i,j;
    i=j=0;
    while (side_lines_[f1][i] != side_lines_[f2][j])
        if (side_lines_[f1][i] < side_lines_[f2][j]) i++;
        else j++;
    return side_lines_[f1][i];
}


template<unsigned int dim>
unsigned int RefElement<dim>::permutation_index(unsigned int p[n_nodes_per_side])
{
	unsigned int index;
	for (index = 0; index < n_side_permutations; index++)
		if (equal(p, p + n_nodes_per_side, side_permutations[index]))
			return index;

	xprintf(PrgErr, "Side permutation not found.\n");

	// The following line is present in order to suppress compilers warning
	// about missing return value.
	return 0;
}


/**
     * Basic line interpolation
     */
template<unsigned int dim>
arma::vec::fixed<dim+1> RefElement<dim>::line_barycentric_interpolation(
                                                       arma::vec::fixed<dim+1> first_coords, 
                                                       arma::vec::fixed<dim+1> second_coords, 
                                                       double first_theta, double second_theta, double theta){

    arma::vec::fixed<dim+1> bary_interpolated_coords;
    bary_interpolated_coords = ((theta - first_theta) * second_coords + (second_theta - theta) * first_coords)
                               /(second_theta - first_theta);
    return bary_interpolated_coords;
};

template class RefElement<1>;
template class RefElement<2>;
template class RefElement<3>;

<|MERGE_RESOLUTION|>--- conflicted
+++ resolved
@@ -25,15 +25,8 @@
 using namespace arma;
 using namespace std;
 
-<<<<<<< HEAD
-    
-    
-template<> const IdxVector<2> RefElement<1>::line_nodes_[] = {
-        {0,1}
-};
-=======
 template<unsigned int n>
-std::vector< std::vector<unsigned int> > _array_to_vec( const unsigned int array[][n], unsigned int m) {
+std::vector< std::vector<unsigned int> > _array_to_vec( const IdxVector<n> array[], unsigned int m) {
     std::vector< std::vector<unsigned int> > vec(m);
     for(unsigned int i=0; i<m; i++)
         for(unsigned int j=0;j<n; j++)
@@ -41,8 +34,20 @@
     return vec;
 }
 
-template<> const unsigned int RefElement<1>::side_permutations[][n_nodes_per_side] = { { 0 } };
->>>>>>> f77ab9df
+// template<unsigned int n>
+// std::vector< std::vector<unsigned int> > _array_to_vec( const unsigned int array[][n], unsigned int m) {
+//     std::vector< std::vector<unsigned int> > vec(m);
+//     for(unsigned int i=0; i<m; i++)
+//         for(unsigned int j=0;j<n; j++)
+//             vec[i].push_back(array[i][j]);
+//     return vec;
+// }
+
+    
+    
+template<> const IdxVector<2> RefElement<1>::line_nodes_[] = {
+        {0,1}
+};
 
 template<> const IdxVector<2> RefElement<2>::line_nodes_[] = {
         {0,1},
@@ -129,7 +134,6 @@
 };
 
 
-<<<<<<< HEAD
 template<> const IdxVector<3> RefElement<2>::topology_zeros_[] = {
    {(1 << 0) | (1 << 1),  //node 0
     (1 << 0) | (1 << 2),  //node 1
@@ -229,25 +233,29 @@
 //      {0,2},
 //      {2,1}
 // };
-=======
+
+
+// 0: nodes of nodes
+// 1: nodes of lines
+// 2: nodes of sides
+// 3: nodes of tetrahedron
 template<> const std::vector< std::vector< std::vector<unsigned int> > > RefElement<1>::nodes_of_subelements = {
-        _array_to_vec(side_nodes, n_sides),
-        { {0,1} }
+        { {0},{1} },
+        _array_to_vec(line_nodes_, n_lines)
 };
 
 template<> const std::vector< std::vector< std::vector<unsigned int> > > RefElement<2>::nodes_of_subelements = {
         { {0}, {1}, {2} },
-        _array_to_vec(side_nodes, n_sides),
+        _array_to_vec(line_nodes_, n_lines),
         { {0,1,2} }
 };
 
 template<> const std::vector< std::vector< std::vector<unsigned int> > > RefElement<3>::nodes_of_subelements = {
         { {0}, {1}, {2}, {3} },
-        _array_to_vec(line_nodes, n_lines),
-        _array_to_vec(side_nodes, n_sides),
+        _array_to_vec(line_nodes_, n_lines),
+        _array_to_vec(side_nodes_, n_sides),
         { {0,1,2,3} }
 };
->>>>>>> f77ab9df
 
 
 template<unsigned int dim>
@@ -258,7 +266,6 @@
 	vec::fixed<dim> p;
 	p.zeros();
 
-    // these are real coordinates in x,y,z as we want
     if (nid > 0)
         p(nid-1) = 1;
 
@@ -275,13 +282,12 @@
     p.zeros();
 
 // this is by VF    
-    p(nid) = 1;
-
-    // this is what we want
-//     if (nid == 0)
-//         p(dim) = 1;
-//     else
-//         p(nid-1) = 1;
+//     p(nid) = 1;
+
+    if (nid == 0)
+        p(dim) = 1;
+    else
+        p(nid-1) = 1;
     
     return p;
 }
@@ -364,7 +370,8 @@
     FaceBaryPoint face_barycentric;
     for(unsigned int i=0; i < dim; i++) {
         unsigned int i_sub_node = (i+1)%dim;
-        unsigned int i_bary = (dim + side_nodes[i_face][i_sub_node])%(dim+1);
+//         unsigned int i_bary = (dim + side_nodes_[i_face][i_sub_node])%(dim+1);
+        unsigned int i_bary = (dim + interact<0,dim-1>(i_face)[i_sub_node])%(dim+1);
         face_barycentric[i] = barycentric[ i_bary ];
     }
     return face_barycentric;
@@ -379,7 +386,8 @@
     barycentric.zeros();
     for(unsigned int i_sub_coord=0; i_sub_coord<dim; i_sub_coord++) {
         unsigned int i_sub_node = (i_sub_coord+1)%dim;
-        barycentric+=face_barycentric(i_sub_coord)*node_barycentric_coords( side_nodes[i_face][i_sub_node]);
+//         barycentric+=face_barycentric(i_sub_coord)*node_barycentric_coords( side_nodes_[i_face][i_sub_node]);
+        barycentric+=face_barycentric(i_sub_coord)*node_barycentric_coords( interact<0,dim-1>(i_face)[i_sub_node]);
     }
     return barycentric;
 }
@@ -449,7 +457,7 @@
             // the internal indexing.
             // We use the fact that numbering of subelements goes as numbering of
             // k combinations over nodes.
-            std::vector<unsigned int> subel_comb(sdim+2);
+//             std::vector<unsigned int> subel_comb(sdim+2);
             for(auto &sub_el_nodes : nodes_of_subelements[sdim]) {
                 ASSERT_EQ_DBG(sub_el_nodes.size(), sdim+1);
                 LocalPoint center = arma::zeros(dim);

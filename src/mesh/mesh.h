--- conflicted
+++ resolved
@@ -337,14 +337,7 @@
     void init_node_vector(unsigned int size);
 
     /// Returns range of bulk elements
-<<<<<<< HEAD
-    Range<ElementAccessor<3>, Mesh> bulk_elements_range() const;
-
-    /// Returns range of boundary elements
-    Range<ElementAccessor<3>, Mesh> boundary_elements_range() const;
-=======
-    virtual Range<ElementAccessor<3>> elements_range() const;
->>>>>>> 93d6dc24
+    virtual Range<ElementAccessor<3>, Mesh> elements_range() const;
 
     /// Returns range of nodes
     Range<NodeAccessor<3>, Mesh> node_range() const;

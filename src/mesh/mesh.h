--- conflicted
+++ resolved
@@ -1,289 +1,285 @@
-/*!
- *
- * Copyright (C) 2007 Technical University of Liberec.  All rights reserved.
- *
- * Please make a following refer to Flow123d on your project site if you use the program for any purpose,
- * especially for academic research:
- * Flow123d, Research Centre: Advanced Remedial Technologies, Technical University of Liberec, Czech Republic
- *
- * This program is free software; you can redistribute it and/or modify it under the terms
- * of the GNU General Public License version 3 as published by the Free Software Foundation.
- *
- * This program is distributed in the hope that it will be useful, but WITHOUT ANY WARRANTY;
- * without even the implied warranty of MERCHANTABILITY or FITNESS FOR A PARTICULAR PURPOSE.
- * See the GNU General Public License for more details.
- *
- * You should have received a copy of the GNU General Public License along with this program; if not,
- * write to the Free Software Foundation, Inc., 59 Temple Place - Suite 330, Boston, MA 021110-1307, USA.
- *
- *
- * $Id$
- * $Revision$
- * $LastChangedBy$
- * $LastChangedDate$
- *
- * @file
- * @brief ???
- *
- */
-
-#ifndef MAKE_MESH_H
-#define MAKE_MESH_H
-
-#include <vector>
-#include "mesh/mesh_types.hh"
-
-#include "mesh/nodes.hh"
-#include "mesh/elements.h"
-#include "mesh/sides.h"
-#include "mesh/edges.h"
-#include "mesh/neighbours.h"
-#include "mesh/boundaries.h"
-#include "mesh/intersection.hh"
-
-#include "input/input_type.hh"
-#include "input/accessors.hh"
-
-
-#define ELM  0
-#define BC  1
-#define NODE  2
-
-/**
- *  This parameter limits volume of elements from below.
- */
-#define MESH_CRITICAL_VOLUME 1.0E-12
-
-/**
- * Provides for statement to iterate over the Nodes of the Mesh.
- * The parameter is FullIter local variable of the cycle, so it need not be declared before.
- * Macro assume that variable Mesh *mesh; is declared and points to a valid Mesh structure.
- */
-#define FOR_NODES(_mesh_, i) \
-    for( NodeFullIter i( _mesh_->node_vector.begin() ); \
-        i != _mesh_->node_vector.end(); \
-        ++i)
-
-/**
- * Macro for conversion form Iter to FullIter for nodes.
- */
-#define NODE_FULL_ITER(_mesh_,i) \
-    _mesh_->node_vector.full_iter(i)
-
-/**
- * Macro to get "NULL" ElementFullIter.
- */
-#define NODE_FULL_ITER_NULL(_mesh_) \
-    NodeFullIter(_mesh_->node_vector)
-
-/**
- * Macro for conversion form Iter to FullIter for elements.
- */
-#define ELEM_FULL_ITER(_mesh_,i) \
-    _mesh_->element.full_iter(i)
-
-
-#define FOR_NODE_ELEMENTS(i,j)   for((j)=0;(j)<(i)->n_elements();(j)++)
-#define FOR_NODE_SIDES(i,j)      for((j)=0;(j)<(i)->n_sides;(j)++)
-
-
-class BoundarySegment {
-public:
-    static Input::Type::Record get_input_type();
-};
-
-//=============================================================================
-// STRUCTURE OF THE MESH
-//=============================================================================
-
-class Mesh {
-public:
-    static Input::Type::Record get_input_type();
-
-    Input::Record in_record_;
-
-    /** Labels for coordinate indexes in arma::vec3 representing vectors and points.*/
-    enum {x_coord=0, y_coord=1, z_coord=2};
-
-<<<<<<< HEAD
-    Mesh(string neigbour_fname, string bcd_fname);
-=======
-    Mesh();
-    Mesh(Input::Record in_record);
-    void reinit(Input::Record in_record);
->>>>>>> 00e4724d
-
-    inline unsigned int n_elements() const {
-        return element.size();
-    }
-
-    inline unsigned int n_boundaries() const {
-        return boundary.size();
-    }
-
-    inline unsigned int n_edges() const {
-        return edge.size();
-    }
-
-    void read_intersections();
-    void make_intersec_elements();
-    // void make_edge_list_from_neigh();
-
-    unsigned int n_sides();
-
-    inline unsigned int n_vb_neighbours() const {
-        return vb_neighbours_.size();
-    }
-    /**
-     * Setup various links between mesh entities. Should be simplified.
-     */
-    void setup_topology(istream *in = NULL);
-    void read_neighbours(istream &in);
-
-    /**
-     * This set pointers from elements to materials. Mesh should store only material IDs of indices.
-     * This implies that element->volume can not be mesh property. Since fracture openning is material parameter.
-     */
-    void setup_materials( MaterialDatabase &base);
-    void make_element_geometry();
-
-    // Files
-    // DF - Move to ConstantDB
-    // char *geometry_fname; // Name of file of nodes and elems
-    // char *concentration_fname;//Name of file of concentration
-    // char *transport_bcd_fname;//Name of file of transport BCD
-
-    /// Vector of nodes of the mesh.
-    NodeVector node_vector;
-    /// Vector of elements of the mesh.
-    ElementVector element;
-    /// Vector of boundary sides where is prescribed boundary condition.
-    /// TODO: apply all boundary conditions in the main assembling cycle over elements and remove this Vector.
-    BoundaryVector boundary;
-    ElementVector bc_elements;
-
-    /// Vector of MH edges, this should not be part of the geometrical mesh
-    EdgeVector edge;
-
-    flow::VectorId<int> bcd_group_id; // gives a index of group for an id
-
-    /**
-     * Vector of individual intersections of two elements.
-     * This is enough for local mortar.
-     */
-    vector<Intersection>  intersections;
-
-    /**
-     * For every element El we have vector of indices into @var intersections array for every intersection in which El is master element.
-     * This is necessary for true mortar.
-     */
-    vector<vector<unsigned int> >  master_elements;
-
-    vector<Neighbour> vb_neighbours_;
-    int n_materials; // # of materials
-
-    int n_insides; // # of internal sides
-    int n_exsides; // # of external sides
-    int n_sides_; // total number of sides (should be easy to count when we have separated dimensions
-
-    int n_lines; // Number of line elements
-    int n_triangles; // Number of triangle elements
-    int n_tetrahedras; // Number of tetrahedra elements
-
-    // for every side dimension D = 0 .. 2
-    // for every element side 0 .. D+1
-    // for every side node 0 .. D
-    // index into element node array
-    vector< vector< vector<unsigned int> > > side_nodes;
-    
-    string neigh_fname_;
-    string bcd_fname_;
-private:
-
-    void node_to_element();
-    void edge_to_side();
-    void neigh_vb_to_element_and_side();
-    void element_to_neigh_vb();
-
-    void count_element_types();
-    void count_side_types();
-
-    unsigned int n_bb_neigh, n_vb_neigh;
-    vector<Neighbour_both> neighbours_;
-
-};
-
-
-#include "mesh/side_impl.hh"
-#include "mesh/element_impls.hh"
-#include "mesh/neighbours_impl.hh"
-
-/**
- * Provides for statement to iterate over the Elements of the Mesh.
- * The parameter is FullIter local variable of the cycle, so it need not be declared before.
- * Macro assume that variable Mesh *mesh; is declared and points to a valid Mesh structure.
- */
-#define FOR_ELEMENTS(_mesh_,__i) \
-    for( ElementFullIter __i( _mesh_->element.begin() ); \
-        __i != _mesh_->element.end(); \
-        ++__i)
-
-/**
- * Macro for conversion form Iter to FullIter for elements.
- */
-#define ELEMENT_FULL_ITER(_mesh_,i) \
-    _mesh_->element.full_iter(i)
-
-/**
- * Macro to get "NULL" ElementFullIter.
- */
-#define ELEMENT_FULL_ITER_NULL(_mesh_) \
-    ElementFullIter(_mesh_->element)
-
-
-#define FOR_BOUNDARIES(_mesh_,i) \
-for( BoundaryFullIter i( _mesh_->boundary.begin() ); \
-    i != _mesh_->boundary.end(); \
-    ++i)
-
-/**
- * Macro for conversion form Iter to FullIter for boundaries.
- */
-#define BOUNDARY_FULL_ITER(_mesh_,i) \
-    _mesh_->boundary.full_iter(i)
-
-/**
- * Macro to get "NULL" BoundaryFullIter.
- */
-#define BOUNDARY_NULL(_mesh_) \
-    BoundaryFullIter(_mesh_->boundary)
-
-
-/**
- * Provides for statement to iterate over the Edges of the Mesh. see FOR_ELEMENTS
- */
-#define FOR_EDGES(_mesh_,__i) \
-    for( EdgeFullIter __i( _mesh_->edge.begin() ); \
-        __i !=_mesh_->edge.end(); \
-        ++__i)
-
-#define FOR_SIDES(_mesh_, it) \
-    FOR_ELEMENTS(_mesh_, ele)  \
-        for(SideIter it = ele->side(0); it->el_idx() < ele->n_sides(); ++it)
-
-#define FOR_SIDE_NODES(i,j) for((j)=0;(j)<(i)->n_nodes;(j)++)
-
-
-#define FOR_NEIGHBOURS(_mesh_, it) \
-    for( std::vector<Neighbour>::iterator it = _mesh_->vb_neighbours_.begin(); \
-         (it)!= _mesh_->vb_neighbours_.end(); ++it)
-
-#define FOR_NEIGH_ELEMENTS(i,j) for((j)=0;(j)<(i)->n_elements;(j)++)
-#define FOR_NEIGH_SIDES(i,j)    for((j)=0;(j)<(i)->n_sides;(j)++)
-
-//int *max_entry();
-
-
-#endif
-//-----------------------------------------------------------------------------
-// vim: set cindent:
+/*!
+ *
+ * Copyright (C) 2007 Technical University of Liberec.  All rights reserved.
+ *
+ * Please make a following refer to Flow123d on your project site if you use the program for any purpose,
+ * especially for academic research:
+ * Flow123d, Research Centre: Advanced Remedial Technologies, Technical University of Liberec, Czech Republic
+ *
+ * This program is free software; you can redistribute it and/or modify it under the terms
+ * of the GNU General Public License version 3 as published by the Free Software Foundation.
+ *
+ * This program is distributed in the hope that it will be useful, but WITHOUT ANY WARRANTY;
+ * without even the implied warranty of MERCHANTABILITY or FITNESS FOR A PARTICULAR PURPOSE.
+ * See the GNU General Public License for more details.
+ *
+ * You should have received a copy of the GNU General Public License along with this program; if not,
+ * write to the Free Software Foundation, Inc., 59 Temple Place - Suite 330, Boston, MA 021110-1307, USA.
+ *
+ *
+ * $Id$
+ * $Revision$
+ * $LastChangedBy$
+ * $LastChangedDate$
+ *
+ * @file
+ * @brief ???
+ *
+ */
+
+#ifndef MAKE_MESH_H
+#define MAKE_MESH_H
+
+#include <vector>
+#include "mesh/mesh_types.hh"
+
+#include "mesh/nodes.hh"
+#include "mesh/elements.h"
+#include "mesh/sides.h"
+#include "mesh/edges.h"
+#include "mesh/neighbours.h"
+#include "mesh/boundaries.h"
+#include "mesh/intersection.hh"
+
+#include "input/input_type.hh"
+#include "input/accessors.hh"
+
+
+#define ELM  0
+#define BC  1
+#define NODE  2
+
+/**
+ *  This parameter limits volume of elements from below.
+ */
+#define MESH_CRITICAL_VOLUME 1.0E-12
+
+/**
+ * Provides for statement to iterate over the Nodes of the Mesh.
+ * The parameter is FullIter local variable of the cycle, so it need not be declared before.
+ * Macro assume that variable Mesh *mesh; is declared and points to a valid Mesh structure.
+ */
+#define FOR_NODES(_mesh_, i) \
+    for( NodeFullIter i( _mesh_->node_vector.begin() ); \
+        i != _mesh_->node_vector.end(); \
+        ++i)
+
+/**
+ * Macro for conversion form Iter to FullIter for nodes.
+ */
+#define NODE_FULL_ITER(_mesh_,i) \
+    _mesh_->node_vector.full_iter(i)
+
+/**
+ * Macro to get "NULL" ElementFullIter.
+ */
+#define NODE_FULL_ITER_NULL(_mesh_) \
+    NodeFullIter(_mesh_->node_vector)
+
+/**
+ * Macro for conversion form Iter to FullIter for elements.
+ */
+#define ELEM_FULL_ITER(_mesh_,i) \
+    _mesh_->element.full_iter(i)
+
+
+#define FOR_NODE_ELEMENTS(i,j)   for((j)=0;(j)<(i)->n_elements();(j)++)
+#define FOR_NODE_SIDES(i,j)      for((j)=0;(j)<(i)->n_sides;(j)++)
+
+
+class BoundarySegment {
+public:
+    static Input::Type::Record get_input_type();
+};
+
+//=============================================================================
+// STRUCTURE OF THE MESH
+//=============================================================================
+
+class Mesh {
+public:
+    static Input::Type::Record get_input_type();
+
+    Input::Record in_record_;
+
+    /** Labels for coordinate indexes in arma::vec3 representing vectors and points.*/
+    enum {x_coord=0, y_coord=1, z_coord=2};
+
+    Mesh();
+    Mesh(Input::Record in_record);
+    void reinit(Input::Record in_record);
+
+    inline unsigned int n_elements() const {
+        return element.size();
+    }
+
+    inline unsigned int n_boundaries() const {
+        return boundary.size();
+    }
+
+    inline unsigned int n_edges() const {
+        return edge.size();
+    }
+
+    void read_intersections();
+    void make_intersec_elements();
+    // void make_edge_list_from_neigh();
+
+    unsigned int n_sides();
+
+    inline unsigned int n_vb_neighbours() const {
+        return vb_neighbours_.size();
+    }
+    /**
+     * Setup various links between mesh entities. Should be simplified.
+     */
+    void setup_topology(istream *in = NULL);
+    void read_neighbours(istream &in);
+
+    /**
+     * This set pointers from elements to materials. Mesh should store only material IDs of indices.
+     * This implies that element->volume can not be mesh property. Since fracture openning is material parameter.
+     */
+    void setup_materials( MaterialDatabase &base);
+    void make_element_geometry();
+
+    // Files
+    // DF - Move to ConstantDB
+    // char *geometry_fname; // Name of file of nodes and elems
+    // char *concentration_fname;//Name of file of concentration
+    // char *transport_bcd_fname;//Name of file of transport BCD
+
+    /// Vector of nodes of the mesh.
+    NodeVector node_vector;
+    /// Vector of elements of the mesh.
+    ElementVector element;
+    /// Vector of boundary sides where is prescribed boundary condition.
+    /// TODO: apply all boundary conditions in the main assembling cycle over elements and remove this Vector.
+    BoundaryVector boundary;
+    ElementVector bc_elements;
+
+    /// Vector of MH edges, this should not be part of the geometrical mesh
+    EdgeVector edge;
+
+    flow::VectorId<int> bcd_group_id; // gives a index of group for an id
+
+    /**
+     * Vector of individual intersections of two elements.
+     * This is enough for local mortar.
+     */
+    vector<Intersection>  intersections;
+
+    /**
+     * For every element El we have vector of indices into @var intersections array for every intersection in which El is master element.
+     * This is necessary for true mortar.
+     */
+    vector<vector<unsigned int> >  master_elements;
+
+    vector<Neighbour> vb_neighbours_;
+    int n_materials; // # of materials
+
+    int n_insides; // # of internal sides
+    int n_exsides; // # of external sides
+    int n_sides_; // total number of sides (should be easy to count when we have separated dimensions
+
+    int n_lines; // Number of line elements
+    int n_triangles; // Number of triangle elements
+    int n_tetrahedras; // Number of tetrahedra elements
+
+    // for every side dimension D = 0 .. 2
+    // for every element side 0 .. D+1
+    // for every side node 0 .. D
+    // index into element node array
+    vector< vector< vector<unsigned int> > > side_nodes;
+    
+    string neigh_fname_;
+    string bcd_fname_;
+private:
+
+    void node_to_element();
+    void edge_to_side();
+    void neigh_vb_to_element_and_side();
+    void element_to_neigh_vb();
+
+    void count_element_types();
+    void count_side_types();
+
+    unsigned int n_bb_neigh, n_vb_neigh;
+    vector<Neighbour_both> neighbours_;
+
+};
+
+
+#include "mesh/side_impl.hh"
+#include "mesh/element_impls.hh"
+#include "mesh/neighbours_impl.hh"
+
+/**
+ * Provides for statement to iterate over the Elements of the Mesh.
+ * The parameter is FullIter local variable of the cycle, so it need not be declared before.
+ * Macro assume that variable Mesh *mesh; is declared and points to a valid Mesh structure.
+ */
+#define FOR_ELEMENTS(_mesh_,__i) \
+    for( ElementFullIter __i( _mesh_->element.begin() ); \
+        __i != _mesh_->element.end(); \
+        ++__i)
+
+/**
+ * Macro for conversion form Iter to FullIter for elements.
+ */
+#define ELEMENT_FULL_ITER(_mesh_,i) \
+    _mesh_->element.full_iter(i)
+
+/**
+ * Macro to get "NULL" ElementFullIter.
+ */
+#define ELEMENT_FULL_ITER_NULL(_mesh_) \
+    ElementFullIter(_mesh_->element)
+
+
+#define FOR_BOUNDARIES(_mesh_,i) \
+for( BoundaryFullIter i( _mesh_->boundary.begin() ); \
+    i != _mesh_->boundary.end(); \
+    ++i)
+
+/**
+ * Macro for conversion form Iter to FullIter for boundaries.
+ */
+#define BOUNDARY_FULL_ITER(_mesh_,i) \
+    _mesh_->boundary.full_iter(i)
+
+/**
+ * Macro to get "NULL" BoundaryFullIter.
+ */
+#define BOUNDARY_NULL(_mesh_) \
+    BoundaryFullIter(_mesh_->boundary)
+
+
+/**
+ * Provides for statement to iterate over the Edges of the Mesh. see FOR_ELEMENTS
+ */
+#define FOR_EDGES(_mesh_,__i) \
+    for( EdgeFullIter __i( _mesh_->edge.begin() ); \
+        __i !=_mesh_->edge.end(); \
+        ++__i)
+
+#define FOR_SIDES(_mesh_, it) \
+    FOR_ELEMENTS(_mesh_, ele)  \
+        for(SideIter it = ele->side(0); it->el_idx() < ele->n_sides(); ++it)
+
+#define FOR_SIDE_NODES(i,j) for((j)=0;(j)<(i)->n_nodes;(j)++)
+
+
+#define FOR_NEIGHBOURS(_mesh_, it) \
+    for( std::vector<Neighbour>::iterator it = _mesh_->vb_neighbours_.begin(); \
+         (it)!= _mesh_->vb_neighbours_.end(); ++it)
+
+#define FOR_NEIGH_ELEMENTS(i,j) for((j)=0;(j)<(i)->n_elements;(j)++)
+#define FOR_NEIGH_SIDES(i,j)    for((j)=0;(j)<(i)->n_sides;(j)++)
+
+//int *max_entry();
+
+
+#endif
+//-----------------------------------------------------------------------------
+// vim: set cindent:
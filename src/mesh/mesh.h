--- conflicted
+++ resolved
@@ -70,10 +70,7 @@
     static Input::Type::Record input_type;
 };
 
-<<<<<<< HEAD
-
-=======
->>>>>>> af04d43e
+
 /** Auxiliary structure that keeps the separate
  * element maps (bulk and boundary) for reading mesh and elementwise data.
  * The mapping is considered from the source mesh (reading) to the target mesh (computation).
@@ -95,7 +92,6 @@
 };
 
 
-<<<<<<< HEAD
 /// Base class for Mesh and BCMesh.
 class MeshBase {
 public:
@@ -135,9 +131,6 @@
     /// Return edge with given index.
     Edge edge(uint edge_idx) const;
 
-    /// Return range of edges.
-    Range<Edge> edge_range() const;
-
     /// Return neighbour with given index.
     const Neighbour &vb_neighbour(unsigned int nb) const;
 
@@ -158,9 +151,6 @@
      * Returns nodes_elements vector, if doesn't exist creates its.
      */
     vector<vector<unsigned int> > const & node_elements();
-
-    /// Returns range of nodes
-    Range<NodeAccessor<3>> node_range() const;
 
     /// Return node id (in GMSH file) of node of given position in node vector.
     inline int find_node_id(unsigned int pos) const
@@ -188,8 +178,17 @@
     /// Create and return ElementAccessor to element of given idx
     ElementAccessor<3> element_accessor(unsigned int idx) const;
 
+
+    // TODO: have also private non-const accessors and ranges
+
     /// Returns range of mesh elements
     Range<ElementAccessor<3>> elements_range() const;
+
+    /// Returns range of nodes
+    Range<NodeAccessor<3>> node_range() const;
+
+    /// Return range of edges.
+    Range<Edge> edge_range() const;
 
 
 
@@ -333,8 +332,6 @@
 
 };
 
-=======
->>>>>>> af04d43e
 //=============================================================================
 // STRUCTURE OF THE MESH
 //=============================================================================
@@ -363,13 +360,8 @@
             << ") by 'From_Elements' cannot have elements of different dimensions.\n"
             << "Thrown due to: dim " << EI_Dim::val << " neq dim " << EI_DimOther::val << " (ele id " << EI_ElemId::val << ").\n"
             << "Split elements by dim, create separate regions and then possibly use Union.\n" );
-<<<<<<< HEAD
-=======
     DECLARE_EXCEPTION(ExcBadElement,
             << "Extremely bad quality element ID=" << EI_ElemId::val << ",(" << EI_Quality::val << "<4*epsilon).\n");
-    DECLARE_EXCEPTION(ExcTooMatchingIds,
-            << "Mesh: Duplicate dim-join lower dim elements: " << EI_ElemId::val << ", " << EI_ElemIdOther::val << ".\n" );
->>>>>>> af04d43e
     DECLARE_EXCEPTION(ExcBdrElemMatchRegular,
             << "Boundary element (id: " << EI_ElemId::val << ") match a regular element (id: " << EI_ElemIdOther::val << ") of lower dimension.\n" );
 
@@ -388,10 +380,6 @@
      */
     static const Input::Type::Selection & get_input_intersection_variant();
     
-<<<<<<< HEAD
-=======
-
->>>>>>> af04d43e
     static const Input::Type::Record & get_input_type();
 
 
@@ -487,23 +475,10 @@
      * @param input_mesh data mesh of input fields
      * @return vector that holds mapping between eleemnts of data and computational meshes
      *             for every element in computational mesh hold idx of equivalent element in input mesh.
-<<<<<<< HEAD
-     *             If element doesn't exist in input mesh value is set to Mesh::undef_idx.
-     *             If meshes are not compatible returns empty vector.
-     */
-    virtual std::shared_ptr<EquivalentMeshMap> check_compatible_mesh(Mesh & input_mesh);
-=======
      *             If element doesn't exist in input mesh value is set to undef_idx.
      *             If meshes are not compatible returns empty vector.
      */
     virtual std::shared_ptr<EquivalentMeshMap> check_compatible_mesh(Mesh & input_mesh);
-
-    /// Create and return ElementAccessor to element of given idx
-    virtual ElementAccessor<3> element_accessor(unsigned int idx) const;
-
-    /// Create and return NodeAccessor to node of given idx
-    NodeAccessor<3> node(unsigned int idx) const;
->>>>>>> af04d43e
 
     /**
      * Reads elements and their affiliation to regions and region sets defined by user in input file
@@ -570,86 +545,17 @@
     /// Maximal distance of observe point from Mesh relative to its size
     double global_snap_radius() const;
 
-<<<<<<< HEAD
-=======
-    /// Initialize element_vec_, set size and reset counters of boundary and bulk elements.
-    void init_element_vector(unsigned int size);
-
-    /// Initialize node_vec_, set size
-    void init_node_vector(unsigned int size);
-
-    // TODO: have also private non-const accessors and ranges
-
-    /// Returns range of bulk elements
-    virtual Range<ElementAccessor<3>> elements_range() const;
-
-    /// Returns range of nodes
-    Range<NodeAccessor<3>> node_range() const;
-
-    /// Returns range of edges
-    Range<Edge> edge_range() const;
-
-    /// Returns count of boundary or bulk elements
-    virtual unsigned int n_elements() const {
-    	return bulk_size_;
-    }
-
-    /// For each node the vector contains a list of elements that use this node
-    vector<vector<unsigned int> > node_elements_;
-
-    /// For element of given elem_id returns index in element_vec_ or (-1) if element doesn't exist.
-    inline int elem_index(int elem_id) const
-    {
-        return element_ids_.get_position(elem_id);
-    }
-
-    /// Return element id (in GMSH file) of element of given position in element vector.
-    inline int find_elem_id(unsigned int pos) const
-    {
-        return element_ids_[pos];
-    }
-
-    /// Return permutation vector of elements
-    inline const std::vector<unsigned int> &element_permutations() const
-    {
-        return elem_permutation_;
-    }
-
->>>>>>> af04d43e
     /// For node of given node_id returns index in element_vec_ or (-1) if node doesn't exist.
     inline int node_index(int node_id) const
     {
         return node_ids_->get_position(node_id);
     }
 
-<<<<<<< HEAD
-    /// Permute nodes of 3D elements of given elm_idx
-    void permute_tetrahedron(unsigned int elm_idx, std::vector<unsigned int> permutation_vec);
-
-    /// Permute nodes of 2D elements of given elm_idx
-    void permute_triangle(unsigned int elm_idx, std::vector<unsigned int> permutation_vec);
-
     /// Implement MeshBase::bc_mesh(), getter of boundary mesh
     BCMesh *bc_mesh() const override {
         return bc_mesh_;
     }
 
-=======
-    /// Return permutation vector of nodes
-    inline const std::vector<unsigned int> &node_permutations() const
-    {
-        return node_permutation_;
-    }
-
-    /// Check if given index is in element_vec_
-    void check_element_size(unsigned int elem_idx) const;
-
-    /// Create boundary elements from data of temporary structure, this method MUST be call after read mesh from file, return number of read boundary elements
-    unsigned int create_boundary_elements();
-
-    /// Create boundary mesh if doesn't exist and return it.
-    BCMesh *get_bc_mesh();
->>>>>>> af04d43e
 
 protected:
 
@@ -690,30 +596,6 @@
      */
     void make_neighbours_and_edges();
 
-    /**
-<<<<<<< HEAD
-     * On edges sharing sides of many elements it may happen that each side has its nodes ordered in a different way.
-     * This method finds the permutation for each side so as to obtain the ordering of side 0.
-     */
-    void make_edge_permutations();
-=======
-     * Create element lists for nodes in Mesh::nodes_elements.
-     */
-    void create_node_element_lists();
-    /**
-     * Remove elements with dimension not equal to @p dim from @p element_list. Index of the first element of dimension @p dim-1,
-     * is returned in @p element_idx. If no such element is found the method returns false, if one such element is found the method returns true,
-     * if more elements are found we report an user input error.
-     */
-    bool find_lower_dim_element(vector<unsigned int> &element_list, unsigned int dim, unsigned int &element_idx);
-
-    /**
-     * Returns true if side @p si has same nodes as in the list @p side_nodes.
-     */
-    bool same_sides(const SideIter &si, vector<unsigned int> &side_nodes);
->>>>>>> af04d43e
-
-
     void element_to_neigh_vb();
 
     void count_element_types();
@@ -759,11 +641,7 @@
      * Fills the element mapping @p map.
      * Returns the number of compatible elements.
      */
-<<<<<<< HEAD
     unsigned int check_compatible_elements(MeshBase* source_mesh, MeshBase* target_mesh,
-=======
-    unsigned int check_compatible_elements(Mesh* source_mesh, Mesh* target_mesh,
->>>>>>> af04d43e
                                            const std::vector<unsigned int>& node_ids,
                                            std::vector<LongIdx>& map);
 

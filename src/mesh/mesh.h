/*!
 *
﻿ * Copyright (C) 2015 Technical University of Liberec.  All rights reserved.
 * 
 * This program is free software; you can redistribute it and/or modify it under
 * the terms of the GNU General Public License version 3 as published by the
 * Free Software Foundation. (http://www.gnu.org/licenses/gpl-3.0.en.html)
 * 
 * This program is distributed in the hope that it will be useful, but WITHOUT
 * ANY WARRANTY; without even the implied warranty of MERCHANTABILITY or FITNESS
 * FOR A PARTICULAR PURPOSE.  See the GNU General Public License for more details.
 *
 * 
 * @file    mesh.h
 * @brief   
 */

#ifndef MAKE_MESH_H
#define MAKE_MESH_H

#include <mpi.h>                             // for MPI_Comm, MPI_COMM_WORLD
#include <boost/exception/info.hpp>          // for error_info::~error_info<...
//#include <boost/range.hpp>
#include <memory>                            // for shared_ptr
#include <string>                            // for string
#include <vector>                            // for vector, vector<>::iterator
#include "input/accessors.hh"                // for Record, Array (ptr only)
#include "input/accessors_impl.hh"           // for Record::val
#include "input/storage.hh"                  // for ExcStorageTypeMismatch
#include "input/type_record.hh"              // for Record (ptr only), Recor...
#include "mesh/long_idx.hh"                  // for LongIdx
#include "mesh/boundaries.h"                 // for Boundary
#include "mesh/edges.h"                      // for Edge
#include "mesh/region.hh"                    // for RegionDB, RegionDB::MapE...
#include "mesh/nodes.hh"
#include "mesh/bounding_box.hh"              // for BoundingBox
#include "mesh/range_wrapper.hh"
#include "tools/bidirectional_map.hh"
#include "tools/general_iterator.hh"
#include "system/exceptions.hh"              // for operator<<, ExcStream, EI
#include "system/file_path.hh"               // for FilePath
#include "system/sys_vector.hh"              // for FullIterator, VectorId<>...

class BIHTree;
class Distribution;
class Partitioning;
class MixedMeshIntersections;
class Neighbour;
class SideIter;
<<<<<<< HEAD
class BCMesh;
=======
class DuplicateNodes;
>>>>>>> 3a31eb83
template <class Object> class Range;
template <int spacedim> class ElementAccessor;
template <int spacedim> class NodeAccessor;


#define ELM  0
#define BC  1
#define NODE  2

/**
 *  This parameter limits volume of elements from below.
 */
#define MESH_CRITICAL_VOLUME 1.0E-12

typedef Iter<ElementAccessor<3>> ElementIter;
typedef Iter<NodeAccessor<3>> NodeIter;

class BoundarySegment {
public:
    static Input::Type::Record input_type;
};



//=============================================================================
// STRUCTURE OF THE MESH
//=============================================================================

class Mesh {
public:
    TYPEDEF_ERR_INFO( EI_ElemLast, int);
    TYPEDEF_ERR_INFO( EI_ElemNew, int);
    TYPEDEF_ERR_INFO( EI_RegLast, std::string);
    TYPEDEF_ERR_INFO( EI_RegNew, std::string);
    DECLARE_EXCEPTION(ExcDuplicateBoundary,
            << "Duplicate boundary elements! \n"
            << "Element id: " << EI_ElemLast::val << " on region name: " << EI_RegLast::val << "\n"
            << "Element id: " << EI_ElemNew::val << " on region name: " << EI_RegNew::val << "\n");


    /**
     * \brief Types of search algorithm for finding intersection candidates.
     */
    typedef enum IntersectionSearch {
        BIHsearch  = 1,
        BIHonly = 2,
        BBsearch = 3
    } IntersectionSearch;
    
    /**
     * \brief The definition of input record for selection of variant of file format
     */
    static const Input::Type::Selection & get_input_intersection_variant();
    
    static const unsigned int undef_idx=-1;
    static const Input::Type::Record & get_input_type();



    /** Labels for coordinate indexes in arma::vec3 representing vectors and points.*/
    enum {x_coord=0, y_coord=1, z_coord=2};

    /**
     * Empty constructor.
     *
     * Use only for unit tests!!!
     */
    Mesh();
    /**
     * Constructor from an input record.
     * Do not process input record. That is done in init_from_input.
     */
    Mesh(Input::Record in_record, MPI_Comm com = MPI_COMM_WORLD);
    /**
     * Common part of both previous constructors and way how to reinitialize a mesh from the  given input record.
     */
    void reinit(Input::Record in_record);

    /// Destructor.
    virtual ~Mesh();

    virtual inline unsigned int n_nodes() const {
        return node_vec_.size();
    }

    inline unsigned int n_boundaries() const {
        return boundary_.size();
    }

    inline unsigned int n_edges() const {
        return edges.size();
    }

    unsigned int n_corners();

    inline const RegionDB &region_db() const {
        return region_db_;
    }

//    /// Reserve size of node vector
//    inline void reserve_node_size(unsigned int n_nodes) {
//    	node_vector.reserve(n_nodes);
//    }
//
//    /// Reserve size of element vector
//    inline void reserve_element_size(unsigned int n_elements) {
//    	element.reserve(n_elements);
//    }

    /**
     * Returns pointer to partitioning object. Partitioning is created during setup_topology.
     */
    virtual Partitioning *get_part();

    virtual const LongIdx *get_local_part();

    Distribution *get_el_ds() const
    { return el_ds; }

    LongIdx *get_row_4_el() const
    { return row_4_el; }

    LongIdx *get_el_4_loc() const
    { return el_4_loc; }

    /**
     * Returns MPI communicator of the mesh.
     */
    inline MPI_Comm get_comm() const { return comm_; }


    MixedMeshIntersections &mixed_intersections();

    unsigned int n_sides() const;

    unsigned int n_vb_neighbours() const;

    /**
     * Returns maximal number of sides of one edge, which connects elements of dimension @p dim.
     * @param dim Dimension of elements sharing the edge.
     */
    unsigned int max_edge_sides(unsigned int dim) const { return max_edge_sides_[dim-1]; }

    /**
     * Reads mesh from stream.
     *
     * Method is especially used in unit tests.
     */
    void read_gmsh_from_stream(istream &in);
    /**
     * Reads input record, creates regions, read the mesh, setup topology. creates region sets.
     */
    void init_from_input();


    /**
     * Initialize all mesh structures from raw information about nodes and elements (including boundary elements).
     * Namely: create remaining boundary elements and Boundary objects, find edges and compatible neighborings.
     */
    void setup_topology();
    
    /**
     * Returns vector of ID numbers of elements, either bulk or bc elemnts.
     */
    void elements_id_maps( vector<LongIdx> & bulk_elements_id, vector<LongIdx> & boundary_elements_id) const;

    /*
     * Check if nodes and elements are compatible with \p mesh.
     */
    virtual bool check_compatible_mesh( Mesh & mesh, vector<LongIdx> & bulk_elements_id, vector<LongIdx> & boundary_elements_id );

    /// Create and return ElementAccessor to element of given idx
    virtual ElementAccessor<3> element_accessor(unsigned int idx) const;

    /// Create and return NodeAccessor to node of given idx
    NodeAccessor<3> node_accessor(unsigned int idx) const;

    /**
     * Reads elements and their affiliation to regions and region sets defined by user in input file
     * Format of input record is defined in method RegionSetBase::get_input_type()
     *
     * @param region_list Array input AbstractRecords which define regions, region sets and elements
     */
    void read_regions_from_input(Input::Array region_list);

    /**
     * Returns nodes_elements vector, if doesn't exist creates its.
     */
    vector<vector<unsigned int> > const & node_elements();

//    /// Vector of nodes of the mesh.
//    NodeVector node_vector;
//    /// Vector of elements of the mesh.
//    ElementVector element;

    /// Vector of boundary sides where is prescribed boundary condition.
    /// TODO: apply all boundary conditions in the main assembling cycle over elements and remove this Vector.
    mutable vector<Boundary> boundary_;

    /// Vector of MH edges, this should not be part of the geometrical mesh
    std::vector<Edge> edges;

    //flow::VectorId<int> bcd_group_id; // gives a index of group for an id

    /**
     * Vector of individual intersections of two elements.
     * This is enough for local mortar.
     */
    std::shared_ptr<MixedMeshIntersections>  intersections;

    /**
     * For every element El we have vector of indices into @var intersections array for every intersection in which El is master element.
     * This is necessary for true mortar.
     */
    vector<vector<unsigned int> >  master_elements;
    
    DuplicateNodes *tree;

    /**
     * Vector of compatible neighbourings.
     */
    vector<Neighbour> vb_neighbours_;

    int n_insides; // # of internal sides
    int n_exsides; // # of external sides
    mutable int n_sides_; // total number of sides (should be easy to count when we have separated dimensions

    int n_lines; // Number of line elements
    int n_triangles; // Number of triangle elements
    int n_tetrahedras; // Number of tetrahedra elements

    // Temporary solution for numbering of nodes on sides.
    // The data are defined in RefElement<dim>::side_nodes,
    // Mesh::side_nodes can be removed as soon as Element
    // is templated by dimension.
    //
    // for every side dimension D = 0 .. 2
    // for every element side 0 .. D+1
    // for every side node 0 .. D
    // index into element node array
    vector< vector< vector<unsigned int> > > side_nodes;

    /**
     * Check usage of regions, set regions to elements defined by user, close RegionDB
     */
    void check_and_finish();
    
    /// Compute bounding boxes of elements contained in mesh.
    std::vector<BoundingBox> get_element_boxes();

    /// Getter for BIH. Creates and compute BIH at first call.
    const BIHTree &get_bih_tree();\

    /**
     * Find intersection of element lists given by Mesh::node_elements_ for elements givne by @p nodes_list parameter.
     * The result is placed into vector @p intersection_element_list. If the @p node_list is empty, and empty intersection is
     * returned.
     */
    void intersect_element_lists(vector<unsigned int> const &nodes_list, vector<unsigned int> &intersection_element_list);

    /// Add new node of given id and coordinates to mesh
    void add_node(unsigned int node_id, arma::vec3 coords);

    /// Add new element of given id to mesh
    void add_element(unsigned int elm_id, unsigned int dim, unsigned int region_id, unsigned int partition_id,
    		std::vector<unsigned int> node_ids);

    /// Add new node of given id and coordinates to mesh
    void add_physical_name(unsigned int dim, unsigned int id, std::string name);

    /// Return FilePath object representing "mesh_file" input key
    inline FilePath mesh_file() {
    	return in_record_.val<FilePath>("mesh_file");
    }

    /// Getter for input type selection for intersection search algorithm.
    IntersectionSearch get_intersection_search();

    /// Maximal distance of observe point from Mesh relative to its size
    double global_snap_radius() const;

    /// Initialize element_vec_, set size and reset counters of boundary and bulk elements.
    void init_element_vector(unsigned int size);

    /// Initialize node_vec_, set size
    void init_node_vector(unsigned int size);

    /// Returns range of bulk elements
    virtual Range<ElementAccessor<3>> elements_range() const;

    /// Returns range of nodes
    Range<NodeAccessor<3>> node_range() const;

    /// Returns count of boundary or bulk elements
    virtual unsigned int n_elements(bool boundary=false) const {
    	if (boundary) return element_ids_.size()-bulk_size_;
    	else return bulk_size_;
    }

    /// For each node the vector contains a list of elements that use this node
    vector<vector<unsigned int> > node_elements_;

    /// For element of given elem_id returns index in element_vec_ or (-1) if element doesn't exist.
    inline int elem_index(int elem_id) const
    {
        return element_ids_.get_position(elem_id);
    }

    /// Return element id (in GMSH file) of element of given position in element vector.
    inline int find_elem_id(unsigned int pos) const
    {
        return element_ids_[pos];
    }

    /// For node of given node_id returns index in element_vec_ or (-1) if node doesn't exist.
    inline int node_index(int node_id) const
    {
        return node_ids_.get_position(node_id);
    }

    /// Return node id (in GMSH file) of node of given position in node vector.
    inline int find_node_id(unsigned int pos) const
    {
        return node_ids_[pos];
    }

    /// Check if given index is in element_vec_
    void check_element_size(unsigned int elem_idx) const;

    /// Create boundary elements from data of temporary structure, this method MUST be call after read mesh from
    void create_boundary_elements();

    /// Permute nodes of 3D elements of given elm_idx
    void permute_tetrahedron(unsigned int elm_idx, std::vector<unsigned int> permutation_vec);

    /// Permute nodes of 2D elements of given elm_idx
    void permute_triangle(unsigned int elm_idx, std::vector<unsigned int> permutation_vec);

    /// Create boundary mesh if doesn't exist and return it.
    BCMesh *get_bc_mesh();

protected:

    /**
     * Allow store boundary element data to temporary structure.
     *
     * We need this structure to preserve correct order of boundary elements.
     */
    struct ElementTmpData {
    	/// Constructor
    	ElementTmpData(unsigned int e_id, unsigned int dm, RegionIdx reg_idx, unsigned int part_id, std::vector<unsigned int> nodes)
    	: elm_id(e_id), dim(dm), region_idx(reg_idx), partition_id(part_id), node_ids(nodes) {}

        unsigned int elm_id;
        unsigned int dim;
        RegionIdx region_idx;
        unsigned int partition_id;
        std::vector<unsigned int> node_ids;
    };

    /**
     *  This replaces read_neighbours() in order to avoid using NGH preprocessor.
     *
     *  TODO:
     *  - Avoid maps:
     *
     *    5) need not to have temporary array for Edges, only postpone setting pointers in elements and set them
     *       after edges are found; we can temporary save Edge index instead of pointer in Neigbours and elements
     *
     *    6) Try replace Edge * by indexes in Neigbours and elements (anyway we have mesh pointer in elements so it is accessible also from Neigbours)
     *
     */
    void make_neighbours_and_edges();

    /**
     * On edges sharing sides of many elements it may happen that each side has its nodes ordered in a different way.
     * This method finds the permutation for each side so as to obtain the ordering of side 0.
     */
    void make_edge_permutations();
    /**
     * Create element lists for nodes in Mesh::nodes_elements.
     */
    void create_node_element_lists();
    /**
     * Remove elements with dimension not equal to @p dim from @p element_list. Index of the first element of dimension @p dim-1,
     * is returned in @p element_idx. If no such element is found the method returns false, if one such element is found the method returns true,
     * if more elements are found we report an user input error.
     */
    bool find_lower_dim_element(vector<unsigned int> &element_list, unsigned int dim, unsigned int &element_idx);

    /**
     * Returns true if side @p si has same nodes as in the list @p side_nodes.
     */
    bool same_sides(const SideIter &si, vector<unsigned int> &side_nodes);


    void element_to_neigh_vb();

    void count_element_types();
    void count_side_types();

    /**
     * Possibly modify region id of elements sets by user in "regions" part of input file.
     *
     * TODO: This method needs check in issue 'Review mesh setting'.
     * Changes have been done during generalized region key and may be causing problems
     * during the further development.
     */
    void modify_element_ids(const RegionDB::MapElementIDToRegionID &map);

    /// Adds element to mesh data structures (element_vec_, element_ids_), returns pointer to this element.
    Element * add_element_to_vector(int id, bool boundary=false);

    /// Initialize element
    void init_element(Element *ele, unsigned int elm_id, unsigned int dim, RegionIdx region_idx, unsigned int partition_id,
    		std::vector<unsigned int> node_ids);

    unsigned int n_bb_neigh, n_vb_neigh;

    /// Maximal number of sides per one edge in the actual mesh (set in make_neighbours_and_edges()).
    unsigned int max_edge_sides_[3];

    /// Output of neighboring data into raw output.
    void output_internal_ngh_data();
    
    /**
     * Database of regions (both bulk and boundary) of the mesh. Regions are logical parts of the
     * domain that allows setting of different data and boundary conditions on them.
     */
    RegionDB region_db_;
    /**
     * Mesh partitioning. Created in setup_topology.
     */
    std::shared_ptr<Partitioning> part_;

    /**
     * BIH Tree for intersection and observe points lookup.
     */
    std::shared_ptr<BIHTree> bih_tree_;


    /**
     * Accessor to the input record for the mesh.
     */
    Input::Record in_record_;

    /**
     * MPI communicator used for partitioning and ...
     */
    MPI_Comm comm_;

    /**
     * Vector of elements of the mesh.
     *
     * Store all elements of the mesh in order bulk elements - boundary elements
     */
    vector<Element> element_vec_;

    /// Hold data of boundary elements during reading mesh (allow to preserve correct order during reading of mix bulk-boundary element)
    vector<ElementTmpData> bc_element_tmp_;

    /// Count of bulk elements
    unsigned int bulk_size_;

    /// Count of boundary elements loaded from mesh file
    unsigned int boundary_loaded_size_;

    /// Maps element ids to indexes into vector element_vec_
    BidirectionalMap<int> element_ids_;

    /**
     * Vector of nodes of the mesh.
     */
    vector<Node> node_vec_;

    /// Maps node ids to indexes into vector node_vec_
    BidirectionalMap<int> node_ids_;




    friend class RegionSetBase;
    friend class Element;
    friend class BIHTree;
    friend class Boundary;
    friend class BCMesh;
    template <int spacedim> friend class ElementAccessor;
    template <int spacedim> friend class NodeAccessor;



private:

    /// Index set assigning to global element index the local index used in parallel vectors.
    LongIdx *row_4_el;
	/// Index set assigning to local element index its global index.
    LongIdx *el_4_loc;
	/// Parallel distribution of elements.
	Distribution *el_ds;
	/// Boundary mesh, object is created only if it's necessary
	BCMesh *bc_mesh_;
        
    ofstream raw_ngh_output_file;
};

#endif
//-----------------------------------------------------------------------------
// vim: set cindent:<|MERGE_RESOLUTION|>--- conflicted
+++ resolved
@@ -47,11 +47,8 @@
 class MixedMeshIntersections;
 class Neighbour;
 class SideIter;
-<<<<<<< HEAD
 class BCMesh;
-=======
 class DuplicateNodes;
->>>>>>> 3a31eb83
 template <class Object> class Range;
 template <int spacedim> class ElementAccessor;
 template <int spacedim> class NodeAccessor;

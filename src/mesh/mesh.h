--- conflicted
+++ resolved
@@ -28,16 +28,8 @@
 #include "input/accessors_impl.hh"           // for Record::val
 #include "input/storage.hh"                  // for ExcStorageTypeMismatch
 #include "input/type_record.hh"              // for Record (ptr only), Recor...
-<<<<<<< HEAD
-#include "mesh/boundaries.h"                 // for Boundary
-#include "mesh/edges.h"                      // for Edge
 #include "mesh/region.hh"                    // for RegionDB, RegionDB::MapE...
-=======
-#include "mesh/long_idx.hh"                  // for LongIdx
-#include "mesh/region.hh"                    // for RegionDB, RegionDB::MapE...
-#include "mesh/nodes.hh"
 #include "mesh/elements.h"
->>>>>>> 45bfb2ac
 #include "mesh/bounding_box.hh"              // for BoundingBox
 #include "mesh/range_wrapper.hh"
 #include "mesh/mesh_data.hh"

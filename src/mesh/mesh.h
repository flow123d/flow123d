--- conflicted
+++ resolved
@@ -47,6 +47,7 @@
 class MixedMeshIntersections;
 class Neighbour;
 class SideIter;
+class DuplicateNodes;
 template <class Object> class Range;
 template <int spacedim> class ElementAccessor;
 template <int spacedim> class NodeAccessor;
@@ -61,44 +62,8 @@
  */
 #define MESH_CRITICAL_VOLUME 1.0E-12
 
-<<<<<<< HEAD
-/**
- * Provides for statement to iterate over the Nodes of the Mesh.
- * The parameter is FullIter local variable of the cycle, so it need not be declared before.
- * Macro assume that variable Mesh *mesh; is declared and points to a valid Mesh structure.
- */
-#define FOR_NODES(_mesh_, i) \
-    for( NodeFullIter i( (_mesh_)->node_vector.begin() ); \
-        i != (_mesh_)->node_vector.end(); \
-        ++i)
-
-/**
- * Macro for conversion form Iter to FullIter for nodes.
- */
-#define NODE_FULL_ITER(_mesh_,i) \
-    (_mesh_)->node_vector.full_iter(i)
-
-/**
- * Macro to get "NULL" ElementFullIter.
- */
-#define NODE_FULL_ITER_NULL(_mesh_) \
-    NodeFullIter((_mesh_)->node_vector)
-
-/**
- * Macro for conversion form Iter to FullIter for elements.
- */
-#define ELEM_FULL_ITER(_mesh_,i) \
-    (_mesh_)->element.full_iter(i)
-
-
-#define FOR_NODE_ELEMENTS(i,j)   for((j)=0;(j)<(i)->n_elements();(j)++)
-#define FOR_NODE_SIDES(i,j)      for((j)=0;(j)<(i)->n_sides;(j)++)
-
-class DuplicateNodes;
-=======
 typedef Iter<ElementAccessor<3>> ElementIter;
 typedef Iter<NodeAccessor<3>> NodeIter;
->>>>>>> b80bd177
 
 class BoundarySegment {
 public:
@@ -291,6 +256,8 @@
      * This is necessary for true mortar.
      */
     vector<vector<unsigned int> >  master_elements;
+    
+    DuplicateNodes *tree;
 
     /**
      * Vector of compatible neighbourings.
@@ -367,10 +334,6 @@
     /// Returns range of boundary elements
     Range<ElementAccessor<3>> boundary_elements_range() const;
 
-<<<<<<< HEAD
-    DuplicateNodes *tree;
-
-=======
     /// Returns range of nodes
     Range<NodeAccessor<3>> node_range() const;
 
@@ -418,7 +381,6 @@
 
     /// Permute nodes of 2D elements of given elm_idx
     void permute_triangle(unsigned int elm_idx, std::vector<unsigned int> permutation_vec);
->>>>>>> b80bd177
 
 protected:
 

--- conflicted
+++ resolved
@@ -1,801 +1,325 @@
-<<<<<<< HEAD
-/*!
- *
-﻿ * Copyright (C) 2015 Technical University of Liberec.  All rights reserved.
- * 
- * This program is free software; you can redistribute it and/or modify it under
- * the terms of the GNU General Public License version 3 as published by the
- * Free Software Foundation. (http://www.gnu.org/licenses/gpl-3.0.en.html)
- * 
- * This program is distributed in the hope that it will be useful, but WITHOUT
- * ANY WARRANTY; without even the implied warranty of MERCHANTABILITY or FITNESS
- * FOR A PARTICULAR PURPOSE.  See the GNU General Public License for more details.
- *
- * 
- * @file    mesh.h
- * @brief   
- */
-
-#ifndef MAKE_MESH_H
-#define MAKE_MESH_H
-
-#include <vector>
-#include <mpi.h>
-
-#include "mesh/mesh_types.hh"
-
-#include "mesh/nodes.hh"
-//#include "mesh/elements.h"
-//#include "mesh/sides.h"
-#include "mesh/edges.h"
-#include "mesh/neighbours.h"
-#include "mesh/boundaries.h"
-#include "mesh/partitioning.hh"
-#include "mesh/region_set.hh"
-#include "mesh/bounding_box.hh"
-
-#include "input/input_type_forward.hh"
-#include "input/accessors_forward.hh"
-#include "system/exceptions.hh"
-
-
-
-#define ELM  0
-#define BC  1
-#define NODE  2
-
-/**
- *  This parameter limits volume of elements from below.
- */
-#define MESH_CRITICAL_VOLUME 1.0E-12
-
-/**
- * Provides for statement to iterate over the Nodes of the Mesh.
- * The parameter is FullIter local variable of the cycle, so it need not be declared before.
- * Macro assume that variable Mesh *mesh; is declared and points to a valid Mesh structure.
- */
-#define FOR_NODES(_mesh_, i) \
-    for( NodeFullIter i( (_mesh_)->node_vector.begin() ); \
-        i != (_mesh_)->node_vector.end(); \
-        ++i)
-
-/**
- * Macro for conversion form Iter to FullIter for nodes.
- */
-#define NODE_FULL_ITER(_mesh_,i) \
-    (_mesh_)->node_vector.full_iter(i)
-
-/**
- * Macro to get "NULL" ElementFullIter.
- */
-#define NODE_FULL_ITER_NULL(_mesh_) \
-    NodeFullIter((_mesh_)->node_vector)
-
-/**
- * Macro for conversion form Iter to FullIter for elements.
- */
-#define ELEM_FULL_ITER(_mesh_,i) \
-    (_mesh_)->element.full_iter(i)
-
-
-#define FOR_NODE_ELEMENTS(i,j)   for((j)=0;(j)<(i)->n_elements();(j)++)
-#define FOR_NODE_SIDES(i,j)      for((j)=0;(j)<(i)->n_sides;(j)++)
-
-
-class BoundarySegment {
-public:
-    static Input::Type::Record input_type;
-};
-
-
-
-//=============================================================================
-// STRUCTURE OF THE MESH
-//=============================================================================
-
-class Mesh {
-public:
-    TYPEDEF_ERR_INFO( EI_ElemLast, int);
-    TYPEDEF_ERR_INFO( EI_ElemNew, int);
-    TYPEDEF_ERR_INFO( EI_RegLast, std::string);
-    TYPEDEF_ERR_INFO( EI_RegNew, std::string);
-    DECLARE_EXCEPTION(ExcDuplicateBoundary,
-            << "Duplicate boundary elements! \n"
-            << "Element id: " << EI_ElemLast::val << " on region name: " << EI_RegLast::val << "\n"
-            << "Element id: " << EI_ElemNew::val << " on region name: " << EI_RegNew::val << "\n");
-
-
-    /**
-     * \brief Types of search algorithm for finding intersection candidates.
-     */
-    typedef enum IntersectionSearch {
-        BIHsearch  = 1,
-        BIHonly = 2,
-        BBsearch = 3
-    } IntersectionSearch;
-    
-    /**
-     * \brief The definition of input record for selection of variant of file format
-     */
-    static const Input::Type::Selection & get_input_intersection_variant();
-    
-    static const unsigned int undef_idx=-1;
-    static const Input::Type::Record & get_input_type();
-
-
-
-    /** Labels for coordinate indexes in arma::vec3 representing vectors and points.*/
-    enum {x_coord=0, y_coord=1, z_coord=2};
-
-    /**
-     * Constructor from an input record.
-     * Do not process input record. That is done in init_from_input.
-     */
-    Mesh(Input::Record in_record, MPI_Comm com = MPI_COMM_WORLD);
-    /**
-     * Common part of both previous constructors and way how to reinitialize a mesh from the  given input record.
-     */
-    void reinit(Input::Record in_record);
-
-    /// Destructor.
-    ~Mesh();
-
-    inline unsigned int n_nodes() const {
-        return node_vector.size();
-    }
-
-    inline unsigned int n_elements() const {
-        return element.size();
-    }
-
-    inline unsigned int n_boundaries() const {
-        return boundary_.size();
-    }
-
-    inline unsigned int n_edges() const {
-        return edges.size();
-    }
-
-    unsigned int n_corners();
-
-    inline const RegionDB &region_db() const {
-        return region_db_;
-    }
-
-    /**
-     * Returns pointer to partitioning object. Partitioning is created during setup_topology.
-     */
-    Partitioning *get_part();
-
-    Distribution *get_el_ds() const
-    { return el_ds; }
-
-    int *get_row_4_el() const
-    { return row_4_el; }
-
-    int *get_el_4_loc() const
-    { return el_4_loc; }
-
-    /**
-     * Returns MPI communicator of the mesh.
-     */
-    inline MPI_Comm get_comm() const { return comm_; }
-
-
-    MixedMeshIntersections &mixed_intersections();
-
-    unsigned int n_sides();
-
-    inline unsigned int n_vb_neighbours() const {
-        return vb_neighbours_.size();
-    }
-
-    /**
-     * Returns maximal number of sides of one edge, which connects elements of dimension @p dim.
-     * @param dim Dimension of elements sharing the edge.
-     */
-    unsigned int max_edge_sides(unsigned int dim) const { return max_edge_sides_[dim-1]; }
-
-    /**
-     * Reads mesh from stream.
-     *
-     * Method is especially used in unit tests.
-     */
-    void read_gmsh_from_stream(istream &in);
-    /**
-     * Reads input record, creates regions, read the mesh, setup topology. creates region sets.
-     */
-    void init_from_input();
-
-
-    /**
-     * Initialize all mesh structures from raw information about nodes and elements (including boundary elements).
-     * Namely: create remaining boundary elements and Boundary objects, find edges and compatible neighborings.
-     */
-    void setup_topology();
-    
-    /**
-     * Returns vector of ID numbers of elements, either bulk or bc elemnts.
-     */
-    vector<int> const & elements_id_maps( bool boundary_domain) const;
-
-
-    ElementAccessor<3> element_accessor(unsigned int idx, bool boundary=false);
-
-    /**
-     * Reads elements and their affiliation to regions and region sets defined by user in input file
-     * Format of input record is defined in method RegionSetBase::get_input_type()
-     *
-     * @param region_list Array input AbstractRecords which define regions, region sets and elements
-     */
-    void read_regions_from_input(Input::Array region_list);
-
-    /// Vector of nodes of the mesh.
-    NodeVector node_vector;
-    /// Vector of elements of the mesh.
-    ElementVector element;
-
-    /// Vector of boundary sides where is prescribed boundary condition.
-    /// TODO: apply all boundary conditions in the main assembling cycle over elements and remove this Vector.
-    vector<Boundary> boundary_;
-    /// vector of boundary elements - should replace 'boundary'
-    /// TODO: put both bulk and bc elements (on zero level) to the same vector or make better map id->element for field inputs that use element IDs
-    /// the avoid usage of ElementVector etc.
-    ElementVector bc_elements;
-
-    /// Vector of MH edges, this should not be part of the geometrical mesh
-    std::vector<Edge> edges;
-
-    //flow::VectorId<int> bcd_group_id; // gives a index of group for an id
-
-    /**
-     * Vector of individual intersections of two elements.
-     * This is enough for local mortar.
-     */
-    std::shared_ptr<MixedMeshIntersections>  intersections;
-
-    /**
-     * For every element El we have vector of indices into @var intersections array for every intersection in which El is master element.
-     * This is necessary for true mortar.
-     */
-    vector<vector<unsigned int> >  master_elements;
-
-    /**
-     * Vector of compatible neighbourings.
-     */
-    vector<Neighbour> vb_neighbours_;
-
-    int n_insides; // # of internal sides
-    int n_exsides; // # of external sides
-    int n_sides_; // total number of sides (should be easy to count when we have separated dimensions
-
-    int n_lines; // Number of line elements
-    int n_triangles; // Number of triangle elements
-    int n_tetrahedras; // Number of tetrahedra elements
-
-    // Temporary solution for numbering of nodes on sides.
-    // The data are defined in RefElement<dim>::side_nodes,
-    // Mesh::side_nodes can be removed as soon as Element
-    // is templated by dimension.
-    //
-    // for every side dimension D = 0 .. 2
-    // for every element side 0 .. D+1
-    // for every side node 0 .. D
-    // index into element node array
-    vector< vector< vector<unsigned int> > > side_nodes;
-
-    /**
-     * Check usage of regions, set regions to elements defined by user, close RegionDB
-     */
-    void check_and_finish();
-    
-    /// Precompute element bounding boxes if it is not done yet.
-    void compute_element_boxes();
-
-    /// Return the mesh bounding box. Is set after call compute_element_boxes().
-    const BoundingBox &get_mesh_boungin_box() {
-        return mesh_box_;
-    }
-
-    /// Getter for BIH. Creates and compute BIH at first call.
-    const BIHTree &get_bih_tree();\
-
-    /// Getter for input type selection for intersection search algorithm.
-    IntersectionSearch get_intersection_search();
-
-    // For each node the vector contains a list of elements that use this node
-    vector<vector<unsigned int> > node_elements;
-
-    /// Maximal distance of observe point from Mesh relative to its size
-    double global_observe_radius() const;
-
-
-protected:
-
-    /**
-     *  This replaces read_neighbours() in order to avoid using NGH preprocessor.
-     *
-     *  TODO:
-     *  - Avoid maps:
-     *
-     *    4) replace EdgeVector by std::vector<Edge> (need not to know the size)
-     *
-     *    5) need not to have temporary array for Edges, only postpone setting pointers in elements and set them
-     *       after edges are found; we can temporary save Edge index instead of pointer in Neigbours and elements
-     *
-     *    6) Try replace Edge * by indexes in Neigbours and elements (anyway we have mesh pointer in elements so it is accessible also from Neigbours)
-     *
-     */
-    void make_neighbours_and_edges();
-
-    /**
-     * On edges sharing sides of many elements it may happen that each side has its nodes ordered in a different way.
-     * This method finds the permutation for each side so as to obtain the ordering of side 0.
-     */
-    void make_edge_permutations();
-    /**
-     * Create element lists for nodes in Mesh::nodes_elements.
-     */
-    void create_node_element_lists();
-    /**
-     * Find intersection of element lists given by Mesh::node_elements for elements givne by @p nodes_list parameter.
-     * The result is placed into vector @p intersection_element_list. If the @p node_list is empty, and empty intersection is
-     * returned.
-     */
-    void intersect_element_lists(vector<unsigned int> const &nodes_list, vector<unsigned int> &intersection_element_list);
-    /**
-     * Remove elements with dimension not equal to @p dim from @p element_list. Index of the first element of dimension @p dim-1,
-     * is returned in @p element_idx. If no such element is found the method returns false, if one such element is found the method returns true,
-     * if more elements are found we report an user input error.
-     */
-    bool find_lower_dim_element(ElementVector&elements, vector<unsigned int> &element_list, unsigned int dim, unsigned int &element_idx);
-
-    /**
-     * Returns true if side @p si has same nodes as in the list @p side_nodes.
-     */
-    bool same_sides(const SideIter &si, vector<unsigned int> &side_nodes);
-
-
-    void element_to_neigh_vb();
-
-    void count_element_types();
-    void count_side_types();
-
-    /**
-     * Possibly modify region id of elements sets by user in "regions" part of input file.
-     *
-     * TODO: This method needs check in issue 'Review mesh setting'.
-     * Changes have been done during generalized region key and may be causing problems
-     * during the further development.
-     */
-    void modify_element_ids(const RegionDB::MapElementIDToRegionID &map);
-
-    unsigned int n_bb_neigh, n_vb_neigh;
-
-    /// Vector of both bulk and boundary IDs. Bulk elements come first, then boundary elements, but only the portion that appears
-    /// in input mesh file and has ID assigned.
-    ///
-    /// TODO: Rather should be part of GMSH reader, but in such case we need store pointer to it in the mesh (good idea, but need more general interface for readers)
-    mutable vector<int> bulk_elements_id_, boundary_elements_id_;
-    /// Number of elements read from input.
-    unsigned int n_all_input_elements_;
-
-    /// Maximal number of sides per one edge in the actual mesh (set in make_neighbours_and_edges()).
-    unsigned int max_edge_sides_[3];
-
-    /**
-     * Database of regions (both bulk and boundary) of the mesh. Regions are logical parts of the
-     * domain that allows setting of different data and boundary conditions on them.
-     */
-    RegionDB region_db_;
-    /**
-     * Mesh partitioning. Created in setup_topology.
-     */
-    std::shared_ptr<Partitioning> part_;
-
-    /// Auxiliary vector of mesh elements bounding boxes.
-    std::vector<BoundingBox> element_box_;
-
-    /// Bounding box of whole mesh.
-    BoundingBox mesh_box_;
-
-    /**
-     * BIH Tree for intersection and observe points lookup.
-     */
-    std::shared_ptr<BIHTree> bih_tree_;
-
-
-    /**
-     * Accessor to the input record for the mesh.
-     */
-    Input::Record in_record_;
-
-    /**
-     * MPI communicator used for partitioning and ...
-     */
-    MPI_Comm comm_;
-
-    friend class GmshMeshReader;
-    friend class RegionSetBase;
-    friend class Element;
-    friend class BIHTree;
-
-
-
-private:
-
-    /// Index set assigning to global element index the local index used in parallel vectors.
-	int *row_4_el;
-	/// Index set assigning to local element index its global index.
-	int *el_4_loc;
-	/// Parallel distribution of elements.
-	Distribution *el_ds;
-};
-
-
-#include "mesh/side_impl.hh"
-#include "mesh/element_impls.hh"
-#include "mesh/neighbours_impl.hh"
-
-/**
- * Provides for statement to iterate over the Elements of the Mesh.
- * The parameter is FullIter local variable of the cycle, so it need not be declared before.
- * Macro assume that variable Mesh *mesh; is declared and points to a valid Mesh structure.
- */
-#define FOR_ELEMENTS(_mesh_,__i) \
-    for( ElementFullIter __i( (_mesh_)->element.begin() ); \
-        __i != (_mesh_)->element.end(); \
-        ++__i)
-
-/**
- * Macro for conversion form Iter to FullIter for elements.
- */
-#define ELEMENT_FULL_ITER(_mesh_,i) \
-    (_mesh_)->element.full_iter(i)
-
-/**
- * Macro to get "NULL" ElementFullIter.
- */
-#define ELEMENT_FULL_ITER_NULL(_mesh_) \
-    ElementFullIter((_mesh_)->element)
-
-
-#define FOR_BOUNDARIES(_mesh_,i) \
-for( std::vector<Boundary>::iterator i= (_mesh_)->boundary_.begin(); \
-    i != (_mesh_)->boundary_.end(); \
-    ++i)
-
-/**
- * Macro for conversion form Iter to FullIter for boundaries.
- */
-#define BOUNDARY_FULL_ITER(_mesh_,i) \
-    (_mesh_)->boundary.full_iter(i)
-
-/**
- * Macro to get "NULL" BoundaryFullIter.
- */
-#define BOUNDARY_NULL(_mesh_) \
-    BoundaryFullIter((_mesh_)->boundary)
-
-
-/**
- * Provides for statement to iterate over the Edges of the Mesh. see FOR_ELEMENTS
- */
-#define FOR_EDGES(_mesh_,__i) \
-    for( vector<Edge>::iterator __i = (_mesh_)->edges.begin(); \
-        __i !=(_mesh_)->edges.end(); \
-        ++__i)
-
-#define FOR_SIDES(_mesh_, it) \
-    FOR_ELEMENTS((_mesh_), ele)  \
-        for(SideIter it = ele->side(0); it->el_idx() < ele->n_sides(); ++it)
-
-#define FOR_SIDE_NODES(i,j) for((j)=0;(j)<(i)->n_nodes;(j)++)
-
-
-#define FOR_NEIGHBOURS(_mesh_, it) \
-    for( std::vector<Neighbour>::iterator it = (_mesh_)->vb_neighbours_.begin(); \
-         (it)!= (_mesh_)->vb_neighbours_.end(); ++it)
-
-#define FOR_NEIGH_ELEMENTS(i,j) for((j)=0;(j)<(i)->n_elements;(j)++)
-#define FOR_NEIGH_SIDES(i,j)    for((j)=0;(j)<(i)->n_sides;(j)++)
-
-
-#endif
-//-----------------------------------------------------------------------------
-// vim: set cindent:
-=======
-/*!
- *
-﻿ * Copyright (C) 2015 Technical University of Liberec.  All rights reserved.
- * 
- * This program is free software; you can redistribute it and/or modify it under
- * the terms of the GNU General Public License version 3 as published by the
- * Free Software Foundation. (http://www.gnu.org/licenses/gpl-3.0.en.html)
- * 
- * This program is distributed in the hope that it will be useful, but WITHOUT
- * ANY WARRANTY; without even the implied warranty of MERCHANTABILITY or FITNESS
- * FOR A PARTICULAR PURPOSE.  See the GNU General Public License for more details.
- *
- * 
- * @file    mesh.h
- * @brief   
- */
-
-#ifndef MAKE_MESH_H
-#define MAKE_MESH_H
-
-#include <vector>
-#include <mpi.h>
-
-#include "mesh/mesh_types.hh"
-
-#include "mesh/nodes.hh"
-//#include "mesh/elements.h"
-//#include "mesh/sides.h"
-#include "mesh/edges.h"
-#include "mesh/neighbours.h"
-#include "mesh/boundaries.h"
-#include "mesh/intersection.hh"
-#include "mesh/partitioning.hh"
-#include "mesh/region_set.hh"
-
-
-#include "input/input_type_forward.hh"
-#include "input/accessors_forward.hh"
-#include "system/exceptions.hh"
-
-
-
-
-#define ELM  0
-#define BC  1
-#define NODE  2
-
-/**
- *  This parameter limits volume of elements from below.
- */
-#define MESH_CRITICAL_VOLUME 1.0E-12
-
-/**
- * Provides for statement to iterate over the Nodes of the Mesh.
- * The parameter is FullIter local variable of the cycle, so it need not be declared before.
- * Macro assume that variable Mesh *mesh; is declared and points to a valid Mesh structure.
- */
-#define FOR_NODES(_mesh_, i) \
-    for( NodeFullIter i( (_mesh_)->node_vector.begin() ); \
-        i != (_mesh_)->node_vector.end(); \
-        ++i)
-
-/**
- * Macro for conversion form Iter to FullIter for nodes.
- */
-#define NODE_FULL_ITER(_mesh_,i) \
-    (_mesh_)->node_vector.full_iter(i)
-
-/**
- * Macro to get "NULL" ElementFullIter.
- */
-#define NODE_FULL_ITER_NULL(_mesh_) \
-    NodeFullIter((_mesh_)->node_vector)
-
-/**
- * Macro for conversion form Iter to FullIter for elements.
- */
-#define ELEM_FULL_ITER(_mesh_,i) \
-    (_mesh_)->element.full_iter(i)
-
-
-#define FOR_NODE_ELEMENTS(i,j)   for((j)=0;(j)<(i)->n_elements();(j)++)
-#define FOR_NODE_SIDES(i,j)      for((j)=0;(j)<(i)->n_sides;(j)++)
-
-
-class BoundarySegment {
-public:
-    static Input::Type::Record input_type;
-};
-
-
-
-//=============================================================================
-// STRUCTURE OF THE MESH
-//=============================================================================
-
-class Mesh {
-public:
-    TYPEDEF_ERR_INFO( EI_ElemLast, int);
-    TYPEDEF_ERR_INFO( EI_ElemNew, int);
-    TYPEDEF_ERR_INFO( EI_RegLast, std::string);
-    TYPEDEF_ERR_INFO( EI_RegNew, std::string);
-    DECLARE_EXCEPTION(ExcDuplicateBoundary,
-            << "Duplicate boundary elements! \n"
-            << "Element id: " << EI_ElemLast::val << " on region name: " << EI_RegLast::val << "\n"
-            << "Element id: " << EI_ElemNew::val << " on region name: " << EI_RegNew::val << "\n");
-
-
-
-    static const unsigned int undef_idx=-1;
-    static const Input::Type::Record & get_input_type();
-
-
-
-    /** Labels for coordinate indexes in arma::vec3 representing vectors and points.*/
-    enum {x_coord=0, y_coord=1, z_coord=2};
-
-    /**
-     * Empty constructor.
-     *
-     * Use only for unit tests!!!
-     */
-    Mesh();
-    /**
-     * Constructor from an input record.
-     * Do not process input record. That is done in init_from_input.
-     */
-    Mesh(Input::Record in_record, MPI_Comm com = MPI_COMM_WORLD);
-    /**
-     * Common part of both previous constructors and way how to reinitialize a mesh from the  given input record.
-     */
-    void reinit(Input::Record in_record);
-
-    /// Destructor.
-    ~Mesh();
-
-    inline unsigned int n_nodes() const {
-        return node_vector.size();
-    }
-
-    inline unsigned int n_elements() const {
-        return element.size();
-    }
-
-    inline unsigned int n_boundaries() const {
-        return boundary_.size();
-    }
-
-    inline unsigned int n_edges() const {
-        return edges.size();
-    }
-
-    unsigned int n_corners();
-
-    inline const RegionDB &region_db() const {
-        return region_db_;
-    }
-
-    /// Reserve size of node vector
-    inline void reserve_node_size(unsigned int n_nodes) {
-    	node_vector.reserve(n_nodes);
-    }
-
-    /// Reserve size of element vector
-    inline void reserve_element_size(unsigned int n_elements) {
-    	element.reserve(n_elements);
-    }
-
-    /**
-     * Returns pointer to partitioning object. Partitioning is created during setup_topology.
-     */
-    Partitioning *get_part();
-
-    Distribution *get_el_ds() const
-    { return el_ds; }
-
-    int *get_row_4_el() const
-    { return row_4_el; }
-
-    int *get_el_4_loc() const
-    { return el_4_loc; }
-
-    /**
-     * Returns MPI communicator of the mesh.
-     */
-    inline MPI_Comm get_comm() const { return comm_; }
-
-
-    void make_intersec_elements();
-
-    unsigned int n_sides();
-
-    inline unsigned int n_vb_neighbours() const {
-        return vb_neighbours_.size();
-    }
-
-    /**
-     * Returns maximal number of sides of one edge, which connects elements of dimension @p dim.
-     * @param dim Dimension of elements sharing the edge.
-     */
-    unsigned int max_edge_sides(unsigned int dim) const { return max_edge_sides_[dim-1]; }
-
-
-    /**
-     * Fills vectors of ID numbers of bulk and bc elements.
-     */
-    void elements_id_maps( vector<int> & bulk_elements_id, vector<int> & boundary_elements_id) const;
-
-
-    ElementAccessor<3> element_accessor(unsigned int idx, bool boundary=false);
-
-    /**
-     * Reads elements and their affiliation to regions and region sets defined by user in input file
-     * Format of input record is defined in method RegionSetBase::get_input_type()
-     *
-     * @param region_list Array input AbstractRecords which define regions, region sets and elements
-     */
-    void read_regions_from_input(Input::Array region_list);
-
-    /**
-     * Returns nodes_elements vector, if doesn't exist creates its.
-     */
-    vector<vector<unsigned int> > const & node_elements();
-
-    /// Vector of nodes of the mesh.
-    NodeVector node_vector;
-    /// Vector of elements of the mesh.
-    ElementVector element;
-
-    /// Vector of boundary sides where is prescribed boundary condition.
-    /// TODO: apply all boundary conditions in the main assembling cycle over elements and remove this Vector.
-    vector<Boundary> boundary_;
-    /// vector of boundary elements - should replace 'boundary'
-    /// TODO: put both bulk and bc elements (on zero level) to the same vector or make better map id->element for field inputs that use element IDs
-    /// the avoid usage of ElementVector etc.
-    ElementVector bc_elements;
-
-    /// Vector of MH edges, this should not be part of the geometrical mesh
-    std::vector<Edge> edges;
-
-    //flow::VectorId<int> bcd_group_id; // gives a index of group for an id
-
-    /**
-     * Vector of individual intersections of two elements.
-     * This is enough for local mortar.
-     */
-    vector<Intersection>  intersections;
-
-    /**
-     * For every element El we have vector of indices into @var intersections array for every intersection in which El is master element.
-     * This is necessary for true mortar.
-     */
-    vector<vector<unsigned int> >  master_elements;
-
-    /**
-     * Vector of compatible neighbourings.
-     */
-    vector<Neighbour> vb_neighbours_;
-
-    int n_insides; // # of internal sides
-    int n_exsides; // # of external sides
-    int n_sides_; // total number of sides (should be easy to count when we have separated dimensions
-
-    int n_lines; // Number of line elements
-    int n_triangles; // Number of triangle elements
-    int n_tetrahedras; // Number of tetrahedra elements
-
-    // Temporary solution for numbering of nodes on sides.
-    // The data are defined in RefElement<dim>::side_nodes,
-    // Mesh::side_nodes can be removed as soon as Element
-    // is templated by dimension.
-    //
-    // for every side dimension D = 0 .. 2
-    // for every element side 0 .. D+1
-    // for every side node 0 .. D
-    // index into element node array
-    vector< vector< vector<unsigned int> > > side_nodes;
-
-    /**
-     * Initialize all mesh structures from raw information about nodes and elements (including boundary elements).
-     * Namely: create remaining boundary elements and Boundary objects, find edges and compatible neighborings.
-     */
-    void setup_topology();
-
-    /**
-     * Check usage of regions, set regions to elements defined by user, close RegionDB
-     */
-    void check_and_finish();
-    
-    const BIHTree &get_bih_tree();
-
+/*!
+ *
+﻿ * Copyright (C) 2015 Technical University of Liberec.  All rights reserved.
+ * 
+ * This program is free software; you can redistribute it and/or modify it under
+ * the terms of the GNU General Public License version 3 as published by the
+ * Free Software Foundation. (http://www.gnu.org/licenses/gpl-3.0.en.html)
+ * 
+ * This program is distributed in the hope that it will be useful, but WITHOUT
+ * ANY WARRANTY; without even the implied warranty of MERCHANTABILITY or FITNESS
+ * FOR A PARTICULAR PURPOSE.  See the GNU General Public License for more details.
+ *
+ * 
+ * @file    mesh.h
+ * @brief   
+ */
+
+#ifndef MAKE_MESH_H
+#define MAKE_MESH_H
+
+#include <vector>
+#include <mpi.h>
+
+#include "mesh/mesh_types.hh"
+
+#include "mesh/nodes.hh"
+//#include "mesh/elements.h"
+//#include "mesh/sides.h"
+#include "mesh/edges.h"
+#include "mesh/neighbours.h"
+#include "mesh/boundaries.h"
+#include "mesh/partitioning.hh"
+#include "mesh/region_set.hh"
+#include "mesh/bounding_box.hh"
+
+#include "input/input_type_forward.hh"
+#include "input/accessors_forward.hh"
+#include "system/exceptions.hh"
+
+
+
+#define ELM  0
+#define BC  1
+#define NODE  2
+
+/**
+ *  This parameter limits volume of elements from below.
+ */
+#define MESH_CRITICAL_VOLUME 1.0E-12
+
+/**
+ * Provides for statement to iterate over the Nodes of the Mesh.
+ * The parameter is FullIter local variable of the cycle, so it need not be declared before.
+ * Macro assume that variable Mesh *mesh; is declared and points to a valid Mesh structure.
+ */
+#define FOR_NODES(_mesh_, i) \
+    for( NodeFullIter i( (_mesh_)->node_vector.begin() ); \
+        i != (_mesh_)->node_vector.end(); \
+        ++i)
+
+/**
+ * Macro for conversion form Iter to FullIter for nodes.
+ */
+#define NODE_FULL_ITER(_mesh_,i) \
+    (_mesh_)->node_vector.full_iter(i)
+
+/**
+ * Macro to get "NULL" ElementFullIter.
+ */
+#define NODE_FULL_ITER_NULL(_mesh_) \
+    NodeFullIter((_mesh_)->node_vector)
+
+/**
+ * Macro for conversion form Iter to FullIter for elements.
+ */
+#define ELEM_FULL_ITER(_mesh_,i) \
+    (_mesh_)->element.full_iter(i)
+
+
+#define FOR_NODE_ELEMENTS(i,j)   for((j)=0;(j)<(i)->n_elements();(j)++)
+#define FOR_NODE_SIDES(i,j)      for((j)=0;(j)<(i)->n_sides;(j)++)
+
+
+class BoundarySegment {
+public:
+    static Input::Type::Record input_type;
+};
+
+
+
+//=============================================================================
+// STRUCTURE OF THE MESH
+//=============================================================================
+
+class Mesh {
+public:
+    TYPEDEF_ERR_INFO( EI_ElemLast, int);
+    TYPEDEF_ERR_INFO( EI_ElemNew, int);
+    TYPEDEF_ERR_INFO( EI_RegLast, std::string);
+    TYPEDEF_ERR_INFO( EI_RegNew, std::string);
+    DECLARE_EXCEPTION(ExcDuplicateBoundary,
+            << "Duplicate boundary elements! \n"
+            << "Element id: " << EI_ElemLast::val << " on region name: " << EI_RegLast::val << "\n"
+            << "Element id: " << EI_ElemNew::val << " on region name: " << EI_RegNew::val << "\n");
+
+
+    /**
+     * \brief Types of search algorithm for finding intersection candidates.
+     */
+    typedef enum IntersectionSearch {
+        BIHsearch  = 1,
+        BIHonly = 2,
+        BBsearch = 3
+    } IntersectionSearch;
+    
+    /**
+     * \brief The definition of input record for selection of variant of file format
+     */
+    static const Input::Type::Selection & get_input_intersection_variant();
+    
+    static const unsigned int undef_idx=-1;
+    static const Input::Type::Record & get_input_type();
+
+
+
+    /** Labels for coordinate indexes in arma::vec3 representing vectors and points.*/
+    enum {x_coord=0, y_coord=1, z_coord=2};
+
+    /**
+     * Empty constructor.
+     *
+     * Use only for unit tests!!!
+     */
+    Mesh();
+    /**
+     * Constructor from an input record.
+     * Do not process input record. That is done in init_from_input.
+     */
+    Mesh(Input::Record in_record, MPI_Comm com = MPI_COMM_WORLD);
+    /**
+     * Common part of both previous constructors and way how to reinitialize a mesh from the  given input record.
+     */
+    void reinit(Input::Record in_record);
+
+    /// Destructor.
+    ~Mesh();
+
+    inline unsigned int n_nodes() const {
+        return node_vector.size();
+    }
+
+    inline unsigned int n_elements() const {
+        return element.size();
+    }
+
+    inline unsigned int n_boundaries() const {
+        return boundary_.size();
+    }
+
+    inline unsigned int n_edges() const {
+        return edges.size();
+    }
+
+    unsigned int n_corners();
+
+    inline const RegionDB &region_db() const {
+        return region_db_;
+    }
+
+    /// Reserve size of node vector
+    inline void reserve_node_size(unsigned int n_nodes) {
+    	node_vector.reserve(n_nodes);
+    }
+
+    /// Reserve size of element vector
+    inline void reserve_element_size(unsigned int n_elements) {
+    	element.reserve(n_elements);
+    }
+
+    /**
+     * Returns pointer to partitioning object. Partitioning is created during setup_topology.
+     */
+    Partitioning *get_part();
+
+    Distribution *get_el_ds() const
+    { return el_ds; }
+
+    int *get_row_4_el() const
+    { return row_4_el; }
+
+    int *get_el_4_loc() const
+    { return el_4_loc; }
+
+    /**
+     * Returns MPI communicator of the mesh.
+     */
+    inline MPI_Comm get_comm() const { return comm_; }
+
+
+    MixedMeshIntersections &mixed_intersections();
+
+    unsigned int n_sides();
+
+    inline unsigned int n_vb_neighbours() const {
+        return vb_neighbours_.size();
+    }
+
+    /**
+     * Returns maximal number of sides of one edge, which connects elements of dimension @p dim.
+     * @param dim Dimension of elements sharing the edge.
+     */
+    unsigned int max_edge_sides(unsigned int dim) const { return max_edge_sides_[dim-1]; }
+
+    /**
+     * Reads mesh from stream.
+     *
+     * Method is especially used in unit tests.
+     */
+    void read_gmsh_from_stream(istream &in);
+    /**
+     * Reads input record, creates regions, read the mesh, setup topology. creates region sets.
+     */
+    void init_from_input();
+
+
+    /**
+     * Initialize all mesh structures from raw information about nodes and elements (including boundary elements).
+     * Namely: create remaining boundary elements and Boundary objects, find edges and compatible neighborings.
+     */
+    void setup_topology();
+    
+    /**
+     * Returns vector of ID numbers of elements, either bulk or bc elemnts.
+     */
+    void elements_id_maps( vector<int> & bulk_elements_id, vector<int> & boundary_elements_id) const;
+
+
+    ElementAccessor<3> element_accessor(unsigned int idx, bool boundary=false);
+
+    /**
+     * Reads elements and their affiliation to regions and region sets defined by user in input file
+     * Format of input record is defined in method RegionSetBase::get_input_type()
+     *
+     * @param region_list Array input AbstractRecords which define regions, region sets and elements
+     */
+    void read_regions_from_input(Input::Array region_list);
+
+    /**
+     * Returns nodes_elements vector, if doesn't exist creates its.
+     */
+    vector<vector<unsigned int> > const & node_elements();
+
+    /// Vector of nodes of the mesh.
+    NodeVector node_vector;
+    /// Vector of elements of the mesh.
+    ElementVector element;
+
+    /// Vector of boundary sides where is prescribed boundary condition.
+    /// TODO: apply all boundary conditions in the main assembling cycle over elements and remove this Vector.
+    vector<Boundary> boundary_;
+    /// vector of boundary elements - should replace 'boundary'
+    /// TODO: put both bulk and bc elements (on zero level) to the same vector or make better map id->element for field inputs that use element IDs
+    /// the avoid usage of ElementVector etc.
+    ElementVector bc_elements;
+
+    /// Vector of MH edges, this should not be part of the geometrical mesh
+    std::vector<Edge> edges;
+
+    //flow::VectorId<int> bcd_group_id; // gives a index of group for an id
+
+    /**
+     * Vector of individual intersections of two elements.
+     * This is enough for local mortar.
+     */
+    std::shared_ptr<MixedMeshIntersections>  intersections;
+
+    /**
+     * For every element El we have vector of indices into @var intersections array for every intersection in which El is master element.
+     * This is necessary for true mortar.
+     */
+    vector<vector<unsigned int> >  master_elements;
+
+    /**
+     * Vector of compatible neighbourings.
+     */
+    vector<Neighbour> vb_neighbours_;
+
+    int n_insides; // # of internal sides
+    int n_exsides; // # of external sides
+    int n_sides_; // total number of sides (should be easy to count when we have separated dimensions
+
+    int n_lines; // Number of line elements
+    int n_triangles; // Number of triangle elements
+    int n_tetrahedras; // Number of tetrahedra elements
+
+    // Temporary solution for numbering of nodes on sides.
+    // The data are defined in RefElement<dim>::side_nodes,
+    // Mesh::side_nodes can be removed as soon as Element
+    // is templated by dimension.
+    //
+    // for every side dimension D = 0 .. 2
+    // for every element side 0 .. D+1
+    // for every side node 0 .. D
+    // index into element node array
+    vector< vector< vector<unsigned int> > > side_nodes;
+
+    /**
+     * Check usage of regions, set regions to elements defined by user, close RegionDB
+     */
+    void check_and_finish();
+    
+    /// Precompute element bounding boxes if it is not done yet.
+    void compute_element_boxes();
+
+    /// Return the mesh bounding box. Is set after call compute_element_boxes().
+    const BoundingBox &get_mesh_boungin_box() {
+        return mesh_box_;
+    }
+
+    /// Getter for BIH. Creates and compute BIH at first call.
+    const BIHTree &get_bih_tree();\
+
     /**
      * Find intersection of element lists given by Mesh::node_elements_ for elements givne by @p nodes_list parameter.
      * The result is placed into vector @p intersection_element_list. If the @p node_list is empty, and empty intersection is
@@ -818,178 +342,202 @@
     	return in_record_.val<FilePath>("mesh_file");
     }
 
-    /// Number of elements read from input.
-    unsigned int n_all_input_elements_;
+    /// Getter for input type selection for intersection search algorithm.
+    IntersectionSearch get_intersection_search();
+
+    /// Maximal distance of observe point from Mesh relative to its size
+    double global_observe_radius() const;
+
+    /// Number of elements read from input.
+    unsigned int n_all_input_elements_;
+
+
+protected:
+
+    /**
+     *  This replaces read_neighbours() in order to avoid using NGH preprocessor.
+     *
+     *  TODO:
+     *  - Avoid maps:
+     *
+     *    4) replace EdgeVector by std::vector<Edge> (need not to know the size)
+     *
+     *    5) need not to have temporary array for Edges, only postpone setting pointers in elements and set them
+     *       after edges are found; we can temporary save Edge index instead of pointer in Neigbours and elements
+     *
+     *    6) Try replace Edge * by indexes in Neigbours and elements (anyway we have mesh pointer in elements so it is accessible also from Neigbours)
+     *
+     */
+    void make_neighbours_and_edges();
+
+    /**
+     * On edges sharing sides of many elements it may happen that each side has its nodes ordered in a different way.
+     * This method finds the permutation for each side so as to obtain the ordering of side 0.
+     */
+    void make_edge_permutations();
+    /**
+     * Create element lists for nodes in Mesh::nodes_elements.
+     */
+    void create_node_element_lists();
+    /**
+     * Remove elements with dimension not equal to @p dim from @p element_list. Index of the first element of dimension @p dim-1,
+     * is returned in @p element_idx. If no such element is found the method returns false, if one such element is found the method returns true,
+     * if more elements are found we report an user input error.
+     */
+    bool find_lower_dim_element(ElementVector&elements, vector<unsigned int> &element_list, unsigned int dim, unsigned int &element_idx);
+
+    /**
+     * Returns true if side @p si has same nodes as in the list @p side_nodes.
+     */
+    bool same_sides(const SideIter &si, vector<unsigned int> &side_nodes);
+
+
+    void element_to_neigh_vb();
+
+    void count_element_types();
+    void count_side_types();
+
+    /**
+     * Possibly modify region id of elements sets by user in "regions" part of input file.
+     *
+     * TODO: This method needs check in issue 'Review mesh setting'.
+     * Changes have been done during generalized region key and may be causing problems
+     * during the further development.
+     */
+    void modify_element_ids(const RegionDB::MapElementIDToRegionID &map);
+
+    unsigned int n_bb_neigh, n_vb_neigh;
+
+    /// Vector of both bulk and boundary IDs. Bulk elements come first, then boundary elements, but only the portion that appears
+    /// in input mesh file and has ID assigned.
+    ///
+    /// TODO: Rather should be part of GMSH reader, but in such case we need store pointer to it in the mesh (good idea, but need more general interface for readers)
+    mutable vector<int> bulk_elements_id_, boundary_elements_id_;
+
+    /// Maximal number of sides per one edge in the actual mesh (set in make_neighbours_and_edges()).
+    unsigned int max_edge_sides_[3];
+
+    /**
+     * Database of regions (both bulk and boundary) of the mesh. Regions are logical parts of the
+     * domain that allows setting of different data and boundary conditions on them.
+     */
+    RegionDB region_db_;
+    /**
+     * Mesh partitioning. Created in setup_topology.
+     */
+    std::shared_ptr<Partitioning> part_;
+
+    /// Auxiliary vector of mesh elements bounding boxes.
+    std::vector<BoundingBox> element_box_;
+
+    /// Bounding box of whole mesh.
+    BoundingBox mesh_box_;
+
+    /**
+     * BIH Tree for intersection and observe points lookup.
+     */
+    std::shared_ptr<BIHTree> bih_tree_;
+
+
+    /**
+     * Accessor to the input record for the mesh.
+     */
+    Input::Record in_record_;
+
+    /**
+     * MPI communicator used for partitioning and ...
+     */
+    MPI_Comm comm_;
+
+    // For each node the vector contains a list of elements that use this node
+    vector<vector<unsigned int> > node_elements_;
+
 
-protected:
-
-    /**
-     *  This replaces read_neighbours() in order to avoid using NGH preprocessor.
-     *
-     *  TODO:
-     *  - Avoid maps:
-     *
-     *    4) replace EdgeVector by std::vector<Edge> (need not to know the size)
-     *
-     *    5) need not to have temporary array for Edges, only postpone setting pointers in elements and set them
-     *       after edges are found; we can temporary save Edge index instead of pointer in Neigbours and elements
-     *
-     *    6) Try replace Edge * by indexes in Neigbours and elements (anyway we have mesh pointer in elements so it is accessible also from Neigbours)
-     *
-     */
-    void make_neighbours_and_edges();
-
-    /**
-     * On edges sharing sides of many elements it may happen that each side has its nodes ordered in a different way.
-     * This method finds the permutation for each side so as to obtain the ordering of side 0.
-     */
-    void make_edge_permutations();
-    /**
-     * Create element lists for nodes in Mesh::nodes_elements.
-     */
-    void create_node_element_lists();
-    /**
-     * Remove elements with dimension not equal to @p dim from @p element_list. Index of the first element of dimension @p dim-1,
-     * is returned in @p element_idx. If no such element is found the method returns false, if one such element is found the method returns true,
-     * if more elements are found we report an user input error.
-     */
-    bool find_lower_dim_element(ElementVector&elements, vector<unsigned int> &element_list, unsigned int dim, unsigned int &element_idx);
-
-    /**
-     * Returns true if side @p si has same nodes as in the list @p side_nodes.
-     */
-    bool same_sides(const SideIter &si, vector<unsigned int> &side_nodes);
-
-
-    void element_to_neigh_vb();
-
-    void count_element_types();
-    void count_side_types();
-
-    /**
-     * Possibly modify region id of elements sets by user in "regions" part of input file.
-     *
-     * TODO: This method needs check in issue 'Review mesh setting'.
-     * Changes have been done during generalized region key and may be causing problems
-     * during the further development.
-     */
-    void modify_element_ids(const RegionDB::MapElementIDToRegionID &map);
-
-    unsigned int n_bb_neigh, n_vb_neigh;
-
-    /// Maximal number of sides per one edge in the actual mesh (set in make_neighbours_and_edges()).
-    unsigned int max_edge_sides_[3];
-
-    /**
-     * Database of regions (both bulk and boundary) of the mesh. Regions are logical parts of the
-     * domain that allows setting of different data and boundary conditions on them.
-     */
-    RegionDB region_db_;
-    /**
-     * Mesh partitioning. Created in setup_topology.
-     */
-    std::shared_ptr<Partitioning> part_;
-
-    /**
-     * BIH Tree for intersection and observe points lookup.
-     */
-    std::shared_ptr<BIHTree> bih_tree_;
-    /**
-     * Accessor to the input record for the mesh.
-     */
-    Input::Record in_record_;
-
-    /**
-     * MPI communicator used for partitioning and ...
-     */
-    MPI_Comm comm_;
-
-    // For each node the vector contains a list of elements that use this node
-    vector<vector<unsigned int> > node_elements_;
-
-    friend class RegionSetBase;
-
-
-private:
-
-    /// Index set assigning to global element index the local index used in parallel vectors.
-	int *row_4_el;
-	/// Index set assigning to local element index its global index.
-	int *el_4_loc;
-	/// Parallel distribution of elements.
-	Distribution *el_ds;
-};
-
-
-#include "mesh/side_impl.hh"
-#include "mesh/element_impls.hh"
-#include "mesh/neighbours_impl.hh"
-
-/**
- * Provides for statement to iterate over the Elements of the Mesh.
- * The parameter is FullIter local variable of the cycle, so it need not be declared before.
- * Macro assume that variable Mesh *mesh; is declared and points to a valid Mesh structure.
- */
-#define FOR_ELEMENTS(_mesh_,__i) \
-    for( ElementFullIter __i( (_mesh_)->element.begin() ); \
-        __i != (_mesh_)->element.end(); \
-        ++__i)
-
-/**
- * Macro for conversion form Iter to FullIter for elements.
- */
-#define ELEMENT_FULL_ITER(_mesh_,i) \
-    (_mesh_)->element.full_iter(i)
-
-/**
- * Macro to get "NULL" ElementFullIter.
- */
-#define ELEMENT_FULL_ITER_NULL(_mesh_) \
-    ElementFullIter((_mesh_)->element)
-
-
-#define FOR_BOUNDARIES(_mesh_,i) \
-for( std::vector<Boundary>::iterator i= (_mesh_)->boundary_.begin(); \
-    i != (_mesh_)->boundary_.end(); \
-    ++i)
-
-/**
- * Macro for conversion form Iter to FullIter for boundaries.
- */
-#define BOUNDARY_FULL_ITER(_mesh_,i) \
-    (_mesh_)->boundary.full_iter(i)
-
-/**
- * Macro to get "NULL" BoundaryFullIter.
- */
-#define BOUNDARY_NULL(_mesh_) \
-    BoundaryFullIter((_mesh_)->boundary)
-
-
-/**
- * Provides for statement to iterate over the Edges of the Mesh. see FOR_ELEMENTS
- */
-#define FOR_EDGES(_mesh_,__i) \
-    for( vector<Edge>::iterator __i = (_mesh_)->edges.begin(); \
-        __i !=(_mesh_)->edges.end(); \
-        ++__i)
-
-#define FOR_SIDES(_mesh_, it) \
-    FOR_ELEMENTS((_mesh_), ele)  \
-        for(SideIter it = ele->side(0); it->el_idx() < ele->n_sides(); ++it)
-
-#define FOR_SIDE_NODES(i,j) for((j)=0;(j)<(i)->n_nodes;(j)++)
-
-
-#define FOR_NEIGHBOURS(_mesh_, it) \
-    for( std::vector<Neighbour>::iterator it = (_mesh_)->vb_neighbours_.begin(); \
-         (it)!= (_mesh_)->vb_neighbours_.end(); ++it)
-
-#define FOR_NEIGH_ELEMENTS(i,j) for((j)=0;(j)<(i)->n_elements;(j)++)
-#define FOR_NEIGH_SIDES(i,j)    for((j)=0;(j)<(i)->n_sides;(j)++)
-
-
-#endif
-//-----------------------------------------------------------------------------
-// vim: set cindent:
->>>>>>> 5d92b45d
+    friend class RegionSetBase;
+    friend class Element;
+    friend class BIHTree;
+
+
+
+private:
+
+    /// Index set assigning to global element index the local index used in parallel vectors.
+	int *row_4_el;
+	/// Index set assigning to local element index its global index.
+	int *el_4_loc;
+	/// Parallel distribution of elements.
+	Distribution *el_ds;
+};
+
+
+#include "mesh/side_impl.hh"
+#include "mesh/element_impls.hh"
+#include "mesh/neighbours_impl.hh"
+
+/**
+ * Provides for statement to iterate over the Elements of the Mesh.
+ * The parameter is FullIter local variable of the cycle, so it need not be declared before.
+ * Macro assume that variable Mesh *mesh; is declared and points to a valid Mesh structure.
+ */
+#define FOR_ELEMENTS(_mesh_,__i) \
+    for( ElementFullIter __i( (_mesh_)->element.begin() ); \
+        __i != (_mesh_)->element.end(); \
+        ++__i)
+
+/**
+ * Macro for conversion form Iter to FullIter for elements.
+ */
+#define ELEMENT_FULL_ITER(_mesh_,i) \
+    (_mesh_)->element.full_iter(i)
+
+/**
+ * Macro to get "NULL" ElementFullIter.
+ */
+#define ELEMENT_FULL_ITER_NULL(_mesh_) \
+    ElementFullIter((_mesh_)->element)
+
+
+#define FOR_BOUNDARIES(_mesh_,i) \
+for( std::vector<Boundary>::iterator i= (_mesh_)->boundary_.begin(); \
+    i != (_mesh_)->boundary_.end(); \
+    ++i)
+
+/**
+ * Macro for conversion form Iter to FullIter for boundaries.
+ */
+#define BOUNDARY_FULL_ITER(_mesh_,i) \
+    (_mesh_)->boundary.full_iter(i)
+
+/**
+ * Macro to get "NULL" BoundaryFullIter.
+ */
+#define BOUNDARY_NULL(_mesh_) \
+    BoundaryFullIter((_mesh_)->boundary)
+
+
+/**
+ * Provides for statement to iterate over the Edges of the Mesh. see FOR_ELEMENTS
+ */
+#define FOR_EDGES(_mesh_,__i) \
+    for( vector<Edge>::iterator __i = (_mesh_)->edges.begin(); \
+        __i !=(_mesh_)->edges.end(); \
+        ++__i)
+
+#define FOR_SIDES(_mesh_, it) \
+    FOR_ELEMENTS((_mesh_), ele)  \
+        for(SideIter it = ele->side(0); it->el_idx() < ele->n_sides(); ++it)
+
+#define FOR_SIDE_NODES(i,j) for((j)=0;(j)<(i)->n_nodes;(j)++)
+
+
+#define FOR_NEIGHBOURS(_mesh_, it) \
+    for( std::vector<Neighbour>::iterator it = (_mesh_)->vb_neighbours_.begin(); \
+         (it)!= (_mesh_)->vb_neighbours_.end(); ++it)
+
+#define FOR_NEIGH_ELEMENTS(i,j) for((j)=0;(j)<(i)->n_elements;(j)++)
+#define FOR_NEIGH_SIDES(i,j)    for((j)=0;(j)<(i)->n_sides;(j)++)
+
+
+#endif
+//-----------------------------------------------------------------------------
+// vim: set cindent:
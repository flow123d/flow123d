--- conflicted
+++ resolved
@@ -80,11 +80,8 @@
 #define FOR_NODE_ELEMENTS(i,j)   for((j)=0;(j)<(i)->n_elements();(j)++)
 #define FOR_NODE_SIDES(i,j)      for((j)=0;(j)<(i)->n_sides;(j)++)
 
-<<<<<<< HEAD
 class MeshTree;
 
-=======
->>>>>>> a6ba29c9
 
 class BoundarySegment {
 public:
@@ -132,15 +129,12 @@
     enum {x_coord=0, y_coord=1, z_coord=2};
 
     /**
-<<<<<<< HEAD
-=======
      * Empty constructor.
      *
      * Use only for unit tests!!!
      */
     Mesh();
     /**
->>>>>>> a6ba29c9
      * Constructor from an input record.
      * Do not process input record. That is done in init_from_input.
      */
@@ -175,8 +169,6 @@
         return region_db_;
     }
 
-<<<<<<< HEAD
-=======
     /// Reserve size of node vector
     inline void reserve_node_size(unsigned int n_nodes) {
     	node_vector.reserve(n_nodes);
@@ -187,7 +179,6 @@
     	element.reserve(n_elements);
     }
 
->>>>>>> a6ba29c9
     /**
      * Returns pointer to partitioning object. Partitioning is created during setup_topology.
      */
@@ -243,11 +234,7 @@
     /**
      * Returns vector of ID numbers of elements, either bulk or bc elemnts.
      */
-<<<<<<< HEAD
-    vector<int> const & elements_id_maps( bool boundary_domain) const;
-=======
     void elements_id_maps( vector<int> & bulk_elements_id, vector<int> & boundary_elements_id) const;
->>>>>>> a6ba29c9
 
 
     ElementAccessor<3> element_accessor(unsigned int idx, bool boundary=false);
@@ -260,14 +247,11 @@
      */
     void read_regions_from_input(Input::Array region_list);
 
-<<<<<<< HEAD
-=======
     /**
      * Returns nodes_elements vector, if doesn't exist creates its.
      */
     vector<vector<unsigned int> > const & node_elements();
 
->>>>>>> a6ba29c9
     /// Vector of nodes of the mesh.
     NodeVector node_vector;
     /// Vector of elements of the mesh.
@@ -338,19 +322,8 @@
     /// Getter for BIH. Creates and compute BIH at first call.
     const BIHTree &get_bih_tree();\
 
-<<<<<<< HEAD
-    /// Getter for input type selection for intersection search algorithm.
-    IntersectionSearch get_intersection_search();
-
-    // For each node the vector contains a list of elements that use this node
-    vector<vector<unsigned int> > node_elements;
-    
     MeshTree *tree;
 
-    /// Maximal distance of observe point from Mesh relative to its size
-    double global_observe_radius() const;
-
-=======
     /**
      * Find intersection of element lists given by Mesh::node_elements_ for elements givne by @p nodes_list parameter.
      * The result is placed into vector @p intersection_element_list. If the @p node_list is empty, and empty intersection is
@@ -382,7 +355,6 @@
     /// Number of elements read from input.
     unsigned int n_all_input_elements_;
 
->>>>>>> a6ba29c9
 
 protected:
 
@@ -412,15 +384,6 @@
      */
     void create_node_element_lists();
     /**
-<<<<<<< HEAD
-     * Find intersection of element lists given by Mesh::node_elements for elements givne by @p nodes_list parameter.
-     * The result is placed into vector @p intersection_element_list. If the @p node_list is empty, and empty intersection is
-     * returned.
-     */
-    void intersect_element_lists(vector<unsigned int> const &nodes_list, vector<unsigned int> &intersection_element_list);
-    /**
-=======
->>>>>>> a6ba29c9
      * Remove elements with dimension not equal to @p dim from @p element_list. Index of the first element of dimension @p dim-1,
      * is returned in @p element_idx. If no such element is found the method returns false, if one such element is found the method returns true,
      * if more elements are found we report an user input error.
@@ -454,11 +417,6 @@
     ///
     /// TODO: Rather should be part of GMSH reader, but in such case we need store pointer to it in the mesh (good idea, but need more general interface for readers)
     mutable vector<int> bulk_elements_id_, boundary_elements_id_;
-<<<<<<< HEAD
-    /// Number of elements read from input.
-    unsigned int n_all_input_elements_;
-=======
->>>>>>> a6ba29c9
 
     /// Maximal number of sides per one edge in the actual mesh (set in make_neighbours_and_edges()).
     unsigned int max_edge_sides_[3];
@@ -495,14 +453,10 @@
      */
     MPI_Comm comm_;
 
-<<<<<<< HEAD
-    friend class GmshMeshReader;
-=======
     // For each node the vector contains a list of elements that use this node
     vector<vector<unsigned int> > node_elements_;
 
 
->>>>>>> a6ba29c9
     friend class RegionSetBase;
     friend class Element;
     friend class BIHTree;

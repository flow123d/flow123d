--- conflicted
+++ resolved
@@ -66,10 +66,7 @@
     auto &point_list = quads[order];
 
     this->quadrature_points.reinit(point_list->npoints);
-<<<<<<< HEAD
-=======
     this->weights.resize(0);
->>>>>>> ce7c7275
     for (uint i=0; i<point_list->npoints; i++)
     {
         Armor::ArmaVec<double, dim> p(& point_list->points[i*(dim+1)]);
@@ -79,33 +76,20 @@
 }
 
 
-<<<<<<< HEAD
-QGauss::QGauss(unsigned int dim, const unsigned int order)
-: Quadrature(dim)
-{
-
-=======
 QGauss::QGauss(unsigned int dim, unsigned int order)
 : Quadrature(dim)
 {
->>>>>>> ce7c7275
 
     switch (dim)
     {
     case 0:
-<<<<<<< HEAD
-        ASSERT_EQ_DBG(size(), 0);
-        //this->quadrature_points.push_back({});
-        //this->weights.push_back(1);
-=======
         // Quadrature on 0-dim element have single quadrature point
         // with 0 local coordinates.
-        ASSERT_EQ_DBG(size(), 0);
         // No way to append 0-dim arma vec, we just resize the Array.
         this->quadrature_points.reinit(1);
         this->quadrature_points.resize(1);
         this->weights.push_back(1);
->>>>>>> ce7c7275
+        ASSERT_EQ_DBG(size(), 1);
         return;
     case 1:
         init<1>(order);

--- conflicted
+++ resolved
@@ -77,11 +77,7 @@
 }
 
 // Specialized subquadrature consructor for dim=1.
-<<<<<<< HEAD
-template<> Quadrature Quadrature::make_from_side<1>(unsigned int sid, unsigned int pid) const
-=======
-template<> Quadrature Quadrature::make_from_side<1>(unsigned int sid, unsigned int)
->>>>>>> 45bfb2ac
+template<> Quadrature Quadrature::make_from_side<1>(unsigned int sid, unsigned int) const
 {
     ASSERT_EQ_DBG(size(), 1);
     Quadrature q(1, 1);

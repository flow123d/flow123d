/*!
 *
﻿ * Copyright (C) 2015 Technical University of Liberec.  All rights reserved.
 * 
 * This program is free software; you can redistribute it and/or modify it under
 * the terms of the GNU General Public License version 3 as published by the
 * Free Software Foundation. (http://www.gnu.org/licenses/gpl-3.0.en.html)
 * 
 * This program is distributed in the hope that it will be useful, but WITHOUT
 * ANY WARRANTY; without even the implied warranty of MERCHANTABILITY or FITNESS
 * FOR A PARTICULAR PURPOSE.  See the GNU General Public License for more details.
 *
 * 
 * @file    quadrature.hh
 * @brief   Basic definitions of numerical quadrature rules.
 * @author  Jan Stebel
 */

#include "quadrature/quadrature.hh"



Quadrature& Quadrature::operator=(const Quadrature &q)
{
    ASSERT_DBG( dim_ == q.dim_ );
    quadrature_points = q.quadrature_points;
    weights = q.weights;
    return *this;
}
    

Quadrature::Quadrature(unsigned int dimension, unsigned int n_q)
: dim_(dimension),
  quadrature_points(dimension, 1,  n_q),
  weights(n_q, 0)
{}


Quadrature::Quadrature(const Quadrature &q) :
        dim_(q.dim_),
        quadrature_points(q.quadrature_points),
        weights(q.weights)
{}


template<unsigned int bulk_dim>
Quadrature Quadrature::make_from_side(unsigned int sid, unsigned int pid) const
{
    ASSERT_DBG( bulk_dim == dim_ + 1 );
    
    // Below we permute point coordinates according to permutation
    // of nodes on side. We just check that these numbers equal.
    ASSERT_DBG( RefElement<bulk_dim>::n_nodes_per_side == bulk_dim );
    
    Quadrature q(dim_+1, size());
    Armor::ArmaVec<double, bulk_dim+1> el_bar_coords, final_bar;
    
    for (unsigned int k=0; k<size(); k++)
    {
        //compute barycentric coordinates on element
        Armor::ArmaVec<double, bulk_dim> p = RefElement<bulk_dim-1>::local_to_bary(point<bulk_dim-1>(k));
        Armor::ArmaVec<double, bulk_dim> pp;
        
        //permute
        for (unsigned int i=0; i<RefElement<bulk_dim>::n_nodes_per_side; i++) {
            pp(RefElement<bulk_dim>::side_permutations[pid][i]) = p(i);
        }
        
        el_bar_coords = RefElement<bulk_dim>::template interpolate<bulk_dim-1>(pp, sid);
        
        //get local coordinates and set
        q.quadrature_points.set(k) = RefElement<bulk_dim>::bary_to_local(el_bar_coords);
        q.weights[k] = weight(k);
    }
    
    return q;
}

// Specialized subquadrature consructor for dim=1.
template<> Quadrature Quadrature::make_from_side<1>(unsigned int sid, unsigned int pid) const
{
    ASSERT_EQ_DBG(size(), 1);
    Quadrature q(1, 1);
    q.quadrature_points.set(0) = Armor::ArmaVec<double, 1>({ (double)sid });
    q.weight(0) = 1;

    return q;
}

<<<<<<< HEAD
template Quadrature Quadrature::make_from_side<1>(unsigned int sid, unsigned int pid);
template Quadrature Quadrature::make_from_side<2>(unsigned int sid, unsigned int pid);
template Quadrature Quadrature::make_from_side<3>(unsigned int sid, unsigned int pid);
=======
template Quadrature Quadrature::make_from_side<2>(unsigned int sid, unsigned int pid) const;
template Quadrature Quadrature::make_from_side<3>(unsigned int sid, unsigned int pid) const;
>>>>>>> b6c1bd7b

<|MERGE_RESOLUTION|>--- conflicted
+++ resolved
@@ -87,12 +87,6 @@
     return q;
 }
 
-<<<<<<< HEAD
-template Quadrature Quadrature::make_from_side<1>(unsigned int sid, unsigned int pid);
-template Quadrature Quadrature::make_from_side<2>(unsigned int sid, unsigned int pid);
-template Quadrature Quadrature::make_from_side<3>(unsigned int sid, unsigned int pid);
-=======
 template Quadrature Quadrature::make_from_side<2>(unsigned int sid, unsigned int pid) const;
 template Quadrature Quadrature::make_from_side<3>(unsigned int sid, unsigned int pid) const;
->>>>>>> b6c1bd7b
 

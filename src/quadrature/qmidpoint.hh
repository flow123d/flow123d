/*!
 *
﻿ * Copyright (C) 2015 Technical University of Liberec.  All rights reserved.
 * 
 * This program is free software; you can redistribute it and/or modify it under
 * the terms of the GNU General Public License version 3 as published by the
 * Free Software Foundation. (http://www.gnu.org/licenses/gpl-3.0.en.html)
 * 
 * This program is distributed in the hope that it will be useful, but WITHOUT
 * ANY WARRANTY; without even the implied warranty of MERCHANTABILITY or FITNESS
 * FOR A PARTICULAR PURPOSE.  See the GNU General Public License for more details.
 *
 * 
 * @file    qmidpoint.hh
 * @brief   Midpoint rule qudrature.
 * @author  Pavel Exner
 */

#ifndef QMIDPOINT_HH_
#define QMIDPOINT_HH_

#include "system/global_defs.h"
#include "quadrature/quadrature.hh"
#include "mesh/point.hh"
#include "system/armor.hh"


/** @brief Class representing midpoint rule, with uniformly distributed points of the same weight.
 */
class QMidpoint : public Quadrature {
public:
    /// Empty constructor
<<<<<<< HEAD
    QMidpoint(unsigned int n_quadrature_points)
    : Quadrature(1, n_quadrature_points) {
        
        double qweight = 1.0/n_quadrature_points;
        for(unsigned int q=0; q < n_quadrature_points; q++) {
            this->weights[q] = qweight;
            this->set(q) = Armor::ArmaVec<double, 1>({(0.5+ q)*qweight});
        }
=======
    QMidpoint(const unsigned int n_quadrature_points)
    : Quadrature(1, 0)
    {
        double qweight = 1.0/n_quadrature_points;
        this->weights.resize(n_quadrature_points,qweight);
        this->quadrature_points.resize(n_quadrature_points);
        for(unsigned int q=0; q < n_quadrature_points; q++)
            this->point<1>(q) = arma::vec::template fixed<1>({0.5*qweight + q*qweight});
>>>>>>> e6b284c9
    }
};

#endif // QMIDPOINT_HH_<|MERGE_RESOLUTION|>--- conflicted
+++ resolved
@@ -30,25 +30,14 @@
 class QMidpoint : public Quadrature {
 public:
     /// Empty constructor
-<<<<<<< HEAD
     QMidpoint(unsigned int n_quadrature_points)
     : Quadrature(1, n_quadrature_points) {
-        
+    {
         double qweight = 1.0/n_quadrature_points;
         for(unsigned int q=0; q < n_quadrature_points; q++) {
             this->weights[q] = qweight;
             this->set(q) = Armor::ArmaVec<double, 1>({(0.5+ q)*qweight});
         }
-=======
-    QMidpoint(const unsigned int n_quadrature_points)
-    : Quadrature(1, 0)
-    {
-        double qweight = 1.0/n_quadrature_points;
-        this->weights.resize(n_quadrature_points,qweight);
-        this->quadrature_points.resize(n_quadrature_points);
-        for(unsigned int q=0; q < n_quadrature_points; q++)
-            this->point<1>(q) = arma::vec::template fixed<1>({0.5*qweight + q*qweight});
->>>>>>> e6b284c9
     }
 };
 

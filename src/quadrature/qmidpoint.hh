/*!
 *
﻿ * Copyright (C) 2015 Technical University of Liberec.  All rights reserved.
 * 
 * This program is free software; you can redistribute it and/or modify it under
 * the terms of the GNU General Public License version 3 as published by the
 * Free Software Foundation. (http://www.gnu.org/licenses/gpl-3.0.en.html)
 * 
 * This program is distributed in the hope that it will be useful, but WITHOUT
 * ANY WARRANTY; without even the implied warranty of MERCHANTABILITY or FITNESS
 * FOR A PARTICULAR PURPOSE.  See the GNU General Public License for more details.
 *
 * 
 * @file    qmidpoint.hh
 * @brief   Midpoint rule qudrature.
 * @author  Pavel Exner
 */

#ifndef QMIDPOINT_HH_
#define QMIDPOINT_HH_

#include "system/global_defs.h"
#include "quadrature/quadrature.hh"
#include "mesh/point.hh"


/** @brief Class representing midpoint rule, with uniformly distributed points of the same weight.
 */
class QMidpoint : public Quadrature {
public:
    /// Empty constructor
    QMidpoint(const unsigned int n_quadrature_points)
<<<<<<< HEAD
    : Quadrature(1, n_quadrature_points)
    {
=======
    : Quadrature(1) {
        
>>>>>>> c619a42f
        double qweight = 1.0/n_quadrature_points;
        for(unsigned int q=0; q < n_quadrature_points; q++)
<<<<<<< HEAD
        {
            this->weight(q) = qweight;
            this->point<1>(q) = {0.5*qweight + q*qweight};
        }
=======
            this->point<1>(q) = arma::vec({0.5*qweight + q*qweight});
>>>>>>> c619a42f
    }
};

#endif // QMIDPOINT_HH_<|MERGE_RESOLUTION|>--- conflicted
+++ resolved
@@ -30,23 +30,13 @@
 public:
     /// Empty constructor
     QMidpoint(const unsigned int n_quadrature_points)
-<<<<<<< HEAD
-    : Quadrature(1, n_quadrature_points)
-    {
-=======
     : Quadrature(1) {
         
->>>>>>> c619a42f
         double qweight = 1.0/n_quadrature_points;
+        this->weights.resize(n_quadrature_points,qweight);
+        this->quadrature_points.resize(n_quadrature_points);
         for(unsigned int q=0; q < n_quadrature_points; q++)
-<<<<<<< HEAD
-        {
-            this->weight(q) = qweight;
-            this->point<1>(q) = {0.5*qweight + q*qweight};
-        }
-=======
             this->point<1>(q) = arma::vec({0.5*qweight + q*qweight});
->>>>>>> c619a42f
     }
 };
 

/*!
 *
﻿* Copyright (C) 2015 Technical University of Liberec.  All rights reserved.
 * 
 * This program is free software; you can redistribute it and/or modify it under
 * the terms of the GNU General Public License version 3 as published by the
 * Free Software Foundation. (http://www.gnu.org/licenses/gpl-3.0.en.html)
 * 
 * This program is distributed in the hope that it will be useful, but WITHOUT
 * ANY WARRANTY; without even the implied warranty of MERCHANTABILITY or FITNESS
 * FOR A PARTICULAR PURPOSE.  See the GNU General Public License for more details.
 *
 * 
 * @file    intersection_local.hh
 * @brief   Classes with algorithms for computation of intersections of meshes.
 * @author  Pavel Exner
 *
 */

#ifndef INSPECT_ELEMENTS_ALGORITHM_H_
#define INSPECT_ELEMENTS_ALGORITHM_H_

#include "mesh/bounding_box.hh"
#include "mesh/mesh_types.hh"

#include "simplex.hh"

#include <queue>

class Mesh; // forward declare

template<unsigned int N, unsigned int M> class IntersectionPointAux;
template<unsigned int N, unsigned int M> class IntersectionAux;
template<unsigned int N, unsigned int M> class IntersectionLocal;
class IntersectionLocalBase;


class InspectElementsAlgorithm22;

/// First = element index, Second = pointer to intersection object.
typedef std::pair<unsigned int, IntersectionLocalBase*> ILpair;
<<<<<<< HEAD
=======


/// Auxiliary function that translates @p ElementFullIter to @p Simplex<simplex_dim>.
template<unsigned int simplex_dim>
void update_simplex(const ElementFullIter &element, Simplex<simplex_dim> & simplex);
>>>>>>> 76309784
    
template<unsigned int dimA, unsigned int dimB>
class IntersectionAlgorithmBase{
public:
    IntersectionAlgorithmBase(Mesh* mesh);
protected:
   
    /// Auxiliary function that translates @p ElementFullIter to @p Simplex<simplex_dim>.
    template<unsigned int simplex_dim>
    void update_simplex(const ElementFullIter &element, Simplex<simplex_dim> & simplex);
    
    /// Mesh pointer.
    Mesh *mesh;
    
    const unsigned int undefined_elm_idx_ = -1;
    
    /// Objects representing single elements.
    Simplex<dimA> simplexA;
    Simplex<dimB> simplexB;
};

/** @brief Class implements algorithm for dim-dimensional intersections with 3D elements.
 * 
 * @p dim-D elements that are continuously neighbouring are called component elements.
 * 3D elements are called bulk elements.
 * 
 * Implements the initialization routine, that finds the first candidate for intersection.
 * It uses bounding boxes to fastly resolve intersection candidates. 
 * We call elements whose bounding boxes are intersecting 'candidates'.
 * 
 * Finding first candidate:
 *      - BIH search algorithm - build BIH and use it to find first candidates of components
 *      - BB search algorithm - compute only bounding boxes and search through till finding candidates
 * 
 * Implements prolongation algorithm that recursively searches neighbouring elements for next intersection candidates.
 * The candidates -- neighbouring component elements and bulk elements -- are pushed into separate queues.
 * The bulk elements queue is emptied at first, then the component elements queue is popped.
 * 
 * The recuring prolongation algorithm is as follows:
 * Function @p prolongation_decide fills the queues.
 * A candidate pair of elements is popped out of a queue.
 * Function @p prolongate computes intersection for a candidate pair and calls @p prolongation_decide again.
 * This is done in an infinite cycle, until both queues are empty.
 * 
 * Three algorithms are implemented:
 * 
 *      - BIH only: creates BIH, uses BIH to search through all elements to find candidates
 *      - BIH search: creates BIH, uses BIH to find only first candidates of components; then uses prolongation
 *      - BB search: does not create BIH, uses bounding boxes to search through all elements to find candidates
 * 
 * Due to optimal tracing algorithm for 2d-3d, we consider tetrahedron only with positive Jacobian.
 * This is checked in assert.
 * 
 * TODO: check unit test prolongation 13d, because it has different results for BIH only and BB search
 */
template<unsigned int dim>
class InspectElementsAlgorithm : public IntersectionAlgorithmBase<dim,3>
{
public:  
    InspectElementsAlgorithm(Mesh *_mesh);
    ~InspectElementsAlgorithm();
    
    ///@name Algorithms
    /// Runs the core algorithm for computing dimD-3D intersection.
    //@{ 
    /// Uses BIHtree to find the initial candidate of a component and then prolongates the component intersetion.
    void compute_intersections(const BIHTree& bih);
    /// Uses only BIHtree to find intersection candidates. (No prolongation).
    void compute_intersections_BIHtree(const BIHTree& bih);
    /// Tests bounding boxes intersectioss to find the initial candidate of a component
    /// and then prolongates the component intersetion. (No BIHtree).
    void compute_intersections_BB();
    //@}
    
private:
    using IntersectionAlgorithmBase<dim,3>::mesh;
    using IntersectionAlgorithmBase<dim,3>::undefined_elm_idx_;
    using IntersectionAlgorithmBase<dim,3>::simplexA;
    using IntersectionAlgorithmBase<dim,3>::simplexB;
    
    /** @brief Auxiliary structure for prolongation process.
     * 
     * Contains index of component element, index of bulk element 
     * and its index in vector of bulk elements intersecting with the component element.
     */
    struct Prolongation{
        unsigned int component_elm_idx;
        unsigned int elm_3D_idx;
        unsigned int dictionary_idx;
    };
    
    /// Counter for intersection among elements.
    unsigned int n_intersections_;
    
    /// Prolongation queue in the component mesh.
    std::queue<Prolongation> component_queue_;
    /// Prolongation queue in the bulk mesh.
    std::queue<Prolongation> bulk_queue_;
    
    // Array of flags, which elements are computed
    std::vector<bool> closed_elements;
    std::vector<unsigned int> last_slave_for_3D_elements;
    
    /// Elements bounding boxes.
    std::vector<BoundingBox> elements_bb;
    /// Bounding box of all 3D elements.
    BoundingBox mesh_3D_bb;
    
    /// Resulting vector of intersections.
    std::vector<std::vector<IntersectionAux<dim,3>>> intersection_list_;
    
    /// Initialization.
    /// Sets vector sizes and computes bulk bounding box.
    void init();
    
    /// Computes bounding boxes of all elements. Fills @p elements_bb and @p mesh_3D_bb.
    void compute_bounding_boxes();
    
    void assert_same_intersection(unsigned int comp_ele_idx, unsigned int bulk_ele_idx);
    
    /// A hard way to find whether the intersection of two elements has already been computed, or not.
    bool intersection_exists(unsigned int component_ele_idx, unsigned int bulk_ele_idx);
    
    /// Computes the first intersection, from which we then prolongate.
    bool compute_initial_CI(unsigned int component_ele_idx, unsigned int bulk_ele_idx);
    
    /// Finds neighbouring elements that are new candidates for intersection and pushes
    /// them into component queue or bulk queue.
    void prolongation_decide(const ElementFullIter &comp_ele, const ElementFullIter &bulk_ele, 
                             IntersectionAux<dim,3> is);
    
    /// Computes the intersection for a candidate in a queue and calls @p prolongation_decide again.
    void prolongate(const Prolongation &pr);

    template<unsigned int ele_dim>
    std::vector< unsigned int > get_element_neighbors(const ElementFullIter& ele,
                                                      unsigned int ip_dim,
                                                      unsigned int ip_obj_idx);
    
//     unsigned int create_prolongation_to_bulk(unsigned int bulk_ele_idx,
//                                              unsigned int component_ele_idx);
    
    unsigned int create_prolongation(unsigned int bulk_ele_idx,
                                     unsigned int component_ele_idx,
                                     std::queue<Prolongation>& queue);
    
    friend class MixedMeshIntersections;
};

/** @brief Implements algorithm for finding 2D-2D intersections.
 * 
 * It uses previously computed 2D-3D intersections and find candidates
 * which have intersection in the same bulk (3D) element.
 */
class InspectElementsAlgorithm22 : public IntersectionAlgorithmBase<2,2>
{
public:
    InspectElementsAlgorithm22(Mesh *input_mesh);
    
    /// Runs the core algorithm for computing 2D-2D intersection in 3D.
//     void compute_intersections(const std::vector<std::vector<ILpair>> &intersection_map_);
    
    void compute_intersections(std::vector<std::vector<ILpair>> &intersection_map,
                               std::vector<IntersectionLocal<2,2>> &storage);
    
private:
    unsigned int component_counter_;
    
    /// Stores temporarily 2D-2D intersections.
    std::vector<IntersectionAux<2,2>> intersectionaux_storage22_;
    
    // Auxiliary vector which keeps component indices for 2d elements.
    std::vector<unsigned int> component_idx_;
    
    /// Computes fundamental intersection of two 2D elements.
    void compute_single_intersection(const ElementFullIter &eleA, const ElementFullIter &eleB);
    
<<<<<<< HEAD
    /// Creates numbering of the 2D components and fills component_idx_ vector.
    void create_component_numbering();
    
    /// Auxiliary function for front-advancing alg. for component numbering.
    void prolongate(const ElementFullIter& ele, std::queue<unsigned int>& queue);
    
    friend MixedMeshIntersections;
=======
    friend class MixedMeshIntersections;
>>>>>>> 76309784
};


/** @brief Implements algorithm for finding 1D-2D intersections.
 * 
 * There are 3 possibilities of computation:
 * 
 * 1) 2D problem with 1D fractures
 *  2D mesh is a plane and 1D mesh is the same plane; then we can solve the intersection only in 2D,
 *  probably not using Plucker; we can apply some prolongation algorithm like in 1D-3D..
 * 
 * 2) 1D-2D intersection in 3D space
 *  1D and 2D meshes are arbitrarily placed in 3D space; then we need to compute intersections using Plucker
 *  coordinates and we cannot rely on prolongation algorithm (only if there are 2 IPs
 *  -> both lie in the same plane)
 *  - assuming that a 2D mesh component is mostly a plane in our applications (not an arbitrarily curved surface)
 * 
 * 3) 1D-2D intersection inside 3D mesh
 *  1D and 2D mesh is inside a bulk mesh (3D); if 2D-3D and 1D-3D has been computed,
 *  we can iterate over 3D intersection and get candidates if there is both 1D-3D and 2D-3D
 *  at the same time.
 *  We might need to deal with intersections outside 3D mesh, using partially algorithm (2)
 */
class InspectElementsAlgorithm12 : public IntersectionAlgorithmBase<1,2>
{
public:
    InspectElementsAlgorithm12(Mesh *input_mesh);
    
    /** @brief Runs the algorithm (3): compute 1D-2D intersection inside 3D mesh.
     * It directly fills the intersection map and intersection storage.
     * The intersection map is then also used to avoid duplicit intersections.
     * @param intersection_map_ map of intersections where 1D-3D and 2D-3D must be already computed
     * @param storage vector of intersection objects 1D-2D
     */
    void compute_intersections(std::vector<std::vector<ILpair>> &intersection_map,
                               std::vector<IntersectionLocal<1,2>> &storage);
    
    /** @brief Runs the algorithm (2): compute 1D-2D intersection in 3D ambient space
     * BIH is used to find intersection candidates.
     */
    void compute_intersections_2(const BIHTree& bih);
private: 
    /// Stores temporarily 1D-2D intersections.
    std::vector<IntersectionAux<1,2>> intersectionaux_storage12_;
    
    /// Computes fundamental 1D-2D intersection of candidate pair.
//     void compute_single_intersection(const ElementFullIter &comp_ele, const ElementFullIter &bulk_ele);
    
    friend class MixedMeshIntersections;
};


#endif // INSPECT_ELEMENTS_ALGORITHM_H_<|MERGE_RESOLUTION|>--- conflicted
+++ resolved
@@ -39,15 +39,7 @@
 
 /// First = element index, Second = pointer to intersection object.
 typedef std::pair<unsigned int, IntersectionLocalBase*> ILpair;
-<<<<<<< HEAD
-=======
-
-
-/// Auxiliary function that translates @p ElementFullIter to @p Simplex<simplex_dim>.
-template<unsigned int simplex_dim>
-void update_simplex(const ElementFullIter &element, Simplex<simplex_dim> & simplex);
->>>>>>> 76309784
-    
+
 template<unsigned int dimA, unsigned int dimB>
 class IntersectionAlgorithmBase{
 public:
@@ -222,19 +214,16 @@
     std::vector<unsigned int> component_idx_;
     
     /// Computes fundamental intersection of two 2D elements.
-    void compute_single_intersection(const ElementFullIter &eleA, const ElementFullIter &eleB);
-    
-<<<<<<< HEAD
+    void compute_single_intersection(const ElementFullIter &eleA, const ElementFullIter &eleB,
+                                     std::vector<IntersectionLocal<2,2>> &storage);
+    
     /// Creates numbering of the 2D components and fills component_idx_ vector.
     void create_component_numbering();
     
     /// Auxiliary function for front-advancing alg. for component numbering.
     void prolongate(const ElementFullIter& ele, std::queue<unsigned int>& queue);
     
-    friend MixedMeshIntersections;
-=======
     friend class MixedMeshIntersections;
->>>>>>> 76309784
 };
 
 

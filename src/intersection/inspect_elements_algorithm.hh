--- conflicted
+++ resolved
@@ -46,15 +46,9 @@
     IntersectionAlgorithmBase(Mesh* mesh);
 protected:
    
-<<<<<<< HEAD
     /// Auxiliary function that translates @p ElementAccessor<3> to @p Simplex<simplex_dim>.
-    template<unsigned int simplex_dim>
-    void update_simplex(const ElementAccessor<3> &element, Simplex<simplex_dim> & simplex);
-=======
-    /// Auxiliary function that translates @p ElementFullIter to @p Simplex<simplex_dim>.
-//     template<unsigned int simplex_dim>
-//     void update_simplex(const ElementFullIter &element, Simplex<simplex_dim> & simplex);
->>>>>>> ce7dd57b
+//    template<unsigned int simplex_dim>
+//    void update_simplex(const ElementAccessor<3> &element, Simplex<simplex_dim> & simplex);
     
     /// Mesh pointer.
     Mesh *mesh;
@@ -169,17 +163,12 @@
     bool intersection_exists(unsigned int component_ele_idx, unsigned int bulk_ele_idx);
     
     /// Computes the first intersection, from which we then prolongate.
-    bool compute_initial_CI(const ElementFullIter &comp_ele, const ElementFullIter &bulk_ele);
+    bool compute_initial_CI(const ElementAccessor<3> &comp_ele, const ElementAccessor<3> &bulk_ele);
     
     /// Finds neighbouring elements that are new candidates for intersection and pushes
     /// them into component queue or bulk queue.
-<<<<<<< HEAD
     void prolongation_decide(const ElementAccessor<3> &comp_ele, const ElementAccessor<3> &bulk_ele,
-                             IntersectionAux<dim,3> is);
-=======
-    void prolongation_decide(const ElementFullIter &comp_ele, const ElementFullIter &bulk_ele, 
                              IntersectionAux<dim,3>& is);
->>>>>>> ce7dd57b
     
     /// Computes the intersection for a candidate in a queue and calls @p prolongation_decide again.
     void prolongate(const Prolongation &pr);

/*!
 *
 * Copyright (C) 2007 Technical University of Liberec.  All rights reserved.
 *
 * Please make a following refer to Flow123d on your project site if you use the program for any purpose,
 * especially for academic research:
 * Flow123d, Research Centre: Advanced Remedial Technologies, Technical University of Liberec, Czech Republic
 *
 * This program is free software; you can redistribute it and/or modify it under the terms
 * of the GNU General Public License version 3 as published by the Free Software Foundation.
 *
 * This program is distributed in the hope that it will be useful, but WITHOUT ANY WARRANTY;
 * without even the implied warranty of MERCHANTABILITY or FITNESS FOR A PARTICULAR PURPOSE.
 * See the GNU General Public License for more details.
 *
 * You should have received a copy of the GNU General Public License along with this program; if not,
 * write to the Free Software Foundation, Inc., 59 Temple Place - Suite 330, Boston, MA 021110-1307, USA.
 *
 *
 * $Id$
 * $Revision$
 * $LastChangedBy$
 * $LastChangedDate$
 *
 * @file
 * @brief Class RefSimplex defines numbering of vertices, sides, calculation of normal vectors etc.
 * @author Jan Stebel
 */

#include "system/global_defs.h"
#include "system/system.hh"
#include "refsimplex.h"
#include <array>

using namespace arma;
using namespace std;

namespace computeintersection{

template<> const unsigned int RefSimplex<1>::side_permutations[][n_nodes_per_side] = { { 0 } };

template<> const unsigned int RefSimplex<2>::side_permutations[][n_nodes_per_side] = { { 0, 1 }, { 1, 0 } };

template<> const unsigned int RefSimplex<3>::side_permutations[][n_nodes_per_side] = {
		{ 0, 1, 2 },
		{ 0, 2, 1 },
		{ 1, 0, 2 },
		{ 1, 2, 0 },
		{ 2, 0, 1 },
		{ 2, 1, 0 }
};


template<> const unsigned int RefSimplex<1>::side_nodes[][1] = {
		{ 0 },
		{ 1 }
};

template<> const unsigned int RefSimplex<2>::side_nodes[][2] = {
        { 0, 1},
        { 0, 2},
        { 1, 2}
};

template<> const unsigned int RefSimplex<3>::side_nodes[][3] = {
        {0,1,2},
        {0,1,3},
        {0,2,3},
        {1,2,3}
};



template<> const unsigned int RefSimplex<3>::side_lines[][3] = {
		{0,1,2},
		{0,3,4},
		{1,3,5},
		{2,4,5}
};

/*
 * Indexes of nodes for each line
 * */
template<> const unsigned int RefSimplex<3>::line_nodes[][2] = {
        {0,1},
        {0,2},
        {1,2},
        {0,3},
        {1,3},
        {2,3}
};

template<> const unsigned int RefSimplex<2>::line_nodes[][2] = {
		{0,1},
		{0,2},
		{1,2}
};

/**
 * Indexes of sides for each line - with right orientation
 */

template<> const unsigned int RefSimplex<3>::line_sides[][2] = {
		{0,1},
		{2,0},
		{0,3},
		{1,2},
		{3,1},
		{2,3}
};

/**
 * Indexes of sides for each line - for Simplex<2>, with right orientation
 */
template<> const unsigned int RefSimplex<2>::line_sides[][2] = {
		{1,0},
		{0,2},
		{2,1}
};

<<<<<<< HEAD

//template<unsigned int dim>
//const unsigned int RefElement<dim>::line_nodes[][0] = {};


//template<> static std::array< arma::vec::fixed<dim+1>, subdim+1 > bary_coords(unsigned int sid){

//};

/*template<unsigned int dim>
template<unsigned int subdim>
std::array< arma::vec::fixed<dim+1>,subdim+1> RefSimplex<dim>::bary_coords(){

	//ASSERT(subdim < dim, "Sub-dimension is bigger than dimension!");
	xprintf(Msg, "barycoods \n");

	std::array<arma::vec::fixed<dim+1>,subdim+1> bary_c;
	for(unsigned int i = 0; i < dim; i++){
		bary_c[i] = RefSimplex<dim>::node_coords(RefSimplex<dim>::side_nodes[sid][i]);
	}

	return bary_c;
};*/


=======
>>>>>>> 62d667ae
template<unsigned int dim>
vec::fixed<dim+1> RefSimplex<dim>::node_coords(unsigned int nid)
{
	ASSERT(nid < n_nodes, "Vertex number is out of range!");

	vec::fixed<dim+1> p;
	p.zeros();

	p(nid) = 1;

	return p;
}


template<unsigned int dim>
vec::fixed<dim> RefSimplex<dim>::normal_vector(unsigned int sid)
{
	ASSERT(sid < n_sides, "Side number is out of range!");
	vec::fixed<dim> p;
	unsigned int new_sid = sid;

	if (dim==1)
		new_sid = (sid+1)%2;
	else if (dim==2)
		new_sid = (sid+2)%3;

	if (new_sid == 0)
		p.fill(1./sqrt(dim));
	else
	{
		p.zeros();
		p(new_sid-1) = -1;
	}

	return p;
}



template <>
unsigned int RefSimplex<3>::line_between_faces(unsigned int f1, unsigned int f2) {
    unsigned int i,j;
    i=j=0;
    while (side_lines[f1][i] != side_lines[f2][j])
        if (side_lines[f1][i] < side_lines[f2][j]) i++;
        else j++;
    return side_lines[f1][i];
}



template<unsigned int dim>
unsigned int RefSimplex<dim>::permutation_index(unsigned int p[n_nodes_per_side])
{
	unsigned int index;
	for (index = 0; index < n_side_permutations; index++)
		if (equal(p, p + n_nodes_per_side, side_permutations[index]))
			return index;

	xprintf(PrgErr, "Side permutation not found.\n");

	// The following line is present in order to suppress compilers warning
	// about missing return value.
	return 0;
}


template class RefSimplex<1>;
template class RefSimplex<2>;
template class RefSimplex<3>;

} // END namespace<|MERGE_RESOLUTION|>--- conflicted
+++ resolved
@@ -118,34 +118,6 @@
 		{2,1}
 };
 
-<<<<<<< HEAD
-
-//template<unsigned int dim>
-//const unsigned int RefElement<dim>::line_nodes[][0] = {};
-
-
-//template<> static std::array< arma::vec::fixed<dim+1>, subdim+1 > bary_coords(unsigned int sid){
-
-//};
-
-/*template<unsigned int dim>
-template<unsigned int subdim>
-std::array< arma::vec::fixed<dim+1>,subdim+1> RefSimplex<dim>::bary_coords(){
-
-	//ASSERT(subdim < dim, "Sub-dimension is bigger than dimension!");
-	xprintf(Msg, "barycoods \n");
-
-	std::array<arma::vec::fixed<dim+1>,subdim+1> bary_c;
-	for(unsigned int i = 0; i < dim; i++){
-		bary_c[i] = RefSimplex<dim>::node_coords(RefSimplex<dim>::side_nodes[sid][i]);
-	}
-
-	return bary_c;
-};*/
-
-
-=======
->>>>>>> 62d667ae
 template<unsigned int dim>
 vec::fixed<dim+1> RefSimplex<dim>::node_coords(unsigned int nid)
 {

/*
 *
 *
 *  Created on: 29.4.2016
 *      Author: pe
 */

#include <unordered_set>
#include <boost/functional/hash.hpp>

#include "inspect_elements_algorithm.hh"
#include "intersection_point_aux.hh"
#include "intersection_aux.hh"
#include "intersection_local.hh"
#include "compute_intersection.hh"

#include "system/sys_profiler.hh"

#include "mesh/mesh.h"
#include "mesh/ref_element.hh"
#include "mesh/bih_tree.hh"



template<unsigned int dimA, unsigned int dimB>
IntersectionAlgorithmBase<dimA,dimB>::IntersectionAlgorithmBase(Mesh* mesh)
: mesh(mesh)
{}

template<unsigned int dimA, unsigned int dimB>
template<unsigned int simplex_dim>
void IntersectionAlgorithmBase<dimA,dimB>::update_simplex(const ElementFullIter& element, Simplex< simplex_dim >& simplex)
{
    ASSERT(simplex_dim == element->dim());
    arma::vec3 *field_of_points[simplex_dim+1];
    for(unsigned int i=0; i < simplex_dim+1; i++)
        field_of_points[i]= &(element->node[i]->point());
    simplex.set_simplices(field_of_points);
}


template<unsigned int dim>    
InspectElementsAlgorithm<dim>::InspectElementsAlgorithm(Mesh* input_mesh)
: IntersectionAlgorithmBase<dim,3>(input_mesh)
{
}

template<unsigned int dim>   
InspectElementsAlgorithm<dim>::~InspectElementsAlgorithm()
{}


    
template<unsigned int dim>
void InspectElementsAlgorithm<dim>::init()
{
    START_TIMER("Intersection initialization");
    last_slave_for_3D_elements.assign(mesh->n_elements(), undefined_elm_idx_);
    closed_elements.assign(mesh->n_elements(), false);
    intersection_list_.assign(mesh->n_elements(),std::vector<IntersectionAux<dim,3>>());
    n_intersections_ = 0;
    END_TIMER("Intersection initialization");
}

template<unsigned int dim>
void InspectElementsAlgorithm<dim>::compute_bounding_boxes()
{
    START_TIMER("Compute bounding boxes");
    if(elements_bb.size() == 0){
        elements_bb.resize(mesh->n_elements());
        bool first_3d_element = true;
        FOR_ELEMENTS(mesh, elm) {

            elements_bb[elm->index()] = elm->bounding_box();

                if (elm->dim() == 3){
                    if(first_3d_element){
                        first_3d_element = false;
                        mesh_3D_bb = elements_bb[elm->index()];
                    }else{
                        mesh_3D_bb.expand(elements_bb[elm->index()].min());
                        mesh_3D_bb.expand(elements_bb[elm->index()].max());
                    }
                }
        }
    }
    END_TIMER("Compute bounding boxes");
}

template<unsigned int dim> 
bool InspectElementsAlgorithm<dim>::compute_initial_CI(unsigned int component_ele_idx,
                                                       unsigned int bulk_ele_idx)
{
    IntersectionAux<dim,3> is(component_ele_idx, bulk_ele_idx);
    START_TIMER("Compute intersection");
    ComputeIntersection<Simplex<dim>, Simplex<3>> CI(simplexA, simplexB, mesh);
    CI.init();
    CI.compute(is);
    END_TIMER("Compute intersection");
    
    last_slave_for_3D_elements[bulk_ele_idx] = component_ele_idx;
    
    if(is.points().size() > 0) {
        intersection_list_[component_ele_idx].push_back(is);
        n_intersections_++;
        return true;
    }
    else return false;
}




template<unsigned int dim>
bool InspectElementsAlgorithm<dim>::intersection_exists(unsigned int component_ele_idx, unsigned int bulk_ele_idx) 
{
    START_TIMER("intersection_exists");
    bool found = false;
    
    START_TIMER("cycle");
    unsigned int i = 0;
    for(; i < intersection_list_[component_ele_idx].size();i++){

        if(intersection_list_[component_ele_idx][i].bulk_ele_idx() == bulk_ele_idx){
            found = true;
            break;
        }
    }
    ADD_CALLS(i);
    END_TIMER("cycle");
    END_TIMER("intersection_exists");
    return found;
}


template<unsigned int dim>
void InspectElementsAlgorithm<dim>::compute_intersections(const BIHTree& bih)
{
    //DebugOut() << "#########   ALGORITHM: compute_intersections   #########\n";
    
    init();
    
    START_TIMER("Element iteration");
    
    FOR_ELEMENTS(mesh, elm) {
        unsigned int component_ele_idx = elm->index();
        
        if (elm->dim() == dim &&                                // is component element
            !closed_elements[component_ele_idx] &&                    // is not closed yet
            bih.ele_bounding_box(component_ele_idx).intersect(bih.tree_box()))    // its bounding box intersects 3D mesh bounding box
        {    
            std::vector<unsigned int> searchedElements;
            
            START_TIMER("BIHtree find");
            bih.find_bounding_box(bih.ele_bounding_box(component_ele_idx), searchedElements);
            END_TIMER("BIHtree find");

            START_TIMER("Bounding box element iteration");
            
            // Go through all element which bounding box intersects the component element bounding box
            for (std::vector<unsigned int>::iterator it = searchedElements.begin(); it!=searchedElements.end(); it++)
            {
                unsigned int bulk_ele_idx = *it;
                ElementFullIter ele_3D = mesh->element(bulk_ele_idx);

                // if:
                // check 3D only
                // check with the last component element computed for the current 3D element
                // intersection has not been computed already
                if (ele_3D->dim() == 3 &&
                    (last_slave_for_3D_elements[bulk_ele_idx] != component_ele_idx &&
                     !intersection_exists(component_ele_idx,bulk_ele_idx) )
                ) {
                    // check that tetrahedron element is numbered correctly and is not degenerated
                    ASSERT_DBG(ele_3D->tetrahedron_jacobian() > 0).add_value(ele_3D->index(),"element index").error(
                           "Tetrahedron element (%d) has wrong numbering or is degenerated (negative Jacobian).");
                    
                        // - find first intersection
                        // - if found, prolongate and possibly fill both prolongation queues
                        // do-while loop:
                        // - empty prolongation queues:
                        //      - empty bulk queue:
                        //          - get a candidate from queue and compute CI
                        //          - prolongate and possibly push new candidates into queues
                        //          - repeat until bulk queue is empty
                        //          - the component element is still the same whole time in here
                        //
                        //      - the component element might get fully covered by bulk elements
                        //        and only then it can be closed
                        //
                        //      - pop next candidate from component queue:
                        //          - the component element is now changed
                        //          - compute CI
                        //          - prolongate and possibly push new candidates into queues
                        //
                        // - repeat until both queues are empty
                    
                    this->update_simplex(elm, simplexA); // update component simplex
                    this->update_simplex(ele_3D, simplexB); // update tetrahedron
                    bool found = compute_initial_CI(component_ele_idx,
                                                    bulk_ele_idx);

                    // keep the index of the current component element that is being investigated
                    unsigned int current_component_element_idx = component_ele_idx;
                    
                    if(found){
                        
                        prolongation_decide(elm, ele_3D, intersection_list_[component_ele_idx].back());
                        
                        START_TIMER("Prolongation algorithm");
                        do{
                            // flag is set false if the component element is not fully covered with tetrahedrons
                            bool element_covered = true;
                            
                            while(!bulk_queue_.empty()){
                                Prolongation pr = bulk_queue_.front();
                                //DebugOut().fmt("Bulk queue: ele_idx {}.\n",pr.elm_3D_idx);
                                
                                if( pr.elm_3D_idx == undefined_elm_idx_)
                                {
                                    //DebugOut().fmt("Open intersection component element: {}\n",current_component_element_idx);
                                    element_covered = false;
                                }
                                else prolongate(pr);
                                
                                bulk_queue_.pop();
                            }
                            
                            if(! closed_elements[current_component_element_idx])
                                closed_elements[current_component_element_idx] = element_covered;
                            
                            
                            if(!component_queue_.empty()){
                                Prolongation pr = component_queue_.front();

                                // note the component element index
                                current_component_element_idx = pr.component_elm_idx;
                                //DebugOut().fmt("Component queue: ele_idx {}.\n",current_component_element_idx);
                                
                                prolongate(pr);
                                component_queue_.pop();
                            }
                        }
                        while( !(component_queue_.empty() && bulk_queue_.empty()) );
                        END_TIMER("Prolongation algorithm");
                        
                        // if component element is closed, do not check other bounding boxes
                        if(closed_elements[component_ele_idx])
                            break;
                    }
                }
            }
            END_TIMER("Bounding box element iteration");
        }
    }

    END_TIMER("Element iteration");
    
    MessageOut().fmt("{}D-3D: number of intersections = {}\n", dim, n_intersections_);
    // DBG write which elements are closed
//     FOR_ELEMENTS(mesh, ele) {
//         DebugOut().fmt("Element[{}] closed: {}\n",ele.index(),(closed_elements[ele.index()] ? 1 : 0));
//     }
}
  
template<unsigned int dim>
void InspectElementsAlgorithm<dim>::compute_intersections_BIHtree(const BIHTree& bih)
{
    DebugOut() << "#########   ALGORITHM: compute_intersections_BIHtree   #########\n";
    
    init();
    
    START_TIMER("Element iteration");
    
    FOR_ELEMENTS(mesh, elm) {
        unsigned int component_ele_idx = elm->index();
        
        if (elm->dim() == dim &&                                    // is component element
            bih.ele_bounding_box(component_ele_idx).intersect(bih.tree_box()))   // its bounding box intersects 3D mesh bounding box
        {   
            this->update_simplex(elm, simplexA); // update component simplex
            std::vector<unsigned int> searchedElements;
            
            START_TIMER("BIHtree find");
            bih.find_bounding_box(bih.ele_bounding_box(component_ele_idx), searchedElements);
            END_TIMER("BIHtree find");
            
            START_TIMER("Bounding box element iteration");
            
            // Go through all element which bounding box intersects the component element bounding box
            for (std::vector<unsigned int>::iterator it = searchedElements.begin(); it!=searchedElements.end(); it++)
            {
                unsigned int bulk_ele_idx = *it;
                ElementFullIter ele_3D = mesh->element(bulk_ele_idx);
                
                if (ele_3D->dim() == 3
                ) {
                    // check that tetrahedron element is numbered correctly and is not degenerated
                    ASSERT_DBG(ele_3D->tetrahedron_jacobian() > 0).add_value(ele_3D->index(),"element index").error(
                           "Tetrahedron element (%d) has wrong numbering or is degenerated (negative Jacobian).");
                    
                    this->update_simplex(ele_3D, simplexB); // update tetrahedron
                    
                    IntersectionAux<dim,3> is(component_ele_idx, bulk_ele_idx);
                    START_TIMER("Compute intersection");
                    ComputeIntersection<Simplex<dim>, Simplex<3>> CI(simplexA, simplexB, mesh);
                    CI.init();
                    CI.compute(is);
                    END_TIMER("Compute intersection");
                    
                    if(is.points().size() > 0) {
                        
                        intersection_list_[component_ele_idx].push_back(is);
                        n_intersections_++;
                        // if component element is closed, do not check other bounding boxes
                        closed_elements[component_ele_idx] = true;
                    }
                }
            }
            END_TIMER("Bounding box element iteration");
        }
    }

    END_TIMER("Element iteration");
}

template<unsigned int dim>
void InspectElementsAlgorithm<dim>::compute_intersections_BB()
{
    //DebugOut() << "#########   ALGORITHM: compute_intersections_BB   #########\n";
    init();
    compute_bounding_boxes();
    
    START_TIMER("Element iteration");
    
    
    FOR_ELEMENTS(mesh, elm) {
        unsigned int component_ele_idx = elm->index();
        
        if (elm->dim() == dim &&                                // is component element
            !closed_elements[component_ele_idx] &&                    // is not closed yet
            elements_bb[component_ele_idx].intersect(mesh_3D_bb))    // its bounding box intersects 3D mesh bounding box
        {    
            
            START_TIMER("Bounding box element iteration");
            
            // Go through all element which bounding box intersects the component element bounding box
            FOR_ELEMENTS(mesh, ele_3D)
            {
                unsigned int bulk_ele_idx = ele_3D.index();

                // if:
                // check 3D only
                // check with the last component element computed for the current 3D element
                // check that the bounding boxes intersect
                // intersection has not been computed already
                if (ele_3D->dim() == 3 &&
                    (last_slave_for_3D_elements[bulk_ele_idx] != component_ele_idx &&
                     elements_bb[component_ele_idx].intersect(elements_bb[bulk_ele_idx]) &&
                     !intersection_exists(component_ele_idx,bulk_ele_idx) )
                ){
                    // check that tetrahedron element is numbered correctly and is not degenerated
                    ASSERT_DBG(ele_3D->tetrahedron_jacobian() > 0).add_value(ele_3D->index(),"element index").error(
                           "Tetrahedron element (%d) has wrong numbering or is degenerated (negative Jacobian).");
                    
                        // - find first intersection
                        // - if found, prolongate and possibly fill both prolongation queues
                        // do-while loop:
                        // - empty prolongation queues:
                        //      - empty bulk queue:
                        //          - get a candidate from queue and compute CI
                        //          - prolongate and possibly push new candidates into queues
                        //          - repeat until bulk queue is empty
                        //          - the component element is still the same whole time in here
                        //
                        //      - the component element might get fully covered by bulk elements
                        //        and only then it can be closed
                        //
                        //      - pop next candidate from component queue:
                        //          - the component element is now changed
                        //          - compute CI
                        //          - prolongate and possibly push new candidates into queues
                        //
                        // - repeat until both queues are empty
                    
                    this->update_simplex(elm, simplexA); // update component simplex
                    this->update_simplex(ele_3D, simplexB); // update tetrahedron
                    bool found = compute_initial_CI(component_ele_idx,
                                                    bulk_ele_idx);

                    // keep the index of the current component element that is being investigated
                    unsigned int current_component_element_idx = component_ele_idx;
                    
                    if(found){
                        //DebugOut().fmt("start component with elements {} {}\n",component_ele_idx, bulk_ele_idx);
                        
                        prolongation_decide(elm, ele_3D, intersection_list_[component_ele_idx].back());
                        
                        START_TIMER("Prolongation algorithm");
                        do{
                            // flag is set false if the component element is not fully covered with tetrahedrons
                            bool element_covered = true;
                            
                            while(!bulk_queue_.empty()){
                                Prolongation pr = bulk_queue_.front();
                                //DebugOut().fmt("Bulk queue: ele_idx {}.\n",pr.elm_3D_idx);
                                
                                if( pr.elm_3D_idx == undefined_elm_idx_)
                                {
                                    //DebugOut().fmt("Open intersection component element: {}\n",current_component_element_idx);
                                    element_covered = false;
                                }
                                else prolongate(pr);
                                
                                bulk_queue_.pop();
                            }
                            
                            if(! closed_elements[current_component_element_idx])
                                closed_elements[current_component_element_idx] = element_covered;
                            
                            
                            if(!component_queue_.empty()){
                                Prolongation pr = component_queue_.front();

                                // note the component element index
                                current_component_element_idx = pr.component_elm_idx;
                                //DebugOut().fmt("Component queue: ele_idx {}.\n",current_component_element_idx);
                                
                                prolongate(pr);
                                component_queue_.pop();
                            }
                        }
                        while( !(component_queue_.empty() && bulk_queue_.empty()) );
                        END_TIMER("Prolongation algorithm");
                        
                        // if component element is closed, do not check other bounding boxes
                        if(closed_elements[component_ele_idx])
                            break;
                    }

                }
            }
            END_TIMER("Bounding box element iteration");
        }
    }

    END_TIMER("Element iteration");
    
    // DBG write which elements are closed
//     FOR_ELEMENTS(mesh, ele) {
//         DebugOut().fmt("Element[{}] closed: {}\n",ele.index(),(closed_elements[ele.index()] ? 1 : 0));
//     }
}



template<unsigned int dim>
template<unsigned int ele_dim>
std::vector< unsigned int > InspectElementsAlgorithm<dim>::get_element_neighbors(const ElementFullIter& ele,
                                                                                 unsigned int ip_dim,
                                                                                 unsigned int ip_obj_idx)
{
    std::vector<Edge*> edges;
    edges.reserve(ele_dim - ip_dim);  // reserve number of possible edges

    //DebugOut() << "dim " << ele_dim << ": ";
    switch (ip_dim)
    {
        // IP is at a node of tetrahedron; possible edges are from all connected sides (3)
        case 0: if(ele_dim == 1) {
                    edges.push_back(&(mesh->edges[ele->edge_idx_[ip_obj_idx]]));
                    break;
                }
                
                for(unsigned int j=0; j < RefElement<ele_dim>::n_sides_per_node; j++){
                    unsigned int local_edge = RefElement<ele_dim>::interact(Interaction<ele_dim-1,0>(ip_obj_idx))[j];
                    edges.push_back(&(mesh->edges[ele->edge_idx_[local_edge]]));
                }
                //DebugOut() << "prolong (node)\n";
                break;
        
        // IP is on a line of tetrahedron; possible edges are from all connected sides (2)
        case 1: if(ele_dim == 2) {
                    edges.push_back(&(mesh->edges[ele->edge_idx_[ip_obj_idx]]));
                    break;
                }
            
                ASSERT_DBG(ele_dim == 3);
                for(unsigned int j=0; j < RefElement<ele_dim>::n_sides_per_line; j++){
                    unsigned int local_edge = RefElement<ele_dim>::interact(Interaction<2,1>(ip_obj_idx))[j];
                    edges.push_back(&(mesh->edges[ele->edge_idx_[local_edge]]));
                }
                //DebugOut() << "prolong (edge)\n";
                break;
                
        // IP is on a side of tetrahedron; only possible edge is from the given side (1)
        case 2: ASSERT_DBG(ele_dim == 3);
                edges.push_back(&(mesh->edges[ele->edge_idx_[ip_obj_idx]]));
                //DebugOut() << "prolong (side)\n";
                break;
        default: ASSERT_DBG(0);
    }
    
    // get indices of neighboring bulk elements
    std::vector<unsigned int> elements_idx;
    elements_idx.reserve(2*edges.size());    // twice the number of edges
    for(Edge* edg : edges)
    for(int j=0; j < edg->n_sides;j++) {
        if (edg->side(j)->element() != ele)
            elements_idx.push_back(edg->side(j)->element()->index());
    }
    
    return elements_idx;
}


template<unsigned int dim>
unsigned int InspectElementsAlgorithm<dim>::create_prolongation(unsigned int bulk_ele_idx,
                                                                unsigned int component_ele_idx,
                                                                std::queue< Prolongation >& queue)
{
//     if(last_slave_for_3D_elements[bulk_ele_idx] == undefined_elm_idx_ ||
//         (last_slave_for_3D_elements[bulk_ele_idx] != component_ele_idx && !intersection_exists(component_ele_idx,bulk_ele_idx)))
//     {
    last_slave_for_3D_elements[bulk_ele_idx] = component_ele_idx;

    //DebugOut().fmt("prolongation: c {} in b {}\n",component_ele_idx,bulk_ele_idx);
    
    // prepare empty intersection object
    IntersectionAux<dim,3> il_other(component_ele_idx, bulk_ele_idx);
    intersection_list_[component_ele_idx].push_back(il_other);
    
    Prolongation pr = {component_ele_idx, bulk_ele_idx, (unsigned int)intersection_list_[component_ele_idx].size() - 1};
    queue.push(pr);
    
    return 1;
//     }
//     return 0;
}



template<unsigned int dim>
void InspectElementsAlgorithm<dim>::prolongation_decide(const ElementFullIter& comp_ele,
                                                        const ElementFullIter& bulk_ele,
                                                        IntersectionAux<dim,3> is)
{
    //DebugOut() << "DECIDE\n";
    // number of IPs that are at vertices of component element (counter used for closing element)
    unsigned int n_ip_vertices = 0;
    
    for(const IntersectionPointAux<dim,3> &IP : is.points()) {
        
        // 1) prolong over component, if IP is at its boundary
        // 2) prolong over bulk, if IP is at its boundary
        // both cases are possible, so both prolongations might happen at once..
        
        if(IP.dim_A() < dim) { // if IP on the boundary of component element
            if(IP.dim_A() == 0) n_ip_vertices++;
            //DebugOut() << "on " << dim << "D boundary, dim = " << IP.dim_A() << "\n";
            
            // search for indices of neighboring component elements (including the current one)
            std::vector<unsigned int> comp_neighbors = get_element_neighbors<dim>(comp_ele,IP.dim_A(), IP.idx_A());
            
//             DBGCOUT( << comp_ele->id() << "--" << bulk_ele->id() << ":    ");
//             for(unsigned int& comp_neighbor_idx : comp_neighbors)
//                 cout << mesh->element(comp_neighbor_idx)->id() << "  ";
//             cout << "\n";
            
            unsigned int bulk_current = bulk_ele->index();
            
            // add all component neighbors with current bulk element into component queue
            for(unsigned int& comp_neighbor_idx : comp_neighbors) {
                if(!intersection_exists(comp_neighbor_idx,bulk_current))
                    create_prolongation(bulk_current, comp_neighbor_idx, component_queue_);
            }
        }   
        
        if(IP.dim_B() < 3)
        {
            //DebugOut() << "on 3D boundary, dim = " << IP.dim_B() << "\n";
            
            // search for indices of neighboring bulk elements (including the current one)
            std::vector<unsigned int> bulk_neighbors = get_element_neighbors<3>(bulk_ele,IP.dim_B(),IP.idx_B());
            
//             DBGCOUT( << comp_ele->id() << "--" << bulk_ele->id() << ":    ");
//             for(unsigned int& bulk_neighbor_idx : bulk_neighbors)
//                 cout << mesh->element(bulk_neighbor_idx)->id() << "  ";
//             cout << "\n";
            
            unsigned int comp_current = comp_ele->index();
            unsigned int n_prolongations = 0;
            // prolong over current comp element to other bulk elements (into bulk queue) (covering comp ele)
            for(unsigned int& bulk_neighbor_idx : bulk_neighbors)
            {
                if(last_slave_for_3D_elements[bulk_neighbor_idx] == undefined_elm_idx_ ||
                    (last_slave_for_3D_elements[bulk_neighbor_idx] != comp_current && 
                        !intersection_exists(comp_current,bulk_neighbor_idx)))
                    n_prolongations += create_prolongation(bulk_neighbor_idx,
                                                           comp_current,
                                                           bulk_queue_);
            }
            
            // if there are no sides of any edge that we can continue to prolongate over,
            // it means we are at the boundary and cannot prolongate further
            if(n_prolongations == 0)
            {
                Prolongation pr = {comp_ele->index(), undefined_elm_idx_, undefined_elm_idx_};
                bulk_queue_.push(pr);
            }
        }
    }
    
    // close component element if it has all vertices inside bulk element
    if(n_ip_vertices == is.size()) closed_elements[comp_ele->index()] = true;
}



template<>
void InspectElementsAlgorithm<2>::assert_same_intersection(unsigned int comp_ele_idx, unsigned int bulk_ele_idx)
{
    for(unsigned int i=0; i < intersection_list_[comp_ele_idx].size(); i++)
    {
        if(intersection_list_[comp_ele_idx][i].bulk_ele_idx() == bulk_ele_idx)
        {
            //DebugOut().fmt("intersection comp-bulk: {} {}\n", comp_ele_idx, bulk_ele_idx);
            ASSERT_DBG(0).add_value(bulk_ele_idx,"bulk_ele_idx").error("Want to add the same intersection!");
        }
    }
}


template<unsigned int dim>
void InspectElementsAlgorithm<dim>::prolongate(const InspectElementsAlgorithm< dim >::Prolongation& pr)
{
    ElementFullIter elm = mesh->element(pr.component_elm_idx);
    ElementFullIter ele_3D = mesh->element(pr.elm_3D_idx);
    
//     DebugOut().fmt("Prolongate: {} in {}.\n", elm->id(), ele_3D->id());

    //TODO: optimization: this might be called before and not every time 
    //(component element is not changing when emptying bulk queue)
    this->update_simplex(elm, simplexA);
    this->update_simplex(ele_3D, simplexB);

    IntersectionAux<dim,3> &is = intersection_list_[pr.component_elm_idx][pr.dictionary_idx];
    
    START_TIMER("Compute intersection");
    ComputeIntersection<Simplex<dim>, Simplex<3>> CI(simplexA, simplexB, mesh);
    CI.init();
    CI.compute(is);
    END_TIMER("Compute intersection");
    
    last_slave_for_3D_elements[pr.elm_3D_idx] = pr.component_elm_idx;
    
    if(is.size() > 0){
//         for(unsigned int j=0; j < is.size(); j++) 
//             DebugOut() << is[j];
//         DebugOut().fmt("intersection of elements {} {} [{}--{}] size {}\n",
//                        elm->id(), ele_3D->id(),
//                        elm->region().label(), ele_3D->region().label(),
//                        is.size()
//                       );
        
        prolongation_decide(elm, ele_3D,is);
        n_intersections_++;
//         DBGVAR(n_intersections_);
    }
    else{
        // NOTE: we get here, when create_prolongation creates an empty intersection
        // - it can happen, that the CI will be empty
        // - currently, we remove it when storing the final intersection objects
        // - or we can erase it at this point
//         WarningOut() << "zero is: c " << elm->index() << " b " << ele_3D.index();
//         auto & v = intersection_list_[pr.component_elm_idx];
//         v.erase( v.next(v.being(),pr.dictionary_idx) );
    }
}




InspectElementsAlgorithm22::InspectElementsAlgorithm22(Mesh* input_mesh)
: IntersectionAlgorithmBase<2,2>(input_mesh)
{}


void InspectElementsAlgorithm22::compute_intersections(std::vector< std::vector<ILpair>>& intersection_map,
                                                       std::vector<IntersectionLocal<2,2>> &storage)
{
//     DebugOut() << "Intersections 2d-2d\n";
    ASSERT(storage.size() == 0);
    create_component_numbering();
    
    unsigned int ele_idx, eleA_idx, eleB_idx,
                 componentA_idx, componentB_idx,
                 temp_eleA_idx;
                 
    typedef std::pair<unsigned int, unsigned int> ipair;
    std::unordered_set<ipair, boost::hash<ipair>> computed_pairs;
    
    FOR_ELEMENTS(mesh, ele) {
    if (ele->dim() == 3)
    {
        ele_idx = ele->index();
        // if there are not at least 2 2D elements intersecting 3D element; continue
        if(intersection_map[ele_idx].size() < 2) continue;
        
        const std::vector<ILpair> &local_map = intersection_map[ele_idx];
        
//         DebugOut() << print_var(local_map.size());
        for(unsigned int i=0; i < local_map.size(); i++)
        {
            //TODO: 1] compute all plucker coords at once
            //TODO: 2] pass plucker coords from 2d-3d
            
            eleA_idx = local_map[i].first;
            ElementFullIter eleA = mesh->element(eleA_idx);
            if(eleA->dim() !=2 ) continue;  //skip other dimension intersection
            componentA_idx = component_idx_[eleA_idx];
            
//             IntersectionLocalBase * ilb = local_map[i].second;
//             DebugOut().fmt("2d-2d ILB: {} {} {}\n", ilb->bulk_ele_idx(), ilb->component_ele_idx(), componentA_idx);
            
            for(unsigned int j=i+1; j < local_map.size(); j++)
            {
                eleB_idx = local_map[j].first;
                componentB_idx = component_idx_[eleB_idx];

                if(componentA_idx == componentB_idx) continue;  //skip elements of the same component
                // this also skips the compatible connections (it is still a single component in this case)
                
                ElementFullIter eleB = mesh->element(eleB_idx);
                if(eleB->dim() !=2 ) continue;  //skip other dimension intersection
                
                // set master -- slave order
                // do not overwrite the original eleA
                temp_eleA_idx = eleA_idx;
                ElementFullIter temp_eleA = eleA;
                if (componentA_idx < componentB_idx){
                    std::swap(temp_eleA_idx, eleB_idx);
                    std::swap(temp_eleA, eleB);
                }
                
                //skip candidates already computed
                ipair ip = std::make_pair(temp_eleA_idx, eleB_idx);
                if(computed_pairs.count(ip) == 1){
//                     DBGCOUT(<< "skip: " << eleA_idx << " " << eleB_idx << "\n");
                    continue;
                }
                else{
                    compute_single_intersection(temp_eleA, eleB, storage);
                    computed_pairs.emplace(ip);
                }
                
//                 bool skip = false;
//                 for(unsigned int k=0; k<intersection_map[eleA_idx].size(); k++)
//                 {
//                     if(intersection_map[eleA_idx][k].first == eleB_idx) {
//                         skip = true;
//                         break;
//                     }
//                 }
//                 if(skip) continue;
                
//                 DebugOut().fmt("compute intersection 2d-2d: e_{} e_{} c_{} c_{}\n",
//                                eleA.index(), eleB.index(), componentA_idx, componentB_idx);
//                 DebugOut().fmt("compute intersection 2d-2d: e_{} e_{} c_{} c_{}\n",
//                                eleA.id(), eleB.id(), componentA_idx, componentB_idx);
                
//                 IntersectionAux<2,2> is;
//                 if (componentA_idx < componentB_idx)
//                     compute_single_intersection(eleA, eleB, storage);
//                 else
//                     compute_single_intersection(eleB, eleA, storage);
            }
        }
    }
    }
    MessageOut() << "2D-2D: number of intersections = " << storage.size() << "\n";
}


void InspectElementsAlgorithm22::compute_single_intersection(const ElementFullIter& eleA,
                                                             const ElementFullIter& eleB,
                                                             std::vector<IntersectionLocal<2,2>> &storage)
{
    ASSERT_DBG(eleA->dim() == 2);
    ASSERT_DBG(eleB->dim() == 2);
    ASSERT_DBG(eleA->index() != eleB->index());
    
    update_simplex(eleA, simplexA);
    update_simplex(eleB, simplexB);
    
    IntersectionAux<2,2> is(eleA->index(), eleB->index());
    
    ComputeIntersection< Simplex<2>, Simplex<2>> CI(simplexA, simplexB, mesh);
    CI.init();
    unsigned int n_local_intersection = CI.compute(is);
    
    // do not store point intersections
    if(n_local_intersection > 1){
        storage.push_back(IntersectionLocal<2,2>(is));
    }

}

void InspectElementsAlgorithm22::create_component_numbering()
{
    component_idx_.resize(mesh->n_elements(),unset_comp);
    component_counter_ = 0;
    
    // prolongation queue in the component mesh.
    std::queue<unsigned int> queue;

    FOR_ELEMENTS(mesh, ele) {
        if (ele->dim() == 2 &&
<<<<<<< HEAD
            component_idx_[ele->index()] == (unsigned int)-1)
        {
=======
            component_idx_[ele->index()] == unset_comp
        ){
>>>>>>> f331706d
            // start component
            queue.push(ele->index());
            
            while(!queue.empty()){
                unsigned int ele_idx = queue.front();
                queue.pop();
                const ElementFullIter& ele = mesh->element(ele_idx);
                for(unsigned int sid=0; sid < ele->n_sides(); sid++) {
                    Edge* edg = ele->side(sid)->edge();

                    for(int j=0; j < edg->n_sides;j++) {
                        uint neigh_idx = edg->side(j)->element()->index();
                        if (component_idx_[neigh_idx] == (unsigned int)-1) {
                            component_idx_[neigh_idx] = component_counter_;
                            queue.push(neigh_idx);
                        }
                    }
                }
            }
            component_counter_++;
        }
    }
    
    MessageOut() << "2D-2D: number of components = " << component_counter_ << "\n";
    
//     DBGCOUT(<< "Component numbering: \n");
//     FOR_ELEMENTS(mesh, ele) {
//         if (ele->dim() == 2){
//             cout << "2d ele " << ele->index() << ":  " << component_idx_[ele->index()] << endl;
//         }
//     }
}

<<<<<<< HEAD
=======
void InspectElementsAlgorithm22::prolongate(const ElementFullIter& ele, std::queue<unsigned int>& queue)
{
    ASSERT(ele->dim() == 2);
//     DBGCOUT(<<"PROLONGATE\n");
    for(unsigned int sid=0; sid < ele->n_sides(); sid++) {
        Edge* edg = ele->side(sid)->edge();
        
        for(int j=0; j < edg->n_sides;j++) {
            ElementFullIter neigh = edg->side(j)->element();
            if (neigh != ele && component_idx_[neigh->index()] == unset_comp){
//                 DBGVAR(neigh->index()); DBGVAR(component_idx_[neigh->index()]);
                //avoid adding multiply the same element into queue
                component_idx_[neigh->index()] = component_counter_;
                queue.push(neigh->index());
            }
        }
    }
}
>>>>>>> f331706d




InspectElementsAlgorithm12::InspectElementsAlgorithm12(Mesh* input_mesh)
: IntersectionAlgorithmBase<1,2>(input_mesh)
{}


void InspectElementsAlgorithm12::compute_intersections(std::vector< std::vector<ILpair>>& intersection_map,
                                                       std::vector<IntersectionLocal<1,2>> &storage)
{
    //DebugOut() << "Intersections 1d-2d\n";
    ASSERT(storage.size() == 0);
    
    FOR_ELEMENTS(mesh, ele) {
    if (ele->dim() == 3)
    {
        unsigned int ele_idx = ele->index();
        // if there are not at least 2 elements intersecting 3D element; continue
        if(intersection_map[ele_idx].size() < 2) continue;
        
        const std::vector<ILpair> &local_map = intersection_map[ele_idx];
        
        //DebugOut() << "more than 2 intersections in tetrahedron found\n";
        for(unsigned int i=0; i < local_map.size(); i++)
        {
            //TODO: 1] compute all plucker coords at once
            //TODO: 2] pass plucker coords from 1d-3d
            
            unsigned int eleA_idx = local_map[i].first;
            ElementFullIter eleA = mesh->element(eleA_idx);
            
            if(eleA->dim() !=1 ) continue;  //skip other dimension intersection
            
            for(unsigned int j=0; j < local_map.size(); j++)
            {
                unsigned int eleB_idx = local_map[j].first;
                ElementFullIter eleB = mesh->element(local_map[j].first);
                if(eleB->dim() !=2 ) continue;  //skip other dimension intersection
                
                //skip candidates already computed
                bool skip = false;
                for(unsigned int i=0; i<intersection_map[eleA_idx].size(); i++)
                {
                    if(intersection_map[eleA_idx][i].first == eleB_idx) {
                        skip = true;
                        break;
                    }
                }
                
                if(skip) continue;
                
                //DebugOut().fmt("compute intersection 1d-2d: {} {}\n",eleA.index(), eleB.index());
//                 compute_single_intersection(eleA,
//                                             eleB);
                
                update_simplex(eleA, simplexA);
                update_simplex(eleB, simplexB);
                
                IntersectionAux<1,2> is(eleA_idx, eleB_idx);
                
                ComputeIntersection< Simplex<1>, Simplex<2>> CI(simplexA, simplexB, mesh);
                unsigned int n_local_intersection = CI.compute_final(is.points());
    
                if(n_local_intersection > 0)
                {
                    storage.push_back(IntersectionLocal<1,2>(is));
                    intersection_map[eleA_idx].push_back(std::make_pair(
                                                         eleB_idx,
                                                         &(storage.back())
                                                         ));
                    intersection_map[eleB_idx].push_back(std::make_pair(
                                                         eleA_idx,
                                                         &(storage.back())
                                                         ));
                    
                    //DebugOut().fmt("1D-2D intersection [{} - {}]:\n",is.component_ele_idx(), is.bulk_ele_idx());
                }
            }
        }
    }
    }
    
    MessageOut() << "2D-2D: number of intersections = " << storage.size() << "\n";
    // just dbg output
//     for(IntersectionLocal<1,2> &is : storage)
//     {
//         DebugOut().fmt("1D-2D intersection [{} - {}]:\n",is.component_ele_idx(), is.bulk_ele_idx());
//         for(const IntersectionPoint<1,2>& ip : is.points()) {
//             DebugOut() << ip;
//             auto p = ip.coords(mesh->element(is.component_ele_idx()));
//             DebugOut() << "[" << p[0] << " " << p[1] << " " << p[2] << "]\n";
//         }
//     }
}

// void InspectElementsAlgorithm12::compute_single_intersection(const ElementFullIter& eleA,
//                                                              const ElementFullIter& eleB)
// {
//     ASSERT_DBG(eleA->dim() == 1);
//     ASSERT_DBG(eleB->dim() == 2);
//     
//     this->update_simplex(eleA, simplexA);
//     this->update_simplex(eleB, simplexB);
//     
//     IntersectionAux<1,2> is(eleA->index(), eleB->index(), 0);
// //     std::vector<unsigned int> prolongation_table;
//     
//     ComputeIntersection< Simplex<1>, Simplex<2>> CI(simplexA, simplexB);
//     unsigned int n_local_intersection = CI.compute_final(is.points());
//     
//     if(n_local_intersection > 0)
//     {
//         DebugOut().fmt("found: {}\n",n_local_intersection);
//         intersectionaux_storage12_.push_back(is);
//     }
// }



void InspectElementsAlgorithm12::compute_intersections_2(const BIHTree& bih)
{
    //DebugOut() << "Intersections 1d-2d (2-bihtree)\n";
    
    START_TIMER("Element iteration");
    
    FOR_ELEMENTS(mesh, elm) {
        unsigned int component_ele_idx = elm->index();
        
        if (elm->dim() == 1)                                    // is component element
            //&& elements_bb[component_ele_idx].intersect(mesh_3D_bb))   // its bounding box intersects 3D mesh bounding box
        {   
            update_simplex(elm, simplexA); // update component simplex
            std::vector<unsigned int> searchedElements;
            
            START_TIMER("BIHtree find");
            bih.find_bounding_box(bih.ele_bounding_box(component_ele_idx), searchedElements);
            END_TIMER("BIHtree find");
            
            START_TIMER("Bounding box element iteration");
            
            // Go through all element which bounding box intersects the component element bounding box
            for (std::vector<unsigned int>::iterator it = searchedElements.begin(); it!=searchedElements.end(); it++)
            {
                unsigned int bulk_ele_idx = *it;
                ElementFullIter ele_2D = mesh->element(bulk_ele_idx);
                
                if (ele_2D->dim() == 2) { 
                    update_simplex(ele_2D, simplexB); // update triangle
                    
                    IntersectionAux<1,2> is(component_ele_idx, bulk_ele_idx);
                    START_TIMER("Compute intersection");
                    ComputeIntersection<Simplex<1>, Simplex<2>> CI(simplexA, simplexB, mesh);
                    CI.compute_final(is.points());
                    END_TIMER("Compute intersection");
                    
                    if(is.points().size() > 0) {
                        intersectionaux_storage12_.push_back(is);
                    }
                }
            }
            END_TIMER("Bounding box element iteration");
        }
    }

    END_TIMER("Element iteration");
}

// Declaration of specializations implemented in cpp:
template class IntersectionAlgorithmBase<1,3>;
template class IntersectionAlgorithmBase<2,3>;
template class IntersectionAlgorithmBase<1,2>;
template class IntersectionAlgorithmBase<2,2>;

template class InspectElementsAlgorithm<1>;
template class InspectElementsAlgorithm<2>;

<|MERGE_RESOLUTION|>--- conflicted
+++ resolved
@@ -816,13 +816,8 @@
 
     FOR_ELEMENTS(mesh, ele) {
         if (ele->dim() == 2 &&
-<<<<<<< HEAD
             component_idx_[ele->index()] == (unsigned int)-1)
         {
-=======
-            component_idx_[ele->index()] == unset_comp
-        ){
->>>>>>> f331706d
             // start component
             queue.push(ele->index());
             
@@ -856,27 +851,10 @@
 //     }
 }
 
-<<<<<<< HEAD
-=======
-void InspectElementsAlgorithm22::prolongate(const ElementFullIter& ele, std::queue<unsigned int>& queue)
-{
-    ASSERT(ele->dim() == 2);
 //     DBGCOUT(<<"PROLONGATE\n");
-    for(unsigned int sid=0; sid < ele->n_sides(); sid++) {
-        Edge* edg = ele->side(sid)->edge();
-        
-        for(int j=0; j < edg->n_sides;j++) {
-            ElementFullIter neigh = edg->side(j)->element();
-            if (neigh != ele && component_idx_[neigh->index()] == unset_comp){
 //                 DBGVAR(neigh->index()); DBGVAR(component_idx_[neigh->index()]);
                 //avoid adding multiply the same element into queue
                 component_idx_[neigh->index()] = component_counter_;
-                queue.push(neigh->index());
-            }
-        }
-    }
-}
->>>>>>> f331706d
 
 
 

--- conflicted
+++ resolved
@@ -29,29 +29,16 @@
 : mesh(mesh)
 {}
 
-<<<<<<< HEAD
-template<unsigned int dimA, unsigned int dimB>
-template<unsigned int simplex_dim>
-void IntersectionAlgorithmBase<dimA,dimB>::update_simplex(const ElementAccessor<3>& element, Simplex< simplex_dim >& simplex)
-{
-    ASSERT(simplex_dim == element.dim());
-    arma::vec3 *field_of_points[simplex_dim+1];
-    for(unsigned int i=0; i < simplex_dim+1; i++)
-        field_of_points[i]= &(element->node[i]->point());
-    simplex.set_simplices(field_of_points);
-}
-=======
 // template<unsigned int dimA, unsigned int dimB>
 // template<unsigned int simplex_dim>
-// void IntersectionAlgorithmBase<dimA,dimB>::update_simplex(const ElementFullIter& element, Simplex< simplex_dim >& simplex)
+// void IntersectionAlgorithmBase<dimA,dimB>::update_simplex(const ElementAccessor<3>& element, Simplex< simplex_dim >& simplex)
 // {
-//     ASSERT(simplex_dim == element->dim());
+//     ASSERT(simplex_dim == element.dim());
 //     arma::vec3 *field_of_points[simplex_dim+1];
 //     for(unsigned int i=0; i < simplex_dim+1; i++)
 //         field_of_points[i]= &(element->node[i]->point());
 //     simplex.set_simplices(field_of_points);
 // }
->>>>>>> ce7dd57b
 
 
 template<unsigned int dim>    
@@ -103,15 +90,15 @@
 }
 
 template<unsigned int dim> 
-bool InspectElementsAlgorithm<dim>::compute_initial_CI(const ElementFullIter &comp_ele,
-                                                       const ElementFullIter &bulk_ele)
+bool InspectElementsAlgorithm<dim>::compute_initial_CI(const ElementAccessor<3> &comp_ele,
+                                                       const ElementAccessor<3> &bulk_ele)
 {
     unsigned int component_ele_idx = comp_ele->index(),
                  bulk_ele_idx = bulk_ele->index();
     
     IntersectionAux<dim,3> is(component_ele_idx, bulk_ele_idx);
     START_TIMER("Compute intersection");
-    ComputeIntersection<dim,3> CI(comp_ele, bulk_ele, mesh);
+    ComputeIntersection<dim,3> CI(comp_ele.element(), bulk_ele.element(), mesh);
     CI.init();
     CI.compute(is);
     END_TIMER("Compute intersection");
@@ -315,7 +302,7 @@
                     
                     IntersectionAux<dim,3> is(component_ele_idx, bulk_ele_idx);
                     START_TIMER("Compute intersection");
-                    ComputeIntersection<dim,3> CI(elm, ele_3D, mesh);
+                    ComputeIntersection<dim,3> CI(elm.element(), ele_3D.element(), mesh);
                     CI.init();
                     CI.compute(is);
                     END_TIMER("Compute intersection");
@@ -549,15 +536,9 @@
 
 
 template<unsigned int dim>
-<<<<<<< HEAD
 void InspectElementsAlgorithm<dim>::prolongation_decide(const ElementAccessor<3>& comp_ele,
                                                         const ElementAccessor<3>& bulk_ele,
-                                                        IntersectionAux<dim,3> is)
-=======
-void InspectElementsAlgorithm<dim>::prolongation_decide(const ElementFullIter& comp_ele,
-                                                        const ElementFullIter& bulk_ele,
                                                         IntersectionAux<dim,3>& is)
->>>>>>> ce7dd57b
 {
     //DebugOut() << "DECIDE\n";
     // number of IPs that are at vertices of component element (counter used for closing element)
@@ -688,7 +669,7 @@
     IntersectionAux<dim,3> &is = intersection_list_[pr.component_elm_idx][pr.dictionary_idx];
     
     START_TIMER("Compute intersection");
-    ComputeIntersection<dim,3> CI(elm, ele_3D, mesh);
+    ComputeIntersection<dim,3> CI(elm.element(), ele_3D.element(), mesh);
     CI.init();
     CI.compute(is);
     END_TIMER("Compute intersection");
@@ -833,7 +814,7 @@
     
     IntersectionAux<2,2> is(eleA->index(), eleB->index());
     
-    ComputeIntersection<2,2> CI(eleA, eleB, mesh);
+    ComputeIntersection<2,2> CI(eleA.element(), eleB.element(), mesh);
     CI.init();
     unsigned int n_local_intersection = CI.compute(is);
     
@@ -949,7 +930,7 @@
                 
                 IntersectionAux<1,2> is(eleA_idx, eleB_idx);
                 
-                ComputeIntersection<1,2> CI(eleA, eleB, mesh);
+                ComputeIntersection<1,2> CI(eleA.element(), eleB.element(), mesh);
                 unsigned int n_local_intersection = CI.compute_final(is.points());
     
                 if(n_local_intersection > 0)
@@ -1034,16 +1015,11 @@
                 unsigned int bulk_ele_idx = *it;
                 ElementAccessor<3> ele_2D = mesh->element_accessor( bulk_ele_idx );
                 
-<<<<<<< HEAD
                 if (ele_2D.dim() == 2) {
-                    update_simplex(ele_2D, simplexB); // update triangle
-=======
-                if (ele_2D->dim() == 2) { 
->>>>>>> ce7dd57b
                     
                     IntersectionAux<1,2> is(component_ele_idx, bulk_ele_idx);
                     START_TIMER("Compute intersection");
-                    ComputeIntersection<1,2> CI(elm, ele_2D, mesh);
+                    ComputeIntersection<1,2> CI(elm.element(), ele_2D.element(), mesh);
                     CI.compute_final(is.points());
                     END_TIMER("Compute intersection");
                     
@@ -1065,7 +1041,7 @@
     intersectionaux_storage12_.clear();
     START_TIMER("Element iteration");
     
-    FOR_ELEMENTS(mesh, elm) {
+    for (auto elm : mesh->bulk_elements_range()) {
         unsigned int component_ele_idx = elm->index();
         
         if (elm->dim() == 1)                                    // is component element
@@ -1078,13 +1054,13 @@
             
             // Go through all element which bounding box intersects the component element bounding box
             for(unsigned int bulk_ele_idx : candidate_list) {
-                ElementFullIter ele_2D = mesh->element(bulk_ele_idx);
+            	ElementAccessor<3> ele_2D = mesh->element_accessor(bulk_ele_idx);
                 
                 if (ele_2D->dim() == 2) { 
                     
                     IntersectionAux<1,2> is(component_ele_idx, bulk_ele_idx);
                     START_TIMER("Compute intersection");
-                    ComputeIntersection<1,2> CI(elm, ele_2D, mesh);
+                    ComputeIntersection<1,2> CI(elm.element(), ele_2D.element(), mesh);
                     CI.compute_final_in_plane(is.points());
                     END_TIMER("Compute intersection");
                     

--- conflicted
+++ resolved
@@ -176,12 +176,6 @@
                     (last_slave_for_3D_elements[bulk_ele_idx] != component_ele_idx &&
                      !intersection_exists(component_ele_idx,bulk_ele_idx) )
                 ) {
-<<<<<<< HEAD
-                    // check that tetrahedron element is numbered correctly and is not degenerated
-                    ASSERT_DBG(ele_3D.tetrahedron_jacobian() > 0).add_value(ele_3D.input_id(),"element index").error(
-                           "Tetrahedron element (%d) has wrong numbering or is degenerated (negative Jacobian).");
-=======
->>>>>>> af04d43e
                     
                         // - find first intersection
                         // - if found, prolongate and possibly fill both prolongation queues
@@ -358,11 +352,6 @@
                      !intersection_exists(component_ele_idx,bulk_ele_idx) )
                 ){
                     // check that tetrahedron element is numbered correctly and is not degenerated
-<<<<<<< HEAD
-                    ASSERT_DBG(ele_3D.tetrahedron_jacobian() > 0).add_value(ele_3D.input_id(),"element index").error(
-                           "Tetrahedron element (%d) has wrong numbering or is degenerated (negative Jacobian).");
-=======
->>>>>>> af04d43e
                     
                         // - find first intersection
                         // - if found, prolongate and possibly fill both prolongation queues

--- conflicted
+++ resolved
@@ -14,94 +14,10 @@
 #include "system/system.hh"
 #include "mesh/mesh.h"
 #include <queue>
-#include "mesh/ref_element.hh"
+
 
 using namespace std;
 namespace computeintersection{
 
-<<<<<<< HEAD
-/**
- * Class doc.
- * Naming convention.
- *
- * Rename IntersectionPolygon use only for output (traced) polygon.
- *
- * Have distinguished class for incomplete intersection polygon
- * (How it is related to ProlongationLine?)
- *
- *  TODO: 
- * - move functions into class where they are used - probably into IntersectionPoint
- * - remove these h and cpp files
- *
- */
-class IntersectionLocal {
-
-	static const double epsilon;
-
-public:
-
-    IntersectionLocal();
-    ~IntersectionLocal();
-
-
-    /*
-     * Vrací IntersectionPoint s prohozenými dimenzemi i daty.
-     * */
-    template<unsigned int subdim, unsigned int dim> inline static IntersectionPoint<subdim, dim> flipDimension(IntersectionPoint<dim, subdim> &IP){
-    		//cout << "IntersectionLocal::flipDimension<" << dim << "," << subdim << "> na <" << subdim << "," <<  dim << ">" << endl;
-        	IntersectionPoint<subdim, dim> IPn(IP.get_local_coords2(), IP.get_local_coords1(), IP.get_side2(), IP.get_side1(), IP.get_orientation(), IP.is_vertex(), IP.is_patological());
-        	return IPn;
-     };
-
-     /*
-      * Interpoluje souřadnice na elementu o dimenzi nižší
-      * (1 -> 2) nebo (2 -> 3)
-      * Templetuji dimenzí, kterou chci a vkládám IP s druhou nižší dimenzí
-      * TODO: into constructor of IP
-      * */
-     template<int sd,int d> inline static IntersectionPoint<sd, d> interpolateDimension(IntersectionPoint<sd,d-1> &IP){
-
-        	arma::vec::fixed<d+1> interpolovane;
-        	//cout << "IntersectionLocal::interpolateDimension<" << sd << "," << d-1 << "> na <" << sd << "," <<  d << ">" << endl;
-            //TODO: PE; try to replace if cases; interpolate<d-1>
-        	if(d == 3){
-        		interpolovane = RefElement<3>::interpolate<2>(IP.get_local_coords2(), IP.get_side2());
-        	}else if(d == 2){
-        		interpolovane = RefElement<2>::interpolate<1>(IP.get_local_coords2(), IP.get_side2());
-        	}else{
-                //TODO: ASSERT
-        		cout << "zakazany stav" << endl;
-        		interpolovane.zeros();
-        	}
-        	IntersectionPoint<sd, d> IPn(IP.get_local_coords1(),interpolovane,IP.get_side1(), IP.get_side2(),IP.get_orientation(),IP.is_vertex(), IP.is_patological());
-        	return IPn;
-      };
-
-     /*
-      * Interpoluje souřadnice na elementu o 2 dimenze nižší
-      * (1 -> 3)
-      * Templetuji dimenzí, kterou chci a vkládám IP s druhou dimenzí o 2 menší
-      * TODO: into constructor of IP
-      * */
-     template<int sd,int d> inline static IntersectionPoint<sd, d> interpolateDimension(IntersectionPoint<sd,d-2> &IP){
-
-             	arma::vec::fixed<d+1> interpolovane;
-             	//cout << "IntersectionLocal::interpolateDimension<" << sd << "," << d-2 << "> na <" << sd << "," <<  d << ">" << endl;
-             	if(d == 3){
-             		interpolovane = RefElement<3>::interpolate<1>(IP.get_local_coords2(), IP.get_side2());
-             	}else{
-                    //TODO: ASSERT
-             		cout << "zakazany stav" << endl;
-             		interpolovane.zeros();
-             	}
-             	IntersectionPoint<sd, d> IPn(IP.get_local_coords1(),interpolovane,IP.get_side1(), IP.get_side2(), IP.get_orientation(),IP.is_vertex(), IP.is_patological());
-             	return IPn;
-           };
-};
-
-
-
-=======
->>>>>>> 840684d2
 } // namespace computeintersection close
 #endif /* INTERSECTIONLOCAL_H_ */
--- conflicted
+++ resolved
@@ -303,7 +303,6 @@
 }
 
 void MixedMeshIntersections::compute_intersections_12_1(vector< IntersectionLocal< 1, 2 > >& storage)
-<<<<<<< HEAD
 {
     algorithm12_.compute_intersections_1(mesh->get_bih_tree());
 //     DBGVAR(algorithm12_.intersectionaux_storage12_.size());
@@ -323,78 +322,7 @@
     END_TIMER("Intersection into storage");
 }
 
-
-void MixedMeshIntersections::compute_intersections_12_ngh_plane(vector< IntersectionLocal< 1, 2 > >& storage)
-{
-    /* Algorithm:
-     *
-     * 1) create BIH tree
-     * 2) for every 1D, find list of candidates
-     * 3) compute intersections for 1d, store it to master_elements
-     *
-     */
     DebugOut() << "Intersections 1d-2d planar, NGH";
-
-    const BIHTree &bih_tree =mesh->get_bih_tree();
-
-    for(unsigned int i_ele=0; i_ele<mesh->n_elements(); i_ele++) {
-        Element &ele = mesh->element[i_ele];
-
-        if (ele.dim() == 1) {
-            vector<unsigned int> candidate_list;
-            bih_tree.find_bounding_box(ele.bounding_box(), candidate_list);
-
-            for(unsigned int i_elm : candidate_list) {
-                ElementFullIter elm = mesh->element( i_elm );
-                if (elm->dim() == 2) {
-                    ngh::IntersectionLocal *intersection;
-                    GetIntersection( ngh::TAbscissa(ele), ngh::TTriangle(*elm), intersection);
-                    if (intersection && intersection->get_type() == ngh::IntersectionLocal::line) {
-
-                        // make IntersectionAux<1,2> from IntersectionLocal (from ngh)
-                        IntersectionAux<1,2> is(ele.index(), elm.index());
-                        for(uint i=0; i< intersection->n_points(); i++) {
-                            // convert local to barycentric
-                            ASSERT_EQ_DBG(intersection->get_point(i)->el1_coord().size(), 1)(i);
-                            ASSERT_EQ_DBG(intersection->get_point(i)->el2_coord().size(), 2)(i);
-
-                            arma::vec::fixed<1> local_on_1d = arma::vec::fixed<1>(intersection->get_point(i)->el1_coord().data());
-                            arma::vec::fixed<2> local_on_2d = arma::vec::fixed<2>(intersection->get_point(i)->el2_coord().data());
-
-                            is.points().push_back(IntersectionPointAux<1,2>(
-                                    RefElement<1>::local_to_bary( local_on_1d ),
-                                    RefElement<2>::local_to_bary( local_on_2d ) ));
-                        }
-
-                        store_intersection(storage, is);
-                    }
-                }
-
-            }
-        }
-    }
-    MessageOut() << "1D-2D [1-ngh]: number of intersections = " << storage.size() << "\n";
-=======
-{
-    algorithm12_.compute_intersections_1(mesh->get_bih_tree());
-//     DBGVAR(algorithm12_.intersectionaux_storage12_.size());
-    
-    START_TIMER("Intersection into storage");
-    storage.reserve(algorithm12_.intersectionaux_storage12_.size());
-    
-    for(IntersectionAux<1,2> &is : algorithm12_.intersectionaux_storage12_) {
-        store_intersection(storage, is);
-//         DebugOut().fmt("1D-2D intersection [{} - {}]:\n",is.component_ele_idx(), is.bulk_ele_idx());
-//         for(const IntersectionPointAux<1,2>& ip : is.points()) {
-//             //DebugOut() << ip;
-//             auto p = ip.coords(mesh->element(is.component_ele_idx()));
-//             DebugOut() << "[" << p[0] << " " << p[1] << " " << p[2] << "]\n";
-//         }
-    }
-    END_TIMER("Intersection into storage");
->>>>>>> 01c31e71
-}
-
 void MixedMeshIntersections::compute_intersections(IntersectionType d)
 {
     element_intersections_.resize(mesh->n_elements());
@@ -431,16 +359,10 @@
     }
 
     if( mesh_in_2d_only){
-<<<<<<< HEAD
         DebugOut() << "Intersections 1d-2d planar case " << d << ":" << IntersectionType::d12_ngh;
         START_TIMER("Intersections 1D-2D (1)");
         if(d & IntersectionType::d12_1) compute_intersections_12_1(intersection_storage12_);
-        //if(d & IntersectionType::d12_1) compute_intersections_12_ngh_plane(intersection_storage12_);
-
-=======
-        START_TIMER("Intersections 1D-2D (1)");
-        if(d & IntersectionType::d12_1) compute_intersections_12_1(intersection_storage12_);
->>>>>>> 01c31e71
+
         END_TIMER("Intersections 1D-2D (1)");
     }
     // make sence only if some intersections in 3D are computed
@@ -462,10 +384,6 @@
         END_TIMER("Intersections 1D-2D (2)");
     }
 
-<<<<<<< HEAD
-=======
-         DebugOut() << "Intersection Algorithm d12_ngh\n";
->>>>>>> 01c31e71
     //ASSERT_EQ(intersection_storage13_.size(), 0);
     //ASSERT_EQ(intersection_storage23_.size(), 0);
     //ASSERT_EQ(intersection_storage22_.size(), 0);

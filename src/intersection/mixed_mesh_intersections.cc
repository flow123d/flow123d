/*
 * MixedMeshIntersections.cpp
 *
 *  Created on: 13.4.2014
 *      Author: viktor, pe, jb
 */

#include "inspect_elements_algorithm.hh"
#include "intersection_point_aux.hh"
#include "intersection_aux.hh"
#include "intersection_local.hh"

#include "system/global_defs.h"
#include "system/sys_profiler.hh"

#include "mesh/mesh.h"
#include "mesh/ref_element.hh"
#include "mixed_mesh_intersections.hh"
#include "mesh/bih_tree.hh"


MixedMeshIntersections::MixedMeshIntersections(Mesh* mesh)
: mesh(mesh), algorithm13_(mesh), algorithm23_(mesh), algorithm22_(mesh), algorithm12_(mesh)
{}

MixedMeshIntersections::~MixedMeshIntersections()
{}


unsigned int MixedMeshIntersections::number_of_components(unsigned int dim)
{
    ASSERT(dim < 3);
//     if(dim == 1) return algorithm13_.component_counter_;
    if(dim == 2) return algorithm22_.component_counter_;
    else xprintf(Err, "Not implemented for dim %d\n.",dim);
    return 0;
}

 
double MixedMeshIntersections::measure_13()
{
    double subtotal = 0.0;

    for(unsigned int i = 0; i < intersection_storage13_.size(); i++){
        ElementFullIter ele = mesh->element(intersection_storage13_[i].component_ele_idx());            
        double t1d_length = ele->measure();
        double local_length = intersection_storage13_[i].compute_measure();
        
        if(intersection_storage13_[i].size() == 2)
        {
        arma::vec3 from = intersection_storage13_[i][0].coords(ele);
        arma::vec3 to = intersection_storage13_[i][1].coords(ele);
//         DebugOut().fmt("sublength from [{} {} {}] to [{} {} {}] = %f\n",
//                from[0], from[1], from[2],
//                to[0], to[1], to[2],
//                local_length*t1d_length);
        }
        subtotal += local_length*t1d_length;
    }
    return subtotal;
}


double MixedMeshIntersections::measure_23()
{
    double subtotal = 0.0;

    for(unsigned int i = 0; i < intersection_storage23_.size(); i++){
            double t2dArea = mesh->element(intersection_storage23_[i].component_ele_idx())->measure();
            double localArea = intersection_storage23_[i].compute_measure();
            subtotal += 2*localArea*t2dArea;
        }
    return subtotal;
} 


double MixedMeshIntersections::measure_22()
{
    double subtotal = 0.0;
    double val;
    
    for(unsigned int i = 0; i < intersection_storage22_.size(); i++){
        if(intersection_storage22_[i].size() > 1)
        {
            ElementFullIter eleA = mesh->element(intersection_storage22_[i].component_ele_idx());
//             ElementFullIter eleB = mesh->element(intersection_storage22_[i].bulk_ele_idx());
            
            arma::vec3 from = intersection_storage22_[i][0].coords(eleA);
            arma::vec3 to = intersection_storage22_[i][1].coords(eleA);
            val = arma::norm(from - to, 2);

//             DebugOut().fmt("{}--{}:sublength from [{} {} {}] to [{} {} {}] = {}\n",
//                eleA->id(), eleB->id(),
//                from[0], from[1], from[2],
//                to[0], to[1], to[2],
//                val);
            subtotal += val;
        }
    }
    return subtotal;
}

 
template<uint dim_A, uint dim_B>
void MixedMeshIntersections::store_intersection(std::vector<IntersectionLocal<dim_A, dim_B>> &storage, IntersectionAux<dim_A, dim_B> &isec_aux) {
    //unsigned int ele_a_idx = isec_aux.component_ele_idx();
    //unsigned int ele_b_idx = isec_aux.bulk_ele_idx();

    //WARNING: 
    // - not all algorithms uses this function (e.g. 2d2d pushes directly into storage)
    // - we cannot throw away isec of zero measure generaly (e.g. 1d2d, 1d3d)
    // - is it not better to test number of IPs according to dimensions?
    
    IntersectionLocal<dim_A, dim_B> isec(isec_aux);
    //if ( (! (dim_A==1 && dim_B==2)) && isec.compute_measure() < 1e-14) return;

    storage.push_back(isec);
    /*
    element_intersections_[ele_a_idx].push_back(
            std::make_pair(ele_b_idx, &(storage.back())) );

    element_intersections_[ele_b_idx].push_back(
            std::make_pair(ele_a_idx, &(storage.back())) );
    */

}

template<uint dim_A, uint dim_B>
void MixedMeshIntersections::append_to_index( std::vector<IntersectionLocal<dim_A, dim_B>> &storage)
{
    for(auto &isec : storage) {

        unsigned int ele_a_idx = isec.component_ele_idx();
        unsigned int ele_b_idx = isec.bulk_ele_idx();
        ASSERT_EQ_DBG(mesh->element(ele_a_idx)->dim(), dim_A)(ele_a_idx);
        ASSERT_EQ_DBG(mesh->element(ele_b_idx)->dim(), dim_B)(ele_b_idx);
        element_intersections_[ele_a_idx].push_back(
                    std::make_pair(ele_b_idx, &(isec)) );


        if (dim_B==3) {
            // necessary for 2d-2d intersections
            element_intersections_[ele_b_idx].push_back(
                        std::make_pair(ele_a_idx, &(isec)) );

        }
/*
        element_intersections_[ele_b_idx].push_back(
                std::make_pair(ele_a_idx, &(isec)) );*/
    }
}


template<unsigned int dim>
void MixedMeshIntersections::compute_intersections(InspectElementsAlgorithm< dim >& iea,
                                            std::vector< IntersectionLocal<dim,3>>& storage)
{
    START_TIMER("Intersection algorithm");

    Mesh::IntersectionSearch is = mesh->get_intersection_search();
    switch(is){
        case Mesh::BIHsearch: iea.compute_intersections(mesh->get_bih_tree()); break;
        case Mesh::BIHonly:   iea.compute_intersections_BIHtree(mesh->get_bih_tree()); break;
        case Mesh::BBsearch:  iea.compute_intersections_BB(); break;
        default: ASSERT(0).error("Unsupported search algorithm.");
    }
    
    END_TIMER("Intersection algorithm");
    
    START_TIMER("Intersection into storage");
    storage.reserve(iea.n_intersections_);
    
    FOR_ELEMENTS(mesh, elm) {
        unsigned int idx = elm->index(); 
        
        if(elm->dim() == dim)
        {
//                 intersection_map_[idx].resize(iea.intersection_list_[idx].size());
                element_intersections_[idx].reserve(iea.intersection_list_[idx].size());
                for(unsigned int j = 0; j < iea.intersection_list_[idx].size(); j++){
                    
                    // skip zero intersections (are made in iea.prolongate())
                    if(iea.intersection_list_[idx][j].size() == 0) continue;
                    store_intersection(storage, iea.intersection_list_[idx][j]);                }
        }
    }
    END_TIMER("Intersection into storage");
    
//     for(IntersectionLocal<2,3> &is : intersection_storage23_) {
//         DebugOut().fmt("comp-bulk: {} {}\n", is.component_ele_idx(), is.bulk_ele_idx());
//     }
}

void MixedMeshIntersections::compute_intersections_22(vector< IntersectionLocal< 2, 2 > >& storage)
{
    START_TIMER("Intersection algorithm");
    algorithm22_.compute_intersections(element_intersections_, storage);
    END_TIMER("Intersection algorithm");
    
//     START_TIMER("Intersection into storage");
// 
//     storage.reserve(algorithm22_.intersectionaux_storage22_.size());
//     
//     for(IntersectionAux<2,2> &is : algorithm22_.intersectionaux_storage22_) {
//         unsigned int triaA_idx = is.component_ele_idx();
//         unsigned int triaB_idx = is.bulk_ele_idx();
// 
//         //HACK: 'skip flag' move this check into algorithm12_.compute_intersections()
//         bool skip = false;
//         for(unsigned int i=0; i<element_intersections_[triaA_idx].size(); i++)
//         {
//             if(element_intersections_[triaA_idx][i].first == triaB_idx)
//                 skip = true;
//         }
//         if(! skip) {
//             storage.push_back(IntersectionLocal<2,2>(is));
//             element_intersections_[triaA_idx].push_back(std::make_pair(
//                                                         triaB_idx,
//                                                         &(storage.back())
//                                                     ));
//             element_intersections_[triaB_idx].push_back(std::make_pair(
//                                                         triaA_idx,
//                                                         &(storage.back())
//                                                     ));
//         
// //             DebugOut().fmt("2D-2D intersection [{} - {}]:\n",
// //                            mesh->element(is.component_ele_idx())->id(),
// //                            mesh->element(is.bulk_ele_idx())->id());
// //             for(const IntersectionPointAux<2,2>& ip : is.points()) {
// //                 DebugOut() << ip;
// //                 auto p = ip.coords(mesh->element(is.component_ele_idx()));
// //                 DebugOut() << "[" << p[0] << " " << p[1] << " " << p[2] << "]\n";
// //             }
//         }
//     }
//     DBGVAR(algorithm22_.intersectionaux_storage22_.size());
// 
//     END_TIMER("Intersection into storage");
}

void MixedMeshIntersections::compute_intersections_12_3(vector< IntersectionLocal< 1, 2 > >& storage)
{
    storage.reserve(intersection_storage13_.size());
<<<<<<< HEAD
    algorithm12_.compute_intersections(element_intersections_, storage);
=======
    algorithm12_.compute_intersections_3(element_intersections_, storage);
    storage.shrink_to_fit();
>>>>>>> b791f60c
    
//     START_TIMER("Intersection into storage");
//     storage.reserve(algorithm12_.intersectionaux_storage12_.size());
    
//     for(IntersectionAux<1,2> &is : algorithm12_.intersectionaux_storage12_) {
//         unsigned int abscissa_idx = is.component_ele_idx();
//         unsigned int triangle_idx = is.bulk_ele_idx();
// 
//         //HACK: 'skip flag' move this check into algorithm12_.compute_intersections()
//         bool skip = false;
//         for(unsigned int i=0; i<intersection_map_[abscissa_idx].size(); i++)
//         {
//             if(intersection_map_[abscissa_idx][i].first == triangle_idx)
//                 skip = true;
//         }
//         if(! skip) {
//             storage.push_back(IntersectionLocal<1,2>(is));
//             intersection_map_[abscissa_idx].push_back(std::make_pair(
//                                                         triangle_idx,
//                                                         &(storage.back())
//                                                     ));
//             intersection_map_[triangle_idx].push_back(std::make_pair(
//                                                         abscissa_idx,
//                                                         &(storage.back())
//                                                     ));
//             DebugOut().fmt("1D-2D intersection [{} - {}]:\n",is.component_ele_idx(), is.bulk_ele_idx());
//             for(const IntersectionPointAux<1,2>& ip : is.points()) {
//                 //DebugOut() << ip;
//                 auto p = ip.coords(mesh->element(is.component_ele_idx()));
//                 DebugOut() << "[" << p[0] << " " << p[1] << " " << p[2] << "]\n";
//             }
//         }
//     }
//     END_TIMER("Intersection into storage");

    storage.shrink_to_fit();
    END_TIMER("Intersection algorithm");

}

void MixedMeshIntersections::compute_intersections_12_2(vector< IntersectionLocal< 1, 2 > >& storage)
{
    algorithm12_.compute_intersections_2(mesh->get_bih_tree());
//     DBGVAR(algorithm12_.intersectionaux_storage12_.size());
    
    START_TIMER("Intersection into storage");
    storage.reserve(algorithm12_.intersectionaux_storage12_.size());
    
    for(IntersectionAux<1,2> &is : algorithm12_.intersectionaux_storage12_) {
        store_intersection(storage, is);
//         DebugOut().fmt("1D-2D intersection [{} - {}]:\n",is.component_ele_idx(), is.bulk_ele_idx());
//         for(const IntersectionPointAux<1,2>& ip : is.points()) {
//             //DebugOut() << ip;
//             auto p = ip.coords(mesh->element(is.component_ele_idx()));
//             DebugOut() << "[" << p[0] << " " << p[1] << " " << p[2] << "]\n";
//         }
    }
    END_TIMER("Intersection into storage");
}

void MixedMeshIntersections::compute_intersections_12_1(vector< IntersectionLocal< 1, 2 > >& storage)
{
    algorithm12_.compute_intersections_1(mesh->get_bih_tree());
//     DBGVAR(algorithm12_.intersectionaux_storage12_.size());
    
    START_TIMER("Intersection into storage");
    storage.reserve(algorithm12_.intersectionaux_storage12_.size());
    
    for(IntersectionAux<1,2> &is : algorithm12_.intersectionaux_storage12_) {
        store_intersection(storage, is);
//         DebugOut().fmt("1D-2D intersection [{} - {}]:\n",is.component_ele_idx(), is.bulk_ele_idx());
//         for(const IntersectionPointAux<1,2>& ip : is.points()) {
//             //DebugOut() << ip;
//             auto p = ip.coords(mesh->element(is.component_ele_idx()));
//             DebugOut() << "[" << p[0] << " " << p[1] << " " << p[2] << "]\n";
//         }
    }
    END_TIMER("Intersection into storage");
}

void MixedMeshIntersections::compute_intersections(IntersectionType d)
{
    element_intersections_.resize(mesh->n_elements());
    
    // check whether the mesh is in plane only
    bool mesh_in_2d_only = false;
    auto bb = mesh->get_bih_tree().tree_box();
    for(uint axis = 0; axis < bb.dimension; axis++)
        if(bb.size(axis) < geometry_epsilon) mesh_in_2d_only = true;
    
    if(d & (IntersectionType::d13 | IntersectionType::d12_3)){
        START_TIMER("Intersections 1D-3D");
//         DebugOut() << "Intersection Algorithm d13\n";
        compute_intersections<1>(algorithm13_,intersection_storage13_);
        END_TIMER("Intersections 1D-3D");
    }
    append_to_index(intersection_storage13_);

    
    if(d & (IntersectionType::d23 | IntersectionType::d22 | IntersectionType::d12_3)){
        START_TIMER("Intersections 2D-3D");
//         DebugOut() << "Intersection Algorithm d23\n";
        compute_intersections<2>(algorithm23_,intersection_storage23_);
        END_TIMER("Intersections 2D-3D");
    }
    append_to_index(intersection_storage23_);
    

    if(d & IntersectionType::d22){
        START_TIMER("Intersections 2D-2D");
//         DebugOut() << "Intersection Algorithm d22\n";
        compute_intersections_22(intersection_storage22_);
        END_TIMER("Intersections 2D-2D");
    }

    if( mesh_in_2d_only){
        START_TIMER("Intersections 1D-2D (1)");
        if(d & IntersectionType::d12_1) compute_intersections_12_1(intersection_storage12_);
        END_TIMER("Intersections 1D-2D (1)");
    }
    // make sence only if some intersections in 3D are computed
    // TODO: this does NOT compute 1d-2d outside 3d bulk
    // NOTE: create input record in mesh to decide, whether compute also outside (means to call alg. 2)
    else if( ! intersection_storage13_.empty() &&
             ! intersection_storage23_.empty() &&
             (d & IntersectionType::d12_3)){
        START_TIMER("Intersections 1D-2D (3)");
<<<<<<< HEAD
         DebugOut() << "Intersection Algorithm d12_3\n";
        compute_intersections_12(intersection_storage12_);
=======
        DebugOut() << "Intersection Algorithm d12_3\n";
        compute_intersections_12_3(intersection_storage12_);
>>>>>>> b791f60c
        END_TIMER("Intersections 1D-2D (3)");
    }
    // otherwise compute 1d-2d in the most general case
    else if(d & IntersectionType::d12_2){
        START_TIMER("Intersections 1D-2D (2)");
<<<<<<< HEAD
         DebugOut() << "Intersection Algorithm d12_2\n";
=======
        DebugOut() << "Intersection Algorithm d12_2\n";
>>>>>>> b791f60c
        compute_intersections_12_2(intersection_storage12_);
        END_TIMER("Intersections 1D-2D (2)");
    }

<<<<<<< HEAD
    if(d & (IntersectionType::d12 | IntersectionType::d12_1)){
        intersection_storage12_.clear();
         DebugOut() << "Intersection Algorithm d12_ngh\n";
        compute_intersections_12_ngh_plane(intersection_storage12_);
    }

=======
>>>>>>> b791f60c
    //ASSERT_EQ(intersection_storage13_.size(), 0);
    //ASSERT_EQ(intersection_storage23_.size(), 0);
    //ASSERT_EQ(intersection_storage22_.size(), 0);
    // compose master
    append_to_index(intersection_storage12_);

    // release temporary links from 3d elements
    FOR_ELEMENTS(mesh, elm) {
        if(elm->dim() == 3) element_intersections_[elm->index()].clear();
    }



}



 
void MixedMeshIntersections::print_mesh_to_file_13(string name)
{
        string t_name = name;

        unsigned int number_of_intersection_points = 0;
        unsigned int number_of_nodes = mesh->n_nodes();

        for(unsigned int j = 0; j < intersection_storage13_.size();j++){
                number_of_intersection_points += intersection_storage13_[j].size();
        }

        FILE * file;
        file = fopen((t_name.append(".msh")).c_str(),"w");

        fprintf(file, "$MeshFormat\n");
        fprintf(file, "2.2 0 8\n");
        fprintf(file, "$EndMeshFormat\n");
        fprintf(file, "$Nodes\n");
        fprintf(file, "%d\n", (mesh->n_nodes() + number_of_intersection_points));

        unsigned int idx = 1;
        FOR_NODES(mesh, nod){
            arma::vec3 _nod = nod->point();
            fprintf(file,"%d %.16f %.16f %.16f\n", idx, _nod[0], _nod[1], _nod[2]);
            idx++;
        }

        for(unsigned int j = 0; j < intersection_storage13_.size();j++){
            IntersectionLocal<1,3> il = intersection_storage13_[j];
            ElementFullIter el1D = mesh->element(il.component_ele_idx());
//             ElementFullIter el3D = mesh->element(il.bulk_ele_idx());
            
            for(unsigned int k = 0; k < il.size();k++){
                number_of_nodes++;
                IntersectionPoint<1,3> IP13 = il[k];
                arma::vec3 global = IP13.coords(el1D);
                
//                 if(i == 0){
//                     _global = (IP13.local_bcoords_A())[0] * el1D->node[0]->point()
//                                                        +(IP13.local_bcoords_A())[1] * el1D->node[1]->point();
//                 }else{
//                     _global = (IP13.local_bcoords_B())[0] * el3D->node[0]->point()
//                                                        +(IP13.local_bcoords_B())[1] * el3D->node[1]->point()
//                                                        +(IP13.local_bcoords_B())[2] * el3D->node[2]->point()
//                                                        +(IP13.local_bcoords_B())[3] * el3D->node[3]->point();
//                 }

                fprintf(file,"%d %.16f %.16f %.16f\n", number_of_nodes, global[0], global[1], global[2]);
            }
        }

        fprintf(file,"$EndNodes\n");
        fprintf(file,"$Elements\n");
        fprintf(file,"%d\n", ((unsigned int)intersection_storage13_.size() + mesh->n_elements()) );

        FOR_ELEMENTS(mesh, elee){
            if(elee->dim() == 3){
                int id1 = mesh->node_vector.index(elee->node[0]) + 1;
                int id2 = mesh->node_vector.index(elee->node[1]) + 1;
                int id3 = mesh->node_vector.index(elee->node[2]) + 1;
                int id4 = mesh->node_vector.index(elee->node[3]) + 1;

                fprintf(file,"%d 4 2 %d %d %d %d %d %d\n", elee.id(), elee->region().id(), elee->pid, id1, id2, id3, id4);
            }else if(elee->dim() == 2){
                int id1 = mesh->node_vector.index(elee->node[0]) + 1;
                int id2 = mesh->node_vector.index(elee->node[1]) + 1;
                int id3 = mesh->node_vector.index(elee->node[2]) + 1;
                fprintf(file,"%d 2 2 %d %d %d %d %d\n", elee.id(), elee->region().id(), elee->pid, id1, id2, id3);

            }else if(elee->dim() == 1){
                int id1 = mesh->node_vector.index(elee->node[0]) + 1;
                int id2 = mesh->node_vector.index(elee->node[1]) + 1;
                fprintf(file,"%d 1 2 %d %d %d %d\n",elee.id(), elee->region().id(), elee->pid, id1, id2);
            }
        }

        unsigned int number_of_elements = mesh->n_elements();
        unsigned int nodes = mesh->n_nodes();

        for(unsigned int j = 0; j < intersection_storage13_.size();j++){
            IntersectionLocal<1,3> il = intersection_storage13_[j];
            number_of_elements++;
            nodes++;
            if(il.size() == 1){
                fprintf(file,"%d 1 2 1001 0 %d %d\n", number_of_elements, nodes, nodes);
            }else if(il.size() == 2){
                fprintf(file,"%d 1 2 1001 0 %d %d\n", number_of_elements, nodes, nodes+1);
                nodes++;
            }
        }

        fprintf(file,"$EndElements\n");
        fclose(file);
}

void MixedMeshIntersections::print_mesh_to_file_23(string name)
{
    //for(unsigned int i = 0; i < 2;i++){
        string t_name = name;

        unsigned int number_of_intersection_points = 0;
        unsigned int number_of_nodes = mesh->n_nodes();

        for(unsigned int j = 0; j < intersection_storage23_.size();j++){
            number_of_intersection_points += intersection_storage23_[j].size();
        }

        FILE * file;
        file = fopen((t_name.append(".msh")).c_str(),"w");
        
        fprintf(file, "$MeshFormat\n");
        fprintf(file, "2.2 0 8\n");
        fprintf(file, "$EndMeshFormat\n");
        fprintf(file, "$Nodes\n");
        fprintf(file, "%d\n", (mesh->n_nodes() + number_of_intersection_points));

        unsigned int idx = 1;
        FOR_NODES(mesh, nod){
            arma::vec3 _nod = nod->point();
            fprintf(file,"%d %.16f %.16f %.16f\n", idx, _nod[0], _nod[1], _nod[2]);
            idx++;
        }

        for(unsigned int j = 0; j < intersection_storage23_.size();j++){
            
            IntersectionLocal<2,3> il = intersection_storage23_[j];
            ElementFullIter el2D = mesh->element(il.component_ele_idx());
//             ElementFullIter el3D = mesh->element(il.bulk_ele_idx());
            
            for(unsigned int k = 0; k < intersection_storage23_[j].size();k++){

                    number_of_nodes++;
                    IntersectionPoint<2,3> IP23 = il[k];
                    arma::vec3 global = IP23.coords(el2D);
//                     if(i == 0){
//                         _global = (IP23.local_bcoords_A())[0] * el2D->node[0]->point()
//                                                            +(IP23.local_bcoords_A())[1] * el2D->node[1]->point()
//                                                            +(IP23.local_bcoords_A())[2] * el2D->node[2]->point();
//                     }else{
//                         _global = (IP23.local_bcoords_B())[0] * el3D->node[0]->point()
//                                                            +(IP23.local_bcoords_B())[1] * el3D->node[1]->point()
//                                                            +(IP23.local_bcoords_B())[2] * el3D->node[2]->point()
//                                                            +(IP23.local_bcoords_B())[3] * el3D->node[3]->point();
//                     }
                    fprintf(file,"%d %.16f %.16f %.16f\n", number_of_nodes, global[0], global[1], global[2]);
            }
        }

        fprintf(file,"$EndNodes\n");
        fprintf(file,"$Elements\n");
        fprintf(file,"%d\n", (number_of_intersection_points + mesh->n_elements()) );

        FOR_ELEMENTS(mesh, elee){
            if(elee->dim() == 3){
                int id1 = mesh->node_vector.index(elee->node[0]) + 1;
                int id2 = mesh->node_vector.index(elee->node[1]) + 1;
                int id3 = mesh->node_vector.index(elee->node[2]) + 1;
                int id4 = mesh->node_vector.index(elee->node[3]) + 1;

                fprintf(file,"%d 4 2 %d %d %d %d %d %d\n", elee.id(), elee->region().id(), elee->pid, id1, id2, id3, id4);
            }else if(elee->dim() == 2){
                int id1 = mesh->node_vector.index(elee->node[0]) + 1;
                int id2 = mesh->node_vector.index(elee->node[1]) + 1;
                int id3 = mesh->node_vector.index(elee->node[2]) + 1;
                fprintf(file,"%d 2 2 %d %d %d %d %d\n", elee.id(), elee->region().id(), elee->pid, id1, id2, id3);

            }else{
                int id1 = mesh->node_vector.index(elee->node[0]) + 1;
                int id2 = mesh->node_vector.index(elee->node[1]) + 1;
                fprintf(file,"%d 1 2 %d %d %d %d\n",elee.id(), elee->region().id(), elee->pid, id1, id2);
            }
        }

        unsigned int number_of_elements = mesh->n_elements();
        unsigned int last = 0;
        unsigned int nodes = mesh->n_nodes();

        for(unsigned int j = 0; j < intersection_storage23_.size();j++){
            IntersectionLocal<2,3> il = intersection_storage23_[j];
            
                for(unsigned int k = 0; k < il.size();k++){

                    number_of_elements++;
                    nodes++;
                    if(k == 0){
                        last = nodes;
                    }

                    if((k+1) == il.size() && il.size()){
                        fprintf(file,"%d 1 2 1002 0 %d %d\n", number_of_elements, nodes, last);
                    }else{
                        fprintf(file,"%d 1 2 1002 0 %d %d\n", number_of_elements, nodes, nodes+1);
                    }
                    //if(il.size() < 3) break;
            }
        }

        fprintf(file,"$EndElements\n");
        fclose(file);
    //}
}

<|MERGE_RESOLUTION|>--- conflicted
+++ resolved
@@ -241,12 +241,7 @@
 void MixedMeshIntersections::compute_intersections_12_3(vector< IntersectionLocal< 1, 2 > >& storage)
 {
     storage.reserve(intersection_storage13_.size());
-<<<<<<< HEAD
-    algorithm12_.compute_intersections(element_intersections_, storage);
-=======
     algorithm12_.compute_intersections_3(element_intersections_, storage);
-    storage.shrink_to_fit();
->>>>>>> b791f60c
     
 //     START_TIMER("Intersection into storage");
 //     storage.reserve(algorithm12_.intersectionaux_storage12_.size());
@@ -374,36 +369,19 @@
              ! intersection_storage23_.empty() &&
              (d & IntersectionType::d12_3)){
         START_TIMER("Intersections 1D-2D (3)");
-<<<<<<< HEAD
-         DebugOut() << "Intersection Algorithm d12_3\n";
-        compute_intersections_12(intersection_storage12_);
-=======
         DebugOut() << "Intersection Algorithm d12_3\n";
         compute_intersections_12_3(intersection_storage12_);
->>>>>>> b791f60c
         END_TIMER("Intersections 1D-2D (3)");
     }
     // otherwise compute 1d-2d in the most general case
     else if(d & IntersectionType::d12_2){
         START_TIMER("Intersections 1D-2D (2)");
-<<<<<<< HEAD
-         DebugOut() << "Intersection Algorithm d12_2\n";
-=======
         DebugOut() << "Intersection Algorithm d12_2\n";
->>>>>>> b791f60c
         compute_intersections_12_2(intersection_storage12_);
         END_TIMER("Intersections 1D-2D (2)");
     }
 
-<<<<<<< HEAD
-    if(d & (IntersectionType::d12 | IntersectionType::d12_1)){
-        intersection_storage12_.clear();
          DebugOut() << "Intersection Algorithm d12_ngh\n";
-        compute_intersections_12_ngh_plane(intersection_storage12_);
-    }
-
-=======
->>>>>>> b791f60c
     //ASSERT_EQ(intersection_storage13_.size(), 0);
     //ASSERT_EQ(intersection_storage23_.size(), 0);
     //ASSERT_EQ(intersection_storage22_.size(), 0);

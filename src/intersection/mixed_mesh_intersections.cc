/*
 * MixedMeshIntersections.cpp
 *
 *  Created on: 13.4.2014
 *      Author: viktor, pe, jb
 */

#include "inspect_elements_algorithm.hh"
#include "intersection_point_aux.hh"
#include "intersection_aux.hh"
#include "intersection_local.hh"

#include "system/global_defs.h"
#include "system/sys_profiler.hh"

#include "mesh/mesh.h"
#include "mesh/ref_element.hh"
#include "mixed_mesh_intersections.hh"
#include "mesh/bih_tree.hh"
#include "mesh/accessors.hh"
#include "mesh/range_wrapper.hh"


MixedMeshIntersections::MixedMeshIntersections(Mesh* mesh)
: mesh(mesh), algorithm13_(mesh), algorithm23_(mesh), algorithm22_(mesh), algorithm12_(mesh)
{}

MixedMeshIntersections::~MixedMeshIntersections()
{}


unsigned int MixedMeshIntersections::number_of_components(unsigned int dim)
{
    ASSERT(dim < 3);
//     if(dim == 1) return algorithm13_.component_counter_;
    if(dim == 2) return algorithm22_.component_counter_;
    else xprintf(Err, "Not implemented for dim %d\n.",dim);
    return 0;
}

 
double MixedMeshIntersections::measure_13()
{
    double subtotal = 0.0;

    for(unsigned int i = 0; i < intersection_storage13_.size(); i++){
    	ElementAccessor<3> ele = mesh->element_accessor( intersection_storage13_[i].component_ele_idx() );
        double t1d_length = ele->measure();
        double local_length = intersection_storage13_[i].compute_measure();
        
        if(intersection_storage13_[i].size() == 2)
        {
        arma::vec3 from = intersection_storage13_[i][0].coords(ele);
        arma::vec3 to = intersection_storage13_[i][1].coords(ele);
//         DebugOut().fmt("sublength from [{} {} {}] to [{} {} {}] = %f\n",
//                from[0], from[1], from[2],
//                to[0], to[1], to[2],
//                local_length*t1d_length);
        }
        subtotal += local_length*t1d_length;
    }
    return subtotal;
}


double MixedMeshIntersections::measure_23()
{
    double subtotal = 0.0;

    for(unsigned int i = 0; i < intersection_storage23_.size(); i++){
            double t2dArea = mesh->element_accessor( intersection_storage23_[i].component_ele_idx() )->measure();
            double localArea = intersection_storage23_[i].compute_measure();
            subtotal += 2*localArea*t2dArea;
        }
    return subtotal;
} 


double MixedMeshIntersections::measure_22()
{
    double subtotal = 0.0;
    double val;
    
    for(unsigned int i = 0; i < intersection_storage22_.size(); i++){
        if(intersection_storage22_[i].size() > 1)
        {
        	ElementAccessor<3> eleA = mesh->element_accessor( intersection_storage22_[i].component_ele_idx() );
//             ElementAccessor<3> eleB = mesh->element_accessor( intersection_storage22_[i].bulk_ele_idx() );
            
            arma::vec3 from = intersection_storage22_[i][0].coords(eleA);
            arma::vec3 to = intersection_storage22_[i][1].coords(eleA);
            val = arma::norm(from - to, 2);

//             DebugOut().fmt("{}--{}:sublength from [{} {} {}] to [{} {} {}] = {}\n",
//                eleA->id(), eleB->id(),
//                from[0], from[1], from[2],
//                to[0], to[1], to[2],
//                val);
            subtotal += val;
        }
    }
    return subtotal;
}

 
template<uint dim_A, uint dim_B>
void MixedMeshIntersections::store_intersection(std::vector<IntersectionLocal<dim_A, dim_B>> &storage, IntersectionAux<dim_A, dim_B> &isec_aux) {
    //unsigned int ele_a_idx = isec_aux.component_ele_idx();
    //unsigned int ele_b_idx = isec_aux.bulk_ele_idx();

    //WARNING: 
    // - not all algorithms uses this function (e.g. 2d2d pushes directly into storage)
    // - we cannot throw away isec of zero measure generaly (e.g. 1d2d, 1d3d)
    // - is it not better to test number of IPs according to dimensions?
    
    IntersectionLocal<dim_A, dim_B> isec(isec_aux);
    //if ( (! (dim_A==1 && dim_B==2)) && isec.compute_measure() < 1e-14) return;

    storage.push_back(isec);
    /*
    element_intersections_[ele_a_idx].push_back(
            std::make_pair(ele_b_idx, &(storage.back())) );

    element_intersections_[ele_b_idx].push_back(
            std::make_pair(ele_a_idx, &(storage.back())) );
    */

}

template<uint dim_A, uint dim_B>
void MixedMeshIntersections::append_to_index( std::vector<IntersectionLocal<dim_A, dim_B>> &storage)
{
    for(auto &isec : storage) {

        unsigned int ele_a_idx = isec.component_ele_idx();
        unsigned int ele_b_idx = isec.bulk_ele_idx();
        ASSERT_EQ_DBG(mesh->element_accessor(ele_a_idx)->dim(), dim_A)(ele_a_idx);
        ASSERT_EQ_DBG(mesh->element_accessor(ele_b_idx)->dim(), dim_B)(ele_b_idx);
        element_intersections_[ele_a_idx].push_back(
                    std::make_pair(ele_b_idx, &(isec)) );


        if (dim_B==3) {
            // necessary for 2d-2d intersections
            element_intersections_[ele_b_idx].push_back(
                        std::make_pair(ele_a_idx, &(isec)) );

        }
/*
        element_intersections_[ele_b_idx].push_back(
                std::make_pair(ele_a_idx, &(isec)) );*/
    }
}


template<unsigned int dim>
void MixedMeshIntersections::compute_intersections(InspectElementsAlgorithm< dim >& iea,
                                            std::vector< IntersectionLocal<dim,3>>& storage)
{
    START_TIMER("Intersection algorithm");

    Mesh::IntersectionSearch is = mesh->get_intersection_search();
    switch(is){
        case Mesh::BIHsearch: iea.compute_intersections(mesh->get_bih_tree()); break;
        case Mesh::BIHonly:   iea.compute_intersections_BIHtree(mesh->get_bih_tree()); break;
        case Mesh::BBsearch:  iea.compute_intersections_BB(); break;
        default: ASSERT(0).error("Unsupported search algorithm.");
    }
    
    END_TIMER("Intersection algorithm");
    
    START_TIMER("Intersection into storage");
    storage.reserve(iea.n_intersections_);
    
    for (auto elm : mesh->bulk_elements_range()) {
        unsigned int idx = elm->index(); 
        
        if(elm->dim() == dim)
        {
//                 intersection_map_[idx].resize(iea.intersection_list_[idx].size());
                element_intersections_[idx].reserve(iea.intersection_list_[idx].size());
                for(unsigned int j = 0; j < iea.intersection_list_[idx].size(); j++){
                    
                    // skip zero intersections (are made in iea.prolongate())
                    if(iea.intersection_list_[idx][j].size() == 0) continue;
                    store_intersection(storage, iea.intersection_list_[idx][j]);                }
        }
    }
    END_TIMER("Intersection into storage");
    
//     for(IntersectionLocal<2,3> &is : intersection_storage23_) {
//         DebugOut().fmt("comp-bulk: {} {}\n", is.component_ele_idx(), is.bulk_ele_idx());
//     }
}

void MixedMeshIntersections::compute_intersections_22(vector< IntersectionLocal< 2, 2 > >& storage)
{
    START_TIMER("Intersection algorithm");
    algorithm22_.compute_intersections(element_intersections_, storage);
    END_TIMER("Intersection algorithm");
    
//     START_TIMER("Intersection into storage");
// 
//     storage.reserve(algorithm22_.intersectionaux_storage22_.size());
//     
//     for(IntersectionAux<2,2> &is : algorithm22_.intersectionaux_storage22_) {
//         unsigned int triaA_idx = is.component_ele_idx();
//         unsigned int triaB_idx = is.bulk_ele_idx();
// 
//         //HACK: 'skip flag' move this check into algorithm12_.compute_intersections()
//         bool skip = false;
//         for(unsigned int i=0; i<element_intersections_[triaA_idx].size(); i++)
//         {
//             if(element_intersections_[triaA_idx][i].first == triaB_idx)
//                 skip = true;
//         }
//         if(! skip) {
//             storage.push_back(IntersectionLocal<2,2>(is));
//             element_intersections_[triaA_idx].push_back(std::make_pair(
//                                                         triaB_idx,
//                                                         &(storage.back())
//                                                     ));
//             element_intersections_[triaB_idx].push_back(std::make_pair(
//                                                         triaA_idx,
//                                                         &(storage.back())
//                                                     ));
//         
// //             DebugOut().fmt("2D-2D intersection [{} - {}]:\n",
// //                            mesh->element(is.component_ele_idx())->id(),
// //                            mesh->element(is.bulk_ele_idx())->id());
// //             for(const IntersectionPointAux<2,2>& ip : is.points()) {
// //                 DebugOut() << ip;
// //                 auto p = ip.coords(mesh->element(is.component_ele_idx()));
// //                 DebugOut() << "[" << p[0] << " " << p[1] << " " << p[2] << "]\n";
// //             }
//         }
//     }
//     DBGVAR(algorithm22_.intersectionaux_storage22_.size());
// 
//     END_TIMER("Intersection into storage");
}

void MixedMeshIntersections::compute_intersections_12_3(vector< IntersectionLocal< 1, 2 > >& storage)
{
    storage.reserve(intersection_storage13_.size());
    algorithm12_.compute_intersections_3(element_intersections_, storage);
    storage.shrink_to_fit();
    
//     START_TIMER("Intersection into storage");
//     storage.reserve(algorithm12_.intersectionaux_storage12_.size());
    
//     for(IntersectionAux<1,2> &is : algorithm12_.intersectionaux_storage12_) {
//         unsigned int abscissa_idx = is.component_ele_idx();
//         unsigned int triangle_idx = is.bulk_ele_idx();
// 
//         //HACK: 'skip flag' move this check into algorithm12_.compute_intersections()
//         bool skip = false;
//         for(unsigned int i=0; i<intersection_map_[abscissa_idx].size(); i++)
//         {
//             if(intersection_map_[abscissa_idx][i].first == triangle_idx)
//                 skip = true;
//         }
//         if(! skip) {
//             storage.push_back(IntersectionLocal<1,2>(is));
//             intersection_map_[abscissa_idx].push_back(std::make_pair(
//                                                         triangle_idx,
//                                                         &(storage.back())
//                                                     ));
//             intersection_map_[triangle_idx].push_back(std::make_pair(
//                                                         abscissa_idx,
//                                                         &(storage.back())
//                                                     ));
//             DebugOut().fmt("1D-2D intersection [{} - {}]:\n",is.component_ele_idx(), is.bulk_ele_idx());
//             for(const IntersectionPointAux<1,2>& ip : is.points()) {
//                 //DebugOut() << ip;
//                 auto p = ip.coords(mesh->element(is.component_ele_idx()));
//                 DebugOut() << "[" << p[0] << " " << p[1] << " " << p[2] << "]\n";
//             }
//         }
//     }
//     END_TIMER("Intersection into storage");
}

void MixedMeshIntersections::compute_intersections_12_2(vector< IntersectionLocal< 1, 2 > >& storage)
{
    algorithm12_.compute_intersections_2(mesh->get_bih_tree());
//     DBGVAR(algorithm12_.intersectionaux_storage12_.size());
    
    START_TIMER("Intersection into storage");
    storage.reserve(algorithm12_.intersectionaux_storage12_.size());
    
    for(IntersectionAux<1,2> &is : algorithm12_.intersectionaux_storage12_) {
        store_intersection(storage, is);
//         DebugOut().fmt("1D-2D intersection [{} - {}]:\n",is.component_ele_idx(), is.bulk_ele_idx());
//         for(const IntersectionPointAux<1,2>& ip : is.points()) {
//             //DebugOut() << ip;
//             auto p = ip.coords(mesh->element(is.component_ele_idx()));
//             DebugOut() << "[" << p[0] << " " << p[1] << " " << p[2] << "]\n";
//         }
    }
    END_TIMER("Intersection into storage");
}

void MixedMeshIntersections::compute_intersections_12_1(vector< IntersectionLocal< 1, 2 > >& storage)
{
<<<<<<< HEAD
    /* Algorithm:
     *
     * 1) create BIH tree
     * 2) for every 1D, find list of candidates
     * 3) compute intersections for 1d, store it to master_elements
     *
     */

    const BIHTree &bih_tree =mesh->get_bih_tree();

    for(unsigned int i_ele=0; i_ele<mesh->n_elements(); i_ele++) {
        ElementAccessor<3> ele = mesh->element_accessor(i_ele);

        if (ele->dim() == 1) {
            vector<unsigned int> candidate_list;
            bih_tree.find_bounding_box(ele->bounding_box(), candidate_list);

            for(unsigned int i_elm : candidate_list) {
            	ElementAccessor<3> elm = mesh->element_accessor( i_elm );
                if (elm->dim() == 2) {
                    ngh::IntersectionLocal *intersection;
                    GetIntersection( ngh::TAbscissa( *(ele.element()) ), ngh::TTriangle( *(elm.element()) ), intersection);
                    if (intersection && intersection->get_type() == ngh::IntersectionLocal::line) {

                        // make IntersectionAux<1,2> from IntersectionLocal (from ngh)
                        IntersectionAux<1,2> is(ele->index(), mesh->elem_index( elm->id() ));
                        for(uint i=0; i< intersection->n_points(); i++) {
                            // convert local to barycentric
                            ASSERT_EQ_DBG(intersection->get_point(i)->el1_coord().size(), 1)(i);
                            ASSERT_EQ_DBG(intersection->get_point(i)->el2_coord().size(), 2)(i);

                            arma::vec::fixed<1> local_on_1d = arma::vec::fixed<1>(intersection->get_point(i)->el1_coord().data());
                            arma::vec::fixed<2> local_on_2d = arma::vec::fixed<2>(intersection->get_point(i)->el2_coord().data());

                            is.points().push_back(IntersectionPointAux<1,2>(
                                    RefElement<1>::local_to_bary( local_on_1d ),
                                    RefElement<2>::local_to_bary( local_on_2d ) ));
                        }

                        store_intersection(storage, is);
                    }
                }

            }
        }
=======
    algorithm12_.compute_intersections_1(mesh->get_bih_tree());
//     DBGVAR(algorithm12_.intersectionaux_storage12_.size());
    
    START_TIMER("Intersection into storage");
    storage.reserve(algorithm12_.intersectionaux_storage12_.size());
    
    for(IntersectionAux<1,2> &is : algorithm12_.intersectionaux_storage12_) {
        store_intersection(storage, is);
//         DebugOut().fmt("1D-2D intersection [{} - {}]:\n",is.component_ele_idx(), is.bulk_ele_idx());
//         for(const IntersectionPointAux<1,2>& ip : is.points()) {
//             //DebugOut() << ip;
//             auto p = ip.coords(mesh->element(is.component_ele_idx()));
//             DebugOut() << "[" << p[0] << " " << p[1] << " " << p[2] << "]\n";
//         }
>>>>>>> ce7dd57b
    }
    END_TIMER("Intersection into storage");
}

void MixedMeshIntersections::compute_intersections(IntersectionType d)
{
    element_intersections_.resize(mesh->n_elements());
    
    // check whether the mesh is in plane only
    bool mesh_in_2d_only = false;
    auto bb = mesh->get_bih_tree().tree_box();
    for(uint axis = 0; axis < bb.dimension; axis++)
        if(bb.size(axis) < geometry_epsilon) mesh_in_2d_only = true;
    
    if(d & (IntersectionType::d13 | IntersectionType::d12_3)){
        START_TIMER("Intersections 1D-3D");
//         DebugOut() << "Intersection Algorithm d13\n";
        compute_intersections<1>(algorithm13_,intersection_storage13_);
        END_TIMER("Intersections 1D-3D");
    }
    append_to_index(intersection_storage13_);

    
    if(d & (IntersectionType::d23 | IntersectionType::d22 | IntersectionType::d12_3)){
        START_TIMER("Intersections 2D-3D");
//         DebugOut() << "Intersection Algorithm d23\n";
        compute_intersections<2>(algorithm23_,intersection_storage23_);
        END_TIMER("Intersections 2D-3D");
    }
    append_to_index(intersection_storage23_);
    

    if(d & IntersectionType::d22){
        START_TIMER("Intersections 2D-2D");
//         DebugOut() << "Intersection Algorithm d22\n";
        compute_intersections_22(intersection_storage22_);
        END_TIMER("Intersections 2D-2D");
    }

    if( mesh_in_2d_only){
        START_TIMER("Intersections 1D-2D (1)");
        if(d & IntersectionType::d12_1) compute_intersections_12_1(intersection_storage12_);
        END_TIMER("Intersections 1D-2D (1)");
    }
    // make sence only if some intersections in 3D are computed
    // TODO: this does NOT compute 1d-2d outside 3d bulk
    // NOTE: create input record in mesh to decide, whether compute also outside (means to call alg. 2)
    else if( ! intersection_storage13_.empty() &&
             ! intersection_storage23_.empty() &&
             (d & IntersectionType::d12_3)){
        START_TIMER("Intersections 1D-2D (3)");
        DebugOut() << "Intersection Algorithm d12_3\n";
        compute_intersections_12_3(intersection_storage12_);
        END_TIMER("Intersections 1D-2D (3)");
    }
    // otherwise compute 1d-2d in the most general case
    else if(d & IntersectionType::d12_2){
        START_TIMER("Intersections 1D-2D (2)");
        DebugOut() << "Intersection Algorithm d12_2\n";
        compute_intersections_12_2(intersection_storage12_);
        END_TIMER("Intersections 1D-2D (2)");
    }

    //ASSERT_EQ(intersection_storage13_.size(), 0);
    //ASSERT_EQ(intersection_storage23_.size(), 0);
    //ASSERT_EQ(intersection_storage22_.size(), 0);
    // compose master
    append_to_index(intersection_storage12_);

    // release temporary links from 3d elements
    for (auto elm : mesh->bulk_elements_range()) {
        if(elm->dim() == 3) element_intersections_[elm->index()].clear();
    }



}



 
void MixedMeshIntersections::print_mesh_to_file_13(string name)
{
        string t_name = name;

        unsigned int number_of_intersection_points = 0;
        unsigned int number_of_nodes = mesh->n_nodes();

        for(unsigned int j = 0; j < intersection_storage13_.size();j++){
                number_of_intersection_points += intersection_storage13_[j].size();
        }

        FILE * file;
        file = fopen((t_name.append(".msh")).c_str(),"w");

        fprintf(file, "$MeshFormat\n");
        fprintf(file, "2.2 0 8\n");
        fprintf(file, "$EndMeshFormat\n");
        fprintf(file, "$Nodes\n");
        fprintf(file, "%d\n", (mesh->n_nodes() + number_of_intersection_points));

        unsigned int idx = 1;
        FOR_NODES(mesh, nod){
            arma::vec3 _nod = nod->point();
            fprintf(file,"%d %.16f %.16f %.16f\n", idx, _nod[0], _nod[1], _nod[2]);
            idx++;
        }

        for(unsigned int j = 0; j < intersection_storage13_.size();j++){
            IntersectionLocal<1,3> il = intersection_storage13_[j];
            ElementAccessor<3> el1D = mesh->element_accessor( il.component_ele_idx() );
//             ElementAccessor<3> el3D = mesh->element_accessor( il.bulk_ele_idx() );
            
            for(unsigned int k = 0; k < il.size();k++){
                number_of_nodes++;
                IntersectionPoint<1,3> IP13 = il[k];
                arma::vec3 global = IP13.coords(el1D);
                
//                 if(i == 0){
//                     _global = (IP13.local_bcoords_A())[0] * el1D->node[0]->point()
//                                                        +(IP13.local_bcoords_A())[1] * el1D->node[1]->point();
//                 }else{
//                     _global = (IP13.local_bcoords_B())[0] * el3D->node[0]->point()
//                                                        +(IP13.local_bcoords_B())[1] * el3D->node[1]->point()
//                                                        +(IP13.local_bcoords_B())[2] * el3D->node[2]->point()
//                                                        +(IP13.local_bcoords_B())[3] * el3D->node[3]->point();
//                 }

                fprintf(file,"%d %.16f %.16f %.16f\n", number_of_nodes, global[0], global[1], global[2]);
            }
        }

        fprintf(file,"$EndNodes\n");
        fprintf(file,"$Elements\n");
        fprintf(file,"%d\n", ((unsigned int)intersection_storage13_.size() + mesh->n_elements()) );

        for (auto elee : mesh->bulk_elements_range()) {
            if(elee->dim() == 3){
                int id1 = mesh->node_vector.index(elee->node[0]) + 1;
                int id2 = mesh->node_vector.index(elee->node[1]) + 1;
                int id3 = mesh->node_vector.index(elee->node[2]) + 1;
                int id4 = mesh->node_vector.index(elee->node[3]) + 1;

                fprintf(file,"%d 4 2 %d %d %d %d %d %d\n", elee->id(), elee->region().id(), elee->pid, id1, id2, id3, id4);
            }else if(elee->dim() == 2){
                int id1 = mesh->node_vector.index(elee->node[0]) + 1;
                int id2 = mesh->node_vector.index(elee->node[1]) + 1;
                int id3 = mesh->node_vector.index(elee->node[2]) + 1;
                fprintf(file,"%d 2 2 %d %d %d %d %d\n", elee->id(), elee->region().id(), elee->pid, id1, id2, id3);

            }else if(elee->dim() == 1){
                int id1 = mesh->node_vector.index(elee->node[0]) + 1;
                int id2 = mesh->node_vector.index(elee->node[1]) + 1;
                fprintf(file,"%d 1 2 %d %d %d %d\n",elee->id(), elee->region().id(), elee->pid, id1, id2);
            }
        }

        unsigned int number_of_elements = mesh->n_elements();
        unsigned int nodes = mesh->n_nodes();

        for(unsigned int j = 0; j < intersection_storage13_.size();j++){
            IntersectionLocal<1,3> il = intersection_storage13_[j];
            number_of_elements++;
            nodes++;
            if(il.size() == 1){
                fprintf(file,"%d 1 2 1001 0 %d %d\n", number_of_elements, nodes, nodes);
            }else if(il.size() == 2){
                fprintf(file,"%d 1 2 1001 0 %d %d\n", number_of_elements, nodes, nodes+1);
                nodes++;
            }
        }

        fprintf(file,"$EndElements\n");
        fclose(file);
}

void MixedMeshIntersections::print_mesh_to_file_23(string name)
{
    //for(unsigned int i = 0; i < 2;i++){
        string t_name = name;

        unsigned int number_of_intersection_points = 0;
        unsigned int number_of_nodes = mesh->n_nodes();

        for(unsigned int j = 0; j < intersection_storage23_.size();j++){
            number_of_intersection_points += intersection_storage23_[j].size();
        }

        FILE * file;
        file = fopen((t_name.append(".msh")).c_str(),"w");
        
        fprintf(file, "$MeshFormat\n");
        fprintf(file, "2.2 0 8\n");
        fprintf(file, "$EndMeshFormat\n");
        fprintf(file, "$Nodes\n");
        fprintf(file, "%d\n", (mesh->n_nodes() + number_of_intersection_points));

        unsigned int idx = 1;
        FOR_NODES(mesh, nod){
            arma::vec3 _nod = nod->point();
            fprintf(file,"%d %.16f %.16f %.16f\n", idx, _nod[0], _nod[1], _nod[2]);
            idx++;
        }

        for(unsigned int j = 0; j < intersection_storage23_.size();j++){
            
            IntersectionLocal<2,3> il = intersection_storage23_[j];
            ElementAccessor<3> el2D = mesh->element_accessor( il.component_ele_idx() );
//             ElementAccessor<3> el3D = mesh->element_accessor( il.bulk_ele_idx() );
            
            for(unsigned int k = 0; k < intersection_storage23_[j].size();k++){

                    number_of_nodes++;
                    IntersectionPoint<2,3> IP23 = il[k];
                    arma::vec3 global = IP23.coords(el2D);
//                     if(i == 0){
//                         _global = (IP23.local_bcoords_A())[0] * el2D->node[0]->point()
//                                                            +(IP23.local_bcoords_A())[1] * el2D->node[1]->point()
//                                                            +(IP23.local_bcoords_A())[2] * el2D->node[2]->point();
//                     }else{
//                         _global = (IP23.local_bcoords_B())[0] * el3D->node[0]->point()
//                                                            +(IP23.local_bcoords_B())[1] * el3D->node[1]->point()
//                                                            +(IP23.local_bcoords_B())[2] * el3D->node[2]->point()
//                                                            +(IP23.local_bcoords_B())[3] * el3D->node[3]->point();
//                     }
                    fprintf(file,"%d %.16f %.16f %.16f\n", number_of_nodes, global[0], global[1], global[2]);
            }
        }

        fprintf(file,"$EndNodes\n");
        fprintf(file,"$Elements\n");
        fprintf(file,"%d\n", (number_of_intersection_points + mesh->n_elements()) );

        for (auto elee : mesh->bulk_elements_range()) {
            if(elee->dim() == 3){
                int id1 = mesh->node_vector.index(elee->node[0]) + 1;
                int id2 = mesh->node_vector.index(elee->node[1]) + 1;
                int id3 = mesh->node_vector.index(elee->node[2]) + 1;
                int id4 = mesh->node_vector.index(elee->node[3]) + 1;

                fprintf(file,"%d 4 2 %d %d %d %d %d %d\n", elee->id(), elee->region().id(), elee->pid, id1, id2, id3, id4);
            }else if(elee->dim() == 2){
                int id1 = mesh->node_vector.index(elee->node[0]) + 1;
                int id2 = mesh->node_vector.index(elee->node[1]) + 1;
                int id3 = mesh->node_vector.index(elee->node[2]) + 1;
                fprintf(file,"%d 2 2 %d %d %d %d %d\n", elee->id(), elee->region().id(), elee->pid, id1, id2, id3);

            }else{
                int id1 = mesh->node_vector.index(elee->node[0]) + 1;
                int id2 = mesh->node_vector.index(elee->node[1]) + 1;
                fprintf(file,"%d 1 2 %d %d %d %d\n",elee->id(), elee->region().id(), elee->pid, id1, id2);
            }
        }

        unsigned int number_of_elements = mesh->n_elements();
        unsigned int last = 0;
        unsigned int nodes = mesh->n_nodes();

        for(unsigned int j = 0; j < intersection_storage23_.size();j++){
            IntersectionLocal<2,3> il = intersection_storage23_[j];
            
                for(unsigned int k = 0; k < il.size();k++){

                    number_of_elements++;
                    nodes++;
                    if(k == 0){
                        last = nodes;
                    }

                    if((k+1) == il.size() && il.size()){
                        fprintf(file,"%d 1 2 1002 0 %d %d\n", number_of_elements, nodes, last);
                    }else{
                        fprintf(file,"%d 1 2 1002 0 %d %d\n", number_of_elements, nodes, nodes+1);
                    }
                    //if(il.size() < 3) break;
            }
        }

        fprintf(file,"$EndElements\n");
        fclose(file);
    //}
}

<|MERGE_RESOLUTION|>--- conflicted
+++ resolved
@@ -303,53 +303,6 @@
 
 void MixedMeshIntersections::compute_intersections_12_1(vector< IntersectionLocal< 1, 2 > >& storage)
 {
-<<<<<<< HEAD
-    /* Algorithm:
-     *
-     * 1) create BIH tree
-     * 2) for every 1D, find list of candidates
-     * 3) compute intersections for 1d, store it to master_elements
-     *
-     */
-
-    const BIHTree &bih_tree =mesh->get_bih_tree();
-
-    for(unsigned int i_ele=0; i_ele<mesh->n_elements(); i_ele++) {
-        ElementAccessor<3> ele = mesh->element_accessor(i_ele);
-
-        if (ele->dim() == 1) {
-            vector<unsigned int> candidate_list;
-            bih_tree.find_bounding_box(ele->bounding_box(), candidate_list);
-
-            for(unsigned int i_elm : candidate_list) {
-            	ElementAccessor<3> elm = mesh->element_accessor( i_elm );
-                if (elm->dim() == 2) {
-                    ngh::IntersectionLocal *intersection;
-                    GetIntersection( ngh::TAbscissa( *(ele.element()) ), ngh::TTriangle( *(elm.element()) ), intersection);
-                    if (intersection && intersection->get_type() == ngh::IntersectionLocal::line) {
-
-                        // make IntersectionAux<1,2> from IntersectionLocal (from ngh)
-                        IntersectionAux<1,2> is(ele->index(), mesh->elem_index( elm->id() ));
-                        for(uint i=0; i< intersection->n_points(); i++) {
-                            // convert local to barycentric
-                            ASSERT_EQ_DBG(intersection->get_point(i)->el1_coord().size(), 1)(i);
-                            ASSERT_EQ_DBG(intersection->get_point(i)->el2_coord().size(), 2)(i);
-
-                            arma::vec::fixed<1> local_on_1d = arma::vec::fixed<1>(intersection->get_point(i)->el1_coord().data());
-                            arma::vec::fixed<2> local_on_2d = arma::vec::fixed<2>(intersection->get_point(i)->el2_coord().data());
-
-                            is.points().push_back(IntersectionPointAux<1,2>(
-                                    RefElement<1>::local_to_bary( local_on_1d ),
-                                    RefElement<2>::local_to_bary( local_on_2d ) ));
-                        }
-
-                        store_intersection(storage, is);
-                    }
-                }
-
-            }
-        }
-=======
     algorithm12_.compute_intersections_1(mesh->get_bih_tree());
 //     DBGVAR(algorithm12_.intersectionaux_storage12_.size());
     
@@ -364,7 +317,6 @@
 //             auto p = ip.coords(mesh->element(is.component_ele_idx()));
 //             DebugOut() << "[" << p[0] << " " << p[1] << " " << p[2] << "]\n";
 //         }
->>>>>>> ce7dd57b
     }
     END_TIMER("Intersection into storage");
 }

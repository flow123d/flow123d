/*!
 *
﻿* Copyright (C) 2015 Technical University of Liberec.  All rights reserved.
 * 
 * This program is free software; you can redistribute it and/or modify it under
 * the terms of the GNU General Public License version 3 as published by the
 * Free Software Foundation. (http://www.gnu.org/licenses/gpl-3.0.en.html)
 * 
 * This program is distributed in the hope that it will be useful, but WITHOUT
 * ANY WARRANTY; without even the implied warranty of MERCHANTABILITY or FITNESS
 * FOR A PARTICULAR PURPOSE.  See the GNU General Public License for more details.
 *
 * 
 * @file    intersection_local.hh
 * @brief   Classes representing final intersection objects.
 * @author  Viktor Fris, Pavel Exner
 *
 */

#ifndef INTERSECTION_LOCAL_H_
#define INTERSECTION_LOCAL_H_

#include <armadillo>
#include <mesh/mesh_types.hh>
#include "system/system.hh"


    
//forwward declare
template<unsigned int, unsigned int> class IntersectionPointAux;
template<unsigned int, unsigned int> class IntersectionAux;

template<unsigned int, unsigned int> class IntersectionPoint;
template<unsigned int, unsigned int> class IntersectionLocal;
template<unsigned int dimA, unsigned int dimB> std::ostream& operator<<(std::ostream& os, const IntersectionLocal<dimA,dimB>& il);
template<unsigned int dimA, unsigned int dimB> std::ostream& operator<<(std::ostream& os, const IntersectionPoint<dimA,dimB>& ip);



/** @brief Common base for intersection object.
 * 
 * This base class provides unification of all intersection objects.
 * The common part is a pair of component element index and bulk element index.
 * 
 * The derived class @p IntersectionLocal<dimA,dimB> differs in coordinates length
 * according to @p dimA and @p dimB.
 * 
 */
class IntersectionLocalBase
{
protected:
    /// Index of intersecting element in the component.
    unsigned int component_element_idx_;
    /// Index of intersecting element in the bulk.
    unsigned int bulk_element_idx_;

public:
    IntersectionLocalBase();
    /// Constructor taking in element indices.
    IntersectionLocalBase(unsigned int component_element_idx,
<<<<<<< HEAD
                          unsigned int bulk_element_idx);
    ~IntersectionLocalBase(){}
    
    unsigned int component_ele_idx() const; ///< Returns index of component element.
    unsigned int bulk_ele_idx() const;      ///< Returns index of bulk element.
=======
                          unsigned int bulk_element_idx,
                          unsigned int component_idx);
    ~IntersectionLocalBase();
    
    unsigned int component_ele_idx() const; ///< Returns index of component element.
    unsigned int bulk_ele_idx() const;      ///< Returns index of bulk element.
    unsigned int component_idx() const;     ///< Returns index of component.

    virtual double compute_measure() const =0;
>>>>>>> 76309784
};

/// First = element index, Second = pointer to intersection object.
typedef std::pair<unsigned int, IntersectionLocalBase*> ILpair;



inline unsigned int IntersectionLocalBase::component_ele_idx() const
{   return component_element_idx_; }

inline unsigned int IntersectionLocalBase::bulk_ele_idx() const
{   return bulk_element_idx_; }



/** @brief Class represents intersection of two elements.
 * 
 * It contains indices of intersecting elements (inherited from base class)
 * and vector of intersection points which provides barycentric coordinates
 * on both elements.
 */
template<unsigned int dimA, unsigned int dimB>
class IntersectionLocal : public IntersectionLocalBase
{
    /// Vector of intersection points.
    std::vector<IntersectionPoint<dimA,dimB>> i_points_;
    
public:

    /// Default constructor.
    IntersectionLocal();
    /// Constructor taking in element indices.
    IntersectionLocal(unsigned int component_element_idx, unsigned int bulk_element_idx);
    /// Copy constructor.
    IntersectionLocal(const IntersectionAux<dimA, dimB> &iaux);
    /// Destructor.
    ~IntersectionLocal();

    ///@name Getters.
    //@{
    /// Returns intersection points by a reference.
    std::vector<IntersectionPoint<dimA,dimB>> &points();

    /// Returns intersection points by a constant reference.
    const std::vector<IntersectionPoint<dimA,dimB>> &points() const;

    /// Returns intersection point of given @p index.
    const IntersectionPoint<dimA,dimB> &operator[](unsigned int index) const;
    
    unsigned int size() const;              ///< Returns number of intersection points.
    //@}
    
    /// Computes the relative measure of intersection object.
    double compute_measure() const override;
    

    /// Friend output operator.
    friend std::ostream& operator<< <>(std::ostream& os, const IntersectionLocal<dimA,dimB>& intersection);
};

/********************************************* IMPLEMENTATION ***********************************************/

template<unsigned int dimA, unsigned int dimB>
inline std::vector< IntersectionPoint< dimA, dimB > >& IntersectionLocal<dimA,dimB>::points()
{   return i_points_; }

template<unsigned int dimA, unsigned int dimB>
inline const std::vector< IntersectionPoint< dimA, dimB > >& IntersectionLocal<dimA,dimB>::points() const
{   return i_points_; }

template<unsigned int dimA, unsigned int dimB>
inline const IntersectionPoint< dimA, dimB >& IntersectionLocal<dimA,dimB>::operator[](unsigned int index) const
{   ASSERT_DBG(index < i_points_.size());
    return i_points_[index]; }

template<unsigned int dimA, unsigned int dimB>
inline unsigned int IntersectionLocal<dimA,dimB>::size() const
{   return i_points_.size(); }




/** @brief Class represents an intersection point of simplex<N> and simplex<M>.
 * It contains barycentric coordinates of the point on both simplices.
 */
template<unsigned int dimA, unsigned int dimB>
class IntersectionPoint {
    
    arma::vec::fixed<dimA> comp_coords_; ///< Local coordinates of an IP on simplex<dimA>.
    arma::vec::fixed<dimB> bulk_coords_; ///< Local coordinates of an IP on simplex<dimB>.
    
public:

    IntersectionPoint();  ///< Default constructor.
    ~IntersectionPoint(); ///< Destructor.
    
    /// Constructs IP from the auxiliary one coming from computation.
    IntersectionPoint(const IntersectionPointAux<dimA,dimB> &p);
    /**
     * Constructor taking local coordinates on simplices as input parameters.
     * @param comp_coords local coordinates of IP in Simplex<dimA>
     * @param bulk_coords local coordinates of IP in Simplex<dimB>
     */
    IntersectionPoint(const arma::vec::fixed<dimA> &comp_coords, const arma::vec::fixed<dimB> &bulk_coords);
    
    ///@name Getters.
    //@{
    /// Returns local coordinates in the Simplex<N>.
    const arma::vec::fixed<dimA> &comp_coords() const;
    
    /// Returns local coordinates in the Simplex<M>.
    const arma::vec::fixed<dimB> &bulk_coords() const;
    //@}
    
    /**
     * Computes the real coordinates.
     * comp_ele is component element
     */

    arma::vec3 coords(ElementFullIter comp_ele) const;
    
    /// Friend output operator.
    friend std::ostream& operator<< <>(std::ostream& os, const IntersectionPoint<dimA,dimB>& IP);
};


/********************************************* IMPLEMENTATION ***********************************************/

template<unsigned int dimA, unsigned int dimB>
const arma::vec::fixed< dimA  >& IntersectionPoint<dimA,dimB>::comp_coords() const
{   return comp_coords_; }

template<unsigned int dimA, unsigned int dimB>
const arma::vec::fixed< dimB  >& IntersectionPoint<dimA,dimB>::bulk_coords() const
{   return bulk_coords_; }



#endif /* INTERSECTION_LOCAL_H_ */<|MERGE_RESOLUTION|>--- conflicted
+++ resolved
@@ -58,23 +58,13 @@
     IntersectionLocalBase();
     /// Constructor taking in element indices.
     IntersectionLocalBase(unsigned int component_element_idx,
-<<<<<<< HEAD
                           unsigned int bulk_element_idx);
-    ~IntersectionLocalBase(){}
+    ~IntersectionLocalBase();
     
     unsigned int component_ele_idx() const; ///< Returns index of component element.
     unsigned int bulk_ele_idx() const;      ///< Returns index of bulk element.
-=======
-                          unsigned int bulk_element_idx,
-                          unsigned int component_idx);
-    ~IntersectionLocalBase();
-    
-    unsigned int component_ele_idx() const; ///< Returns index of component element.
-    unsigned int bulk_ele_idx() const;      ///< Returns index of bulk element.
-    unsigned int component_idx() const;     ///< Returns index of component.
 
     virtual double compute_measure() const =0;
->>>>>>> 76309784
 };
 
 /// First = element index, Second = pointer to intersection object.

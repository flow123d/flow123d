/*
 *      Author: viktor
 */

#include "compute_intersection.hh"
#include "mesh/ref_element.hh"
#include "mesh/mesh.h"
#include "system/system.hh"

#include "plucker.hh"
#include "intersection_point_aux.hh"
#include "intersection_aux.hh"

using namespace std;

/*************************************************************************************************************
 *                                  COMPUTE INTERSECTION FOR:             1D AND 2D
 ************************************************************************************************************/
ComputeIntersection<1,2>::ComputeIntersection()
: computed_(false)
{
    plucker_coordinates_abscissa_ = nullptr;
	plucker_coordinates_triangle_.resize(3, nullptr);
    plucker_products_.resize(3, nullptr);
};


ComputeIntersection<1,2>::ComputeIntersection(ElementFullIter abscissa,
                                              ElementFullIter triangle, Mesh *mesh)
: computed_(false)
{
    ASSERT_DBG(abscissa->dim() == 1);
    ASSERT_DBG(triangle->dim() == 2);
    // in this constructor, we suppose this is the final object -> we create all data members
    plucker_coordinates_abscissa_ = new Plucker(abscissa->node[0],
                                                abscissa->node[1], true);
    scale_line_=plucker_coordinates_abscissa_->scale();
    
    plucker_coordinates_triangle_.resize(3);
    plucker_products_.resize(3);
    scale_triangle_=std::numeric_limits<double>::max();
    for(unsigned int side = 0; side < 3; side++){
        plucker_coordinates_triangle_[side] = new Plucker(triangle->node[RefElement<2>::interact(Interaction<0,1>(side))[0]],
                                                          triangle->node[RefElement<2>::interact(Interaction<0,1>(side))[1]],
                                                          true);
        scale_triangle_ = std::min( scale_triangle_, plucker_coordinates_triangle_[side]->scale());
        
        // allocate and compute new Plucker products
        plucker_products_[side] = new double((*plucker_coordinates_abscissa_)*(*plucker_coordinates_triangle_[side]));
    }
};

ComputeIntersection<1,2>::~ComputeIntersection()
{
    if(plucker_coordinates_abscissa_ != nullptr)
        delete plucker_coordinates_abscissa_;
        
    for(unsigned int side = 0; side < RefElement<2>::n_sides; side++){
        if(plucker_products_[side] != nullptr)
            delete plucker_products_[side];
        if(plucker_coordinates_triangle_[side] != nullptr)
            delete plucker_coordinates_triangle_[side];
    }
}


void ComputeIntersection<1,2>::clear_all(){
    // unset all pointers
    for(unsigned int side = 0; side < RefElement<2>::n_sides; side++)
    {
        plucker_products_[side] = nullptr;
        plucker_coordinates_triangle_[side] = nullptr;
    }
    plucker_coordinates_abscissa_ = nullptr;
};

void ComputeIntersection<1,2>::compute_plucker_products(){

    // if not already computed, compute plucker coordinates of abscissa
	plucker_coordinates_abscissa_->compute();
	scale_line_=plucker_coordinates_abscissa_->scale();

//  DBGMSG("Abscissa:\n");
//     (*abscissa_)[0].point_coordinates().print();
//     (*abscissa_)[1].point_coordinates().print();
	scale_triangle_=std::numeric_limits<double>::max();
	// if not already computed, compute plucker coordinates of triangle sides
	for(unsigned int side = 0; side < RefElement<2>::n_sides; side++){
        plucker_coordinates_triangle_[side]->compute();
		scale_triangle_ = std::min( scale_triangle_, plucker_coordinates_triangle_[side]->scale());
		
        ASSERT_DBG(plucker_products_[side]).error("Undefined plucker product.");
        if(*plucker_products_[side] == plucker_empty){
           *plucker_products_[side] = (*plucker_coordinates_abscissa_)*(*plucker_coordinates_triangle_[side]);
        }
//      DBGMSG("Plucker product = %e\n", *(plucker_products_[side]));
	}
};


int ComputeIntersection<1,2>::check_abscissa_topology(IPAux12& IP)
{
    double tol = geometry_epsilon * scale_line_;
    
    double t = RefElement<1>::bary_to_local(IP.local_bcoords_A())(0);
    
    int sign = (t < tol ? -2 : (t > 1+tol ? +2 : 0) );  // outside or inside
    if (std::abs(t) <= tol){ // left end
        sign = -1;
        IP.set_topology_A(0,0);
    }
    else if (std::abs(1-t) <= tol){ // right end
        sign = +1;
        IP.set_topology_A(1,0);
    }
    
    return sign;
}


bool ComputeIntersection<1,2>::compute_plucker(IPAux12& IP, const arma::vec3& local)
{
    // compute local barycentric coordinates of IP: see formula (3) on pg. 12 in BP VF
    // local alfa = w2/sum; local beta = w1/sum; => local barycentric coordinates in the triangle
    // where sum = w0+w1+w2

    // plucker products with correct signs according to ref_element, ordered by sides
//     double w[3] = {signed_plucker_product(0),
//                    signed_plucker_product(1),
//                    signed_plucker_product(2)};
        
    // local barycentric coordinates of IP, depends on barycentric coordinates order !!!
//     arma::vec3 local_triangle({w[2],w[1],w[0]});
//     DBGMSG("Plucker product sum = %f\n",w[0]+w[1]+w[2]);
//     local_triangle = local_triangle / (w[0]+w[1]+w[2]);
//     double w_sum = local[0] + local[1] + local[2];
//     DBGMSG("Plucker product sum = %e %e %e\n",w_sum, 1-rounding_epsilon, 1+rounding_epsilon);
    
    //assert inaccurate barycentric coordinates
    ASSERT_DBG(fabs(1.0 - local[0] - local[1] - local[2]) < geometry_epsilon)(local[0]+local[1]+local[2])
            (local[0])(local[1])(local[2]);



    arma::vec3 local_triangle({local[2],local[1],local[0]});

    // local coordinate T on the line
    // for i-th coordinate it holds: (from formula (4) on pg. 12 in BP VF)
    // T = localAbscissa= (- A(i) + ( 1 - alfa - beta ) * V0(i) + alfa * V1(i) + beta * V2 (i)) / U(i)
    // let's choose [max,i] = max {U(i)}
    arma::vec3 u = plucker_coordinates_abscissa_->get_u_vector();
    
    //find max in u in abs value:
    unsigned int i = 0; // index of maximum in u
    double max = u[0];  // maximum in u
    if(fabs((double)u[1]) > fabs(max)){ max = u[1]; i = 1;}
    if(fabs((double)u[2]) > fabs(max)){ max = u[2]; i = 2;}

    // global coordinates in triangle
    double isect_coord_i =
    local_triangle[0] * plucker_coordinates_triangle_[0]->point(RefElement<2>::normal_orientation(0))[i] +
    local_triangle[1] * plucker_coordinates_triangle_[0]->point(1-RefElement<2>::normal_orientation(0))[i] +
    local_triangle[2] * plucker_coordinates_triangle_[1]->point(RefElement<2>::normal_orientation(1))[i];

    //theta on abscissa
    double t =  (-plucker_coordinates_abscissa_->point(0)[i] + isect_coord_i)/max;
    //DebugOut() << print_var(t) << print_var(isect_coord_i) << print_var(max);
    arma::vec2 local_abscissa = {1-t, t};
    
    /*
    DBGMSG("Coordinates: line; local and global triangle\n");
    theta.print();
    local_triangle.print();
    global_triangle.print();
    */

    IP.set_topology_A(0, 1);
    IP.set_topology_B(0, 2);
    IP.set_coordinates(local_abscissa,local_triangle);
    
    return true;
}


IntersectionResult ComputeIntersection<1,2>::compute(IPAux12 &IP)
{
    compute_plucker_products();
    computed_ = true;

    //DebugOut() << "LINE: \n" << (*abscissa_)[0].point_coordinates()
    //                       << (*abscissa_)[1].point_coordinates();

    
    // convert plucker products to local coords
    arma::vec3 w = {signed_plucker_product(0),
                    signed_plucker_product(1),
                    signed_plucker_product(2)};
    double w_sum = w[0] + w[1] + w[2];
    
    unsigned int n_positive = 0;
    unsigned int n_negative = 0;
    unsigned int zero_idx_sum =0;
    //DebugOut() << print_var(std::fabs(w_sum));
    //DebugOut() << print_var(scale_line_);
    //DebugOut() << print_var(scale_triangle_);
     
    double scaled_epsilon = geometry_epsilon*scale_line_*scale_triangle_*scale_triangle_;
    if(std::fabs(w_sum) > scaled_epsilon) {
        w = w / w_sum;
        for (unsigned int i=0; i < 3; i++) {
            //DebugOut() << print_var(i) << print_var(w[i]);
            if (w[i] > geometry_epsilon) n_positive++;
            else if ( w[i] > -geometry_epsilon) zero_idx_sum+=i;
            else n_negative++;
        }

    } else {
    /* case 'w_sum == 0':
     * 1] all products are zero => n_negative=0 and n_positive=0 => it is degenerate case (coplanar case)
     * 2] at least two products are nonzero AND some of them must be negative => no intersection 
     *    (it happens when line is parallel with the triangle but not coplanar; unit test line_triangle09.msh)
     * See the IF conditions below.
     */

        for (unsigned int i=0; i < 3; i++) {
            //DebugOut().fmt("i: {} w[i]: {:g}", i, w[i]);
            if (w[i] > scaled_epsilon || w[i] < -scaled_epsilon) n_negative++;
        }
        // n_positive == 0
        //DebugOut() << print_var(n_negative);
    }

//     w.print("w");

    // any negative barycentric coordinate means, no intersection
    if (n_negative>0) return IntersectionResult::none;

    // test whether any plucker products is non-zero
    if (n_positive > 0) {
        
        compute_plucker(IP, w);
        // edge of triangle
        unsigned int non_zero_idx=0;
        if (n_positive == 2) {
            // one zero product, intersection on the zero edge
            // the zero edge index is equal to zero_idx_sum
            IP.set_topology_B(zero_idx_sum, 1);
            non_zero_idx =  (zero_idx_sum + 1) % 3;
        }
        else if (n_positive == 1) {
            // two zero products, intersection in vertex oposite to single non-zero edge
            // index of the non-zero edge is 3-zero_idx_sum
            IP.set_topology_B(RefElement<2>::oposite_node(3-zero_idx_sum), 0);
            non_zero_idx = 3-zero_idx_sum;
        }
        //DebugOut() << print_var(non_zero_idx) << print_var(signed_plucker_product(non_zero_idx));

        IntersectionResult result = signed_plucker_product(non_zero_idx) > 0 ?
                IntersectionResult::positive : IntersectionResult::negative;
        IP.set_result(result);

        return result;

    } else {
        ASSERT_DBG(IP.topology_equal(IPAux12()));   // check empty IP (none)
        IP.set_result(IntersectionResult::degenerate);  // set deg. result
        return IntersectionResult::degenerate;
    }
};

unsigned int ComputeIntersection<1,2>::compute_final(vector<IPAux12>& IP12s)
{
    IPAux12 IP;
    IntersectionResult result = compute(IP);
//     DBGVAR((int)result);
    // skip empty cases
    if(result == IntersectionResult::none) return 0;
    
    // standard case with a single intersection corner
    if(result < IntersectionResult::degenerate){
//         DBGCOUT(<< "12d plucker case\n");
        int sign = check_abscissa_topology(IP);
//         DBGVAR(sign);
        if(std::abs(sign) > 1) return 0;
        
        IP12s.push_back(IP);
        return IP12s.size();
    }
    else{
        ASSERT_DBG(result == IntersectionResult::degenerate);
//         DBGCOUT(<< "12d degenerate case, all products are zero\n");
        return compute_final_in_plane(IP12s);
    }
}


bool ComputeIntersection<1,2>::compute_degenerate(unsigned int side,
                                                  IPAux12& IP)
{
//      DBGMSG("PluckerProduct[%d]: %f\n",side, *plucker_products_[side]);
    
    // We solve following equation for parameters s,t:
    /* A + sU = C + tV = intersection point
     * sU - tV = C - A
     * 
     * which is by components:
     * (u1  -v1) (s) = (c1-a1)
     * (u2  -v2) (t) = (c2-a2)
     * (u3  -v3)     = (c3-a3)
     * 
     * these are 3 equations for variables s,t
     * see (4.3) on pg. 19 in DP VF
     * 
     * We will solve this using Crammer's rule for the maximal subdeterminant det_ij of the matrix.
     * s = detX_ij / det_ij
     * t = detY_ij / det_ij
     */
    
    // starting point of abscissa
    arma::vec3 A = plucker_coordinates_abscissa_->point(0);
    // direction vector of abscissa
    arma::vec3 U = plucker_coordinates_abscissa_->get_u_vector();
    // vertex of triangle side
    arma::vec3 C = plucker_coordinates_triangle_[side]->point(RefElement<2>::normal_orientation(side));
    // direction vector of triangle side
    arma::vec3 V = plucker_coordinates_triangle_[side]->get_u_vector();
    // right hand side
    arma::vec3 K = C - A;
    // subdeterminants det_ij of the system equal minus normal vector to common plane of U and V
    // det_12 =  (-UxV)[1]
    // det_13 = -(-UxV)[2]
    // det_23 =  (-UxV)[3]
    arma::vec3 Det = -arma::cross(U,V);
    
    
//     A.print("A");
//     U.print("U");
//     C.print("C");
//     V.print("V");
//     K.print("K");
//     Det.print();
//     cout <<endl;

    unsigned int max_index = 0;
    double maximum = fabs(Det[0]);
    if(fabs((double)Det[1]) > maximum){
        maximum = fabs(Det[1]);
        max_index = 1;
    }
    if(fabs((double)Det[2]) > maximum){
        maximum = fabs(Det[2]);
        max_index = 2;
    }
//     DBGVAR(maximum);
    //abscissa is parallel to triangle side
    //TODO What tolerance should we use here and why?
//     if(std::abs(maximum) <= std::sqrt(geometry_epsilon)) return false;
    if(std::abs(maximum) <= geometry_epsilon) return false;

    // map maximum index in {-UxV} to i,j of subdeterminants
    //              i j
    // max_index 0: 1 2
    //           1: 2 0  (switch  due to sign change)
    //           2: 0 1
    unsigned int i = (max_index+1)%3,
                 j = (max_index+2)%3;
                 
    double DetX = -K[i]*V[j] + K[j]*V[i];
    double DetY = -K[i]*U[j] + K[j]*U[i];

    double s = DetX/Det[max_index];   //parameter on abscissa
    double t = DetY/Det[max_index];   //parameter on triangle side

    // change sign according to side orientation
    if(RefElement<2>::normal_orientation(side)) t=-t;

//     DBGVAR(s);
//     DBGVAR(t);

    //TODO correct tolerance with scale; compute scale without plucker coords
    double tol = geometry_epsilon;
    // if IP is inside of triangle side
    if(t >= -tol && t <= 1+tol){

        IP.set_result(IntersectionResult::degenerate);  // set orientation as a pathologic case ( > 1)
        
        // possibly set triangle vertex {0,1,2}
        if( fabs(t) <= tol)       { IP.set_topology_B(RefElement<2>::interact(Interaction<0,1>(side))[RefElement<2>::normal_orientation(side)],0);}
        else if(fabs(1-t) <= tol) { IP.set_topology_B(RefElement<2>::interact(Interaction<0,1>(side))[1-RefElement<2>::normal_orientation(side)],0);}
        else                      { IP.set_topology_B(side,1);}   // no vertex, side side, dim = 1
        
        arma::vec2 local_abscissa({1-s, s});
        arma::vec3 local_triangle({0,0,0});

        // set local triangle barycentric coordinates according to nodes of the triangle side:
        local_triangle[RefElement<2>::interact(Interaction<0,1>(side))[RefElement<2>::normal_orientation(side)]] = 1 - t;
        local_triangle[RefElement<2>::interact(Interaction<0,1>(side))[1-RefElement<2>::normal_orientation(side)]] = t;
//      local_abscissa.print();
//      local_triangle.print();
        
        IP.set_coordinates(local_abscissa,local_triangle);
        return true; // IP found
    }
    
    return false;   // IP NOT found
}


unsigned int ComputeIntersection<1,2>::compute_final_in_plane(vector<IPAux12>& IP12s)
{
    std::vector<int> sign;
   
    for(unsigned int i = 0; i < 3;i++){
//         DBGCOUT( << "side [" << i << "]\n");
        if(IP12s.size() == 2) break;
        
        IPAux12 IP;
        if (compute_degenerate(i,IP))
        {
            uint s = check_abscissa_topology(IP);
//             cout << IP;
            // check whether we have found the same IP (e.g. vertex case)
            if(IP12s.size() > 0 && IP.topology_equal(IP12s.back())) continue;
            
            sign.push_back(s);
            IP12s.push_back(IP);
        }
    }
    if(IP12s.size() == 0) return IP12s.size();

    // in the case, that line goes through vertex, but outside tetrahedron (touching vertex)
    if(IP12s.size() == 1){
        if(std::abs(sign[0]) > 1) IP12s.pop_back(); // outside abscissa
        return IP12s.size();
    }
    
    // 2 IPs CASE:
    ASSERT_EQ_DBG(2, IP12s.size());
    
//     DBGVAR(sign[0]);
//     DebugOut() << IP12s[0];
//     DBGVAR(sign[1]);
//     DebugOut() << IP12s[1];
    
    // intersection outside of abscissa => NO intersection
    if (sign[0] == sign[1] && std::abs(sign[0]) > 1) {
        IP12s.clear();
        return 0;
    }
    
    // order IPs according to the abscissa parameter
    if(IP12s[0].local_bcoords_A()[1] > IP12s[1].local_bcoords_A()[1]){
        std::swap(IP12s[0], IP12s[1]);
        std::swap(sign[0], sign[1]);
    }
    
    // possibly cut IPs to abscissa ends and interpolate tetrahedron bcoords
    const int ip_sign[] = {-2, +2}; // states to cut
    for( unsigned int ip=0; ip<2; ip++) {
        // cut every IP to its end of the abscissa
        if (sign[ip] == ip_sign[ip]) {
            sign[ip] /=2; // -2 to -1; +2 to +1
            correct_triangle_ip_topology(double(ip), ip, IP12s);
            IP12s[ip].set_topology_A(ip, 0);
        }
<<<<<<< HEAD
    }

    // if IPs are the same, then throw the second one away
    if(IP12s[0].topology_equal(IP12s[1])){
        IP12s.pop_back();
    }
    
=======
    }
    
    // if IPs are the same, then throw the second one away
    if(IP12s[0].topology_equal(IP12s[1])){
//         DebugOut() << "IP same, pop up\n";
        IP12s.pop_back();
    }
    
>>>>>>> 01c31e71
    return IP12s.size(); 
}

void ComputeIntersection<1,2>::correct_triangle_ip_topology(
        double t, unsigned int ip, std::vector<IPAux12> &ips)
{
    arma::vec3 local_tria = RefElement<2>::line_barycentric_interpolation(
                                ips[0].local_bcoords_B(), ips[1].local_bcoords_B(),
                                ips[0].local_bcoords_A()[1], ips[1].local_bcoords_A()[1], t);
    arma::vec2 local_abscissa({1 - t, t});    // abscissa local barycentric coords
    ips[ip].set_coordinates(local_abscissa, local_tria);

<<<<<<< HEAD
    
    // create mask for zeros in barycentric coordinates
    // coords (*,*,*,*) -> byte bitwise xxxx
    // only least significant one byte used from the integer
    unsigned int zeros = 0;
    unsigned int n_zeros = 0;
    for(char i=0; i < 3; i++){
        if(std::fabs(ips[ip].local_bcoords_B()[i]) < geometry_epsilon)
        {
            zeros = zeros | (1 << i);
            n_zeros++;
        }
    }
    
=======
    // create mask for zeros in barycentric coordinates
    // coords (*,*,*,*) -> byte bitwise xxxx
    // only least significant one byte used from the integer
    std::pair<unsigned int, unsigned int> zeros = 
        RefElement<2>::zeros_positions(ips[ip].local_bcoords_B(), geometry_epsilon);
    
>>>>>>> 01c31e71
    /**
     * TODO:
     * 1. Try to avoid setting topology from coords. Try to use just topology information.
     * 2. If can not be done. Use interact method to setup a map mapping 16 possible zeros positions to appropriate topology,
     *    remove topology_idx from RefElement.
     */

<<<<<<< HEAD
    switch(n_zeros)
    {
        default: ips[ip].set_topology_B(0,2);  //inside tetrahedon
                 break;
        case 1: ips[ip].set_topology_B(RefElement<2>::topology_idx<1>(zeros),1);
                break;
        case 2: ips[ip].set_topology_B(RefElement<2>::topology_idx<0>(zeros),0);
=======
//     DebugOut() << "zeros: <" << zeros.first << ",  " << zeros.second << ">\n";
    switch(zeros.first)
    {
        default: ips[ip].set_topology_B(0,2);  //inside tetrahedon
                 break;
        case 1: ips[ip].set_topology_B(RefElement<2>::topology_idx<1>(zeros.second),1);
                break;
        case 2: ips[ip].set_topology_B(RefElement<2>::topology_idx<0>(zeros.second),0);
>>>>>>> 01c31e71
                break;
    }
};


void ComputeIntersection<1,2>::print_plucker_coordinates(std::ostream &os){
	os << "\tPluckerCoordinates Abscissa[0]";
		if(plucker_coordinates_abscissa_ == nullptr){
			os << "NULL" << endl;
		}else{
			os << plucker_coordinates_abscissa_;
		}
	for(unsigned int i = 0; i < 3;i++){
		os << "\tPluckerCoordinates Triangle[" << i << "]";
		if(plucker_coordinates_triangle_[i] == nullptr){
			os << "NULL" << endl;
		}else{
			os << plucker_coordinates_triangle_[i];
		}
	}
};




/*************************************************************************************************************
 *                                  COMPUTE INTERSECTION FOR:             2D AND 2D
 ************************************************************************************************************/
ComputeIntersection<2,2>::ComputeIntersection()
{
    plucker_coordinates_.resize(2*RefElement<2>::n_sides, nullptr);
    plucker_products_.resize(3*RefElement<2>::n_sides, nullptr);
};

ComputeIntersection<2,2>::ComputeIntersection(ElementFullIter triaA,
                                              ElementFullIter triaB,
                                              Mesh *mesh)
{
    ASSERT_DBG(triaA->dim() == 2);
    ASSERT_DBG(triaB->dim() == 2);
    plucker_coordinates_.resize(2*RefElement<2>::n_sides);
    plucker_products_.resize(3*RefElement<2>::n_sides);
    
    for(unsigned int side = 0; side < RefElement<2>::n_sides; side++){
        plucker_coordinates_[side] = new Plucker(triaA->node[RefElement<2>::interact(Interaction<0,1>(side))[0]],
                                                 triaA->node[RefElement<2>::interact(Interaction<0,1>(side))[1]]);
        plucker_coordinates_[RefElement<2>::n_sides+side]
                                   = new Plucker(triaB->node[RefElement<2>::interact(Interaction<0,1>(side))[0]],
                                                 triaB->node[RefElement<2>::interact(Interaction<0,1>(side))[1]]);
    }

    // compute Plucker products for each pair triangle A side and triangle B side
    for(unsigned int p = 0; p < 3*RefElement<2>::n_sides; p++){
        plucker_products_[p] = new double(plucker_empty);
    }
};

ComputeIntersection<2,2>::~ComputeIntersection()
{
    // unset pointers:
    for(unsigned int side = 0; side <  2*RefElement<2>::n_sides; side++)
        CI12[side].clear_all();
    
    // then delete objects:
    for(unsigned int side = 0; side < 2*RefElement<2>::n_sides; side++){
        if(plucker_coordinates_[side] != nullptr)
            delete plucker_coordinates_[side];
    }
    
    for(unsigned int p = 0; p < 3*RefElement<2>::n_sides; p++){
        if(plucker_products_[p] != nullptr)
            delete plucker_products_[p];
    }
}

void ComputeIntersection<2,2>::clear_all()
{
    // unset all pointers
    for(unsigned int side = 0; side < 2*RefElement<2>::n_sides; side++)
    {
        plucker_coordinates_[side] = nullptr;
    }
    for(unsigned int p = 0; p < 3*RefElement<2>::n_sides; p++){
        plucker_products_[p] = nullptr;
    }
}

void ComputeIntersection<2,2>::init(){

//     DBGMSG("init\n");
    for(unsigned int i = 0; i <  RefElement<2>::n_sides; i++){
        // set side A vs triangle B
        for(unsigned int j = 0; j <  RefElement<2>::n_sides; j++)
            CI12[i].set_pc_triangle(plucker_coordinates_[3+j], j);  // set triangle B
        // set side of triangle A
        CI12[i].set_pc_abscissa(plucker_coordinates_[i]);
        
        // set side B vs triangle A
        for(unsigned int j = 0; j <  RefElement<2>::n_sides; j++)
            CI12[RefElement<2>::n_sides + i].set_pc_triangle(plucker_coordinates_[j], j); // set triangle A
        // set side of triangle B
        CI12[RefElement<2>::n_sides + i].set_pc_abscissa(plucker_coordinates_[RefElement<2>::n_sides + i]);
        
        // set plucker products
        for(unsigned int j = 0; j <  RefElement<2>::n_sides; j++)
        {
            //for A[i]_B set pp. A[i] x B[j]
            CI12[i].set_plucker_product(get_plucker_product(i,j),j);
            //for B[i]_A set pp. A[j] x B[i]
            CI12[RefElement<2>::n_sides + i].set_plucker_product(get_plucker_product(j,i),j);
        }
        
    }
};


unsigned int ComputeIntersection<2,2>::compute(IntersectionAux<2,2>& intersection)
{
    // final intersection points
    std::vector<IPAux22> &IP22s = intersection.points();
    // temporary vector for lower dimensional IPs
    std::vector<IPAux12> IP12s;
    IP12s.reserve(2);
    unsigned int ip_coutner = 0;

    // loop over CIs (side vs triangle): [A0_B, A1_B, A2_B, B0_A, B1_A, B2_A].
    for(unsigned int i = 0; i < 2*RefElement<2>::n_sides && ip_coutner < 2; i++){
        if(!CI12[i].is_computed()) // if not computed yet
        {
//             DBGVAR(i);
            if(CI12[i].compute_final(IP12s) == 0) continue;
            
            unsigned int triangle_side = i%3; //i goes from 0 to 5 -> i%3 = 0,1,2,0,1,2
            
            for(IPAux12 &IP : IP12s)
            {
                IPAux22 IP22(IP.switch_objects(), triangle_side);   // swicth dim 12 -> 21; interpolate dim 21 -> 22
                
                if(i < 3){
                    //switch back to keep order of triangles [A,B]
                    IP22 = IP22.switch_objects();
            
                    if( IP22.dim_A() == 0 ) // if IP is vertex of triangle
                    {
//                         DBGCOUT("set_node A\n");
                        // we are on line of the triangle A, and IP.idx_A contains local node of the line
                        // we know vertex index
                        
                        // set flag on all sides of tetrahedron connected by the node
                        for(unsigned int s=0; s < RefElement<2>::n_sides_per_node; s++)
                            CI12[RefElement<2>::interact(Interaction<1,0>(IP22.idx_A()))[s]].set_computed();
                    }
                    if( IP22.dim_B() == 0 ) // if IP is vertex of triangle
                    {
//                         DBGCOUT("set_node B\n");
                        // set flag on both sides of triangle connected by the node
                        for(unsigned int s=0; s < RefElement<2>::n_sides_per_node; s++)
                            CI12[3 + RefElement<2>::interact(Interaction<1,0>(IP22.idx_B()))[s]].set_computed();
                    }
                    else if( IP22.dim_B() == 1 ) // if IP is vertex of triangle
                    {
//                         DBGCOUT("set line B\n");
                        // set flag on both sides of triangle connected by the node
                        CI12[3 + IP22.idx_B()].set_computed();
                    }
                }
                else if( IP22.dim_B() == 0 ) // if IP is vertex of triangle B (triangles switched!!!  A <-> B)
                {
                    //we do not need to look back to triangle A, because if IP was at vertex, we would know already
//                     DBGCOUT("set_node B\n");
                    // we are on line of the triangle, and IP.idx_A contains local node of the line
                    // we know vertex index
                    
                    // set flag on both sides of triangle connected by the node
                    for(unsigned int s=0; s < RefElement<2>::n_sides_per_node; s++)
                        CI12[3 + RefElement<2>::interact(Interaction<1,0>(IP22.idx_B()))[s]].set_computed();
                }
//                 DBGCOUT( << IP22);
                ip_coutner++;
                IP22s.push_back(IP22);
            }
            IP12s.clear();
        }
    }

    return ip_coutner;
};

// void ComputeIntersection< 2, 2>::correct_triangle_ip_topology(IntersectionPointAux<2,2>& ip)
// {
//     // create mask for zeros in barycentric coordinates
//     // coords (*,*,*,*) -> byte bitwise xxxx
//     // only least significant one byte used from the integer
//     unsigned int zeros = 0;
//     unsigned int n_zeros = 0;
//     for(char i=0; i < 3; i++){
//         if(std::fabs(ip.local_bcoords_B()[i]) < geometry_epsilon)
//         {
//             zeros = zeros | (1 << (2-i));
//             n_zeros++;
//         }
//     }
//     
//     switch(n_zeros)
//     {
//         default: ip.set_topology_B(0,2);  //inside triangle
//                  break;
//         case 1: ip.set_topology_B(RefElement<2>::topology_idx<1>(zeros),2);
//                 break;
//         case 2: ip.set_topology_B(RefElement<2>::topology_idx<0>(zeros),1);
//                 break;
//     }
// };


void ComputeIntersection<2,2>::print_plucker_coordinates(std::ostream &os){

    for(unsigned int i = 0; i < RefElement<2>::n_lines; i++){
        os << "\tPluckerCoordinates Triangle A[" << i << "]";
        if(plucker_coordinates_[i] == nullptr){
            os << "NULL" << endl;
        }else{
            os << plucker_coordinates_[i];
        }
    }
    for(unsigned int i = 0; i < RefElement<2>::n_lines; i++){
        os << "\tPluckerCoordinates Triangle B[" << i << "]";
        if(plucker_coordinates_[RefElement<2>::n_lines + i] == nullptr){
            os << "NULL" << endl;
        }else{
            os << plucker_coordinates_[RefElement<2>::n_lines + i];
        }
    }
};

void ComputeIntersection<2,2>::print_plucker_coordinates_tree(std::ostream &os){
    os << "ComputeIntersection<2,2> Plucker Coordinates Tree:" << endl;
        print_plucker_coordinates(os);
        for(unsigned int i = 0; i < 6;i++){
            os << "ComputeIntersection<1,2>["<< i <<"] Plucker Coordinates:" << endl;
            CI12[i].print_plucker_coordinates(os);
        }
};


/*************************************************************************************************************
 *                                  COMPUTE INTERSECTION FOR:             1D AND 3D
 ************************************************************************************************************/
ComputeIntersection<1,3>::ComputeIntersection()
{
    plucker_coordinates_abscissa_ = nullptr;
    plucker_coordinates_tetrahedron.resize(6, nullptr);
    plucker_products_.resize(6, nullptr);
};

ComputeIntersection<1,3>::ComputeIntersection(ElementFullIter abscissa,
                                              ElementFullIter tetrahedron,
                                              Mesh *mesh)
{
    ASSERT_DBG(abscissa->dim() == 1);
    ASSERT_DBG(tetrahedron->dim() == 3);
    
    plucker_coordinates_abscissa_ = new Plucker(abscissa->node[0], abscissa->node[1]);
    plucker_coordinates_tetrahedron.resize(6);
    plucker_products_.resize(6);
    
    for(unsigned int line = 0; line < RefElement<3>::n_lines; line++){
        plucker_coordinates_tetrahedron[line] = new Plucker(tetrahedron->node[RefElement<3>::interact(Interaction<0,1>(line))[0]],
                                                            tetrahedron->node[RefElement<3>::interact(Interaction<0,1>(line))[1]]);
        // compute Plucker products (abscissa X tetrahedron line)
        plucker_products_[line] = new double(plucker_empty);
    }
};

ComputeIntersection<1,3>::~ComputeIntersection()
{
    // unset pointers:
    for(unsigned int side = 0; side <  RefElement<3>::n_sides; side++)
        CI12[side].clear_all();
    
    // then delete objects:
    if(plucker_coordinates_abscissa_ != nullptr)
        delete plucker_coordinates_abscissa_;
    
    for(unsigned int line = 0; line < RefElement<3>::n_lines; line++){
        if(plucker_products_[line] != nullptr)
            delete plucker_products_[line];
        if(plucker_coordinates_tetrahedron[line] != nullptr)
            delete plucker_coordinates_tetrahedron[line];
    }
}

void ComputeIntersection<1,3>::clear_all()
{
    // unset all pointers
    for(unsigned int side = 0; side < RefElement<3>::n_lines; side++)
    {
        plucker_products_[side] = nullptr;
        plucker_coordinates_tetrahedron[side] = nullptr;
    }
    plucker_coordinates_abscissa_ = nullptr;
}

void ComputeIntersection<1,3>::init(){

	for(unsigned int side = 0; side <  RefElement<3>::n_sides; side++){
		for(unsigned int line = 0; line < RefElement<3>::n_lines_per_side; line++){
			CI12[side].set_pc_triangle(plucker_coordinates_tetrahedron[
                                            RefElement<3>::interact(Interaction<1,2>(side))[line]], line);
            
            CI12[side].set_plucker_product(
                plucker_products_[RefElement<3>::interact(Interaction<1,2>(side))[line]],
                line);
		}
		CI12[side].set_pc_abscissa(plucker_coordinates_abscissa_);
	}  
};


unsigned int ComputeIntersection<1,3>::compute(IntersectionAux< 1, 3 >& intersection)
{
    return compute(intersection.i_points_);
}

unsigned int ComputeIntersection<1,3>::compute(std::vector<IPAux> &IP13s){
	ASSERT_EQ_DBG(0, IP13s.size());
    std::vector<int> sign;

   // loop over faces of tetrahedron
	for(unsigned int face = 0; face < RefElement<3>::n_sides && IP13s.size() < 2; face++){
        
		if  (CI12[face].is_computed()) continue;
        
        IntersectionPointAux<1,2> IP12;
	    IntersectionResult result = CI12[face].compute(IP12);
        //DebugOut() << print_var(face) << print_var(int(result)) << "1d-3d";

		if (int(result) < int(IntersectionResult::degenerate) ) {
            // fix topology of A (abscissa) in IP12 and save sign
            sign.push_back(CI12[face].check_abscissa_topology(IP12));
            
            IPAux IP13(IP12, face);
            //DebugOut() << IP13;
            IP13s.push_back(IP13);
            
            // set the 'computed' flag on the connected sides by IP
            if(IP13.dim_B() == 0) // IP is vertex of triangle
            {
                // set flag on all sides of tetrahedron connected by the node
                for(unsigned int node_face : RefElement<3>::interact(Interaction<2,0>(IP13.idx_B())))
                    CI12[node_face].set_computed();
            }
            else if(IP13.dim_B() == 1) // IP is on edge of triangle
            {
                for(unsigned int edge_face : RefElement<3>::interact(Interaction<2,1>(IP13.idx_B())))
                    CI12[edge_face].set_computed();
            }
		}
	}
	if (IP13s.size() == 0) return IP13s.size();

	// in the case, that line goes through vertex, but outside tetrahedron (touching vertex)
	if(IP13s.size() == 1){
        if(std::abs(sign[0]) > 1) IP13s.pop_back(); // outside abscissa
        return IP13s.size();
	}
    
    // 2 IPs CASE:
    ASSERT_EQ_DBG(2, IP13s.size());
    
    // intersection outside of abscissa => NO intersection
    if (sign[0] == sign[1] && std::abs(sign[0]) > 1) {
        IP13s.clear();
        return 0;
    }
    
    // order IPs according to the abscissa parameter
    if(IP13s[0].local_bcoords_A()[1] > IP13s[1].local_bcoords_A()[1]){
        std::swap(IP13s[0], IP13s[1]);
        std::swap(sign[0], sign[1]);
    }
    
    // possibly cut IPs to abscissa ends and interpolate tetrahedron bcoords
    const int ip_sign[] = {-2, +2}; // states to cut
    for( unsigned int ip=0; ip<2; ip++) {
        // cut every IP to its end of the abscissa
        if (sign[ip] == ip_sign[ip]) {
            sign[ip] /=2; // -2 to -1; +2 to +1
            correct_tetrahedron_ip_topology(double(ip), ip, IP13s);
            IP13s[ip].set_topology_A(ip, 0);
        }
    }

    // if IPs are the same, then throw the second one away
    if(IP13s[0].topology_equal(IP13s[1])){
        IP13s.pop_back();
    }
    
    return IP13s.size();
};

void ComputeIntersection<1,3>::correct_tetrahedron_ip_topology(
        double t, unsigned int ip, std::vector<IPAux> &ips)
{
    arma::vec4 local_tetra = RefElement<3>::line_barycentric_interpolation(
                                ips[0].local_bcoords_B(), ips[1].local_bcoords_B(),
                                ips[0].local_bcoords_A()[1], ips[1].local_bcoords_A()[1], t);
    arma::vec2 local_abscissa({1 - t, t});    // abscissa local barycentric coords
    ips[ip].set_coordinates(local_abscissa, local_tetra);

    // create mask for zeros in barycentric coordinates
    // coords (*,*,*,*) -> byte bitwise xxxx
    // only least significant one byte used from the integer
    unsigned int zeros = 0;
    unsigned int n_zeros = 0;
    for(char i=0; i < 4; i++){
        if(std::fabs(ips[ip].local_bcoords_B()[i]) < geometry_epsilon)
        {
            zeros = zeros | (1 << i);
            n_zeros++;
        }
    }
    
    /**
     * TODO:
     * 1. Try to avoid setting topology from coords. Try to use just topology information.
     * 2. If can not be done. Use interact method to setup a map mapping 16 possible zeros positions to appropriate topology,
     *    remove topology_idx from RefElement.
     */

    switch(n_zeros)
    {
        default: ips[ip].set_topology_B(0,3);  //inside tetrahedon
                 break;
        case 1: ips[ip].set_topology_B(RefElement<3>::topology_idx<2>(zeros),2);
                break;
        case 2: ips[ip].set_topology_B(RefElement<3>::topology_idx<1>(zeros),1);
                break;
        case 3: ips[ip].set_topology_B(RefElement<3>::topology_idx<0>(zeros),0);
                break;
    }
};


void ComputeIntersection<1,3>::print_plucker_coordinates(std::ostream &os){
		os << "\tPluckerCoordinates Abscissa[0]";
		if(plucker_coordinates_abscissa_ == nullptr){
			os << "NULL" << endl;
		}else{
			os << plucker_coordinates_abscissa_;
		}

	for(unsigned int i = 0; i < 6;i++){
		os << "\tPluckerCoordinates Tetrahedron[" << i << "]";
		if(plucker_coordinates_tetrahedron[i] == nullptr){
			os << "NULL" << endl;
		}else{
			os << plucker_coordinates_tetrahedron[i];
		}
	}
};

void ComputeIntersection<1,3>::print_plucker_coordinates_tree(std::ostream &os){
	os << "ComputeIntersection<1,3> Plucker Coordinates Tree:" << endl;
		print_plucker_coordinates(os);
		for(unsigned int i = 0; i < 4;i++){
			os << "ComputeIntersection<1,2>["<< i <<"] Plucker Coordinates:" << endl;
			CI12[i].print_plucker_coordinates(os);
		}
};



/*************************************************************************************************************
 *                                  COMPUTE INTERSECTION FOR:             2D AND 3D
 ************************************************************************************************************/
ComputeIntersection<2,3>::ComputeIntersection()
: no_idx(100),
s3_dim_starts({0, 4, 10, 14}), // vertices, edges, faces, volume
s2_dim_starts({15, 18, 21}),   // vertices, sides, surface
object_next(22, no_idx),       // 4 vertices, 6 edges, 4 faces, 1 volume, 3 corners, 3 sides, 1 surface; total 22
on_faces(_on_faces())
 {

    plucker_coordinates_triangle_.resize(3, nullptr);
    plucker_coordinates_tetrahedron.resize(6, nullptr);
    plucker_products_.resize(3*6, nullptr);
};


ComputeIntersection<2,3>::ComputeIntersection(ElementFullIter triangle,
                                              ElementFullIter tetrahedron,
                                              Mesh *mesh)
: ComputeIntersection()
{
    mesh_ = mesh;
    plucker_coordinates_triangle_.resize(3);
    plucker_coordinates_tetrahedron.resize(6);

    // set CI object for 1D-2D intersection 'tetrahedron edge - triangle'
	for(unsigned int i = 0; i < RefElement<3>::n_lines; i++){
		plucker_coordinates_tetrahedron[i] = new Plucker(tetrahedron->node[RefElement<3>::interact(Interaction<0,1>(i))[0]],
                                                         tetrahedron->node[RefElement<3>::interact(Interaction<0,1>(i))[1]]);
	}
	// set CI object for 1D-3D intersection 'triangle side - tetrahedron'
	for(unsigned int i = 0; i < RefElement<2>::n_lines;i++){
		plucker_coordinates_triangle_[i] = new Plucker(triangle->node[RefElement<2>::interact(Interaction<0,1>(i))[0]],
                                                       triangle->node[RefElement<2>::interact(Interaction<0,1>(i))[1]]);
	}
	
	// compute Plucker products (triangle side X tetrahedron line)
	// order: triangle sides X tetrahedron lines:
	// TS[0] X TL[0..6]; TS[1] X TL[0..6]; TS[1] X TL[0..6]
	unsigned int np = RefElement<2>::n_sides *  RefElement<3>::n_lines;
	plucker_products_.resize(np, nullptr);
    for(unsigned int line = 0; line < np; line++){
        plucker_products_[line] = new double(plucker_empty);
        
    }
};

ComputeIntersection<2,3>::~ComputeIntersection()
{
    // unset pointers:
    for(unsigned int triangle_side = 0; triangle_side < RefElement<2>::n_sides; triangle_side++)
        CI13[triangle_side].clear_all();
        
    for(unsigned int line = 0; line < RefElement<3>::n_lines; line++)
        CI12[line].clear_all();
    
    // then delete objects:
    unsigned int np = RefElement<2>::n_sides *  RefElement<3>::n_lines;
    for(unsigned int line = 0; line < np; line++){
            if(plucker_products_[line] != nullptr)
                delete plucker_products_[line];
    }
    
    for(unsigned int i = 0; i < RefElement<3>::n_lines;i++){
        if(plucker_coordinates_tetrahedron[i] != nullptr)
            delete plucker_coordinates_tetrahedron[i];
    }
    for(unsigned int i = 0; i < RefElement<2>::n_sides;i++){
        if(plucker_coordinates_triangle_[i] != nullptr)
            delete plucker_coordinates_triangle_[i];
    }
};

void ComputeIntersection<2,3>::init(){

    // set pointers to Plucker coordinates for 1D-2D
    // set pointers to Plucker coordinates for 1D-3D
    // distribute Plucker products - CI13
    for(unsigned int triangle_side = 0; triangle_side < RefElement<2>::n_sides; triangle_side++){
        for(unsigned int line = 0; line < RefElement<3>::n_lines; line++){
            CI13[triangle_side].set_plucker_product(
                    plucker_products_[triangle_side * RefElement<3>::n_lines + line],
                    line);
            CI12[line].set_plucker_product(
                    plucker_products_[triangle_side * RefElement<3>::n_lines + line],
                    triangle_side);
            
            CI13[triangle_side].set_pc_tetrahedron(plucker_coordinates_tetrahedron[line],line);
            CI12[line].set_pc_triangle(plucker_coordinates_triangle_[triangle_side],triangle_side);
        }
        CI13[triangle_side].set_pc_abscissa(plucker_coordinates_triangle_[triangle_side]);
        CI13[triangle_side].init();
    }
    
    // set pointers to Plucker coordinates for 1D-2D
    for(unsigned int line = 0; line < RefElement<3>::n_lines; line++)
        CI12[line].set_pc_abscissa(plucker_coordinates_tetrahedron[line]);

};



bool ComputeIntersection<2,3>::have_backlink(uint i_obj) {
    ASSERT_LT_DBG(i_obj, object_next.size());
    unsigned int ip = object_next[i_obj];
    if (ip == no_idx) return false;
    ASSERT_LT_DBG(ip, IP_next.size());
    return IP_next[ip] == i_obj;
}

/**
 * Set links: obj_before -> IP -> obj_after
 * if obj_after have null successor, set obj_after -> IP (backlink)
 */
void ComputeIntersection<2,3>::set_links(uint obj_before_ip, uint ip_idx, uint obj_after_ip) {
    if (have_backlink(obj_after_ip)) {
        // target object is already target of other IP, so it must be source object
        std::swap(obj_before_ip, obj_after_ip);
    }
    //DebugOut().fmt("before: {} ip: {} after: {}\n", obj_before_ip, ip_idx, obj_after_ip );
    ASSERT_DBG( ! have_backlink(obj_after_ip) )
    (mesh_->element.get_id(intersection_->component_ele_idx()))
    (mesh_->element.get_id(intersection_->bulk_ele_idx()))
    (obj_before_ip)(ip_idx)(obj_after_ip); // at least one could be target object
    object_next[obj_before_ip] = ip_idx;
    IP_next.push_back( obj_after_ip);
    if (object_next[obj_after_ip] == no_idx) {
        object_next[obj_after_ip] = ip_idx;
    }
}



void ComputeIntersection<2,3>::compute(IntersectionAux< 2 , 3  >& intersection)
{
    intersection_= &intersection;
    //DebugOut().fmt("2d ele: {} 3d ele: {}\n",
    //        intersection.component_ele_idx(),
    //        intersection.bulk_ele_idx());

    IP23_list.clear();
    IP_next.clear();
    std::fill(object_next.begin(), object_next.end(), no_idx);
	std::vector<IPAux13> IP13s;

	std::array<bool, 6> edge_touch={false,false, false, false, false, false};
    unsigned int object_before_ip, object_after_ip;

    //unsigned int last_triangle_vertex=30; // no vertex at last IP

	// pass through the ccwise oriented sides in ccwise oriented order
	// How to make this in independent way?
	// Move this into RefElement?
	std::vector<unsigned int> side_cycle_orientation = { 0, 0, 1};
	std::vector<unsigned int> cycle_sides = {0, 2, 1};

	// TODO:
	// better mechanism for detecting vertex duplicities, do no depend on cyclic order of sides
	// still need cyclic orientation
	for(unsigned int _i_side = 0; _i_side < RefElement<2>::n_lines; _i_side++) {    // go through triangle lines
	    unsigned int i_side = cycle_sides[_i_side];
	    IP13s.clear();
        CI13[ i_side ].compute(IP13s);
        ASSERT_DBG(IP13s.size() < 3);
        if (IP13s.size() == 0) continue;
        for(unsigned int _ip=0; _ip < IP13s.size(); _ip++) {
            //int ip_topo_position = _ip*2-1; // -1 (incoming ip), +1 (outcoming ip), 0 both

            // fix order of IPs
            unsigned int ip = (side_cycle_orientation[_i_side] + _ip) % IP13s.size();

//             DebugOut().fmt("rside: {} cside: {} rip: {} cip: {}", _i_side, i_side, _ip, ip);

            // convert from 13 to 23 IP
            IntersectionPointAux<3,1> IP31 = IP13s[ip].switch_objects();   // switch idx_A and idx_B and coords
            IntersectionPointAux<3,2> IP32(IP31, i_side);    // interpolation uses local_bcoords_B and given idx_B
            IPAux23 IP23 = IP32.switch_objects(); // switch idx_A and idx_B and coords back
            //DebugOut() << IP;

            // Tracking info
            unsigned int tetra_object = s3_dim_starts[IP23.dim_B()] + IP23.idx_B();
            unsigned int side_object = s2_dim_starts[1] + i_side;

            object_before_ip = tetra_object;
            object_after_ip = side_object;


            // IP is vertex of triangle,
            if( IP23.dim_A() == 0 && IP23.dim_B() == 3)
            {
                // we are on line of the triangle, and IP.idx_A contains local node of the line
                // E-E, we know vertex index
                object_before_ip = s2_dim_starts[0]+IP23.idx_A();
            }// else current_triangle_vertex=3+IP23_list.size(); // no vertex, and unique

            // side of triangle touching  S3, in vertex or in edge
            if (IP13s.size() == 1 ) {
                if (IP23.dim_B() == 0) {
                    continue; // skip, S3 vertices are better detected in phase 2
                }
                if (IP23.dim_A() == 0) { // vertex of triangle
                    object_before_ip = tetra_object;
                    object_after_ip = s2_dim_starts[0]+IP23.idx_A();

                    // source vertex of the side vector (oriented CCwise)
                    //if ( (IP.idx_A()+side_cycle_orientation[_i_side])%2 == 0)
                    //    std::swap(object_before_ip, object_after_ip);
                } else {
                    // touch in edge

                    //continue;
                    ASSERT_EQ_DBG(IP23.dim_B(), 1);
                    edge_touch[IP23.idx_B()]=true;
                    std::swap(object_before_ip, object_after_ip);
                }
            }

            IP23_list.push_back(IP23);

            unsigned int ip_idx = IP23_list.size()-1;
            //DebugOut().fmt("before: {} after: {} ip: {}\n", object_before_ip, object_after_ip, ip_idx);
            ASSERT_EQ_DBG(IP23_list.size(),  IP_next.size()+1);
            set_links(object_before_ip, ip_idx, object_after_ip);
        }

    }

    // now we have at most single true degenerate IP in IP23
    // TODO:
    // - deal with degenerate IPs in the edge-trinagle phase
    // - remove degenerate_list (just count degen points)
    // - remove check for duplicities in final list copy
    // - add more comment to individual cases in order to be sure that any case in particular branch is
    //   treated right


    //TODO: cannot the two cycles be merged in one now?
    // and instead of processed_edge use CI12[tetra_edge].set_computed();
    // and I think we don't have to generate dummy IP12s
    // so we don't have to have IP12s vector here
    IP12s_.clear();
    // S3 Edge - S2 intersections; collect all signs, make dummy intersections
	for(unsigned int tetra_edge = 0; tetra_edge < 6; tetra_edge++) {
        IPAux12 IP12;
	    IntersectionResult result = CI12[tetra_edge].compute(IP12);
// 	    DebugOut() << print_var(tetra_edge) << print_var(int(result));
        // in degenerate case: IP12 is empty with degenerate result
        IP12s_.push_back(IP12);
	}
	vector<uint> processed_edge(6, 0);
	FacePair face_pair;
	for(unsigned int tetra_edge = 0; tetra_edge < 6;tetra_edge++) {
	    if (! processed_edge[tetra_edge]) {
//             DBGVAR(tetra_edge);
	        IPAux12 &IP12 = IP12s_[tetra_edge];
            if(IP12.result() >= IntersectionResult::degenerate) continue;
            
            int sign = CI12[tetra_edge].check_abscissa_topology(IP12);
//             DBGVAR(sign);
            if(std::abs(sign) > 1) continue;
            
            IPAux23 IP23(IP12s_[tetra_edge].switch_objects(), tetra_edge);
            
            const uint edge_dim = IP23.dim_B();
            const uint i_edge = IP23.idx_B();
	        ASSERT_LT_DBG(edge_dim, 2);

            if ( edge_dim == 0) {
                face_pair = vertex_faces(i_edge);
                // mark edges coincident with the vertex
                for( uint ie : RefElement<3>::interact(Interaction<1,0>(i_edge)) )
                    processed_edge[ie] = 1;
            }
            else
                face_pair = edge_faces(i_edge);
                
            //DebugOut() << print_var(face_pair[0])<< print_var(face_pair[1]);

            IP23_list.push_back(IP23);
            unsigned int ip_idx = IP23_list.size()-1;

            unsigned int s3_object = s3_dim_starts[edge_dim] + i_edge;

            //DebugOut() << print_var(edge_touch[i_edge]) << print_var(have_backlink(s3_object));
	        if (IP23.dim_A() < 2
	                && (! edge_touch[i_edge])
	                && object_next[s3_object] != no_idx) { // boundary of S2, these ICs are duplicate

	            if ( have_backlink(s3_object) ) {
	                set_links(s3_object, ip_idx, face_pair[1]);
	            } else {
	                set_links(face_pair[0], ip_idx, s3_object);
	            }

	        } else { // interior of S2, just use the face pair
	                //DebugOut() << print_var(face_pair[0])<< print_var(face_pair[1]);
	                set_links(face_pair[0], ip_idx, face_pair[1]);

	                if ( have_backlink(s3_object) ) {
	                    object_next[s3_object]=ip_idx;
	                }
	        }
	    }
	}


    // Return IPs in correct order and remove duplicates
	ASSERT_EQ(0, intersection.size());

    if (IP23_list.size() == 0) return; // empty intersection

    // detect first IP, this needs to be done only in the case of
    // point or line intersections, where IPs links do not form closed cycle
    // Possibly we do this only if we detect such case through previous phases.
    vector<char> have_predecessor(IP23_list.size(), 0);
    for(auto obj : IP_next) {
        ASSERT_LT_DBG(obj, object_next.size());
        unsigned int ip = object_next[obj];
        if (ip < IP_next.size()) have_predecessor[ip]=1;
    }
    unsigned int ip_init=0;
    for(unsigned int i=0; i< IP23_list.size(); i++) if (! have_predecessor[i]) ip_init=i;

    arma::uvec::fixed<RefElement<3>::n_sides> ips_face_counter; 
    ips_face_counter.zeros();
    
    // regular case, merge duplicit IPs
    unsigned int ip=ip_init;
    ASSERT_EQ_DBG(IP_next.size(), IP23_list.size());
    intersection.points().push_back(IP23_list[ip]);
    //DebugOut() << print_var(ip) << IP23_list[ip];
    while (1)  {
        //DebugOut() << print_var(ip) << IP23_list[ip];

        unsigned int object = IP_next[ip];
        //IP_next[ip]=no_idx;
        ASSERT_LT_DBG(object, object_next.size());
        ip = object_next[object];
        object_next[object]=no_idx;
        if ((ip == no_idx)) break;
        ASSERT_LT_DBG(ip, IP_next.size());

        if ( ! IP23_list[ip].topology_equal(intersection.points().back()) ) {
            IPAux23 &IP = IP23_list[ip];
            //DebugOut() << print_var(ip) << IP23_list[ip];
            intersection.points().push_back(IP);
            if(IP.dim_B() < 3)
                ips_face_counter += on_faces[IP.dim_B()][IP.idx_B()];
        }
    }
    
    if (intersection.points().size() == 1) return;

    if (IP23_list[ip_init].topology_equal(intersection.points().back()) )
        intersection.points().pop_back();
    
    if (intersection.points().size() > 2){
        for(uint i=0; i< ips_face_counter.n_elem; i++){
            if(ips_face_counter(i) >= intersection.points().size()){ // all IPs lie in a single face
//                 DBGCOUT(<< "all IPs in face: " << i <<"\n");
//                 ips_face_counter.print("face_counter");
                intersection.set_ips_in_face(i);
            }
        }
    }
}

auto ComputeIntersection<2,3>::edge_faces(uint i_edge)-> FacePair
{
    auto &line_faces=RefElement<3>::interact(Interaction<2,1>(i_edge));
    unsigned int ip_ori = (unsigned int)(IP12s_[i_edge].result());
    ASSERT_DBG(ip_ori < 2); // no degenerate case

    // RefElement returns edge faces in clockwise order (edge pointing to us)
    // negative ip sign (ori 0) = faces counter-clockwise
    // positive ip sign (ori 1) = faces clockwise
    return { s3_dim_starts[2] + line_faces[1-ip_ori], s3_dim_starts[2] + line_faces[ip_ori] };
}

auto ComputeIntersection<2,3>::vertex_faces(uint i_vertex)-> FacePair
{
    // vertex edges clockwise
    const IdxVector<3> &vtx_edges = RefElement<3>::interact(Interaction<1,0>(i_vertex));
    std::array<unsigned int, 3> n_ori, sum_idx;
    n_ori.fill(0);
    sum_idx.fill(0);
    for(unsigned int ie=0; ie <3; ie++) {
        unsigned int edge_ip_ori = (unsigned int)(IP12s_[ vtx_edges[ie]].result());
        if (RefElement<3>::interact(Interaction<0,1>(vtx_edges[ie]))[0] != i_vertex
            && edge_ip_ori!= int(IntersectionResult::degenerate) )
            edge_ip_ori = (edge_ip_ori +1)%2;
        //ASSERT_LT_DBG(edge_ip_ori, 3)(ie);
        if (edge_ip_ori == 3) edge_ip_ori=2; // none as degenerate
        n_ori[edge_ip_ori]++;
        sum_idx[edge_ip_ori]+=ie;
    }
    unsigned int n_degen = n_ori[ int(IntersectionResult::degenerate) ];
    unsigned int sum_degen = sum_idx[ int(IntersectionResult::degenerate) ];
    unsigned int n_positive = n_ori[ int(IntersectionResult::positive) ];
    unsigned int n_negative= n_ori[ int(IntersectionResult::negative) ];
    //DebugOut().fmt("nd: {} sd: {} np: {} nn: {}", n_degen, sum_degen, n_positive, n_negative);
    if ( n_degen == 2 ) {
        // S2 plane match a face of S3, we treat degenerated edges as the faces
        // incident with the single regualr edge.

        unsigned int i_edge = 3 - sum_degen; // regular edge index
        FacePair pair = edge_faces(vtx_edges[i_edge]);
        auto &vtx_faces = RefElement<3>::interact(Interaction<2,0>(i_vertex));
        // replace faces by edges
        if (pair[0] == s3_dim_starts[2] + vtx_faces[(i_edge+1)%3])
            return { s3_dim_starts[1] + (i_edge+2)%3,  s3_dim_starts[1] + (i_edge+1)%3 };
        else
            return { s3_dim_starts[1] + (i_edge+1)%3,  s3_dim_starts[1] + (i_edge+2)%3 };

    } else if (n_degen == 1) {
        // One edge in S2 plane.
        unsigned int i_edge = sum_degen;
        ASSERT( n_positive + n_negative == 2);
        if ( n_positive == 1) {
            // opposite signs, S2 plane cuts S3

            FacePair pair = edge_faces(vtx_edges[(i_edge+1)%3]);
            unsigned int face = RefElement<3>::interact(Interaction<2,0>(i_vertex))[i_edge];
            // assign edges to faces
            //DebugOut().fmt("vtx: {} edg: {} face: {}", i_vertex, i_edge, face);
            if (pair[0] == s3_dim_starts[2] + face)
                return { s3_dim_starts[2] + face, s3_dim_starts[1] + vtx_edges[i_edge]};
            else
                return { s3_dim_starts[1] + vtx_edges[i_edge], s3_dim_starts[2] + face };
        } else {
            // same signs; S2 plane touch S3 vertex and a single edge
            //DebugOut() << "Touch in edge.";
            // same signs S2 plane touchs S3
            ASSERT(n_positive == 0 || n_positive== 2);
            return { s3_dim_starts[0]+i_vertex, s3_dim_starts[1] + vtx_edges[i_edge]};
        }


    } else {
        ASSERT(n_degen == 0);
        ASSERT( n_positive + n_negative == 3);

        if (n_positive == 1) {
            unsigned int i_edge = sum_idx[ int(IntersectionResult::positive) ];
            return edge_faces(vtx_edges[i_edge]);
        } else if (n_negative == 1) {
            unsigned int i_edge = sum_idx[ int(IntersectionResult::negative) ];
            return edge_faces(vtx_edges[i_edge]);
        } else {
            // S2 touch vertex of S3 in
            ASSERT( n_positive == 0 ||  n_positive == 3);
            return { s3_dim_starts[0]+i_vertex, s3_dim_starts[0]+i_vertex};
        }
    }
}


std::vector<std::vector<arma::uvec>> ComputeIntersection<2,3>::_on_faces()
{
    std::vector<std::vector<arma::uvec>> on_faces;
    
    on_faces.resize(3);
    arma::uvec::fixed<RefElement<3>::n_sides> v; v.zeros();
    
    on_faces[0].resize(RefElement<3>::n_nodes, v);
    for(uint i=0; i<RefElement<3>::n_nodes; i++)
        for(uint j=0; j<RefElement<3>::n_sides_per_node; j++)
            on_faces[0][i](RefElement<3>::interact(Interaction<2,0>(i))[j]) = 1;
        
    on_faces[1].resize(RefElement<3>::n_lines, v);
    for(uint i=0; i<RefElement<3>::n_lines; i++)
        for(uint j=0; j<RefElement<3>::n_sides_per_line; j++)
            on_faces[1][i](RefElement<3>::interact(Interaction<2,1>(i))[j]) = 1;
    
    on_faces[2].resize(RefElement<3>::n_sides, v);
    for(uint i=0; i<RefElement<3>::n_sides; i++)
        on_faces[2][i](i) = 1;
            
//     DBGCOUT("Print on_faces:\n");
//     for(uint d=0; d<on_faces.size(); d++)
//         for(uint i=0; i<on_faces[d].size(); i++){
//             for(uint j=0; j<on_faces[d][i].n_elem; j++)
//                 cout << on_faces[d][i](j) << " ";
//             cout << endl;
//         }
    return on_faces;
}


void ComputeIntersection<2,3>::print_plucker_coordinates(std::ostream &os){
	for(unsigned int i = 0; i < 3;i++){
		os << "\tPluckerCoordinates Triangle[" << i << "]";
		if(plucker_coordinates_triangle_[i] == nullptr){
			os << "NULL" << endl;
		}else{
			os << plucker_coordinates_triangle_[i];
		}
	}
	for(unsigned int i = 0; i < 6;i++){
		os << "\tPluckerCoordinates Tetrahedron[" << i << "]";
		if(plucker_coordinates_tetrahedron[i] == nullptr){
			os << "NULL" << endl;
		}else{
			os << plucker_coordinates_tetrahedron[i];
		}
	}
};

void ComputeIntersection<2,3>::print_plucker_coordinates_tree(std::ostream &os){
	os << "ComputeIntersection<2,3> Plucker Coordinates Tree:" << endl;
	print_plucker_coordinates(os);
	for(unsigned int i = 0; i < 6;i++){
		os << "ComputeIntersection<1,2>["<< i <<"] Plucker Coordinates:" << endl;
		CI12[i].print_plucker_coordinates(os);
	}
	for(unsigned int i = 0; i < 3;i++){
		CI13[i].print_plucker_coordinates_tree(os);
	}
};
<|MERGE_RESOLUTION|>--- conflicted
+++ resolved
@@ -463,15 +463,6 @@
             correct_triangle_ip_topology(double(ip), ip, IP12s);
             IP12s[ip].set_topology_A(ip, 0);
         }
-<<<<<<< HEAD
-    }
-
-    // if IPs are the same, then throw the second one away
-    if(IP12s[0].topology_equal(IP12s[1])){
-        IP12s.pop_back();
-    }
-    
-=======
     }
     
     // if IPs are the same, then throw the second one away
@@ -480,7 +471,6 @@
         IP12s.pop_back();
     }
     
->>>>>>> 01c31e71
     return IP12s.size(); 
 }
 
@@ -493,29 +483,12 @@
     arma::vec2 local_abscissa({1 - t, t});    // abscissa local barycentric coords
     ips[ip].set_coordinates(local_abscissa, local_tria);
 
-<<<<<<< HEAD
-    
-    // create mask for zeros in barycentric coordinates
-    // coords (*,*,*,*) -> byte bitwise xxxx
-    // only least significant one byte used from the integer
-    unsigned int zeros = 0;
-    unsigned int n_zeros = 0;
-    for(char i=0; i < 3; i++){
-        if(std::fabs(ips[ip].local_bcoords_B()[i]) < geometry_epsilon)
-        {
-            zeros = zeros | (1 << i);
-            n_zeros++;
-        }
-    }
-    
-=======
     // create mask for zeros in barycentric coordinates
     // coords (*,*,*,*) -> byte bitwise xxxx
     // only least significant one byte used from the integer
     std::pair<unsigned int, unsigned int> zeros = 
         RefElement<2>::zeros_positions(ips[ip].local_bcoords_B(), geometry_epsilon);
     
->>>>>>> 01c31e71
     /**
      * TODO:
      * 1. Try to avoid setting topology from coords. Try to use just topology information.
@@ -523,15 +496,6 @@
      *    remove topology_idx from RefElement.
      */
 
-<<<<<<< HEAD
-    switch(n_zeros)
-    {
-        default: ips[ip].set_topology_B(0,2);  //inside tetrahedon
-                 break;
-        case 1: ips[ip].set_topology_B(RefElement<2>::topology_idx<1>(zeros),1);
-                break;
-        case 2: ips[ip].set_topology_B(RefElement<2>::topology_idx<0>(zeros),0);
-=======
 //     DebugOut() << "zeros: <" << zeros.first << ",  " << zeros.second << ">\n";
     switch(zeros.first)
     {
@@ -540,7 +504,6 @@
         case 1: ips[ip].set_topology_B(RefElement<2>::topology_idx<1>(zeros.second),1);
                 break;
         case 2: ips[ip].set_topology_B(RefElement<2>::topology_idx<0>(zeros.second),0);
->>>>>>> 01c31e71
                 break;
     }
 };

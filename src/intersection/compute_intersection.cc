--- conflicted
+++ resolved
@@ -176,12 +176,8 @@
     return true;
 }
 
-<<<<<<< HEAD
 bool ComputeIntersection<Simplex<1>,Simplex<2>>::compute_degenerate(unsigned int side,
-                                                                    computeintersection::IntersectionPointAux<1,2>& IP)
-=======
-bool ComputeIntersection< Simplex< 1  >, Simplex< 2  > >::compute_pathologic(unsigned int side, IntersectionPointAux< 1, 2 >& IP)
->>>>>>> 76309784
+                                                                    IntersectionPointAux<1,2>& IP)
 {
 //      DBGMSG("PluckerProduct[%d]: %f\n",side, *plucker_products_[side]);
     
@@ -311,32 +307,17 @@
     unsigned int n_positive = 0;
     unsigned int n_negative = 0;
     unsigned int zero_idx_sum =0;
-<<<<<<< HEAD
-//     DebugOut().VarFmt(std::fabs(w_sum));
-//     DebugOut().VarFmt(scale_line_);
-//     DebugOut().VarFmt(scale_triangle_);
+    //DebugOut() << print_var(std::fabs(w_sum));
+    //DebugOut() << print_var(scale_line_);
+    //DebugOut() << print_var(scale_triangle_);
     if(std::fabs(w_sum) > rounding_epsilon*scale_line_*scale_triangle_*scale_triangle_)
         w = w / w_sum;
         
     for (unsigned int i=0; i < 3; i++) {
-        //DebugOut().VarFmt(i).VarFmt(w[i]);
+        //DebugOut() << print_var(i) << print_var(w[i]);
         if (w[i] > rounding_epsilon) n_positive++;
         else if ( w[i] > -rounding_epsilon) zero_idx_sum+=i;
         else n_negative++;
-=======
-    //DebugOut() << print_var(std::fabs(w_sum));
-    //DebugOut() << print_var(scale_line_);
-    //DebugOut() << print_var(scale_triangle_);
-    if(std::fabs(w_sum) > rounding_epsilon*scale_line_*scale_triangle_*scale_triangle_) {
-        w = w / w_sum;
-
-        for (unsigned int i=0; i < 3; i++) {
-            //DebugOut() << print_var(i) << print_var(w[i]);
-            if (w[i] > rounding_epsilon) n_positive++;
-            else if ( w[i] > -rounding_epsilon) zero_idx_sum+=i;
-            else n_negative++;
-        }
->>>>>>> 76309784
     }
 
 //     w.print("w");

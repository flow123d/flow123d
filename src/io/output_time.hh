--- conflicted
+++ resolved
@@ -192,7 +192,6 @@
     template <typename T>
     ElementDataCache<T> & prepare_compute_data(std::string field_name, DiscreteSpace space_type, unsigned int n_rows, unsigned int n_cols);
 
-<<<<<<< HEAD
     inline Mesh * get_orig_mesh() {
     	return _mesh;
     }
@@ -203,13 +202,9 @@
     inline bool is_parallel() {
     	return parallel_;
     }
-=======
-    /// Add information about field to map of used interpolations.
-    void add_field_interpolation(DiscreteSpace space_type, const std::string &field_name, unsigned int value_type);
 
     /// Complete information about dummy fields, method has effect only for GMSH output.
     virtual void add_dummy_fields();
->>>>>>> c716c950
 
 
 protected:
@@ -300,17 +295,8 @@
     /// Auxiliary flag for refinement enabling, due to gmsh format.
     bool enable_refinement_;
 
-<<<<<<< HEAD
     /// Parallel or serial version of file format (parallel has effect only for VTK)
     bool parallel_;
-=======
-    /**
-     * Set of interpolations which are used in performed fields.
-     *
-     * Allow determine type of output mesh.
-     */
-    InterpolationMap interpolation_map_;
->>>>>>> c716c950
 };
 
 

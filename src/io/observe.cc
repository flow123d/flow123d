/*
 * observe.cc
 *
 *  Created on: Jun 28, 2016
 *      Author: jb
 */

#include <string>
#include <numeric>
#include <cmath>
#include <algorithm>
#include <unordered_set>
#include <queue>

#include "system/global_defs.h"
#include "input/accessors.hh"
#include "input/input_type.hh"
#include "system/armadillo_tools.hh"

#include "mesh/mesh.h"
#include "mesh/bih_tree.hh"
#include "mesh/region.hh"
#include "io/observe.hh"
<<<<<<< HEAD
#include "io/element_data_cache.hh"
=======
#include "io/output_data.hh"
>>>>>>> 45e69273
#include "fem/mapping_p1.hh"


namespace IT = Input::Type;


<<<<<<< HEAD

=======
>>>>>>> 45e69273
/**
 * Helper class allows to work with ObservePoint above elements with different dimensions
 *
 * Allows:
 *  - calculate projection of points by dimension
 *  - snap to subelement
 */
template<unsigned int dim>
class ProjectionHandler {
public:
	/// Constructor
	ProjectionHandler() {};

	ObservePointData projection(arma::vec3 input_point, unsigned int i_elm, Element &elm) {
		arma::mat::fixed<3, dim+1> elm_map = mapping_.element_map(elm);
		arma::vec::fixed<dim+1> projection = mapping_.project_real_to_unit(input_point, elm_map);
		projection = mapping_.clip_to_element(projection);

		ObservePointData data;
		data.element_idx_ = i_elm;
		data.local_coords_ = projection.rows(1, elm.dim());
		data.global_coords_ = elm_map*projection;
		data.distance_ = arma::norm(data.global_coords_ - input_point, 2);

		return data;
	}

    /**
     * Snap local coords to the subelement. Called by the ObservePoint::snap method.
     */
	void snap_to_subelement(ObservePointData & observe_data, Element & elm, unsigned int snap_dim)
	{
		if (snap_dim <= dim) {
			double min_dist = 2.0; // on the ref element the max distance should be about 1.0, smaler then 2.0
			arma::vec min_center;
			for(auto &center : RefElement<dim>::centers_of_subelements(snap_dim))
			{
				double dist = arma::norm(center - observe_data.local_coords_, 2);
				if ( dist < min_dist) {
					min_dist = dist;
					min_center = center;
				}
			}
			observe_data.local_coords_ = min_center;
		}

		arma::mat::fixed<3, dim+1> elm_map = mapping_.element_map(elm);
        observe_data.global_coords_ =  elm_map * RefElement<dim>::local_to_bary(observe_data.local_coords_);
	}

private:
    /// Mapping object.
    MappingP1<dim,3> mapping_;
};

template class ProjectionHandler<1>;
template class ProjectionHandler<2>;
template class ProjectionHandler<3>;


/**
 * Helper struct, used as comparator of priority queue in ObservePoint::find_observe_point.
 */
struct CompareByDist
{
  bool operator()(const ObservePointData& lhs, const ObservePointData& rhs) const
  {
    return lhs.distance_ > rhs.distance_;
  }
};


/*******************************************************************
 * implementation of ObservePoint
 */

const Input::Type::Record & ObservePoint::get_input_type() {
    return IT::Record("ObservePoint", "Specification of the observation point. The actual observe element and the observe point on it is determined as follows:\n\n"
            "1. Find an initial element containing the initial point. If no such element exists we report the error.\n"
            "2. Use BFS starting from the inital element to find the 'observe element'. The observe element is the closest element "
            "3. Find the closest projection of the inital point on the observe element and snap this projection according to the 'snap_dim'.\n")
        .allow_auto_conversion("point")
        .declare_key("name", IT::String(),
                IT::Default::read_time(
                        "Default name have the form 'obs_<id>', where 'id' "
                        "is the rank of the point on the input."),
                "Optional point name. Has to be unique. Any string that is valid YAML key in record without any quoting can be used however"
                "using just alpha-numerical characters and underscore instead of the space is recommended. "
                )
        .declare_key("point", IT::Array( IT::Double(), 3, 3 ), IT::Default::obligatory(),
                "Initial point for the observe point search.")
        .declare_key("snap_dim", IT::Integer(0, 4), IT::Default("4"),
                "The dimension of the sub-element to which center we snap. For value 4 no snapping is done. "
                "For values 0 up to 3 the element containing the initial point is found and then the observe"
                "point is snapped to the nearest center of the sub-element of the given dimension. "
                "E.g. for dimension 2 we snap to the nearest center of the face of the initial element."
                )
        .declare_key("snap_region", IT::String(), IT::Default("\"ALL\""),
                "The region of the initial element for snapping. Without snapping we make a projection to the initial element.")
        .declare_key("search_radius", IT::Double(0.0),
        		IT::Default::read_time("Maximal distance of observe point from Mesh relative to its size (bounding box). "),
                "Global value is define in Mesh by the key global_observe_search_radius.")
        .close();
}

ObservePoint::ObservePoint()
{}


ObservePoint::ObservePoint(Input::Record in_rec, Mesh &mesh, unsigned int point_idx)
{
    in_rec_ = in_rec;

    string default_label = string("obs_") + std::to_string(point_idx);
    name_ = in_rec.val<string>("name", default_label );

    vector<double> tmp_coords;
    in_rec.val<Input::Array>("point").copy_to(tmp_coords);
    input_point_= arma::vec(tmp_coords);

    snap_dim_ = in_rec.val<unsigned int>("snap_dim");

    snap_region_name_ = in_rec.val<string>("snap_region");

    const BoundingBox &main_box = mesh.get_bih_tree().tree_box();
    double max_mesh_size = arma::max(main_box.max() - main_box.min());
    max_search_radius_ = in_rec_.val<double>("search_radius", mesh.global_observe_radius()) * max_mesh_size;
}



bool ObservePoint::have_observe_element() {
    return observe_data_.distance_ < numeric_limits<double>::infinity();
}



void ObservePoint::snap(Mesh &mesh)
{
    Element & elm = mesh.element[observe_data_.element_idx_];
    switch (elm.dim()) {
        case 1:
        {
        	ProjectionHandler<1> ph;
        	ph.snap_to_subelement(observe_data_, elm, snap_dim_);
            break;
        }
        case 2:
        {
        	ProjectionHandler<2> ph;
        	ph.snap_to_subelement(observe_data_, elm, snap_dim_);
            break;
        }
        case 3:
        {
        	ProjectionHandler<3> ph;
        	ph.snap_to_subelement(observe_data_, elm, snap_dim_);
            break;
        }
        default: ASSERT(false).error("Clipping supported only for dim=1,2,3.");
    }
}



void ObservePoint::find_observe_point(Mesh &mesh) {
    RegionSet region_set = mesh.region_db().get_region_set(snap_region_name_);
    if (region_set.size() == 0)
        THROW( RegionDB::ExcUnknownSet() << RegionDB::EI_Label(snap_region_name_) << in_rec_.ei_address() );


    const BIHTree &bih_tree=mesh.get_bih_tree();
    vector<unsigned int> candidate_list;
    std::unordered_set<unsigned int> closed_elements(1023);
    std::priority_queue< ObservePointData, std::vector<ObservePointData>, CompareByDist > candidate_queue;

    // search for the initial element
    bih_tree.find_point(input_point_, candidate_list, true);

    for (unsigned int i_candidate=0; i_candidate<candidate_list.size(); ++i_candidate) {
        unsigned int i_elm=candidate_list[i_candidate];
        Element & elm = mesh.element[i_elm];

        // project point, add candidate to queue
        auto observe_data = point_projection(i_elm, elm);
        if (observe_data.distance_ <= max_search_radius_)
        	candidate_queue.push(observe_data);
        closed_elements.insert(i_elm);
    }

    while (!candidate_queue.empty())
    {
        auto candidate_data = candidate_queue.top();
        candidate_queue.pop();

        unsigned int i_elm=candidate_data.element_idx_;
        Element & elm = mesh.element[i_elm];

        // test if candidate is in region and update projection
        if (elm.region().is_in_region_set(region_set)) {
            ASSERT_LE(candidate_data.distance_, observe_data_.distance_).error();

			observe_data_.distance_ = candidate_data.distance_;
			observe_data_.element_idx_ = candidate_data.element_idx_;
			observe_data_.local_coords_ = candidate_data.local_coords_;
			observe_data_.global_coords_ = candidate_data.global_coords_;
            break;
        }

        // add candidates to queue
		for (unsigned int n=0; n < elm.n_nodes(); n++)
<<<<<<< HEAD
			for(unsigned int i_node_ele : mesh.node_elements()[mesh.node_vector.index(elm.node[n])]) {
=======
			for(unsigned int i_node_ele : mesh.node_elements[mesh.node_vector.index(elm.node[n])]) {
>>>>>>> 45e69273
				if (closed_elements.find(i_node_ele) == closed_elements.end()) {
					Element & neighbor_elm = mesh.element[i_node_ele];
					auto observe_data = point_projection(i_node_ele, neighbor_elm);
			        if (observe_data.distance_ <= max_search_radius_)
			        	candidate_queue.push(observe_data);
			        closed_elements.insert(i_node_ele);
				}
			}
    }

    if (! have_observe_element()) {
        THROW(ExcNoObserveElement() << EI_RegionName(snap_region_name_) );
    }
    snap( mesh );
}



void ObservePoint::output(ostream &out, unsigned int indent_spaces, unsigned int precision)
{
    out << setw(indent_spaces) << "" << "- name: " << name_ << endl;
    out << setw(indent_spaces) << "" << "  init_point: " << field_value_to_yaml(input_point_) << endl;
    out << setw(indent_spaces) << "" << "  snap_dim: " << snap_dim_ << endl;
    out << setw(indent_spaces) << "" << "  snap_region: " << snap_region_name_ << endl;
    out << setw(indent_spaces) << "" << "  observe_point: " << field_value_to_yaml(observe_data_.global_coords_, precision) << endl;
}



ObservePointData ObservePoint::point_projection(unsigned int i_elm, Element &elm) {
	switch (elm.dim()) {
	case 1:
	{
		ProjectionHandler<1> ph;
		return ph.projection(input_point_, i_elm, elm);
		break;
	}
	case 2:
	{
		ProjectionHandler<2> ph;
		return ph.projection(input_point_, i_elm, elm);
		break;
	}
	case 3:
	{
		ProjectionHandler<3> ph;
		return ph.projection(input_point_, i_elm, elm);
		break;
	}
	default:
		ASSERT(false).error("Invalid element dimension!");
	}

	return ObservePointData(); // Should not happen.
}




/*******************************************************************
 * implementation of Observe
 */

Observe::Observe(string observe_name, Mesh &mesh, Input::Array in_array, unsigned int precision)
: observe_values_time_(numeric_limits<double>::signaling_NaN()),
  observe_name_(observe_name),
  precision_(precision)
{
    // in_rec is Output input record.

    for(auto it = in_array.begin<Input::Record>(); it != in_array.end(); ++it) {
<<<<<<< HEAD
        ObservePoint point(*it, mesh, points_.size());
        point.find_observe_point(mesh);
=======
        ObservePoint point(*it, *mesh_, points_.size());
        point.find_observe_point(*mesh_);
>>>>>>> 45e69273
        points_.push_back( point );
        observed_element_indices_.push_back(point.observe_data_.element_idx_);
    }
    // make indices unique
    std::sort(observed_element_indices_.begin(), observed_element_indices_.end());
    auto last = std::unique(observed_element_indices_.begin(), observed_element_indices_.end());
    observed_element_indices_.erase(last, observed_element_indices_.end());

    time_unit_str_ = "s";
    time_unit_seconds_ = 1.0;

    if (points_.size() == 0) return;
    MPI_Comm_rank(MPI_COMM_WORLD, &rank_);
    if (rank_==0) {
        FilePath observe_file_path(observe_name_ + "_observe.yaml", FilePath::output_file);
        try {
            observe_file_path.open_stream(observe_file_);
        } INPUT_CATCH(FilePath::ExcFileOpen, FilePath::EI_Address_String, in_array)
        output_header();
    }
}

Observe::~Observe() {
    observe_file_.close();
}


template <typename T>
ElementDataCache<T> & Observe::prepare_compute_data(std::string field_name, double field_time, unsigned int n_rows,
		unsigned int n_cols)
{
    if ( std::isnan(observe_values_time_) )
        observe_values_time_ = field_time;
    else
        ASSERT(fabs(field_time - observe_values_time_) < 2*numeric_limits<double>::epsilon())
              (field_time)(observe_values_time_);

    OutputDataFieldMap::iterator it=observe_field_values_.find(field_name);
    if (it == observe_field_values_.end()) {
<<<<<<< HEAD
        observe_field_values_[field_name]
					= std::make_shared< ElementDataCache<T> >(field_name, n_rows, n_cols, points_.size());
        it=observe_field_values_.find(field_name);
=======
        observe_field_values_[field.name()] = std::make_shared< OutputData<Value> >(field, points_.size());
        it=observe_field_values_.find(field.name());
    }
    OutputData<Value> &output_data = dynamic_cast<OutputData<Value> &>(*(it->second));

    unsigned int i_data=0;
    for(ObservePoint &o_point : points_) {
        unsigned int ele_index = o_point.observe_data_.element_idx_;
        const Value &obs_value =
                Value( const_cast<typename Value::return_type &>(
                        field.value(o_point.observe_data_.global_coords_,
                                ElementAccessor<spacedim>(this->mesh_, ele_index,false)) ));
        output_data.store_value(i_data,  obs_value);
        i_data++;
>>>>>>> 45e69273
    }
    return dynamic_cast<ElementDataCache<T> &>(*(it->second));
}

// explicit instantiation of template method
#define OBSERVE_PREPARE_COMPUTE_DATA(TYPE) \
template ElementDataCache<TYPE> & Observe::prepare_compute_data<TYPE>(std::string field_name, double field_time, \
		unsigned int n_rows, unsigned int n_cols)

OBSERVE_PREPARE_COMPUTE_DATA(int);
OBSERVE_PREPARE_COMPUTE_DATA(unsigned int);
OBSERVE_PREPARE_COMPUTE_DATA(double);


void Observe::output_header() {
    unsigned int indent = 2;
    observe_file_ << "# Observation file: " << observe_name_ << endl;
    observe_file_ << "time_unit: " << time_unit_str_ << endl;
    observe_file_ << "time_unit_in_secodns: " << time_unit_seconds_ << endl;
    observe_file_ << "points:" << endl;
    for(auto &point : points_)
        point.output(observe_file_, indent, precision_);
    observe_file_ << "data:" << endl;   

}

void Observe::output_time_frame(double time) {
    if (points_.size() == 0) return;
    
    if ( ! no_fields_warning ) {
        no_fields_warning=true;
        // check that observe fields are set
        if (std::isnan(observe_values_time_)) {
            // first call and no fields
            ASSERT(observe_field_values_.size() == 0);
            WarningOut() << "No observe fields for the observation stream: " << observe_name_ << endl;
        }
    }
    
    if (std::isnan(observe_values_time_)) {
        ASSERT(observe_field_values_.size() == 0);
        return;        
    }    
    
    if (rank_ == 0) {
        unsigned int indent = 2;
        observe_file_ << setw(indent) << "" << "- time: " << observe_values_time_ << endl;
        for(auto &field_data : observe_field_values_) {
            observe_file_ << setw(indent) << "" << "  " << field_data.second->field_input_name() << ": ";
            field_data.second->print_all_yaml(observe_file_, precision_);
            observe_file_ << endl;
        }
    }

    observe_values_time_ = numeric_limits<double>::signaling_NaN();

}<|MERGE_RESOLUTION|>--- conflicted
+++ resolved
@@ -21,21 +21,13 @@
 #include "mesh/bih_tree.hh"
 #include "mesh/region.hh"
 #include "io/observe.hh"
-<<<<<<< HEAD
 #include "io/element_data_cache.hh"
-=======
-#include "io/output_data.hh"
->>>>>>> 45e69273
 #include "fem/mapping_p1.hh"
 
 
 namespace IT = Input::Type;
 
 
-<<<<<<< HEAD
-
-=======
->>>>>>> 45e69273
 /**
  * Helper class allows to work with ObservePoint above elements with different dimensions
  *
@@ -247,11 +239,7 @@
 
         // add candidates to queue
 		for (unsigned int n=0; n < elm.n_nodes(); n++)
-<<<<<<< HEAD
 			for(unsigned int i_node_ele : mesh.node_elements()[mesh.node_vector.index(elm.node[n])]) {
-=======
-			for(unsigned int i_node_ele : mesh.node_elements[mesh.node_vector.index(elm.node[n])]) {
->>>>>>> 45e69273
 				if (closed_elements.find(i_node_ele) == closed_elements.end()) {
 					Element & neighbor_elm = mesh.element[i_node_ele];
 					auto observe_data = point_projection(i_node_ele, neighbor_elm);
@@ -323,13 +311,8 @@
     // in_rec is Output input record.
 
     for(auto it = in_array.begin<Input::Record>(); it != in_array.end(); ++it) {
-<<<<<<< HEAD
         ObservePoint point(*it, mesh, points_.size());
         point.find_observe_point(mesh);
-=======
-        ObservePoint point(*it, *mesh_, points_.size());
-        point.find_observe_point(*mesh_);
->>>>>>> 45e69273
         points_.push_back( point );
         observed_element_indices_.push_back(point.observe_data_.element_idx_);
     }
@@ -369,26 +352,9 @@
 
     OutputDataFieldMap::iterator it=observe_field_values_.find(field_name);
     if (it == observe_field_values_.end()) {
-<<<<<<< HEAD
         observe_field_values_[field_name]
 					= std::make_shared< ElementDataCache<T> >(field_name, n_rows, n_cols, points_.size());
         it=observe_field_values_.find(field_name);
-=======
-        observe_field_values_[field.name()] = std::make_shared< OutputData<Value> >(field, points_.size());
-        it=observe_field_values_.find(field.name());
-    }
-    OutputData<Value> &output_data = dynamic_cast<OutputData<Value> &>(*(it->second));
-
-    unsigned int i_data=0;
-    for(ObservePoint &o_point : points_) {
-        unsigned int ele_index = o_point.observe_data_.element_idx_;
-        const Value &obs_value =
-                Value( const_cast<typename Value::return_type &>(
-                        field.value(o_point.observe_data_.global_coords_,
-                                ElementAccessor<spacedim>(this->mesh_, ele_index,false)) ));
-        output_data.store_value(i_data,  obs_value);
-        i_data++;
->>>>>>> 45e69273
     }
     return dynamic_cast<ElementDataCache<T> &>(*(it->second));
 }

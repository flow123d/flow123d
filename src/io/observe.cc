/*
 * observe.cc
 *
 *  Created on: Jun 28, 2016
 *      Author: jb
 */

#include <string>
#include <numeric>
#include <cmath>
#include <algorithm>
#include <unordered_set>
#include <queue>

#include "system/global_defs.h"
#include "input/accessors.hh"
#include "input/input_type.hh"
#include "system/armadillo_tools.hh"

#include "mesh/mesh.h"
#include "mesh/bih_tree.hh"
#include "mesh/region.hh"
#include "io/observe.hh"
<<<<<<< HEAD
#include "io/output_data.hh"
#include "fem/mapping_p1.hh"
=======
#include "io/element_data_cache.hh"
>>>>>>> 5d92b45d


namespace IT = Input::Type;


/**
 * Helper class allows to work with ObservePoint above elements with different dimensions
 *
 * Allows:
 *  - calculate projection of points by dimension
 *  - snap to subelement
 */
template<unsigned int dim>
class ProjectionHandler {
public:
	/// Constructor
	ProjectionHandler() {};

	ObservePointData projection(arma::vec3 input_point, unsigned int i_elm, Element &elm) {
		arma::mat::fixed<3, dim+1> elm_map = mapping_.element_map(elm);
		arma::vec::fixed<dim+1> projection = mapping_.project_real_to_unit(input_point, elm_map);
		projection = mapping_.clip_to_element(projection);

		ObservePointData data;
		data.element_idx_ = i_elm;
		data.local_coords_ = projection.rows(1, elm.dim());
		data.global_coords_ = elm_map*projection;
		data.distance_ = arma::norm(data.global_coords_ - input_point, 2);

		return data;
	}

    /**
     * Snap local coords to the subelement. Called by the ObservePoint::snap method.
     */
	void snap_to_subelement(ObservePointData & observe_data, Element & elm, unsigned int snap_dim)
	{
		if (snap_dim <= dim) {
			double min_dist = 2.0; // on the ref element the max distance should be about 1.0, smaler then 2.0
			arma::vec min_center;
			for(auto &center : RefElement<dim>::centers_of_subelements(snap_dim))
			{
				double dist = arma::norm(center - observe_data.local_coords_, 2);
				if ( dist < min_dist) {
					min_dist = dist;
					min_center = center;
				}
			}
			observe_data.local_coords_ = min_center;
		}

		arma::mat::fixed<3, dim+1> elm_map = mapping_.element_map(elm);
        observe_data.global_coords_ =  elm_map * RefElement<dim>::local_to_bary(observe_data.local_coords_);
	}

private:
    /// Mapping object.
    MappingP1<dim,3> mapping_;
};

template class ProjectionHandler<1>;
template class ProjectionHandler<2>;
template class ProjectionHandler<3>;


/**
 * Helper struct, used as comparator of priority queue in ObservePoint::find_observe_point.
 */
struct CompareByDist
{
  bool operator()(const ObservePointData& lhs, const ObservePointData& rhs) const
  {
    return lhs.distance_ > rhs.distance_;
  }
};


/*******************************************************************
 * implementation of ObservePoint
 */

const Input::Type::Record & ObservePoint::get_input_type() {
    return IT::Record("ObservePoint", "Specification of the observation point. The actual observe element and the observe point on it is determined as follows:\n\n"
            "1. Find an initial element containing the initial point. If no such element exists we report the error.\n"
            "2. Use BFS starting from the inital element to find the 'observe element'. The observe element is the closest element "
            "3. Find the closest projection of the inital point on the observe element and snap this projection according to the 'snap_dim'.\n")
        .allow_auto_conversion("point")
        .declare_key("name", IT::String(),
                IT::Default::read_time(
                        "Default name have the form 'obs_<id>', where 'id' "
                        "is the rank of the point on the input."),
                "Optional point name. Has to be unique. Any string that is valid YAML key in record without any quoting can be used however"
                "using just alpha-numerical characters and underscore instead of the space is recommended. "
                )
        .declare_key("point", IT::Array( IT::Double(), 3, 3 ), IT::Default::obligatory(),
                "Initial point for the observe point search.")
        .declare_key("snap_dim", IT::Integer(0, 4), IT::Default("4"),
                "The dimension of the sub-element to which center we snap. For value 4 no snapping is done. "
                "For values 0 up to 3 the element containing the initial point is found and then the observe"
                "point is snapped to the nearest center of the sub-element of the given dimension. "
                "E.g. for dimension 2 we snap to the nearest center of the face of the initial element."
                )
        .declare_key("snap_region", IT::String(), IT::Default("\"ALL\""),
                "The region of the initial element for snapping. Without snapping we make a projection to the initial element.")
        .declare_key("search_radius", IT::Double(0.0),
        		IT::Default::read_time("Maximal distance of observe point from Mesh relative to its size (bounding box). "),
                "Global value is define in Mesh by the key global_observe_search_radius.")
        .close();
}

ObservePoint::ObservePoint()
{}


ObservePoint::ObservePoint(Input::Record in_rec, Mesh &mesh, unsigned int point_idx)
{
    in_rec_ = in_rec;

    string default_label = string("obs_") + std::to_string(point_idx);
    name_ = in_rec.val<string>("name", default_label );

    vector<double> tmp_coords;
    in_rec.val<Input::Array>("point").copy_to(tmp_coords);
    input_point_= arma::vec(tmp_coords);

    snap_dim_ = in_rec.val<unsigned int>("snap_dim");

    snap_region_name_ = in_rec.val<string>("snap_region");

    const BoundingBox &main_box = mesh.get_bih_tree().tree_box();
    double max_mesh_size = arma::max(main_box.max() - main_box.min());
    max_search_radius_ = in_rec_.val<double>("search_radius", mesh.global_observe_radius()) * max_mesh_size;
}



bool ObservePoint::have_observe_element() {
    return observe_data_.distance_ < numeric_limits<double>::infinity();
}



void ObservePoint::snap(Mesh &mesh)
{
    Element & elm = mesh.element[observe_data_.element_idx_];
    switch (elm.dim()) {
        case 1:
        {
        	ProjectionHandler<1> ph;
        	ph.snap_to_subelement(observe_data_, elm, snap_dim_);
            break;
        }
        case 2:
        {
        	ProjectionHandler<2> ph;
        	ph.snap_to_subelement(observe_data_, elm, snap_dim_);
            break;
        }
        case 3:
        {
        	ProjectionHandler<3> ph;
        	ph.snap_to_subelement(observe_data_, elm, snap_dim_);
            break;
        }
        default: ASSERT(false).error("Clipping supported only for dim=1,2,3.");
    }
}



void ObservePoint::find_observe_point(Mesh &mesh) {
    RegionSet region_set = mesh.region_db().get_region_set(snap_region_name_);
    if (region_set.size() == 0)
        THROW( RegionDB::ExcUnknownSet() << RegionDB::EI_Label(snap_region_name_) << in_rec_.ei_address() );


    const BIHTree &bih_tree=mesh.get_bih_tree();
    vector<unsigned int> candidate_list;
    std::unordered_set<unsigned int> closed_elements(1023);
    std::priority_queue< ObservePointData, std::vector<ObservePointData>, CompareByDist > candidate_queue;

    // search for the initial element
    bih_tree.find_point(input_point_, candidate_list, true);

    for (unsigned int i_candidate=0; i_candidate<candidate_list.size(); ++i_candidate) {
        unsigned int i_elm=candidate_list[i_candidate];
        Element & elm = mesh.element[i_elm];
<<<<<<< HEAD

        // project point, add candidate to queue
        auto observe_data = point_projection(i_elm, elm);
        if (observe_data.distance_ <= max_search_radius_)
        	candidate_queue.push(observe_data);
        closed_elements.insert(i_elm);
=======
        arma::mat map = elm.element_map();

        // get barycentric coordinates (1,2,0)
        arma::vec projection = elm.project_point(input_point_, map);

        // check that point is on the element
        if (projection.min() >= -BoundingBox::epsilon) {
            // This is initial element.
            //input_point_.print(cout, "input_point");
            //cout << "i_el: " << i_elm << endl;
            //projection.print(cout, "projection");


            // if element match region filter store it as observe element to the obs. point
            if (elm.region().is_in_region_set(region_set)) {
                projection[elm.dim()] = 1.0; // use last coordinates for translation
                arma::vec global_coord = map*projection;
                update_projection(i_elm, projection.rows(0, elm.dim()-1), global_coord);
            }

            closed_elements.insert(i_elm);
            // add all node neighbours to the next level list
            for (unsigned int n=0; n < elm.n_nodes(); n++) {
                for(unsigned int i_node_ele : mesh.node_elements()[mesh.node_vector.index(elm.node[n])])
                    candidate_list.push_back(i_node_ele);
            }
        } else {
            // Point out of the element. Keep the closest element.
            double distance = fabs(projection.min());
            if (distance < min_dist) {
                min_dist=distance;
                min_dist_idx = i_candidate;
            }
            //DebugOut() << print_var(i_candidate);
            //DebugOut() << print_var(projection);
        }
>>>>>>> 5d92b45d
    }

    while (!candidate_queue.empty())
    {
        auto candidate_data = candidate_queue.top();
        candidate_queue.pop();

        unsigned int i_elm=candidate_data.element_idx_;
        Element & elm = mesh.element[i_elm];

        // test if candidate is in region and update projection
        if (elm.region().is_in_region_set(region_set)) {
            ASSERT_LE(candidate_data.distance_, observe_data_.distance_).error();

<<<<<<< HEAD
			observe_data_.distance_ = candidate_data.distance_;
			observe_data_.element_idx_ = candidate_data.element_idx_;
			observe_data_.local_coords_ = candidate_data.local_coords_;
			observe_data_.global_coords_ = candidate_data.global_coords_;
            break;
=======
        closed_elements.insert(i_elm);
        // add all node neighbours to the next level list
        for (unsigned int n=0; n < elm.n_nodes(); n++) {
            for(unsigned int i_node_ele : mesh.node_elements()[mesh.node_vector.index(elm.node[n])])
                candidate_list.push_back(i_node_ele);
>>>>>>> 5d92b45d
        }

        // add candidates to queue
		for (unsigned int n=0; n < elm.n_nodes(); n++)
			for(unsigned int i_node_ele : mesh.node_elements[mesh.node_vector.index(elm.node[n])]) {
				if (closed_elements.find(i_node_ele) == closed_elements.end()) {
					Element & neighbor_elm = mesh.element[i_node_ele];
					auto observe_data = point_projection(i_node_ele, neighbor_elm);
			        if (observe_data.distance_ <= max_search_radius_)
			        	candidate_queue.push(observe_data);
			        closed_elements.insert(i_node_ele);
				}
			}
    }

<<<<<<< HEAD
=======
    // Try to snap to the observe element with required snap_region
    for(unsigned int i_level=0; i_level < max_levels_; i_level++) {
        if (have_observe_element()) break;
        process_list.swap(candidate_list);
        candidate_list.clear();
        for(unsigned int i_elm : process_list) {
            if (closed_elements.find(i_elm) != closed_elements.end()) continue;
            Element & elm = mesh.element[i_elm];

            // if element match region filter, update the obs. point
            if (elm.region().is_in_region_set(region_set)) {
                arma::mat map = elm.element_map();
                arma::vec projection = elm.project_point(input_point_, map);
                arma::vec point_on_element = elm.clip_to_element(projection);

                point_on_element[elm.dim()] = 1.0; // use last coordinates for translation
                arma::vec global_coord = map*point_on_element;
                update_projection(i_elm, point_on_element.rows(0, elm.dim()-1), global_coord);
             }
            // add all node neighbours to the next level list
            for (unsigned int n=0; n < elm.n_nodes(); n++) {
                for(unsigned int i_node_ele : mesh.node_elements()[mesh.node_vector.index(elm.node[n])])
                    candidate_list.push_back(i_node_ele);
            }
        }
    }
>>>>>>> 5d92b45d
    if (! have_observe_element()) {
        THROW(ExcNoObserveElement() << EI_RegionName(snap_region_name_) );
    }
    snap( mesh );
}



void ObservePoint::output(ostream &out, unsigned int indent_spaces, unsigned int precision)
{
    out << setw(indent_spaces) << "" << "- name: " << name_ << endl;
    out << setw(indent_spaces) << "" << "  init_point: " << field_value_to_yaml(input_point_) << endl;
    out << setw(indent_spaces) << "" << "  snap_dim: " << snap_dim_ << endl;
    out << setw(indent_spaces) << "" << "  snap_region: " << snap_region_name_ << endl;
    out << setw(indent_spaces) << "" << "  observe_point: " << field_value_to_yaml(observe_data_.global_coords_, precision) << endl;
}



ObservePointData ObservePoint::point_projection(unsigned int i_elm, Element &elm) {
	switch (elm.dim()) {
	case 1:
	{
		ProjectionHandler<1> ph;
		return ph.projection(input_point_, i_elm, elm);
		break;
	}
	case 2:
	{
		ProjectionHandler<2> ph;
		return ph.projection(input_point_, i_elm, elm);
		break;
	}
	case 3:
	{
		ProjectionHandler<3> ph;
		return ph.projection(input_point_, i_elm, elm);
		break;
	}
	default:
		ASSERT(false).error("Invalid element dimension!");
	}

	return ObservePointData(); // Should not happen.
}




/*******************************************************************
 * implementation of Observe
 */

Observe::Observe(string observe_name, Mesh &mesh, Input::Array in_array, unsigned int precision)
: observe_values_time_(numeric_limits<double>::signaling_NaN()),
  observe_name_(observe_name),
  precision_(precision)
{
    // in_rec is Output input record.

    for(auto it = in_array.begin<Input::Record>(); it != in_array.end(); ++it) {
<<<<<<< HEAD
        ObservePoint point(*it, *mesh_, points_.size());
        point.find_observe_point(*mesh_);
=======
        ObservePoint point(*it, points_.size());
        point.find_observe_point(mesh);
>>>>>>> 5d92b45d
        points_.push_back( point );
        observed_element_indices_.push_back(point.observe_data_.element_idx_);
    }
    // make indices unique
    std::sort(observed_element_indices_.begin(), observed_element_indices_.end());
    auto last = std::unique(observed_element_indices_.begin(), observed_element_indices_.end());
    observed_element_indices_.erase(last, observed_element_indices_.end());

    time_unit_str_ = "s";
    time_unit_seconds_ = 1.0;

    if (points_.size() == 0) return;
    MPI_Comm_rank(MPI_COMM_WORLD, &rank_);
    if (rank_==0) {
        FilePath observe_file_path(observe_name_ + "_observe.yaml", FilePath::output_file);
        try {
            observe_file_path.open_stream(observe_file_);
        } INPUT_CATCH(FilePath::ExcFileOpen, FilePath::EI_Address_String, in_array)
        output_header();
    }
}

Observe::~Observe() {
    observe_file_.close();
}


template <typename T>
ElementDataCache<T> & Observe::prepare_compute_data(std::string field_name, double field_time, unsigned int n_rows,
		unsigned int n_cols)
{
    if ( std::isnan(observe_values_time_) )
        observe_values_time_ = field_time;
    else
        ASSERT(fabs(field_time - observe_values_time_) < 2*numeric_limits<double>::epsilon())
              (field_time)(observe_values_time_);

    OutputDataFieldMap::iterator it=observe_field_values_.find(field_name);
    if (it == observe_field_values_.end()) {
        observe_field_values_[field_name]
					= std::make_shared< ElementDataCache<T> >(field_name, n_rows, n_cols, points_.size());
        it=observe_field_values_.find(field_name);
    }
<<<<<<< HEAD
    OutputData<Value> &output_data = dynamic_cast<OutputData<Value> &>(*(it->second));

    unsigned int i_data=0;
    for(ObservePoint &o_point : points_) {
        unsigned int ele_index = o_point.observe_data_.element_idx_;
        const Value &obs_value =
                Value( const_cast<typename Value::return_type &>(
                        field.value(o_point.observe_data_.global_coords_,
                                ElementAccessor<spacedim>(this->mesh_, ele_index,false)) ));
        output_data.store_value(i_data,  obs_value);
        i_data++;
    }

=======
    return dynamic_cast<ElementDataCache<T> &>(*(it->second));
>>>>>>> 5d92b45d
}

// explicit instantiation of template method
#define OBSERVE_PREPARE_COMPUTE_DATA(TYPE) \
template ElementDataCache<TYPE> & Observe::prepare_compute_data<TYPE>(std::string field_name, double field_time, \
		unsigned int n_rows, unsigned int n_cols)

OBSERVE_PREPARE_COMPUTE_DATA(int);
OBSERVE_PREPARE_COMPUTE_DATA(unsigned int);
OBSERVE_PREPARE_COMPUTE_DATA(double);


void Observe::output_header() {
    unsigned int indent = 2;
    observe_file_ << "# Observation file: " << observe_name_ << endl;
    observe_file_ << "time_unit: " << time_unit_str_ << endl;
    observe_file_ << "time_unit_in_secodns: " << time_unit_seconds_ << endl;
    observe_file_ << "points:" << endl;
    for(auto &point : points_)
        point.output(observe_file_, indent, precision_);
    observe_file_ << "data:" << endl;   

}

void Observe::output_time_frame(double time) {
    if (points_.size() == 0) return;
    
    if ( ! no_fields_warning ) {
        no_fields_warning=true;
        // check that observe fields are set
        if (std::isnan(observe_values_time_)) {
            // first call and no fields
            ASSERT(observe_field_values_.size() == 0);
            WarningOut() << "No observe fields for the observation stream: " << observe_name_ << endl;
        }
    }
    
    if (std::isnan(observe_values_time_)) {
        ASSERT(observe_field_values_.size() == 0);
        return;        
    }    
    
    if (rank_ == 0) {
        unsigned int indent = 2;
        observe_file_ << setw(indent) << "" << "- time: " << observe_values_time_ << endl;
        for(auto &field_data : observe_field_values_) {
            observe_file_ << setw(indent) << "" << "  " << field_data.second->field_input_name() << ": ";
            field_data.second->print_all_yaml(observe_file_, precision_);
            observe_file_ << endl;
        }
    }

    observe_values_time_ = numeric_limits<double>::signaling_NaN();

}<|MERGE_RESOLUTION|>--- conflicted
+++ resolved
@@ -21,12 +21,8 @@
 #include "mesh/bih_tree.hh"
 #include "mesh/region.hh"
 #include "io/observe.hh"
-<<<<<<< HEAD
-#include "io/output_data.hh"
+#include "io/element_data_cache.hh"
 #include "fem/mapping_p1.hh"
-=======
-#include "io/element_data_cache.hh"
->>>>>>> 5d92b45d
 
 
 namespace IT = Input::Type;
@@ -214,51 +210,12 @@
     for (unsigned int i_candidate=0; i_candidate<candidate_list.size(); ++i_candidate) {
         unsigned int i_elm=candidate_list[i_candidate];
         Element & elm = mesh.element[i_elm];
-<<<<<<< HEAD
 
         // project point, add candidate to queue
         auto observe_data = point_projection(i_elm, elm);
         if (observe_data.distance_ <= max_search_radius_)
         	candidate_queue.push(observe_data);
         closed_elements.insert(i_elm);
-=======
-        arma::mat map = elm.element_map();
-
-        // get barycentric coordinates (1,2,0)
-        arma::vec projection = elm.project_point(input_point_, map);
-
-        // check that point is on the element
-        if (projection.min() >= -BoundingBox::epsilon) {
-            // This is initial element.
-            //input_point_.print(cout, "input_point");
-            //cout << "i_el: " << i_elm << endl;
-            //projection.print(cout, "projection");
-
-
-            // if element match region filter store it as observe element to the obs. point
-            if (elm.region().is_in_region_set(region_set)) {
-                projection[elm.dim()] = 1.0; // use last coordinates for translation
-                arma::vec global_coord = map*projection;
-                update_projection(i_elm, projection.rows(0, elm.dim()-1), global_coord);
-            }
-
-            closed_elements.insert(i_elm);
-            // add all node neighbours to the next level list
-            for (unsigned int n=0; n < elm.n_nodes(); n++) {
-                for(unsigned int i_node_ele : mesh.node_elements()[mesh.node_vector.index(elm.node[n])])
-                    candidate_list.push_back(i_node_ele);
-            }
-        } else {
-            // Point out of the element. Keep the closest element.
-            double distance = fabs(projection.min());
-            if (distance < min_dist) {
-                min_dist=distance;
-                min_dist_idx = i_candidate;
-            }
-            //DebugOut() << print_var(i_candidate);
-            //DebugOut() << print_var(projection);
-        }
->>>>>>> 5d92b45d
     }
 
     while (!candidate_queue.empty())
@@ -273,24 +230,16 @@
         if (elm.region().is_in_region_set(region_set)) {
             ASSERT_LE(candidate_data.distance_, observe_data_.distance_).error();
 
-<<<<<<< HEAD
 			observe_data_.distance_ = candidate_data.distance_;
 			observe_data_.element_idx_ = candidate_data.element_idx_;
 			observe_data_.local_coords_ = candidate_data.local_coords_;
 			observe_data_.global_coords_ = candidate_data.global_coords_;
             break;
-=======
-        closed_elements.insert(i_elm);
-        // add all node neighbours to the next level list
-        for (unsigned int n=0; n < elm.n_nodes(); n++) {
-            for(unsigned int i_node_ele : mesh.node_elements()[mesh.node_vector.index(elm.node[n])])
-                candidate_list.push_back(i_node_ele);
->>>>>>> 5d92b45d
         }
 
         // add candidates to queue
 		for (unsigned int n=0; n < elm.n_nodes(); n++)
-			for(unsigned int i_node_ele : mesh.node_elements[mesh.node_vector.index(elm.node[n])]) {
+			for(unsigned int i_node_ele : mesh.node_elements()[mesh.node_vector.index(elm.node[n])]) {
 				if (closed_elements.find(i_node_ele) == closed_elements.end()) {
 					Element & neighbor_elm = mesh.element[i_node_ele];
 					auto observe_data = point_projection(i_node_ele, neighbor_elm);
@@ -301,40 +250,12 @@
 			}
     }
 
-<<<<<<< HEAD
-=======
-    // Try to snap to the observe element with required snap_region
-    for(unsigned int i_level=0; i_level < max_levels_; i_level++) {
-        if (have_observe_element()) break;
-        process_list.swap(candidate_list);
-        candidate_list.clear();
-        for(unsigned int i_elm : process_list) {
-            if (closed_elements.find(i_elm) != closed_elements.end()) continue;
-            Element & elm = mesh.element[i_elm];
-
-            // if element match region filter, update the obs. point
-            if (elm.region().is_in_region_set(region_set)) {
-                arma::mat map = elm.element_map();
-                arma::vec projection = elm.project_point(input_point_, map);
-                arma::vec point_on_element = elm.clip_to_element(projection);
-
-                point_on_element[elm.dim()] = 1.0; // use last coordinates for translation
-                arma::vec global_coord = map*point_on_element;
-                update_projection(i_elm, point_on_element.rows(0, elm.dim()-1), global_coord);
-             }
-            // add all node neighbours to the next level list
-            for (unsigned int n=0; n < elm.n_nodes(); n++) {
-                for(unsigned int i_node_ele : mesh.node_elements()[mesh.node_vector.index(elm.node[n])])
-                    candidate_list.push_back(i_node_ele);
-            }
-        }
-    }
->>>>>>> 5d92b45d
     if (! have_observe_element()) {
         THROW(ExcNoObserveElement() << EI_RegionName(snap_region_name_) );
     }
     snap( mesh );
 }
+
 
 
 
@@ -391,13 +312,8 @@
     // in_rec is Output input record.
 
     for(auto it = in_array.begin<Input::Record>(); it != in_array.end(); ++it) {
-<<<<<<< HEAD
-        ObservePoint point(*it, *mesh_, points_.size());
-        point.find_observe_point(*mesh_);
-=======
-        ObservePoint point(*it, points_.size());
+        ObservePoint point(*it, mesh, points_.size());
         point.find_observe_point(mesh);
->>>>>>> 5d92b45d
         points_.push_back( point );
         observed_element_indices_.push_back(point.observe_data_.element_idx_);
     }
@@ -441,23 +357,7 @@
 					= std::make_shared< ElementDataCache<T> >(field_name, n_rows, n_cols, points_.size());
         it=observe_field_values_.find(field_name);
     }
-<<<<<<< HEAD
-    OutputData<Value> &output_data = dynamic_cast<OutputData<Value> &>(*(it->second));
-
-    unsigned int i_data=0;
-    for(ObservePoint &o_point : points_) {
-        unsigned int ele_index = o_point.observe_data_.element_idx_;
-        const Value &obs_value =
-                Value( const_cast<typename Value::return_type &>(
-                        field.value(o_point.observe_data_.global_coords_,
-                                ElementAccessor<spacedim>(this->mesh_, ele_index,false)) ));
-        output_data.store_value(i_data,  obs_value);
-        i_data++;
-    }
-
-=======
     return dynamic_cast<ElementDataCache<T> &>(*(it->second));
->>>>>>> 5d92b45d
 }
 
 // explicit instantiation of template method

/*
 * observe.cc
 *
 *  Created on: Jun 28, 2016
 *      Author: jb
 */

#include <string>
#include <numeric>
#include <cmath>
#include <algorithm>
#include <unordered_set>
<<<<<<< HEAD
#include "mesh/point.hh"
=======
#include <queue>
>>>>>>> d03bc975

#include "system/global_defs.h"
#include "input/accessors.hh"
#include "input/input_type.hh"
#include "system/armadillo_tools.hh"

#include "mesh/mesh.h"
#include "mesh/bih_tree.hh"
#include "mesh/region.hh"
#include "io/observe.hh"
#include "io/element_data_cache.hh"
#include "fem/mapping_p1.hh"
#include "tools/unit_si.hh"


namespace IT = Input::Type;


/**
 * Helper class allows to work with ObservePoint above elements with different dimensions
 *
 * Allows:
 *  - calculate projection of points by dimension
 *  - snap to subelement
 */
template<unsigned int dim>
class ProjectionHandler {
public:
	/// Constructor
	ProjectionHandler() {};

	ObservePointData projection(arma::vec3 input_point, unsigned int i_elm, Element &elm) {
		arma::mat::fixed<3, dim+1> elm_map = mapping_.element_map(elm);
		arma::vec::fixed<dim+1> projection = mapping_.project_real_to_unit(input_point, elm_map);
		projection = mapping_.clip_to_element(projection);

		ObservePointData data;
		data.element_idx_ = i_elm;
		data.local_coords_ = projection.rows(1, elm.dim());
		data.global_coords_ = elm_map*projection;
		data.distance_ = arma::norm(data.global_coords_ - input_point, 2);

		return data;
	}

    /**
     * Snap local coords to the subelement. Called by the ObservePoint::snap method.
     */
	void snap_to_subelement(ObservePointData & observe_data, Element & elm, unsigned int snap_dim)
	{
		if (snap_dim <= dim) {
			double min_dist = 2.0; // on the ref element the max distance should be about 1.0, smaler then 2.0
			arma::vec min_center;
			for(auto &center : RefElement<dim>::centers_of_subelements(snap_dim))
			{
				double dist = arma::norm(center - observe_data.local_coords_, 2);
				if ( dist < min_dist) {
					min_dist = dist;
					min_center = center;
				}
			}
			observe_data.local_coords_ = min_center;
		}

		arma::mat::fixed<3, dim+1> elm_map = mapping_.element_map(elm);
        observe_data.global_coords_ =  elm_map * RefElement<dim>::local_to_bary(observe_data.local_coords_);
	}

private:
    /// Mapping object.
    MappingP1<dim,3> mapping_;
};

template class ProjectionHandler<1>;
template class ProjectionHandler<2>;
template class ProjectionHandler<3>;


/**
 * Helper struct, used as comparator of priority queue in ObservePoint::find_observe_point.
 */
struct CompareByDist
{
  bool operator()(const ObservePointData& lhs, const ObservePointData& rhs) const
  {
    return lhs.distance_ > rhs.distance_;
  }
};


/*******************************************************************
 * implementation of ObservePoint
 */

const Input::Type::Record & ObservePoint::get_input_type() {
    return IT::Record("ObservePoint", "Specification of the observation point. The actual observe element and the observe point on it is determined as follows:\n\n"
            "1. Find an initial element containing the initial point. If no such element exists we report the error.\n"
            "2. Use BFS starting from the inital element to find the 'observe element'. The observe element is the closest element "
            "3. Find the closest projection of the inital point on the observe element and snap this projection according to the 'snap_dim'.\n")
        .allow_auto_conversion("point")
        .declare_key("name", IT::String(),
                IT::Default::read_time(
                        "Default name have the form 'obs_<id>', where 'id' "
                        "is the rank of the point on the input."),
                "Optional point name. Has to be unique. Any string that is valid YAML key in record without any quoting can be used however"
                "using just alpha-numerical characters and underscore instead of the space is recommended. "
                )
        .declare_key("point", IT::Array( IT::Double(), 3, 3 ), IT::Default::obligatory(),
                "Initial point for the observe point search.")
        .declare_key("snap_dim", IT::Integer(0, 4), IT::Default("4"),
                "The dimension of the sub-element to which center we snap. For value 4 no snapping is done. "
                "For values 0 up to 3 the element containing the initial point is found and then the observe"
                "point is snapped to the nearest center of the sub-element of the given dimension. "
                "E.g. for dimension 2 we snap to the nearest center of the face of the initial element."
                )
        .declare_key("snap_region", IT::String(), IT::Default("\"ALL\""),
                "The region of the initial element for snapping. Without snapping we make a projection to the initial element.")
        .declare_key("search_radius", IT::Double(0.0),
        		IT::Default::read_time("Maximal distance of observe point from Mesh relative to its size (bounding box). "),
                "Global value is define in Mesh by the key global_observe_search_radius.")
        .close();
}

ObservePoint::ObservePoint()
{}


ObservePoint::ObservePoint(Input::Record in_rec, Mesh &mesh, unsigned int point_idx)
{
    in_rec_ = in_rec;

    string default_label = string("obs_") + std::to_string(point_idx);
    name_ = in_rec.val<string>("name", default_label );

    vector<double> tmp_coords;
    in_rec.val<Input::Array>("point").copy_to(tmp_coords);
    input_point_= arma::vec(tmp_coords);

    snap_dim_ = in_rec.val<unsigned int>("snap_dim");

    snap_region_name_ = in_rec.val<string>("snap_region");

    const BoundingBox &main_box = mesh.get_bih_tree().tree_box();
    double max_mesh_size = arma::max(main_box.max() - main_box.min());
    max_search_radius_ = in_rec_.val<double>("search_radius", mesh.global_observe_radius()) * max_mesh_size;
}



bool ObservePoint::have_observe_element() {
    return observe_data_.distance_ < numeric_limits<double>::infinity();
}



void ObservePoint::snap(Mesh &mesh)
{
    Element & elm = mesh.element[observe_data_.element_idx_];
    switch (elm.dim()) {
        case 1:
        {
        	ProjectionHandler<1> ph;
        	ph.snap_to_subelement(observe_data_, elm, snap_dim_);
            break;
        }
        case 2:
        {
        	ProjectionHandler<2> ph;
        	ph.snap_to_subelement(observe_data_, elm, snap_dim_);
            break;
        }
        case 3:
        {
        	ProjectionHandler<3> ph;
        	ph.snap_to_subelement(observe_data_, elm, snap_dim_);
            break;
        }
        default: ASSERT(false).error("Clipping supported only for dim=1,2,3.");
    }
}



void ObservePoint::find_observe_point(Mesh &mesh) {
    RegionSet region_set = mesh.region_db().get_region_set(snap_region_name_);
    if (region_set.size() == 0)
        THROW( RegionDB::ExcUnknownSet() << RegionDB::EI_Label(snap_region_name_) << in_rec_.ei_address() );


    const BIHTree &bih_tree=mesh.get_bih_tree();
    vector<unsigned int> candidate_list;
    std::unordered_set<unsigned int> closed_elements(1023);
    std::priority_queue< ObservePointData, std::vector<ObservePointData>, CompareByDist > candidate_queue;

    // search for the initial element
<<<<<<< HEAD
    auto projected_point = bih_tree.tree_box().project_point(Space<3>::APoint(input_point_));
    bih_tree.find_point( projected_point, candidate_list );
    process_list.swap(candidate_list);
    candidate_list.clear();

    unsigned int min_dist_idx=0;
    double min_dist=numeric_limits<double>::max();
    for (unsigned int i_candidate=0; i_candidate<process_list.size(); ++i_candidate) {
        unsigned int i_elm=process_list[i_candidate];
=======
    auto projected_point = bih_tree.tree_box().project_point(input_point_);
    bih_tree.find_point(projected_point, candidate_list, true);

    for (unsigned int i_candidate=0; i_candidate<candidate_list.size(); ++i_candidate) {
        unsigned int i_elm=candidate_list[i_candidate];
>>>>>>> d03bc975
        Element & elm = mesh.element[i_elm];

        // project point, add candidate to queue
        auto observe_data = point_projection(i_elm, elm);
        if (observe_data.distance_ <= max_search_radius_)
        	candidate_queue.push(observe_data);
        closed_elements.insert(i_elm);
    }

    while (!candidate_queue.empty())
    {
        auto candidate_data = candidate_queue.top();
        candidate_queue.pop();

        unsigned int i_elm=candidate_data.element_idx_;
        Element & elm = mesh.element[i_elm];

        // test if candidate is in region and update projection
        if (elm.region().is_in_region_set(region_set)) {
            ASSERT_LE(candidate_data.distance_, observe_data_.distance_).error();

			observe_data_.distance_ = candidate_data.distance_;
			observe_data_.element_idx_ = candidate_data.element_idx_;
			observe_data_.local_coords_ = candidate_data.local_coords_;
			observe_data_.global_coords_ = candidate_data.global_coords_;
            break;
        }

        // add candidates to queue
		for (unsigned int n=0; n < elm.n_nodes(); n++)
			for(unsigned int i_node_ele : mesh.node_elements()[mesh.node_vector.index(elm.node[n])]) {
				if (closed_elements.find(i_node_ele) == closed_elements.end()) {
					Element & neighbor_elm = mesh.element[i_node_ele];
					auto observe_data = point_projection(i_node_ele, neighbor_elm);
			        if (observe_data.distance_ <= max_search_radius_)
			        	candidate_queue.push(observe_data);
			        closed_elements.insert(i_node_ele);
				}
			}
    }

    if (! have_observe_element()) {
        THROW(ExcNoObserveElement() << EI_RegionName(snap_region_name_) );
    }
    snap( mesh );
    Element & elm = mesh.element[observe_data_.element_idx_];
    double dist = arma::norm(elm.centre() - input_point_, 2);
    double elm_norm = arma::norm(elm.bounding_box().max() - elm.bounding_box().min(), 2);
    if (dist > 2*elm_norm)
    	WarningOut().fmt("Observe point ({}) is too distant from the mesh.\n", name_);
}




void ObservePoint::output(ostream &out, unsigned int indent_spaces, unsigned int precision)
{
    out << setw(indent_spaces) << "" << "- name: " << name_ << endl;
    out << setw(indent_spaces) << "" << "  init_point: " << field_value_to_yaml(input_point_) << endl;
    out << setw(indent_spaces) << "" << "  snap_dim: " << snap_dim_ << endl;
    out << setw(indent_spaces) << "" << "  snap_region: " << snap_region_name_ << endl;
    out << setw(indent_spaces) << "" << "  observe_point: " << field_value_to_yaml(observe_data_.global_coords_, precision) << endl;
}



ObservePointData ObservePoint::point_projection(unsigned int i_elm, Element &elm) {
	switch (elm.dim()) {
	case 1:
	{
		ProjectionHandler<1> ph;
		return ph.projection(input_point_, i_elm, elm);
		break;
	}
	case 2:
	{
		ProjectionHandler<2> ph;
		return ph.projection(input_point_, i_elm, elm);
		break;
	}
	case 3:
	{
		ProjectionHandler<3> ph;
		return ph.projection(input_point_, i_elm, elm);
		break;
	}
	default:
		ASSERT(false).error("Invalid element dimension!");
	}

	return ObservePointData(); // Should not happen.
}




/*******************************************************************
 * implementation of Observe
 */

Observe::Observe(string observe_name, Mesh &mesh, Input::Array in_array, unsigned int precision, std::string unit_str)
: observe_values_time_(numeric_limits<double>::signaling_NaN()),
  observe_name_(observe_name),
  precision_(precision)
{
    // in_rec is Output input record.

    for(auto it = in_array.begin<Input::Record>(); it != in_array.end(); ++it) {
        ObservePoint point(*it, mesh, points_.size());
        point.find_observe_point(mesh);
        points_.push_back( point );
        observed_element_indices_.push_back(point.observe_data_.element_idx_);
    }
    // make indices unique
    std::sort(observed_element_indices_.begin(), observed_element_indices_.end());
    auto last = std::unique(observed_element_indices_.begin(), observed_element_indices_.end());
    observed_element_indices_.erase(last, observed_element_indices_.end());

    time_unit_str_ = unit_str;
    time_unit_seconds_ = UnitSI().s().convert_unit_from(unit_str);

    if (points_.size() == 0) return;
    MPI_Comm_rank(MPI_COMM_WORLD, &rank_);
    if (rank_==0) {
        FilePath observe_file_path(observe_name_ + "_observe.yaml", FilePath::output_file);
        try {
            observe_file_path.open_stream(observe_file_);
            //observe_file_.setf(std::ios::scientific);
            observe_file_.precision(this->precision_);

        } INPUT_CATCH(FilePath::ExcFileOpen, FilePath::EI_Address_String, in_array)
        output_header();
    }
}

Observe::~Observe() {
    observe_file_.close();
}


template <typename T>
ElementDataCache<T> & Observe::prepare_compute_data(std::string field_name, double field_time, unsigned int n_rows,
		unsigned int n_cols)
{
    if ( std::isnan(observe_values_time_) )
        observe_values_time_ = field_time / time_unit_seconds_;
    else
        ASSERT(fabs(field_time / time_unit_seconds_ - observe_values_time_) < 2*numeric_limits<double>::epsilon())
              (field_time)(observe_values_time_);

    OutputDataFieldMap::iterator it=observe_field_values_.find(field_name);
    if (it == observe_field_values_.end()) {
        observe_field_values_[field_name]
					= std::make_shared< ElementDataCache<T> >(field_name, n_rows, n_cols, points_.size());
        it=observe_field_values_.find(field_name);
    }
    return dynamic_cast<ElementDataCache<T> &>(*(it->second));
}

// explicit instantiation of template method
#define OBSERVE_PREPARE_COMPUTE_DATA(TYPE) \
template ElementDataCache<TYPE> & Observe::prepare_compute_data<TYPE>(std::string field_name, double field_time, \
		unsigned int n_rows, unsigned int n_cols)

OBSERVE_PREPARE_COMPUTE_DATA(int);
OBSERVE_PREPARE_COMPUTE_DATA(unsigned int);
OBSERVE_PREPARE_COMPUTE_DATA(double);


void Observe::output_header() {
    unsigned int indent = 2;
    observe_file_ << "# Observation file: " << observe_name_ << endl;
    observe_file_ << "time_unit: " << time_unit_str_ << endl;
    observe_file_ << "time_unit_in_seconds: " << time_unit_seconds_ << endl;
    observe_file_ << "points:" << endl;
    for(auto &point : points_)
        point.output(observe_file_, indent, precision_);
    observe_file_ << "data:" << endl;   

}

void Observe::output_time_frame(double time) {
    if (points_.size() == 0) return;
    
    if ( ! no_fields_warning ) {
        no_fields_warning=true;
        // check that observe fields are set
        if (std::isnan(observe_values_time_)) {
            // first call and no fields
            ASSERT(observe_field_values_.size() == 0);
            WarningOut() << "No observe fields for the observation stream: " << observe_name_ << endl;
        }
    }
    
    if (std::isnan(observe_values_time_)) {
        ASSERT(observe_field_values_.size() == 0);
        return;        
    }    
    
    if (rank_ == 0) {
        unsigned int indent = 2;
        observe_file_ << setw(indent) << "" << "- time: " << observe_values_time_ << endl;
        for(auto &field_data : observe_field_values_) {
            observe_file_ << setw(indent) << "" << "  " << field_data.second->field_input_name() << ": ";
            field_data.second->print_all_yaml(observe_file_, precision_);
            observe_file_ << endl;
        }
    }

    observe_values_time_ = numeric_limits<double>::signaling_NaN();

}<|MERGE_RESOLUTION|>--- conflicted
+++ resolved
@@ -10,11 +10,8 @@
 #include <cmath>
 #include <algorithm>
 #include <unordered_set>
-<<<<<<< HEAD
 #include "mesh/point.hh"
-=======
 #include <queue>
->>>>>>> d03bc975
 
 #include "system/global_defs.h"
 #include "input/accessors.hh"
@@ -210,23 +207,11 @@
     std::priority_queue< ObservePointData, std::vector<ObservePointData>, CompareByDist > candidate_queue;
 
     // search for the initial element
-<<<<<<< HEAD
     auto projected_point = bih_tree.tree_box().project_point(Space<3>::APoint(input_point_));
-    bih_tree.find_point( projected_point, candidate_list );
-    process_list.swap(candidate_list);
-    candidate_list.clear();
-
-    unsigned int min_dist_idx=0;
-    double min_dist=numeric_limits<double>::max();
-    for (unsigned int i_candidate=0; i_candidate<process_list.size(); ++i_candidate) {
-        unsigned int i_elm=process_list[i_candidate];
-=======
-    auto projected_point = bih_tree.tree_box().project_point(input_point_);
     bih_tree.find_point(projected_point, candidate_list, true);
 
     for (unsigned int i_candidate=0; i_candidate<candidate_list.size(); ++i_candidate) {
         unsigned int i_elm=candidate_list[i_candidate];
->>>>>>> d03bc975
         Element & elm = mesh.element[i_elm];
 
         // project point, add candidate to queue

--- conflicted
+++ resolved
@@ -266,7 +266,6 @@
     out << setw(indent_spaces) << "" << "  snap_dim: " << snap_dim_ << endl;
     out << setw(indent_spaces) << "" << "  snap_region: " << snap_region_name_ << endl;
     out << setw(indent_spaces) << "" << "  observe_point: " << field_value_to_yaml(observe_data_.global_coords_, precision) << endl;
-<<<<<<< HEAD
 }
 
 
@@ -296,45 +295,10 @@
 	}
 
 	return ObservePointData(); // Should not happen.
-=======
->>>>>>> bd48cfc8
-}
-
-
-
-ObservePointData ObservePoint::point_projection(unsigned int i_elm, Element &elm) {
-	switch (elm.dim()) {
-	case 1:
-	{
-		ProjectionHandler<1> ph;
-		return ph.projection(input_point_, i_elm, elm);
-		break;
-	}
-	case 2:
-	{
-		ProjectionHandler<2> ph;
-		return ph.projection(input_point_, i_elm, elm);
-		break;
-	}
-	case 3:
-	{
-		ProjectionHandler<3> ph;
-		return ph.projection(input_point_, i_elm, elm);
-		break;
-	}
-	default:
-		ASSERT(false).error("Invalid element dimension!");
-	}
-
-	return ObservePointData(); // Should not happen.
-}
-
-
-
-
-/*******************************************************************
- * implementation of Observe
- */
+}
+
+
+
 
 /*******************************************************************
  * implementation of Observe

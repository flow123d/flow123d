--- conflicted
+++ resolved
@@ -16,12 +16,8 @@
  */
 
 
-<<<<<<< HEAD
 #include <limits>
-
-=======
 #include <ostream>
->>>>>>> 6d40baf2
 #include "io/element_data_cache.hh"
 #include "io/msh_basereader.hh"
 #include "system/armadillo_tools.hh"

--- conflicted
+++ resolved
@@ -24,11 +24,7 @@
 
 #include "msh_vtkreader.hh"
 #include "system/system.hh"
-<<<<<<< HEAD
 #include "system/index_types.hh"
-#include "mesh/side_impl.hh"
-=======
->>>>>>> 45bfb2ac
 #include "mesh/bih_tree.hh"
 #include "mesh/mesh.h"
 #include "mesh/accessors.hh"
@@ -490,15 +486,9 @@
                 ElementAccessor<3> ele = mesh.element_accessor( *it );
                 for (i_node=0; i_node<ele->n_nodes(); i_node++)
                 {
-<<<<<<< HEAD
                     if ( compare_points(*ele.node(i_node), point) ) {
                     	i_elm_node = ele.node(i_node).idx();
-                        if (found_i_node == -1) found_i_node = i_elm_node;
-=======
-                    if ( compare_points(ele.node(i_node)->point(), point) ) {
-                    	i_elm_node = ele.node_accessor(i_node).idx();
                         if (found_i_node == Mesh::undef_idx) found_i_node = i_elm_node;
->>>>>>> 45bfb2ac
                         else if (found_i_node != i_elm_node) {
                         	THROW( ExcIncompatibleMesh() << EI_ErrMessage("duplicate nodes found in GMSH file")
                         			<< EI_VTKFile(tok_.f_name()));

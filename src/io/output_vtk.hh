--- conflicted
+++ resolved
@@ -77,11 +77,7 @@
     int write_tail(void);
 
     /// Override @p OutputTime::init_from_input.
-<<<<<<< HEAD
-    void init_from_input(const std::string &equation_name, Mesh &mesh, const Input::Record &in_rec, std::string unit_str) override;
-=======
-    void init_from_input(const std::string &equation_name, const Input::Record &in_rec) override;
->>>>>>> 0e839b5d
+    void init_from_input(const std::string &equation_name, const Input::Record &in_rec, std::string unit_str) override;
 
 protected:
 

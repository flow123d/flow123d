/*!
 *
﻿ * Copyright (C) 2015 Technical University of Liberec.  All rights reserved.
 * 
 * This program is free software; you can redistribute it and/or modify it under
 * the terms of the GNU General Public License version 3 as published by the
 * Free Software Foundation. (http://www.gnu.org/licenses/gpl-3.0.en.html)
 * 
 * This program is distributed in the hope that it will be useful, but WITHOUT
 * ANY WARRANTY; without even the implied warranty of MERCHANTABILITY or FITNESS
 * FOR A PARTICULAR PURPOSE.  See the GNU General Public License for more details.
 *
 * 
 * @file    output_mesh.hh
 * @brief   Classes for auxiliary output mesh.
 */

#ifndef OUTPUT_MESH_HH_
#define OUTPUT_MESH_HH_

#include <string>

#include "system/sys_profiler.hh"
#include "input/accessors.hh"

#include "tools/general_iterator.hh"
#include "fields/field.hh"
#include "mesh/point.hh"

class Mesh;
template<class T> class ElementDataCache;
template<int> class ElementAccessor;

class OutputElement;
typedef GeneralIterator<OutputElement> OutputElementIterator;

class OutputMeshBase;
class OutputMesh;
class OutputMeshDiscontinuous;


/**
 * @brief Base class for Output mesh.
 *
 * Defines common members for Output mesh classes:
 *  - OutputMesh represents output mesh with continuous elements
 *  - OutputMeshDiscontinuous represents output mesh with discontinuous elements
 *
 * Making of output meshes and calling of their initialization methods must be execute in correct order, see example:
@code
    // Create or get Mesh object
    Mesh * my_mesh = ...

    // Construct mesh with continuous elements
    std::make_shared<OutputMesh> output_mesh = std::make_shared<OutputMesh>(*my_mesh);
    // Creates the mesh identical to the computational one.
    output_mesh->create_mesh();

    // Construct mesh with discontinuous elements
    std::make_shared<OutputMeshDiscontinuous> output_mesh_discont = std::make_shared<OutputMeshDiscontinuous>(*my_mesh);
    // Creates mesh from the original my_mesh.
    output_mesh_discont->create_mesh();
@endcode
 */
class OutputMeshBase : public std::enable_shared_from_this<OutputMeshBase>
{
public:
    typedef Field<3, FieldValue<3>::Scalar> * ErrorControlFieldPtr;
    
    /// Shortcut instead of spacedim template. We suppose only spacedim=3 at the moment. 
    static const unsigned int spacedim = 3;
    
    /// Constructor. Takes computational mesh as a parameter.
    OutputMeshBase(Mesh &mesh);
    /// Constructor. Takes computational mesh and input record as a parameters.
    OutputMeshBase(Mesh &mesh, const Input::Record &in_rec);
    virtual ~OutputMeshBase();
    
    /**
     * @brief The specification of output mesh.
     * @return record for output mesh
     */
    static const Input::Type::Record & get_input_type();
    
    bool is_refined();
    
    /// Gives iterator to the FIRST element of the output mesh.
    OutputElementIterator begin();
    /// Gives iterator to the LAST element of the output mesh.
    OutputElementIterator end();
    
    /// Creates the output mesh identical to the orig mesh.
    virtual void create_mesh()=0;

    /// Creates refined mesh.
    virtual void create_refined_mesh()=0;

<<<<<<< HEAD
    /// Creates sub mesh containing only local elements.
    virtual void create_sub_mesh()=0;

    /// Returns \p error_control_field_name_
    inline std::string error_control_field_name() {
    	return error_control_field_name_;
    }
=======
    /// Selects the error control field out of output field set according to input record.
    void set_error_control_field(ErrorControlFieldPtr error_control_field);
>>>>>>> a6ba29c9

    /// Vector of element indices in the computational mesh. (Important when refining.)
    std::shared_ptr<std::vector<unsigned int>> orig_element_indices_;
    
    /// Vector of node coordinates. [spacedim x n_nodes]
    std::shared_ptr<ElementDataCache<double>> nodes_;
    /// Vector maps the nodes to their coordinates in vector @p nodes_.
    std::shared_ptr<ElementDataCache<unsigned int>> connectivity_;
    /// Vector of offsets of node indices of elements. Maps elements to their nodes in connectivity_.
    std::shared_ptr<ElementDataCache<unsigned int>> offsets_;
    
    /// Returns number of nodes.
    unsigned int n_nodes();
    /// Returns number of element.
    unsigned int n_elements();
    
protected:
    /// Input record for output mesh.
    Input::Record input_record_;
    
    /// Pointer to the computational mesh.
    Mesh *orig_mesh_;
    
    /// Maximal level of refinement.
    const unsigned int max_level_;
    
    /// Refinement error control field.
    ErrorControlFieldPtr error_control_field_;

    bool is_refined_;                   ///< True, if output mesh is refined.
    bool refine_by_error_;              ///< True, if output mesh is to be refined by error criterion.
    double refinement_error_tolerance_; ///< Tolerance for error criterion refinement.
    
    /// Friend provides access to vectors for element accessor class.
    friend class OutputElement;
};


/// @brief Class represents output mesh with continuous elements.
class OutputMesh : public OutputMeshBase
{
public:
    OutputMesh(Mesh &mesh);
    OutputMesh(Mesh &mesh, const Input::Record &in_rec);
    ~OutputMesh();
    
    /// Creates the output mesh identical to the orig mesh.
    void create_mesh() override;
    
    /// Creates refined mesh.
    void create_refined_mesh() override;
    
    /// Creates sub mesh.
    void create_sub_mesh() override;

protected:
    bool refinement_criterion();
    
    /// Friend provides access to vectors for discontinous output mesh.
    friend class OutputMeshDiscontinuous;
};


/// @brief Class represents output mesh with discontinuous elements.
class OutputMeshDiscontinuous : public OutputMeshBase
{
public:
    OutputMeshDiscontinuous(Mesh &mesh);
    OutputMeshDiscontinuous(Mesh &mesh, const Input::Record& in_rec);
    ~OutputMeshDiscontinuous();
    
    /// Creates the output mesh identical to the orig mesh.
    void create_mesh() override;
    
    /// Creates discontinuous refined mesh.
    void create_refined_mesh() override;
    
    /// Creates sub mesh.
    void create_sub_mesh() override;

protected:
    ///Auxiliary structure defining element of refined output mesh.
    struct AuxElement{
        std::vector<Space<spacedim>::Point> nodes;
        unsigned int level;
    };
    
    ///Performs the actual refinement of AuxElement. Recurrent.
    template<int dim>
    void refine_aux_element(const AuxElement& aux_element,
                            std::vector< AuxElement >& refinement,
                            const ElementAccessor<spacedim> &ele_acc
                           );
    
    /// Collects different refinement criteria results.
    bool refinement_criterion(const AuxElement& ele,
                              const ElementAccessor<spacedim> &ele_acc);
    
    /// Refinement flag - checks only maximal level of refinement.
    bool refinement_criterion_uniform(const AuxElement& ele);
    
    /// Refinement flag - measures discretisation error according to error control field.
    bool refinement_criterion_error(const AuxElement& ele,
                                    const Space<spacedim>::Point &centre,
                                    const ElementAccessor<spacedim> &ele_acc
                                   );
};

#endif  // OUTPUT_MESH_HH_
<|MERGE_RESOLUTION|>--- conflicted
+++ resolved
@@ -95,18 +95,11 @@
     /// Creates refined mesh.
     virtual void create_refined_mesh()=0;
 
-<<<<<<< HEAD
     /// Creates sub mesh containing only local elements.
     virtual void create_sub_mesh()=0;
 
-    /// Returns \p error_control_field_name_
-    inline std::string error_control_field_name() {
-    	return error_control_field_name_;
-    }
-=======
     /// Selects the error control field out of output field set according to input record.
     void set_error_control_field(ErrorControlFieldPtr error_control_field);
->>>>>>> a6ba29c9
 
     /// Vector of element indices in the computational mesh. (Important when refining.)
     std::shared_ptr<std::vector<unsigned int>> orig_element_indices_;

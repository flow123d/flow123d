/*!
 *
 * Copyright (C) 2007 Technical University of Liberec.  All rights reserved.
 *
 * Please make a following refer to Flow123d on your project site if you use the program for any purpose,
 * especially for academic research:
 * Flow123d, Research Centre: Advanced Remedial Technologies, Technical University of Liberec, Czech Republic
 *
 * This program is free software; you can redistribute it and/or modify it under the terms
 * of the GNU General Public License version 3 as published by the Free Software Foundation.
 *
 * This program is distributed in the hope that it will be useful, but WITHOUT ANY WARRANTY;
 * without even the implied warranty of MERCHANTABILITY or FITNESS FOR A PARTICULAR PURPOSE.
 * See the GNU General Public License for more details.
 *
 * You should have received a copy of the GNU General Public License along with this program; if not,
 * write to the Free Software Foundation, Inc., 59 Temple Place - Suite 330, Boston, MA 021110-1307, USA.
 *
 *
 * $Id: $
 * $Revision: $
 * $LastChangedBy: $
 * $LastChangedDate: $
 *
 * @file    output_vtk.h
 * @brief   Header: The functions for VTK outputs.
 *
 */

#ifndef OUTPUT_VTK_HH_
#define OUTPUT_VTK_HH_

#include "io/output.h"

/**
 * \brief This class is used for output data to VTK file format
 */
class OutputVTK {

public:
    /**
     * \brief The constructor of this class. The head of file is written, when
     * constructor is called
     */
    OutputVTK(Output *_output);

    /**
     * \brief The constructor of this class. The head of file is written, when
     * constructor is called
     */
    OutputVTK(OutputTime *_output_time);

    /**
     * \brief The destructor of this class. It writes tail of the file too.
     */
    ~OutputVTK();

    /**
     * \brief This function output data to serial VTK file format (single .vtu)
     */
    int write_data(void);

    /**
     * \brief This function write data to VTK (.pvd and .vtu) file format
     * for specific time
     *
     * \param[in]   time        The time from start
     */
    int write_data(double time);

    /**
     * \brief This function writes header of VTK (.pvd) file format
     */
    int write_head(void);

    /**
     * \brief This function writes tail of VTK (.pvd) file format
     */
    int write_tail(void);

private:

    /**
     * \brief The pointer at Output
     */
    Output *output;

    /**
     * \brief The pointer at OutputTime
     */
    OutputTime *output_time;

    // VTK Element types
    typedef enum {
        VTK_VERTEX = 1,
        VTK_POLY_VERTEX = 2,
        VTK_LINE = 3,
        VTK_POLY_LINE = 4,
        VTK_TRIANGLE = 5,
        VTK_TRIANGLE_STRIP = 6,
        VTK_POLYGON = 7,
        VTK_PIXEL = 8,
        VTK_QUAD = 9,
        VTK_TETRA = 10,
        VTK_VOXEL = 11,
        VTK_HEXAHEDRON = 12,
        VTK_WEDGE = 13,
        VTK_PYRAMID = 14,
        VTK_QUADRIC_EDGE = 21,
        VTK_QUADRIC_TRIANGLE = 22,
        VTK_QUADRIC_QUAD = 23,
        VTK_QUADRIC_TETRA = 24,
        VTK_QUADRIC_HEXAHEDRON = 25
    } VTKElemType;
<<<<<<< HEAD

    // VTK Element size (number of nodes)
    typedef enum {
        VTK_LINE_SIZE = 2,
        VTK_TRIANGLE_SIZE = 3,
        VTK_TETRA_SIZE = 4
    } VTKElemSize;

    /**
     * \brief Write header of VTK file (.vtu)
     */
    void write_vtk_vtu_head(void);

    /**
     * \brief Write geometry (position of nodes) to the VTK file (.vtu)
     */
    void write_vtk_geometry(void);

    /**
     * \brief Write topology (connection of nodes) to the VTK file (.vtu)
     */
    void write_vtk_topology(void);

    /**
     * \brief Write geometry (position of nodes) to the VTK file (.vtu)
     *
     * This method is used, when discontinuous data are saved to the .vtu file
     */
    void write_vtk_discont_geometry(void);

    /**
     * \brief Write topology (connection of nodes) to the VTK file (.vtu)
     *
     * This method is used, when discontinuous data are saved to the .vtu file
     */
    void write_vtk_discont_topology(void);

    /**
     * \brief This function writes ascii data to VTK (.vtu) output file.
     *
     * \param[in]   *data   The pointer at structure storing pointer at own data.
     */
    void write_vtk_ascii_data(OutputData *data);

    /**
     * \brief Write scalar data to the VTK file (.vtu)
     *
     * \param[in]   *data   The pointer at structure storing pointer at own data.
     */
    void write_vtk_scalar_ascii(OutputData *data);

    /**
     * \brief Write vector data to VTK file (.vtu)
     *
     * \param[in]   *data   The pointer at structure storing pointer at own data.
     */
    void write_vtk_vector_ascii(OutputData *data);

    /**
     * \brief Go through all vectors of scalars and vectors and call functions that
     * write these data to VTK file (.vtu)
     *
     * \param[in]   *data   The pointer at vector of data
     */
    void write_vtk_data_ascii(std::vector<OutputData> *data);

    /**
     * \brief Write names of scalar and vector values to the VTK file (.vtu)
     *
     * \param[in]   *data   The pointer at vector of data
     */
    void write_vtk_data_names(vector<OutputData> *data);

    /**
     * \brief Write data on nodes to the VTK file (.vtu)
     */
    void write_vtk_node_data(void);

    /**
     * \brief Write data on corners to the VTK file (.vtu)
     */
    void write_vtk_corner_data(void);
    /**
=======

    // VTK Element size (number of nodes)
    typedef enum {
        VTK_LINE_SIZE = 2,
        VTK_TRIANGLE_SIZE = 3,
        VTK_TETRA_SIZE = 4
    } VTKElemSize;

    /**
     * \brief Write header of VTK file (.vtu)
     */
    void write_vtk_vtu_head(void);

    /**
     * \brief Write geometry (position of nodes) to the VTK file (.vtu)
     */
    void write_vtk_geometry(void);

    /**
     * \brief Write topology (connection of nodes) to the VTK file (.vtu)
     */
    void write_vtk_topology(void);

    /**
     * \brief Write geometry (position of nodes) to the VTK file (.vtu)
     *
     * This method is used, when discontinuous data are saved to the .vtu file
     */
    void write_vtk_discont_geometry(void);

    /**
     * \brief Write topology (connection of nodes) to the VTK file (.vtu)
     *
     * This method is used, when discontinuous data are saved to the .vtu file
     */
    void write_vtk_discont_topology(void);

    /**
     * \brief This function writes ascii continuous data to VTK (.vtu) output file.
     *
     * \param[in]   *data   The pointer at structure storing pointer at own data.
     */
    void write_vtk_ascii_cont_data(OutputData *data);

    /**
     * \brief This function writes ascii continuous data to discontinuous mesh
     * to VTK (.vtu) output file.
     *
     * \param[in]   *data   The pointer at structure storing pointer at own data.
     */
    void write_vtk_ascii_discont_data(OutputData *data);

    /**
     * \brief This function writes ascii data to VTK (.vtu) output file.
     *
     * \param[in]   *data   The pointer at structure storing pointer at own data.
     */
    void write_vtk_ascii_data(OutputData *data);

    /**
     * \brief Write scalar data to the VTK file (.vtu)
     *
     * \param[in]   *data   The pointer at structure storing pointer at own data.
     */
    void write_vtk_scalar_ascii(OutputData *data);

    /**
     * \brief Write vector data to VTK file (.vtu)
     *
     * \param[in]   *data   The pointer at structure storing pointer at own data.
     */
    void write_vtk_vector_ascii(OutputData *data);

    /**
     * \brief Go through all vectors of scalars and vectors and call functions that
     * write these data to VTK file (.vtu)
     *
     * \param[in]   *data   The pointer at vector of data
     */
    void write_vtk_data_ascii(std::vector<OutputData> *data);

    /**
     * \brief Write names of scalar values to the VTK file (.vtu)
     *
     * \param[in]   *data   The pointer at vector of data
     */
    void write_vtk_scalar_data_names(vector<OutputData> *data);

    /**
     * \brief Write names of vector values to the VTK file (.vtu)
     *
     * \param[in]   *data   The pointer at vector of data
     */
    void write_vtk_vector_data_names(vector<OutputData> *data);

    /**
     * \brief Write data on nodes to the VTK file (.vtu)
     */
    void write_vtk_node_data(void);

    /**
>>>>>>> 7cff4449
     * \brief Write data on elements to the VTK file (.vtu)
     */
   void write_vtk_element_data(void);

   /**
    * \brief Write tail of VTK file (.vtu)
    */
   void write_vtk_vtu_tail(void);

   /**
    * \brief This function write all scalar and vector data on nodes and elements
    * to the VTK file (.vtu)
    */
   void write_vtk_vtu(void);
};

#endif /* OUTPUT_VTK_HH_ */<|MERGE_RESOLUTION|>--- conflicted
+++ resolved
@@ -112,7 +112,6 @@
         VTK_QUADRIC_TETRA = 24,
         VTK_QUADRIC_HEXAHEDRON = 25
     } VTKElemType;
-<<<<<<< HEAD
 
     // VTK Element size (number of nodes)
     typedef enum {
@@ -151,6 +150,21 @@
     void write_vtk_discont_topology(void);
 
     /**
+     * \brief This function writes ascii continuous data to VTK (.vtu) output file.
+     *
+     * \param[in]   *data   The pointer at structure storing pointer at own data.
+     */
+    void write_vtk_ascii_cont_data(OutputData *data);
+
+    /**
+     * \brief This function writes ascii continuous data to discontinuous mesh
+     * to VTK (.vtu) output file.
+     *
+     * \param[in]   *data   The pointer at structure storing pointer at own data.
+     */
+    void write_vtk_ascii_discont_data(OutputData *data);
+
+    /**
      * \brief This function writes ascii data to VTK (.vtu) output file.
      *
      * \param[in]   *data   The pointer at structure storing pointer at own data.
@@ -180,11 +194,18 @@
     void write_vtk_data_ascii(std::vector<OutputData> *data);
 
     /**
-     * \brief Write names of scalar and vector values to the VTK file (.vtu)
+     * \brief Write names of scalar values to the VTK file (.vtu)
      *
      * \param[in]   *data   The pointer at vector of data
      */
-    void write_vtk_data_names(vector<OutputData> *data);
+    void write_vtk_scalar_data_names(vector<OutputData> *data);
+
+    /**
+     * \brief Write names of vector values to the VTK file (.vtu)
+     *
+     * \param[in]   *data   The pointer at vector of data
+     */
+    void write_vtk_vector_data_names(vector<OutputData> *data);
 
     /**
      * \brief Write data on nodes to the VTK file (.vtu)
@@ -192,113 +213,6 @@
     void write_vtk_node_data(void);
 
     /**
-     * \brief Write data on corners to the VTK file (.vtu)
-     */
-    void write_vtk_corner_data(void);
-    /**
-=======
-
-    // VTK Element size (number of nodes)
-    typedef enum {
-        VTK_LINE_SIZE = 2,
-        VTK_TRIANGLE_SIZE = 3,
-        VTK_TETRA_SIZE = 4
-    } VTKElemSize;
-
-    /**
-     * \brief Write header of VTK file (.vtu)
-     */
-    void write_vtk_vtu_head(void);
-
-    /**
-     * \brief Write geometry (position of nodes) to the VTK file (.vtu)
-     */
-    void write_vtk_geometry(void);
-
-    /**
-     * \brief Write topology (connection of nodes) to the VTK file (.vtu)
-     */
-    void write_vtk_topology(void);
-
-    /**
-     * \brief Write geometry (position of nodes) to the VTK file (.vtu)
-     *
-     * This method is used, when discontinuous data are saved to the .vtu file
-     */
-    void write_vtk_discont_geometry(void);
-
-    /**
-     * \brief Write topology (connection of nodes) to the VTK file (.vtu)
-     *
-     * This method is used, when discontinuous data are saved to the .vtu file
-     */
-    void write_vtk_discont_topology(void);
-
-    /**
-     * \brief This function writes ascii continuous data to VTK (.vtu) output file.
-     *
-     * \param[in]   *data   The pointer at structure storing pointer at own data.
-     */
-    void write_vtk_ascii_cont_data(OutputData *data);
-
-    /**
-     * \brief This function writes ascii continuous data to discontinuous mesh
-     * to VTK (.vtu) output file.
-     *
-     * \param[in]   *data   The pointer at structure storing pointer at own data.
-     */
-    void write_vtk_ascii_discont_data(OutputData *data);
-
-    /**
-     * \brief This function writes ascii data to VTK (.vtu) output file.
-     *
-     * \param[in]   *data   The pointer at structure storing pointer at own data.
-     */
-    void write_vtk_ascii_data(OutputData *data);
-
-    /**
-     * \brief Write scalar data to the VTK file (.vtu)
-     *
-     * \param[in]   *data   The pointer at structure storing pointer at own data.
-     */
-    void write_vtk_scalar_ascii(OutputData *data);
-
-    /**
-     * \brief Write vector data to VTK file (.vtu)
-     *
-     * \param[in]   *data   The pointer at structure storing pointer at own data.
-     */
-    void write_vtk_vector_ascii(OutputData *data);
-
-    /**
-     * \brief Go through all vectors of scalars and vectors and call functions that
-     * write these data to VTK file (.vtu)
-     *
-     * \param[in]   *data   The pointer at vector of data
-     */
-    void write_vtk_data_ascii(std::vector<OutputData> *data);
-
-    /**
-     * \brief Write names of scalar values to the VTK file (.vtu)
-     *
-     * \param[in]   *data   The pointer at vector of data
-     */
-    void write_vtk_scalar_data_names(vector<OutputData> *data);
-
-    /**
-     * \brief Write names of vector values to the VTK file (.vtu)
-     *
-     * \param[in]   *data   The pointer at vector of data
-     */
-    void write_vtk_vector_data_names(vector<OutputData> *data);
-
-    /**
-     * \brief Write data on nodes to the VTK file (.vtu)
-     */
-    void write_vtk_node_data(void);
-
-    /**
->>>>>>> 7cff4449
      * \brief Write data on elements to the VTK file (.vtu)
      */
    void write_vtk_element_data(void);

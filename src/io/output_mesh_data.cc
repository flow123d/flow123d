/*
 * output_mesh_data.cc
 *
 *  Created on: Jul 8, 2016
 *      Author: jb
 */

#include "io/output_mesh_data.hh"


/// Constructor. @p name is the possible name of the output vector.
template <class T>
MeshData<T>::MeshData(std::string name, NumCompValueType n_elem)
{
	this->set_vtk_type<T>();
    output_field_name = name;
    n_elem_ = n_elem;
}

template <class T>
MeshData<T>::~MeshData()
{};

/// Prints @p idx element of data vector into stream.
template <class T>
void MeshData<T>::print_ascii(std::ostream& out_stream, unsigned int idx)
{
    ASSERT_LT(idx, this->n_values);
    out_stream << data_[idx] ;
}

/// Prints the whole data vector into stream.
template <class T>
void MeshData<T>::print_ascii_all(std::ostream& out_stream)
{
    for(auto &d : data_)
        out_stream << d << " ";
}


/// Prints the whole data vector into stream.
template <class T>
<<<<<<< HEAD
void MeshData<T>::print_binary_all(std::ostream& out_stream)
{
    for(auto &d : data_)
    	out_stream.write(reinterpret_cast<const char*>(&d), sizeof(T));
}


/// Prints the whole data vector into stream.
template <class T>
void MeshData<T>::print_all_yaml(std::ostream& out_stream)
=======
void MeshData<T>::print_all_yaml(std::ostream& out_stream, unsigned int precision)
>>>>>>> 7ec4b2e0
{
    ASSERT(false).error("Unsupported output of the mesh data to YAML format.");
}


/// Access i-th element in the data vector.
template <class T>
T& MeshData<T>::operator[](unsigned int i)
{
    ASSERT_DBG(i < data_.size());
    return data_[i];
}

template class MeshData<unsigned int>;
template class MeshData<double>;
<|MERGE_RESOLUTION|>--- conflicted
+++ resolved
@@ -40,7 +40,6 @@
 
 /// Prints the whole data vector into stream.
 template <class T>
-<<<<<<< HEAD
 void MeshData<T>::print_binary_all(std::ostream& out_stream)
 {
     for(auto &d : data_)
@@ -50,10 +49,7 @@
 
 /// Prints the whole data vector into stream.
 template <class T>
-void MeshData<T>::print_all_yaml(std::ostream& out_stream)
-=======
 void MeshData<T>::print_all_yaml(std::ostream& out_stream, unsigned int precision)
->>>>>>> 7ec4b2e0
 {
     ASSERT(false).error("Unsupported output of the mesh data to YAML format.");
 }

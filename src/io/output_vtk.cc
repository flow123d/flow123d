--- conflicted
+++ resolved
@@ -86,17 +86,12 @@
     }
 
     if (! this->_base_file.is_open()) {
+        auto format_rec = (Input::Record)(input_record_.val<Input::AbstractRecord>("format"));
+        variant_type_ = format_rec.val<VTKVariant>("variant");
+
         this->fix_main_file_extension(".pvd");
         this->_base_filename.open_stream( this->_base_file );
 
-<<<<<<< HEAD
-        auto format_rec = (Input::Record)(input_record_.val<Input::AbstractRecord>("format"));
-        variant_type_ = format_rec.val<VTKVariant>("variant");
-
-        this->_base_file.open(string(this->_base_filename).c_str());
-        INPUT_CHECK( this->_base_file.is_open() , "Can not open output file: %s\n", string(this->_base_filename).c_str() );
-=======
->>>>>>> 34b64005
         LogOut() << "Writing flow output file: " << this->_base_filename << " ... ";
 
         this->make_subdirectory();

--- conflicted
+++ resolved
@@ -74,19 +74,6 @@
 OutputVTK::OutputVTK()
 {
     this->enable_refinement_ = true;
-<<<<<<< HEAD
-    this->fix_main_file_extension(".pvd");
-
-    if(this->rank == 0) {
-        this->_base_file.open(string(this->_base_filename).c_str());
-        INPUT_CHECK( this->_base_file.is_open() , "Can not open output file: %s\n", string(this->_base_filename).c_str() );
-        LogOut() << "Writing flow output file: " << this->_base_filename << " ... ";
-    }
-
-    this->make_subdirectory();
-    this->write_head();
-=======
->>>>>>> fae542fc
 }
 
 
@@ -112,9 +99,9 @@
     if (! this->_base_file.is_open()) {
         this->fix_main_file_extension(".pvd");
 
-        this->_base_file.open(this->_base_filename.c_str());
-        INPUT_CHECK( this->_base_file.is_open() , "Can not open output file: %s\n", this->_base_filename.c_str() );
-        xprintf(MsgLog, "Writing flow output file: %s ... \n", this->_base_filename.c_str());
+        this->_base_file.open(string(this->_base_filename).c_str());
+        INPUT_CHECK( this->_base_file.is_open() , "Can not open output file: %s\n", string(this->_base_filename).c_str() );
+        LogOut() << "Writing flow output file: " << this->_base_filename << " ... ";
 
         this->make_subdirectory();
         this->write_head();

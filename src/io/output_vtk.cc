--- conflicted
+++ resolved
@@ -446,73 +446,13 @@
     /* Write header */
     this->write_vtk_vtu_head();
 
-<<<<<<< HEAD
+
     // select which output mesh to use
     std::shared_ptr<OutputMeshBase> om;
     ASSERT_PTR(output_mesh_);
     ASSERT_PTR(output_mesh_discont_);
     if(output_mesh_discont_->is_refined() || ! this->output_data_vec_[CORNER_DATA].empty()){
         om = output_mesh_discont_;
-=======
-    /* When there is no discontinuous data, then write classical vtu */
-    if ( this->output_data_vec_[CORNER_DATA].empty() )
-    {
-        /* Write Piece begin */
-        file << "<Piece NumberOfPoints=\"" << output_mesh_->n_nodes()
-                  << "\" NumberOfCells=\"" << output_mesh_->n_elements() <<"\">" << endl;
-
-        /* Write VTK Geometry */
-        file << "<Points>" << endl;
-            write_vtk_data(output_mesh_->nodes_);
-        file << "</Points>" << endl;
-    
-        
-        /* Write VTK Topology */
-        file << "<Cells>" << endl;
-            write_vtk_data(output_mesh_->connectivity_);
-            write_vtk_data(output_mesh_->offsets_);
-            auto types = std::make_shared<MeshData<unsigned int>>("types");
-            fill_element_types_vector(types->data_);
-           	write_vtk_data( types );
-        file << "</Cells>" << endl;
-
-        /* Write VTK scalar and vector data on nodes to the file */
-        this->write_vtk_node_data();
-
-        /* Write VTK data on elements */
-        this->write_vtk_element_data();
-
-        /* Write Piece end */
-        file << "</Piece>" << endl;
-
-    } else {
-        /* Write Piece begin */
-        file << "<Piece NumberOfPoints=\"" << output_mesh_discont_->n_nodes()
-                  << "\" NumberOfCells=\"" << output_mesh_->n_elements() <<"\">" << endl;
-
-        /* Write VTK Geometry */
-        file << "<Points>" << endl;
-            write_vtk_data(output_mesh_discont_->nodes_);
-        file << "</Points>" << endl;
-
-        /* Write VTK Topology */
-        file << "<Cells>" << endl;
-            write_vtk_data(output_mesh_discont_->connectivity_);
-            write_vtk_data(output_mesh_discont_->offsets_);
-            auto types = std::make_shared<MeshData<unsigned int>>("types");
-            fill_element_types_vector(types->data_);
-           	write_vtk_data( types );
-        file << "</Cells>" << endl;
-
-        /* Write VTK scalar and vector data on nodes to the file */
-        this->write_vtk_node_data();
-
-        /* Write VTK data on elements */
-        this->write_vtk_element_data();
-
-        /* Write Piece end */
-        file << "</Piece>" << endl;
->>>>>>> fca6de8f
     }
     else om = output_mesh_;
     
@@ -522,17 +462,17 @@
 
     /* Write VTK Geometry */
     file << "<Points>" << endl;
-        write_vtk_data_ascii(om->nodes_, VTK_FLOAT64 );
+        write_vtk_data(om->nodes_);
     file << "</Points>" << endl;
 
     
     /* Write VTK Topology */
     file << "<Cells>" << endl;
-        write_vtk_data_ascii(om->connectivity_, VTK_INT32 );
-        write_vtk_data_ascii(om->offsets_, VTK_INT32 );
+        write_vtk_data(om->connectivity_);
+        write_vtk_data(om->offsets_);
         auto types = std::make_shared<MeshData<unsigned int>>("types");
         fill_element_types_vector(types->data_, om);
-        write_vtk_data_ascii(types, VTK_UINT8 );
+        write_vtk_data(types);
     file << "</Cells>" << endl;
 
     /* Write VTK scalar and vector data on nodes to the file */

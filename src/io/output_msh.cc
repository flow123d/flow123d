--- conflicted
+++ resolved
@@ -174,10 +174,6 @@
 	ofstream &file = this->_base_file;
     auto &id_vec = *( id_cache->get_component_data(0).get() );
 
-<<<<<<< HEAD
-    /* Set precision to max */
-    file.precision(std::numeric_limits<double>::digits10);
-
     if (discont) { // corner data
     	auto &offsets_vec = *( this->offsets_->get_component_data(0).get() );
     	unsigned int n_nodes, i_corner=0;
@@ -193,30 +189,6 @@
             file << id_vec[i] << " ";
             output_data->print_ascii(file, i);
             file << std::endl;
-=======
-    for(unsigned int i=0; i < output_data->n_values(); i ++) {
-        file << vec(i).id() << " ";
-        output_data->print_ascii(file, i);
-        file << std::endl;
-    }
-
-}
-
-
-void OutputMSH::write_msh_ascii_discont_data(OutputDataPtr output_data)
-{
-    Mesh *mesh = this->_mesh;
-    ofstream &file = this->_base_file;
-
-    /* Write ascii data */
-    unsigned int i_node;
-	unsigned int i_corner = 0;
-    FOR_ELEMENTS(mesh, ele) {
-        file << ele.id() << " " << ele->n_nodes() << " ";
-
-        FOR_ELEMENT_NODES(ele, i_node) {
-            output_data->print_ascii(file, i_corner++);
->>>>>>> 88fe067d
         }
 
     }

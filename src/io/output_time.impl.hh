/*!
 *
﻿ * Copyright (C) 2015 Technical University of Liberec.  All rights reserved.
 * 
 * This program is free software; you can redistribute it and/or modify it under
 * the terms of the GNU General Public License version 3 as published by the
 * Free Software Foundation. (http://www.gnu.org/licenses/gpl-3.0.en.html)
 * 
 * This program is distributed in the hope that it will be useful, but WITHOUT
 * ANY WARRANTY; without even the implied warranty of MERCHANTABILITY or FITNESS
 * FOR A PARTICULAR PURPOSE.  See the GNU General Public License for more details.
 *
 * 
 * @file    output.h
 * @brief   Header: The functions for all outputs.
 * @todo
 * - remove Output, keep OutputTime only (done)
 * - remove parameter mesh from static method OutputTime::output_stream (done)
 * - move initialization of streams from hc_expolicit_sequantial to
 *     Aplication::Aplication() constructor (done)
 * - OutputTime::register_XXX_data - should accept iterator to output record of particular equation, ask for presence of the key
 *   that has same name as the name of the quantity to output, extract the string with stream name from this key, find the stream
 *   and perform output.
 *
 *   on input:
 *
 *   { // darcy flow
 *      output = {
 *          pressure_nodes="nodal_data",
 *          pressure_elements="el_data"
 *      }
 *   }
 *
 *   output_streams=[
 *      {name="nodal_data", ... },
 *      {name="el_data", ... }
 *   ]
 *
 *   in code:
 *
 *   Input::Record out_rec = in_rec.val<Input::Record>("output");
 *   OutputTime::register_node_data(mesh_, "pressure_nodes", "L", out_rec, node_pressure);
 *   OutputTime::register_elem_data(mesh_, "pressure_elements", "L", out_rec, ele_pressure);
 *   ...
 *
 * - use exceptions instead of returning result, see declaration of exceptions through DECLARE_EXCEPTION macro
 * - move write_data from equations into coupling, write all streams
 *
 * =======================
 * - Is it still necessary to split output into registration and write the data?
 *   Could we perform it at once? ... No, it doesn't make any sense.
 * - Support for output of corner data into GMSH format (ElementNodeData section)
 *
 */

#ifndef OUTPUT_H
#define OUTPUT_H

#include <vector>
#include <string>

#include "system/system.hh"

#include "system/exceptions.hh"
#include "io/output_time.hh"
#include "io/output_mesh.hh"
#include "io/element_data_cache.hh"
#include "io/output_element.hh"




/**************************************************************************************************************
 * OutputTime implementation
 */

template <typename T>
ElementDataCache<T> & OutputTime::prepare_compute_data(std::string field_name, DiscreteSpace space_type, unsigned int n_rows,
		unsigned int n_cols)
{
<<<<<<< HEAD
    if(space_type == CORNER_DATA)
        compute_discontinuous_output_mesh();

    std::shared_ptr<OutputMeshBase> om;
    if(output_mesh_discont_->is_refined() || space_type == CORNER_DATA){
        ASSERT(space_type != NODE_DATA).error("Refined output mesh not implemented for NODE DATA!");
        om = output_mesh_discont_;
    }
    else om = output_mesh_;
    
    // get possibly existing data for the same field, check both name and type
    std::vector<unsigned int> size(N_DISCRETE_SPACES);
    size[NODE_DATA] = om->n_nodes();
    size[ELEM_DATA] = om->n_elements();
    size[CORNER_DATA] = om->n_nodes();
    size[NATIVE_DATA] = om->n_elements();
=======
    // get possibly existing data for the same field, check both name and type
    unsigned int size;
    switch (space_type) {
    	case NODE_DATA:
    	case CORNER_DATA:
    		size = output_mesh_->n_nodes();
    		break;
    	case ELEM_DATA:
    	case NATIVE_DATA:
    		size = output_mesh_->n_elements();
    		break;
    	default:
    		ASSERT(false).error("Should not happen.");
    		break;
    }
>>>>>>> 83bdf0f3

    auto &od_vec=this->output_data_vec_[space_type];
    auto it=std::find_if(od_vec.begin(), od_vec.end(),
            [&field_name](OutputDataPtr ptr) { return (ptr->field_input_name() == field_name); });
    if ( it == od_vec.end() ) {
        od_vec.push_back( std::make_shared< ElementDataCache<T> >(field_name, n_rows, n_cols, size) );
        it=--od_vec.end();
    }
    return dynamic_cast<ElementDataCache<T> &>(*(*it));
//             DebugOut() << "ele " << ele.idx() << "\n";
}

#endif<|MERGE_RESOLUTION|>--- conflicted
+++ resolved
@@ -78,24 +78,6 @@
 ElementDataCache<T> & OutputTime::prepare_compute_data(std::string field_name, DiscreteSpace space_type, unsigned int n_rows,
 		unsigned int n_cols)
 {
-<<<<<<< HEAD
-    if(space_type == CORNER_DATA)
-        compute_discontinuous_output_mesh();
-
-    std::shared_ptr<OutputMeshBase> om;
-    if(output_mesh_discont_->is_refined() || space_type == CORNER_DATA){
-        ASSERT(space_type != NODE_DATA).error("Refined output mesh not implemented for NODE DATA!");
-        om = output_mesh_discont_;
-    }
-    else om = output_mesh_;
-    
-    // get possibly existing data for the same field, check both name and type
-    std::vector<unsigned int> size(N_DISCRETE_SPACES);
-    size[NODE_DATA] = om->n_nodes();
-    size[ELEM_DATA] = om->n_elements();
-    size[CORNER_DATA] = om->n_nodes();
-    size[NATIVE_DATA] = om->n_elements();
-=======
     // get possibly existing data for the same field, check both name and type
     unsigned int size;
     switch (space_type) {
@@ -111,7 +93,6 @@
     		ASSERT(false).error("Should not happen.");
     		break;
     }
->>>>>>> 83bdf0f3
 
     auto &od_vec=this->output_data_vec_[space_type];
     auto it=std::find_if(od_vec.begin(), od_vec.end(),
@@ -121,7 +102,6 @@
         it=--od_vec.end();
     }
     return dynamic_cast<ElementDataCache<T> &>(*(*it));
-//             DebugOut() << "ele " << ele.idx() << "\n";
 }
 
 #endif
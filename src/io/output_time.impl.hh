/*!
 *
﻿ * Copyright (C) 2015 Technical University of Liberec.  All rights reserved.
 * 
 * This program is free software; you can redistribute it and/or modify it under
 * the terms of the GNU General Public License version 3 as published by the
 * Free Software Foundation. (http://www.gnu.org/licenses/gpl-3.0.en.html)
 * 
 * This program is distributed in the hope that it will be useful, but WITHOUT
 * ANY WARRANTY; without even the implied warranty of MERCHANTABILITY or FITNESS
 * FOR A PARTICULAR PURPOSE.  See the GNU General Public License for more details.
 *
 * 
 * @file    output.h
 * @brief   Header: The functions for all outputs.
 * @todo
 * - remove Output, keep OutputTime only (done)
 * - remove parameter mesh from static method OutputTime::output_stream (done)
 * - move initialization of streams from hc_expolicit_sequantial to
 *     Aplication::Aplication() constructor (done)
 * - OutputTime::register_XXX_data - should accept iterator to output record of particular equation, ask for presence of the key
 *   that has same name as the name of the quantity to output, extract the string with stream name from this key, find the stream
 *   and perform output.
 *
 *   on input:
 *
 *   { // darcy flow
 *      output = {
 *          pressure_nodes="nodal_data",
 *          pressure_elements="el_data"
 *      }
 *   }
 *
 *   output_streams=[
 *      {name="nodal_data", ... },
 *      {name="el_data", ... }
 *   ]
 *
 *   in code:
 *
 *   Input::Record out_rec = in_rec.val<Input::Record>("output");
 *   OutputTime::register_node_data(mesh_, "pressure_nodes", "L", out_rec, node_pressure);
 *   OutputTime::register_elem_data(mesh_, "pressure_elements", "L", out_rec, ele_pressure);
 *   ...
 *
 * - use exceptions instead of returning result, see declaration of exceptions through DECLARE_EXCEPTION macro
 * - move write_data from equations into coupling, write all streams
 *
 * =======================
 * - Is it still necessary to split output into registration and write the data?
 *   Could we perform it at once? ... No, it doesn't make any sense.
 * - Support for output of corner data into GMSH format (ElementNodeData section)
 *
 */

#ifndef OUTPUT_H
#define OUTPUT_H

#include <vector>
#include <string>

#include "system/system.hh"

#include "system/exceptions.hh"
#include "io/output_time.hh"
#include "io/output_mesh.hh"
#include "io/element_data_cache.hh"
#include "io/output_element.hh"




/**************************************************************************************************************
 * OutputTime implementation
 */

template <typename T>
ElementDataCache<T> & OutputTime::prepare_compute_data(std::string field_name, DiscreteSpace space_type, unsigned int n_rows,
		unsigned int n_cols)
{
    if(space_type == CORNER_DATA)
        compute_discontinuous_output_mesh();
<<<<<<< HEAD
    
    std::shared_ptr<OutputMeshBase> om;
    if(output_mesh_discont_->is_refined() || space_type == CORNER_DATA){
        ASSERT(space_type != NODE_DATA).error("Refined output mesh not implemented for NODE DATA!");
        om = output_mesh_discont_;
    }
    else om = output_mesh_;
    
    // get possibly existing data for the same field, check both name and type
    std::vector<unsigned int> size(N_DISCRETE_SPACES);
    size[NODE_DATA] = om->n_nodes();
    size[ELEM_DATA] = om->n_elements();
    size[CORNER_DATA] = om->n_nodes();
=======

    // get possibly existing data for the same field, check both name and type
    std::vector<unsigned int> size(N_DISCRETE_SPACES);
    size[NODE_DATA] = output_mesh_->n_nodes();
    size[ELEM_DATA] = output_mesh_->n_elements();
    size[CORNER_DATA] = output_mesh_discont_->n_nodes();
    size[NATIVE_DATA] = output_mesh_->n_elements();
>>>>>>> 69f2c683

    auto &od_vec=this->output_data_vec_[space_type];
    auto it=std::find_if(od_vec.begin(), od_vec.end(),
            [&field_name](OutputDataPtr ptr) { return (ptr->field_input_name() == field_name); });
    if ( it == od_vec.end() ) {
        od_vec.push_back( std::make_shared< ElementDataCache<T> >(field_name, n_rows, n_cols, size[space_type]) );
        it=--od_vec.end();
    }
<<<<<<< HEAD
    OutputData<Value> &output_data = dynamic_cast<OutputData<Value> &>(*(*it));


    /* Copy data to array */
    switch(space_type) {
    case NODE_DATA: {
        // set output data to zero
        vector<unsigned int> count(output_data.n_values, 0);
        for(unsigned int idx=0; idx < output_data.n_values; idx++)
            output_data.zero(idx);

        for(const auto & ele : *om)
        {
            std::vector<Space<3>::Point> vertices = ele.vertex_list();
            for(unsigned int i=0; i < ele.n_nodes(); i++)
            {
                unsigned int node_index = ele.node_index(i);
                const Value &node_value =
                        Value( const_cast<typename Value::return_type &>(
                                field.value(vertices[i],
                                            ElementAccessor<spacedim>(ele.orig_mesh(), ele.orig_element_idx(),false) ))
                             );
                output_data.add(node_index, node_value);
                count[node_index]++;
            }
        }
        
        // Compute mean values at nodes
        for(unsigned int idx=0; idx < output_data.n_values; idx++)
            output_data.normalize(idx, count[idx]);
    }
    break;
    case CORNER_DATA: {
        for(const auto & ele : *om)
        {
//             DebugOut() << "ele " << ele.idx() << "\n";
            std::vector<Space<3>::Point> vertices = ele.vertex_list();
            for(unsigned int i=0; i < ele.n_nodes(); i++)
            {
                unsigned int node_index = ele.node_index(i);
                const Value &node_value =
                        Value( const_cast<typename Value::return_type &>(
                                field.value(vertices[i],
                                            ElementAccessor<spacedim>(ele.orig_mesh(), ele.orig_element_idx(),false) ))
                             );
                output_data.store_value(node_index,  node_value);
            }
        }
    }
    break;
    case ELEM_DATA: {
        for(const auto & ele : *om)
        {
            unsigned int ele_index = ele.idx();
            const Value &ele_value =
                        Value( const_cast<typename Value::return_type &>(
                                field.value(ele.centre(),
                                            ElementAccessor<spacedim>(ele.orig_mesh(), ele.orig_element_idx(),false))
                                                                        )
                             );
                output_data.store_value(ele_index,  ele_value);
        }
    }
    break;
    }

    /* Set the last time */
    if(this->time < field.time()) {
        this->time = field.time();
    }
=======
    return dynamic_cast<ElementDataCache<T> &>(*(*it));
>>>>>>> 69f2c683
}

#endif<|MERGE_RESOLUTION|>--- conflicted
+++ resolved
@@ -80,8 +80,7 @@
 {
     if(space_type == CORNER_DATA)
         compute_discontinuous_output_mesh();
-<<<<<<< HEAD
-    
+
     std::shared_ptr<OutputMeshBase> om;
     if(output_mesh_discont_->is_refined() || space_type == CORNER_DATA){
         ASSERT(space_type != NODE_DATA).error("Refined output mesh not implemented for NODE DATA!");
@@ -94,15 +93,7 @@
     size[NODE_DATA] = om->n_nodes();
     size[ELEM_DATA] = om->n_elements();
     size[CORNER_DATA] = om->n_nodes();
-=======
-
-    // get possibly existing data for the same field, check both name and type
-    std::vector<unsigned int> size(N_DISCRETE_SPACES);
-    size[NODE_DATA] = output_mesh_->n_nodes();
-    size[ELEM_DATA] = output_mesh_->n_elements();
-    size[CORNER_DATA] = output_mesh_discont_->n_nodes();
-    size[NATIVE_DATA] = output_mesh_->n_elements();
->>>>>>> 69f2c683
+    size[NATIVE_DATA] = om->n_elements();
 
     auto &od_vec=this->output_data_vec_[space_type];
     auto it=std::find_if(od_vec.begin(), od_vec.end(),
@@ -111,80 +102,8 @@
         od_vec.push_back( std::make_shared< ElementDataCache<T> >(field_name, n_rows, n_cols, size[space_type]) );
         it=--od_vec.end();
     }
-<<<<<<< HEAD
-    OutputData<Value> &output_data = dynamic_cast<OutputData<Value> &>(*(*it));
-
-
-    /* Copy data to array */
-    switch(space_type) {
-    case NODE_DATA: {
-        // set output data to zero
-        vector<unsigned int> count(output_data.n_values, 0);
-        for(unsigned int idx=0; idx < output_data.n_values; idx++)
-            output_data.zero(idx);
-
-        for(const auto & ele : *om)
-        {
-            std::vector<Space<3>::Point> vertices = ele.vertex_list();
-            for(unsigned int i=0; i < ele.n_nodes(); i++)
-            {
-                unsigned int node_index = ele.node_index(i);
-                const Value &node_value =
-                        Value( const_cast<typename Value::return_type &>(
-                                field.value(vertices[i],
-                                            ElementAccessor<spacedim>(ele.orig_mesh(), ele.orig_element_idx(),false) ))
-                             );
-                output_data.add(node_index, node_value);
-                count[node_index]++;
-            }
-        }
-        
-        // Compute mean values at nodes
-        for(unsigned int idx=0; idx < output_data.n_values; idx++)
-            output_data.normalize(idx, count[idx]);
-    }
-    break;
-    case CORNER_DATA: {
-        for(const auto & ele : *om)
-        {
+    return dynamic_cast<ElementDataCache<T> &>(*(*it));
 //             DebugOut() << "ele " << ele.idx() << "\n";
-            std::vector<Space<3>::Point> vertices = ele.vertex_list();
-            for(unsigned int i=0; i < ele.n_nodes(); i++)
-            {
-                unsigned int node_index = ele.node_index(i);
-                const Value &node_value =
-                        Value( const_cast<typename Value::return_type &>(
-                                field.value(vertices[i],
-                                            ElementAccessor<spacedim>(ele.orig_mesh(), ele.orig_element_idx(),false) ))
-                             );
-                output_data.store_value(node_index,  node_value);
-            }
-        }
-    }
-    break;
-    case ELEM_DATA: {
-        for(const auto & ele : *om)
-        {
-            unsigned int ele_index = ele.idx();
-            const Value &ele_value =
-                        Value( const_cast<typename Value::return_type &>(
-                                field.value(ele.centre(),
-                                            ElementAccessor<spacedim>(ele.orig_mesh(), ele.orig_element_idx(),false))
-                                                                        )
-                             );
-                output_data.store_value(ele_index,  ele_value);
-        }
-    }
-    break;
-    }
-
-    /* Set the last time */
-    if(this->time < field.time()) {
-        this->time = field.time();
-    }
-=======
-    return dynamic_cast<ElementDataCache<T> &>(*(*it));
->>>>>>> 69f2c683
 }
 
 #endif
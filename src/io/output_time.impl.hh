--- conflicted
+++ resolved
@@ -74,215 +74,6 @@
 #include "output_element.hh"
 
 
-<<<<<<< HEAD
-/**
- * \brief This class is used for storing data that are copied from field.
- *
- *
- */
-template <class Value>
-class OutputData : public OutputDataBase {
-public:
-    typedef typename Value::element_type ElemType;
-
-    /**
-     * \brief Constructor of templated OutputData
-     */
-    OutputData(const FieldCommon &field,
-            unsigned int size)
-    : val_aux(aux)
-    {
-        this->field_name = field.name();
-        this->field_units = field.units();
-        this->output_field_name = this->field_name;
-
-        this->n_values = size;
-
-        if (val_aux.NCols_ == 1) {
-            if (val_aux.NRows_ == 1) {
-                this->n_elem_ = N_SCALAR;
-                this->n_rows = 1;
-                this->n_cols = 1;
-            } else {
-                if (val_aux.NRows_ > 1) {
-                    if (val_aux.NRows_ > 3) {
-                        xprintf(PrgErr,
-                                "Do not support output of vectors with fixed size >3. Field: %s\n",
-                                this->field_name.c_str());
-                    } else {
-                        this->n_elem_ = N_VECTOR;
-                        this->n_rows = 3;
-                        this->n_cols = 1;
-                    }
-                } else {
-                    THROW(OutputTime::ExcOutputVariableVector() << OutputTime::EI_FieldName(this->field_name));
-                }
-            }
-        } else {
-            this->n_elem_ = N_TENSOR;
-            this->n_rows = 3;
-            this->n_cols = 3;
-        }
-
-        data_ = new ElemType[this->n_values * this->n_elem_];
-    }
-
-
-    /**
-     * \brief Destructor of OutputData
-     */
-    ~OutputData()
-    {
-        delete[] this->data_;
-    }
-
-
-    /**
-     * Output data element on given index @p idx. Method for writing data
-     * to output stream in ascii format.
-     *
-     * \note This method is used only by MSH file format.
-     */
-    void print_ascii(ostream &out_stream, unsigned int idx) override
-            {
-    	ASSERT_LT(idx, this->n_values).error();
-        ElemType *ptr_begin = this->data_ + n_elem_ * idx;
-        for(ElemType *ptr = ptr_begin; ptr < ptr_begin + n_elem_; ptr++ )
-            out_stream << *ptr << " ";
-            }
-
-    /**
-     * \brief Print all data stored in output data in ascii format
-     *
-     * TODO: indicate if the tensor data are output in column-first or raw-first order
-     *       and possibly implement transposition. Set such property for individual file formats.
-     *       Class OutputData stores always in raw-first order.
-     */
-    void print_ascii_all(ostream &out_stream) override
-            {
-        for(unsigned int idx = 0; idx < this->n_values; idx++) {
-            ElemType *ptr_begin = this->data_ + n_elem_ * idx;
-            for(ElemType *ptr = ptr_begin; ptr < ptr_begin + n_elem_; ptr++ )
-                out_stream << *ptr << " ";
-        }
-            }
-
-    /**
-     * Output data element on given index @p idx. Method for writing data
-     * to output stream in binary format.
-     *
-     * \note This method is used only by MSH file format.
-     */
-    void print_binary(ostream &out_stream, unsigned int idx) override
-    {
-    	ASSERT_LT(idx, this->n_values).error();
-    	out_stream << std::fixed << std::setprecision(10);
-        ElemType *ptr_begin = this->data_ + n_elem_ * idx;
-        for(ElemType *ptr = ptr_begin; ptr < ptr_begin + n_elem_; ptr++ ) {
-            char* b = reinterpret_cast<char*>(&(*ptr));
-            for(unsigned int i=0; i<sizeof(ElemType); i++) {
-            	out_stream << b[sizeof(ElemType)-1-i];
-            }
-        }
-    }
-
-    /**
-     * \brief Print all data stored in output data in binary format.
-     *
-     * TODO: indicate if the tensor data are output in column-first or raw-first order
-     *       and possibly implement transposition. Set such property for individual file formats.
-     *       Class OutputData stores always in raw-first order.
-     */
-    void print_binary_all(ostream &out_stream) override
-    {
-    	for(unsigned int idx = 0; idx < this->n_values; idx++) {
-            ElemType *ptr_begin = this->data_ + n_elem_ * idx;
-            for(ElemType *ptr = ptr_begin; ptr < ptr_begin + n_elem_; ptr++ ) {
-                char* b = reinterpret_cast<char*>(&(*ptr));
-                for(unsigned int i=0; i<sizeof(ElemType); i++) {
-                	out_stream << b[sizeof(ElemType)-1-i];
-                }
-            }
-        }
-    }
-
-    /**
-     * Store data element of given data value under given index.
-     */
-    void store_value(unsigned int idx, const Value& value) {
-        operate(idx, value,  [](ElemType& raw, ElemType val) {raw = val;});
-    };
-
-    /**
-     * Add value to given index
-     */
-    void add(unsigned int idx, const Value& value) {
-        operate(idx, value,   [](ElemType& raw, ElemType val) {raw += val;});
-    };
-
-    /**
-     * Reset values at given index
-     */
-    void zero(unsigned int idx) {
-        operate(idx, val_aux, 	[](ElemType& raw, ElemType val) {raw = 0;});
-    };
-
-    /**
-     * Normalize values at given index
-     */
-    void normalize(unsigned int idx, unsigned int divisor) {
-        operate(idx, val_aux, 	[divisor](ElemType& raw, ElemType val) {raw /= divisor;});
-    };
-
-private:
-
-    /**
-     * Perform given function at given index
-     */
-    template <class Func>
-    void operate(unsigned int idx, const Value &val, const Func& func) {
-    	ASSERT_LT(idx, this->n_values).error();
-        ElemType *ptr = this->data_ + idx*this->n_elem_;
-        for(unsigned int i_row = 0; i_row < this->n_rows; i_row++) {
-            for(unsigned int i_col = 0; i_col < this->n_cols; i_col++) {
-                if (i_row < val.n_rows() && i_col < val.n_cols())
-                    func(*ptr, val(i_row, i_col));
-                else
-                    func(*ptr, 0);
-                ptr++;
-            }
-        }
-    };
-
-
-    /**
-     * Computed data values for output stored as continuous buffer of their data elements.
-     * One data value has @p n_elem data elements (of type double, int or unsigned int).
-     */
-    ElemType *data_;
-
-
-    /**
-     * Auxiliary value
-     */
-    typename Value::return_type aux;
-
-
-    /**
-     * Auxiliary field value envelope over @p aux
-     */
-    Value val_aux;
-
-
-    /**
-     * Number of rows and cols in stored data element, valid values are (1,1)
-     * for scalar; (3,1) for vectors; (3,3) for tensors
-     */
-    unsigned int n_rows, n_cols;
-
-};
-=======
->>>>>>> fae542fc
 
 
 
@@ -294,12 +85,7 @@
 void OutputTime::register_data(const DiscreteSpace type,
         MultiField<spacedim, Value> &multi_field)
 {
-<<<<<<< HEAD
 	ASSERT_LT(type, N_DISCRETE_SPACES).error();
-    if (output_names.find(multi_field.name()) == output_names.end()) return;
-=======
-	OLD_ASSERT_LESS(type, N_DISCRETE_SPACES);
->>>>>>> fae542fc
 
     DiscreteSpaceFlags flags = 1 << type;
     for (unsigned long index=0; index < multi_field.size(); index++)
@@ -314,13 +100,7 @@
 void OutputTime::register_data(const DiscreteSpace type,
         Field<spacedim, Value> &field_ref)
 {
-<<<<<<< HEAD
-    DBGMSG("register data\n");
 	ASSERT_LT(type, N_DISCRETE_SPACES).error();
-    if (output_names.find(field_ref.name()) == output_names.end()) return;
-=======
-	OLD_ASSERT_LESS(type, N_DISCRETE_SPACES);
->>>>>>> fae542fc
     
 	DiscreteSpaceFlags flags = 1 << type;
     for(unsigned int ids=0; ids < N_DISCRETE_SPACES; ids++)

/*!
 *
﻿ * Copyright (C) 2015 Technical University of Liberec.  All rights reserved.
 * 
 * This program is free software; you can redistribute it and/or modify it under
 * the terms of the GNU General Public License version 3 as published by the
 * Free Software Foundation. (http://www.gnu.org/licenses/gpl-3.0.en.html)
 * 
 * This program is distributed in the hope that it will be useful, but WITHOUT
 * ANY WARRANTY; without even the implied warranty of MERCHANTABILITY or FITNESS
 * FOR A PARTICULAR PURPOSE.  See the GNU General Public License for more details.
 *
 * 
 * @file    output_mesh.cc
 * @brief   Classes for auxiliary output mesh.
 */

#include "output_mesh.hh"
#include "output_element.hh"
#include "mesh/mesh.h"
<<<<<<< HEAD
#include "mesh/ref_element.hh"
#include "fields/field.hh"
#include "fields/field_set.hh"
=======
>>>>>>> 69f2c683

namespace IT=Input::Type;

const IT::Record & OutputMeshBase::get_input_type() {
    return IT::Record("OutputMesh", "Parameters of the refined output mesh.")
        .declare_key("max_level", IT::Integer(1,20),IT::Default("3"),
            "Maximal level of refinement of the output mesh.")
        .declare_key("refine_by_error", IT::Bool(), IT::Default("false"),
            "Set true for using error_control_field. Set false for global uniform refinement to max_level.")
        .declare_key("error_control_field",IT::String(), IT::Default::optional(),
            "Name of an output field, according to which the output mesh will be refined. The field must be a SCALAR one.")
        .declare_key("refinement_error_tolerance",IT::Double(0.0), IT::Default("0.01"),
            "Tolerance for refinement by error.")
        .close();
}

OutputMeshBase::OutputMeshBase(Mesh &mesh)
: 
<<<<<<< HEAD
    nodes_ (std::make_shared<MeshData<double>>("", OutputDataBase::N_VECTOR)),
    connectivity_(std::make_shared<MeshData<unsigned int>>("connectivity")),
    offsets_(std::make_shared<MeshData<unsigned int>>("offsets")),
    orig_mesh_(&mesh),
    max_level_(0),
    is_refined_(false),
    refine_by_error_(false),
    refinement_error_tolerance_(0.0)
=======
	nodes_( std::make_shared<ElementDataCache<double>>("", (unsigned int)ElementDataCacheBase::N_VECTOR, 1, 0) ),
	connectivity_( std::make_shared<ElementDataCache<unsigned int>>("connectivity", (unsigned int)ElementDataCacheBase::N_SCALAR, 1, 0) ),
	offsets_( std::make_shared<ElementDataCache<unsigned int>>("offsets", (unsigned int)ElementDataCacheBase::N_SCALAR, 1, 0) ),
	orig_mesh_(&mesh),
    max_level_(0),
    error_control_field_name_("")
>>>>>>> 69f2c683
{
}


OutputMeshBase::OutputMeshBase(Mesh &mesh, const Input::Record &in_rec)
: 
	nodes_( std::make_shared<ElementDataCache<double>>("", (unsigned int)ElementDataCacheBase::N_VECTOR, 1, 0) ),
	connectivity_( std::make_shared<ElementDataCache<unsigned int>>("connectivity", (unsigned int)ElementDataCacheBase::N_SCALAR, 1, 0) ),
	offsets_( std::make_shared<ElementDataCache<unsigned int>>("offsets", (unsigned int)ElementDataCacheBase::N_SCALAR, 1, 0) ),
    input_record_(in_rec), 
    orig_mesh_(&mesh),
    max_level_(input_record_.val<int>("max_level")),
    is_refined_(false),
    refine_by_error_(input_record_.val<bool>("refine_by_error")),
    refinement_error_tolerance_(input_record_.val<double>("refinement_error_tolerance"))
{
    // Read optional error control field name
    bool use_field = input_record_.val<bool>("refine_by_error");
    error_control_field_name_ = "";
    if(use_field) {
        auto it = input_record_.find<std::string>("error_control_field");
        if(it) error_control_field_name_ = *it;
    }
}

OutputMeshBase::~OutputMeshBase()
{
}

OutputElementIterator OutputMeshBase::begin()
{
    ASSERT_PTR(offsets_);
    ASSERT_DBG(offsets_->n_values > 0);
    return OutputElementIterator(OutputElement(0, shared_from_this()));
}

OutputElementIterator OutputMeshBase::end()
{
<<<<<<< HEAD
    ASSERT_PTR_DBG(offsets_);
    ASSERT_DBG(offsets_->n_values > 0);
    return OutputElementIterator(OutputElement(offsets_->n_values, shared_from_this()));
}

void OutputMeshBase::select_error_control_field(FieldSet &output_fields)
{
    if(refine_by_error_)
    {
        std::string error_control_field_name = "";
        // Read optional error control field name
        auto it = input_record_.find<std::string>("error_control_field");
        if(it) error_control_field_name = *it;

        FieldCommon* field =  output_fields.field(error_control_field_name);
        // throw input exception if the field is unknown
        if(field == nullptr){
            THROW(FieldSet::ExcUnknownField()
                    << FieldCommon::EI_Field(error_control_field_name)
                    << input_record_.ei_address());
            refine_by_error_ = false;
            return;
        }
        
        // throw input exception if the field is not scalar
        if( typeid(*field) == typeid(Field<3,FieldValue<3>::Scalar>) ) {
            
            error_control_field_ = static_cast<Field<3,FieldValue<3>::Scalar>*>(field);
            DebugOut() << "Output mesh will be refined according to field " << error_control_field_name << ".";
        }
        else{
            THROW(ExcFieldNotScalar()
                    << FieldCommon::EI_Field(error_control_field_name)
                    << input_record_.ei_address());
            refine_by_error_ = false;
            return;
        }
    }
    else
    {
        error_control_field_ = nullptr;
    }
=======
    ASSERT_PTR(offsets_);
    return OutputElementIterator(OutputElement(offsets_->n_values(), shared_from_this()));
>>>>>>> 69f2c683
}

bool OutputMeshBase::is_refined()
{
    return is_refined_;
}

unsigned int OutputMeshBase::n_elements()
{
    ASSERT_PTR(offsets_);
    return offsets_->n_values();
}

unsigned int OutputMeshBase::n_nodes()
{
    ASSERT_PTR(nodes_);
    return nodes_->n_values();
}


//////////////////////////////////////////////////////////////////////////////////////////////////////////////


OutputMesh::OutputMesh(Mesh  &mesh)
: OutputMeshBase(mesh)
{
}

OutputMesh::OutputMesh(Mesh &mesh, const Input::Record& in_rec)
: OutputMeshBase(mesh, in_rec)
{
}


OutputMesh::~OutputMesh()
{
}


void OutputMesh::create_identical_mesh()
{
	nodes_.reset();
	connectivity_.reset();
	offsets_.reset();

	DebugOut() << "Create outputmesh identical to computational one.";

    const unsigned int n_elements = orig_mesh_->n_elements(),
                       n_nodes = orig_mesh_->n_nodes();

    nodes_ = std::make_shared<ElementDataCache<double>>("", (unsigned int)ElementDataCacheBase::N_VECTOR, 1, n_nodes);
    unsigned int coord_id = 0,  // coordinate id in vector
                 node_id = 0;   // node id
    auto &node_vec = *( nodes_->get_component_data(0).get() );
    FOR_NODES(orig_mesh_, node) {
        node->aux = node_id;   // store node index in the auxiliary variable

        // use store value
        node_vec[coord_id] = node->getX();  coord_id++;
        node_vec[coord_id] = node->getY();  coord_id++;
        node_vec[coord_id] = node->getZ();  coord_id++;
        node_id++;
    }
    
    orig_element_indices_ = std::make_shared<std::vector<unsigned int>>(n_elements);

    offsets_ = std::make_shared<ElementDataCache<unsigned int>>("offsets", (unsigned int)ElementDataCacheBase::N_SCALAR, 1, n_elements);
    Node* node;
    unsigned int ele_id = 0,
                 connect_id = 0,
                 offset = 0,    // offset of node indices of element in node vector
                 li;            // local node index
    auto &offset_vec = *( offsets_->get_component_data(0).get() );
    FOR_ELEMENTS(orig_mesh_, ele) {
        // increase offset by number of nodes of the simplicial element
        offset += ele->dim() + 1;
        offset_vec[ele_id] = offset;
        (*orig_element_indices_)[ele_id] = ele_id;
        ele_id++;
    }

    const unsigned int n_connectivities = offset_vec[offset_vec.size()-1];
    connectivity_ = std::make_shared<ElementDataCache<unsigned int>>("connectivity", (unsigned int)ElementDataCacheBase::N_SCALAR,
    		1, n_connectivities);
    auto &connect_vec = *( connectivity_->get_component_data(0).get() );
    FOR_ELEMENTS(orig_mesh_, ele) {
        FOR_ELEMENT_NODES(ele, li) {
            node = ele->node[li];
            connect_vec[connect_id] = node->aux;
            connect_id++;
        }
        
    }
    connectivity_->get_component_data(0)->shrink_to_fit();
}

void OutputMesh::create_refined_mesh()
{
    ASSERT(0).error("Not implemented yet.");
}


bool OutputMesh::refinement_criterion()
{
    ASSERT(0).error("Not implemented yet.");
    return false;
}



//////////////////////////////////////////////////////////////////////////////////////////////////////////////

OutputMeshDiscontinuous::OutputMeshDiscontinuous(Mesh &mesh)
: OutputMeshBase(mesh)
{
}

OutputMeshDiscontinuous::OutputMeshDiscontinuous(Mesh &mesh, const Input::Record& in_rec)
: OutputMeshBase(mesh, in_rec)
{
}


OutputMeshDiscontinuous::~OutputMeshDiscontinuous()
{
}


void OutputMeshDiscontinuous::create_mesh(shared_ptr< OutputMesh > output_mesh)
{
	nodes_.reset();
	connectivity_.reset();
	offsets_.reset();

    ASSERT_DBG(output_mesh->nodes_->n_values() > 0);   //continuous data already computed
    
    if (nodes_) return;          //already computed
    
    DebugOut() << "Create discontinuous outputmesh.";
    
    // connectivity = for every element list the nodes => its length corresponds to discontinuous data
    const unsigned int n_corners = output_mesh->connectivity_->n_values();

    // these are the same as in continuous case, so we copy the pointer.
    offsets_ = output_mesh->offsets_;
    orig_element_indices_ = output_mesh->orig_element_indices_;
    
    nodes_ = std::make_shared<ElementDataCache<double>>("", (unsigned int)ElementDataCacheBase::N_VECTOR, 1, n_corners);
    connectivity_ = std::make_shared<ElementDataCache<unsigned int>>("connectivity", (unsigned int)ElementDataCacheBase::N_SCALAR,
    		1, n_corners);

    unsigned int coord_id = 0,  // coordinate id in vector
                 corner_id = 0, // corner index (discontinous node)
                 li;            // local node index

    auto &node_vec = *( nodes_->get_component_data(0).get() );
    auto &conn_vec = *( connectivity_->get_component_data(0).get() );
    for(const auto & ele : *output_mesh)
    {
        unsigned int n = ele.n_nodes(), 
                     ele_idx = ele.idx(),
                     con_off = (* offsets_)[ele_idx];
                     
        for(li = 0; li < n; li++)
        {
            // offset of the first coordinate of the first node of the element in nodes_ vector
            unsigned int off = spacedim * (* output_mesh->connectivity_)[con_off - n + li];
            auto &d = *( output_mesh->nodes_->get_component_data(0).get() );
            
            node_vec[coord_id] = d[off];   ++coord_id;
            node_vec[coord_id] = d[off+1]; ++coord_id;
            node_vec[coord_id] = d[off+2]; ++coord_id;
            
            conn_vec[corner_id] = corner_id;
            corner_id++;
        }
    }
}


bool OutputMeshDiscontinuous::refinement_criterion()
{
    ASSERT(0).error("Not implemented yet.");
    return false;
}

void OutputMeshDiscontinuous::create_refined_mesh()
{
    nodes_ = std::make_shared<MeshData<double>>("", OutputDataBase::N_VECTOR);
    connectivity_ = std::make_shared<MeshData<unsigned int>>("connectivity");
    offsets_ = std::make_shared<MeshData<unsigned int>>("offsets");
    orig_element_indices_ = std::make_shared<std::vector<unsigned int>>();
    
    // index of last node added; set at the end of original ones
    unsigned int last_offset = 0;
    
//     DebugOut() << "start refinement\n";
    FOR_ELEMENTS(orig_mesh_, ele) {
        const unsigned int 
            dim = ele->dim(),
            ele_idx = ele->index();
//         DebugOut() << "ele index " << ele_idx << "\n";
        
        AuxElement aux_ele;
        aux_ele.nodes.resize(ele->n_nodes());
        aux_ele.level = 0;
        
        Node* node; unsigned int li;
        FOR_ELEMENT_NODES(ele, li) {
            node = ele->node[li];
            aux_ele.nodes[li] = node->point();
        }
        
        std::vector<AuxElement> refinement;
        
        switch(dim){
            case 1: this->refine_aux_element<1>(aux_ele, refinement, ele->element_accessor(), error_control_field_); break;
            case 2: this->refine_aux_element<2>(aux_ele, refinement, ele->element_accessor(), error_control_field_); break;
            case 3: this->refine_aux_element<3>(aux_ele, refinement, ele->element_accessor(), error_control_field_); break;
            default: ASSERT(0 < dim && dim < 4);
        }
        
        //skip unrefined element
//         if(refinement.size() < 2) continue;
        
        unsigned int node_offset = nodes_->data_.size(),
                     con_offset = connectivity_->data_.size();
        nodes_->data_.resize(nodes_->data_.size() + (refinement.size() * (dim+1))*spacedim);
        connectivity_->data_.resize(connectivity_->data_.size() + refinement.size()*(dim+1));
//         orig_element_indices_->resize(orig_element_indices_->size() + refinement.size()*(dim+1));
        
//         DebugOut() << "ref size = " << refinement.size() << "\n";
        //gather coords and connectivity (in a continous way inside element)
        for(unsigned int i=0; i < refinement.size(); i++)
        {
            last_offset += dim+1;
            offsets_->data_.push_back(last_offset);
            (*orig_element_indices_).push_back(ele_idx);
            for(unsigned int j=0; j < dim+1; j++)
            {
                unsigned int con = i*(dim+1) + j;
                connectivity_->data_[con_offset + con] = con_offset + con;
                               
                for(unsigned int k=0; k < spacedim; k++) {
                    nodes_->data_[node_offset + con*spacedim + k] = refinement[i].nodes[j][k];
                }
            }
        }
    }
    
    connectivity_->n_values = connectivity_->data_.size();
    nodes_->n_values = nodes_->data_.size() / spacedim;
    offsets_->n_values = offsets_->data_.size();
    
    is_refined_ = true;
//     for(unsigned int i=0; i< nodes_->n_values; i++)
//     {
//         cout << i << "  "; 
//         for(unsigned int k=0; k<spacedim; k++){
//             nodes_->print(cout, i*spacedim+k); 
//             cout << " ";
//         }
//         cout << endl;
//     } 
//     cout << "\n\n";
// //     nodes_->print_all(cout);
// //     cout << "\n\n";
//     connectivity_->print_all(cout);
//     cout << "\n\n";
//     offsets_->print_all(cout);
}

template<int dim>
void OutputMeshDiscontinuous::refine_aux_element(const OutputMeshDiscontinuous::AuxElement& aux_element,
                                                 std::vector< OutputMeshDiscontinuous::AuxElement >& refinement,
                                                 const ElementAccessor<spacedim> &ele_acc,
                                                 Field<3, FieldValue<3>::Scalar> *error_control_field )
{
    static const unsigned int n_subelements = 1 << dim;  //2^dim
    
    static const std::vector<unsigned int> conn[] = {
        {}, //0D
        
        //1D:
        {0, 2,
         2, 1},
        
        //2D:
        {0, 3, 4,
         3, 1, 5,
         4, 5, 2,
         3, 5, 4},
        
        //3D:
        {1, 7, 4, 8,
         7, 2, 5, 9,
         4, 5, 0, 6,
         8, 9, 6, 3,
         7, 4, 8, 9, // 4-9 octahedron diagonal
         7, 4, 5, 9,
         4, 8, 9, 6,
         4, 5, 9, 6},
        
        {1, 7, 4, 8,
         7, 2, 5, 9,
         4, 5, 0, 6,
         8, 9, 6, 3,
         8, 5, 4, 6, // 5-8 octahedron diagonal
         5, 8, 9, 6,
         5, 8, 4, 7,
         8, 5, 9, 7},
         
        {1, 7, 4, 8,
         7, 2, 5, 9,
         4, 5, 0, 6,
         8, 9, 6, 3,
         6, 8, 7, 9, // 6-7 octahedron diagonal
         8, 6, 7, 4,
         6, 5, 7, 4,
         5, 6, 7, 9}
    }; 
//     DBGMSG("level = %d, %d\n", aux_element.level, max_refinement_level_);
 
    ASSERT_DBG(dim == aux_element.nodes.size()-1);

    // check refinement criterion
    bool is_refined_enough;
    if(refine_by_error_)
    {
        // compute centre of aux element
        Space<spacedim>::Point centre({0,0,0});
        for(auto& v : aux_element.nodes ) centre += v;
        centre = centre/aux_element.nodes.size();
        is_refined_enough = ! refinement_criterion_error(aux_element, centre, ele_acc, error_control_field);
    }   
    else
        is_refined_enough = ! refinement_criterion_uniform(aux_element);
    
    // if not refining any further, push into final vector
    if( is_refined_enough ) {
        refinement.push_back(aux_element);
        return;
    }
    
    std::vector<AuxElement> subelements(n_subelements);
    
    const unsigned int n_old_nodes = RefElement<dim>::n_nodes,
                       n_new_nodes = RefElement<dim>::n_lines; // new points are in the center of lines
    
    // auxiliary vectors
    std::vector<Space<spacedim>::Point> nodes = aux_element.nodes;
    
    nodes.reserve(n_old_nodes+n_new_nodes);

    // create new points in the element
    for(unsigned int e=0; e < n_new_nodes; e++)
    {
        Space<spacedim>::Point p = nodes[RefElement<dim>::interact(Interaction<0,1>(e))[0]]
                                  +nodes[RefElement<dim>::interact(Interaction<0,1>(e))[1]];
        nodes.push_back( p / 2.0);
        //nodes.back().print();
    }
    
    unsigned int diagonal = 0;
    // find shortest diagonal: [0]:4-9, [1]:5-8 or [2]:6-7
    if(dim == 3){
        double min_diagonal = arma::norm(nodes[4]-nodes[9],2);
        double d = arma::norm(nodes[5]-nodes[8],2);
        if(d < min_diagonal){
            min_diagonal = d;
            diagonal = 1;
        }
        d = arma::norm(nodes[6]-nodes[7],2);
        if(d < min_diagonal){
            min_diagonal = d;
            diagonal = 2;
        }
        
    }
    
    for(unsigned int i=0; i < n_subelements; i++)
    {
        AuxElement& sub_ele = subelements[i];
        sub_ele.nodes.resize(n_old_nodes);
        sub_ele.level = aux_element.level+1;
        
        // over nodes
        for(unsigned int j=0; j < n_old_nodes; j++)
        {
            unsigned int conn_id = (n_old_nodes)*i + j;
            sub_ele.nodes[j] = nodes[conn[dim+diagonal][conn_id]];
        }
        
        refine_aux_element<dim>(sub_ele, refinement, ele_acc, error_control_field);
    }
}

template void OutputMeshDiscontinuous::refine_aux_element<1>(const OutputMeshDiscontinuous::AuxElement&,std::vector< OutputMeshDiscontinuous::AuxElement >&, const ElementAccessor<spacedim> &, Field<3, FieldValue<3>::Scalar> *);
template void OutputMeshDiscontinuous::refine_aux_element<2>(const OutputMeshDiscontinuous::AuxElement&,std::vector< OutputMeshDiscontinuous::AuxElement >&, const ElementAccessor<spacedim> &, Field<3, FieldValue<3>::Scalar> *);
template void OutputMeshDiscontinuous::refine_aux_element<3>(const OutputMeshDiscontinuous::AuxElement&,std::vector< OutputMeshDiscontinuous::AuxElement >&, const ElementAccessor<spacedim> &, Field<3, FieldValue<3>::Scalar> *);

bool OutputMeshDiscontinuous::refinement_criterion_uniform(const OutputMeshDiscontinuous::AuxElement& ele)
{
    return (ele.level < max_level_);
}

bool OutputMeshDiscontinuous::refinement_criterion_error(const OutputMeshDiscontinuous::AuxElement& ele,
                                            const Space<spacedim>::Point &centre,
                                            const ElementAccessor<spacedim> &ele_acc,
                                            Field<3, FieldValue<3>::Scalar> *error_control_field
                                           )
{
    if(ele.level  < max_level_)
    {
        std::vector<double> nodes_val(ele.nodes.size());
        error_control_field->value_list(ele.nodes, ele_acc, nodes_val);
        
        double average_val = 0.0;
        for(double& v: nodes_val) 
            average_val += v;
        average_val = average_val / ele.nodes.size();
        
        double centre_val = error_control_field->value(centre,ele_acc);
        double diff = std::abs((average_val - centre_val)/centre_val);
//         DebugOut().fmt("diff: {}  {}  {}\n", diff, average_val, centre_val);
        return ( diff > refinement_error_tolerance_);
    }
    else
        return false;
}<|MERGE_RESOLUTION|>--- conflicted
+++ resolved
@@ -18,12 +18,10 @@
 #include "output_mesh.hh"
 #include "output_element.hh"
 #include "mesh/mesh.h"
-<<<<<<< HEAD
 #include "mesh/ref_element.hh"
+
 #include "fields/field.hh"
-#include "fields/field_set.hh"
-=======
->>>>>>> 69f2c683
+
 
 namespace IT=Input::Type;
 
@@ -42,23 +40,14 @@
 
 OutputMeshBase::OutputMeshBase(Mesh &mesh)
 : 
-<<<<<<< HEAD
-    nodes_ (std::make_shared<MeshData<double>>("", OutputDataBase::N_VECTOR)),
-    connectivity_(std::make_shared<MeshData<unsigned int>>("connectivity")),
-    offsets_(std::make_shared<MeshData<unsigned int>>("offsets")),
-    orig_mesh_(&mesh),
-    max_level_(0),
-    is_refined_(false),
-    refine_by_error_(false),
-    refinement_error_tolerance_(0.0)
-=======
 	nodes_( std::make_shared<ElementDataCache<double>>("", (unsigned int)ElementDataCacheBase::N_VECTOR, 1, 0) ),
 	connectivity_( std::make_shared<ElementDataCache<unsigned int>>("connectivity", (unsigned int)ElementDataCacheBase::N_SCALAR, 1, 0) ),
 	offsets_( std::make_shared<ElementDataCache<unsigned int>>("offsets", (unsigned int)ElementDataCacheBase::N_SCALAR, 1, 0) ),
 	orig_mesh_(&mesh),
     max_level_(0),
-    error_control_field_name_("")
->>>>>>> 69f2c683
+    is_refined_(false),
+    refine_by_error_(false),
+    refinement_error_tolerance_(0.0)
 {
 }
 
@@ -75,13 +64,6 @@
     refine_by_error_(input_record_.val<bool>("refine_by_error")),
     refinement_error_tolerance_(input_record_.val<double>("refinement_error_tolerance"))
 {
-    // Read optional error control field name
-    bool use_field = input_record_.val<bool>("refine_by_error");
-    error_control_field_name_ = "";
-    if(use_field) {
-        auto it = input_record_.find<std::string>("error_control_field");
-        if(it) error_control_field_name_ = *it;
-    }
 }
 
 OutputMeshBase::~OutputMeshBase()
@@ -91,61 +73,23 @@
 OutputElementIterator OutputMeshBase::begin()
 {
     ASSERT_PTR(offsets_);
-    ASSERT_DBG(offsets_->n_values > 0);
+//     ASSERT_DBG(offsets_->n_values() > 0);
     return OutputElementIterator(OutputElement(0, shared_from_this()));
 }
 
 OutputElementIterator OutputMeshBase::end()
 {
-<<<<<<< HEAD
     ASSERT_PTR_DBG(offsets_);
-    ASSERT_DBG(offsets_->n_values > 0);
-    return OutputElementIterator(OutputElement(offsets_->n_values, shared_from_this()));
-}
-
-void OutputMeshBase::select_error_control_field(FieldSet &output_fields)
-{
-    if(refine_by_error_)
-    {
-        std::string error_control_field_name = "";
-        // Read optional error control field name
-        auto it = input_record_.find<std::string>("error_control_field");
-        if(it) error_control_field_name = *it;
-
-        FieldCommon* field =  output_fields.field(error_control_field_name);
-        // throw input exception if the field is unknown
-        if(field == nullptr){
-            THROW(FieldSet::ExcUnknownField()
-                    << FieldCommon::EI_Field(error_control_field_name)
-                    << input_record_.ei_address());
-            refine_by_error_ = false;
-            return;
-        }
-        
-        // throw input exception if the field is not scalar
-        if( typeid(*field) == typeid(Field<3,FieldValue<3>::Scalar>) ) {
-            
-            error_control_field_ = static_cast<Field<3,FieldValue<3>::Scalar>*>(field);
-            DebugOut() << "Output mesh will be refined according to field " << error_control_field_name << ".";
-        }
-        else{
-            THROW(ExcFieldNotScalar()
-                    << FieldCommon::EI_Field(error_control_field_name)
-                    << input_record_.ei_address());
-            refine_by_error_ = false;
-            return;
-        }
-    }
-    else
-    {
-        error_control_field_ = nullptr;
-    }
-=======
-    ASSERT_PTR(offsets_);
+//     ASSERT_DBG(offsets_->n_values() > 0);
     return OutputElementIterator(OutputElement(offsets_->n_values(), shared_from_this()));
->>>>>>> 69f2c683
-}
-
+}
+
+
+void OutputMeshBase::set_error_control_field(ErrorControlFieldPtr error_control_field)
+{
+    error_control_field_ = error_control_field;
+}
+ 
 bool OutputMeshBase::is_refined()
 {
     return is_refined_;
@@ -237,7 +181,7 @@
         }
         
     }
-    connectivity_->get_component_data(0)->shrink_to_fit();
+//     connectivity_->get_component_data(0)->shrink_to_fit();
 }
 
 void OutputMesh::create_refined_mesh()
@@ -301,6 +245,7 @@
 
     auto &node_vec = *( nodes_->get_component_data(0).get() );
     auto &conn_vec = *( connectivity_->get_component_data(0).get() );
+    
     for(const auto & ele : *output_mesh)
     {
         unsigned int n = ele.n_nodes(), 
@@ -332,13 +277,23 @@
 
 void OutputMeshDiscontinuous::create_refined_mesh()
 {
-    nodes_ = std::make_shared<MeshData<double>>("", OutputDataBase::N_VECTOR);
-    connectivity_ = std::make_shared<MeshData<unsigned int>>("connectivity");
-    offsets_ = std::make_shared<MeshData<unsigned int>>("offsets");
+    DebugOut() << "Create refined discontinuous outputmesh.\n";
+    // initial guess of size: n_elements
+    nodes_ = std::make_shared<ElementDataCache<double>>("",(unsigned int)ElementDataCacheBase::N_VECTOR,1,0);
+    connectivity_ = std::make_shared<ElementDataCache<unsigned int>>("connectivity",(unsigned int)ElementDataCacheBase::N_SCALAR,1,0);
+    offsets_ = std::make_shared<ElementDataCache<unsigned int>>("offsets",(unsigned int)ElementDataCacheBase::N_SCALAR,1,0);
     orig_element_indices_ = std::make_shared<std::vector<unsigned int>>();
     
     // index of last node added; set at the end of original ones
     unsigned int last_offset = 0;
+    
+    auto &node_vec = *( nodes_->get_component_data(0).get() );
+    auto &conn_vec = *( connectivity_->get_component_data(0).get() );
+    auto &offset_vec = *( offsets_->get_component_data(0).get() );
+    
+    node_vec.reserve(4*orig_mesh_->n_nodes());
+    conn_vec.reserve(4*4*orig_mesh_->n_elements());
+    offset_vec.reserve(4*orig_mesh_->n_elements());
     
 //     DebugOut() << "start refinement\n";
     FOR_ELEMENTS(orig_mesh_, ele) {
@@ -368,11 +323,10 @@
         
         //skip unrefined element
 //         if(refinement.size() < 2) continue;
-        
-        unsigned int node_offset = nodes_->data_.size(),
-                     con_offset = connectivity_->data_.size();
-        nodes_->data_.resize(nodes_->data_.size() + (refinement.size() * (dim+1))*spacedim);
-        connectivity_->data_.resize(connectivity_->data_.size() + refinement.size()*(dim+1));
+        unsigned int node_offset = node_vec.size(),
+                     con_offset = conn_vec.size();
+        node_vec.resize(node_vec.size() + (refinement.size() * (dim+1))*spacedim);
+        conn_vec.resize(conn_vec.size() + refinement.size()*(dim+1));
 //         orig_element_indices_->resize(orig_element_indices_->size() + refinement.size()*(dim+1));
         
 //         DebugOut() << "ref size = " << refinement.size() << "\n";
@@ -380,23 +334,27 @@
         for(unsigned int i=0; i < refinement.size(); i++)
         {
             last_offset += dim+1;
-            offsets_->data_.push_back(last_offset);
+            offset_vec.push_back(last_offset);
             (*orig_element_indices_).push_back(ele_idx);
             for(unsigned int j=0; j < dim+1; j++)
             {
                 unsigned int con = i*(dim+1) + j;
-                connectivity_->data_[con_offset + con] = con_offset + con;
+                conn_vec[con_offset + con] = con_offset + con;
                                
                 for(unsigned int k=0; k < spacedim; k++) {
-                    nodes_->data_[node_offset + con*spacedim + k] = refinement[i].nodes[j][k];
+                    node_vec[node_offset + con*spacedim + k] = refinement[i].nodes[j][k];
                 }
             }
         }
     }
     
-    connectivity_->n_values = connectivity_->data_.size();
-    nodes_->n_values = nodes_->data_.size() / spacedim;
-    offsets_->n_values = offsets_->data_.size();
+    conn_vec.shrink_to_fit();
+    node_vec.shrink_to_fit();
+    offset_vec.shrink_to_fit();
+    
+    connectivity_->set_n_values(conn_vec.size());
+    nodes_->set_n_values(node_vec.size() / spacedim);
+    offsets_->set_n_values(offset_vec.size());
     
     is_refined_ = true;
 //     for(unsigned int i=0; i< nodes_->n_values; i++)
@@ -420,7 +378,7 @@
 void OutputMeshDiscontinuous::refine_aux_element(const OutputMeshDiscontinuous::AuxElement& aux_element,
                                                  std::vector< OutputMeshDiscontinuous::AuxElement >& refinement,
                                                  const ElementAccessor<spacedim> &ele_acc,
-                                                 Field<3, FieldValue<3>::Scalar> *error_control_field )
+                                                 ErrorControlFieldPtr error_control_field )
 {
     static const unsigned int n_subelements = 1 << dim;  //2^dim
     
@@ -553,9 +511,10 @@
 bool OutputMeshDiscontinuous::refinement_criterion_error(const OutputMeshDiscontinuous::AuxElement& ele,
                                             const Space<spacedim>::Point &centre,
                                             const ElementAccessor<spacedim> &ele_acc,
-                                            Field<3, FieldValue<3>::Scalar> *error_control_field
+                                            ErrorControlFieldPtr error_control_field
                                            )
 {
+    ASSERT_DBG(error_control_field).error("Error control field not set!");
     if(ele.level  < max_level_)
     {
         std::vector<double> nodes_val(ele.nodes.size());

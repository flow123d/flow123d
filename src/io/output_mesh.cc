/*!
 *
﻿ * Copyright (C) 2015 Technical University of Liberec.  All rights reserved.
 * 
 * This program is free software; you can redistribute it and/or modify it under
 * the terms of the GNU General Public License version 3 as published by the
 * Free Software Foundation. (http://www.gnu.org/licenses/gpl-3.0.en.html)
 * 
 * This program is distributed in the hope that it will be useful, but WITHOUT
 * ANY WARRANTY; without even the implied warranty of MERCHANTABILITY or FITNESS
 * FOR A PARTICULAR PURPOSE.  See the GNU General Public License for more details.
 *
 * 
 * @file    output_mesh.cc
 * @brief   Classes for auxiliary output mesh.
 */

<<<<<<< HEAD
#include "mesh/side_impl.hh"
#include "system/index_types.hh"
=======
>>>>>>> 45bfb2ac
#include "output_mesh.hh"
#include "output_element.hh"
#include "mesh/mesh.h"
#include "mesh/ref_element.hh"
#include "mesh/accessors.hh"
#include "mesh/node_accessor.hh"
#include "mesh/range_wrapper.hh"
#include "la/distribution.hh"


namespace IT=Input::Type;

const IT::Record & OutputMeshBase::get_input_type() {
    return IT::Record("OutputMesh", "Parameters of the refined output mesh. [Not impemented]")
        .declare_key("max_level", IT::Integer(1,20),IT::Default("3"),
            "Maximal level of refinement of the output mesh.")
        .declare_key("refine_by_error", IT::Bool(), IT::Default("false"),
            "Set true for using ``error_control_field``. Set false for global uniform refinement to max_level.")
        .declare_key("error_control_field",IT::String(), IT::Default::optional(),
            "Name of an output field, according to which the output mesh will be refined. The field must be a SCALAR one.")
        .declare_key("refinement_error_tolerance",IT::Double(0.0), IT::Default("0.01"),
            "Tolerance for element refinement by error. If tolerance is reached, refinement is stopped."
            "Relative difference between error control field and its linear approximation on element is computed"
            "and compared with tolerance.")
        .close();
}

OutputMeshBase::OutputMeshBase(Mesh &mesh)
: 
	orig_mesh_(&mesh),
    max_level_(0),
    refine_by_error_(false),
    refinement_error_tolerance_(0.0),
	el_ds_(nullptr),
	node_ds_(nullptr)
{
}


OutputMeshBase::OutputMeshBase(Mesh &mesh, const Input::Record &in_rec)
: 
    input_record_(in_rec), 
    orig_mesh_(&mesh),
    max_level_(input_record_.val<int>("max_level")),
    refine_by_error_(input_record_.val<bool>("refine_by_error")),
    refinement_error_tolerance_(input_record_.val<double>("refinement_error_tolerance")),
	el_ds_(nullptr),
	node_ds_(nullptr)
{
}

OutputMeshBase::~OutputMeshBase()
{
	// Refined mesh creates own special distributions and local to global maps and needs destroy these objects.
    if ( (el_ds_!=nullptr) && (mesh_type_ == MeshType::refined)) {
    	delete[] el_4_loc_;
    	delete[] node_4_loc_;
    	delete el_ds_;
    	delete node_ds_;
    }
}

OutputElementIterator OutputMeshBase::begin()
{
    ASSERT_PTR_DBG(offsets_);
//     ASSERT_DBG(offsets_->n_values() > 0);
    return OutputElementIterator(OutputElement(0, shared_from_this()));
}

OutputElementIterator OutputMeshBase::end()
{
    ASSERT_PTR_DBG(offsets_);
//     ASSERT_DBG(offsets_->n_values() > 0);
    return OutputElementIterator(OutputElement(offsets_->n_values(), shared_from_this()));
}


void OutputMeshBase::set_error_control_field(ErrorControlFieldFunc error_control_field_func)
{
    error_control_field_func_ = error_control_field_func;
}

unsigned int OutputMeshBase::n_elements()
{
    ASSERT_PTR(offsets_);
    return offsets_->n_values();
}

unsigned int OutputMeshBase::n_nodes()
{
    ASSERT_PTR(nodes_);
    return nodes_->n_values();
}

void OutputMeshBase::create_id_caches()
{
	unsigned int elm_idx[1];
	unsigned int node_idx[1];
	unsigned int region_idx[1];
	int partition[1];
	elem_ids_ = std::make_shared< ElementDataCache<unsigned int> >("elements_ids", (unsigned int)1, this->n_elements());
	node_ids_ = std::make_shared< ElementDataCache<unsigned int> >("node_ids", (unsigned int)1, this->n_nodes());
	region_ids_ = std::make_shared< ElementDataCache<unsigned int> >("region_ids", (unsigned int)1, this->n_elements());
	partitions_ = std::make_shared< ElementDataCache<int> >("partitions", (unsigned int)1, this->n_elements());
	OutputElementIterator it = this->begin();
	for (unsigned int i = 0; i < this->n_elements(); ++i, ++it) {
		if (mesh_type_ == MeshType::orig) elm_idx[0] = orig_mesh_->find_elem_id(it->idx());
		else elm_idx[0] = it->idx();
		elem_ids_->store_value( i, elm_idx );

		region_idx[0] = orig_mesh_->element_accessor(it->idx()).region().id();
		region_ids_->store_value( i, region_idx );

		partition[0] = orig_mesh_->element_accessor(it->idx())->pid();
		partitions_->store_value( i, partition );

		std::vector< unsigned int > node_list = it->node_list();
		for (unsigned int j = 0; j < it->n_nodes(); ++j) {
			if (mesh_type_ == MeshType::orig) node_idx[0] = orig_mesh_->find_node_id(node_list[j]);
			else node_idx[0] = node_list[j];
			node_ids_->store_value( node_list[j], node_idx );
		}
	}
}


bool OutputMeshBase::is_created()
{
	return (nodes_ && connectivity_ && offsets_);
}


void OutputMeshBase::create_sub_mesh()
{
	ASSERT( !is_created() ).error("Multiple initialization of OutputMesh!\n");

	DebugOut() << "Create output submesh containing only local elements.";

    unsigned int ele_id = 0,
                 offset = 0,    // offset of node indices of element in node vector
                 coord_id = 0,  // coordinate id in node vector
                 conn_id = 0;   // index to connectivity vector
    ElementAccessor<3> elm;

    el_4_loc_ = orig_mesh_->get_el_4_loc();
    el_ds_ = orig_mesh_->get_el_ds();
    node_4_loc_ = orig_mesh_->get_node_4_loc();
    node_ds_ = orig_mesh_->get_node_ds();
    n_local_nodes_ = orig_mesh_->n_local_nodes();

    const unsigned int n_local_elements = el_ds_->lsize();
    unsigned int n_nodes = node_ds_->end( node_ds_->np()-1 );
    std::vector<unsigned int> local_nodes_map(n_nodes, Mesh::undef_idx); // map global to local ids of nodes
    for (unsigned int i=0; i<n_local_nodes_; ++i) local_nodes_map[ node_4_loc_[i] ] = i;

    orig_element_indices_ = std::make_shared<std::vector<unsigned int>>(n_local_elements);
    offsets_ = std::make_shared<ElementDataCache<unsigned int>>("offsets", (unsigned int)ElementDataCacheBase::N_SCALAR, n_local_elements);
    auto &offset_vec = *( offsets_->get_component_data(0).get() );

    for (unsigned int loc_el = 0; loc_el < n_local_elements; loc_el++) {
        elm = orig_mesh_->element_accessor( el_4_loc_[loc_el] );
        // increase offset by number of nodes of the simplicial element
        offset += elm->dim() + 1;
        offset_vec[ele_id] = offset;
        (*orig_element_indices_)[ele_id] = el_4_loc_[loc_el];
        ele_id++;
    }

    connectivity_ = std::make_shared<ElementDataCache<unsigned int>>("connectivity", (unsigned int)ElementDataCacheBase::N_SCALAR,
            offset_vec[offset_vec.size()-1]);
    auto &connectivity_vec = *( connectivity_->get_component_data(0).get() );
    for (unsigned int loc_el = 0; loc_el < n_local_elements; loc_el++) {
        elm = orig_mesh_->element_accessor( el_4_loc_[loc_el] );
        for (unsigned int li=0; li<elm->n_nodes(); li++) {
        	ASSERT_DBG(local_nodes_map[ elm.node(li).idx() ] != Mesh::undef_idx)(elm.node(li).idx()).error("Undefined global to local node index!");
        	connectivity_vec[conn_id++] = local_nodes_map[ elm.node(li).idx() ];
        }
    }

    // set coords of nodes
    nodes_ = std::make_shared<ElementDataCache<double>>("", (unsigned int)ElementDataCacheBase::N_VECTOR, n_local_nodes_);
    auto &node_vec = *( nodes_->get_component_data(0) );
    for(unsigned int i_node=0; i_node<local_nodes_map.size(); ++i_node) {
        if (local_nodes_map[i_node]==Mesh::undef_idx) continue; // skip element if it is not local
        auto node = *orig_mesh_->node(i_node);
        coord_id = 3*local_nodes_map[i_node]; // id of first coordinates in node_vec
        node_vec[coord_id++] = node[0];
        node_vec[coord_id++] = node[1];
        node_vec[coord_id] = node[2];
    }
}



void OutputMeshBase::make_serial_master_mesh()
{
    std::shared_ptr<ElementDataCache<unsigned int>> global_offsets; // needs for creating serial nodes and connectivity caches on zero process
    auto elems_n_nodes = get_elems_n_nodes(); // collects number of nodes on each elements (for fill master_mesh_->offsets_)
    int rank = el_ds_->myp();

    if (rank==0) {
    	// create serial output mesh, fill offsets cache and orig_element_indices vector
    	unsigned int n_elems = el_ds_->end( el_ds_->np()-1 );
    	master_mesh_ = this->construct_mesh();
    	master_mesh_->orig_element_indices_ = std::make_shared<std::vector<unsigned int>>(n_elems);
    	master_mesh_->offsets_ = std::make_shared<ElementDataCache<unsigned int>>("offsets", ElementDataCacheBase::N_SCALAR, n_elems);
        auto &offsets_vec = *( master_mesh_->offsets_->get_component_data(0).get() );
        auto &elems_n_nodes_vec = *( elems_n_nodes->get_component_data(0).get() );
        unsigned int offset=0;
        for (unsigned int i=0; i<n_elems; ++i) {
            offset += elems_n_nodes_vec[i];
            offsets_vec[i] = offset;
            (*master_mesh_->orig_element_indices_)[i] = i;
        }
        global_offsets = master_mesh_->offsets_;
    }

    // collects serial caches
    std::shared_ptr<ElementDataCache<double>> serial_nodes_cache = make_serial_nodes_cache(global_offsets);
    std::shared_ptr<ElementDataCache<unsigned int>> serial_connectivity_cache = make_serial_connectivity_cache(global_offsets);

    if (rank==0) {
        // set serial output mesh caches
    	master_mesh_->connectivity_ = serial_connectivity_cache;
    	master_mesh_->nodes_ = serial_nodes_cache;

    	master_mesh_->mesh_type_ = this->mesh_type_;
    }
}


std::shared_ptr<ElementDataCache<unsigned int>> OutputMeshBase::get_elems_n_nodes()
{
	// Compute (locally) number of nodes of each elements
	ElementDataCache<unsigned int> local_elems_n_nodes("elems_n_nodes", ElementDataCacheBase::N_SCALAR, offsets_->n_values());
	auto &local_elems_n_nodes_vec = *( local_elems_n_nodes.get_component_data(0).get() );
	auto &offset_vec = *( offsets_->get_component_data(0).get() );
	for (unsigned int i=offset_vec.size()-1; i>0; --i) local_elems_n_nodes_vec[i] = offset_vec[i] - offset_vec[i-1];
	local_elems_n_nodes_vec[0] = offset_vec[0];

	// Collect data, set on zero process
	std::shared_ptr<ElementDataCache<unsigned int>> global_elems_n_nodes;
	auto gather_cache = local_elems_n_nodes.gather(el_ds_, el_4_loc_);
	if (el_ds_->myp()==0) global_elems_n_nodes = std::dynamic_pointer_cast< ElementDataCache<unsigned int> >(gather_cache);
	return global_elems_n_nodes;
}



//////////////////////////////////////////////////////////////////////////////////////////////////////////////


OutputMesh::OutputMesh(Mesh  &mesh)
: OutputMeshBase(mesh)
{
    this->mesh_type_ = MeshType::orig;
}

OutputMesh::OutputMesh(Mesh &mesh, const Input::Record& in_rec)
: OutputMeshBase(mesh, in_rec)
{
    this->mesh_type_ = MeshType::orig;
}


OutputMesh::~OutputMesh()
{
}


void OutputMesh::create_refined_sub_mesh()
{
    ASSERT(0).error("Not implemented yet.");
}

bool OutputMesh::refinement_criterion()
{
    ASSERT(0).error("Not implemented yet.");
    return false;
}


std::shared_ptr<OutputMeshBase> OutputMesh::construct_mesh()
{
    return std::make_shared<OutputMesh>(*orig_mesh_);
}


std::shared_ptr<ElementDataCache<double>> OutputMesh::make_serial_nodes_cache(FMT_UNUSED std::shared_ptr<ElementDataCache<unsigned int>> global_offsets)
{
	std::shared_ptr<ElementDataCache<double>> serial_nodes_cache;

    // collects nodes_ data (coordinates)
    auto serial_nodes = nodes_->gather(node_ds_, node_4_loc_);

    if (el_ds_->myp()==0) serial_nodes_cache = std::dynamic_pointer_cast< ElementDataCache<double> >(serial_nodes);
    return serial_nodes_cache;
}


std::shared_ptr<ElementDataCache<unsigned int>> OutputMesh::make_serial_connectivity_cache(std::shared_ptr<ElementDataCache<unsigned int>> global_offsets)
{
	std::shared_ptr<ElementDataCache<unsigned int>> serial_connectivity_cache;

    // re-number connectivity indices from local to global
    auto &conn_vec = *( connectivity_->get_component_data(0).get() );
    ElementDataCache<unsigned int> global_conn("connectivity", (unsigned int)1, conn_vec.size()); // holds global indices of nodes
    auto &global_conn_vec = *( global_conn.get_component_data(0).get() );
    for(unsigned int i=0; i<conn_vec.size(); i++) {
        global_conn_vec[i] = node_4_loc_[ conn_vec[i] ];
    }

    // collects global connectivities
    auto &local_offset_vec = *( offsets_->get_component_data(0).get() );
    auto global_fix_size_conn = global_conn.element_node_cache_fixed_size(local_offset_vec);
    auto collective_conn = global_fix_size_conn->gather(el_ds_, el_4_loc_);

    if (el_ds_->myp()==0) {
    	auto &offset_vec = *( global_offsets->get_component_data(0).get() );
    	serial_connectivity_cache = std::dynamic_pointer_cast< ElementDataCache<unsigned int> >( collective_conn->element_node_cache_optimize_size(offset_vec) );
    }
    return serial_connectivity_cache;
}


//////////////////////////////////////////////////////////////////////////////////////////////////////////////

OutputMeshDiscontinuous::OutputMeshDiscontinuous(Mesh &mesh)
: OutputMeshBase(mesh)
{
    this->mesh_type_ = MeshType::discont;
}

OutputMeshDiscontinuous::OutputMeshDiscontinuous(Mesh &mesh, const Input::Record& in_rec)
: OutputMeshBase(mesh, in_rec)
{
    this->mesh_type_ = MeshType::discont;
}


OutputMeshDiscontinuous::~OutputMeshDiscontinuous()
{
}


template<int dim>
void OutputMeshDiscontinuous::refine_aux_element(const OutputMeshDiscontinuous::AuxElement& aux_element,
                                                 std::vector< OutputMeshDiscontinuous::AuxElement >& refinement,
                                                 const ElementAccessor<spacedim> &ele_acc)
{
    static const unsigned int n_subelements = 1 << dim;  //2^dim
    
// The refinement of elements for the output mesh is done using edge splitting
// technique (so called red refinement). Since we use this only for better output
// visualization of non-polynomial solutions, we do not care for existence of hanging
// nodes.
// In 2D case, it is straightforward process: find the midpoints of all sides,
// connect them and generate 4 triangles. These triangles are congruent and have
// equal surface areas.
// On the other hand, the 3D case is more complicated. After splitting the
// edges, we obtain 4 tetrahedra at the vertices of the original one. The octahedron
// that remains in the middle can be subdivided according to one of its three
// diagonals. Only the choice of the shortest octahedron diagonal leads to a regular
// tetrahedra decomposition. This algorithm originally comes from Bey.
//  Bey's algorithm (red refinement of tetrahedron):
// p.29 https://www5.in.tum.de/pub/Joshi2016_Thesis.pdf
// p.108 http://www.bcamath.org/documentos_public/archivos/publicaciones/sergey_book.pdf
// https://www.math.uci.edu/~chenlong/iFEM/doc/html/uniformrefine3doc.html#1
// J. Bey. Simplicial grid refinement: on Freudenthal's algorithm and the optimal number of congruence classes.
//    Numer. Math. 85(1):1--29, 2000. p11 Algorithm: RedRefinement3D.
// p.4 http://www.vis.uni-stuttgart.de/uploads/tx_vispublications/vis97-grosso.pdf

    // connectivity of refined element
    // these arrays are hardwired to the current reference element
    static const std::vector<unsigned int> conn[] = {
        {}, //0D
        
        //1D:
        // 0,1 original nodes, 2 is in the middle
        // get 2 elements
        {0, 2,
         2, 1},
        
        //2D:
        // 0,1,2 original nodes
        // 3,4,5 nodes are in the middle of sides 0,1,2 in the respective order
        // get 4 elements
        {0, 3, 4,
         3, 1, 5,
         4, 5, 2,
         3, 5, 4},
        
        //3D:
        // 0,1,2,3 original nodes
        // 4,5,6,7,8,9 are nodes in the middle of edges 0,1,2,3,4,5 in the respective order 
        // first 4 tetrahedra are at the original nodes
        // next 4 tetrahedra are from the inner octahedron - 4 choices according to the diagonal
        {1, 7, 4, 8,
         7, 2, 5, 9,
         4, 5, 0, 6,
         8, 9, 6, 3,
         7, 4, 8, 9, // 4-9 octahedron diagonal
         7, 4, 5, 9,
         4, 8, 9, 6,
         4, 5, 9, 6},
        
        {1, 7, 4, 8,
         7, 2, 5, 9,
         4, 5, 0, 6,
         8, 9, 6, 3,
         8, 5, 4, 6, // 5-8 octahedron diagonal
         5, 8, 9, 6,
         5, 8, 4, 7,
         8, 5, 9, 7},
         
        {1, 7, 4, 8,
         7, 2, 5, 9,
         4, 5, 0, 6,
         8, 9, 6, 3,
         6, 8, 7, 9, // 6-7 octahedron diagonal
         8, 6, 7, 4,
         6, 5, 7, 4,
         5, 6, 7, 9}
    };
//     DBGMSG("level = %d, %d\n", aux_element.level, max_refinement_level_);
 
    ASSERT_DBG(dim == aux_element.nodes.size()-1);
    
    // if not refining any further, push into final vector
    if( ! refinement_criterion(aux_element, ele_acc) ) {
        refinement.push_back(aux_element);
        return;
    }
    
    std::vector<AuxElement> subelements(n_subelements);
    
    const unsigned int n_old_nodes = RefElement<dim>::n_nodes,
                       n_new_nodes = RefElement<dim>::n_lines; // new points are in the center of lines
    
    // auxiliary vectors
    std::vector<Space<spacedim>::Point> nodes = aux_element.nodes;
    
    nodes.reserve(n_old_nodes+n_new_nodes);

    // create new points in the element
    for(unsigned int e=0; e < n_new_nodes; e++)
    {
        Space<spacedim>::Point p = nodes[RefElement<dim>::interact(Interaction<0,1>(e))[0]]
                                  +nodes[RefElement<dim>::interact(Interaction<0,1>(e))[1]];
        nodes.push_back( p / 2.0);
        //nodes.back().print();
    }
    
    unsigned int diagonal = 0;
    // find shortest diagonal: [0]:4-9, [1]:5-8 or [2]:6-7
    if(dim == 3){
        double min_diagonal = arma::norm(nodes[4]-nodes[9],2);
        double d = arma::norm(nodes[5]-nodes[8],2);
        if(d < min_diagonal){
            min_diagonal = d;
            diagonal = 1;
        }
        d = arma::norm(nodes[6]-nodes[7],2);
        if(d < min_diagonal){
            min_diagonal = d;
            diagonal = 2;
        }
    }
    
    for(unsigned int i=0; i < n_subelements; i++)
    {
        AuxElement& sub_ele = subelements[i];
        sub_ele.nodes.resize(n_old_nodes);
        sub_ele.level = aux_element.level+1;
        
        // over nodes
        for(unsigned int j=0; j < n_old_nodes; j++)
        {
            unsigned int conn_id = (n_old_nodes)*i + j;
            sub_ele.nodes[j] = nodes[conn[dim+diagonal][conn_id]];
        }
        refine_aux_element<dim>(sub_ele, refinement, ele_acc);
    }
}



template void OutputMeshDiscontinuous::refine_aux_element<1>(const OutputMeshDiscontinuous::AuxElement&,std::vector< OutputMeshDiscontinuous::AuxElement >&, const ElementAccessor<spacedim> &);
template void OutputMeshDiscontinuous::refine_aux_element<2>(const OutputMeshDiscontinuous::AuxElement&,std::vector< OutputMeshDiscontinuous::AuxElement >&, const ElementAccessor<spacedim> &);
template void OutputMeshDiscontinuous::refine_aux_element<3>(const OutputMeshDiscontinuous::AuxElement&,std::vector< OutputMeshDiscontinuous::AuxElement >&, const ElementAccessor<spacedim> &);


bool OutputMeshDiscontinuous::refinement_criterion(const AuxElement& aux_ele,
                                                   const ElementAccessor<spacedim> &ele_acc)
{
    // check refinement criteria:
    
    //first check max. level
    bool refine = refinement_criterion_uniform(aux_ele);
    
    //if max. level not reached and refinement by error is set
    if(refine && refine_by_error_)
    {
        // compute centre of aux element
        Space<spacedim>::Point centre({0,0,0});
        for(auto& v : aux_ele.nodes ) centre += v;
        centre = centre/aux_ele.nodes.size();
        return refinement_criterion_error(aux_ele, centre, ele_acc);
    }
    
    return refine;
}

bool OutputMeshDiscontinuous::refinement_criterion_uniform(const OutputMeshDiscontinuous::AuxElement& ele)
{
    return (ele.level < max_level_);
}

bool OutputMeshDiscontinuous::refinement_criterion_error(const OutputMeshDiscontinuous::AuxElement& ele,
                                            const Space<spacedim>::Point &centre,
                                            const ElementAccessor<spacedim> &ele_acc
                                           )
{
    ASSERT_DBG(error_control_field_func_).error("Error control field not set!");

    // evaluate at nodes and center in a single call
    std::vector<double> val_list(ele.nodes.size()+1);
    Armor::array point_list(spacedim,1,1+ele.nodes.size());
    point_list.set(0) = centre;
    unsigned int i=0;
    for (auto node : ele.nodes) point_list.set(++i) = node;
    error_control_field_func_(point_list, ele_acc, val_list);

    //TODO: compute L1 or L2 error using standard quadrature
    
    //compare average value at nodes with value at center
    
    double average_val = 0.0;
    for(unsigned int i=1; i<ele.nodes.size()+1; ++i)//(double& v: nodes_val)
        average_val += val_list[i];
    average_val = average_val / ele.nodes.size();
    
    double diff = std::abs((average_val - val_list[0])/val_list[0]);
//     DebugOut().fmt("diff: {}  {}  {}\n", diff, average_val, val_list[0]);
    return ( diff > refinement_error_tolerance_);

}


std::shared_ptr<OutputMeshBase> OutputMeshDiscontinuous::construct_mesh()
{
    return std::make_shared<OutputMeshDiscontinuous>(*orig_mesh_);
}


std::shared_ptr<ElementDataCache<double>> OutputMeshDiscontinuous::make_serial_nodes_cache(std::shared_ptr<ElementDataCache<unsigned int>> global_offsets)
{
	std::shared_ptr<ElementDataCache<double>> serial_nodes_cache;

    // Create helper cache of discontinuous node data ordering by elements
    std::shared_ptr< ElementDataCache<double> > discont_node_cache = std::make_shared<ElementDataCache<double>>("",
                ElementDataCacheBase::N_VECTOR, this->connectivity_->n_values());
    auto &discont_node_vec = *( discont_node_cache->get_component_data(0).get() );
    auto &local_nodes_vec = *( this->nodes_->get_component_data(0).get() );
    auto &local_conn_vec = *( this->connectivity_->get_component_data(0).get() );
    auto &local_offset_vec = *( this->offsets_->get_component_data(0).get() );
    unsigned int i_old, i_new;
    for (unsigned int i_conn=0; i_conn<this->connectivity_->n_values(); ++i_conn) {
    	i_old = local_conn_vec[i_conn] * ElementDataCacheBase::N_VECTOR;
    	i_new = i_conn * ElementDataCacheBase::N_VECTOR;
        for(unsigned int i = 0; i < ElementDataCacheBase::N_VECTOR; i++) {
        	discont_node_vec[i_new+i] = local_nodes_vec[i_old+i];
        }
    }
    // Collects node data
    auto fix_size_node_cache = discont_node_cache->element_node_cache_fixed_size(local_offset_vec);
    auto collect_fix_size_node_cache = fix_size_node_cache->gather(el_ds_, el_4_loc_);

    if (el_ds_->myp()==0) {
    	auto &offset_vec = *( global_offsets->get_component_data(0).get() );
        serial_nodes_cache = std::dynamic_pointer_cast< ElementDataCache<double> >(collect_fix_size_node_cache->element_node_cache_optimize_size(offset_vec));
    }
    return serial_nodes_cache;
}


std::shared_ptr<ElementDataCache<unsigned int>> OutputMeshDiscontinuous::make_serial_connectivity_cache(std::shared_ptr<ElementDataCache<unsigned int>> global_offsets)
{
	std::shared_ptr<ElementDataCache<unsigned int>> serial_connectivity_cache;

    if (el_ds_->myp()==0) {
    	auto &offset_vec = *( global_offsets->get_component_data(0).get() );
    	serial_connectivity_cache = std::make_shared<ElementDataCache<unsigned int>>("connectivity", (unsigned int)ElementDataCacheBase::N_SCALAR,
                offset_vec[offset_vec.size()-1]);
        auto &conn_vec = *( serial_connectivity_cache->get_component_data(0).get() );
        for (unsigned int i=0; i<conn_vec.size(); ++i) conn_vec[i] = i;
    }
    return serial_connectivity_cache;
}


void OutputMeshDiscontinuous::create_refined_sub_mesh()
{
    ASSERT( !is_created() ).error("Multiple initialization of OutputMesh!\n");

    DebugOut() << "Create refined discontinuous submesh containing only local elements.";
    // initial guess of size: n_elements
    nodes_ = std::make_shared<ElementDataCache<double>>("",(unsigned int)ElementDataCacheBase::N_VECTOR,0);
    connectivity_ = std::make_shared<ElementDataCache<unsigned int>>("connectivity",(unsigned int)ElementDataCacheBase::N_SCALAR,0);
    offsets_ = std::make_shared<ElementDataCache<unsigned int>>("offsets",(unsigned int)ElementDataCacheBase::N_SCALAR,0);
    orig_element_indices_ = std::make_shared<std::vector<unsigned int>>();

    // index of last node added; set at the end of original ones
    unsigned int last_offset = 0;

    auto &node_vec = *( nodes_->get_component_data(0).get() );
    auto &conn_vec = *( connectivity_->get_component_data(0).get() );
    auto &offset_vec = *( offsets_->get_component_data(0).get() );

    node_vec.reserve(4*orig_mesh_->n_nodes());
    conn_vec.reserve(4*4*orig_mesh_->n_elements());
    offset_vec.reserve(4*orig_mesh_->n_elements());

    LongIdx *el_4_loc = orig_mesh_->get_el_4_loc();
    const unsigned int n_local_elements = orig_mesh_->get_el_ds()->lsize();

    for (unsigned int loc_el = 0; loc_el < n_local_elements; loc_el++) {
    	auto ele = orig_mesh_->element_accessor( el_4_loc[loc_el] );
    	const unsigned int
            dim = ele->dim(),
            ele_idx = ele.idx();

        AuxElement aux_ele;
        aux_ele.nodes.resize(ele->n_nodes());
        aux_ele.level = 0;

        unsigned int li;
        for (li=0; li<ele->n_nodes(); li++) {
            aux_ele.nodes[li] = *ele.node(li);
        }

        std::vector<AuxElement> refinement;

        switch(dim){
            case 1: this->refine_aux_element<1>(aux_ele, refinement, ele); break;
            case 2: this->refine_aux_element<2>(aux_ele, refinement, ele); break;
            case 3: this->refine_aux_element<3>(aux_ele, refinement, ele); break;
            default: ASSERT(0 < dim && dim < 4);
        }

        //skip unrefined element
//         if(refinement.size() < 2) continue;
        unsigned int node_offset = node_vec.size(),
                     con_offset = conn_vec.size();
        node_vec.resize(node_vec.size() + (refinement.size() * (dim+1))*spacedim);
        conn_vec.resize(conn_vec.size() + refinement.size()*(dim+1));
//         orig_element_indices_->resize(orig_element_indices_->size() + refinement.size()*(dim+1));

//         DebugOut() << "ref size = " << refinement.size() << "\n";
        //gather coords and connectivity (in a continous way inside element)
        for(unsigned int i=0; i < refinement.size(); i++)
        {
            last_offset += dim+1;
            offset_vec.push_back(last_offset);
            (*orig_element_indices_).push_back(ele_idx);
            for(unsigned int j=0; j < dim+1; j++)
            {
                unsigned int con = i*(dim+1) + j;
                conn_vec[con_offset + con] = con_offset + con;

                for(unsigned int k=0; k < spacedim; k++) {
                    node_vec[node_offset + con*spacedim + k] = refinement[i].nodes[j][k];
                }
            }
        }
    }

    conn_vec.shrink_to_fit();
    node_vec.shrink_to_fit();
    offset_vec.shrink_to_fit();

    connectivity_->set_n_values(conn_vec.size());
    nodes_->set_n_values(node_vec.size() / spacedim);
    offsets_->set_n_values(offset_vec.size());

    // Create special distributions and arrays of local to global indexes of refined mesh
	el_ds_ = new Distribution(offset_vec.size(), PETSC_COMM_WORLD);
	node_ds_ = new Distribution(offset_vec[offset_vec.size()-1], PETSC_COMM_WORLD);
	n_local_nodes_ = node_ds_->lsize();
	el_4_loc_ = new LongIdx [ el_ds_->lsize() ];
	LongIdx global_el_idx = el_ds_->begin();
	for (unsigned int i=0; i<el_ds_->lsize(); ++i, ++global_el_idx) {
	    el_4_loc_[i] = global_el_idx;
	}
	node_4_loc_ = new LongIdx [ node_ds_->lsize() ];
	LongIdx global_node_idx = node_ds_->begin();
	for (unsigned int i=0; i<node_ds_->lsize(); ++i, ++global_node_idx) {
		node_4_loc_[i] = global_node_idx;
	}

	mesh_type_ = MeshType::refined;
}


void OutputMeshDiscontinuous::make_parallel_master_mesh()
{
    master_mesh_ = this->construct_mesh();
	master_mesh_->offsets_ = this->offsets_;
    master_mesh_->orig_element_indices_ = this->orig_element_indices_;

    auto &conn_vec = *( this->connectivity_->get_component_data(0).get() );
    master_mesh_->connectivity_ = std::make_shared<ElementDataCache<unsigned int>>("connectivity", ElementDataCacheBase::N_SCALAR,
            conn_vec.size());
    auto &master_conn_vec = *( master_mesh_->connectivity_->get_component_data(0).get() );
    for (unsigned int i=0; i<master_conn_vec.size(); ++i) master_conn_vec[i] = i;

    master_mesh_->nodes_ = std::make_shared<ElementDataCache<double>>("", ElementDataCacheBase::N_VECTOR, conn_vec.size());
    auto &node_vec = *( this->nodes_->get_component_data(0).get() );
    auto &master_node_vec = *( master_mesh_->nodes_->get_component_data(0).get() );
    unsigned int i_own, i_master, j;
    for (unsigned int i=0; i<conn_vec.size(); ++i) {
    	i_own = conn_vec[i]*ElementDataCacheBase::N_VECTOR;
    	i_master = i*ElementDataCacheBase::N_VECTOR;
    	for (j=0; j<ElementDataCacheBase::N_VECTOR; ++j) {
    		master_node_vec[i_master+j] = node_vec[i_own+j];
    	}
    }

	master_mesh_->mesh_type_ = this->mesh_type_;
}<|MERGE_RESOLUTION|>--- conflicted
+++ resolved
@@ -15,11 +15,7 @@
  * @brief   Classes for auxiliary output mesh.
  */
 
-<<<<<<< HEAD
-#include "mesh/side_impl.hh"
 #include "system/index_types.hh"
-=======
->>>>>>> 45bfb2ac
 #include "output_mesh.hh"
 #include "output_element.hh"
 #include "mesh/mesh.h"

--- conflicted
+++ resolved
@@ -24,12 +24,6 @@
 
 namespace IT=Input::Type;
 
-<<<<<<< HEAD
-OutputMesh::OutputMesh(Mesh* mesh, unsigned int max_refinement_level)
-:   orig_mesh_(mesh),
-    discont_data_computed_(false),
-    max_refinement_level_(max_refinement_level)
-=======
 const IT::Record & OutputMeshBase::get_input_type() {
     return IT::Record("OutputStream", "Parameters of output.")
         .declare_key("max_level", IT::Integer(1,20),IT::Default("3"),
@@ -48,7 +42,6 @@
     offsets_(std::make_shared<MeshData<unsigned int>>("offsets")),
     orig_mesh_(mesh),
     max_level_(0)
->>>>>>> da72ad95
 {
 }
 
@@ -71,20 +64,22 @@
 OutputElementIterator OutputMeshBase::begin()
 {
     ASSERT_PTR(offsets_);
+    ASSERT_DBG(offsets_->n_values > 0);
     return OutputElementIterator(OutputElement(0, shared_from_this()));
 }
 
 OutputElementIterator OutputMeshBase::end()
 {
-    ASSERT_PTR(offsets_);
+    ASSERT_PTR_DBG(offsets_);
+    ASSERT_DBG(offsets_->n_values > 0);
     return OutputElementIterator(OutputElement(offsets_->n_values, shared_from_this()));
 }
 
 void OutputMeshBase::select_error_control_field(FieldSet* output_fields)
 {
-    bool use_field = input_record_.val<bool>("refine_by_error");
-    
-    if(use_field)
+    refine_by_error_ = input_record_.val<bool>("refine_by_error");
+    
+    if(refine_by_error_)
     {
         std::string error_control_field_name = "";
         // Read optional error control field name
@@ -97,6 +92,7 @@
             THROW(FieldSet::ExcUnknownField()
                     << FieldCommon::EI_Field(error_control_field_name)
                     << input_record_.ei_address());
+            refine_by_error_ = false;
             return;
         }
         
@@ -110,12 +106,19 @@
             THROW(ExcFieldNotScalar()
                     << FieldCommon::EI_Field(error_control_field_name)
                     << input_record_.ei_address());
+            refine_by_error_ = false;
+            return;
         }
     }
     else
     {
         error_control_field_ = nullptr;
     }
+}
+
+bool OutputMeshBase::is_refined()
+{
+    return is_refined_;
 }
 
 unsigned int OutputMeshBase::n_elements()
@@ -276,75 +279,102 @@
 }
 
 
+bool OutputMeshDiscontinuous::refinement_criterion()
+{
+    ASSERT(0).error("Not implemented yet.");
+    return false;
+}
+
 void OutputMeshDiscontinuous::create_refined_mesh()
 {
-    ASSERT(0).error("Not implemented yet.");
-<<<<<<< HEAD
-    
+    nodes_ = std::make_shared<MeshData<double>>("", OutputDataBase::N_VECTOR);
+    connectivity_ = std::make_shared<MeshData<unsigned int>>("connectivity");
+    offsets_ = std::make_shared<MeshData<unsigned int>>("offsets");
     orig_element_indices_ = std::make_shared<std::vector<unsigned int>>();
-    local_nodes_ = std::make_shared<std::vector<double>>();
-    
-    //FIXME: suggest required capacity
-    unsigned int capacity = 16*orig_mesh_->n_elements();
-    orig_element_indices_->reserve(capacity);
-    local_nodes_->reserve(3*capacity);
-    
-    // create node indices for connectivity
-    unsigned int node_id = 0;   // node id
-    FOR_NODES(orig_mesh_, node) {
-        node->aux = node_id;   // store node index in the auxiliary variable
-        node_id++;
-    }
-    
-    unsigned int coord_id = 0,      // coordinate id in vector
-                 connect_id = 0;    // connectivity id
-                 
+    
+    // index of last node added; set at the end of original ones
+    unsigned int last_offset = 0;
+    
+    DBGMSG("start refinement\n");
     FOR_ELEMENTS(orig_mesh_, ele) {
-        arma::vec3 centre = ele->centre();
+        const unsigned int 
+            dim = ele->dim(),
+            ele_idx = ele->index();
+        DBGMSG("ele index %d\n",ele_idx);
         
         AuxElement aux_ele;
-        aux_ele.connectivity.resize(ele->n_nodes());
-//         aux_ele.coords.resize(ele->n_nodes()*spacedim);
-        
-        for(unsigned int i=0; i<ele->n_nodes(); i++)
+        aux_ele.nodes.resize(ele->n_nodes());
+        aux_ele.level = 0;
+        
+        Node* node; unsigned int li;
+        FOR_ELEMENT_NODES(ele, li) {
+            node = ele->node[li];
+            aux_ele.nodes[li] = node->point();
+        }
+        
+        std::vector<AuxElement> refinement;
+        
+        switch(dim){
+            case 1: this->refine_aux_element<1>(aux_ele, refinement, ele->element_accessor(), error_control_field_); break;
+            case 2: this->refine_aux_element<2>(aux_ele, refinement, ele->element_accessor(), error_control_field_); break;
+            case 3: this->refine_aux_element<3>(aux_ele, refinement, ele->element_accessor(), error_control_field_); break;
+            default: ASSERT(0 < dim && dim < 4);
+        }
+        
+        //skip unrefined element
+//         if(refinement.size() < 2) continue;
+        
+        unsigned int node_offset = nodes_->data_.size(),
+                     con_offset = connectivity_->data_.size();
+        nodes_->data_.resize(nodes_->data_.size() + (refinement.size() * (dim+1))*spacedim);
+        connectivity_->data_.resize(connectivity_->data_.size() + refinement.size()*(dim+1));
+//         orig_element_indices_->resize(orig_element_indices_->size() + refinement.size()*(dim+1));
+        
+        DBGMSG("ref size = %d\n", refinement.size());
+        //gather coords and connectivity (in a continous way inside element)
+        for(unsigned int i=0; i < refinement.size(); i++)
         {
-            Node* node = ele->node[i];
-            
-//             aux_ele.coords[i] = node->getX();
-//             aux_ele.coords[i+1] = node->getY();
-//             aux_ele.coords[i+2] = node->getZ();
-            
-            nodes_->data_[coord_id] = node->getX();  coord_id++;
-            nodes_->data_[coord_id] = node->getY();  coord_id++;
-            nodes_->data_[coord_id] = node->getZ();  coord_id++;
-            aux_ele.connectivity[connect_id] = node->aux;     connect_id++;   
-        }
-        
-        //add centre
-        nodes_->data_[coord_id] = centre[0];  coord_id++;
-        nodes_->data_[coord_id] = centre[1];  coord_id++;
-        nodes_->data_[coord_id] = centre[2];  coord_id++;
-        aux_ele.connectivity[connect_id] = node_id;    node_id++;
-            
-        //refinement refinement
-        // if(refinement_criterion())
-        {
-            
-            // new element:
-            // centre + combination of dim nodes from all nodes
-//             refine_aux_element(aux_ele, centre, , ele->dim());
-            
-        }
-    }
-    
-    orig_element_indices_->shrink_to_fit();
-    local_nodes_->shrink_to_fit();
+            last_offset += dim+1;
+            offsets_->data_.push_back(last_offset);
+            (*orig_element_indices_).push_back(ele_idx);
+            for(unsigned int j=0; j < dim+1; j++)
+            {
+                unsigned int con = i*(dim+1) + j;
+                connectivity_->data_[con_offset + con] = con_offset + con;
+                               
+                for(unsigned int k=0; k < spacedim; k++) {
+                    nodes_->data_[node_offset + con*spacedim + k] = refinement[i].nodes[j][k];
+                }
+            }
+        }
+    }
+    
+    connectivity_->n_values = connectivity_->data_.size();
+    nodes_->n_values = nodes_->data_.size() / spacedim;
+    offsets_->n_values = offsets_->data_.size();
+    
+    for(unsigned int i=0; i< nodes_->n_values; i++)
+    {
+        cout << i << "  "; 
+        for(unsigned int k=0; k<spacedim; k++){
+            nodes_->print(cout, i*spacedim+k); 
+            cout << " ";
+        }
+        cout << endl;
+    } 
+//     cout << "\n\n";
+// //     discont_nodes_->print_all(cout);
+// //     cout << "\n\n";
+    connectivity_->print_all(cout);
+    cout << "\n\n";
+    offsets_->print_all(cout);
 }
 
 template<int dim>
-void OutputMesh::refine_aux_element(const OutputMesh::AuxElement& aux_element,
-                                    std::vector< OutputMesh::AuxElement >& refinement,
-                                    unsigned int& last_node_idx)
+void OutputMeshDiscontinuous::refine_aux_element(const OutputMeshDiscontinuous::AuxElement& aux_element,
+                                                 std::vector< OutputMeshDiscontinuous::AuxElement >& refinement,
+                                                 const ElementAccessor<spacedim> &ele_acc,
+                                                 Field<3, FieldValue<3>::Scalar> *error_control_field )
 {
     static const unsigned int n_subelements = 1 << dim;  //2^dim
     
@@ -390,7 +420,21 @@
  
     ASSERT_DBG(dim == aux_element.nodes.size()-1);
     
-    if( ! refinement_criterion(aux_element)) {
+    // check refinement criterion
+    bool is_refined_enough;
+    if(refine_by_error_)
+    {
+        // compute centre of aux element
+        Space<spacedim>::Point centre({0,0,0});
+        for(auto& v : aux_element.nodes ) centre += v;
+        centre = centre/aux_element.nodes.size();
+        is_refined_enough = ! refinement_criterion_error(aux_element, centre, ele_acc, error_control_field);
+    }   
+    else
+        is_refined_enough = ! refinement_criterion_uniform(aux_element);
+    
+    // if not refining any further, push into final vector
+    if( is_refined_enough ) {
         refinement.push_back(aux_element);
         return;
     }
@@ -403,9 +447,9 @@
     
     // auxiliary vectors
     std::vector<Space<spacedim>::Point> nodes = aux_element.nodes;
-    std::vector<unsigned int> node_numbering = aux_element.connectivity;
+//     std::vector<unsigned int> node_numbering = aux_element.connectivity;
     nodes.reserve(n_old_nodes+n_new_nodes);
-    node_numbering.reserve(n_old_nodes+n_new_nodes);
+//     node_numbering.reserve(n_old_nodes+n_new_nodes);
 
     // create new points in the element
     for(unsigned int e=0; e < n_new_nodes; e++)
@@ -414,8 +458,8 @@
         nodes.push_back( p / 2.0);
 //         nodes.back().print();
         
-        last_node_idx++;
-        node_numbering.push_back(last_node_idx);
+//         last_node_idx++;
+//         node_numbering.push_back(last_node_idx);
     }
    
     
@@ -423,7 +467,7 @@
     {
         AuxElement& sub_ele = subelements[i];
         sub_ele.nodes.resize(n_old_nodes);
-        sub_ele.connectivity.resize(n_old_nodes);
+//         sub_ele.connectivity.resize(n_old_nodes);
         sub_ele.level = aux_element.level+1;
         
         // over nodes
@@ -431,105 +475,43 @@
         {
             unsigned int conn_id = (n_old_nodes)*i + j;
             sub_ele.nodes[j] = nodes[conn[dim][conn_id]];
-            sub_ele.connectivity[j] = node_numbering[conn[dim][conn_id]];
-        }
-        
-        refine_aux_element<dim>(sub_ele, refinement, last_node_idx);
-    }
-}
-
-template void OutputMesh::refine_aux_element<1>(const OutputMesh::AuxElement&,std::vector< OutputMesh::AuxElement >&, unsigned int&);
-template void OutputMesh::refine_aux_element<2>(const OutputMesh::AuxElement&,std::vector< OutputMesh::AuxElement >&, unsigned int&);
-template void OutputMesh::refine_aux_element<3>(const OutputMesh::AuxElement&,std::vector< OutputMesh::AuxElement >&, unsigned int&);
-    
-    
-    
-    
-    
-//     static
-//     std::vector<double> coords = { 0, 0, 0,     // 0
-//                                    1, 0, 0,     // 1
-//                                    0, 1, 0,     // 2
-//                                    0.5, 0, 0,   // 3
-//                                    0, 0.5, 0,   // 4
-//                                    0.5, 0.5, 0}; // 5
-//                                    
-//     static
-//     std::vector<unsigned int> conn = {0, 3, 4,
-//                                       3, 1, 5,
-//                                       4, 5, 2,
-//                                       3, 5, 4
-//     };
-    
-//     for(unsigned int i=0; i < n_subelements; i++)
-//     {
-//         AuxElement& sub_ele = subelements[i];
-//         
-//         // over nodes
-//         for(unsigned int j=0; j < 3; j++)   //dim+1
-//         {
-//             unsigned int conn_id = 3*i + j; //dim+1
-//             if(conn[conn_id] < 3) {
-//                 sub_ele.connectivity[j] = aux_element.connectivity[conn_id];
-//                 sub_ele.coords[j * spacedim] = aux_element.coords[conn_id * spacedim];
-//                 sub_ele.coords[j * spacedim +1] = aux_element.coords[conn_id * spacedim +1];
-//                 sub_ele.coords[j * spacedim +2] = aux_element.coords[conn_id * spacedim +2];
-//             }
-//             else {
-//                 last_node_idx++;
-//                 sub_ele.connectivity[j] = last_node_idx;
-//                 sub_ele.coords[j * spacedim] = aux_element.coords[0] + coords[conn_id * spacedim] * (1);
-//                 sub_ele.coords[j * spacedim +1] = aux_element.coords[conn_id * spacedim +1];
-//                 sub_ele.coords[j * spacedim +2] = aux_element.coords[conn_id * spacedim +2];
-//             }
-//             
-//         }
-//     }
-//     
-//     return subelements;
-// }
-
-
-// std::vector< OutputMesh::AuxElement > OutputMesh::refine_aux_element(OutputMesh::AuxElement& aux_element, 
-//                                                                      const Space< spacedim >::Point &centre,
-//                                                                      unsigned int centre_idx,
-//                                                                      unsigned int dim)
-// {
-// static const std::vector<std::vector<std::vector<unsigned int>>> side_permutations = 
-//                 {   { {0},{1}}, // line
-//                     { {0,1}, {0,2}, {1,2}}, //triangle
-//                     { {0,1,2}, {0,1,3}, {0,2,3}, {1,2,3}}   //tetrahedron
-//                 };
-//     
-//     unsigned int n_subelements = dim+1;
-//     std::vector<AuxElement> subelements(n_subelements);
-//     
-//     for(unsigned int i=0; i < n_subelements; i++)
-//     {
-//         AuxElement& sub_ele = subelements[i];
-//         
-//         for(unsigned int j=0; j < dim; j++)
-//         {
-//             sub_ele.connectivity[j] = aux_element.connectivity[side_permutations[dim][i][j]];
-//             sub_ele.coords[j] = aux_element.coords[side_permutations[dim][i][j]];
-//         }
-//         sub_ele.connectivity[dim] = centre_idx;
-//         sub_ele.coords[dim] = centre;
-//     }
-//     return subelements;
-// }
-
-
-bool OutputMesh::refinement_criterion(const OutputMesh::AuxElement& ele)
-{
-    return (ele.level < max_refinement_level_);
-}
-=======
-}
-
-bool OutputMeshDiscontinuous::refinement_criterion()
-{
-    ASSERT(0).error("Not implemented yet.");
-    return false;
-}
->>>>>>> da72ad95
+//             sub_ele.connectivity[j] = node_numbering[conn[dim][conn_id]];
+        }
+        
+        refine_aux_element<dim>(sub_ele, refinement, ele_acc, error_control_field);
+    }
+}
+
+template void OutputMeshDiscontinuous::refine_aux_element<1>(const OutputMeshDiscontinuous::AuxElement&,std::vector< OutputMeshDiscontinuous::AuxElement >&, const ElementAccessor<spacedim> &, Field<3, FieldValue<3>::Scalar> *);
+template void OutputMeshDiscontinuous::refine_aux_element<2>(const OutputMeshDiscontinuous::AuxElement&,std::vector< OutputMeshDiscontinuous::AuxElement >&, const ElementAccessor<spacedim> &, Field<3, FieldValue<3>::Scalar> *);
+template void OutputMeshDiscontinuous::refine_aux_element<3>(const OutputMeshDiscontinuous::AuxElement&,std::vector< OutputMeshDiscontinuous::AuxElement >&, const ElementAccessor<spacedim> &, Field<3, FieldValue<3>::Scalar> *);
+
+bool OutputMeshDiscontinuous::refinement_criterion_uniform(const OutputMeshDiscontinuous::AuxElement& ele)
+{
+    return (ele.level < max_level_);
+}
+
+bool OutputMeshDiscontinuous::refinement_criterion_error(const OutputMeshDiscontinuous::AuxElement& ele,
+                                            const Space<spacedim>::Point &centre,
+                                            const ElementAccessor<spacedim> &ele_acc,
+                                            Field<3, FieldValue<3>::Scalar> *error_control_field
+                                           )
+{
+    if(ele.level  < max_level_)
+    {
+        std::vector<double> nodes_val(ele.nodes.size());
+        error_control_field->value_list(ele.nodes, ele_acc, nodes_val);
+        
+        double average_val = 0.0;
+        for(double& v: nodes_val) 
+            average_val += v;
+        average_val = average_val / ele.nodes.size();
+        
+        double centre_val = error_control_field->value(centre,ele_acc);
+        double diff = std::abs((average_val - centre_val)/centre_val);
+        DBGMSG("diff: %f  %f  %f\n", diff, average_val, centre_val);
+        return ( diff > 0.01);
+    }
+    else
+        return false;
+}
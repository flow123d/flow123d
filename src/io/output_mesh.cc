--- conflicted
+++ resolved
@@ -258,13 +258,8 @@
 
     auto &node_vec = *( nodes_->get_component_data(0).get() );
     auto &conn_vec = *( connectivity_->get_component_data(0).get() );
-<<<<<<< HEAD
-    
-    for(const auto & ele : *output_mesh)
-=======
     Node* node;
     FOR_ELEMENTS(orig_mesh_, ele)
->>>>>>> 83bdf0f3
     {
         FOR_ELEMENT_NODES(ele, li)
         {

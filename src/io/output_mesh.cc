/*!
 *
﻿ * Copyright (C) 2015 Technical University of Liberec.  All rights reserved.
 * 
 * This program is free software; you can redistribute it and/or modify it under
 * the terms of the GNU General Public License version 3 as published by the
 * Free Software Foundation. (http://www.gnu.org/licenses/gpl-3.0.en.html)
 * 
 * This program is distributed in the hope that it will be useful, but WITHOUT
 * ANY WARRANTY; without even the implied warranty of MERCHANTABILITY or FITNESS
 * FOR A PARTICULAR PURPOSE.  See the GNU General Public License for more details.
 *
 * 
 * @file    output_mesh.cc
 * @brief   Classes for auxiliary output mesh.
 */

#include "output_mesh.hh"
#include "output_element.hh"
#include "mesh/mesh.h"
#include "mesh/ref_element.hh"
#include "fields/field.hh"
#include "fields/field_set.hh"

namespace IT=Input::Type;

const IT::Record & OutputMeshBase::get_input_type() {
    return IT::Record("OutputStream", "Parameters of output.")
        .declare_key("max_level", IT::Integer(1,20),IT::Default("3"),
            "Maximal level of refinement of the output mesh.")
        .declare_key("refine_by_error", IT::Bool(), IT::Default("false"),
            "Set true for using error_control_field. Set false for global uniform refinement to max_level.")
        .declare_key("error_control_field",IT::String(), IT::Default::optional(),
            "Name of an output field, according to which the output mesh will be refined. The field must be a SCALAR one.")
        .declare_key("refinement_error_tolerance",IT::Double(0.0), IT::Default("0.01"),
            "Tolerance for refinement by error.")
        .close();
}

OutputMeshBase::OutputMeshBase(Mesh &mesh)
: 
    nodes_ (std::make_shared<MeshData<double>>("", OutputDataBase::N_VECTOR)),
    connectivity_(std::make_shared<MeshData<unsigned int>>("connectivity")),
    offsets_(std::make_shared<MeshData<unsigned int>>("offsets")),
<<<<<<< HEAD
    orig_mesh_(mesh),
    max_level_(0),
    is_refined_(false),
    refine_by_error_(false),
    refinement_error_tolerance_(0.0)
=======
    orig_mesh_(&mesh),
    max_level_(0)
>>>>>>> 036d22c1
{
}


OutputMeshBase::OutputMeshBase(Mesh &mesh, const Input::Record &in_rec)
: 
    nodes_ (std::make_shared<MeshData<double>>("", OutputDataBase::N_VECTOR)),
    connectivity_(std::make_shared<MeshData<unsigned int>>("connectivity")),
    offsets_(std::make_shared<MeshData<unsigned int>>("offsets")),
    input_record_(in_rec), 
<<<<<<< HEAD
    orig_mesh_(mesh),
    max_level_(input_record_.val<int>("max_level")),
    is_refined_(false),
    refine_by_error_(input_record_.val<bool>("refine_by_error")),
    refinement_error_tolerance_(input_record_.val<double>("refinement_error_tolerance"))
=======
    orig_mesh_(&mesh),
    max_level_(input_record_.val<int>("max_level"))
>>>>>>> 036d22c1
{
}

OutputMeshBase::~OutputMeshBase()
{
}

OutputElementIterator OutputMeshBase::begin()
{
    ASSERT_PTR(offsets_);
    ASSERT_DBG(offsets_->n_values > 0);
    return OutputElementIterator(OutputElement(0, shared_from_this()));
}

OutputElementIterator OutputMeshBase::end()
{
    ASSERT_PTR_DBG(offsets_);
    ASSERT_DBG(offsets_->n_values > 0);
    return OutputElementIterator(OutputElement(offsets_->n_values, shared_from_this()));
}

void OutputMeshBase::select_error_control_field(FieldSet &output_fields)
{
    if(refine_by_error_)
    {
        std::string error_control_field_name = "";
        // Read optional error control field name
        auto it = input_record_.find<std::string>("error_control_field");
        if(it) error_control_field_name = *it;

        FieldCommon* field =  output_fields.field(error_control_field_name);
        // throw input exception if the field is unknown
        if(field == nullptr){
            THROW(FieldSet::ExcUnknownField()
                    << FieldCommon::EI_Field(error_control_field_name)
                    << input_record_.ei_address());
            refine_by_error_ = false;
            return;
        }
        
        // throw input exception if the field is not scalar
        if( typeid(*field) == typeid(Field<3,FieldValue<3>::Scalar>) ) {
            
            error_control_field_ = static_cast<Field<3,FieldValue<3>::Scalar>*>(field);
            DBGMSG("Output mesh will be refined according to field '%s'.\n", error_control_field_name.c_str());
        }
        else{
            THROW(ExcFieldNotScalar()
                    << FieldCommon::EI_Field(error_control_field_name)
                    << input_record_.ei_address());
            refine_by_error_ = false;
            return;
        }
    }
    else
    {
        error_control_field_ = nullptr;
    }
}

bool OutputMeshBase::is_refined()
{
    return is_refined_;
}

unsigned int OutputMeshBase::n_elements()
{
    ASSERT_PTR(offsets_);
    return offsets_->n_values;
}

unsigned int OutputMeshBase::n_nodes()
{
    ASSERT_PTR(nodes_);
    return nodes_->n_values;
}


//////////////////////////////////////////////////////////////////////////////////////////////////////////////


OutputMesh::OutputMesh(Mesh  &mesh)
: OutputMeshBase(mesh)
{
}

OutputMesh::OutputMesh(Mesh &mesh, const Input::Record& in_rec)
: OutputMeshBase(mesh, in_rec)
{
}


OutputMesh::~OutputMesh()
{
}


void OutputMesh::create_identical_mesh()
{
    DBGMSG("Create outputmesh identical to computational one.\n");

    const unsigned int n_elements = orig_mesh_->n_elements(),
                       n_nodes = orig_mesh_->n_nodes();

    nodes_->data_.resize(spacedim*n_nodes);    // suppose 3D coordinates
    nodes_->n_values = n_nodes;
    unsigned int coord_id = 0,  // coordinate id in vector
                 node_id = 0;   // node id
    FOR_NODES(orig_mesh_, node) {
        node->aux = node_id;   // store node index in the auxiliary variable

        nodes_->data_[coord_id] = node->getX();  coord_id++;
        nodes_->data_[coord_id] = node->getY();  coord_id++;
        nodes_->data_[coord_id] = node->getZ();  coord_id++;
        node_id++;
    }
    
    orig_element_indices_ = std::make_shared<std::vector<unsigned int>>(n_elements);
    connectivity_->data_.reserve(4*n_elements);  //reserve - suppose all elements being tetrahedra (4 nodes)
    offsets_->data_.resize(n_elements);
    offsets_->n_values = n_elements;
    Node* node;
    unsigned int ele_id = 0,
                 connect_id = 0,
                 offset = 0,    // offset of node indices of element in node vector
                 li;            // local node index
    FOR_ELEMENTS(orig_mesh_, ele) {
        FOR_ELEMENT_NODES(ele, li) {
            node = ele->node[li];
            connectivity_->data_.push_back(node->aux);
            connect_id++;
        }
        
        // increase offset by number of nodes of the simplicial element
        offset += ele->dim() + 1;
        offsets_->data_[ele_id] = offset;
        (*orig_element_indices_)[ele_id] = ele_id;
        ele_id++;
    }
    connectivity_->data_.shrink_to_fit();
    connectivity_->n_values = connect_id;
}

void OutputMesh::create_refined_mesh()
{
    ASSERT(0).error("Not implemented yet.");
}


bool OutputMesh::refinement_criterion()
{
    ASSERT(0).error("Not implemented yet.");
    return false;
}



//////////////////////////////////////////////////////////////////////////////////////////////////////////////

OutputMeshDiscontinuous::OutputMeshDiscontinuous(Mesh &mesh)
: OutputMeshBase(mesh)
{
}

OutputMeshDiscontinuous::OutputMeshDiscontinuous(Mesh &mesh, const Input::Record& in_rec)
: OutputMeshBase(mesh, in_rec)
{
}


OutputMeshDiscontinuous::~OutputMeshDiscontinuous()
{
}


void OutputMeshDiscontinuous::create_mesh(shared_ptr< OutputMesh > output_mesh)
{
    ASSERT_DBG(output_mesh->nodes_->n_values > 0);   //continuous data already computed
    
    if(nodes_->data_.size() > 0) return;          //already computed
    
    DBGMSG("Create discontinuous outputmesh.\n");
    
    // connectivity = for every element list the nodes => its length corresponds to discontinuous data
    const unsigned int n_corners = output_mesh->connectivity_->n_values;

    // these are the same as in continuous case, so we copy the pointer.
    offsets_ = output_mesh->offsets_;
    orig_element_indices_ = output_mesh->orig_element_indices_;
    
    nodes_->data_.resize(spacedim*n_corners);
    nodes_->n_values = n_corners;
 
    connectivity_->data_.resize(n_corners);
    connectivity_->n_values = n_corners;

    unsigned int coord_id = 0,  // coordinate id in vector
                 corner_id = 0, // corner index (discontinous node)
                 li;            // local node index

    for(const auto & ele : *output_mesh)
    {
        unsigned int n = ele.n_nodes(), 
                     ele_idx = ele.idx(),
                     con_off = (* offsets_)[ele_idx];
                     
        for(li = 0; li < n; li++)
        {
            // offset of the first coordinate of the first node of the element in nodes_ vector
            unsigned int off = spacedim * (* output_mesh->connectivity_)[con_off - n + li];
            auto &d = output_mesh->nodes_->data_;
            
            nodes_->data_[coord_id] = d[off];   ++coord_id;
            nodes_->data_[coord_id] = d[off+1]; ++coord_id;
            nodes_->data_[coord_id] = d[off+2]; ++coord_id;
            
            connectivity_->data_[corner_id] = corner_id;
            corner_id++;
        }
    }
}


bool OutputMeshDiscontinuous::refinement_criterion()
{
    ASSERT(0).error("Not implemented yet.");
    return false;
}

void OutputMeshDiscontinuous::create_refined_mesh()
{
    nodes_ = std::make_shared<MeshData<double>>("", OutputDataBase::N_VECTOR);
    connectivity_ = std::make_shared<MeshData<unsigned int>>("connectivity");
    offsets_ = std::make_shared<MeshData<unsigned int>>("offsets");
    orig_element_indices_ = std::make_shared<std::vector<unsigned int>>();
    
    // index of last node added; set at the end of original ones
    unsigned int last_offset = 0;
    
    DBGMSG("start refinement\n");
    FOR_ELEMENTS(orig_mesh_, ele) {
        const unsigned int 
            dim = ele->dim(),
            ele_idx = ele->index();
        DBGMSG("ele index %d\n",ele_idx);
        
        AuxElement aux_ele;
        aux_ele.nodes.resize(ele->n_nodes());
        aux_ele.level = 0;
        
        Node* node; unsigned int li;
        FOR_ELEMENT_NODES(ele, li) {
            node = ele->node[li];
            aux_ele.nodes[li] = node->point();
        }
        
        std::vector<AuxElement> refinement;
        
        switch(dim){
            case 1: this->refine_aux_element<1>(aux_ele, refinement, ele->element_accessor(), error_control_field_); break;
            case 2: this->refine_aux_element<2>(aux_ele, refinement, ele->element_accessor(), error_control_field_); break;
            case 3: this->refine_aux_element<3>(aux_ele, refinement, ele->element_accessor(), error_control_field_); break;
            default: ASSERT(0 < dim && dim < 4);
        }
        
        //skip unrefined element
//         if(refinement.size() < 2) continue;
        
        unsigned int node_offset = nodes_->data_.size(),
                     con_offset = connectivity_->data_.size();
        nodes_->data_.resize(nodes_->data_.size() + (refinement.size() * (dim+1))*spacedim);
        connectivity_->data_.resize(connectivity_->data_.size() + refinement.size()*(dim+1));
//         orig_element_indices_->resize(orig_element_indices_->size() + refinement.size()*(dim+1));
        
        DBGMSG("ref size = %d\n", refinement.size());
        //gather coords and connectivity (in a continous way inside element)
        for(unsigned int i=0; i < refinement.size(); i++)
        {
            last_offset += dim+1;
            offsets_->data_.push_back(last_offset);
            (*orig_element_indices_).push_back(ele_idx);
            for(unsigned int j=0; j < dim+1; j++)
            {
                unsigned int con = i*(dim+1) + j;
                connectivity_->data_[con_offset + con] = con_offset + con;
                               
                for(unsigned int k=0; k < spacedim; k++) {
                    nodes_->data_[node_offset + con*spacedim + k] = refinement[i].nodes[j][k];
                }
            }
        }
    }
    
    connectivity_->n_values = connectivity_->data_.size();
    nodes_->n_values = nodes_->data_.size() / spacedim;
    offsets_->n_values = offsets_->data_.size();
    
    is_refined_ = true;
//     for(unsigned int i=0; i< nodes_->n_values; i++)
//     {
//         cout << i << "  "; 
//         for(unsigned int k=0; k<spacedim; k++){
//             nodes_->print(cout, i*spacedim+k); 
//             cout << " ";
//         }
//         cout << endl;
//     } 
//     cout << "\n\n";
// //     nodes_->print_all(cout);
// //     cout << "\n\n";
//     connectivity_->print_all(cout);
//     cout << "\n\n";
//     offsets_->print_all(cout);
}

template<int dim>
void OutputMeshDiscontinuous::refine_aux_element(const OutputMeshDiscontinuous::AuxElement& aux_element,
                                                 std::vector< OutputMeshDiscontinuous::AuxElement >& refinement,
                                                 const ElementAccessor<spacedim> &ele_acc,
                                                 Field<3, FieldValue<3>::Scalar> *error_control_field )
{
    static const unsigned int n_subelements = 1 << dim;  //2^dim
    
    // FIXME Use RefElement<>::interact<> from intersections
    static const std::vector<std::vector<unsigned int>> line_nodes[] = {
        {}, //0D
        
        {{0,1}},
        
        {{0,1},
         {0,2},
         {1,2}},
        
        {{0,1},
         {0,2},
         {1,2},
         {0,3},
         {1,3},
         {2,3}}
    };
    
    static const std::vector<unsigned int> conn[] = {
        {}, //0D
        
        {0, 2,
         2, 1},
         
        {0, 3, 4,
         3, 1, 5,
         4, 5, 2,
         3, 5, 4},
         
        {0, 4, 5, 7,
         4, 1, 6, 8,
         5, 6, 2, 9,
         7, 8, 9, 3,
         4, 7, 8, 9,
         4, 6, 8, 9,
         4, 7, 5, 9,
         4, 5, 6, 9}
    }; 
//     DBGMSG("level = %d, %d\n", aux_element.level, max_refinement_level_);
 
    ASSERT_DBG(dim == aux_element.nodes.size()-1);
    
    // check refinement criterion
    bool is_refined_enough;
    if(refine_by_error_)
    {
        // compute centre of aux element
        Space<spacedim>::Point centre({0,0,0});
        for(auto& v : aux_element.nodes ) centre += v;
        centre = centre/aux_element.nodes.size();
        is_refined_enough = ! refinement_criterion_error(aux_element, centre, ele_acc, error_control_field);
    }   
    else
        is_refined_enough = ! refinement_criterion_uniform(aux_element);
    
    // if not refining any further, push into final vector
    if( is_refined_enough ) {
        refinement.push_back(aux_element);
        return;
    }
    
    std::vector<AuxElement> subelements(n_subelements);
    
    // FIXME Use RefElement<>::n_nodes and RefElement<>::n_lines from intersections
    const unsigned int n_old_nodes = dim+1,
                       n_new_nodes = (unsigned int)((dim * (dim + 1)) / 2); // new points are in the center of lines
    
    // auxiliary vectors
    std::vector<Space<spacedim>::Point> nodes = aux_element.nodes;
//     std::vector<unsigned int> node_numbering = aux_element.connectivity;
    nodes.reserve(n_old_nodes+n_new_nodes);
//     node_numbering.reserve(n_old_nodes+n_new_nodes);

    // create new points in the element
    for(unsigned int e=0; e < n_new_nodes; e++)
    {
        Space<spacedim>::Point p = nodes[line_nodes[dim][e][0]]+nodes[line_nodes[dim][e][1]];
        nodes.push_back( p / 2.0);
        //nodes.back().print();
        
//         last_node_idx++;
//         node_numbering.push_back(last_node_idx);
    }
   
    
    for(unsigned int i=0; i < n_subelements; i++)
    {
        AuxElement& sub_ele = subelements[i];
        sub_ele.nodes.resize(n_old_nodes);
//         sub_ele.connectivity.resize(n_old_nodes);
        sub_ele.level = aux_element.level+1;
        
        // over nodes
        for(unsigned int j=0; j < n_old_nodes; j++)
        {
            unsigned int conn_id = (n_old_nodes)*i + j;
            sub_ele.nodes[j] = nodes[conn[dim][conn_id]];
        }
        
        refine_aux_element<dim>(sub_ele, refinement, ele_acc, error_control_field);
    }
}

template void OutputMeshDiscontinuous::refine_aux_element<1>(const OutputMeshDiscontinuous::AuxElement&,std::vector< OutputMeshDiscontinuous::AuxElement >&, const ElementAccessor<spacedim> &, Field<3, FieldValue<3>::Scalar> *);
template void OutputMeshDiscontinuous::refine_aux_element<2>(const OutputMeshDiscontinuous::AuxElement&,std::vector< OutputMeshDiscontinuous::AuxElement >&, const ElementAccessor<spacedim> &, Field<3, FieldValue<3>::Scalar> *);
template void OutputMeshDiscontinuous::refine_aux_element<3>(const OutputMeshDiscontinuous::AuxElement&,std::vector< OutputMeshDiscontinuous::AuxElement >&, const ElementAccessor<spacedim> &, Field<3, FieldValue<3>::Scalar> *);

bool OutputMeshDiscontinuous::refinement_criterion_uniform(const OutputMeshDiscontinuous::AuxElement& ele)
{
    return (ele.level < max_level_);
}

bool OutputMeshDiscontinuous::refinement_criterion_error(const OutputMeshDiscontinuous::AuxElement& ele,
                                            const Space<spacedim>::Point &centre,
                                            const ElementAccessor<spacedim> &ele_acc,
                                            Field<3, FieldValue<3>::Scalar> *error_control_field
                                           )
{
    if(ele.level  < max_level_)
    {
        std::vector<double> nodes_val(ele.nodes.size());
        error_control_field->value_list(ele.nodes, ele_acc, nodes_val);
        
        double average_val = 0.0;
        for(double& v: nodes_val) 
            average_val += v;
        average_val = average_val / ele.nodes.size();
        
        double centre_val = error_control_field->value(centre,ele_acc);
        double diff = std::abs((average_val - centre_val)/centre_val);
        DBGMSG("diff: %f  %f  %f\n", diff, average_val, centre_val);
        return ( diff > refinement_error_tolerance_);
    }
    else
        return false;
}<|MERGE_RESOLUTION|>--- conflicted
+++ resolved
@@ -42,16 +42,11 @@
     nodes_ (std::make_shared<MeshData<double>>("", OutputDataBase::N_VECTOR)),
     connectivity_(std::make_shared<MeshData<unsigned int>>("connectivity")),
     offsets_(std::make_shared<MeshData<unsigned int>>("offsets")),
-<<<<<<< HEAD
-    orig_mesh_(mesh),
+    orig_mesh_(&mesh),
     max_level_(0),
     is_refined_(false),
     refine_by_error_(false),
     refinement_error_tolerance_(0.0)
-=======
-    orig_mesh_(&mesh),
-    max_level_(0)
->>>>>>> 036d22c1
 {
 }
 
@@ -62,16 +57,11 @@
     connectivity_(std::make_shared<MeshData<unsigned int>>("connectivity")),
     offsets_(std::make_shared<MeshData<unsigned int>>("offsets")),
     input_record_(in_rec), 
-<<<<<<< HEAD
-    orig_mesh_(mesh),
+    orig_mesh_(&mesh),
     max_level_(input_record_.val<int>("max_level")),
     is_refined_(false),
     refine_by_error_(input_record_.val<bool>("refine_by_error")),
     refinement_error_tolerance_(input_record_.val<double>("refinement_error_tolerance"))
-=======
-    orig_mesh_(&mesh),
-    max_level_(input_record_.val<int>("max_level"))
->>>>>>> 036d22c1
 {
 }
 

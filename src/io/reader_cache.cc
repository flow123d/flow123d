/*!
 *
﻿ * Copyright (C) 2015 Technical University of Liberec.  All rights reserved.
 * 
 * This program is free software; you can redistribute it and/or modify it under
 * the terms of the GNU General Public License version 3 as published by the
 * Free Software Foundation. (http://www.gnu.org/licenses/gpl-3.0.en.html)
 * 
 * This program is distributed in the hope that it will be useful, but WITHOUT
 * ANY WARRANTY; without even the implied warranty of MERCHANTABILITY or FITNESS
 * FOR A PARTICULAR PURPOSE.  See the GNU General Public License for more details.
 *
 * 
 * @file    reader_cache.cc
 * @brief   
 */

#include "io/reader_cache.hh"
#include "io/msh_basereader.hh"
#include "io/msh_gmshreader.h"
#include "io/msh_vtkreader.hh"
#include "io/msh_pvdreader.hh"
#include "mesh/mesh.h"
#include "input/accessors.hh"


/***********************************************************************************************
 * Implementation of ReaderCache
 */

ReaderCache * ReaderCache::instance() {
	static ReaderCache *instance = new ReaderCache;
	return instance;
}

std::shared_ptr<BaseMeshReader> ReaderCache::get_reader(const FilePath &file_path) {
	return ReaderCache::get_reader_data(file_path)->second.reader_;
}

std::shared_ptr<Mesh> ReaderCache::get_mesh(const FilePath &file_path) {
	auto it = ReaderCache::get_reader_data(file_path);
	// Create and fill mesh if doesn't exist
	if ( (*it).second.mesh_ == nullptr ) {
		(*it).second.mesh_ = std::make_shared<Mesh>( Input::Record() );
		(*it).second.reader_->read_physical_names( (*it).second.mesh_.get() );
		(*it).second.reader_->read_raw_mesh( (*it).second.mesh_.get() );
		//(*it).second.reader_->check_compatible_mesh( *((*it).second.mesh_) );

	}
	return (*it).second.mesh_;
}

ReaderCache::ReaderTable::iterator ReaderCache::get_reader_data(const FilePath &file_path) {
	ReaderTable::iterator it = ReaderCache::instance()->reader_table_.find( string(file_path) );
	if (it == ReaderCache::instance()->reader_table_.end()) {
		ReaderData reader_data;
		if ( file_path.extension() == ".msh" ) {
			reader_data.reader_ = std::make_shared<GmshMeshReader>(file_path);
		} else if ( file_path.extension() == ".vtu" ) {
			reader_data.reader_ = std::make_shared<VtkMeshReader>(file_path);
		} else if ( file_path.extension() == ".pvd" ) {
			reader_data.reader_ = std::make_shared<PvdMeshReader>(file_path);
		} else {
			THROW(BaseMeshReader::ExcWrongExtension()
				<< BaseMeshReader::EI_FileExtension(file_path.extension()) << BaseMeshReader::EI_MeshFile((string)file_path) );
		}
		ReaderCache::instance()->reader_table_.insert( std::pair<string, ReaderData>(string(file_path), reader_data) );
		it = ReaderCache::instance()->reader_table_.find( string(file_path) );
	}
	return it;
}

void ReaderCache::get_element_ids(const FilePath &file_path, const Mesh &mesh) {
	auto reader_ptr = ReaderCache::get_reader(file_path);
	reader_ptr->has_compatible_mesh_ = true;
	mesh.elements_id_maps(reader_ptr->bulk_elements_id_, reader_ptr->boundary_elements_id_);
}

<<<<<<< HEAD
std::shared_ptr<EquivalentMeshMap> ReaderCache::get_target_mesh_element_map(const FilePath &file_path,
                                                                            Mesh *computational_mesh) {
	auto it = ReaderCache::get_reader_data(file_path);
	ASSERT( (*it).second.mesh_ != nullptr ).error("Mesh is not created. Did you call 'ReaderCache::get_mesh(file_path)'?\n");
	if ( (*it).second.target_mesh_element_map_ == nullptr ) {
	    (*it).second.target_mesh_element_map_ =
			computational_mesh->check_compatible_mesh( *((*it).second.mesh_.get()) );
	}
	return (*it).second.target_mesh_element_map_;
=======
std::shared_ptr<std::vector<LongIdx>> ReaderCache::get_target_mesh_element_map(const FilePath &file_path, Mesh *computational_mesh, bool is_native) {
    auto it = ReaderCache::get_reader_data(file_path);
    ASSERT( (*it).second.mesh_ != nullptr ).error("Mesh is not created. Did you call 'ReaderCache::get_mesh(file_path)'?\n");
    if ( (*it).second.target_mesh_element_map_ == nullptr ) {
        if (is_native)
            (*it).second.target_mesh_element_map_ = computational_mesh->check_compatible_discont_mesh( *((*it).second.mesh_.get()) );
        else
            (*it).second.target_mesh_element_map_ = computational_mesh->check_compatible_mesh( *((*it).second.mesh_.get()) );
    }
    return (*it).second.target_mesh_element_map_;
>>>>>>> 885868b1
}<|MERGE_RESOLUTION|>--- conflicted
+++ resolved
@@ -76,26 +76,12 @@
 	mesh.elements_id_maps(reader_ptr->bulk_elements_id_, reader_ptr->boundary_elements_id_);
 }
 
-<<<<<<< HEAD
 std::shared_ptr<EquivalentMeshMap> ReaderCache::get_target_mesh_element_map(const FilePath &file_path,
                                                                             Mesh *computational_mesh) {
-	auto it = ReaderCache::get_reader_data(file_path);
-	ASSERT( (*it).second.mesh_ != nullptr ).error("Mesh is not created. Did you call 'ReaderCache::get_mesh(file_path)'?\n");
-	if ( (*it).second.target_mesh_element_map_ == nullptr ) {
-	    (*it).second.target_mesh_element_map_ =
-			computational_mesh->check_compatible_mesh( *((*it).second.mesh_.get()) );
-	}
-	return (*it).second.target_mesh_element_map_;
-=======
-std::shared_ptr<std::vector<LongIdx>> ReaderCache::get_target_mesh_element_map(const FilePath &file_path, Mesh *computational_mesh, bool is_native) {
     auto it = ReaderCache::get_reader_data(file_path);
     ASSERT( (*it).second.mesh_ != nullptr ).error("Mesh is not created. Did you call 'ReaderCache::get_mesh(file_path)'?\n");
     if ( (*it).second.target_mesh_element_map_ == nullptr ) {
-        if (is_native)
-            (*it).second.target_mesh_element_map_ = computational_mesh->check_compatible_discont_mesh( *((*it).second.mesh_.get()) );
-        else
-            (*it).second.target_mesh_element_map_ = computational_mesh->check_compatible_mesh( *((*it).second.mesh_.get()) );
+        (*it).second.target_mesh_element_map_ = computational_mesh->check_compatible_mesh( *((*it).second.mesh_.get()) );
     }
     return (*it).second.target_mesh_element_map_;
->>>>>>> 885868b1
 }
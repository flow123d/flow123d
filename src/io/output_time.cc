--- conflicted
+++ resolved
@@ -118,21 +118,8 @@
 }
 
 
-<<<<<<< HEAD
 void OutputTime::set_output_mesh_ptr(std::shared_ptr<OutputMeshBase> mesh_ptr) {
 	output_mesh_ = mesh_ptr;
-=======
-std::shared_ptr<OutputMeshBase> OutputTime::create_output_mesh_ptr(bool init_input) {
-	bool discont = (interpolation_map_.find(DiscreteSpace::CORNER_DATA) != interpolation_map_.end());
-	if (discont || this->get_output_mesh_record()) {
-		if (init_input) output_mesh_ = std::make_shared<OutputMeshDiscontinuous>(*_mesh, *this->get_output_mesh_record());
-		else output_mesh_ = std::make_shared<OutputMeshDiscontinuous>(*_mesh);
-	} else {
-		if (init_input) output_mesh_ = std::make_shared<OutputMesh>(*_mesh, *this->get_output_mesh_record());
-		else output_mesh_ = std::make_shared<OutputMesh>(*_mesh);
-	}
-	return output_mesh_;
->>>>>>> c716c950
 }
 
 
@@ -242,21 +229,10 @@
 }
 
 
-<<<<<<< HEAD
 int OutputTime::get_parallel_current_step()
 {
 	if (parallel_) return n_proc*current_step+rank;
 	else return current_step;
-=======
-void OutputTime::add_field_interpolation(DiscreteSpace space_type, const std::string &field_name, unsigned int value_type) {
-	auto it = interpolation_map_.find(space_type);
-	if ( it == interpolation_map_.end() ) {
-		std::vector<FieldInterpolationData> in_vec;
-		interpolation_map_[space_type] = in_vec;
-		it = interpolation_map_.find(space_type);
-	}
-	it->second.push_back( std::make_pair(field_name, value_type) );
->>>>>>> c716c950
 }
 
 

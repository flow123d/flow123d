/*!
 *
﻿ * Copyright (C) 2015 Technical University of Liberec.  All rights reserved.
 * 
 * This program is free software; you can redistribute it and/or modify it under
 * the terms of the GNU General Public License version 3 as published by the
 * Free Software Foundation. (http://www.gnu.org/licenses/gpl-3.0.en.html)
 * 
 * This program is distributed in the hope that it will be useful, but WITHOUT
 * ANY WARRANTY; without even the implied warranty of MERCHANTABILITY or FITNESS
 * FOR A PARTICULAR PURPOSE.  See the GNU General Public License for more details.
 *
 * 
 * @file    output.cc
 * @brief   The functions for all outputs (methods of classes: Output and OutputTime).
 */

#include <string>

#include "system/sys_profiler.hh"
#include "mesh/mesh.h"
#include "input/accessors.hh"
#include "output_time.impl.hh"
#include "output_vtk.hh"
#include "output_msh.hh"
#include "output_mesh.hh"
#include "io/output_time_set.hh"
#include "io/observe.hh"
#include <fields/field_set.hh>


FLOW123D_FORCE_LINK_IN_PARENT(vtk)
FLOW123D_FORCE_LINK_IN_PARENT(gmsh)


using namespace Input::Type;

const Record & OutputTime::get_input_type() {
    return Record("OutputStream", "Parameters of output.")
		// The stream
		.declare_key("file", FileName::output(), Default::read_time("Name of the equation associated with the output stream."),
				"File path to the connected output file.")
				// The format
		.declare_key("format", OutputTime::get_input_format_type(), Default("{}"),
				"Format of output stream and possible parameters.")
		.declare_key("times", OutputTimeSet::get_input_type(), Default::optional(),
		        "Output times used for equations without is own output times key.")
        .declare_key("output_mesh", OutputMeshBase::get_input_type(), Default::optional(),
                "Output mesh record enables output on a refined mesh.")
        .declare_key("observe_points", IT::Array(ObservePoint::get_input_type()), IT::Default("[]"),
                "Array of observe points.")
		.close();
}


Abstract & OutputTime::get_input_format_type() {
	return Abstract("OutputTime", "Format of output stream and possible parameters.")
	    .allow_auto_conversion("vtk")
		.close();
}


OutputTime::OutputTime()
: current_step(0),
  time(-1.0),
  write_time(-1.0),
  _mesh(nullptr)
{
    MPI_Comm_rank(MPI_COMM_WORLD, &this->rank);
}



void OutputTime::init_from_input(const std::string &equation_name, const Input::Record &in_rec)
{
    input_record_ = in_rec;
    equation_name_ = equation_name;

    // Read output base file name
    // TODO: remove dummy ".xyz" extension after merge with DF
    FilePath output_file_path(equation_name+".xyz", FilePath::output_file);
    input_record_.opt_val("file", output_file_path);
    this->_base_filename = output_file_path;
}



OutputTime::~OutputTime(void)
{
    /* It's possible now to do output to the file only in the first process */
     //if(rank != 0) {
     //    /* TODO: do something, when support for Parallel VTK is added */
     //    return;
    // }

    if (this->_base_file.is_open()) this->_base_file.close();

    LogOut() << "O.K.";
}


Input::Iterator<Input::Array> OutputTime::get_time_set_array() {
    return input_record_.find<Input::Array>("times");
}


void OutputTime::make_output_mesh(Mesh &mesh, FieldSet &output_fields)
{

    // create observe object at first call
    if (! observe_) {
        auto observe_points = input_record_.val<Input::Array>("observe_points");
        observe_ = std::make_shared<Observe>(this->equation_name_, mesh, observe_points);
    }


    // already computed
    if(output_mesh_) return;
    
    _mesh = &mesh;

    // Read optional error control field name
    auto it = input_record_.find<Input::Record>("output_mesh");
    
    if(enable_refinement_) {
        if(it) {
            output_mesh_ = std::make_shared<OutputMesh>(mesh, *it);
            output_mesh_discont_ = std::make_shared<OutputMeshDiscontinuous>(mesh, *it);
            output_mesh_->select_error_control_field(output_fields);
            output_mesh_discont_->select_error_control_field(output_fields);
            
            output_mesh_->create_refined_mesh();
            return;
        }
    }
    else
    {
        // skip creation of output mesh (use computational one)
        if(it)
        	WarningOut() << "Ignoring output mesh record.\n Output in GMSH format available only on computational mesh!";
    }
    
    
    output_mesh_ = std::make_shared<OutputMesh>(mesh);
    output_mesh_discont_ = std::make_shared<OutputMeshDiscontinuous>(mesh);
    
    output_mesh_->create_identical_mesh();
}


void OutputTime::compute_discontinuous_output_mesh()
{
    ASSERT_PTR(output_mesh_).error("Create output mesh first!");
    output_mesh_discont_->create_mesh(output_mesh_);
}



void OutputTime::fix_main_file_extension(std::string extension)
{
    if(extension.compare( this->_base_filename.extension() ) != 0) {
        string new_name = (string)this->_base_filename + extension;
        WarningOut() << "Renaming output file: " << this->_base_filename << " to " << new_name;
        this->_base_filename = new_name;
    }
}


/* Initialize static member of the class */
//std::vector<OutputTime*> OutputTime::output_streams;


/*
void OutputTime::destroy_all(void)
{
    // Delete all objects
    for(std::vector<OutputTime*>::iterator ot_iter = OutputTime::output_streams.begin();
        ot_iter != OutputTime::output_streams.end();
        ++ot_iter)
    {
        delete *ot_iter;
    }

    OutputTime::output_streams.clear();
}
    */


std::shared_ptr<OutputTime> OutputTime::create_output_stream(const std::string &equation_name, const Input::Record &in_rec)
{
	std::shared_ptr<OutputTime> output_time;

    Input::AbstractRecord format = Input::Record(in_rec).val<Input::AbstractRecord>("format");
  	output_time = format.factory< OutputTime >();
    output_time->init_from_input(equation_name, in_rec);

    return output_time;
}





void OutputTime::write_time_frame()
{
	START_TIMER("OutputTime::write_time_frame");
    /* TODO: do something, when support for Parallel VTK is added */
    if (this->rank == 0) {
    	// Write data to output stream, when data registered to this output
		// streams were changed
		if(write_time < time) {
<<<<<<< HEAD
			LogOut() << "Write output to output stream: " << this->_base_filename << " for time: " << time;
=======
		    if (observe_)
		        observe_->output_time_frame(time);

			xprintf(MsgLog, "Write output to output stream: %s for time: %f\n",
			        this->_base_filename.c_str(), time);
>>>>>>> fae542fc
			write_data();
			// Remember the last time of writing to output stream
			write_time = time;
			current_step++;
            
            // invalidate output meshes after the time frame written
            output_mesh_.reset();
            output_mesh_discont_.reset();
		} else {
			LogOut() << "Skipping output stream: " << this->_base_filename << " in time: " << time;
		}
    }
    clear_data();
}

std::shared_ptr<Observe> OutputTime::observe()
{
    ASSERT(observe_).error("The 'make_output_mesh' must be called before the 'observe' getter.\n");
    return observe_;
}


void OutputTime::clear_data(void)
{
    for(auto &map : output_data_vec_)  map.clear();
}



#define INSTANCE_register_field(spacedim, value) \
	template  void OutputTime::register_data<spacedim, value> \
		(const DiscreteSpace ref_type, Field<spacedim, value> &field);

#define INSTANCE_register_multifield(spacedim, value) \
	template void OutputTime::register_data<spacedim, value> \
		(const DiscreteSpace ref_type, MultiField<spacedim, value> &field);


#define INSTANCE_OutputData(spacedim, value) \
	template class OutputData<value>;


#define INSTANCE_DIM_DEP_VALUES( MACRO, dim_from, dim_to) \
		MACRO(dim_from, FieldValue<dim_to>::VectorFixed ) \
		MACRO(dim_from, FieldValue<dim_to>::TensorFixed )

#define INSTANCE_TO_ALL( MACRO, dim_from) \
		MACRO(dim_from, FieldValue<0>::Enum ) \
		MACRO(dim_from, FieldValue<0>::EnumVector) \
		MACRO(dim_from, FieldValue<0>::Integer) \
		MACRO(dim_from, FieldValue<0>::Scalar) \
		MACRO(dim_from, FieldValue<0>::Vector) \
        INSTANCE_DIM_DEP_VALUES(MACRO, dim_from, 2) \
        INSTANCE_DIM_DEP_VALUES(MACRO, dim_from, 3) \

#define INSTANCE_ALL(MACRO) \
		INSTANCE_TO_ALL( MACRO, 3) \
		INSTANCE_TO_ALL( MACRO, 2)


INSTANCE_ALL( INSTANCE_register_field )
INSTANCE_ALL( INSTANCE_register_multifield )

//INSTANCE_TO_ALL( INSTANCE_OutputData, 0)


//INSTANCE_register_field(3, FieldValue<0>::Scalar)
//INSTANCE_register_multifield(3, FieldValue<0>::Scalar)
//INSTANCE_OutputData(3, FieldValue<0>::Scalar)<|MERGE_RESOLUTION|>--- conflicted
+++ resolved
@@ -209,15 +209,10 @@
     	// Write data to output stream, when data registered to this output
 		// streams were changed
 		if(write_time < time) {
-<<<<<<< HEAD
-			LogOut() << "Write output to output stream: " << this->_base_filename << " for time: " << time;
-=======
 		    if (observe_)
 		        observe_->output_time_frame(time);
 
-			xprintf(MsgLog, "Write output to output stream: %s for time: %f\n",
-			        this->_base_filename.c_str(), time);
->>>>>>> fae542fc
+			LogOut() << "Write output to output stream: " << this->_base_filename << " for time: " << time;
 			write_data();
 			// Remember the last time of writing to output stream
 			write_time = time;

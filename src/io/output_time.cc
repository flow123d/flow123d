--- conflicted
+++ resolved
@@ -47,20 +47,14 @@
 		.declare_key("times", OutputTimeSet::get_input_type(), IT::Default::optional(),
 		        "Output times used for equations without is own output times key.")
         .declare_key("output_mesh", OutputMeshBase::get_input_type(), IT::Default::optional(),
-<<<<<<< HEAD
                 "Output mesh record enables output on a refined mesh [EXPERIMENTAL, VTK only]."
                 "Sofar refinement is performed only in discontinous sense."
                 "Therefore only corner and element data can be written on refined output mesh."
                 "Node data are to be transformed to corner data, native data cannot be written."
                 "Do not include any node or native data in output fields.")
-        .declare_key("precision", IT::Integer(0), IT::Default("5"),
-                "The number of decimal digits used in output of floating point values.")
-=======
-                "Output mesh record enables output on a refined mesh.")
         .declare_key("precision", IT::Integer(0), IT::Default(default_prec.str()),
                 "The number of decimal digits used in output of floating point values.\\ "
                 "Default is about 17 decimal digits which is enough to keep double values exect after write-read cycle.")
->>>>>>> 88fe067d
         .declare_key("observe_points", IT::Array(ObservePoint::get_input_type()), IT::Default("[]"),
                 "Array of observe points.")
 		.close();

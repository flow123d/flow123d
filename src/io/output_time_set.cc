--- conflicted
+++ resolved
@@ -19,20 +19,12 @@
     static const IT::Record &time_grid =
         IT::Record("TimeGrid", "Equally spaced grid of time points.")
             .allow_auto_conversion("begin")
-<<<<<<< HEAD
-            .declare_key("begin", TimeGovernor::get_input_time_type(0.0),
-=======
             .declare_key("begin", IT::Double(0.0),
->>>>>>> 0bb46381
             		IT::Default::read_time("The initial time of the associated equation."),
                     "The start time of the grid.")
-            .declare_key("step", TimeGovernor::get_input_time_type(0.0), IT::Default::optional(),
+            .declare_key("step", IT::Double(0.0), IT::Default::optional(),
                     "The step of the grid. If not specified, the grid consists only of the start time.")
-<<<<<<< HEAD
-            .declare_key("end", TimeGovernor::get_input_time_type(0.0),
-=======
             .declare_key("end", IT::Double(0.0),
->>>>>>> 0bb46381
             		IT::Default::read_time("The end time of the simulation."),
                     "The time greater or equal to the last time in the grid.")
 			.declare_key("time_unit", IT::String(), IT::Default::read_time("Common unit of TimeGovernor."),
@@ -53,18 +45,11 @@
     double simulation_end_time = tg.end_time();
 
     for(auto it =in_array.begin<Input::Record>(); it != in_array.end(); ++it) {
-<<<<<<< HEAD
-        double t_begin = tg.read_time( it->find<Input::Tuple>("begin"), initial_time);
-        double t_end = tg.read_time( it->find<Input::Tuple>("end"), simulation_end_time);
-        double t_step = tg.read_time( it->find<Input::Tuple>("step"), -1.0); // negative value can't happen, we can indicate unset value
-        if ( t_step == -1.0 ) {
-=======
     	double time_unit_coef = tg.read_coef(it->find<string>("time_unit"));
     	double t_begin = it->val<double>("begin", initial_time) * time_unit_coef;
     	double t_end = it->val<double>("end", simulation_end_time) * time_unit_coef;
     	double t_step;
     	if (! it->opt_val("step", t_step) ) {
->>>>>>> 0bb46381
             t_end = t_begin;
             t_step = 1.0;
         } else {

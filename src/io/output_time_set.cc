/*
 * output_time_set.cc
 *
 *  Created on: Jul 11, 2016
 *      Author: jb
 */

#include "tools/time_marks.hh"
#include "input/input_type.hh"
#include "input/accessors.hh"
#include "io/output_time_set.hh"
#include "tools/time_governor.hh"

namespace IT = Input::Type;


const IT::Array OutputTimeSet::get_input_type()
{
    static const IT::Record &time_grid =
        IT::Record("TimeGrid", "Equally spaced grid of time points.")
            .allow_auto_conversion("begin")
            .declare_key("begin", TimeGovernor::get_input_time_type(0.0),
            		IT::Default::read_time("The initial time of the associated equation."),
                    "The start time of the grid.")
            .declare_key("step", TimeGovernor::get_input_time_type(0.0), IT::Default::optional(),
                    "The step of the grid. If not specified, the grid consists of the single time given by the `begin` key.")
            .declare_key("end", TimeGovernor::get_input_time_type(0.0),
            		IT::Default::read_time("The end time of the simulation."),
                    "The time greater or equal to the last time in the grid.")
            .close();
    return IT::Array(time_grid);
}


void OutputTimeSet::read_from_input(Input::Array in_array, const TimeGovernor &tg)
{
    read_from_input(in_array, tg, tg.equation_fixed_mark_type());
}

void OutputTimeSet::read_from_input(Input::Array in_array, const TimeGovernor &tg, TimeMark::Type mark_type)
{
    double initial_time = tg.init_time();
    double simulation_end_time = tg.end_time();

    for(auto it =in_array.begin<Input::Record>(); it != in_array.end(); ++it) {
<<<<<<< HEAD
    	double time_unit_coef = tg.read_coef(it->find<string>("time_unit"));
    	double t_begin = it->val<double>("begin", initial_time / time_unit_coef) * time_unit_coef;
    	double t_end = it->val<double>("end", simulation_end_time / time_unit_coef) * time_unit_coef;
=======
    	double t_begin = tg.read_time(it->find<Input::Tuple>("begin"), initial_time);
    	double t_end = tg.read_time(it->find<Input::Tuple>("end"), simulation_end_time);
    	Input::Tuple step;
>>>>>>> 84d0b742
    	double t_step;
    	if (! it->opt_val("step", step) ) {
            t_end = t_begin;
            t_step = tg.get_coef();
        } else {
        	t_step = tg.read_time(it->find<Input::Tuple>("step"));
        }
        if ( t_begin > t_end) {
            WarningOut().fmt("Ignoring output time grid. Time begin {}  > time end {}. {}",
                    t_begin, t_end, it->address_string());
            continue;
        }
        if ( t_step < 2*numeric_limits<double>::epsilon()) {
            WarningOut().fmt("Ignoring output time grid. Time step {} < two times machine epsilon {}. {}",
                    t_step, 2*numeric_limits<double>::epsilon(),it->address_string());
            continue;
        }
        //DebugOut() << "Add time grid: " << t_begin << ", " << t_end << ", " << t_step << "\n";

        this->add(t_begin, t_step, t_end, mark_type);
    }
}


bool OutputTimeSet::contains(TimeMark mark) const {
    return times_.find( mark.time() ) != times_.end();
}


void OutputTimeSet::add(double time, TimeMark::Type mark_type)
{
    TimeMark::Type output_mark_type = mark_type | TimeGovernor::marks().type_output();
    auto mark = TimeMark(time, output_mark_type);
    double mark_time = TimeGovernor::marks().add(mark).time();
    times_.insert( mark_time );
}



void OutputTimeSet::add(double begin, double step, double end, TimeMark::Type mark_type)
{
    //DebugOut().fmt("set add: {} {} {} {}\n", begin, step, end, mark_type);
    ASSERT_GE( step, 2*numeric_limits<double>::epsilon());
    ASSERT_LE( begin, end);
    ASSERT_LE( end, TimeGovernor::inf_time );
    TimeMark::Type output_mark_type = mark_type | TimeGovernor::marks().type_output();

    double n_steps_dbl=((end - begin) / step + TimeGovernor::time_step_precision);
    if (n_steps_dbl > 1.0e+6) {
        WarningOut().fmt("Output step: {} to small, fixing number of output steps to 1e6.", step);
        n_steps_dbl=1e6;
        step = (end - begin)/n_steps_dbl;
    }

    unsigned int n_steps = (unsigned int)n_steps_dbl;
    //DebugOut() << "n-steps: " << n_steps << "\n";
    for(unsigned int i = 0; i <= n_steps; i++) {
        auto mark = TimeMark(begin + i * step, output_mark_type);
        double time = TimeGovernor::marks().add(mark).time();
        times_.insert( time );
        //DebugOut().fmt("add time: {} size: {}\n", time, times_.size());
    }
}<|MERGE_RESOLUTION|>--- conflicted
+++ resolved
@@ -43,15 +43,9 @@
     double simulation_end_time = tg.end_time();
 
     for(auto it =in_array.begin<Input::Record>(); it != in_array.end(); ++it) {
-<<<<<<< HEAD
-    	double time_unit_coef = tg.read_coef(it->find<string>("time_unit"));
-    	double t_begin = it->val<double>("begin", initial_time / time_unit_coef) * time_unit_coef;
-    	double t_end = it->val<double>("end", simulation_end_time / time_unit_coef) * time_unit_coef;
-=======
     	double t_begin = tg.read_time(it->find<Input::Tuple>("begin"), initial_time);
     	double t_end = tg.read_time(it->find<Input::Tuple>("end"), simulation_end_time);
     	Input::Tuple step;
->>>>>>> 84d0b742
     	double t_step;
     	if (! it->opt_val("step", step) ) {
             t_end = t_begin;
@@ -69,7 +63,6 @@
                     t_step, 2*numeric_limits<double>::epsilon(),it->address_string());
             continue;
         }
-        //DebugOut() << "Add time grid: " << t_begin << ", " << t_end << ", " << t_step << "\n";
 
         this->add(t_begin, t_step, t_end, mark_type);
     }
@@ -105,9 +98,7 @@
         n_steps_dbl=1e6;
         step = (end - begin)/n_steps_dbl;
     }
-
     unsigned int n_steps = (unsigned int)n_steps_dbl;
-    //DebugOut() << "n-steps: " << n_steps << "\n";
     for(unsigned int i = 0; i <= n_steps; i++) {
         auto mark = TimeMark(begin + i * step, output_mark_type);
         double time = TimeGovernor::marks().add(mark).time();

/*!
 *
 * Copyright (C) 2007 Technical University of Liberec.  All rights reserved.
 *
 * Please make a following refer to Flow123d on your project site if you use the program for any purpose,
 * especially for academic research:
 * Flow123d, Research Centre: Advanced Remedial Technologies, Technical University of Liberec, Czech Republic
 *
 * This program is free software; you can redistribute it and/or modify it under the terms
 * of the GNU General Public License version 3 as published by the Free Software Foundation.
 *
 * This program is distributed in the hope that it will be useful, but WITHOUT ANY WARRANTY;
 * without even the implied warranty of MERCHANTABILITY or FITNESS FOR A PARTICULAR PURPOSE.
 * See the GNU General Public License for more details.
 *
 * You should have received a copy of the GNU General Public License along with this program; if not,
 * write to the Free Software Foundation, Inc., 59 Temple Place - Suite 330, Boston, MA 021110-1307, USA.
 *
 *
 * $Id$
 * $Revision$
 * $LastChangedBy$
 * $LastChangedDate$
 *
 * @file    output.cc
 * @brief   The functions for all outputs (methods of classes: Output and OutputTime).
 *
 */

#include <string>
#include <petsc.h>

#include "system/xio.h"
#include "io/output.h"
#include "io/output_vtk.h"
#include "io/output_msh.h"
#include "mesh/mesh.h"


OutputData::OutputData(string data_name,
        string data_units,
        int *data_data,
        unsigned int size)
{
    name = new string(data_name); units = new string(data_units);
    data = (void*)data_data;
    type = OUT_ARRAY_INT_SCA;
    comp_num = 1;
    num = size;
}

OutputData::OutputData(string data_name,
        string data_units,
        float *data_data,
        unsigned int size)
{
    name = new string(data_name); units = new string(data_units);
    data = (void*)data_data;
    type = OUT_ARRAY_FLOAT_SCA;
    comp_num = 1;
    num = size;
}

OutputData::OutputData(string data_name,
        string data_units,
        double *data_data,
        unsigned int size)
{
    name = new string(data_name); units = new string(data_units);
    data = (void*)data_data;
    type = OUT_ARRAY_DOUBLE_SCA;
    comp_num = 1;
    num = size;
}

OutputData::OutputData(string data_name,
        string data_units,
        std::vector<int> &data_data)
{
    name = new string(data_name); units = new string(data_units);
    data = (void*)&data_data;
    type = OUT_VECTOR_INT_SCA;
    comp_num = 1;
    num = data_data.size();
}

OutputData::OutputData(string data_name,
        string data_units,
        std::vector< vector<int> > &data_data)
{
    name = new string(data_name); units = new string(data_units);
    data = (void*)&data_data;
    type = OUT_VECTOR_INT_VEC;
    comp_num = 3;
    num = data_data.size();
}

OutputData::OutputData(string data_name,
        string data_units,
        std::vector<float> &data_data)
{
    name = new string(data_name); units = new string(data_units);
    data = (void*)&data_data;
    type = OUT_VECTOR_FLOAT_SCA;
    comp_num = 1;
    num = data_data.size();
}

OutputData::OutputData(string data_name,
        string data_units,
        std::vector< vector<float> > &data_data)
{
    name = new string(data_name); units = new string(data_units);
    data = (void*)&data_data;
    type = OUT_VECTOR_FLOAT_VEC;
    comp_num = 3;
    num = data_data.size();
}

OutputData::OutputData(string data_name,
        string data_units,
        std::vector<double> &data_data)
{
    name = new string(data_name); units = new string(data_units);
    data = (void*)&data_data;
    type = OUT_VECTOR_DOUBLE_SCA;
    comp_num = 1;
    num = data_data.size();
}

OutputData::OutputData(string data_name,
        string data_units,
        std::vector< vector<double> > &data_data)
{
    name = new string(data_name); units = new string(data_units);
    data = (void*)&data_data;
    type = OUT_VECTOR_DOUBLE_VEC;
    comp_num = 3;
    num = data_data.size();
}

OutputData::~OutputData()
{
}

Output::Output(Mesh *_mesh, string fname)
{
    int rank=0;
    MPI_Comm_rank(PETSC_COMM_WORLD, &rank);

    /* It's possible now to do output to the file only in the first process */
    if(rank!=0) {
        /* TODO: do something, when support for Parallel VTK is added */
        return;
    }

    base_file = new ofstream;

    base_file->open(fname.c_str());
    INPUT_CHECK( base_file->is_open() , "Can not open output file: %s\n", fname.c_str() );
    xprintf(MsgLog, "Writing flow output file: %s ... \n", fname.c_str());

    // Get number of corners
    unsigned int li;
    this->corner_count = 0;
    FOR_ELEMENTS(mesh, ele) {
        FOR_ELEMENT_NODES(ele, li) {
            this->corner_count++;
        }
    }

    base_filename = new string(fname);

    mesh = _mesh;
    node_data = new OutputDataVec;
    corner_data = new OutputDataVec;
    elem_data = new OutputDataVec;

    base_filename = new string(fname);

    char *format_name = OptGetStr("Output", "POS_format", "VTK_SERIAL_ASCII");

    if(strcmp(format_name,"ASCII") == 0 || strcmp(format_name,"BIN") == 0)
    {
        this->file_format = GMSH_MSH_ASCII;
        this->output_msh = new OutputMSH(this);
        this->output_vtk = NULL;
    } else if(strcmp(format_name, "VTK_SERIAL_ASCII") == 0 ||
            strcmp(format_name, "VTK_PARALLEL_ASCII") == 0)
    {
        this->file_format = VTK_SERIAL_ASCII;
        this->output_msh = NULL;
        this->output_vtk = new OutputVTK(this);
<<<<<<< HEAD
    } else if(strcmp(format_name, "VTK_DISCONT_ASCII") == 0) {
        this->file_format = VTK_DISCONT_ASCII;
        this->output_msh = NULL;
        this->output_vtk = new OutputVTK(this);
=======
>>>>>>> 7cff4449
    } else {
        xprintf(Warn,"Unknown output file format: %s.\n", format_name );
        this->file_format = NONE;
        this->output_msh = NULL;
        this->output_vtk = NULL;
    }
}

Output::~Output()
{
    int rank=0;
    MPI_Comm_rank(PETSC_COMM_WORLD, &rank);

    /* It's possible now to do output to the file only in the first process */
    if(rank!=0) {
        /* TODO: do something, when support for Parallel VTK is added */
        return;
    }

    if(this->output_msh != NULL) {
        delete this->output_msh;
    }

    if(this->output_vtk != NULL) {
        delete this->output_vtk;
    }

    // Free all reference on node and element data
    if(node_data != NULL) {
        delete node_data;
    }

    if(corner_data != NULL) {
        delete corner_data;
    }

    if(elem_data != NULL) {
        delete elem_data;
    }

    if(base_filename != NULL) {
        delete base_filename;
    }

    if(base_file != NULL) {
        base_file->close();
        delete base_file;
    }

    xprintf(MsgLog, "O.K.\n");
}

int Output::write_head(void)
{
    switch(this->file_format) {
    case GMSH_MSH_ASCII:
        return this->output_msh->write_head();
    case VTK_SERIAL_ASCII:
        return this->output_vtk->write_head();
    default:
        return 0;
    }
    return 0;
}

int Output::write_tail(void)
{
    switch(this->file_format) {
    case GMSH_MSH_ASCII:
        return this->output_msh->write_tail();
    case VTK_SERIAL_ASCII:
<<<<<<< HEAD
    case VTK_DISCONT_ASCII:
=======
>>>>>>> 7cff4449
        return this->output_vtk->write_tail();
    default:
        return 0;
    }
    return 0;
}

int Output::write_data()
{
    switch(this->file_format) {
    case GMSH_MSH_ASCII:
        return this->output_msh->write_data();
    case VTK_SERIAL_ASCII:
<<<<<<< HEAD
    case VTK_DISCONT_ASCII:
=======
>>>>>>> 7cff4449
        return this->output_vtk->write_data();
    default:
        return 0;
    }

    return 0;
}

OutputTime::OutputTime(Mesh *_mesh, string fname)
{
<<<<<<< HEAD
=======
    int rank=0;
    MPI_Comm_rank(PETSC_COMM_WORLD, &rank);
    if (rank!=0) return;

>>>>>>> 7cff4449
    std::vector<OutputData> *node_data;
    std::vector<OutputData> *corner_data;
    std::vector<OutputData> *elem_data;
    Mesh *mesh = _mesh;
    ofstream *base_file;
    string *base_filename;

    base_file = new ofstream;

    base_file->open(fname.c_str());
    INPUT_CHECK( base_file->is_open() , "Can not open output file: %s\n", fname.c_str() );
    xprintf(MsgLog, "Writing flow output file: %s ... \n", fname.c_str());

    // Get number of corners
    unsigned int li, count = 0;
    FOR_ELEMENTS(mesh, ele) {
        FOR_ELEMENT_NODES(ele, li) {
            count++;
        }
    }
    this->set_corner_count(count);

    base_filename = new string(fname);

    current_step = 0;

    node_data = new OutputDataVec;
    corner_data = new OutputDataVec;
    elem_data = new OutputDataVec;

    set_base_file(base_file);
    set_base_filename(base_filename);
    set_mesh(mesh);
    set_node_data(node_data);
    set_corner_data(corner_data);
    set_elem_data(elem_data);

<<<<<<< HEAD
    // TODO: load this values from configuration file
    this->file_format = VTK_SERIAL_ASCII;
    this->output_msh = NULL;
    this->output_vtk = new OutputVTK(this);
=======
    char *format_name = OptGetStr("Output", "POS_format", "VTK_SERIAL_ASCII");

    if(strcmp(format_name,"ASCII") == 0 || strcmp(format_name,"BIN") == 0) {
        this->file_format = GMSH_MSH_ASCII;
        this->output_msh = new OutputMSH(this);
        this->output_vtk = NULL;
    } else if(strcmp(format_name, "VTK_SERIAL_ASCII") == 0 ||
            strcmp(format_name, "VTK_PARALLEL_ASCII") == 0) {
        this->file_format = VTK_SERIAL_ASCII;
        this->output_msh = NULL;
        this->output_vtk = new OutputVTK(this);
    } else {
        xprintf(Warn,"Unknown output file format: %s.\n", format_name );
        this->file_format = NONE;
        this->output_msh = NULL;
        this->output_vtk = NULL;
    }

>>>>>>> 7cff4449
}

OutputTime::~OutputTime(void)
{
}
<<<<<<< HEAD

int OutputTime::write_data(double time)
{
    int ret = 0;

=======

int OutputTime::write_data(double time)
{
    int ret = 0;

    int rank;
    MPI_Comm_rank(PETSC_COMM_WORLD, &rank);
    if (rank != 0 ) return 0;

>>>>>>> 7cff4449
    switch(this->file_format) {
    case GMSH_MSH_ASCII:
        ret = this->output_msh->write_data(time);
        this->current_step++;
        break;
    case VTK_SERIAL_ASCII:
<<<<<<< HEAD
    case VTK_DISCONT_ASCII:
=======
>>>>>>> 7cff4449
        ret = this->output_vtk->write_data(time);
        this->current_step++;
        break;
    default:
        break;
    }

    return ret;
}<|MERGE_RESOLUTION|>--- conflicted
+++ resolved
@@ -178,7 +178,9 @@
 
     base_filename = new string(fname);
 
-    char *format_name = OptGetStr("Output", "POS_format", "VTK_SERIAL_ASCII");
+    // !!!! NEEDS new input
+    // char *format_name = OptGetStr("Output", "POS_format", "VTK_SERIAL_ASCII");
+    char *format_name = "VTK_SERIAL_ASCII";
 
     if(strcmp(format_name,"ASCII") == 0 || strcmp(format_name,"BIN") == 0)
     {
@@ -191,13 +193,6 @@
         this->file_format = VTK_SERIAL_ASCII;
         this->output_msh = NULL;
         this->output_vtk = new OutputVTK(this);
-<<<<<<< HEAD
-    } else if(strcmp(format_name, "VTK_DISCONT_ASCII") == 0) {
-        this->file_format = VTK_DISCONT_ASCII;
-        this->output_msh = NULL;
-        this->output_vtk = new OutputVTK(this);
-=======
->>>>>>> 7cff4449
     } else {
         xprintf(Warn,"Unknown output file format: %s.\n", format_name );
         this->file_format = NONE;
@@ -269,10 +264,6 @@
     case GMSH_MSH_ASCII:
         return this->output_msh->write_tail();
     case VTK_SERIAL_ASCII:
-<<<<<<< HEAD
-    case VTK_DISCONT_ASCII:
-=======
->>>>>>> 7cff4449
         return this->output_vtk->write_tail();
     default:
         return 0;
@@ -286,10 +277,6 @@
     case GMSH_MSH_ASCII:
         return this->output_msh->write_data();
     case VTK_SERIAL_ASCII:
-<<<<<<< HEAD
-    case VTK_DISCONT_ASCII:
-=======
->>>>>>> 7cff4449
         return this->output_vtk->write_data();
     default:
         return 0;
@@ -300,13 +287,10 @@
 
 OutputTime::OutputTime(Mesh *_mesh, string fname)
 {
-<<<<<<< HEAD
-=======
     int rank=0;
     MPI_Comm_rank(PETSC_COMM_WORLD, &rank);
     if (rank!=0) return;
 
->>>>>>> 7cff4449
     std::vector<OutputData> *node_data;
     std::vector<OutputData> *corner_data;
     std::vector<OutputData> *elem_data;
@@ -344,13 +328,9 @@
     set_corner_data(corner_data);
     set_elem_data(elem_data);
 
-<<<<<<< HEAD
-    // TODO: load this values from configuration file
-    this->file_format = VTK_SERIAL_ASCII;
-    this->output_msh = NULL;
-    this->output_vtk = new OutputVTK(this);
-=======
-    char *format_name = OptGetStr("Output", "POS_format", "VTK_SERIAL_ASCII");
+    // !!!! NEEDS new input
+    // char *format_name = OptGetStr("Output", "POS_format", "VTK_SERIAL_ASCII");
+    char *format_name = "VTK_SERIAL_ASCII";
 
     if(strcmp(format_name,"ASCII") == 0 || strcmp(format_name,"BIN") == 0) {
         this->file_format = GMSH_MSH_ASCII;
@@ -368,19 +348,11 @@
         this->output_vtk = NULL;
     }
 
->>>>>>> 7cff4449
 }
 
 OutputTime::~OutputTime(void)
 {
 }
-<<<<<<< HEAD
-
-int OutputTime::write_data(double time)
-{
-    int ret = 0;
-
-=======
 
 int OutputTime::write_data(double time)
 {
@@ -390,17 +362,12 @@
     MPI_Comm_rank(PETSC_COMM_WORLD, &rank);
     if (rank != 0 ) return 0;
 
->>>>>>> 7cff4449
     switch(this->file_format) {
     case GMSH_MSH_ASCII:
         ret = this->output_msh->write_data(time);
         this->current_step++;
         break;
     case VTK_SERIAL_ASCII:
-<<<<<<< HEAD
-    case VTK_DISCONT_ASCII:
-=======
->>>>>>> 7cff4449
         ret = this->output_vtk->write_data(time);
         this->current_step++;
         break;

/*
 * equation_output.hh
 *
 *  Created on: Jul 8, 2016
 *      Author: jb
 */

#ifndef SRC_FIELDS_EQUATION_OUTPUT_HH_
#define SRC_FIELDS_EQUATION_OUTPUT_HH_

#include <memory>
#include <unordered_map>
#include <unordered_set>

#include "tools/time_marks.hh"
#include "fields/field_set.hh"
#include "input/input_type_forward.hh"
#include "input/accessors_forward.hh"
#include "io/output_time_set.hh"
class TimeStep;


/**
 * A class  responsible for check for output times of individual fields
 * and store their values into the connected output stream.
 */
class EquationOutput : public FieldSet {
public:

    DECLARE_EXCEPTION(ExcFieldNotScalar, << "Field '" << FieldCommon::EI_Field::qval
                                         << "' is not scalar in spacedim 3.");

    /**
     * Make Input::Type for the output record. Particular selection of output fields is created
     * from the contents of *this FeildSet using provided equation name and additional description.
     */
    const Input::Type::Instance &make_output_type(const string &equation_name, const string &aditional_description = "");

    /**
     * Setup the object. Set output stream for field and observe output, input record for configuration of the object and
     * TimeGovernor. The time governor is used to get the equation time mark type, the initial and the end time of the equation.
     */
    void initialize(std::shared_ptr<OutputTime> stream, Input::Record in_rec, const TimeGovernor & tg);

    /**
     * Returns true if @param field is marked for output in the given time @param step.
     */
    bool is_field_output_time(const FieldCommon &field, TimeStep step) const;

    /**
     * Performs output of the fields marked for output in the time @param step.
     */
    void output(TimeStep step);

    /// Selects the error control field out of output field set according to input record.
    Field<3, FieldValue<3>::Scalar> * select_error_control_field();
    
private:
    /**
     * Input type of the configuration record.
     */
    static Input::Type::Record &get_input_type();

    /**
     * Read from the input, set output times and time marks. Must be called after set_stream.
     * TODO: add output_stream times. Optional or always?
     */
    void read_from_input(Input::Record in_rec, const TimeGovernor & tg);

    /**
     * Add a time grid to the common_output_times.
     */
    void add_output_times(double begin, double step, double end);


    /**
     * Create the output mesh of \p stream_ OutputTime object. The field set passed in is used
     * to select the field used for adaptivity of the output mesh.
     */
    void make_output_mesh();

<<<<<<< HEAD
    /**
     * Get DiscreteSpace type of given field.
     */
    OutputTime::DiscreteSpace get_field_discrete_space(const FieldCommon &field) const;


=======
>>>>>>> b673b23c
    /// output stream (may be shared by more equation)
    std::shared_ptr<OutputTime> stream_;
    /// The time mark type of the equation.
    TimeMark::Type equation_type_;
    /// The fixed time mark type of the equation.
    TimeMark::Type equation_fixed_type_;
    /// The time set used for the fields without explicit time set.
    OutputTimeSet common_output_times_;

    /// Time sets of individual fields.
    std::unordered_map<string, OutputTimeSet> field_output_times_;

    /// Set of observed fields. The observe points are given within the observe stream.
    std::unordered_set<string> observe_fields_;
};


#endif /* SRC_FIELDS_EQUATION_OUTPUT_HH_ */<|MERGE_RESOLUTION|>--- conflicted
+++ resolved
@@ -79,15 +79,6 @@
      */
     void make_output_mesh();
 
-<<<<<<< HEAD
-    /**
-     * Get DiscreteSpace type of given field.
-     */
-    OutputTime::DiscreteSpace get_field_discrete_space(const FieldCommon &field) const;
-
-
-=======
->>>>>>> b673b23c
     /// output stream (may be shared by more equation)
     std::shared_ptr<OutputTime> stream_;
     /// The time mark type of the equation.

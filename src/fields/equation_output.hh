--- conflicted
+++ resolved
@@ -91,16 +91,12 @@
      */
     void make_output_mesh();
 
-<<<<<<< HEAD
-=======
-
     /**
      * Get DiscreteSpace type of given field.
      */
     OutputTime::DiscreteSpace get_field_discrete_space(const FieldCommon &field) const;
 
 
->>>>>>> 321658c0
     /// output stream (may be shared by more equation)
     std::shared_ptr<OutputTime> stream_;
     /// The time mark type of the equation.

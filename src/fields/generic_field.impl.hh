/*!
 *
﻿ * Copyright (C) 2015 Technical University of Liberec.  All rights reserved.
 * 
 * This program is free software; you can redistribute it and/or modify it under
 * the terms of the GNU General Public License version 3 as published by the
 * Free Software Foundation. (http://www.gnu.org/licenses/gpl-3.0.en.html)
 * 
 * This program is distributed in the hope that it will be useful, but WITHOUT
 * ANY WARRANTY; without even the implied warranty of MERCHANTABILITY or FITNESS
 * FOR A PARTICULAR PURPOSE.  See the GNU General Public License for more details.
 *
 * 
 * @file    generic_field.impl.hh
 * @brief   
 */

#ifndef GENERIC_FIELD_IMPL_HH_
#define GENERIC_FIELD_IMPL_HH_

#include <memory>
#include "mesh/mesh.h"
#include "mesh/partitioning.hh"
#include "mesh/accessors.hh"

#include "fields/generic_field.hh"
#include "fields/field_fe.hh"
#include "la/vector_mpi.hh"
#include "fields/fe_value_handler.hh"

#include "fem/mapping_p1.hh"
#include "fem/fe_p.hh"
#include "fem/dofhandler.hh"
#include "fem/discrete_space.hh"


template <int spacedim>
auto GenericField<spacedim>::region_id(Mesh &mesh) -> IndexField {
	IndexField region_id;
	region_id.name("region_id");
	region_id.units( UnitSI::dimensionless() );
	region_id.set_mesh(mesh);

	RegionSet all_regions=mesh.region_db().get_region_set("ALL");
	for(Region reg : all_regions) {
		auto field_algo=std::make_shared<FieldConstant<spacedim, DoubleScalar>>();
		field_algo->set_value(reg.id());
		region_id.set_field(
				{reg} ,
				field_algo,
				0.0); // time=0.0
	}
	return region_id;
}

template <int spacedim>
auto GenericField<spacedim>::subdomain(Mesh &mesh) -> IndexField {
<<<<<<< HEAD
	MixedPtr<FE_P_disc> fe(0);
    DOFHandlerMultiDim dh_par(mesh);
    std::shared_ptr<DiscreteSpace> ds = std::make_shared<EqualOrderDiscreteSpace>( &mesh, fe);
    dh_par.distribute_dofs(ds);
    std::shared_ptr<DOFHandlerMultiDim> dh = dh_par.sequential();
=======
	static FE_P_disc<0> fe0(0);
	static FE_P_disc<1> fe1(0);
	static FE_P_disc<2> fe2(0);
	static FE_P_disc<3> fe3(0);
	std::shared_ptr<DOFHandlerMultiDim> dh = std::make_shared<DOFHandlerMultiDim>(mesh);
    std::shared_ptr<DiscreteSpace> ds = std::make_shared<EqualOrderDiscreteSpace>( &mesh, &fe0, &fe1, &fe2, &fe3);
    dh->distribute_dofs(ds);
>>>>>>> 0ef89207

	auto field_subdomain_data = mesh.get_part()->subdomain_id_field_data();
	std::vector<LongIdx> indices(1);
	unsigned int data_size = field_subdomain_data->size();
	VectorMPI data_vec(data_size);
	ASSERT_EQ(dh->max_elem_dofs(), 1);
	unsigned int i_ele=0;
	for (auto cell : dh->own_range()) {
		cell.get_loc_dof_indices(indices);
		data_vec[ indices[0] ] = (*field_subdomain_data)[i_ele];
		++i_ele;
	}
    std::shared_ptr< FieldFE<spacedim, DoubleScalar> > field_ptr = std::make_shared< FieldFE<spacedim, DoubleScalar> >();
    field_ptr->set_fe_data(dh, 0, data_vec);

	IndexField subdomain;
	subdomain.name("subdomain");
	subdomain.units( UnitSI::dimensionless() );
	subdomain.set_mesh(mesh);

    subdomain.set_field(
		mesh.region_db().get_region_set("ALL"),
		field_ptr,
		0.0); // time=0.0

	return subdomain;
}



#endif /* GENERAL_FIELD_IMPL_HH_ */<|MERGE_RESOLUTION|>--- conflicted
+++ resolved
@@ -55,21 +55,10 @@
 
 template <int spacedim>
 auto GenericField<spacedim>::subdomain(Mesh &mesh) -> IndexField {
-<<<<<<< HEAD
-	MixedPtr<FE_P_disc> fe(0);
-    DOFHandlerMultiDim dh_par(mesh);
+    MixedPtr<FE_P_disc> fe(0);
+    std::shared_ptr<DOFHandlerMultiDim> dh = std::make_shared<DOFHandlerMultiDim>(mesh);
     std::shared_ptr<DiscreteSpace> ds = std::make_shared<EqualOrderDiscreteSpace>( &mesh, fe);
-    dh_par.distribute_dofs(ds);
-    std::shared_ptr<DOFHandlerMultiDim> dh = dh_par.sequential();
-=======
-	static FE_P_disc<0> fe0(0);
-	static FE_P_disc<1> fe1(0);
-	static FE_P_disc<2> fe2(0);
-	static FE_P_disc<3> fe3(0);
-	std::shared_ptr<DOFHandlerMultiDim> dh = std::make_shared<DOFHandlerMultiDim>(mesh);
-    std::shared_ptr<DiscreteSpace> ds = std::make_shared<EqualOrderDiscreteSpace>( &mesh, &fe0, &fe1, &fe2, &fe3);
     dh->distribute_dofs(ds);
->>>>>>> 0ef89207
 
 	auto field_subdomain_data = mesh.get_part()->subdomain_id_field_data();
 	std::vector<LongIdx> indices(1);

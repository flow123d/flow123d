--- conflicted
+++ resolved
@@ -241,15 +241,7 @@
     /**
      * Set internal mesh pointer.
      */
-<<<<<<< HEAD
-    virtual inline void set_mesh(Mesh *mesh)                    { mesh_ = mesh; }
-    /**
-     * Save information about number of dimensions to
-     */
-    inline void set_spacedim(int spacedim)              { spacedim_ = spacedim; }
-=======
     virtual inline void set_mesh(Mesh *mesh)                    { mesh_=mesh; }
->>>>>>> 8dc5f808
 
     /**
      * Getters.
@@ -258,16 +250,12 @@
     const std::string desc() const;
     const IT::Default &get_default() const;
     const std::string &units() const;
-<<<<<<< HEAD
     double time() const;
-=======
->>>>>>> 8dc5f808
     bool is_bc() const;
     bool is_enum_valued() const;
     unsigned int n_comp() const;
     Mesh * mesh() const;
     bool changed() const;
-    int get_spacedim() const;
 
     /**
      * Returns input type for particular field instance, this is reference to a static member input_type of the corresponding @p FieldBase
@@ -355,10 +343,6 @@
     /// Time of the last set time.
     double last_set_time_;
 
-    /**
-     * Space dimension of data in field
-     */
-    int spacedim_;
 };
 
 
@@ -382,12 +366,6 @@
  * key methods @p value, and @p value_list are not virtual in this class by contrast these methods are inlined to minimize overhead for
  * simplest fields like FieldConstant.
  *
-<<<<<<< HEAD
- * TODO:
- * there should be clearly three distinguish states: after default construction, having mesh (with closed regiondb - allocate table), checked_table
- * in first set_time
-=======
->>>>>>> 8dc5f808
  *
  */
 template<int spacedim, class Value>
@@ -581,11 +559,7 @@
     /**
      * We have to override the @p set_mesh method in order to call set_mesh method for subfields.
      */
-<<<<<<< HEAD
-    virtual inline void set_mesh(Mesh *mesh);
-=======
     virtual void set_mesh(Mesh *mesh);
->>>>>>> 8dc5f808
 
     /**
      * Virtual destructor.
@@ -681,4 +655,4 @@
 INSTANCE_TO_ALL( field, 2)  \
 INSTANCE_TO_ALL( field, 3)
 
-#endif /* FUNCTION_BASE_HH_ */
+#endif /* FUNCTION_BASE_HH_ */
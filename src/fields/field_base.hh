<<<<<<< HEAD
/*
 * field_base.hh
 *
 *  Created on: Aug 31, 2012
 *      Author: jb
 */

/**
 * TODO:
 * - better tests:
 *   - common set of quantities with different kind of values (scalar, vector, tensor, discrete, ..),
 *     common points and elements for evaluation
 *   - for individual Field implementations have:
 *     - different input
 *     - possibly different EPETCT_EQ tests, but rather have majority common
 *
 *
 */


#ifndef FIELD_BASE_HH_
#define FIELD_BASE_HH_

#include <string>
#include <boost/type_traits.hpp>
#include <boost/shared_ptr.hpp>

#include "input/input_type.hh"
#include "input/accessors.hh"

#include "mesh/accessors.hh"
#include "mesh/point.hh"

#include "fields/field_values.hh"

template <int spacedim, class Value>
class FieldConstant;




/// Result type have sense only for larger Value types like vectors and tensors.
typedef enum  {
    result_none,    // field not set
    result_zero,    // zero scalar, vector, or tensor
    result_one,     // unit scalar (1.0), identity tensor
    result_other
} FieldResult;



/**
 * Base class for space-time function classes.
 */
template <int spacedim, class Value>
class FieldBase {
public:
       // expose template parameters
       typedef Value ValueType;
       static const unsigned int spacedim_=spacedim;


       /**
        * Kind of default constructor , with possible setting of the initial time.
        * Fields that returns variable size vectors accepts number of components @p n_comp.
        */
       FieldBase(unsigned int n_comp=0);

       /**
        * Returns template parameters as string in order to distinguish name of AbstractRecords
        * for initialization of different instances of the FieldBase template.
        */
       static std::string template_name();

       /**
        * Declaration of input type data member.
        */
       static Input::Type::AbstractRecord input_type;

       /**
        * Returns whole tree of input types for FieldBase with all descendants based on element input type (namely for FieldConstant)
        * given by element_input_type pointer. USE ONLY IF YOU CAN NOT USE
        * static member FieldBase<...>::input_type.
        */
       static Input::Type::AbstractRecord get_input_type(typename Value::ElementInputType *element_input_type=NULL);

       /**
        * This static method gets accessor to abstract record with function input,
        * dispatch to correct constructor and initialize appropriate function object from the input.
        * Returns shared pointer to  FunctionBase<>.
        */
       static boost::shared_ptr< FieldBase<spacedim, Value> >
           function_factory(const Input::AbstractRecord &rec, unsigned int n_comp=0);

       /**
        *  Function can provide way to initialize itself from the input data.
        */
       virtual void init_from_input(const Input::Record &rec);

       /**
        * Set new time value. Some Fields may and some may not implement time dependent values and
        * possibly various types of interpolation. There can not be unified approach to interpolation (at least not on this abstraction level)
        * since some fields (FieldFormula, FieldPython) provides naturally time dependent functions other fields like (FieldConstant, ...), however,
        * can be equipped by various time interpolation schemes. In future, we obviously need interpolation of variable order so that
        * we can use ODE integrators of higher order.
        *
        * The method returns true if the value of the field change in the new time step.
        */
       virtual bool set_time(double time);

       /**
        * Is used only by some Field implementations, but can be used to check validity of incoming ElementAccessor in value methods.
        *
        * Optional parameter @p boundary_domain can be used to specify, that the field will be evaluated only on the boundary part of the mesh.
        * TODO: make separate mesh for the boundary, then we can drop this parameter.
        */
       virtual void set_mesh(Mesh *mesh, bool boundary_domain);

       /**
        * Returns number of rows, i.e. number of components for variable size vectors. For values of fixed size returns zero.
        */
       unsigned int n_comp() const;

       /**
        * Special field values spatially constant. Could allow optimization of tensor multiplication and
        * tensor or vector addition. field_result_ should be set in constructor and in set_time method of particular Field implementation.
        */
        FieldResult field_result() const
        { return field_result_;}

       /**
        * Method for getting some information about next time where the function change its character.
        * Used to add appropriate TimeMarks.
        * TODO: think what kind of information we may need, is the next time value enough?
        */
       virtual double next_change_time()
       { ASSERT(0, "Not implemented yet."); return 0.0; }

       /**
        * Returns one value in one given point @p on an element given by ElementAccessor @p elm.
        * It returns reference to he actual value in order to avoid temporaries for vector and tensor values.
        *
        * This method just call the later one @p value(Point, ElementAccessor, Value) and drops the FieldResult.
        *
        * Usual implementation of this method fills @p member r_value_ through unified envelope @p value_ as general tensor
        * and then returns member @p r_value_. However, some particular Fields may have result stored elsewhere, in such a case
        * the reference to the result can be returned directly without using the member @p value_. Keeping such wide space for optimization
        * has drawback in slow generic implementation of the @p value_list method that fills whole vector of values for vector of points.
        * Its generic implementation has to copy all values instead of directly store them into the vector of result values.
        *
        * So the best practice when implementing @p value and @value_list methods in particular FieldBase descendant is
        * implement some thing like value(point, elm, Value::return_type &value) and using
        *  s having in part
        *
        */
       virtual typename Value::return_type const &value(const Point<spacedim> &p, const ElementAccessor<spacedim> &elm)=0;

       /**
        * Pure virtual method. At least this has to be implemented by descendants.
        * Returns one value in one given point. ResultType can be used to avoid some costly calculation if the result is trivial.
        */
       //virtual FieldResult value(const Point<spacedim> &p, ElementAccessor<spacedim> &elm, typename Value::return_type &value) =0;

       /**
        * Returns std::vector of scalar values in several points at once. The base class implements
        * trivial implementation using the @p value(,,) method. This is not optimal as it involves lot of virtual calls,
        * but this overhead can be negligible for more complex fields as Python of Formula.
        */
       virtual void value_list(const std::vector< Point<spacedim> >  &point_list, const ElementAccessor<spacedim> &elm,
                          std::vector<typename Value::return_type>  &value_list)=0;

       /**
        * Virtual destructor.
        */
       virtual ~FieldBase() {}


protected:
       /// Actual time level; initial value is -infinity.
       double time_;
       /// Last value, prevents passing large values (vectors) by value.
       Value value_;
       typename Value::return_type r_value_;
       /// Indicator of particular values (zero, one) constant over space.
       FieldResult field_result_;
};




/**
 * @brief Common abstract parent of all Field<...> classes.
 *
 * We need common ancestor in order to keep a list of all fields in one EqData object and allow
 * collective operations like @p set_time or @p init_from_input.
 */
class FieldCommonBase {
public:
    /**
     * Constructor, we denote if this is bulk or bc field.
     */
    FieldCommonBase(bool bc);
    /**
     *  Set name of the field, used for naming the field's key in EqData record.
     *  It can also be used to name a corresponding output data set, e.g. when outut the field into a VTK file.
     */
    inline void set_name(const string & name)   { name_ = name;}
    /**
     * Set description of the field, used for description of corresponding key in documentation.
     */
    inline void set_desc(const string & desc)   { desc_ = desc; }
    /**
     * Set default value for the field's key from which the default constant valued field will be constructed.
     * During the first call of the @p set_time method, the table that assign particular fields to the regions
     * is checked for NULL pointers that corresponds to the regions without explicit field specification from the input.
     * On these regions we use the default constant field.
     */
    inline void set_default(const IT::Default &dflt)    { default_ = dflt; }
    /**
     * @brief Set basic units of the field.
     *
     * Currently, we use it only during output and we represents units just by a string.
     *
     * TODO:
     * Particular class for representing and conversion of various units would be more appropriate.
     * This can allow specification of the units on the inptu, automatic conversion and the same on the output.
     * Possibly this allow using Boost::Units library, however, it seems to introduce lot of boilerplate code.
     * But can increase correctness of the calculations.
     */
    inline void set_units(const string & units)         { units_ = units; }
    /**
     * Set number of components for run-time sized vectors. This is used latter when we construct
     * objects derived from FieldBase<...>.
     */
    inline void set_n_comp( unsigned int n_comp)        { n_comp_ = n_comp; }
    /**
     * For the fields returning "Enum", we have to pass the Input::Type::Selection object to
     * the field implementations.
     */
    inline void set_selection( Input::Type::Selection *element_selection)   { element_selection_=element_selection;}
    /**
     * Set internal mesh pointer.
     */
    virtual inline void set_mesh(Mesh *mesh)                    { mesh_=mesh; }

    /**
     * Getters.
     */
    const std::string &name() const;
    const std::string desc() const;
    const IT::Default &get_default() const;
    const std::string &units() const;
    double time() const;
    bool is_bc() const;
    bool is_enum_valued() const;
    unsigned int n_comp() const;
    Mesh * mesh() const;
    bool changed() const;

    /**
     * Returns input type for particular field instance, this is reference to a static member input_type of the corresponding @p FieldBase
     * class (i.e. with the same template parameters). This is used by EqDataBase::generic_input_type to construct the Input::Type::Record for
     * the bc_data_list or bulk_data_list.
     */
    virtual IT::AbstractRecord &get_input_type() =0;
    /**
     * Returns whole input type tree for FieldBase class returning "Enum".  We have to create whole unique Input::Type hierarchy for
     * every instance since every such field use different Selection for initialization, even if all returns just unsigned int.
     * The Input::Type::Selection object has to be set by the  @p set_selection method since @p make_input_tree is called by
     * @p EqDataBase::generic_input_type, where the information about  the Selection is not available.
     */
    virtual IT::AbstractRecord make_input_tree() =0;

    /**
     * Abstract method for initialization of the field on one region.
     */
    virtual void set_from_input(const RegionSet &domain, const Input::AbstractRecord &rec) =0;

    /**
     * Abstract method to update field to the new time level.
     * Implemented by in class template Field<...>.
     *
     * Return true if the value of the field was changed on some region.
     * The returned value is also stored in @p changed_during_set_time data member.
     */
    virtual bool set_time(double time) =0;

    /**
     * Virtual destructor.
     */
    virtual ~FieldCommonBase();

    /**
     * Is true if the values of the field has changed during last set_time() call.
     */
    bool changed_during_set_time;

protected:
    /**
     * Name of the particular field. Used to name the key in the Field list Record.
     */
    std::string name_;
    /**
     * Description of corresponding key in the Field list Record.
     */
    std::string desc_;
    /**
     * Units of the field values. Currently just a string description.
     */
    std::string units_;
    /**
     * True for boundary fields.
     */
    bool bc_;
    /**
     * Number of components for fields that return variable size vectors. Zero in other cases.
     */
    unsigned int n_comp_;
    /**
     * For Enum valued fields this points to the input type selection that should be used
     * to read possible values of the field (e.g. for FieldConstant the key 'value' has this selection input type).
     */
    IT::Selection *element_selection_;
    /**
     * Possible default value of the field. This implies TYPE=FieldConstant.
     */
    IT::Default default_;
    /**
     * Is true if the value returned by the field is based on Enum
     *  (i.e. constant value is initialized by some Input::Type::Selection)
     */
    bool enum_valued_;
    /**
     * Pointer to the mesh on which the field lives.
     */
    Mesh *mesh_;

    /**
     * Set by other methods (namely set_field() and set_from_input()) that modify the field before the set_time is called.
     */
    bool changed_from_last_set_time_;

    /// Time of the last set time.
    double last_set_time_;

};







/**
 * @brief Class template representing a field with values dependent on: point, element, and region.
 *
 * By "field" we mean a mapping of a a pair (Point, Time) to a @p Value, where
 * Point is from @p spacedim  dimensional ambient space, Time is real number (set by @p set_time method),
 * and @p Value type representing range of the field, which can be: real scalar, integer scalar (a discrete value),
 * real vector of fixed (compile time) size, real vector of runtime size, or a matrix of fixed dimensions.
 * Extensions to vectors or matrices of integers, or to variable tensors are possible. For vector and matrix values
 * we use classes provided by Armadillo library for linear algebra.
 *
 * This class assign particular fields (instances of descendants of FiledBase) to the regions. It keeps a table of pointers to fields for every possible bulk
 * region index (very same functionality, but for boundary regions is provided by @p BCField class). This class has interface very similar to  FiledBase, however
 * key methods @p value, and @p value_list are not virtual in this class by contrast these methods are inlined to minimize overhead for
 * simplest fields like FieldConstant.
 *
 *
 */
template<int spacedim, class Value>
class Field : public FieldCommonBase {
public:
    typedef FieldBase<spacedim, Value> FieldBaseType;

    /**
     * Default constructor.
     *
     */
    Field();

    /**
     * Returns reference to input type of particular field instance, this is static member @p input_type of the corresponding FieldBase class
     * (i.e. with same template parameters). However, for fields returning "Enum" we have to create whole unique Input::Type hierarchy using following method
     * @p meka_input_tree.
     * every instance since every such field use different Selection for initialization, even if all returns just unsigned int.
     */
    IT::AbstractRecord &get_input_type();

    /**
     * For fields returning "enum", i.e. with @p Value == FieldEnum, the input type (meaning whole input_Type tree of the field) depends on the
     * Input::Type::Selection object that represents particular C enum type. Therefore, we have to create whole tree for the selection
     * that was set through @p FieldBaseCommon::set_selection() method.
     */
    IT::AbstractRecord make_input_tree();

    /**
     * By this method you can allow that the field need not to be set on regions (and times) where the given @p control_field is
     * FieldConstant and has value in given @p value_list. We check this in the set_time method. Through this mechanism we
     * can switch of e.g. boundary data fields according to the type of the boundary condition.
     */
    void disable_where(const Field<spacedim, typename FieldValue<spacedim>::Enum > *control_field, const vector<FieldEnum> &value_list);

    /**
     * Direct read access to the table of Field pointers on regions.
     */
    boost::shared_ptr< FieldBaseType > operator[] (Region reg);

    /**
     * If the field on given region @p reg exists and is of type FieldConstant<...> the method method returns true and sets
     * given ElementAccessor @p elm to "virtual" element on which Field::value returns constant value.
     * Otherwise it returns false and invalidate @p elm (ElementAccessor::is_valid() returns false).
     */
    bool get_const_accessor(Region reg, ElementAccessor<spacedim> &elm);

    /**
     * Initialize field of region @p reg from input accessor @p rec. At first usage it allocates
     * table of fields according to the @p bulk_size of the RegionDB. RegionDB is automatically closed.
     */
    void set_from_input(const RegionSet &domain, const Input::AbstractRecord &rec);

    /**
     * Assigns @p field to the given region @p reg. Caller is responsible for correct construction of given field.
     * Use this method only if necessary.
     */
    void set_field(const RegionSet &domain, boost::shared_ptr< FieldBaseType > field);

    /**
     * Check that whole field list is set, possibly use default values for unset regions
     *  and call set_time for every field in the field list.
     */
    bool set_time(double time);

    /**
     * If the field returns a FieldEnum and is constant on the given region, the method return true and
     * set @p value to the constant value on the given region. Otherwise (non constant field, other return type) it returns false.
     *
     * TODO: replace with more general method get_const_value
     */
    bool get_constant_enum_value(RegionIdx r_idx,  FieldEnum &value) const;

    /**
     * Special field values spatially constant. Could allow optimization of tensor multiplication and
     * tensor or vector addition. field_result_ should be set in constructor and in set_time method of particular Field implementation.
     * We return value @p result_none, if the field is not initialized on the region of the given element accessor @p elm.
     */
    inline FieldResult field_result( ElementAccessor<spacedim> &elm) const;

    /**
     * Returns one value in one given point @p on an element given by ElementAccessor @p elm.
     * It returns reference to he actual value in order to avoid temporaries for vector and tensor values.
     */
    virtual typename Value::return_type const &value(const Point<spacedim> &p, const ElementAccessor<spacedim> &elm);

    /**
     * Returns std::vector of scalar values in several points at once. The base class implements
     * trivial implementation using the @p value(,,) method. This is not optimal as it involves lot of virtual calls,
     * but this overhead can be negligible for more complex fields as Python of Formula.
     */
    virtual void value_list(const std::vector< Point<spacedim> >  &point_list, const  ElementAccessor<spacedim> &elm,
                       std::vector<typename Value::return_type>  &value_list);

private:
    /**
     *  Check that whole field list (@p region_fields_) is set, possibly use default values for unset regions.
     */
    void check_initialized_region_fields_();

    /**
     * If this pointer is set, turn off check of initialization in the set_time method on the regions
     * where the method get_constant_enum_value of the control field returns value from @p no_check_values_.
     */
    const Field<spacedim, typename FieldValue<spacedim>::Enum > *no_check_control_field_;
    std::vector<FieldEnum> no_check_values_;

    /**
     * Table with pointers to fields on individual regions.
     */
    std::vector< boost::shared_ptr< FieldBaseType > > region_fields_;

    /**
     * True after check_initialized_region_fields_ is called. That happen at first call of the set_time method.
     */
    bool is_fully_initialized_;
};



/**
 * Same as Field<...> but for boundary regions.
 */
template<int spacedim, class Value>
class BCField : public Field<spacedim, Value> {
public:
    BCField();
};




/**
 * @brief Class for representation of a vector of fields of the same physical quantity.
 *
 * When solving a system of same equations with the number of components given at runtime
 * (as in the case of transport equation for runtime given number of substances) we need means how to work with the whole
 * vector of fields at once. This is the aim of this class. It provides the interface given by the parent class @p FieldCommonBase,
 * but principally it is just a vector of Field<Value,dim> objects. The sub-fields or components of a @p MultiField are independent
 * objects, how ever the setters propagates the values from the MultiFields to the individual fields. The only exception is the
 * @p set_name method which in conjunction with @p MultiField::set_subfield_names can set unique name to each component.
 *
 * Template parameters are used for every subfield.
 *
 *  TODO:
 *  - general mechanism how to convert a Field< dim, Vector> to MultiField< dim, Value>
 *  - implement set_from_input
 *  - implement set_Time
 *  - implement set_complemented_vector_field
 *
 *  - problem with "input" methods, since Field works with AbstratRecord, the MultiField - However  - should use Array of AbstractRecords
 *    simplest solution - test that in EqDataBase and have more methods in FieldCommonBase, or somehow detach input handling from
 *    Fields
 *
 */
template<int spacedim, class Value>
class MultiField : public FieldCommonBase {
public:
    //typedef FieldBase<spacedim, Value> SubFieldBaseType;
    typedef Field<spacedim, Value> SubFieldType;
    typedef Field<spacedim, typename FieldValue<spacedim>::Vector > TransposedField;

    /**
     * Default constructor.
     */
    MultiField();

    /**
     * Returns input type of particular field instance, this is usually static member input_type of the corresponding FieldBase class (
     * with same template parameters), however, for fields returning "Enum" we have to create whole unique Input::Type hierarchy for
     * every instance since every such field use different Selection for initialization, even if all returns just unsigned int.
     */
    virtual IT::AbstractRecord &get_input_type();

    virtual IT::AbstractRecord make_input_tree();

    /**
     * Abstract method for initialization of the field on one region.
     */
    virtual void set_from_input(const RegionSet &domain, const Input::AbstractRecord &rec);

    /**
     * Abstract method to update field to the new time level.
     * Implemented by in class template Field<...>.
     *
     * Return true if the value of the field was changed on some region.
     * The returned value is also stored in @p changed_during_set_time data member.
     */
    virtual bool set_time(double time);

    /**
     * We have to override the @p set_mesh method in order to call set_mesh method for subfields.
     */
    virtual void set_mesh(Mesh *mesh);

    /**
     * Virtual destructor.
     */
    inline virtual ~MultiField() {}

    /// Number of subfields that compose the multi-field.
    inline unsigned int size() const
    { return sub_fields_.size(); }

    /**
     * Initialize MultiField to the number of components given by the size of @p names
     * and use this vector  to name individual components. Should be called after the setters derived from
     * FieldCommonBase.
     */
    void init( const vector<string> &names);

    /**
     * Allows set Field<dim, Vector> that can be used for alternative initialization in "transposed" form.
     */
    void set_complemented_vector_field( TransposedField &complemented);

    /**
     * Returns reference to the sub-field (component) of given index @p idx.
     */
    inline SubFieldType &operator[](unsigned int idx)
    { return sub_fields_[idx]; }

private:
    std::vector< SubFieldType > sub_fields_;
    std::vector< std::string > sub_names_;
};




/****************************************************************************************
 * Inlined methods of Field< ... >
 */

template<int spacedim, class Value>
inline typename Value::return_type const & Field<spacedim,Value>::value(const Point<spacedim> &p, const ElementAccessor<spacedim> &elm)  {
    ASSERT(elm.region_idx().idx() < region_fields_.size(), "Region idx %u out of range %lu, field: %s\n",
           elm.region_idx().idx(), (unsigned long int) region_fields_.size(), this->name_.c_str());
    ASSERT( region_fields_[elm.region_idx().idx()] , "Null field ptr on region id: %d, field: %s\n", elm.region().id(), this->name_.c_str());
    return region_fields_[elm.region_idx().idx()]->value(p,elm);
}



template<int spacedim, class Value>
inline void Field<spacedim,Value>::value_list(const std::vector< Point<spacedim> >  &point_list, const ElementAccessor<spacedim> &elm,
                   std::vector<typename Value::return_type>  &value_list)
{
    region_fields_[elm.region_idx().idx()]->value_list(point_list,elm, value_list);
}





/****************************************************************************
 *  Macros for explicit instantiation of particular field class template.
 */


// Instantiation of fields with values dependent of the dimension of range space
#define INSTANCE_DIM_DEP_VALUES( field, dim_from, dim_to)                                                               \
template class field<dim_from, FieldValue<dim_to>::VectorFixed >;                       \
template class field<dim_from, FieldValue<dim_to>::TensorFixed >;                       \

// Instantiation of fields with domain in the ambient space of dimension @p dim_from
#define INSTANCE_TO_ALL(field, dim_from) \
template class field<dim_from, FieldValue<0>::Enum >;                       \
template class field<dim_from, FieldValue<0>::EnumVector >;                \
template class field<dim_from, FieldValue<0>::Integer >;                       \
template class field<dim_from, FieldValue<0>::Scalar >;                       \
template class field<dim_from, FieldValue<0>::Vector >;                         \
\
INSTANCE_DIM_DEP_VALUES( field, dim_from, 2) \
INSTANCE_DIM_DEP_VALUES( field, dim_from, 3) \

/*#define INSTANCE_ALL(field) \
INSTANCE_TO_ALL(field, 0) \
INSTANCE_TO_ALL( field, 1) \
INSTANCE_TO_ALL( field, 2) \
INSTANCE_TO_ALL( field, 3) */

// All instances of one field class template @p field.
// currently we need only fields on 3D ambient space (and 2D for some tests)
// so this is to save compilation time and avoid memory problems on the test server
#define INSTANCE_ALL(field) \
INSTANCE_TO_ALL( field, 2)  \
INSTANCE_TO_ALL( field, 3)

#endif /* FUNCTION_BASE_HH_ */
=======
/*
 * field_base.hh
 *
 *  Created on: Aug 31, 2012
 *      Author: jb
 */

/**
 * TODO:
 * - better tests:
 *   - common set of quantities with different kind of values (scalar, vector, tensor, discrete, ..),
 *     common points and elements for evaluation
 *   - for individual Field implementations have:
 *     - different input
 *     - possibly different EPETCT_EQ tests, but rather have majority common
 *
 *
 */


#ifndef FIELD_BASE_HH_
#define FIELD_BASE_HH_

#include <string>
#include <boost/type_traits.hpp>
#include <boost/shared_ptr.hpp>

#include "input/input_type.hh"
#include "input/accessors.hh"

#include "mesh/accessors.hh"
#include "mesh/point.hh"

#include "fields/field_values.hh"

template <int spacedim, class Value>
class FieldConstant;




/// Result type have sense only for larger Value types like vectors and tensors.
typedef enum  {
    result_none,    // field not set
    result_zero,    // zero scalar, vector, or tensor
    result_one,     // unit scalar (1.0), identity tensor
    result_other
} FieldResult;




/**
 * Base class for space-time function classes.
 */
template <int spacedim, class Value>
class FieldBase {
public:
       // expose template parameters
       typedef typename Space<spacedim>::Point Point;
       typedef Value ValueType;
       static const unsigned int spacedim_=spacedim;


       /**
        * Kind of default constructor , with possible setting of the initial time.
        * Fields that returns variable size vectors accepts number of components @p n_comp.
        */
       FieldBase(unsigned int n_comp=0);

       /**
        * Returns template parameters as string in order to distinguish name of AbstractRecords
        * for initialization of different instances of the FieldBase template.
        */
       static std::string template_name();

       /**
        * Declaration of input type data member.
        */
       static Input::Type::AbstractRecord input_type;

       /**
        * Returns whole tree of input types for FieldBase with all descendants based on element input type (namely for FieldConstant)
        * given by element_input_type pointer. USE ONLY IF YOU CAN NOT USE
        * static member FieldBase<...>::input_type.
        */
       static Input::Type::AbstractRecord get_input_type(typename Value::ElementInputType *element_input_type=NULL);

       /**
        * This static method gets accessor to abstract record with function input,
        * dispatch to correct constructor and initialize appropriate function object from the input.
        * Returns shared pointer to  FunctionBase<>.
        */
       static boost::shared_ptr< FieldBase<spacedim, Value> >
           function_factory(const Input::AbstractRecord &rec, unsigned int n_comp=0);

       /**
        *  Function can provide way to initialize itself from the input data.
        */
       virtual void init_from_input(const Input::Record &rec);

       /**
        * Set new time value. Some Fields may and some may not implement time dependent values and
        * possibly various types of interpolation. There can not be unified approach to interpolation (at least not on this abstraction level)
        * since some fields (FieldFormula, FieldPython) provides naturally time dependent functions other fields like (FieldConstant, ...), however,
        * can be equipped by various time interpolation schemes. In future, we obviously need time interpolation of higher order so that
        * we can use ODE integrators of higher order.
        *
        * The method returns true if the value of the field has changed in the new time step.
        */
       virtual bool set_time(double time);

       /**
        * Is used only by some Field implementations, but can be used to check validity of incoming ElementAccessor in value methods.
        *
        * Optional parameter @p boundary_domain can be used to specify, that the field will be evaluated only on the boundary part of the mesh.
        * TODO: make separate mesh for the boundary, then we can drop this parameter.
        */
       virtual void set_mesh(Mesh *mesh, bool boundary_domain);

       /**
        * Returns number of rows, i.e. number of components for variable size vectors. For values of fixed size returns zero.
        */
       unsigned int n_comp() const;

       /**
        * Special field values spatially constant. Could allow optimization of tensor multiplication and
        * tensor or vector addition. field_result_ should be set in constructor and in set_time method of particular Field implementation.
        */
        FieldResult field_result() const
        { return field_result_;}

       /**
        * Method for getting some information about next time where the function change its character.
        * Used to add appropriate TimeMarks.
        * TODO: think what kind of information we may need, is the next time value enough?
        */
       virtual double next_change_time()
       { ASSERT(0, "Not implemented yet."); return 0.0; }

       /**
        * Returns one value in one given point @p on an element given by ElementAccessor @p elm.
        * It returns reference to he actual value in order to avoid temporaries for vector and tensor values.
        *
        * This method just call the later one @p value(Point, ElementAccessor, Value) and drops the FieldResult.
        *
        * Usual implementation of this method fills @p member r_value_ through unified envelope @p value_ as general tensor
        * and then returns member @p r_value_. However, some particular Fields may have result stored elsewhere, in such a case
        * the reference to the result can be returned directly without using the member @p value_. Keeping such wide space for optimization
        * has drawback in slow generic implementation of the @p value_list method that fills whole vector of values for vector of points.
        * Its generic implementation has to copy all values instead of directly store them into the vector of result values.
        *
        * So the best practice when implementing @p value and @value_list methods in particular FieldBase descendant is
        * implement some thing like value(point, elm, Value::return_type &value) and using
        *  s having in part
        *
        */
       virtual typename Value::return_type const &value(const Point &p, const ElementAccessor<spacedim> &elm)=0;

       /**
        * Pure virtual method. At least this has to be implemented by descendants.
        * Returns one value in one given point. ResultType can be used to avoid some costly calculation if the result is trivial.
        */
       //virtual FieldResult value(const Space<spacedim>::Point &p, ElementAccessor<spacedim> &elm, typename Value::return_type &value) =0;

       /**
        * Returns std::vector of scalar values in several points at once. The base class implements
        * trivial implementation using the @p value(,,) method. This is not optimal as it involves lot of virtual calls,
        * but this overhead can be negligible for more complex fields as Python of Formula.
        */
       virtual void value_list(const std::vector< Point >  &point_list, const ElementAccessor<spacedim> &elm,
                          std::vector<typename Value::return_type>  &value_list)=0;

       /**
        * Virtual destructor.
        */
       virtual ~FieldBase() {}


protected:
       /// Actual time level; initial value is -infinity.
       double time_;
       /// Last value, prevents passing large values (vectors) by value.
       Value value_;
       typename Value::return_type r_value_;
       /// Indicator of particular values (zero, one) constant over space.
       FieldResult field_result_;
};




/**
 * @brief Common abstract parent of all Field<...> classes.
 *
 * We need common ancestor in order to keep a list of all fields in one EqData object and allow
 * collective operations like @p set_time or @p init_from_input.
 */
class FieldCommonBase {
public:
    /**
     * Constructor, we denote if this is bulk or bc field.
     */
    FieldCommonBase(bool bc);
    /**
     *  Set name of the field, used for naming the field's key in EqData record.
     *  It can also be used to name a corresponding output data set, e.g. when outut the field into a VTK file.
     */
    inline void set_name(const string & name)   { name_ = name;}
    /**
     * Set description of the field, used for description of corresponding key in documentation.
     */
    inline void set_desc(const string & desc)   { desc_ = desc; }
    /**
     * Set default value for the field's key from which the default constant valued field will be constructed.
     * During the first call of the @p set_time method, the table that assign particular fields to the regions
     * is checked for NULL pointers that corresponds to the regions without explicit field specification from the input.
     * On these regions we use the default constant field.
     */
    inline void set_default(const IT::Default &dflt)    { default_ = dflt; }
    /**
     * @brief Set basic units of the field.
     *
     * Currently, we use it only during output and we represents units just by a string.
     *
     * TODO:
     * Particular class for representing and conversion of various units would be more appropriate.
     * This can allow specification of the units on the inptu, automatic conversion and the same on the output.
     * Possibly this allow using Boost::Units library, however, it seems to introduce lot of boilerplate code.
     * But can increase correctness of the calculations.
     */
    inline void set_units(const string & units)         { units_ = units; }
    /**
     * Set number of components for run-time sized vectors. This is used latter when we construct
     * objects derived from FieldBase<...>.
     */
    inline void set_n_comp( unsigned int n_comp)        { n_comp_ = n_comp; }
    /**
     * For the fields returning "Enum", we have to pass the Input::Type::Selection object to
     * the field implementations.
     */
    inline void set_selection( Input::Type::Selection *element_selection)   { element_selection_=element_selection;}
    /**
     * Set internal mesh pointer.
     */
    virtual inline void set_mesh(Mesh *mesh)                    { mesh_=mesh; }

    /**
     * Getters.
     */
    const std::string &name() const;
    const std::string desc() const;
    const IT::Default &get_default() const;
    const std::string &units() const;
    bool is_bc() const;
    bool is_enum_valued() const;
    unsigned int n_comp() const;
    Mesh * mesh() const;
    bool changed() const;

    /**
     * Returns input type for particular field instance, this is reference to a static member input_type of the corresponding @p FieldBase
     * class (i.e. with the same template parameters). This is used by EqDataBase::generic_input_type to construct the Input::Type::Record for
     * the bc_data_list or bulk_data_list.
     */
    virtual IT::AbstractRecord &get_input_type() =0;
    /**
     * Returns whole input type tree for FieldBase class returning "Enum".  We have to create whole unique Input::Type hierarchy for
     * every instance since every such field use different Selection for initialization, even if all returns just unsigned int.
     * The Input::Type::Selection object has to be set by the  @p set_selection method since @p make_input_tree is called by
     * @p EqDataBase::generic_input_type, where the information about  the Selection is not available.
     */
    virtual IT::AbstractRecord make_input_tree() =0;

    /**
     * Abstract method for initialization of the field on one region.
     */
    virtual void set_from_input(const RegionSet &domain, const Input::AbstractRecord &rec) =0;

    /**
     * Abstract method to update field to the new time level.
     * Implemented by in class template Field<...>.
     *
     * Return true if the value of the field was changed on some region.
     * The returned value is also stored in @p changed_during_set_time data member.
     */
    virtual bool set_time(double time) =0;

    /**
     * Virtual destructor.
     */
    virtual ~FieldCommonBase();

    /**
     * Is true if the values of the field has changed during last set_time() call.
     */
    bool changed_during_set_time;

protected:
    /**
     * Name of the particular field. Used to name the key in the Field list Record.
     */
    std::string name_;
    /**
     * Description of corresponding key in the Field list Record.
     */
    std::string desc_;
    /**
     * Units of the field values. Currently just a string description.
     */
    std::string units_;
    /**
     * True for boundary fields.
     */
    bool bc_;
    /**
     * Number of components for fields that return variable size vectors. Zero in other cases.
     */
    unsigned int n_comp_;
    /**
     * For Enum valued fields this points to the input type selection that should be used
     * to read possible values of the field (e.g. for FieldConstant the key 'value' has this selection input type).
     */
    IT::Selection *element_selection_;
    /**
     * Possible default value of the field. This implies TYPE=FieldConstant.
     */
    IT::Default default_;
    /**
     * Is true if the value returned by the field is based on Enum
     *  (i.e. constant value is initialized by some Input::Type::Selection)
     */
    bool enum_valued_;
    /**
     * Pointer to the mesh on which the field lives.
     */
    Mesh *mesh_;

    /**
     * Set by other methods (namely set_field() and set_from_input()) that modify the field before the set_time is called.
     */
    bool changed_from_last_set_time_;

    /// Time of the last set time.
    double last_set_time_;

};







/**
 * @brief Class template representing a field with values dependent on: point, element, and region.
 *
 * By "field" we mean a mapping of a a pair (Point, Time) to a @p Value, where
 * Point is from @p spacedim  dimensional ambient space, Time is real number (set by @p set_time method),
 * and @p Value type representing range of the field, which can be: real scalar, integer scalar (a discrete value),
 * real vector of fixed (compile time) size, real vector of runtime size, or a matrix of fixed dimensions.
 * Extensions to vectors or matrices of integers, or to variable tensors are possible. For vector and matrix values
 * we use classes provided by Armadillo library for linear algebra.
 *
 * This class assign particular fields (instances of descendants of FiledBase) to the regions. It keeps a table of pointers to fields for every possible bulk
 * region index (very same functionality, but for boundary regions is provided by @p BCField class). This class has interface very similar to  FiledBase, however
 * key methods @p value, and @p value_list are not virtual in this class by contrast these methods are inlined to minimize overhead for
 * simplest fields like FieldConstant.
 *
 *
 */
template<int spacedim, class Value>
class Field : public FieldCommonBase {
public:
    typedef FieldBase<spacedim, Value> FieldBaseType;
    typedef typename FieldBase<spacedim, Value>::Point Point;

    /**
     * Default constructor.
     *
     */
    Field();

    /**
     * Returns reference to input type of particular field instance, this is static member @p input_type of the corresponding FieldBase class
     * (i.e. with same template parameters). However, for fields returning "Enum" we have to create whole unique Input::Type hierarchy using following method
     * @p meka_input_tree.
     * every instance since every such field use different Selection for initialization, even if all returns just unsigned int.
     */
    IT::AbstractRecord &get_input_type();

    /**
     * For fields returning "enum", i.e. with @p Value == FieldEnum, the input type (meaning whole input_Type tree of the field) depends on the
     * Input::Type::Selection object that represents particular C enum type. Therefore, we have to create whole tree for the selection
     * that was set through @p FieldBaseCommon::set_selection() method.
     */
    IT::AbstractRecord make_input_tree();

    /**
     * By this method you can allow that the field need not to be set on regions (and times) where the given @p control_field is
     * FieldConstant and has value in given @p value_list. We check this in the set_time method. Through this mechanism we
     * can switch of e.g. boundary data fields according to the type of the boundary condition.
     */
    void disable_where(const Field<spacedim, typename FieldValue<spacedim>::Enum > *control_field, const vector<FieldEnum> &value_list);

    /**
     * Direct read access to the table of Field pointers on regions.
     */
    boost::shared_ptr< FieldBaseType > operator[] (Region reg);

    /**
     * If the field on given region @p reg exists and is of type FieldConstant<...> the method method returns true and sets
     * given ElementAccessor @p elm to "virtual" element on which Field::value returns constant value.
     * Otherwise it returns false and invalidate @p elm (ElementAccessor::is_valid() returns false).
     */
    bool get_const_accessor(Region reg, ElementAccessor<spacedim> &elm);

    /**
     * Initialize field of region @p reg from input accessor @p rec. At first usage it allocates
     * table of fields according to the @p bulk_size of the RegionDB. RegionDB is automatically closed.
     */
    void set_from_input(const RegionSet &domain, const Input::AbstractRecord &rec);

    /**
     * Assigns @p field to the given region @p reg. Caller is responsible for correct construction of given field.
     * Use this method only if necessary.
     */
    void set_field(const RegionSet &domain, boost::shared_ptr< FieldBaseType > field);

    /**
     * Check that whole field list is set, possibly use default values for unset regions
     *  and call set_time for every field in the field list.
     */
    bool set_time(double time);

    /**
     * If the field returns a FieldEnum and is constant on the given region, the method return true and
     * set @p value to the constant value on the given region. Otherwise (non constant field, other return type) it returns false.
     *
     * TODO: replace with more general method get_const_value
     */
    bool get_constant_enum_value(RegionIdx r_idx,  FieldEnum &value) const;

    /**
     * Special field values spatially constant. Could allow optimization of tensor multiplication and
     * tensor or vector addition. field_result_ should be set in constructor and in set_time method of particular Field implementation.
     * We return value @p result_none, if the field is not initialized on the region of the given element accessor @p elm.
     */
    inline FieldResult field_result( ElementAccessor<spacedim> &elm) const;

    /**
     * Returns one value in one given point @p on an element given by ElementAccessor @p elm.
     * It returns reference to he actual value in order to avoid temporaries for vector and tensor values.
     */
    virtual typename Value::return_type const &value(const Point &p, const ElementAccessor<spacedim> &elm);

    /**
     * Returns std::vector of scalar values in several points at once. The base class implements
     * trivial implementation using the @p value(,,) method. This is not optimal as it involves lot of virtual calls,
     * but this overhead can be negligible for more complex fields as Python of Formula.
     */
    virtual void value_list(const std::vector< Point >  &point_list, const  ElementAccessor<spacedim> &elm,
                       std::vector<typename Value::return_type>  &value_list);

private:
    /**
     *  Check that whole field list (@p region_fields_) is set, possibly use default values for unset regions.
     */
    void check_initialized_region_fields_();

    /**
     * If this pointer is set, turn off check of initialization in the set_time method on the regions
     * where the method get_constant_enum_value of the control field returns value from @p no_check_values_.
     */
    const Field<spacedim, typename FieldValue<spacedim>::Enum > *no_check_control_field_;
    std::vector<FieldEnum> no_check_values_;

    /**
     * Table with pointers to fields on individual regions.
     */
    std::vector< boost::shared_ptr< FieldBaseType > > region_fields_;

    /**
     * True after check_initialized_region_fields_ is called. That happen at first call of the set_time method.
     */
    bool is_fully_initialized_;
};



/**
 * Same as Field<...> but for boundary regions.
 */
template<int spacedim, class Value>
class BCField : public Field<spacedim, Value> {
public:
    BCField();
};




/**
 * @brief Class for representation of a vector of fields of the same physical quantity.
 *
 * When solving a system of same equations with the number of components given at runtime
 * (as in the case of transport equation for runtime given number of substances) we need means how to work with the whole
 * vector of fields at once. This is the aim of this class. It provides the interface given by the parent class @p FieldCommonBase,
 * but principally it is just a vector of Field<Value,dim> objects. The sub-fields or components of a @p MultiField are independent
 * objects, how ever the setters propagates the values from the MultiFields to the individual fields. The only exception is the
 * @p set_name method which in conjunction with @p MultiField::set_subfield_names can set unique name to each component.
 *
 * Template parameters are used for every subfield.
 *
 *  TODO:
 *  - general mechanism how to convert a Field< dim, Vector> to MultiField< dim, Value>
 *  - implement set_from_input
 *  - implement set_Time
 *  - implement set_complemented_vector_field
 *
 *  - problem with "input" methods, since Field works with AbstratRecord, the MultiField - However  - should use Array of AbstractRecords
 *    simplest solution - test that in EqDataBase and have more methods in FieldCommonBase, or somehow detach input handling from
 *    Fields
 *
 */
template<int spacedim, class Value>
class MultiField : public FieldCommonBase {
public:
    //typedef FieldBase<spacedim, Value> SubFieldBaseType;
    typedef Field<spacedim, Value> SubFieldType;
    typedef Field<spacedim, typename FieldValue<spacedim>::Vector > TransposedField;

    /**
     * Default constructor.
     */
    MultiField();

    /**
     * Returns input type of particular field instance, this is usually static member input_type of the corresponding FieldBase class (
     * with same template parameters), however, for fields returning "Enum" we have to create whole unique Input::Type hierarchy for
     * every instance since every such field use different Selection for initialization, even if all returns just unsigned int.
     */
    virtual IT::AbstractRecord &get_input_type();

    virtual IT::AbstractRecord make_input_tree();

    /**
     * Abstract method for initialization of the field on one region.
     */
    virtual void set_from_input(const RegionSet &domain, const Input::AbstractRecord &rec);

    /**
     * Abstract method to update field to the new time level.
     * Implemented by in class template Field<...>.
     *
     * Return true if the value of the field was changed on some region.
     * The returned value is also stored in @p changed_during_set_time data member.
     */
    virtual bool set_time(double time);

    /**
     * We have to override the @p set_mesh method in order to call set_mesh method for subfields.
     */
    virtual void set_mesh(Mesh *mesh);

    /**
     * Virtual destructor.
     */
    inline virtual ~MultiField() {}

    /// Number of subfields that compose the multi-field.
    inline unsigned int size() const
    { return sub_fields_.size(); }

    /**
     * Initialize MultiField to the number of components given by the size of @p names
     * and use this vector  to name individual components. Should be called after the setters derived from
     * FieldCommonBase.
     */
    void init( const vector<string> &names);

    /**
     * Allows set Field<dim, Vector> that can be used for alternative initialization in "transposed" form.
     */
    void set_complemented_vector_field( TransposedField &complemented);

    /**
     * Returns reference to the sub-field (component) of given index @p idx.
     */
    inline SubFieldType &operator[](unsigned int idx)
    { return sub_fields_[idx]; }

private:
    std::vector< SubFieldType > sub_fields_;
    std::vector< std::string > sub_names_;
};




/****************************************************************************************
 * Inlined methods of Field< ... >
 */

template<int spacedim, class Value>
inline typename Value::return_type const & Field<spacedim,Value>::value(const Point &p, const ElementAccessor<spacedim> &elm)  {
    ASSERT(elm.region_idx().idx() < region_fields_.size(), "Region idx %u out of range %lu, field: %s\n",
           elm.region_idx().idx(), (unsigned long int) region_fields_.size(), this->name_.c_str());
    ASSERT( region_fields_[elm.region_idx().idx()] , "Null field ptr on region id: %d, field: %s\n", elm.region().id(), this->name_.c_str());
    return region_fields_[elm.region_idx().idx()]->value(p,elm);
}



template<int spacedim, class Value>
inline void Field<spacedim,Value>::value_list(const std::vector< Point >  &point_list, const ElementAccessor<spacedim> &elm,
                   std::vector<typename Value::return_type>  &value_list)
{
    region_fields_[elm.region_idx().idx()]->value_list(point_list,elm, value_list);
}





/****************************************************************************
 *  Macros for explicit instantiation of particular field class template.
 */


// Instantiation of fields with values dependent of the dimension of range space
#define INSTANCE_DIM_DEP_VALUES( field, dim_from, dim_to)                                                               \
template class field<dim_from, FieldValue<dim_to>::VectorFixed >;                       \
template class field<dim_from, FieldValue<dim_to>::TensorFixed >;                       \

// Instantiation of fields with domain in the ambient space of dimension @p dim_from
#define INSTANCE_TO_ALL(field, dim_from) \
template class field<dim_from, FieldValue<0>::Enum >;                       \
template class field<dim_from, FieldValue<0>::EnumVector >;                \
template class field<dim_from, FieldValue<0>::Integer >;                       \
template class field<dim_from, FieldValue<0>::Scalar >;                       \
template class field<dim_from, FieldValue<0>::Vector >;                         \
\
INSTANCE_DIM_DEP_VALUES( field, dim_from, 2) \
INSTANCE_DIM_DEP_VALUES( field, dim_from, 3) \

/*#define INSTANCE_ALL(field) \
INSTANCE_TO_ALL(field, 0) \
INSTANCE_TO_ALL( field, 1) \
INSTANCE_TO_ALL( field, 2) \
INSTANCE_TO_ALL( field, 3) */

// All instances of one field class template @p field.
// currently we need only fields on 3D ambient space (and 2D for some tests)
// so this is to save compilation time and avoid memory problems on the test server
#define INSTANCE_ALL(field) \
INSTANCE_TO_ALL( field, 3) \
INSTANCE_TO_ALL( field, 2)
// currently we use only 3D ambient space
// INSTANCE_TO_ALL( field, 2)


#endif /* FUNCTION_BASE_HH_ */
>>>>>>> 9711cf7c
<|MERGE_RESOLUTION|>--- conflicted
+++ resolved
@@ -1,4 +1,3 @@
-<<<<<<< HEAD
 /*
  * field_base.hh
  *
@@ -50,6 +49,7 @@
 
 
 
+
 /**
  * Base class for space-time function classes.
  */
@@ -57,6 +57,7 @@
 class FieldBase {
 public:
        // expose template parameters
+       typedef typename Space<spacedim>::Point Point;
        typedef Value ValueType;
        static const unsigned int spacedim_=spacedim;
 
@@ -102,10 +103,10 @@
         * Set new time value. Some Fields may and some may not implement time dependent values and
         * possibly various types of interpolation. There can not be unified approach to interpolation (at least not on this abstraction level)
         * since some fields (FieldFormula, FieldPython) provides naturally time dependent functions other fields like (FieldConstant, ...), however,
-        * can be equipped by various time interpolation schemes. In future, we obviously need interpolation of variable order so that
+        * can be equipped by various time interpolation schemes. In future, we obviously need time interpolation of higher order so that
         * we can use ODE integrators of higher order.
         *
-        * The method returns true if the value of the field change in the new time step.
+        * The method returns true if the value of the field has changed in the new time step.
         */
        virtual bool set_time(double time);
 
@@ -154,20 +155,20 @@
         *  s having in part
         *
         */
-       virtual typename Value::return_type const &value(const Point<spacedim> &p, const ElementAccessor<spacedim> &elm)=0;
+       virtual typename Value::return_type const &value(const Point &p, const ElementAccessor<spacedim> &elm)=0;
 
        /**
         * Pure virtual method. At least this has to be implemented by descendants.
         * Returns one value in one given point. ResultType can be used to avoid some costly calculation if the result is trivial.
         */
-       //virtual FieldResult value(const Point<spacedim> &p, ElementAccessor<spacedim> &elm, typename Value::return_type &value) =0;
+       //virtual FieldResult value(const Space<spacedim>::Point &p, ElementAccessor<spacedim> &elm, typename Value::return_type &value) =0;
 
        /**
         * Returns std::vector of scalar values in several points at once. The base class implements
         * trivial implementation using the @p value(,,) method. This is not optimal as it involves lot of virtual calls,
         * but this overhead can be negligible for more complex fields as Python of Formula.
         */
-       virtual void value_list(const std::vector< Point<spacedim> >  &point_list, const ElementAccessor<spacedim> &elm,
+       virtual void value_list(const std::vector< Point >  &point_list, const ElementAccessor<spacedim> &elm,
                           std::vector<typename Value::return_type>  &value_list)=0;
 
        /**
@@ -373,6 +374,7 @@
 class Field : public FieldCommonBase {
 public:
     typedef FieldBase<spacedim, Value> FieldBaseType;
+    typedef typename FieldBase<spacedim, Value>::Point Point;
 
     /**
      * Default constructor.
@@ -451,14 +453,14 @@
      * Returns one value in one given point @p on an element given by ElementAccessor @p elm.
      * It returns reference to he actual value in order to avoid temporaries for vector and tensor values.
      */
-    virtual typename Value::return_type const &value(const Point<spacedim> &p, const ElementAccessor<spacedim> &elm);
+    virtual typename Value::return_type const &value(const Point &p, const ElementAccessor<spacedim> &elm);
 
     /**
      * Returns std::vector of scalar values in several points at once. The base class implements
      * trivial implementation using the @p value(,,) method. This is not optimal as it involves lot of virtual calls,
      * but this overhead can be negligible for more complex fields as Python of Formula.
      */
-    virtual void value_list(const std::vector< Point<spacedim> >  &point_list, const  ElementAccessor<spacedim> &elm,
+    virtual void value_list(const std::vector< Point >  &point_list, const  ElementAccessor<spacedim> &elm,
                        std::vector<typename Value::return_type>  &value_list);
 
 private:
@@ -602,7 +604,7 @@
  */
 
 template<int spacedim, class Value>
-inline typename Value::return_type const & Field<spacedim,Value>::value(const Point<spacedim> &p, const ElementAccessor<spacedim> &elm)  {
+inline typename Value::return_type const & Field<spacedim,Value>::value(const Point &p, const ElementAccessor<spacedim> &elm)  {
     ASSERT(elm.region_idx().idx() < region_fields_.size(), "Region idx %u out of range %lu, field: %s\n",
            elm.region_idx().idx(), (unsigned long int) region_fields_.size(), this->name_.c_str());
     ASSERT( region_fields_[elm.region_idx().idx()] , "Null field ptr on region id: %d, field: %s\n", elm.region().id(), this->name_.c_str());
@@ -612,7 +614,7 @@
 
 
 template<int spacedim, class Value>
-inline void Field<spacedim,Value>::value_list(const std::vector< Point<spacedim> >  &point_list, const ElementAccessor<spacedim> &elm,
+inline void Field<spacedim,Value>::value_list(const std::vector< Point >  &point_list, const ElementAccessor<spacedim> &elm,
                    std::vector<typename Value::return_type>  &value_list)
 {
     region_fields_[elm.region_idx().idx()]->value_list(point_list,elm, value_list);
@@ -653,672 +655,10 @@
 // currently we need only fields on 3D ambient space (and 2D for some tests)
 // so this is to save compilation time and avoid memory problems on the test server
 #define INSTANCE_ALL(field) \
-INSTANCE_TO_ALL( field, 2)  \
-INSTANCE_TO_ALL( field, 3)
-
-#endif /* FUNCTION_BASE_HH_ */
-=======
-/*
- * field_base.hh
- *
- *  Created on: Aug 31, 2012
- *      Author: jb
- */
-
-/**
- * TODO:
- * - better tests:
- *   - common set of quantities with different kind of values (scalar, vector, tensor, discrete, ..),
- *     common points and elements for evaluation
- *   - for individual Field implementations have:
- *     - different input
- *     - possibly different EPETCT_EQ tests, but rather have majority common
- *
- *
- */
-
-
-#ifndef FIELD_BASE_HH_
-#define FIELD_BASE_HH_
-
-#include <string>
-#include <boost/type_traits.hpp>
-#include <boost/shared_ptr.hpp>
-
-#include "input/input_type.hh"
-#include "input/accessors.hh"
-
-#include "mesh/accessors.hh"
-#include "mesh/point.hh"
-
-#include "fields/field_values.hh"
-
-template <int spacedim, class Value>
-class FieldConstant;
-
-
-
-
-/// Result type have sense only for larger Value types like vectors and tensors.
-typedef enum  {
-    result_none,    // field not set
-    result_zero,    // zero scalar, vector, or tensor
-    result_one,     // unit scalar (1.0), identity tensor
-    result_other
-} FieldResult;
-
-
-
-
-/**
- * Base class for space-time function classes.
- */
-template <int spacedim, class Value>
-class FieldBase {
-public:
-       // expose template parameters
-       typedef typename Space<spacedim>::Point Point;
-       typedef Value ValueType;
-       static const unsigned int spacedim_=spacedim;
-
-
-       /**
-        * Kind of default constructor , with possible setting of the initial time.
-        * Fields that returns variable size vectors accepts number of components @p n_comp.
-        */
-       FieldBase(unsigned int n_comp=0);
-
-       /**
-        * Returns template parameters as string in order to distinguish name of AbstractRecords
-        * for initialization of different instances of the FieldBase template.
-        */
-       static std::string template_name();
-
-       /**
-        * Declaration of input type data member.
-        */
-       static Input::Type::AbstractRecord input_type;
-
-       /**
-        * Returns whole tree of input types for FieldBase with all descendants based on element input type (namely for FieldConstant)
-        * given by element_input_type pointer. USE ONLY IF YOU CAN NOT USE
-        * static member FieldBase<...>::input_type.
-        */
-       static Input::Type::AbstractRecord get_input_type(typename Value::ElementInputType *element_input_type=NULL);
-
-       /**
-        * This static method gets accessor to abstract record with function input,
-        * dispatch to correct constructor and initialize appropriate function object from the input.
-        * Returns shared pointer to  FunctionBase<>.
-        */
-       static boost::shared_ptr< FieldBase<spacedim, Value> >
-           function_factory(const Input::AbstractRecord &rec, unsigned int n_comp=0);
-
-       /**
-        *  Function can provide way to initialize itself from the input data.
-        */
-       virtual void init_from_input(const Input::Record &rec);
-
-       /**
-        * Set new time value. Some Fields may and some may not implement time dependent values and
-        * possibly various types of interpolation. There can not be unified approach to interpolation (at least not on this abstraction level)
-        * since some fields (FieldFormula, FieldPython) provides naturally time dependent functions other fields like (FieldConstant, ...), however,
-        * can be equipped by various time interpolation schemes. In future, we obviously need time interpolation of higher order so that
-        * we can use ODE integrators of higher order.
-        *
-        * The method returns true if the value of the field has changed in the new time step.
-        */
-       virtual bool set_time(double time);
-
-       /**
-        * Is used only by some Field implementations, but can be used to check validity of incoming ElementAccessor in value methods.
-        *
-        * Optional parameter @p boundary_domain can be used to specify, that the field will be evaluated only on the boundary part of the mesh.
-        * TODO: make separate mesh for the boundary, then we can drop this parameter.
-        */
-       virtual void set_mesh(Mesh *mesh, bool boundary_domain);
-
-       /**
-        * Returns number of rows, i.e. number of components for variable size vectors. For values of fixed size returns zero.
-        */
-       unsigned int n_comp() const;
-
-       /**
-        * Special field values spatially constant. Could allow optimization of tensor multiplication and
-        * tensor or vector addition. field_result_ should be set in constructor and in set_time method of particular Field implementation.
-        */
-        FieldResult field_result() const
-        { return field_result_;}
-
-       /**
-        * Method for getting some information about next time where the function change its character.
-        * Used to add appropriate TimeMarks.
-        * TODO: think what kind of information we may need, is the next time value enough?
-        */
-       virtual double next_change_time()
-       { ASSERT(0, "Not implemented yet."); return 0.0; }
-
-       /**
-        * Returns one value in one given point @p on an element given by ElementAccessor @p elm.
-        * It returns reference to he actual value in order to avoid temporaries for vector and tensor values.
-        *
-        * This method just call the later one @p value(Point, ElementAccessor, Value) and drops the FieldResult.
-        *
-        * Usual implementation of this method fills @p member r_value_ through unified envelope @p value_ as general tensor
-        * and then returns member @p r_value_. However, some particular Fields may have result stored elsewhere, in such a case
-        * the reference to the result can be returned directly without using the member @p value_. Keeping such wide space for optimization
-        * has drawback in slow generic implementation of the @p value_list method that fills whole vector of values for vector of points.
-        * Its generic implementation has to copy all values instead of directly store them into the vector of result values.
-        *
-        * So the best practice when implementing @p value and @value_list methods in particular FieldBase descendant is
-        * implement some thing like value(point, elm, Value::return_type &value) and using
-        *  s having in part
-        *
-        */
-       virtual typename Value::return_type const &value(const Point &p, const ElementAccessor<spacedim> &elm)=0;
-
-       /**
-        * Pure virtual method. At least this has to be implemented by descendants.
-        * Returns one value in one given point. ResultType can be used to avoid some costly calculation if the result is trivial.
-        */
-       //virtual FieldResult value(const Space<spacedim>::Point &p, ElementAccessor<spacedim> &elm, typename Value::return_type &value) =0;
-
-       /**
-        * Returns std::vector of scalar values in several points at once. The base class implements
-        * trivial implementation using the @p value(,,) method. This is not optimal as it involves lot of virtual calls,
-        * but this overhead can be negligible for more complex fields as Python of Formula.
-        */
-       virtual void value_list(const std::vector< Point >  &point_list, const ElementAccessor<spacedim> &elm,
-                          std::vector<typename Value::return_type>  &value_list)=0;
-
-       /**
-        * Virtual destructor.
-        */
-       virtual ~FieldBase() {}
-
-
-protected:
-       /// Actual time level; initial value is -infinity.
-       double time_;
-       /// Last value, prevents passing large values (vectors) by value.
-       Value value_;
-       typename Value::return_type r_value_;
-       /// Indicator of particular values (zero, one) constant over space.
-       FieldResult field_result_;
-};
-
-
-
-
-/**
- * @brief Common abstract parent of all Field<...> classes.
- *
- * We need common ancestor in order to keep a list of all fields in one EqData object and allow
- * collective operations like @p set_time or @p init_from_input.
- */
-class FieldCommonBase {
-public:
-    /**
-     * Constructor, we denote if this is bulk or bc field.
-     */
-    FieldCommonBase(bool bc);
-    /**
-     *  Set name of the field, used for naming the field's key in EqData record.
-     *  It can also be used to name a corresponding output data set, e.g. when outut the field into a VTK file.
-     */
-    inline void set_name(const string & name)   { name_ = name;}
-    /**
-     * Set description of the field, used for description of corresponding key in documentation.
-     */
-    inline void set_desc(const string & desc)   { desc_ = desc; }
-    /**
-     * Set default value for the field's key from which the default constant valued field will be constructed.
-     * During the first call of the @p set_time method, the table that assign particular fields to the regions
-     * is checked for NULL pointers that corresponds to the regions without explicit field specification from the input.
-     * On these regions we use the default constant field.
-     */
-    inline void set_default(const IT::Default &dflt)    { default_ = dflt; }
-    /**
-     * @brief Set basic units of the field.
-     *
-     * Currently, we use it only during output and we represents units just by a string.
-     *
-     * TODO:
-     * Particular class for representing and conversion of various units would be more appropriate.
-     * This can allow specification of the units on the inptu, automatic conversion and the same on the output.
-     * Possibly this allow using Boost::Units library, however, it seems to introduce lot of boilerplate code.
-     * But can increase correctness of the calculations.
-     */
-    inline void set_units(const string & units)         { units_ = units; }
-    /**
-     * Set number of components for run-time sized vectors. This is used latter when we construct
-     * objects derived from FieldBase<...>.
-     */
-    inline void set_n_comp( unsigned int n_comp)        { n_comp_ = n_comp; }
-    /**
-     * For the fields returning "Enum", we have to pass the Input::Type::Selection object to
-     * the field implementations.
-     */
-    inline void set_selection( Input::Type::Selection *element_selection)   { element_selection_=element_selection;}
-    /**
-     * Set internal mesh pointer.
-     */
-    virtual inline void set_mesh(Mesh *mesh)                    { mesh_=mesh; }
-
-    /**
-     * Getters.
-     */
-    const std::string &name() const;
-    const std::string desc() const;
-    const IT::Default &get_default() const;
-    const std::string &units() const;
-    bool is_bc() const;
-    bool is_enum_valued() const;
-    unsigned int n_comp() const;
-    Mesh * mesh() const;
-    bool changed() const;
-
-    /**
-     * Returns input type for particular field instance, this is reference to a static member input_type of the corresponding @p FieldBase
-     * class (i.e. with the same template parameters). This is used by EqDataBase::generic_input_type to construct the Input::Type::Record for
-     * the bc_data_list or bulk_data_list.
-     */
-    virtual IT::AbstractRecord &get_input_type() =0;
-    /**
-     * Returns whole input type tree for FieldBase class returning "Enum".  We have to create whole unique Input::Type hierarchy for
-     * every instance since every such field use different Selection for initialization, even if all returns just unsigned int.
-     * The Input::Type::Selection object has to be set by the  @p set_selection method since @p make_input_tree is called by
-     * @p EqDataBase::generic_input_type, where the information about  the Selection is not available.
-     */
-    virtual IT::AbstractRecord make_input_tree() =0;
-
-    /**
-     * Abstract method for initialization of the field on one region.
-     */
-    virtual void set_from_input(const RegionSet &domain, const Input::AbstractRecord &rec) =0;
-
-    /**
-     * Abstract method to update field to the new time level.
-     * Implemented by in class template Field<...>.
-     *
-     * Return true if the value of the field was changed on some region.
-     * The returned value is also stored in @p changed_during_set_time data member.
-     */
-    virtual bool set_time(double time) =0;
-
-    /**
-     * Virtual destructor.
-     */
-    virtual ~FieldCommonBase();
-
-    /**
-     * Is true if the values of the field has changed during last set_time() call.
-     */
-    bool changed_during_set_time;
-
-protected:
-    /**
-     * Name of the particular field. Used to name the key in the Field list Record.
-     */
-    std::string name_;
-    /**
-     * Description of corresponding key in the Field list Record.
-     */
-    std::string desc_;
-    /**
-     * Units of the field values. Currently just a string description.
-     */
-    std::string units_;
-    /**
-     * True for boundary fields.
-     */
-    bool bc_;
-    /**
-     * Number of components for fields that return variable size vectors. Zero in other cases.
-     */
-    unsigned int n_comp_;
-    /**
-     * For Enum valued fields this points to the input type selection that should be used
-     * to read possible values of the field (e.g. for FieldConstant the key 'value' has this selection input type).
-     */
-    IT::Selection *element_selection_;
-    /**
-     * Possible default value of the field. This implies TYPE=FieldConstant.
-     */
-    IT::Default default_;
-    /**
-     * Is true if the value returned by the field is based on Enum
-     *  (i.e. constant value is initialized by some Input::Type::Selection)
-     */
-    bool enum_valued_;
-    /**
-     * Pointer to the mesh on which the field lives.
-     */
-    Mesh *mesh_;
-
-    /**
-     * Set by other methods (namely set_field() and set_from_input()) that modify the field before the set_time is called.
-     */
-    bool changed_from_last_set_time_;
-
-    /// Time of the last set time.
-    double last_set_time_;
-
-};
-
-
-
-
-
-
-
-/**
- * @brief Class template representing a field with values dependent on: point, element, and region.
- *
- * By "field" we mean a mapping of a a pair (Point, Time) to a @p Value, where
- * Point is from @p spacedim  dimensional ambient space, Time is real number (set by @p set_time method),
- * and @p Value type representing range of the field, which can be: real scalar, integer scalar (a discrete value),
- * real vector of fixed (compile time) size, real vector of runtime size, or a matrix of fixed dimensions.
- * Extensions to vectors or matrices of integers, or to variable tensors are possible. For vector and matrix values
- * we use classes provided by Armadillo library for linear algebra.
- *
- * This class assign particular fields (instances of descendants of FiledBase) to the regions. It keeps a table of pointers to fields for every possible bulk
- * region index (very same functionality, but for boundary regions is provided by @p BCField class). This class has interface very similar to  FiledBase, however
- * key methods @p value, and @p value_list are not virtual in this class by contrast these methods are inlined to minimize overhead for
- * simplest fields like FieldConstant.
- *
- *
- */
-template<int spacedim, class Value>
-class Field : public FieldCommonBase {
-public:
-    typedef FieldBase<spacedim, Value> FieldBaseType;
-    typedef typename FieldBase<spacedim, Value>::Point Point;
-
-    /**
-     * Default constructor.
-     *
-     */
-    Field();
-
-    /**
-     * Returns reference to input type of particular field instance, this is static member @p input_type of the corresponding FieldBase class
-     * (i.e. with same template parameters). However, for fields returning "Enum" we have to create whole unique Input::Type hierarchy using following method
-     * @p meka_input_tree.
-     * every instance since every such field use different Selection for initialization, even if all returns just unsigned int.
-     */
-    IT::AbstractRecord &get_input_type();
-
-    /**
-     * For fields returning "enum", i.e. with @p Value == FieldEnum, the input type (meaning whole input_Type tree of the field) depends on the
-     * Input::Type::Selection object that represents particular C enum type. Therefore, we have to create whole tree for the selection
-     * that was set through @p FieldBaseCommon::set_selection() method.
-     */
-    IT::AbstractRecord make_input_tree();
-
-    /**
-     * By this method you can allow that the field need not to be set on regions (and times) where the given @p control_field is
-     * FieldConstant and has value in given @p value_list. We check this in the set_time method. Through this mechanism we
-     * can switch of e.g. boundary data fields according to the type of the boundary condition.
-     */
-    void disable_where(const Field<spacedim, typename FieldValue<spacedim>::Enum > *control_field, const vector<FieldEnum> &value_list);
-
-    /**
-     * Direct read access to the table of Field pointers on regions.
-     */
-    boost::shared_ptr< FieldBaseType > operator[] (Region reg);
-
-    /**
-     * If the field on given region @p reg exists and is of type FieldConstant<...> the method method returns true and sets
-     * given ElementAccessor @p elm to "virtual" element on which Field::value returns constant value.
-     * Otherwise it returns false and invalidate @p elm (ElementAccessor::is_valid() returns false).
-     */
-    bool get_const_accessor(Region reg, ElementAccessor<spacedim> &elm);
-
-    /**
-     * Initialize field of region @p reg from input accessor @p rec. At first usage it allocates
-     * table of fields according to the @p bulk_size of the RegionDB. RegionDB is automatically closed.
-     */
-    void set_from_input(const RegionSet &domain, const Input::AbstractRecord &rec);
-
-    /**
-     * Assigns @p field to the given region @p reg. Caller is responsible for correct construction of given field.
-     * Use this method only if necessary.
-     */
-    void set_field(const RegionSet &domain, boost::shared_ptr< FieldBaseType > field);
-
-    /**
-     * Check that whole field list is set, possibly use default values for unset regions
-     *  and call set_time for every field in the field list.
-     */
-    bool set_time(double time);
-
-    /**
-     * If the field returns a FieldEnum and is constant on the given region, the method return true and
-     * set @p value to the constant value on the given region. Otherwise (non constant field, other return type) it returns false.
-     *
-     * TODO: replace with more general method get_const_value
-     */
-    bool get_constant_enum_value(RegionIdx r_idx,  FieldEnum &value) const;
-
-    /**
-     * Special field values spatially constant. Could allow optimization of tensor multiplication and
-     * tensor or vector addition. field_result_ should be set in constructor and in set_time method of particular Field implementation.
-     * We return value @p result_none, if the field is not initialized on the region of the given element accessor @p elm.
-     */
-    inline FieldResult field_result( ElementAccessor<spacedim> &elm) const;
-
-    /**
-     * Returns one value in one given point @p on an element given by ElementAccessor @p elm.
-     * It returns reference to he actual value in order to avoid temporaries for vector and tensor values.
-     */
-    virtual typename Value::return_type const &value(const Point &p, const ElementAccessor<spacedim> &elm);
-
-    /**
-     * Returns std::vector of scalar values in several points at once. The base class implements
-     * trivial implementation using the @p value(,,) method. This is not optimal as it involves lot of virtual calls,
-     * but this overhead can be negligible for more complex fields as Python of Formula.
-     */
-    virtual void value_list(const std::vector< Point >  &point_list, const  ElementAccessor<spacedim> &elm,
-                       std::vector<typename Value::return_type>  &value_list);
-
-private:
-    /**
-     *  Check that whole field list (@p region_fields_) is set, possibly use default values for unset regions.
-     */
-    void check_initialized_region_fields_();
-
-    /**
-     * If this pointer is set, turn off check of initialization in the set_time method on the regions
-     * where the method get_constant_enum_value of the control field returns value from @p no_check_values_.
-     */
-    const Field<spacedim, typename FieldValue<spacedim>::Enum > *no_check_control_field_;
-    std::vector<FieldEnum> no_check_values_;
-
-    /**
-     * Table with pointers to fields on individual regions.
-     */
-    std::vector< boost::shared_ptr< FieldBaseType > > region_fields_;
-
-    /**
-     * True after check_initialized_region_fields_ is called. That happen at first call of the set_time method.
-     */
-    bool is_fully_initialized_;
-};
-
-
-
-/**
- * Same as Field<...> but for boundary regions.
- */
-template<int spacedim, class Value>
-class BCField : public Field<spacedim, Value> {
-public:
-    BCField();
-};
-
-
-
-
-/**
- * @brief Class for representation of a vector of fields of the same physical quantity.
- *
- * When solving a system of same equations with the number of components given at runtime
- * (as in the case of transport equation for runtime given number of substances) we need means how to work with the whole
- * vector of fields at once. This is the aim of this class. It provides the interface given by the parent class @p FieldCommonBase,
- * but principally it is just a vector of Field<Value,dim> objects. The sub-fields or components of a @p MultiField are independent
- * objects, how ever the setters propagates the values from the MultiFields to the individual fields. The only exception is the
- * @p set_name method which in conjunction with @p MultiField::set_subfield_names can set unique name to each component.
- *
- * Template parameters are used for every subfield.
- *
- *  TODO:
- *  - general mechanism how to convert a Field< dim, Vector> to MultiField< dim, Value>
- *  - implement set_from_input
- *  - implement set_Time
- *  - implement set_complemented_vector_field
- *
- *  - problem with "input" methods, since Field works with AbstratRecord, the MultiField - However  - should use Array of AbstractRecords
- *    simplest solution - test that in EqDataBase and have more methods in FieldCommonBase, or somehow detach input handling from
- *    Fields
- *
- */
-template<int spacedim, class Value>
-class MultiField : public FieldCommonBase {
-public:
-    //typedef FieldBase<spacedim, Value> SubFieldBaseType;
-    typedef Field<spacedim, Value> SubFieldType;
-    typedef Field<spacedim, typename FieldValue<spacedim>::Vector > TransposedField;
-
-    /**
-     * Default constructor.
-     */
-    MultiField();
-
-    /**
-     * Returns input type of particular field instance, this is usually static member input_type of the corresponding FieldBase class (
-     * with same template parameters), however, for fields returning "Enum" we have to create whole unique Input::Type hierarchy for
-     * every instance since every such field use different Selection for initialization, even if all returns just unsigned int.
-     */
-    virtual IT::AbstractRecord &get_input_type();
-
-    virtual IT::AbstractRecord make_input_tree();
-
-    /**
-     * Abstract method for initialization of the field on one region.
-     */
-    virtual void set_from_input(const RegionSet &domain, const Input::AbstractRecord &rec);
-
-    /**
-     * Abstract method to update field to the new time level.
-     * Implemented by in class template Field<...>.
-     *
-     * Return true if the value of the field was changed on some region.
-     * The returned value is also stored in @p changed_during_set_time data member.
-     */
-    virtual bool set_time(double time);
-
-    /**
-     * We have to override the @p set_mesh method in order to call set_mesh method for subfields.
-     */
-    virtual void set_mesh(Mesh *mesh);
-
-    /**
-     * Virtual destructor.
-     */
-    inline virtual ~MultiField() {}
-
-    /// Number of subfields that compose the multi-field.
-    inline unsigned int size() const
-    { return sub_fields_.size(); }
-
-    /**
-     * Initialize MultiField to the number of components given by the size of @p names
-     * and use this vector  to name individual components. Should be called after the setters derived from
-     * FieldCommonBase.
-     */
-    void init( const vector<string> &names);
-
-    /**
-     * Allows set Field<dim, Vector> that can be used for alternative initialization in "transposed" form.
-     */
-    void set_complemented_vector_field( TransposedField &complemented);
-
-    /**
-     * Returns reference to the sub-field (component) of given index @p idx.
-     */
-    inline SubFieldType &operator[](unsigned int idx)
-    { return sub_fields_[idx]; }
-
-private:
-    std::vector< SubFieldType > sub_fields_;
-    std::vector< std::string > sub_names_;
-};
-
-
-
-
-/****************************************************************************************
- * Inlined methods of Field< ... >
- */
-
-template<int spacedim, class Value>
-inline typename Value::return_type const & Field<spacedim,Value>::value(const Point &p, const ElementAccessor<spacedim> &elm)  {
-    ASSERT(elm.region_idx().idx() < region_fields_.size(), "Region idx %u out of range %lu, field: %s\n",
-           elm.region_idx().idx(), (unsigned long int) region_fields_.size(), this->name_.c_str());
-    ASSERT( region_fields_[elm.region_idx().idx()] , "Null field ptr on region id: %d, field: %s\n", elm.region().id(), this->name_.c_str());
-    return region_fields_[elm.region_idx().idx()]->value(p,elm);
-}
-
-
-
-template<int spacedim, class Value>
-inline void Field<spacedim,Value>::value_list(const std::vector< Point >  &point_list, const ElementAccessor<spacedim> &elm,
-                   std::vector<typename Value::return_type>  &value_list)
-{
-    region_fields_[elm.region_idx().idx()]->value_list(point_list,elm, value_list);
-}
-
-
-
-
-
-/****************************************************************************
- *  Macros for explicit instantiation of particular field class template.
- */
-
-
-// Instantiation of fields with values dependent of the dimension of range space
-#define INSTANCE_DIM_DEP_VALUES( field, dim_from, dim_to)                                                               \
-template class field<dim_from, FieldValue<dim_to>::VectorFixed >;                       \
-template class field<dim_from, FieldValue<dim_to>::TensorFixed >;                       \
-
-// Instantiation of fields with domain in the ambient space of dimension @p dim_from
-#define INSTANCE_TO_ALL(field, dim_from) \
-template class field<dim_from, FieldValue<0>::Enum >;                       \
-template class field<dim_from, FieldValue<0>::EnumVector >;                \
-template class field<dim_from, FieldValue<0>::Integer >;                       \
-template class field<dim_from, FieldValue<0>::Scalar >;                       \
-template class field<dim_from, FieldValue<0>::Vector >;                         \
-\
-INSTANCE_DIM_DEP_VALUES( field, dim_from, 2) \
-INSTANCE_DIM_DEP_VALUES( field, dim_from, 3) \
-
-/*#define INSTANCE_ALL(field) \
-INSTANCE_TO_ALL(field, 0) \
-INSTANCE_TO_ALL( field, 1) \
-INSTANCE_TO_ALL( field, 2) \
-INSTANCE_TO_ALL( field, 3) */
-
-// All instances of one field class template @p field.
-// currently we need only fields on 3D ambient space (and 2D for some tests)
-// so this is to save compilation time and avoid memory problems on the test server
-#define INSTANCE_ALL(field) \
 INSTANCE_TO_ALL( field, 3) \
 INSTANCE_TO_ALL( field, 2)
 // currently we use only 3D ambient space
 // INSTANCE_TO_ALL( field, 2)
 
 
-#endif /* FUNCTION_BASE_HH_ */
->>>>>>> 9711cf7c
+#endif /* FUNCTION_BASE_HH_ */
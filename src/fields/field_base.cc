/*
 * field_base.cc
 *
 *  Created on: Dec 4, 2012
 *      Author: jb
 */



#include "fields/field_base_impl.hh"
#include <limits>


/****************************************************************************
 *  Implementation of FieldCommon
 */

FieldCommonBase::FieldCommonBase(bool bc)
: changed_during_set_time(false),       // reading this variable is in fact invalid up to the first call of the set_time
  bc_(bc),
  n_comp_(0),
  element_selection_(NULL),
  default_( IT::Default::obligatory()),
  mesh_(NULL),
  changed_from_last_set_time_(false),
  last_set_time_( -numeric_limits<double>::infinity() )
{}




// getters
const std::string & FieldCommonBase::name() const
{ return name_; }


<<<<<<< HEAD
const std::string & FieldCommonBase::units() const
{ return units_; }


const std::string & FieldCommonBase::desc() const
{ return desc_; }
=======
const std::string  FieldCommonBase::desc() const
{ if(default_.has_value_at_declaration())
    return "Default Field value: " + default_.value() + " \n " + desc_; 
  else
    return desc_;
}
>>>>>>> 8dc5f808


const IT::Default & FieldCommonBase::get_default() const
{ return default_; }


bool FieldCommonBase::is_bc() const
{ return bc_; }


bool FieldCommonBase::is_enum_valued() const
{ return enum_valued_; }


unsigned int FieldCommonBase::n_comp() const
{ return n_comp_; }


Mesh * FieldCommonBase::mesh() const
{ return mesh_; }


<<<<<<< HEAD
double FieldCommonBase::time() const
{ return last_set_time_; }


=======
>>>>>>> 8dc5f808
bool FieldCommonBase::changed() const
{ return changed_during_set_time; }

int FieldCommonBase::get_spacedim() const
{ return spacedim_; }


FieldCommonBase::~FieldCommonBase() {}



/****************************************************************************
 *  Implementation of MultiField
 */




/****************************************************************************
 *  Instances of field templates
 */



INSTANCE_ALL(FieldBase)
INSTANCE_ALL(Field)
INSTANCE_ALL(BCField)
INSTANCE_ALL(MultiField)
<|MERGE_RESOLUTION|>--- conflicted
+++ resolved
@@ -34,21 +34,16 @@
 { return name_; }
 
 
-<<<<<<< HEAD
 const std::string & FieldCommonBase::units() const
 { return units_; }
 
 
-const std::string & FieldCommonBase::desc() const
-{ return desc_; }
-=======
 const std::string  FieldCommonBase::desc() const
 { if(default_.has_value_at_declaration())
     return "Default Field value: " + default_.value() + " \n " + desc_; 
   else
     return desc_;
 }
->>>>>>> 8dc5f808
 
 
 const IT::Default & FieldCommonBase::get_default() const
@@ -71,18 +66,8 @@
 { return mesh_; }
 
 
-<<<<<<< HEAD
-double FieldCommonBase::time() const
-{ return last_set_time_; }
-
-
-=======
->>>>>>> 8dc5f808
 bool FieldCommonBase::changed() const
 { return changed_during_set_time; }
-
-int FieldCommonBase::get_spacedim() const
-{ return spacedim_; }
 
 
 FieldCommonBase::~FieldCommonBase() {}

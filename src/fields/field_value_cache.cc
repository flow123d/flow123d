/*!
 *
﻿ * Copyright (C) 2015 Technical University of Liberec.  All rights reserved.
 *
 * This program is free software; you can redistribute it and/or modify it under
 * the terms of the GNU General Public License version 3 as published by the
 * Free Software Foundation. (http://www.gnu.org/licenses/gpl-3.0.en.html)
 *
 * This program is distributed in the hope that it will be useful, but WITHOUT
 * ANY WARRANTY; without even the implied warranty of MERCHANTABILITY or FITNESS
 * FOR A PARTICULAR PURPOSE.  See the GNU General Public License for more details.
 *
 *
 * @file    field_value_cache.cc
 * @brief
 * @author  David Flanderka
 */

#include <limits>
#include "fields/field_value_cache.impl.hh"
#include "fields/field_values.hh"
#include "fields/eval_points.hh"
#include "fields/eval_subset.hh"
#include "fem/dh_cell_accessor.hh"
#include "mesh/accessors.hh"


/******************************************************************************
 * Implementation of FieldValueCache methods
 */

template<class elm_type>
FieldValueCache<elm_type>::FieldValueCache(unsigned int n_rows, unsigned int n_cols)
: data_(n_rows, n_cols) {}

template<class elm_type>
FieldValueCache<elm_type>::~FieldValueCache() {}

template<class elm_type>
void FieldValueCache<elm_type>::reinit(const ElementCacheMap &cache_map) {
    unsigned int new_size = ElementCacheMap::n_cached_elements * cache_map.eval_points()->max_size();

    if (new_size > this->max_size()) { // resize only if new size is higher than old
        data_.reinit(new_size);
        data_.resize(new_size);
    }
}


/******************************************************************************
 * Implementation of ElementCacheMap methods
 */

const unsigned int ElementCacheMap::undef_elem_idx = std::numeric_limits<unsigned int>::max();
const unsigned int ElementCacheMap::formula_block_divisor = 4;


ElementCacheMap::ElementCacheMap()
: elm_idx_(ElementCacheMap::n_cached_elements, ElementCacheMap::undef_elem_idx),
  ready_to_reading_(false), element_eval_points_map_(nullptr) {
    cache_idx_.reserve(ElementCacheMap::n_cached_elements);
    update_data_.n_elements_ = 0;
}


ElementCacheMap::~ElementCacheMap() {
    if (element_eval_points_map_!=nullptr) {
        for (unsigned int i=0; i<ElementCacheMap::n_cached_elements; ++i)
            delete element_eval_points_map_[i];
        delete element_eval_points_map_;
    }
}


void ElementCacheMap::init(std::shared_ptr<EvalPoints> eval_points) {
	this->eval_points_ = eval_points;

	unsigned int size = this->eval_points_->max_size();
	element_eval_points_map_ = new int* [ElementCacheMap::n_cached_elements];
	for (unsigned int i=0; i<ElementCacheMap::n_cached_elements; ++i)
	    element_eval_points_map_[i] = new int [size];
}


void ElementCacheMap::add(const DHCellAccessor &dh_cell) {
	ASSERT_DBG(!ready_to_reading_);
    ASSERT_LT(update_data_.n_elements_, ElementCacheMap::n_cached_elements).error("ElementCacheMap overflowed. List of added elements is too long!\n");
    this->add_to_region(dh_cell.elm());
}


void ElementCacheMap::add(const DHCellSide &cell_side) {
	ASSERT_DBG(!ready_to_reading_);
    ASSERT_LT(update_data_.n_elements_, ElementCacheMap::n_cached_elements).error("ElementCacheMap overflowed. List of added elements is too long!\n");
    this->add_to_region(cell_side.cell().elm());
}


void ElementCacheMap::add(const ElementAccessor<3> &elm_acc) {
	ASSERT_DBG(!ready_to_reading_);
    ASSERT_LT(update_data_.n_elements_, ElementCacheMap::n_cached_elements).error("ElementCacheMap overflowed. List of added elements is too long!\n");
    this->add_to_region(elm_acc);
}


void ElementCacheMap::prepare_elements_to_update() {
    // Erase element data of previous step
    cache_idx_.clear();
    std::fill(elm_idx_.begin(), elm_idx_.end(), ElementCacheMap::undef_elem_idx);
    this->clear_element_eval_points_map();

    // Set new elements to elm_idx_, cache_idx_ sorted by region
	unsigned int n_stored_element = 0, n_region = 0;
	update_data_.region_element_cache_range_[0] = 0;
    for (auto region_it = update_data_.region_cache_indices_map_.begin(); region_it != update_data_.region_cache_indices_map_.end(); region_it++) {
    	update_data_.region_cache_indices_range_[region_it->first] = n_region;
        for (unsigned int i_elm=0; i_elm<region_it->second.n_elements_; ++i_elm) {
            unsigned int elm_idx = region_it->second.elm_indices_[i_elm];
            cache_idx_[elm_idx] = n_stored_element;
            elm_idx_[n_stored_element] = elm_idx;
            n_stored_element++;
        }
        update_data_.region_element_cache_range_[n_region+1] = n_stored_element;
        n_region++;
    }
}


void ElementCacheMap::create_elements_points_map() {
    unsigned int size = this->eval_points_->max_size();
    unsigned int idx_to_region = 1;
    unsigned int region_last_elm = update_data_.region_element_cache_range_[idx_to_region];
    unsigned int points_in_cache = 0;
    update_data_.region_value_cache_range_[0] = 0;
	for (unsigned int i_elm=0; i_elm<ElementCacheMap::n_cached_elements; ++i_elm) {
	    for (unsigned int i_point=0; i_point<size; ++i_point) {
	        if (element_eval_points_map_[i_elm][i_point] == ElementCacheMap::point_in_proggress) {
	    	    element_eval_points_map_[i_elm][i_point] = points_in_cache;
	            points_in_cache++;
	        }
	    }
        if (region_last_elm==i_elm+1) {
<<<<<<< HEAD
            while (points_in_cache_%ElementCacheMap::formula_block_divisor > 0) points_in_cache_++;
            update_data_.region_value_cache_range_[idx_to_region] = points_in_cache_;
            idx_to_region++;
            region_last_elm = update_data_.region_element_cache_range_[idx_to_region];
=======
            update_data_.region_value_cache_range_[idx_to_region] = points_in_cache;
        	idx_to_region++;
        	region_last_elm = update_data_.region_element_cache_range_[idx_to_region];
>>>>>>> 6239eb60
        }
	}
}


void ElementCacheMap::start_elements_update() {
	update_data_.n_elements_ = 0;
	ready_to_reading_ = false;
}

void ElementCacheMap::finish_elements_update() {
	update_data_.region_cache_indices_map_.clear();
	update_data_.region_cache_indices_range_.clear();
	ready_to_reading_ = true;
}

void ElementCacheMap::mark_used_eval_points(const DHCellAccessor &dh_cell, unsigned int subset_idx, unsigned int data_size, unsigned int start_point) {
    unsigned int elem_idx_in_cache = cache_idx_[dh_cell.elm().mesh_idx()];
    unsigned int points_begin = eval_points_->subset_begin(dh_cell.dim(), subset_idx) + start_point;
    for (unsigned int i=points_begin; i<points_begin+data_size; ++i)
        element_eval_points_map_[elem_idx_in_cache][i] = ElementCacheMap::point_in_proggress;
}


void ElementCacheMap::mark_used_eval_points(const ElementAccessor<3> elm, unsigned int subset_idx, unsigned int data_size, unsigned int start_point) {
    unsigned int elem_idx_in_cache = cache_idx_[elm.mesh_idx()];
    unsigned int points_begin = eval_points_->subset_begin(elm.dim()+1, subset_idx) + start_point;
    for (unsigned int i=points_begin; i<points_begin+data_size; ++i)
        element_eval_points_map_[elem_idx_in_cache][i] = ElementCacheMap::point_in_proggress;
}


void ElementCacheMap::clear_element_eval_points_map() {
	ASSERT_PTR_DBG(element_eval_points_map_);
    unsigned int size = this->eval_points_->max_size();
	for (unsigned int i_elm=0; i_elm<ElementCacheMap::n_cached_elements; ++i_elm)
	    for (unsigned int i_point=0; i_point<size; ++i_point)
	        element_eval_points_map_[i_elm][i_point] = ElementCacheMap::unused_point;
}


void ElementCacheMap::add_to_region(ElementAccessor<3> elm) {
    // TODO: see unordered_map::insert(map::begin(), pair) variant
    // this can be used and avoid dupicit find and the condition.

    unsigned int reg_idx = elm.region_idx().idx();
    typename std::unordered_map<unsigned int, RegionData>::iterator region_it = update_data_.region_cache_indices_map_.find(reg_idx);
    if (region_it == update_data_.region_cache_indices_map_.end()) {
    	update_data_.region_cache_indices_map_.insert( {reg_idx, RegionData()} );
        region_it = update_data_.region_cache_indices_map_.find(reg_idx);
    }

    // TODO: What is the reason for this condition, the elm should not be duplicate.
    if ( region_it->second.add(elm) ) update_data_.n_elements_++;
}


DHCellAccessor & ElementCacheMap::operator() (DHCellAccessor &dh_cell) const {
	ASSERT_DBG(ready_to_reading_);
	unsigned int elm_idx = dh_cell.elm_idx();
	std::unordered_map<unsigned int, unsigned int>::const_iterator it = cache_idx_.find(elm_idx);
	if ( it != cache_idx_.end() ) dh_cell.set_element_cache_index( it->second );
	else dh_cell.set_element_cache_index( ElementCacheMap::undef_elem_idx );
    return dh_cell;
}


/******************************************************************************
 * Explicit instantiation of templates
 */

template class FieldValueCache<unsigned int>;
template class FieldValueCache<int>;
template class FieldValueCache<double>;<|MERGE_RESOLUTION|>--- conflicted
+++ resolved
@@ -140,16 +140,10 @@
 	        }
 	    }
         if (region_last_elm==i_elm+1) {
-<<<<<<< HEAD
-            while (points_in_cache_%ElementCacheMap::formula_block_divisor > 0) points_in_cache_++;
-            update_data_.region_value_cache_range_[idx_to_region] = points_in_cache_;
+            while (points_in_cache%ElementCacheMap::formula_block_divisor > 0) points_in_cache++;
+            update_data_.region_value_cache_range_[idx_to_region] = points_in_cache;
             idx_to_region++;
             region_last_elm = update_data_.region_element_cache_range_[idx_to_region];
-=======
-            update_data_.region_value_cache_range_[idx_to_region] = points_in_cache;
-        	idx_to_region++;
-        	region_last_elm = update_data_.region_element_cache_range_[idx_to_region];
->>>>>>> 6239eb60
         }
 	}
 }

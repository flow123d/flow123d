/*!
 *
﻿ * Copyright (C) 2015 Technical University of Liberec.  All rights reserved.
 *
 * This program is free software; you can redistribute it and/or modify it under
 * the terms of the GNU General Public License version 3 as published by the
 * Free Software Foundation. (http://www.gnu.org/licenses/gpl-3.0.en.html)
 *
 * This program is distributed in the hope that it will be useful, but WITHOUT
 * ANY WARRANTY; without even the implied warranty of MERCHANTABILITY or FITNESS
 * FOR A PARTICULAR PURPOSE.  See the GNU General Public License for more details.
 *
 *
 * @file    field_value_cache.cc
 * @brief
 * @author  David Flanderka
 */

#include <limits>
#include "fields/field_value_cache.impl.hh"
#include "fields/field_values.hh"
#include "fields/eval_points.hh"
#include "fields/eval_subset.hh"
#include "fem/dh_cell_accessor.hh"
#include "mesh/mesh.h"
#include "mesh/accessors.hh"


/******************************************************************************
 * Implementation of FieldValueCache methods
 */

template<class elm_type, class return_type>
FieldValueCache<elm_type, return_type>::FieldValueCache(unsigned int n_rows, unsigned int n_cols)
: data_(0, n_rows, n_cols), eval_points_(nullptr), dim_(EvalPoints::undefined_dim) {
    used_subsets_.fill(false);
    subset_starts_.fill(-1);
}

template<class elm_type, class return_type>
FieldValueCache<elm_type, return_type>::~FieldValueCache() {}

template<class elm_type, class return_type>
void FieldValueCache<elm_type, return_type>::init(std::shared_ptr<EvalPoints> eval_points, unsigned int n_cache_elements) {
    ASSERT_EQ(dim_, EvalPoints::undefined_dim).error("Repeated initialization!\n");

    this->n_cache_elements_ = n_cache_elements;
    eval_points_ = eval_points;
    data_.resize(n_cache_elements * eval_points_->size());
    subset_starts_[0] = 0;
    for (uint i=0; i<eval_points_->n_subsets(); ++i)
    	subset_starts_[i+1] = eval_points_->subset_end(i) * n_cache_elements;
    dim_ = eval_points_->point_dim();
}

<<<<<<< HEAD
template<class elm_type, class Value>
void FieldValueCache<elm_type, Value>::mark_used(std::shared_ptr<EvalSubset> sub_set) {
    int subset_idx = sub_set->get_subset_idx();
    unsigned int i=0;
    for (; i<FieldValueCache::max_subsets; ++i) {
        if (used_subsets_[i] == subset_idx) return; // subset idx already exists
        if (used_subsets_[i] == -1) {
            used_subsets_[i] = subset_idx;
            data_.resize(data_.size() + n_cache_points_ * eval_points_->subset_size(subset_idx));
            subset_starts_[i+1] = data_.size();
            return;
        }
    }
    ASSERT(false)(FieldValueCache::max_subsets).error("Maximal number of subsets exceeded.\n");
=======
template<class elm_type, class return_type>
void FieldValueCache<elm_type, return_type>::mark_used(std::shared_ptr<EvalSubset> sub_set) {
    used_subsets_[sub_set->get_subset_idx()] = true;
>>>>>>> 3f314218
}


/******************************************************************************
 * Implementation of ElementCacheMap methods
 */

const unsigned int ElementCacheMap::n_cached_elements = 20;

const unsigned int ElementCacheMap::undef_elem_idx = std::numeric_limits<unsigned int>::max();


ElementCacheMap::ElementCacheMap()
: elm_idx_(ElementCacheMap::n_cached_elements, ElementCacheMap::undef_elem_idx),
  dim_(EvalPoints::undefined_dim), ready_to_reading_(false) {}


void ElementCacheMap::add(const DHCellAccessor &dh_cell) {
	ASSERT_DBG(ready_to_reading_);
    ASSERT_LT(update_data_.added_elements_.size(), ElementCacheMap::n_cached_elements).error("ElementCacheMap overflowed. List of added elements is too long!\n");
    unsigned int elm_idx = dh_cell.elm_idx();
    update_data_.added_elements_.insert(elm_idx);
}


void ElementCacheMap::prepare_elements_to_update(Mesh *mesh) {
	// Start of cache update
	ready_to_reading_ = false;

	// Find elements that were stored in previous cache update.
    std::array<bool, ElementCacheMap::n_cached_elements> stored_previous;
	unsigned int n_stored_element = 0;
    stored_previous.fill(false);
    for (auto it = update_data_.added_elements_.begin(); it != update_data_.added_elements_.end();)
        if (cache_idx_.find(*it) != cache_idx_.end()) {
           stored_previous[cache_idx_.at(*it)] = true;
           ++n_stored_element;
           it = update_data_.added_elements_.erase(it); // erase element from added_elements set that exists in cache
        } else it++;

    // Prepare preserved data for move to beginning part of data block, update in elm_idx_, cache_idx_
    for (unsigned int i_source=n_stored_element, i_target=0; i_source<stored_previous.size(); ++i_source) {
        if (elm_idx_[i_source] == ElementCacheMap::undef_elem_idx) break;
        if (!stored_previous[i_source]) {
            cache_idx_.erase( cache_idx_.find(elm_idx_[i_source]) );
            elm_idx_[i_source] = ElementCacheMap::undef_elem_idx;
        	continue;
        }
        while (stored_previous[i_target] && (i_target<n_stored_element)) i_target++;
        update_data_.preserved_elements_[i_source] = i_target;
        cache_idx_[ elm_idx_[i_source] ] = i_target;
        cache_idx_.erase( cache_idx_.find(elm_idx_[i_target]) );
        elm_idx_[i_target] = elm_idx_[i_source];
        elm_idx_[i_source] = ElementCacheMap::undef_elem_idx;
        i_target++;
    }

    // Distribute elements by region
    for (const auto &elm_idx : update_data_.added_elements_) {
        ElementAccessor<3> elm(mesh, elm_idx);
        unsigned int reg_idx = elm.region_idx().idx();
        typename std::unordered_map<unsigned int, ElementSet>::iterator region_it = update_data_.region_element_map_.find(reg_idx);
        if (region_it == update_data_.region_element_map_.end()) {
        	update_data_.region_element_map_.insert( {reg_idx, ElementSet()} );
            region_it = update_data_.region_element_map_.find(reg_idx);
        }
        region_it->second.push_back( elm );
    }

    // Set new elements to elm_idx_, cache_idx_ sorted by region
    ASSERT_EQ_DBG(cache_idx_.size(), n_stored_element);
    for (auto region_it = update_data_.region_element_map_.begin(); region_it != update_data_.region_element_map_.end(); region_it++) {
        update_data_.region_cache_begin_[region_it->first] = cache_idx_.size();
        for (auto elm : region_it->second) {
            unsigned int elm_idx = elm.idx();
            cache_idx_[elm_idx] = n_stored_element;
            elm_idx_[n_stored_element] = elm_idx;
            n_stored_element++;
        }
    }
}


void ElementCacheMap::clear_elements_to_update() {
	update_data_.added_elements_.clear();
	update_data_.preserved_elements_.clear();
	update_data_.region_element_map_.clear();
	update_data_.region_cache_begin_.clear();
	ready_to_reading_ = true; // end of cache update
}


DHCellAccessor & ElementCacheMap::operator() (DHCellAccessor &dh_cell) const {
	ASSERT_DBG(ready_to_reading_);
	unsigned int elm_idx = dh_cell.elm_idx();
	std::unordered_map<unsigned int, unsigned int>::const_iterator it = cache_idx_.find(elm_idx);
	if ( it != cache_idx_.end() ) dh_cell.set_element_cache_index( it->second );
	else dh_cell.set_element_cache_index( ElementCacheMap::undef_elem_idx );
    return dh_cell;
}


/******************************************************************************
 * Explicit instantiation of templates
 */

template class FieldValueCache<unsigned int, unsigned int>;
template class FieldValueCache<int, int>;
template class FieldValueCache<double, double>;
template class FieldValueCache<double, arma::vec3>;
template class FieldValueCache<double, arma::mat33>;<|MERGE_RESOLUTION|>--- conflicted
+++ resolved
@@ -53,26 +53,9 @@
     dim_ = eval_points_->point_dim();
 }
 
-<<<<<<< HEAD
-template<class elm_type, class Value>
-void FieldValueCache<elm_type, Value>::mark_used(std::shared_ptr<EvalSubset> sub_set) {
-    int subset_idx = sub_set->get_subset_idx();
-    unsigned int i=0;
-    for (; i<FieldValueCache::max_subsets; ++i) {
-        if (used_subsets_[i] == subset_idx) return; // subset idx already exists
-        if (used_subsets_[i] == -1) {
-            used_subsets_[i] = subset_idx;
-            data_.resize(data_.size() + n_cache_points_ * eval_points_->subset_size(subset_idx));
-            subset_starts_[i+1] = data_.size();
-            return;
-        }
-    }
-    ASSERT(false)(FieldValueCache::max_subsets).error("Maximal number of subsets exceeded.\n");
-=======
 template<class elm_type, class return_type>
 void FieldValueCache<elm_type, return_type>::mark_used(std::shared_ptr<EvalSubset> sub_set) {
     used_subsets_[sub_set->get_subset_idx()] = true;
->>>>>>> 3f314218
 }
 
 

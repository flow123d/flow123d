/*!
 *
﻿ * Copyright (C) 2015 Technical University of Liberec.  All rights reserved.
 * 
 * This program is free software; you can redistribute it and/or modify it under
 * the terms of the GNU General Public License version 3 as published by the
 * Free Software Foundation. (http://www.gnu.org/licenses/gpl-3.0.en.html)
 * 
 * This program is distributed in the hope that it will be useful, but WITHOUT
 * ANY WARRANTY; without even the implied warranty of MERCHANTABILITY or FITNESS
 * FOR A PARTICULAR PURPOSE.  See the GNU General Public License for more details.
 *
 * 
 * @file    field_interpolated_p0.hh
 * @brief   
 */

#ifndef FIELD_INTERPOLATED_P0_HH_
#define FIELD_INTERPOLATED_P0_HH_

#include <string.h>                           // for memcpy
#include <boost/exception/info.hpp>           // for operator<<, error_info:...
#include <limits>                             // for numeric_limits
#include <memory>                             // for shared_ptr
#include <string>                             // for string
#include <vector>                             // for vector
#include <armadillo>
#include "field_algo_base.hh"                 // for FieldAlgorithmBase
#include "fields/field_values.hh"             // for FieldValue<>::Enum, Fie...
#include "input/accessors.hh"                 // for ExcAccessorForNullStorage
#include "input/accessors_impl.hh"            // for Record::val
#include "input/storage.hh"                   // for ExcStorageTypeMismatch
#include "input/type_record.hh"               // for Record::ExcRecordKeyNot...
#include "mesh/element_impls.hh"              // for Element::dim
#include "system/exceptions.hh"               // for ExcAssertMsg::~ExcAsser...
#include "system/file_path.hh"                // for FilePath
#include "tools/time_governor.hh"             // for TimeStep
class BIHTree;
class Mesh;
template <int spacedim> class ElementAccessor;


template <int spacedim, class Value>
class FieldInterpolatedP0: public FieldAlgorithmBase<spacedim, Value> {
public:

    typedef typename FieldAlgorithmBase<spacedim, Value>::Point Point;
    typedef FieldAlgorithmBase<spacedim, Value> FactoryBaseType;

	/**
	 * Constructor
	 */
	FieldInterpolatedP0(unsigned int n_comp=0);

	/**
	 * Declare Input type.
	 */
	static const Input::Type::Record & get_input_type();

	/**
	 * Initialization from the input interface.
	 */
	virtual void init_from_input(const Input::Record &rec, const struct FieldAlgoBaseInitData& init_data);

    /**
     * Update time and possibly update data from GMSH file.
     */
    bool set_time(const TimeStep &time) override;

    /**
     * Returns one value in one given point. ResultType can be used to avoid some costly calculation if the result is trivial.
     */
    virtual typename Value::return_type const &value(const Point &p, const ElementAccessor<spacedim> &elm);

    /**
     * Returns std::vector of scalar values in several points at once.
     */
    virtual void value_list(const std::vector< Point >  &point_list, const ElementAccessor<spacedim> &elm,
                       std::vector<typename Value::return_type>  &value_list);

protected:
    /// mesh, which is interpolated
	std::shared_ptr<Mesh> source_mesh_;

	/// mesh reader file
	FilePath reader_file_;

    /// Raw buffer of n_entities rows each containing Value::size() doubles.
	std::shared_ptr< std::vector<typename Value::element_type> > data_;

	/// vector stored suspect elements in calculating the intersection
	std::vector<unsigned int> searched_elements_;

	/// field name read from input
	std::string field_name_;

	/// tree of mesh elements
	BIHTree* bih_tree_;

	/// stored index to last computed element
	unsigned int computed_elm_idx_ = numeric_limits<unsigned int>::max();

	/// stored flag if last computed element is boundary
	unsigned int computed_elm_boundary_;

<<<<<<< HEAD
=======
	/// 3D (tetrahedron) element, used for computing intersection
	ngh::TTetrahedron tetrahedron_;

	/// 2D (triangle) element, used for computing intersection
	ngh::TTriangle triangle_;

	/// 1D (abscissa) element, used for computing intersection
	ngh::TAbscissa abscissa_;

	/// 0D (point) element, used for computing intersection
	ngh::TPoint point_;

    /// Default value of element if not set in mesh data file
    double default_value_;

    /// Accessor to Input::Record
    Input::Record in_rec_;

>>>>>>> fa08a071
private:
    /// Registrar of class to factory
    static const int registrar;

};



#endif /* FUNCTION_INTERPOLATED_P0_HH_ */<|MERGE_RESOLUTION|>--- conflicted
+++ resolved
@@ -103,27 +103,12 @@
 	/// stored flag if last computed element is boundary
 	unsigned int computed_elm_boundary_;
 
-<<<<<<< HEAD
-=======
-	/// 3D (tetrahedron) element, used for computing intersection
-	ngh::TTetrahedron tetrahedron_;
-
-	/// 2D (triangle) element, used for computing intersection
-	ngh::TTriangle triangle_;
-
-	/// 1D (abscissa) element, used for computing intersection
-	ngh::TAbscissa abscissa_;
-
-	/// 0D (point) element, used for computing intersection
-	ngh::TPoint point_;
 
     /// Default value of element if not set in mesh data file
     double default_value_;
 
     /// Accessor to Input::Record
     Input::Record in_rec_;
-
->>>>>>> fa08a071
 private:
     /// Registrar of class to factory
     static const int registrar;

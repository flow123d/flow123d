--- conflicted
+++ resolved
@@ -234,83 +234,4 @@
 };
 
 
-<<<<<<< HEAD
-=======
-
-/**
- * Method creates FieldFE of existing VectorMPI that represents elementwise field.
- *
- * It's necessary to create new VectorMPI of FieldFE, because DOF handler has generally
- * a different ordering than mesh.
- * Then is need to call fill_output_data method.
- *
- * Temporary solution that will be remove after solving issue 995.
- * TODO: remove duplicate code with 'make_dof_handler'
- */
-template <int spacedim, class Value>
-std::shared_ptr<FieldFE<spacedim, Value> > create_field(VectorMPI & vec_seq, Mesh & mesh, unsigned int n_comp)
-{
-	std::shared_ptr<DOFHandlerMultiDim> dh; // DOF handler object allow create FieldFE
-	MixedPtr<FiniteElement> fe; // Finite element objects (allow to create DOF handler)
-
-	switch (n_comp) { // prepare FEM objects for DOF handler by number of components
-        case 1: { // scalar
-            fe = MixedPtr<FE_P_disc>(0);
-            break;
-        }
-        case 3: { // vector
-             MixedPtr<FE_P_disc>   fe_base(0) ;
-            fe = mixed_fe_system(fe_base, FEType::FEVector, 3);
-            break;
-        }
-        case 9: { // tensor
-            MixedPtr<FE_P_disc>   fe_base(0) ;
-            fe = mixed_fe_system(fe_base, FEType::FETensor, 9);
-            break;
-        }
-        default:
-            ASSERT(false).error("Should not happen!\n");
-	}
-	// Prepare DOF handler
-	DOFHandlerMultiDim dh_par(mesh);
-	std::shared_ptr<DiscreteSpace> ds = std::make_shared<EqualOrderDiscreteSpace>( &mesh, fe);
-	dh_par.distribute_dofs(ds);
-    dh = dh_par.sequential();
-
-	// Construct FieldFE
-	std::shared_ptr< FieldFE<spacedim, Value> > field_ptr = std::make_shared< FieldFE<spacedim, Value> >();
-	field_ptr->set_fe_data(dh, 0, VectorMPI::sequential(vec_seq.size()) );
-	return field_ptr;
-}
-
-
-/**
- * Fill data to VecSeqDouble in order corresponding with element DOFs.
- *
- * Set data to data vector of field in correct order according to values of DOF handler indices.
- *
- * Temporary solution that will be remove after solving issue 995.
- */
-template <int spacedim, class Value>
-void fill_output_data(VectorMPI & vec_seq, std::shared_ptr<FieldFE<spacedim, Value> > field_ptr)
-{
-	auto dh = field_ptr->get_dofhandler();
-	unsigned int ndofs = dh->max_elem_dofs();
-	unsigned int idof; // iterate over indices
-	std::vector<LongIdx> indices(ndofs);
-
-	/*for (auto cell : dh->own_range()) {
-		cell.get_loc_dof_indices(indices);
-		for(idof=0; idof<ndofs; idof++) field_ptr->get_data_vec()[ indices[idof] ] = (*vec_seq.data_ptr())[ ndofs*cell.elm_idx()+idof ];
-	}*/
-
-	// Fill DOF handler of FieldFE with correct permutation of data corresponding with DOFs.
-	for (auto ele : dh->mesh()->elements_range()) {
-		dh->cell_accessor_from_element(ele.idx()).get_loc_dof_indices(indices);
-		for(idof=0; idof<ndofs; idof++) field_ptr->get_data_vec()[ indices[idof] ] = (*vec_seq.data_ptr())[ ndofs*ele.idx()+idof ];
-	}
-}
-
-
->>>>>>> 78217822
 #endif /* FIELD_FE_HH_ */
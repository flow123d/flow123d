--- conflicted
+++ resolved
@@ -254,13 +254,11 @@
     /// List of FEValues objects of dimensions 0,1,2,3 used for value calculation
     std::vector<FEValues<spacedim>> fe_values_;
 
-<<<<<<< HEAD
     /// Index of component (of vector_value/tensor_value)
     unsigned int comp_index_;
-=======
+
     /// Maps element indices between source (data) and target (computational) mesh if data interpolation is set to equivalent_msh
     std::shared_ptr<std::vector<LongIdx>> source_target_mesh_elm_map_;
->>>>>>> d4b166fb
 
     /// Registrar of class to factory
     static const int registrar;

/*!
 *
﻿ * Copyright (C) 2015 Technical University of Liberec.  All rights reserved.
 * 
 * This program is free software; you can redistribute it and/or modify it under
 * the terms of the GNU General Public License version 3 as published by the
 * Free Software Foundation. (http://www.gnu.org/licenses/gpl-3.0.en.html)
 * 
 * This program is distributed in the hope that it will be useful, but WITHOUT
 * ANY WARRANTY; without even the implied warranty of MERCHANTABILITY or FITNESS
 * FOR A PARTICULAR PURPOSE.  See the GNU General Public License for more details.
 *
 * 
 * @file    field_fe.hh
 * @brief   
 */

#ifndef FIELD_FE_HH_
#define FIELD_FE_HH_

#include "petscmat.h"
#include "system/system.hh"
#include "fields/field_algo_base.hh"
#include "fields/vec_seq_double.hh"
#include "fields/fe_value_handler.hh"
#include "mesh/mesh.h"
#include "mesh/point.hh"
#include "mesh/bih_tree.hh"
#include "io/element_data_cache.hh"
#include "io/msh_basereader.hh"
#include "fem/dofhandler.hh"
#include "input/factory.hh"

#include <memory>



/**
 * Class representing fields given by finite element approximation.
 *
 */
template <int spacedim, class Value>
class FieldFE : public FieldAlgorithmBase<spacedim, Value>
{
public:
    typedef typename FieldAlgorithmBase<spacedim, Value>::Point Point;
    typedef FieldAlgorithmBase<spacedim, Value> FactoryBaseType;

    /**
     * Default constructor, optionally we need number of components @p n_comp in the case of Vector valued fields.
     */
    FieldFE(unsigned int n_comp=0);

    /**
     * Return Record for initialization of FieldFE that is derived from Abstract
     */
    static const Input::Type::Record & get_input_type();

    /**
     * Return Input selection for discretization type (determines the section of VTK file).
     */
    static const Input::Type::Selection & get_disc_selection_input_type();

    /**
     * Setter for the finite element data. The mappings are required for computation of local coordinates.
     * @param dh   Dof handler.
     * @param map1 1D mapping.
     * @param map2 2D mapping.
     * @param map3 3D mapping.
     * @param data Vector of dof values.
     */
    void set_fe_data(std::shared_ptr<DOFHandlerMultiDim> dh,
    		MappingP1<1,3> *map1,
    		MappingP1<2,3> *map2,
    		MappingP1<3,3> *map3,
			VectorSeqDouble *data);

    /**
     * Returns one value in one given point. ResultType can be used to avoid some costly calculation if the result is trivial.
     */
    virtual typename Value::return_type const &value(const Point &p, const ElementAccessor<spacedim> &elm);

    /**
     * Returns std::vector of scalar values in several points at once.
     */
    virtual void value_list (const std::vector< Point >  &point_list, const ElementAccessor<spacedim> &elm,
                       std::vector<typename Value::return_type>  &value_list);

	/**
	 * Initialization from the input interface.
	 */
	virtual void init_from_input(const Input::Record &rec, const struct FieldAlgoBaseInitData& init_data);


    /**
     * Update time and possibly update data from GMSH file.
     */
    bool set_time(const TimeStep &time) override;


    /**
     * Set target mesh.
     */
    void set_mesh(const Mesh *mesh, bool boundary_domain) override;


    /**
     * Copy data vector to given output ElementDataCache
     */
    void fill_data_to_cache(ElementDataCache<double> &output_data_cache);


    /**
     * Return size of vector of data stored in Field
     */
    inline unsigned int data_size() const {
    	return data_vec_->size();
    }


    /// Destructor.
	virtual ~FieldFE();

private:
	/// Create DofHandler object
	void make_dof_handler(const Mesh *mesh);

	/// Interpolate data over all elements of target mesh.
	void interpolate(ElementDataCache<double>::ComponentDataPtr data_vec);

	/// Calculate native data over all elements of target mesh.
	void calculate_native_values(ElementDataCache<double>::ComponentDataPtr data_cache);

	/// DOF handler object
    std::shared_ptr<DOFHandlerMultiDim> dh_;
    /// Store data of Field
    VectorSeqDouble *data_vec_;
    /// Array of indexes to data_vec_, used for get/set values
    std::vector<IdxInt> dof_indices_;

    /// Value handler that allows get value of 1D elements.
    FEValueHandler<1, spacedim, Value> value_handler1_;
    /// Value handler that allows get value of 2D elements.
    FEValueHandler<2, spacedim, Value> value_handler2_;
    /// Value handler that allows get value of 3D elements.
    FEValueHandler<3, spacedim, Value> value_handler3_;

    /**
     * Used in DOFHandler::distribute_dofs method. Represents 1D element.
     *
     * For correct functionality must be created proper descendant of FiniteElement class.
     */
    FiniteElement<1,3> *fe1_;
    /// Same as previous, but represents 2D element.
    FiniteElement<2,3> *fe2_;
    /// Same as previous, but represents 3D element.
    FiniteElement<3,3> *fe3_;

	/// mesh reader file
	FilePath reader_file_;

	/// field name read from input
	std::string field_name_;

	/// Specify section where to find the field data in input mesh file
	OutputTime::DiscreteSpace discretization_;

	/// Field flags.
	FieldFlag::Flags flags_;

<<<<<<< HEAD
    /// Default value of element if not set in mesh data file
    double default_value_;
=======
    /// Accessor to Input::Record
    Input::Record in_rec_;
>>>>>>> f7fb125b

    /// Registrar of class to factory
    static const int registrar;
};


#endif /* FIELD_FE_HH_ */<|MERGE_RESOLUTION|>--- conflicted
+++ resolved
@@ -168,13 +168,11 @@
 	/// Field flags.
 	FieldFlag::Flags flags_;
 
-<<<<<<< HEAD
     /// Default value of element if not set in mesh data file
     double default_value_;
-=======
+
     /// Accessor to Input::Record
     Input::Record in_rec_;
->>>>>>> f7fb125b
 
     /// Registrar of class to factory
     static const int registrar;

/*
 * function_base_impl.hh
 *
 *  Created on: Oct 1, 2012
 *      Author: jb
 */


#ifndef FIELD_BASE_IMPL_HH_
#define FIELD_BASE_IMPL_HH_

#include <string>
#include <limits>
#include <memory>
using namespace std;

#include "fields/field_base.hh"
#include "fields/field_interpolated_p0.hh"
#include "fields/field_python.hh"
#include "fields/field_constant.hh"
#include "fields/field_formula.hh"
#include "fields/field_elementwise.hh"

#include "fields/field_values.hh"


namespace it = Input::Type;


/******************************************************************************************
 * Implementation of FieldBase<...>
 */

template <int spacedim, class Value>
FieldBase<spacedim, Value>::FieldBase(unsigned int n_comp)
: time_( -numeric_limits<double>::infinity() ),
  value_(r_value_)
{
    value_.set_n_comp(n_comp);
}



template <int spacedim, class Value>
string FieldBase<spacedim, Value>::template_name() {
    return boost::str(boost::format("R%i -> %s") % spacedim % Value::type_name() );
}



template <int spacedim, class Value>
it::AbstractRecord FieldBase<spacedim, Value>::input_type
    = it::AbstractRecord("Field:"+template_name(), "Abstract record for all time-space functions.")
          .allow_auto_conversion("FieldConstant");



template <int spacedim, class Value>
Input::Type::AbstractRecord FieldBase<spacedim, Value>::get_input_type(const typename Value::ElementInputType *element_input_type) {
    it::AbstractRecord type= it::AbstractRecord("Field:"+template_name(), "Abstract record for all time-space functions.");
    type.allow_auto_conversion("FieldConstant");

    FieldConstant<spacedim,Value>::get_input_type(type, element_input_type);
    FieldFormula<spacedim,Value>::get_input_type(type, element_input_type);
#ifdef HAVE_PYTHON
    FieldPython<spacedim,Value>::get_input_type(type, element_input_type);
#endif
    FieldInterpolatedP0<spacedim,Value>::get_input_type(type, element_input_type);
    FieldElementwise<spacedim,Value>::get_input_type(type, element_input_type);

    return type;
}



template <int spacedim, class Value>
shared_ptr< FieldBase<spacedim, Value> >
FieldBase<spacedim, Value>::function_factory(const Input::AbstractRecord &rec, unsigned int n_comp )
{
    shared_ptr< FieldBase<spacedim, Value> > func;

    if (rec.type() == FieldInterpolatedP0<spacedim,Value>::input_type ) {
	//xprintf(PrgErr,"TYPE of Field currently not functional.\n");
	func=make_shared< FieldInterpolatedP0<spacedim,Value> >(n_comp);
#ifdef HAVE_PYTHON
    } else if (rec.type() == FieldPython<spacedim,Value>::input_type ) {
        func=make_shared< FieldPython<spacedim, Value> >(n_comp);
#endif
    } else if (rec.type() == FieldConstant<spacedim, Value>::input_type ) {
        func=make_shared< FieldConstant<spacedim,Value> >(n_comp);
    } else if (rec.type() == FieldFormula<spacedim,Value>::input_type ) {
        func=make_shared< FieldFormula<spacedim,Value> >(n_comp);
    } else if (rec.type() == FieldElementwise<spacedim,Value>::input_type ) {
        func=make_shared< FieldElementwise<spacedim,Value> >(n_comp);
    } else {
        xprintf(PrgErr,"TYPE of Field is out of set of descendants. SHOULD NOT HAPPEN.\n");
    }
    func->init_from_input(rec);
    return func;
}



template <int spacedim, class Value>
void FieldBase<spacedim, Value>::init_from_input(const Input::Record &rec) {
    xprintf(PrgErr, "The field '%s' do not support initialization from input.\n",
            typeid(this).name());
}



template <int spacedim, class Value>
bool FieldBase<spacedim, Value>::set_time(double time) {
    time_ = time;
    return false; // no change
}



template <int spacedim, class Value>
void FieldBase<spacedim, Value>::set_mesh(const Mesh *mesh,  bool boundary_domain) {
}



template<int spacedim, class Value>
unsigned int FieldBase<spacedim, Value>::n_comp() const {
    return (Value::NRows_ ? 0 : value_.n_rows());
}





<<<<<<< HEAD

/******************************************************************************************
 * Implementation of Field<...>
 */

template<int spacedim, class Value>
Field<spacedim,Value>::Field()
: FieldCommonBase(false), no_check_control_field_(NULL), is_fully_initialized_(false)
{
    this->enum_valued_ = boost::is_same<typename Value::element_type, FieldEnum>::value;
}


template<int spacedim, class Value>
it::AbstractRecord &  Field<spacedim,Value>::get_input_type() {
    return FieldBaseType::input_type;
}



/// ---------- Helper function template for make_input_tree method
template <class FieldBaseType>
IT::AbstractRecord get_input_type_resolution(Input::Type::Selection *sel,  const boost::true_type&)
{
    ASSERT( sel, "NULL pointer to selection in Field::get_input_type(), while Value==FieldEnum.\n");
    return FieldBaseType::get_input_type(sel);
}


template <class FieldBaseType>
IT::AbstractRecord get_input_type_resolution(Input::Type::Selection *sel,  const boost::false_type&)
{
    return FieldBaseType::get_input_type(NULL);
}
/// ---------- end helper function template




template<int spacedim, class Value>
it::AbstractRecord Field<spacedim,Value>::make_input_tree() {
    return get_input_type_resolution<FieldBaseType>( this->element_selection_ ,boost::is_same<typename Value::element_type, FieldEnum>());
}



template<int spacedim, class Value>
void Field<spacedim, Value>::disable_where(const Field<spacedim, typename FieldValue<spacedim>::Enum > *control_field, const vector<FieldEnum> &value_list) {
    no_check_control_field_=control_field;
    no_check_values_=value_list;
}



template<int spacedim, class Value>
boost::shared_ptr< typename Field<spacedim,Value>::FieldBaseType >
Field<spacedim,Value>::operator[] (Region reg)
{
    ASSERT_LESS(reg.idx(), this->region_fields_.size());
    ASSERT(this->region_fields_[reg.idx()], "Field %s on region %d not initialized.", this->name_.c_str(), reg.id() );

    return this->region_fields_[reg.idx()];
}



template <int spacedim, class Value>
bool Field<spacedim, Value>::get_const_accessor(Region reg, ElementAccessor<spacedim> &elm) {
    boost::shared_ptr< FieldBaseType > region_field = operator[](reg);
    if (region_field && typeid(*region_field) == typeid(FieldConstant<spacedim, Value>)) {
        elm = ElementAccessor<spacedim>(mesh_, reg );
        return true;
    } else {
        return false;
    }
}


template<int spacedim, class Value>
void Field<spacedim, Value>::set_from_input(const RegionSet &domain, const Input::AbstractRecord &rec) {
    boost::shared_ptr<FieldBaseType> field = FieldBaseType::function_factory(rec, this->n_comp_);
    set_field(domain, field);
}



template<int spacedim, class Value>
void Field<spacedim, Value>::set_field(const RegionSet &domain, boost::shared_ptr< FieldBaseType > field) {
    ASSERT( this->mesh_, "Null mesh pointer, set_mesh() has to be called before set_field().\n");
    if (domain.size() == 0) return;

    // initialize table if it is empty, we assume that the RegionDB is closed at this moment
    if (region_fields_.size() == 0)
        region_fields_.resize( this->mesh_->region_db().size() );

    ASSERT_EQUAL( field->n_comp() , this->n_comp_);
    field->set_mesh( this->mesh_ , is_bc() );
    BOOST_FOREACH(Region reg, domain) region_fields_[reg.idx()] = field;
    changed_from_last_set_time_=true;
}


template<int spacedim, class Value>
bool Field<spacedim, Value>::set_time(double time) {
    // We perform set_time only once for every time.
    if (time == last_set_time_) return false;
    last_set_time_=time;

    check_initialized_region_fields_();
    // set time on all regions
    BOOST_FOREACH(const Region &reg, this->mesh_->region_db().get_region_set("ALL") )
        if (reg.is_boundary() == this->bc_ && region_fields_[reg.idx()] ) {      // for regions that match type of the field domain
                                                                                 // NULL pointers are only on "no_check" regions
            bool changed = region_fields_[reg.idx()]->set_time(time);
            this->changed_from_last_set_time_ = this->changed_from_last_set_time_ || changed;

        }

    this->changed_during_set_time = this->changed_from_last_set_time_;
    this->changed_from_last_set_time_ = false;
    return this->changed_during_set_time;
}


// helper functions
template<int spacedim, class FieldBaseType>
FieldEnum get_constant_enum_value_dispatch(boost::shared_ptr< FieldBaseType > region_field,  const boost::true_type&) {
    return region_field->value( typename Space<spacedim>::Point(), ElementAccessor<spacedim>());
}

template<int spacedim,class FieldBaseType>
FieldEnum get_constant_enum_value_dispatch(boost::shared_ptr< FieldBaseType > region_field,  const boost::false_type&) {
    return 0;
}



template<int spacedim, class Value>
bool Field<spacedim,Value>::get_constant_enum_value(RegionIdx r_idx,  FieldEnum &value) const {
    if (boost::is_same<typename Value::return_type, FieldEnum>::value) {
        boost::shared_ptr< FieldBaseType > region_field = region_fields_[r_idx.idx()];
        if (region_field && typeid(*region_field) == typeid(FieldConstant<spacedim, Value>)) {
            value = get_constant_enum_value_dispatch<spacedim>(region_field, boost::is_same<typename Value::return_type, FieldEnum>() );
            return true;
        }
    }
    return false;
}


template<int spacedim, class Value>
FieldResult Field<spacedim,Value>::field_result( ElementAccessor<spacedim> &elm) const {
    boost::shared_ptr< FieldBaseType > f = region_fields_[elm.region().idx()];
    if (f) return f->field_result();
    else return result_none;
}


template<int spacedim, class Value>
void Field<spacedim,Value>::check_initialized_region_fields_() {

    if (is_fully_initialized_) return;

    if (region_fields_.size() == 0)
        region_fields_.resize( this->mesh_->region_db().size() );

    // check there are no empty field pointers, collect regions to be initialized from default value
    RegionSet regions_to_init; // empty vector

    BOOST_FOREACH(const Region &reg, this->mesh_->region_db().get_region_set("ALL") )
        if (reg.is_boundary() == this->bc_) {      // for regions that match type of the field domain
            if (! region_fields_[reg.idx()] ) {    // null field ptr
                if (no_check_control_field_) {      // is the check turned off?
                    FieldEnum value;
                    if (no_check_control_field_->get_constant_enum_value(reg, value)
                        && ( std::find(no_check_values_.begin(), no_check_values_.end(), value)
                             != no_check_values_.end() )
                       ) continue;                  // the field is not needed on this region
                }

                if (this->default_.has_value_at_declaration()) {    // try to use default
                    regions_to_init.push_back( reg );
                } else {
                    xprintf(UsrErr, "Missing value of the field '%s' on region ID: %d label: %s.\n", name_.c_str(), reg.id(), reg.label().c_str() );
                }
            }
        }

    // possibly set from default value
    if ( regions_to_init.size() ) {
        Input::JSONToStorage reader;
        Input::Type::AbstractRecord a_rec_type = make_input_tree();
        reader.read_from_default(this->default_.value(), a_rec_type );
        set_from_input( regions_to_init, reader.get_root_interface<Input::AbstractRecord>() );
    }
    is_fully_initialized_=true;
}



template<int spacedim, class Value>
BCField<spacedim, Value>::BCField() { this->bc_=true; }





/******************************************************************************************
 * Implementation of MultiField<...>
=======
/****************************************************************************
 *  Macros for explicit instantiation of particular field class template.
>>>>>>> fbd5635d
 */


// Instantiation of fields with values dependent of the dimension of range space
#define INSTANCE_DIM_DEP_VALUES( field, dim_from, dim_to)                                                               \
template class field<dim_from, FieldValue<dim_to>::VectorFixed >;                       \
template class field<dim_from, FieldValue<dim_to>::TensorFixed >;                       \

// Instantiation of fields with domain in the ambient space of dimension @p dim_from
#define INSTANCE_TO_ALL(field, dim_from) \
template class field<dim_from, FieldValue<0>::Enum >;                       \
template class field<dim_from, FieldValue<0>::EnumVector >;                \
template class field<dim_from, FieldValue<0>::Integer >;                       \
template class field<dim_from, FieldValue<0>::Scalar >;                       \
template class field<dim_from, FieldValue<0>::Vector >;                         \
\
INSTANCE_DIM_DEP_VALUES( field, dim_from, 2) \
INSTANCE_DIM_DEP_VALUES( field, dim_from, 3) \

/*#define INSTANCE_ALL(field) \
INSTANCE_TO_ALL(field, 0) \
INSTANCE_TO_ALL( field, 1) \
INSTANCE_TO_ALL( field, 2) \
INSTANCE_TO_ALL( field, 3) */

// All instances of one field class template @p field.
// currently we need only fields on 3D ambient space (and 2D for some tests)
// so this is to save compilation time and avoid memory problems on the test server
#define INSTANCE_ALL(field) \
INSTANCE_TO_ALL( field, 3) \
INSTANCE_TO_ALL( field, 2)
// currently we use only 3D ambient space
// INSTANCE_TO_ALL( field, 2)




#endif //FUNCTION_BASE_IMPL_HH_<|MERGE_RESOLUTION|>--- conflicted
+++ resolved
@@ -132,220 +132,10 @@
 
 
 
-<<<<<<< HEAD
-
-/******************************************************************************************
- * Implementation of Field<...>
- */
-
-template<int spacedim, class Value>
-Field<spacedim,Value>::Field()
-: FieldCommonBase(false), no_check_control_field_(NULL), is_fully_initialized_(false)
-{
-    this->enum_valued_ = boost::is_same<typename Value::element_type, FieldEnum>::value;
-}
-
-
-template<int spacedim, class Value>
-it::AbstractRecord &  Field<spacedim,Value>::get_input_type() {
-    return FieldBaseType::input_type;
-}
-
-
-
-/// ---------- Helper function template for make_input_tree method
-template <class FieldBaseType>
-IT::AbstractRecord get_input_type_resolution(Input::Type::Selection *sel,  const boost::true_type&)
-{
-    ASSERT( sel, "NULL pointer to selection in Field::get_input_type(), while Value==FieldEnum.\n");
-    return FieldBaseType::get_input_type(sel);
-}
-
-
-template <class FieldBaseType>
-IT::AbstractRecord get_input_type_resolution(Input::Type::Selection *sel,  const boost::false_type&)
-{
-    return FieldBaseType::get_input_type(NULL);
-}
-/// ---------- end helper function template
-
-
-
-
-template<int spacedim, class Value>
-it::AbstractRecord Field<spacedim,Value>::make_input_tree() {
-    return get_input_type_resolution<FieldBaseType>( this->element_selection_ ,boost::is_same<typename Value::element_type, FieldEnum>());
-}
-
-
-
-template<int spacedim, class Value>
-void Field<spacedim, Value>::disable_where(const Field<spacedim, typename FieldValue<spacedim>::Enum > *control_field, const vector<FieldEnum> &value_list) {
-    no_check_control_field_=control_field;
-    no_check_values_=value_list;
-}
-
-
-
-template<int spacedim, class Value>
-boost::shared_ptr< typename Field<spacedim,Value>::FieldBaseType >
-Field<spacedim,Value>::operator[] (Region reg)
-{
-    ASSERT_LESS(reg.idx(), this->region_fields_.size());
+/****************************************************************************
+ *  Macros for explicit instantiation of particular field class template.
     ASSERT(this->region_fields_[reg.idx()], "Field %s on region %d not initialized.", this->name_.c_str(), reg.id() );
 
-    return this->region_fields_[reg.idx()];
-}
-
-
-
-template <int spacedim, class Value>
-bool Field<spacedim, Value>::get_const_accessor(Region reg, ElementAccessor<spacedim> &elm) {
-    boost::shared_ptr< FieldBaseType > region_field = operator[](reg);
-    if (region_field && typeid(*region_field) == typeid(FieldConstant<spacedim, Value>)) {
-        elm = ElementAccessor<spacedim>(mesh_, reg );
-        return true;
-    } else {
-        return false;
-    }
-}
-
-
-template<int spacedim, class Value>
-void Field<spacedim, Value>::set_from_input(const RegionSet &domain, const Input::AbstractRecord &rec) {
-    boost::shared_ptr<FieldBaseType> field = FieldBaseType::function_factory(rec, this->n_comp_);
-    set_field(domain, field);
-}
-
-
-
-template<int spacedim, class Value>
-void Field<spacedim, Value>::set_field(const RegionSet &domain, boost::shared_ptr< FieldBaseType > field) {
-    ASSERT( this->mesh_, "Null mesh pointer, set_mesh() has to be called before set_field().\n");
-    if (domain.size() == 0) return;
-
-    // initialize table if it is empty, we assume that the RegionDB is closed at this moment
-    if (region_fields_.size() == 0)
-        region_fields_.resize( this->mesh_->region_db().size() );
-
-    ASSERT_EQUAL( field->n_comp() , this->n_comp_);
-    field->set_mesh( this->mesh_ , is_bc() );
-    BOOST_FOREACH(Region reg, domain) region_fields_[reg.idx()] = field;
-    changed_from_last_set_time_=true;
-}
-
-
-template<int spacedim, class Value>
-bool Field<spacedim, Value>::set_time(double time) {
-    // We perform set_time only once for every time.
-    if (time == last_set_time_) return false;
-    last_set_time_=time;
-
-    check_initialized_region_fields_();
-    // set time on all regions
-    BOOST_FOREACH(const Region &reg, this->mesh_->region_db().get_region_set("ALL") )
-        if (reg.is_boundary() == this->bc_ && region_fields_[reg.idx()] ) {      // for regions that match type of the field domain
-                                                                                 // NULL pointers are only on "no_check" regions
-            bool changed = region_fields_[reg.idx()]->set_time(time);
-            this->changed_from_last_set_time_ = this->changed_from_last_set_time_ || changed;
-
-        }
-
-    this->changed_during_set_time = this->changed_from_last_set_time_;
-    this->changed_from_last_set_time_ = false;
-    return this->changed_during_set_time;
-}
-
-
-// helper functions
-template<int spacedim, class FieldBaseType>
-FieldEnum get_constant_enum_value_dispatch(boost::shared_ptr< FieldBaseType > region_field,  const boost::true_type&) {
-    return region_field->value( typename Space<spacedim>::Point(), ElementAccessor<spacedim>());
-}
-
-template<int spacedim,class FieldBaseType>
-FieldEnum get_constant_enum_value_dispatch(boost::shared_ptr< FieldBaseType > region_field,  const boost::false_type&) {
-    return 0;
-}
-
-
-
-template<int spacedim, class Value>
-bool Field<spacedim,Value>::get_constant_enum_value(RegionIdx r_idx,  FieldEnum &value) const {
-    if (boost::is_same<typename Value::return_type, FieldEnum>::value) {
-        boost::shared_ptr< FieldBaseType > region_field = region_fields_[r_idx.idx()];
-        if (region_field && typeid(*region_field) == typeid(FieldConstant<spacedim, Value>)) {
-            value = get_constant_enum_value_dispatch<spacedim>(region_field, boost::is_same<typename Value::return_type, FieldEnum>() );
-            return true;
-        }
-    }
-    return false;
-}
-
-
-template<int spacedim, class Value>
-FieldResult Field<spacedim,Value>::field_result( ElementAccessor<spacedim> &elm) const {
-    boost::shared_ptr< FieldBaseType > f = region_fields_[elm.region().idx()];
-    if (f) return f->field_result();
-    else return result_none;
-}
-
-
-template<int spacedim, class Value>
-void Field<spacedim,Value>::check_initialized_region_fields_() {
-
-    if (is_fully_initialized_) return;
-
-    if (region_fields_.size() == 0)
-        region_fields_.resize( this->mesh_->region_db().size() );
-
-    // check there are no empty field pointers, collect regions to be initialized from default value
-    RegionSet regions_to_init; // empty vector
-
-    BOOST_FOREACH(const Region &reg, this->mesh_->region_db().get_region_set("ALL") )
-        if (reg.is_boundary() == this->bc_) {      // for regions that match type of the field domain
-            if (! region_fields_[reg.idx()] ) {    // null field ptr
-                if (no_check_control_field_) {      // is the check turned off?
-                    FieldEnum value;
-                    if (no_check_control_field_->get_constant_enum_value(reg, value)
-                        && ( std::find(no_check_values_.begin(), no_check_values_.end(), value)
-                             != no_check_values_.end() )
-                       ) continue;                  // the field is not needed on this region
-                }
-
-                if (this->default_.has_value_at_declaration()) {    // try to use default
-                    regions_to_init.push_back( reg );
-                } else {
-                    xprintf(UsrErr, "Missing value of the field '%s' on region ID: %d label: %s.\n", name_.c_str(), reg.id(), reg.label().c_str() );
-                }
-            }
-        }
-
-    // possibly set from default value
-    if ( regions_to_init.size() ) {
-        Input::JSONToStorage reader;
-        Input::Type::AbstractRecord a_rec_type = make_input_tree();
-        reader.read_from_default(this->default_.value(), a_rec_type );
-        set_from_input( regions_to_init, reader.get_root_interface<Input::AbstractRecord>() );
-    }
-    is_fully_initialized_=true;
-}
-
-
-
-template<int spacedim, class Value>
-BCField<spacedim, Value>::BCField() { this->bc_=true; }
-
-
-
-
-
-/******************************************************************************************
- * Implementation of MultiField<...>
-=======
-/****************************************************************************
- *  Macros for explicit instantiation of particular field class template.
->>>>>>> fbd5635d
  */
 
 

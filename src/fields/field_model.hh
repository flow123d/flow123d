--- conflicted
+++ resolved
@@ -310,11 +310,8 @@
      * Fn is a functor class and fn its instance.
      */
     template<typename Fn, class ... InputFields>
-<<<<<<< HEAD
-    static auto create(Fn *fn, InputFields&&... inputs) -> decltype(auto)
-=======
+    //static auto create(Fn *fn, InputFields&&... inputs) -> decltype(auto)
     static auto create(Fn fn,  InputFields&&... inputs) -> decltype(auto)
->>>>>>> 18273072
     {
         return std::make_shared<FieldModel<spacedim, Value, Fn, InputFields...>>(fn, std::forward<InputFields>(inputs)...);
     }
@@ -331,11 +328,8 @@
      * Fn is a functor class and fn its instance.
      */
     template<typename Fn, class ... InputFields>
-<<<<<<< HEAD
-    static auto create_multi(Fn *fn, InputFields&&... inputs) -> decltype(auto)
-=======
+    //static auto create_multi(Fn *fn, InputFields&&... inputs) -> decltype(auto)
     static auto create_multi(Fn fn,  InputFields&&... inputs) -> decltype(auto)
->>>>>>> 18273072
     {
         typedef std::tuple<InputFields...> FieldTuple;
         FieldTuple field_tuple = std::forward_as_tuple((inputs)...);

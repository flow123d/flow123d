--- conflicted
+++ resolved
@@ -238,11 +238,7 @@
      * Returns input type for particular field instance, this is reference to a static member input_type of the corresponding @p FieldBase
      * class (i.e. with the same template parameters). This is used in FieldSet::make_field_descriptor_type.
      */
-<<<<<<< HEAD
-    virtual IT::Abstract &get_input_type() =0;
-=======
     virtual const IT::Instance &get_input_type() =0;
->>>>>>> dbde1fd8
 
     /**
      * Returns input type for MultiField instance.

--- conflicted
+++ resolved
@@ -180,17 +180,6 @@
         max_size_ = std::max( std::max( size(0), size(1) ), std::max( size(2), size(3) ) );
     }
 
-<<<<<<< HEAD
-    /// Create BulkIntegral of appropriate dimension if doesn't exist and return its.
-    template <unsigned int dim>
-    std::shared_ptr<BulkIntegral> get_bulk_integral(const Quadrature &quad);
-
-    /// Create EdgeIntegral of appropriate dimension if doesn't exist and return its.
-    template <unsigned int dim>
-    std::shared_ptr<EdgeIntegral> get_edge_integral(const Quadrature &quad);
-
-=======
->>>>>>> debd5b5b
 
     /// Sub objects of dimensions 0,1,2,3
     std::array<DimEvalPoints, 4> dim_eval_points_;

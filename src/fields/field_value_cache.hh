--- conflicted
+++ resolved
@@ -151,19 +151,15 @@
         /// Maps a region idx to the RegionData, contains only regions of cached elements.
         std::unordered_map<unsigned int, RegionData> region_cache_indices_map_;
 
-<<<<<<< HEAD
         /// Elements of the common region forms continuous chunks in the
         /// ElementCacheMap table. This array gives start indices of the regions
         /// in array of all cached elements.
         /// The last value is number of actually cached elements.
-        std::array<unsigned int, ElementCacheMap::n_cached_elements+1> region_cache_indices_range_;
-=======
         /// Maps of begin and end positions of different regions data in FieldValueCache
         std::array<unsigned int, ElementCacheMap::n_cached_elements+1> region_value_cache_range_;
 
         /// Maps of begin and end positions of elements of different regions in ElementCacheMap
         std::array<unsigned int, ElementCacheMap::n_cached_elements+1> region_element_cache_range_;
->>>>>>> ff67d731
 
         /// Number of elements in all regions stored in region_cache_indices_map_
         // TODO: This is dulicated with the last element of region_cache_indices_range_

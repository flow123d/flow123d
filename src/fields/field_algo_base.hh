/*!
 *
﻿ * Copyright (C) 2015 Technical University of Liberec.  All rights reserved.
 * 
 * This program is free software; you can redistribute it and/or modify it under
 * the terms of the GNU General Public License version 3 as published by the
 * Free Software Foundation. (http://www.gnu.org/licenses/gpl-3.0.en.html)
 * 
 * This program is distributed in the hope that it will be useful, but WITHOUT
 * ANY WARRANTY; without even the implied warranty of MERCHANTABILITY or FITNESS
 * FOR A PARTICULAR PURPOSE.  See the GNU General Public License for more details.
 *
 * 
 * @file    field_algo_base.hh
 * @brief   
 * @todo
 * - better tests:
 *   - common set of quantities with different kind of values (scalar, vector, tensor, discrete, ..),
 *     common points and elements for evaluation
 *   - for individual Field implementations have:
 *     - different input
 *     - possibly different EPETCT_EQ tests, but rather have majority common
 */

#ifndef field_algo_base_HH_
#define field_algo_base_HH_

#include <string.h>                        // for memcpy
#include <boost/type_traits/is_same.hpp>   // for is_same
#include <limits>                          // for numeric_limits
#include <memory>                          // for shared_ptr
#include <ostream>                         // for operator<<
#include <string>                          // for string
#include <utility>                         // for make_pair, pair
#include <vector>                          // for vector
#include <armadillo>                       // for operator%, operator<<
#include "fields/field_values.hh"          // for FieldValue<>::Enum, FieldV...
#include "fields/field_flag.hh"
#include "fields/field_value_cache.hh"
#include "input/type_selection.hh"         // for Selection
#include "mesh/point.hh"                   // for Space
#include "mesh/accessors.hh"
#include "system/asserts.hh"               // for Assert, ASSERT
#include "tools/time_governor.hh"          // for TimeStep

class Mesh;
class UnitSI;
class DOFHandlerMultiDim;
namespace Input {
	class AbstractRecord;
	class Record;
	namespace Type {
		class Abstract;
		class Instance;
		class Record;
	}
}
template <int spacedim> class ElementAccessor;



/**
 * Indication of special field states. Returned by Field<>::field_result.
 * Individual states have values corresponding to week ordering of the states according
 * to the exactness of the value. May possibly be helpful in implementation, e.g.
 * one can use (field_result >= result_constant) to check that the field is constant on given region.
 */
typedef enum  {
    result_none=0,      // field not set
    result_other=1,     // field initialized but no particular result information
    result_constant=2,  // spatially constant result
    result_zeros=10,    // zero scalar, vector, or tensor
    result_ones=20,     // all elements equal to 1.0
    result_eye=21       // identity tensor

} FieldResult;

/// Helper struct stores data for initizalize descentants of \p FieldAlgorithmBase.
struct FieldAlgoBaseInitData {
	/// Full constructor
	FieldAlgoBaseInitData(std::string field_name, unsigned int n_comp, const UnitSI &unit_si, std::pair<double, double> limits, FieldFlag::Flags flags)
	: field_name_(field_name), n_comp_(n_comp), unit_si_(unit_si), limits_(limits), flags_(flags) {}
	/// Simplified constructor, set limit values automatically (used in unit tests)
	FieldAlgoBaseInitData(std::string field_name, unsigned int n_comp, const UnitSI &unit_si)
	: field_name_(field_name), n_comp_(n_comp), unit_si_(unit_si),
	  limits_( std::make_pair(-std::numeric_limits<double>::max(), std::numeric_limits<double>::max()) ),
	  flags_(FieldFlag::declare_input & FieldFlag::equation_input & FieldFlag::allow_output) {}

	std::string field_name_;
	unsigned int n_comp_;
	const UnitSI &unit_si_;
	std::pair<double, double> limits_;
	FieldFlag::Flags flags_;
};




/// Declaration of exception.
TYPEDEF_ERR_INFO(EI_Field, std::string);
DECLARE_INPUT_EXCEPTION(ExcUndefElementValue,
        << "Values of some elements of FieldFE " << EI_Field::qval << " is undefined.\n"
		   << "Please specify in default_value key.\n");


/**
 * Base class for space-time function classes.
 */
template <int spacedim, class Value>
class FieldAlgorithmBase {
public:
       // expose template parameters
       typedef typename Space<spacedim>::Point Point;
       static const unsigned int spacedim_=spacedim;
       static constexpr bool is_enum_valued = boost::is_same<typename Value::element_type, FieldEnum>::value;


       /**
        * Kind of default constructor , with possible setting of the initial time.
        * Fields that returns variable size vectors accepts number of components @p n_comp.
        */
       FieldAlgorithmBase(unsigned int n_comp=0);

       /**
        * Returns template parameters as string in order to distinguish name of Abstracts
        * for initialization of different instances of the FieldBase template.
        */
       static std::string template_name();

       /**
        * Returns whole tree of input types for FieldBase with all descendants based on element input type (namely for FieldConstant)
        * given by element_input_type pointer.
        */
       static Input::Type::Abstract & get_input_type();

       /**
        * Returns parameterized whole tree of input types for FieldBase with all descendants based on element input type (namely
        * for FieldConstant) given by element_input_type pointer.
        */
       static const Input::Type::Instance & get_input_type_instance( Input::Type::Selection value_selection=Input::Type::Selection() );

       /**
        * Returns auxiliary record with keys common to all field algorithms.
        */
       static const Input::Type::Record & get_field_algo_common_keys();

       /**
        * This static method gets accessor to abstract record with function input,
        * dispatch to correct constructor and initialize appropriate function object from the input.
        * Returns shared pointer to  FunctionBase<>.
        */
       static std::shared_ptr< FieldAlgorithmBase<spacedim, Value> >
           function_factory(const Input::AbstractRecord &rec, const struct FieldAlgoBaseInitData& init_data);

       /**
        *  Function can provide way to initialize itself from the input data.
        *
        *  TODO: make protected, should be called through function factory
        */
       virtual void init_from_input(const Input::Record &rec, const struct FieldAlgoBaseInitData& init_data);

       /**
        * Set new time value. Some Fields may and some may not implement time dependent values and
        * possibly various types of interpolation. There can not be unified approach to interpolation (at least not on this abstraction level)
        * since some fields (FieldFormula, FieldPython) provides naturally time dependent functions other fields like (FieldConstant, ...), however,
        * can be equipped by various time interpolation schemes. In future, we obviously need time interpolation of higher order so that
        * we can use ODE integrators of higher order.
        *
        * The method returns true if the value of the field has changed in the new time step.
        */
       virtual bool set_time(const TimeStep &time);

       /**
        * Is used only by some Field implementations, but can be used to check validity of incoming ElementAccessor in value methods.
        *
        * Optional parameter @p boundary_domain can be used to specify, that the field will be evaluated only on the boundary part of the mesh.
        * TODO: make separate mesh for the boundary, then we can drop this parameter.
        */
       virtual void set_mesh(const Mesh *mesh, bool boundary_domain);

       /**
        * Sets @p component_idx_
        */
       void set_component_idx(unsigned int idx)
       { this->component_idx_ = idx; }

       /**
        * Returns number of rows, i.e. number of components for variable size vectors. For values of fixed size returns zero.
        */
       unsigned int n_comp() const;

       /**
        * Special field values spatially constant. Could allow optimization of tensor multiplication and
        * tensor or vector addition. field_result_ should be set in constructor and in set_time method of particular Field implementation.
        */
        FieldResult field_result() const
        { return field_result_;}

       /**
        * Method for getting some information about next time where the function change its character.
        * Used to add appropriate TimeMarks.
        * TODO: think what kind of information we may need, is the next time value enough?
        */
       virtual double next_change_time()
       { ASSERT(false).error("Not implemented yet."); return 0.0; }

       /**
        * Returns one value in one given point @p on an element given by ElementAccessor @p elm.
        * It returns reference to he actual value in order to avoid temporaries for vector and tensor values.
        *
        * This method just call the later one @p value(Point, ElementAccessor, Value) and drops the FieldResult.
        *
        * Usual implementation of this method fills @p member r_value_ through unified envelope @p value_ as general tensor
        * and then returns member @p r_value_. However, some particular Fields may have result stored elsewhere, in such a case
        * the reference to the result can be returned directly without using the member @p value_. Keeping such wide space for optimization
        * has drawback in slow generic implementation of the @p value_list method that fills whole vector of values for vector of points.
        * Its generic implementation has to copy all values instead of directly store them into the vector of result values.
        *
        * So the best practice when implementing @p value and @value_list methods in particular FieldBase descendant is
        * implement some thing like value(point, elm, Value::return_type &value) and using
        *  s having in part
        *
        */
       virtual typename Value::return_type const &value(const Point &p, const ElementAccessor<spacedim> &elm)=0;

       /**
        * Returns std::vector of scalar values in several points at once. The base class implements
        * trivial implementation using the @p value(,,) method. This is not optimal as it involves lot of virtual calls,
        * but this overhead can be negligible for more complex fields as Python of Formula.
        *
        * FieldAlgorithmBase provides a slow implementation using the value() method. Derived Field can implement its value_list method
        * as call of FieldAlgoritmBase<...>::value_list().
        */
       virtual void value_list(const Armor::array &point_list, const ElementAccessor<spacedim> &elm,
                          std::vector<typename Value::return_type>  &value_list)=0;

       virtual void cache_update(FieldValueCache<typename Value::element_type> &data_cache,
<<<<<<< HEAD
				   ElementCacheMap &cache_map, unsigned int region_idx) {
    	   //ASSERT(false).error("Must be implemented in descendants!\n");
       }
=======
                   unsigned int i_cache_el_begin, unsigned int i_cache_el_end,
   	               const std::vector< ElementAccessor<spacedim> > &element_set);
      // {
    	//    //ASSERT(false).error("Must be implemented in descendants!\n");
      // }
>>>>>>> f30c1cb4

       /**
        * Postponed setter of Dof handler for FieldFE. For other types of fields has no effect.
        */
       virtual void set_native_dh(std::shared_ptr<DOFHandlerMultiDim>)
       {}

       /**
        * Return true if field is only dependent on time.
        */
       inline bool is_constant_in_space() const {
    	   return is_constant_in_space_;
       }

       /**
        * Virtual destructor.
        */
       virtual ~FieldAlgorithmBase() {}


protected:
       /// Init value of @p unit_conversion_coefficient_ from input
       void init_unit_conversion_coefficient(const Input::Record &rec, const struct FieldAlgoBaseInitData& init_data);
       /// Actual time level; initial value is -infinity.
       TimeStep time_;
       /// Last value, prevents passing large values (vectors) by value.
       Value value_;
       typename Value::return_type r_value_;
       /// Indicator of particular values (zero, one) constant over space.
       FieldResult field_result_;
       /// Specify if the field is part of a MultiField and which component it is
       unsigned int component_idx_;
       /// Coeficient of conversion of user-defined unit
       double unit_conversion_coefficient_;
       /// Flag detects that field is only dependent on time
       bool is_constant_in_space_;
};


#endif /* FUNCTION_BASE_HH_ */<|MERGE_RESOLUTION|>--- conflicted
+++ resolved
@@ -235,17 +235,7 @@
                           std::vector<typename Value::return_type>  &value_list)=0;
 
        virtual void cache_update(FieldValueCache<typename Value::element_type> &data_cache,
-<<<<<<< HEAD
-				   ElementCacheMap &cache_map, unsigned int region_idx) {
-    	   //ASSERT(false).error("Must be implemented in descendants!\n");
-       }
-=======
-                   unsigned int i_cache_el_begin, unsigned int i_cache_el_end,
-   	               const std::vector< ElementAccessor<spacedim> > &element_set);
-      // {
-    	//    //ASSERT(false).error("Must be implemented in descendants!\n");
-      // }
->>>>>>> f30c1cb4
+				   ElementCacheMap &cache_map, unsigned int region_idx);
 
        /**
         * Postponed setter of Dof handler for FieldFE. For other types of fields has no effect.

--- conflicted
+++ resolved
@@ -105,15 +105,7 @@
        static const Input::Type::Instance & get_input_type_instance( Input::Type::Selection value_selection=Input::Type::Selection() );
 
        /**
-<<<<<<< HEAD
        static const Input::Type::Record & get_field_algo_common_keys();
-=======
-        * Return Record for set user-defined derived unit SI.
-        */
-       static const Input::Type::Record & get_input_type_unit_si();
-
-       /**
->>>>>>> 06749309
         * This static method gets accessor to abstract record with function input,
         * dispatch to correct constructor and initialize appropriate function object from the input.
         * Returns shared pointer to  FunctionBase<>.

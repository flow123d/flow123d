--- conflicted
+++ resolved
@@ -25,22 +25,6 @@
 #ifndef field_algo_base_HH_
 #define field_algo_base_HH_
 
-<<<<<<< HEAD
-#include <string>
-#include <memory>
-
-#include <boost/type_traits.hpp>
-
-#include "input/input_type_forward.hh"
-#include "input/accessors_forward.hh"
-
-#include "mesh/accessors.hh"
-#include "mesh/point.hh"
-#include "fields/field_values.hh"
-#include "fields/field_flag.hh"
-#include "tools/unit_si.hh"
-#include "tools/time_governor.hh"
-=======
 #include <string.h>                        // for memcpy
 #include <boost/type_traits/is_same.hpp>   // for is_same
 #include <limits>                          // for numeric_limits
@@ -70,7 +54,6 @@
 	}
 }
 template <int spacedim> class ElementAccessor;
->>>>>>> 6d40baf2
 
 
 

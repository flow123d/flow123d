--- conflicted
+++ resolved
@@ -101,10 +101,6 @@
     	for( auto field : field_list)
     		rec.declare_key(field->name(), IT::String(), IT::Default::optional(),
     			"Name of the output stream for the field "+field->name()+"." );
-<<<<<<< HEAD
-
-=======
->>>>>>> 1fd9eb42
     	return rec;
     }
 

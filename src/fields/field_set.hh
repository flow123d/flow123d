--- conflicted
+++ resolved
@@ -192,13 +192,8 @@
     /**
      * Collective interface to @p FieldCommonBase::set_mesh().
      */
-<<<<<<< HEAD
-    void set_time(const TimeStep &time) {
-        for(FieldCommon *field : field_list) field->set_time(time);
-=======
     void set_time(const TimeStep &time, LimitSide limit_side) {
-        for(auto field : field_list) field->set_time(time, limit_side);
->>>>>>> efdfa472
+        for(FieldCommon *field : field_list) field->set_time(time, limit_side);
     }
 
     /**

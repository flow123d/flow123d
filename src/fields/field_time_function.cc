--- conflicted
+++ resolved
@@ -34,11 +34,7 @@
 									"Values of time series initialization of Field.")
 		//.declare_key("unit", FieldAlgorithmBase<spacedim, Value>::get_field_algo_common_keys(), it::Default::optional(),
 		//							"Definition of unit.")
-<<<<<<< HEAD
-		.declare_key("time_unit", it::String(), it::Default::optional(),
-=======
 		.declare_key("time_unit", it::String(), it::Default::read_time("Common unit of TimeGovernor."),
->>>>>>> 0bb46381
 									"Definition of unit of all times defined in FieldTimeFunction.")
         .allow_auto_conversion("time_function")
 		.close();

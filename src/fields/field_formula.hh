--- conflicted
+++ resolved
@@ -39,11 +39,7 @@
     FieldFormula(unsigned int n_comp=0);
 
 
-<<<<<<< HEAD
-    static const Input::Type::Record & get_input_type(Input::Type::Abstract &a_type, const typename Value::ElementInputType *eit);
-=======
     static const Input::Type::Record & get_input_type();
->>>>>>> dbde1fd8
 
     virtual void init_from_input(const Input::Record &rec);
 

--- conflicted
+++ resolved
@@ -118,8 +118,7 @@
 FieldFE<spacedim, Value>::FieldFE( unsigned int n_comp)
 : FieldAlgorithmBase<spacedim, Value>(n_comp),
   data_vec_(nullptr),
-  field_name_(""),
-  has_compatible_mesh_(false)
+  field_name_("")
 {
 	this->is_constant_in_space_ = false;
 }
@@ -261,7 +260,6 @@
 		ASSERT(field_name_ != "").error("Uninitialized FieldFE, did you call init_from_input()?\n");
 		this->boundary_domain_ = boundary_domain;
 		this->make_dof_handler(mesh);
-<<<<<<< HEAD
 		switch (this->interpolation_) {
 			case DataInterpolation::identic_msh:
 				ReaderCache::get_element_ids(reader_file_, *mesh);
@@ -291,9 +289,6 @@
 			}
 		}
 		if (boundary_domain) fill_boundary_dofs(); // temporary solution for boundary mesh
-=======
-		this->has_compatible_mesh_ = ReaderCache::check_compatible_mesh(reader_file_, const_cast<Mesh &>(*mesh) );
->>>>>>> 75ff3ea5
 	}
 }
 
@@ -412,12 +407,8 @@
 
 		unsigned int n_entities;
 		bool is_native = (header_query.discretization == OutputTime::DiscreteSpace::NATIVE_DATA);
-<<<<<<< HEAD
 		bool boundary;
 		if (is_native || this->interpolation_==DataInterpolation::identic_msh || this->interpolation_==DataInterpolation::equivalent_msh) {
-=======
-		if (is_native || this->has_compatible_mesh_) {
->>>>>>> 75ff3ea5
 			n_entities = dh_->mesh()->n_elements();
 			boundary = this->boundary_domain_;
 		} else {
@@ -425,11 +416,7 @@
 			boundary = false;
 		}
 		auto data_vec = ReaderCache::get_reader(reader_file_)->template get_element_data<double>(n_entities, n_components,
-<<<<<<< HEAD
 				boundary, this->component_idx_);
-=======
-				this->boundary_domain_, this->component_idx_);
->>>>>>> 75ff3ea5
 		CheckResult checked_data = ReaderCache::get_reader(reader_file_)->scale_and_check_limits(field_name_,
 				this->unit_conversion_coefficient_, default_value_);
 
@@ -438,11 +425,7 @@
 	        THROW( ExcUndefElementValue() << EI_Field(field_name_) );
 	    }
 
-<<<<<<< HEAD
 		if (is_native || this->interpolation_==DataInterpolation::identic_msh || this->interpolation_==DataInterpolation::equivalent_msh) {
-=======
-		if (is_native || this->has_compatible_mesh_) {
->>>>>>> 75ff3ea5
 			this->calculate_native_values(data_vec);
 		} else if (this->interpolation_==DataInterpolation::gauss_p0) {
 			this->interpolate_gauss(data_vec);
@@ -459,11 +442,7 @@
 template <int spacedim, class Value>
 void FieldFE<spacedim, Value>::interpolate_gauss(ElementDataCache<double>::ComponentDataPtr data_vec)
 {
-<<<<<<< HEAD
 	static const unsigned int quadrature_order = 4; // parameter of quadrature
-=======
-	ASSERT(!this->boundary_domain_)(field_name_).error("Interpolation of boundary FieldFE is not supported yet.\n");
->>>>>>> 75ff3ea5
 	std::shared_ptr<Mesh> source_mesh = ReaderCache::get_mesh(reader_file_);
 	std::vector<unsigned int> searched_elements; // stored suspect elements in calculating the intersection
 	std::vector<arma::vec::fixed<3>> q_points; // real coordinates of quadrature points
@@ -481,7 +460,6 @@
 		q_weights.resize(quad.size());
 	}
 
-<<<<<<< HEAD
 	Mesh *mesh;
 	if (this->boundary_domain_) mesh = dh_->mesh()->get_bc_mesh();
 	else mesh = dh_->mesh();
@@ -536,31 +514,6 @@
 					}
 					++elem_count;
 				}
-=======
-	for (auto ele : dh_->mesh()->elements_range()) {
-		searched_elements.clear();
-		source_mesh->get_bih_tree().find_point(ele.centre(), searched_elements);
-		std::fill(sum_val.begin(), sum_val.end(), 0.0);
-		std::fill(elem_count.begin(), elem_count.end(), 0);
-		for (std::vector<unsigned int>::iterator it = searched_elements.begin(); it!=searched_elements.end(); it++) {
-			ElementAccessor<3> elm = source_mesh->element_accessor(*it);
-			bool contains=false;
-			switch (elm->dim()) {
-			case 0:
-				contains = arma::norm(elm.node(0)->point()-ele.centre(), 2) < 4*std::numeric_limits<double>::epsilon();
-				break;
-			case 1:
-				contains = value_handler1_.get_mapping()->contains_point(ele.centre(), elm);
-				break;
-			case 2:
-				contains = value_handler2_.get_mapping()->contains_point(ele.centre(), elm);
-				break;
-			case 3:
-				contains = value_handler3_.get_mapping()->contains_point(ele.centre(), elm);
-				break;
-			default:
-				ASSERT(false).error("Invalid element dimension!");
->>>>>>> 75ff3ea5
 			}
 
 			if (elem_count > 0) {
@@ -695,17 +648,12 @@
 	VectorSeqDouble::VectorSeq data_vector = data_vec_->get_data_ptr();
 
 	// iterate through elements, assembly global vector and count number of writes
-<<<<<<< HEAD
 	Mesh *mesh;
 	if (this->boundary_domain_) mesh = dh_->mesh()->get_bc_mesh();
 	else mesh = dh_->mesh();
 	for (auto ele : mesh->elements_range()) {
 		if (this->boundary_domain_) dof_size = value_handler1_.get_dof_indices( ele, dof_indices_ );
 		else dof_size = dh_->get_dof_indices( ele, dof_indices_ );
-=======
-	for (auto ele : dh_->mesh()->elements_range()) {
-		dof_size = dh_->get_dof_indices( ele, dof_indices_ );
->>>>>>> 75ff3ea5
 		data_vec_i = ele.idx() * dof_indices_.size();
 		for (unsigned int i=0; i<dof_size; ++i, ++data_vec_i) {
 			(*data_vector)[ dof_indices_[i] ] += (*data_cache)[data_vec_i];

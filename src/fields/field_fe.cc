/*!
 *
﻿ * Copyright (C) 2015 Technical University of Liberec.  All rights reserved.
 * 
 * This program is free software; you can redistribute it and/or modify it under
 * the terms of the GNU General Public License version 3 as published by the
 * Free Software Foundation. (http://www.gnu.org/licenses/gpl-3.0.en.html)
 * 
 * This program is distributed in the hope that it will be useful, but WITHOUT
 * ANY WARRANTY; without even the implied warranty of MERCHANTABILITY or FITNESS
 * FOR A PARTICULAR PURPOSE.  See the GNU General Public License for more details.
 *
 * 
 * @file    field_fe.cc
 * @brief   
 */


#include <limits>

#include "fields/field_fe.hh"
#include "la/vector_mpi.hh"
#include "fields/field_instances.hh"	// for instantiation macros
#include "fields/fe_value_handler.hh"
#include "input/input_type.hh"
#include "fem/fe_p.hh"
#include "fem/fe_system.hh"
#include "fem/dh_cell_accessor.hh"
#include "fem/mapping_p1.hh"
#include "io/reader_cache.hh"
#include "io/msh_gmshreader.h"
#include "mesh/accessors.hh"
#include "mesh/range_wrapper.hh"
#include "mesh/bc_mesh.hh"
#include "quadrature/quadrature_lib.hh"

#include "system/sys_profiler.hh"
#include "tools/unit_converter.hh"
#include "intersection/intersection_aux.hh"
#include "intersection/intersection_local.hh"
#include "intersection/compute_intersection.hh"




/// Implementation.

namespace it = Input::Type;




FLOW123D_FORCE_LINK_IN_CHILD(field_fe)



/************************************************************************************
 * Implementation of FieldFE methods
 */
template <int spacedim, class Value>
const Input::Type::Record & FieldFE<spacedim, Value>::get_input_type()
{
    return it::Record("FieldFE", FieldAlgorithmBase<spacedim,Value>::template_name()+" Field given by finite element approximation.")
        .derive_from(FieldAlgorithmBase<spacedim, Value>::get_input_type())
        .copy_keys(FieldAlgorithmBase<spacedim, Value>::get_field_algo_common_keys())
        .declare_key("mesh_data_file", IT::FileName::input(), IT::Default::obligatory(),
                "GMSH mesh with data. Can be different from actual computational mesh.")
        .declare_key("input_discretization", FieldFE<spacedim, Value>::get_disc_selection_input_type(), IT::Default::optional(),
                "Section where to find the field.\n Some sections are specific to file format: "
        		"point_data/node_data, cell_data/element_data, -/element_node_data, native/-.\n"
        		"If not given by a user, we try to find the field in all sections, but we report an error "
        		"if it is found in more than one section.")
        .declare_key("field_name", IT::String(), IT::Default::obligatory(),
                "The values of the Field are read from the ```$ElementData``` section with field name given by this key.")
        .declare_key("default_value", IT::Double(), IT::Default::optional(),
                "Default value is set on elements which values have not been listed in the mesh data file.")
        .declare_key("time_unit", UnitConverter::get_input_type(), TimeUnitConversion::get_input_default(),
                "Definition of the unit of all times defined in the mesh data file.")
        .declare_key("read_time_shift", TimeGovernor::get_input_time_type(), IT::Default("0.0"),
                "This key allows reading field data from the mesh data file shifted in time. Considering the time 't', field descriptor with time 'T', "
                "time shift 'S', then if 't > T', we read the time frame 't + S'.")
        .declare_key("interpolation", FieldFE<spacedim, Value>::get_interp_selection_input_type(),
        		IT::Default("\"equivalent_mesh\""), "Type of interpolation applied to the input spatial data.\n"
        		"The default value 'equivalent_mesh' assumes the data being constant on elements living on the same mesh "
        		"as the computational mesh, but possibly with different numbering. In the case of the same numbering, "
        		"the user can set 'identical_mesh' to omit algorithm for guessing node and element renumbering. "
        		"Alternatively, in case of different input mesh, several interpolation algorithms are available.")
        .close();
}

template <int spacedim, class Value>
const Input::Type::Selection & FieldFE<spacedim, Value>::get_disc_selection_input_type()
{
	return it::Selection("FE_discretization",
			"Specify the section in mesh input file where field data is listed.\nSome sections are specific to file format.")
		.add_value(OutputTime::DiscreteSpace::NODE_DATA, "node_data", "point_data (VTK) / node_data (GMSH)")
		.add_value(OutputTime::DiscreteSpace::ELEM_DATA, "element_data", "cell_data (VTK) / element_data (GMSH)")
		.add_value(OutputTime::DiscreteSpace::CORNER_DATA, "element_node_data", "element_node_data (only for GMSH)")
		.add_value(OutputTime::DiscreteSpace::NATIVE_DATA, "native_data", "native_data (only for VTK)")
		.close();
}

template <int spacedim, class Value>
const Input::Type::Selection & FieldFE<spacedim, Value>::get_interp_selection_input_type()
{
	return it::Selection("interpolation", "Specify interpolation of the input data from its input mesh to the computational mesh.")
		.add_value(DataInterpolation::identic_msh, "identic_mesh", "Topology and indices of nodes and elements of"
				"the input mesh and the computational mesh are identical. "
				"This interpolation is typically used for GMSH input files containing only the field values without "
				"explicit mesh specification.")
		.add_value(DataInterpolation::equivalent_msh, "equivalent_mesh", "Topologies of the input mesh and the computational mesh "
				"are the same, the node and element numbering may differ. "
				"This interpolation can be used also for VTK input data.") // default value
		.add_value(DataInterpolation::gauss_p0, "P0_gauss", "Topologies of the input mesh and the computational mesh may differ. "
				"Constant values on the elements of the computational mesh are evaluated using the Gaussian quadrature of the fixed order 4, "
				"where the quadrature points and their values are found in the input mesh and input data using the BIH tree search."
				)
		.add_value(DataInterpolation::interp_p0, "P0_intersection", "Topologies of the input mesh and the computational mesh may differ. "
				"Can be applied only for boundary fields. For every (boundary) element of the computational mesh the "
				"intersection with the input mesh is computed. Constant values on the elements of the computational mesh "
				"are evaluated as the weighted average of the (constant) values on the intersecting elements of the input mesh.")
		.close();
}

template <int spacedim, class Value>
const int FieldFE<spacedim, Value>::registrar =
		Input::register_class< FieldFE<spacedim, Value>, unsigned int >("FieldFE") +
		FieldFE<spacedim, Value>::get_input_type().size();



template <int spacedim, class Value>
FieldFE<spacedim, Value>::FieldFE( unsigned int n_comp)
: FieldAlgorithmBase<spacedim, Value>(n_comp),
  dh_(nullptr), field_name_(""), discretization_(OutputTime::DiscreteSpace::UNDEFINED), fe_values_(4)
{
	this->is_constant_in_space_ = false;
}


template<int spacedim, class Value>
typename Field<spacedim,Value>::FieldBasePtr FieldFE<spacedim, Value>::NativeFactory::create_field(Input::Record rec, const FieldCommon &field) {
	Input::Array multifield_arr;
	if (rec.opt_val(field.input_name(), multifield_arr))
	{
		unsigned int position = 0;
		auto it = multifield_arr.begin<Input::AbstractRecord>();
		if (multifield_arr.size() > 1)
			while (index_ != position) {
				++it; ++position;
			}

        Input::Record field_rec = (Input::Record)(*it);
        if (field_rec.val<std::string>("TYPE") == "FieldFE") {
            OutputTime::DiscreteSpace discretization;
            if (field_rec.opt_val<OutputTime::DiscreteSpace>("input_discretization", discretization)) {
                if (discretization == OutputTime::DiscreteSpace::NATIVE_DATA) {
                    std::shared_ptr< FieldFE<spacedim, Value> > field_fe = std::make_shared< FieldFE<spacedim, Value> >(field.n_comp());
                    FieldAlgoBaseInitData init_data(field.input_name(), field.n_comp(), field.units(), field.limits(), field.get_flags());
                    field_fe->init_from_input( *it, init_data );
                    field_fe->set_fe_data(conc_dof_handler_, dof_vector_);
                    return field_fe;
                }
            }
        }
	}

	return NULL;
}


template <int spacedim, class Value>
VectorMPI FieldFE<spacedim, Value>::set_fe_data(std::shared_ptr<DOFHandlerMultiDim> dh, VectorMPI dof_values, unsigned int block_index)
{
    dh_ = dh;
    if (dof_values.size()==0) { //create data vector according to dof handler - Warning not tested yet
        data_vec_ = dh_->create_vector();
        data_vec_.zero_entries();
    } else {
        data_vec_ = dof_values;
    }

    if ( block_index == FieldFE<spacedim, Value>::undef_uint ) {
        this->fill_fe_item<0>();
        this->fill_fe_item<1>();
        this->fill_fe_item<2>();
        this->fill_fe_item<3>();
        this->fe_ = dh_->ds()->fe();
    } else {
        this->fill_fe_system_data<0>(block_index);
        this->fill_fe_system_data<1>(block_index);
        this->fill_fe_system_data<2>(block_index);
        this->fill_fe_system_data<3>(block_index);
        this->fe_ = MixedPtr<FiniteElement>(
                std::dynamic_pointer_cast<FESystem<0>>( dh_->ds()->fe()[Dim<0>{}] )->fe()[block_index],
                std::dynamic_pointer_cast<FESystem<1>>( dh_->ds()->fe()[Dim<1>{}] )->fe()[block_index],
                std::dynamic_pointer_cast<FESystem<2>>( dh_->ds()->fe()[Dim<2>{}] )->fe()[block_index],
                std::dynamic_pointer_cast<FESystem<3>>( dh_->ds()->fe()[Dim<3>{}] )->fe()[block_index]
                );
    }

    unsigned int ndofs = dh_->max_elem_dofs();

    // initialization data of value handlers
	FEValueInitData init_data;
	init_data.dh = dh_;
	init_data.data_vec = data_vec_;
	init_data.ndofs = ndofs;
	init_data.n_comp = this->n_comp();
	init_data.mixed_fe = this->fe_;

	// initialize value handler objects
	init_data.range_begin = this->fe_item_[0].range_begin_;
	init_data.range_end = this->fe_item_[0].range_end_;
	value_handler0_.initialize(init_data);
	init_data.range_begin = this->fe_item_[1].range_begin_;
	init_data.range_end = this->fe_item_[1].range_end_;
	value_handler1_.initialize(init_data);
	init_data.range_begin = this->fe_item_[2].range_begin_;
	init_data.range_end = this->fe_item_[2].range_end_;
	value_handler2_.initialize(init_data);
	init_data.range_begin = this->fe_item_[3].range_begin_;
	init_data.range_end = this->fe_item_[3].range_end_;
	value_handler3_.initialize(init_data);

	// set interpolation
	interpolation_ = DataInterpolation::equivalent_msh;

	return data_vec_;
}


/**
 * Returns one value in one given point. ResultType can be used to avoid some costly calculation if the result is trivial.
 */
template <int spacedim, class Value>
typename Value::return_type const & FieldFE<spacedim, Value>::value(const Point &p, const ElementAccessor<spacedim> &elm)
{
	switch (elm.dim()) {
	case 0:
		return value_handler0_.value(p, elm);
	case 1:
		return value_handler1_.value(p, elm);
	case 2:
		return value_handler2_.value(p, elm);
	case 3:
		return value_handler3_.value(p, elm);
	default:
		ASSERT(false).error("Invalid element dimension!");
	}

    return this->r_value_;
}



/**
 * Returns std::vector of scalar values in several points at once.
 */
template <int spacedim, class Value>
void FieldFE<spacedim, Value>::value_list (const Armor::array &point_list, const ElementAccessor<spacedim> &elm,
                   std::vector<typename Value::return_type> &value_list)
{
	ASSERT_EQ( point_list.size(), value_list.size() ).error();
	ASSERT_DBG( point_list.n_rows() == spacedim && point_list.n_cols() == 1).error("Invalid point size.\n");

	switch (elm.dim()) {
	case 0:
		value_handler0_.value_list(point_list, elm, value_list);
		break;
	case 1:
		value_handler1_.value_list(point_list, elm, value_list);
		break;
	case 2:
		value_handler2_.value_list(point_list, elm, value_list);
		break;
	case 3:
		value_handler3_.value_list(point_list, elm, value_list);
		break;
	default:
		ASSERT(false).error("Invalid element dimension!");
	}
}



template <int spacedim, class Value>
void FieldFE<spacedim, Value>::cache_update(FieldValueCache<typename Value::element_type> &data_cache,
		ElementCacheMap &cache_map, unsigned int region_patch_idx)
{
    ASSERT( !boundary_dofs_ ).error("boundary field NOT supported!!\n");
    Armor::ArmaMat<typename Value::element_type, Value::NRows_, Value::NCols_> mat_value;

    unsigned int reg_chunk_begin = cache_map.region_chunk_begin(region_patch_idx);
    unsigned int reg_chunk_end = cache_map.region_chunk_end(region_patch_idx);
    unsigned int last_element_idx = -1;
    DHCellAccessor cell = *( dh_->local_range().begin() ); //needs set variable for correct compiling
    LocDofVec loc_dofs;
    unsigned int range_bgn=0, range_end=0;

    for (unsigned int i_data = reg_chunk_begin; i_data < reg_chunk_end; ++i_data) { // i_eval_point_data
        unsigned int elm_idx = cache_map.eval_point_data(i_data).i_element_;
        if (elm_idx != last_element_idx) {
            ElementAccessor<spacedim> elm(dh_->mesh(), elm_idx);
            fe_values_[elm.dim()].reinit( elm );
            cell = dh_->cell_accessor_from_element( elm_idx );
            loc_dofs = cell.get_loc_dof_indices();
            last_element_idx = elm_idx;
            range_bgn = this->fe_item_[elm.dim()].range_begin_;
            range_end = this->fe_item_[elm.dim()].range_end_;
        }

        unsigned int i_ep=cache_map.eval_point_data(i_data).i_eval_point_;
        //DHCellAccessor cache_cell = cache_map(cell);
        mat_value.fill(0.0);
        for (unsigned int i_dof=range_bgn, i_cdof=0; i_dof<range_end; i_dof++, i_cdof++) {
            mat_value += data_vec_.get(loc_dofs[i_dof]) * this->handle_fe_shape(cell.dim(), i_cdof, i_ep);
        }
        data_cache.set(i_data) = mat_value;
    }
}


template <int spacedim, class Value>
void FieldFE<spacedim, Value>::cache_reinit(const ElementCacheMap &cache_map)
{
    std::shared_ptr<EvalPoints> eval_points = cache_map.eval_points();
    std::array<Quadrature, 4> quads{QGauss(0, 1), this->init_quad<1>(eval_points), this->init_quad<2>(eval_points), this->init_quad<3>(eval_points)};
    fe_values_[0].initialize(quads[0], *this->fe_[0_d], update_values);
    fe_values_[1].initialize(quads[1], *this->fe_[1_d], update_values);
    fe_values_[2].initialize(quads[2], *this->fe_[2_d], update_values);
    fe_values_[3].initialize(quads[3], *this->fe_[3_d], update_values);
}


template <int spacedim, class Value>
template <unsigned int dim>
Quadrature FieldFE<spacedim, Value>::init_quad(std::shared_ptr<EvalPoints> eval_points)
{
    Quadrature quad(dim, eval_points->size(dim));
    for (unsigned int k=0; k<eval_points->size(dim); k++)
        quad.set(k) = eval_points->local_point<dim>(k);
    return quad;
}


template <int spacedim, class Value>
void FieldFE<spacedim, Value>::init_from_input(const Input::Record &rec, const struct FieldAlgoBaseInitData& init_data) {
	this->init_unit_conversion_coefficient(rec, init_data);
	this->in_rec_ = rec;
	flags_ = init_data.flags_;


	// read data from input record
    reader_file_ = FilePath( rec.val<FilePath>("mesh_data_file") );
	field_name_ = rec.val<std::string>("field_name");
	if (! rec.opt_val<OutputTime::DiscreteSpace>("input_discretization", discretization_) ) {
		discretization_ = OutputTime::DiscreteSpace::UNDEFINED;
	}
	if (! rec.opt_val<DataInterpolation>("interpolation", interpolation_) ) {
		interpolation_ = DataInterpolation::equivalent_msh;
	}
    if (! rec.opt_val("default_value", default_value_) ) {
    	default_value_ = numeric_limits<double>::signaling_NaN();
    }
}



template <int spacedim, class Value>
void FieldFE<spacedim, Value>::set_mesh(const Mesh *mesh, bool boundary_domain) {
    // Mesh can be set only for field initialized from input.
    if ( flags_.match(FieldFlag::equation_input) && flags_.match(FieldFlag::declare_input) ) {
        ASSERT(field_name_ != "").error("Uninitialized FieldFE, did you call init_from_input()?\n");
        this->boundary_domain_ = boundary_domain;
        if (this->interpolation_ == DataInterpolation::identic_msh) {
            ReaderCache::get_element_ids(reader_file_, *mesh);
        } else {
            auto source_mesh = ReaderCache::get_mesh(reader_file_);
            ReaderCache::get_element_ids(reader_file_, *(source_mesh.get()));
            if (this->interpolation_ == DataInterpolation::equivalent_msh) {
<<<<<<< HEAD
                source_target_mesh_elm_map_ = ReaderCache::get_target_mesh_element_map(reader_file_, const_cast<Mesh *>(mesh));
                if (source_target_mesh_elm_map_->empty()) { // incompatible meshes
=======
                bool is_native = discretization_ == OutputTime::DiscreteSpace::NATIVE_DATA;
                source_target_mesh_elm_map_ = ReaderCache::get_target_mesh_element_map(reader_file_, const_cast<Mesh *>(mesh), is_native);
                if (source_target_mesh_elm_map_->size() == 0) { // incompatible meshes
>>>>>>> 885868b1
                    this->interpolation_ = DataInterpolation::gauss_p0;
                    WarningOut().fmt("Source mesh of FieldFE '{}' is not compatible with target mesh.\nInterpolation of input data will be changed to 'P0_gauss'.\n",
                            field_name_);
                }
            } else if (this->interpolation_ == DataInterpolation::interp_p0) {
                if (!boundary_domain) {
                    this->interpolation_ = DataInterpolation::gauss_p0;
                    WarningOut().fmt("Interpolation 'P0_intersection' of FieldFE '{}' can't be used on bulk region.\nIt will be changed to 'P0_gauss'.\n",
                            field_name_);
                }
            }
        }
        if (dh_ == nullptr) this->make_dof_handler(mesh);
	}
}



template <int spacedim, class Value>
void FieldFE<spacedim, Value>::fill_boundary_dofs() {
	ASSERT(this->boundary_domain_);

	auto bc_mesh = dh_->mesh()->get_bc_mesh();
	unsigned int n_comp = this->value_.n_rows() * this->value_.n_cols();
	boundary_dofs_ = std::make_shared< std::vector<IntIdx> >( n_comp * bc_mesh->n_elements() );
	std::vector<IntIdx> &in_vec = *( boundary_dofs_.get() );
	unsigned int j = 0; // actual index to boundary_dofs_ vector

	for (auto ele : bc_mesh->elements_range()) {
		IntIdx elm_shift = n_comp * ele.idx();
		for (unsigned int i=0; i<n_comp; ++i, ++j) {
			in_vec[j] = elm_shift + i;
		}
	}

	value_handler0_.set_boundary_dofs_vector(boundary_dofs_);
	value_handler1_.set_boundary_dofs_vector(boundary_dofs_);
	value_handler2_.set_boundary_dofs_vector(boundary_dofs_);
	value_handler3_.set_boundary_dofs_vector(boundary_dofs_);

	data_vec_.resize(boundary_dofs_->size());
}



template <int spacedim, class Value>
void FieldFE<spacedim, Value>::make_dof_handler(const Mesh *mesh) {

	// temporary solution - these objects will be set through FieldCommon
	MixedPtr<FiniteElement> fe;
	switch (this->value_.n_rows() * this->value_.n_cols()) { // by number of components
		case 1: { // scalar
			fe = MixedPtr<FE_P_disc>(0);
			break;
		}
		case 3: { // vector
			 MixedPtr<FE_P_disc>   fe_base(0) ;
			fe = mixed_fe_system(fe_base, FEType::FEVector, 3);
			break;
		}
		case 9: { // tensor
		    MixedPtr<FE_P_disc>   fe_base(0) ;
            fe = mixed_fe_system(fe_base, FEType::FETensor, 9);
			break;
		}
		default:
			ASSERT(false).error("Should not happen!\n");
	}

	std::shared_ptr<DOFHandlerMultiDim> dh_par = std::make_shared<DOFHandlerMultiDim>( const_cast<Mesh &>(*mesh) );
    std::shared_ptr<DiscreteSpace> ds = std::make_shared<EqualOrderDiscreteSpace>( &const_cast<Mesh &>(*mesh), fe);
	dh_par->distribute_dofs(ds);
	dh_ = dh_par;
    unsigned int ndofs = dh_->max_elem_dofs();

    this->fill_fe_item<0>();
    this->fill_fe_item<1>();
    this->fill_fe_item<2>();
    this->fill_fe_item<3>();
    this->fe_ = dh_->ds()->fe();

    if (this->boundary_domain_) fill_boundary_dofs(); // temporary solution for boundary mesh
    else data_vec_ = VectorMPI::sequential( dh_->lsize() ); // allocate data_vec_

	// initialization data of value handlers
	FEValueInitData init_data;
	init_data.dh = dh_;
	init_data.data_vec = data_vec_;
	init_data.ndofs = ndofs;
	init_data.n_comp = this->n_comp();
	init_data.mixed_fe = this->fe_;

	// initialize value handler objects
	init_data.range_begin = this->fe_item_[0].range_begin_;
	init_data.range_end = this->fe_item_[0].range_end_;
	value_handler0_.initialize(init_data);
	init_data.range_begin = this->fe_item_[1].range_begin_;
	init_data.range_end = this->fe_item_[1].range_end_;
	value_handler1_.initialize(init_data);
	init_data.range_begin = this->fe_item_[2].range_begin_;
	init_data.range_end = this->fe_item_[2].range_end_;
	value_handler2_.initialize(init_data);
	init_data.range_begin = this->fe_item_[3].range_begin_;
	init_data.range_end = this->fe_item_[3].range_end_;
	value_handler3_.initialize(init_data);
}



template <int spacedim, class Value>
bool FieldFE<spacedim, Value>::set_time(const TimeStep &time) {
	// Time can be set only for field initialized from input.
	if ( flags_.match(FieldFlag::equation_input) && flags_.match(FieldFlag::declare_input) ) {
	    ASSERT(field_name_ != "").error("Uninitialized FieldFE, did you call init_from_input()?\n");
		ASSERT_PTR(dh_)(field_name_).error("Null target mesh pointer of finite element field, did you call set_mesh()?\n");
		if ( reader_file_ == FilePath() ) return false;

		unsigned int n_components = this->value_.n_rows() * this->value_.n_cols();
		double time_unit_coef = time.read_coef(in_rec_.find<Input::Record>("time_unit"));
		double time_shift = time.read_time( in_rec_.find<Input::Tuple>("read_time_shift") );
		double read_time = (time.end()+time_shift) / time_unit_coef;
		BaseMeshReader::HeaderQuery header_query(field_name_, read_time, this->discretization_, dh_->hash());
		ReaderCache::get_reader(reader_file_)->find_header(header_query);
		// TODO: use default and check NaN values in data_vec

		unsigned int n_entities;
		bool is_native = (header_query.discretization == OutputTime::DiscreteSpace::NATIVE_DATA);
		bool boundary;
		if (is_native || this->interpolation_==DataInterpolation::identic_msh || this->interpolation_==DataInterpolation::equivalent_msh) {
			boundary = this->boundary_domain_;
		} else {
			boundary = false;
		}
		if (is_native) {
		    n_entities = boundary ? dh_->mesh()->get_bc_mesh()->n_elements() : dh_->mesh()->n_elements();
		    n_components *= dh_->max_elem_dofs();
		} else if (this->interpolation_==DataInterpolation::identic_msh) {
			n_entities = boundary ? dh_->mesh()->get_bc_mesh()->n_elements() : dh_->mesh()->n_elements();
		} else {
			n_entities = boundary ? ReaderCache::get_mesh(reader_file_)->get_bc_mesh()->n_elements() : ReaderCache::get_mesh(reader_file_)->n_elements();
		}
		auto input_data_cache = ReaderCache::get_reader(reader_file_)->template get_element_data<double>(n_entities, n_components,
				boundary, this->component_idx_);
		CheckResult checked_data = ReaderCache::get_reader(reader_file_)->scale_and_check_limits(field_name_,
				this->unit_conversion_coefficient_, default_value_);


	    if ( !is_native && (checked_data == CheckResult::not_a_number) ) {
	        THROW( ExcUndefElementValue() << EI_Field(field_name_) );
	    }

		if (is_native) {
			this->calculate_native_values(input_data_cache);
		} else if (this->interpolation_==DataInterpolation::identic_msh) {
			this->calculate_identic_values(input_data_cache);
		} else if (this->interpolation_==DataInterpolation::equivalent_msh) {
			this->calculate_equivalent_values(input_data_cache);
		} else if (this->interpolation_==DataInterpolation::gauss_p0) {
			this->interpolate_gauss(input_data_cache);
		} else { // DataInterpolation::interp_p0
			this->interpolate_intersection(input_data_cache);
		}

		return true;
	} else return false;

}


template <int spacedim, class Value>
void FieldFE<spacedim, Value>::interpolate_gauss(ElementDataCache<double>::ComponentDataPtr data_vec)
{
	static const unsigned int quadrature_order = 4; // parameter of quadrature
	std::shared_ptr<Mesh> source_mesh = ReaderCache::get_mesh(reader_file_);
	std::vector<unsigned int> searched_elements; // stored suspect elements in calculating the intersection
	std::vector<arma::vec::fixed<3>> q_points; // real coordinates of quadrature points
	std::vector<double> q_weights; // weights of quadrature points
	unsigned int quadrature_size=0; // size of quadrature point and weight vector
	std::vector<double> sum_val(dh_->max_elem_dofs()); // sum of value of one quadrature point
	unsigned int elem_count; // count of intersect (source) elements of one quadrature point
	std::vector<double> elem_value(dh_->max_elem_dofs()); // computed value of one (target) element
	bool contains; // sign if source element contains quadrature point

	{
		// set size of vectors to maximal count of quadrature points
		QGauss quad(3, quadrature_order);
		q_points.resize(quad.size());
		q_weights.resize(quad.size());
	}

	for (auto cell : dh_->own_range()) {
		auto ele = cell.elm();
		std::fill(elem_value.begin(), elem_value.end(), 0.0);
		switch (cell.dim()) {
		case 0:
			quadrature_size = 1;
			q_points[0] = *ele.node(0);
			q_weights[0] = 1.0;
			break;
		case 1:
			quadrature_size = value_handler1_.compute_quadrature(q_points, q_weights, ele, quadrature_order);
			break;
		case 2:
			quadrature_size = value_handler2_.compute_quadrature(q_points, q_weights, ele, quadrature_order);
			break;
		case 3:
			quadrature_size = value_handler3_.compute_quadrature(q_points, q_weights, ele, quadrature_order);
			break;
		}
		searched_elements.clear();
		source_mesh->get_bih_tree().find_bounding_box(ele.bounding_box(), searched_elements);

		for (unsigned int i=0; i<quadrature_size; ++i) {
			std::fill(sum_val.begin(), sum_val.end(), 0.0);
			elem_count = 0;
			for (std::vector<unsigned int>::iterator it = searched_elements.begin(); it!=searched_elements.end(); it++) {
				ElementAccessor<3> elm = source_mesh->element_accessor(*it);
				contains=false;
				switch (elm->dim()) {
				case 0:
					contains = arma::norm(*elm.node(0) - q_points[i], 2) < 4*std::numeric_limits<double>::epsilon();
					break;
				case 1:
					contains = MappingP1<1,3>::contains_point(q_points[i], elm);
					break;
				case 2:
					contains = MappingP1<2,3>::contains_point(q_points[i], elm);
					break;
				case 3:
					contains = MappingP1<3,3>::contains_point(q_points[i], elm);
					break;
				default:
					ASSERT(false).error("Invalid element dimension!");
				}
				if ( contains ) {
					// projection point in element
					unsigned int index = sum_val.size() * (*it);
					for (unsigned int j=0; j < sum_val.size(); j++) {
						sum_val[j] += (*data_vec)[index+j];
					}
					++elem_count;
				}
			}

			if (elem_count > 0) {
				for (unsigned int j=0; j < sum_val.size(); j++) {
					elem_value[j] += (sum_val[j] / elem_count) * q_weights[i];
				}
			}
		}

		LocDofVec loc_dofs;
		if (this->boundary_domain_) loc_dofs = value_handler1_.get_loc_dof_indices(cell.elm_idx());
		else loc_dofs = cell.get_loc_dof_indices();

		ASSERT_LE_DBG(loc_dofs.n_elem, elem_value.size());
		for (unsigned int i=0; i < elem_value.size(); i++) {
			ASSERT_LT_DBG( loc_dofs[i], (int)data_vec_.size());
			data_vec_.set( loc_dofs[i], elem_value[i] * this->unit_conversion_coefficient_ );
		}
	}
}


template <int spacedim, class Value>
void FieldFE<spacedim, Value>::interpolate_intersection(ElementDataCache<double>::ComponentDataPtr data_vec)
{
	std::shared_ptr<Mesh> source_mesh = ReaderCache::get_mesh(reader_file_);
	std::vector<unsigned int> searched_elements; // stored suspect elements in calculating the intersection
	std::vector<double> value(dh_->max_elem_dofs());
	double total_measure;
	double measure = 0;

	Mesh *mesh;
	if (this->boundary_domain_) mesh = dh_->mesh()->get_bc_mesh();
	else mesh = dh_->mesh();
	for (auto elm : mesh->elements_range()) {
		if (elm.dim() == 3) {
			THROW( ExcInvalidElemeDim() << EI_ElemIdx(elm.idx()) );
		}

		double epsilon = 4* numeric_limits<double>::epsilon() * elm.measure();

		// gets suspect elements
		if (elm.dim() == 0) {
			searched_elements.clear();
			source_mesh->get_bih_tree().find_point(*elm.node(0), searched_elements);
		} else {
			BoundingBox bb = elm.bounding_box();
			searched_elements.clear();
			source_mesh->get_bih_tree().find_bounding_box(bb, searched_elements);
		}

		// set zero values of value object
		std::fill(value.begin(), value.end(), 0.0);
		total_measure=0.0;

		START_TIMER("compute_pressure");
		ADD_CALLS(searched_elements.size());


        for (std::vector<unsigned int>::iterator it = searched_elements.begin(); it!=searched_elements.end(); it++)
        {
            ElementAccessor<3> ele = source_mesh->element_accessor(*it);
            if (ele->dim() == 3) {
                // get intersection (set measure = 0 if intersection doesn't exist)
                switch (elm.dim()) {
                    case 0: {
                        arma::vec::fixed<3> real_point = *elm.node(0);
                        arma::mat::fixed<3, 4> elm_map = MappingP1<3,3>::element_map(ele);
                        arma::vec::fixed<4> unit_point = MappingP1<3,3>::project_real_to_unit(real_point, elm_map);

                        measure = (std::fabs(arma::sum( unit_point )-1) <= 1e-14
                                        && arma::min( unit_point ) >= 0)
                                            ? 1.0 : 0.0;
                        break;
                    }
                    case 1: {
                        IntersectionAux<1,3> is;
                        ComputeIntersection<1,3> CI(elm, ele, source_mesh.get());
                        CI.init();
                        CI.compute(is);

                        IntersectionLocal<1,3> ilc(is);
                        measure = ilc.compute_measure() * elm.measure();
                        break;
                    }
                    case 2: {
                        IntersectionAux<2,3> is;
                        ComputeIntersection<2,3> CI(elm, ele, source_mesh.get());
                        CI.init();
                        CI.compute(is);

                        IntersectionLocal<2,3> ilc(is);
                        measure = 2 * ilc.compute_measure() * elm.measure();
                        break;
                    }
                }

				//adds values to value_ object if intersection exists
				if (measure > epsilon) {
					unsigned int index = value.size() * (*it);
			        std::vector<double> &vec = *( data_vec.get() );
			        for (unsigned int i=0; i < value.size(); i++) {
			        	value[i] += vec[index+i] * measure;
			        }
					total_measure += measure;
				}
			}
		}

		// computes weighted average, store it to data vector
		if (total_measure > epsilon) {
			LocDofVec loc_dofs;
			if (this->boundary_domain_) loc_dofs = value_handler1_.get_loc_dof_indices(elm.idx());
			else{
				DHCellAccessor cell = dh_->cell_accessor_from_element(elm.idx());
				loc_dofs = cell.get_loc_dof_indices();
			}

			ASSERT_LE_DBG(loc_dofs.n_elem, value.size());
			for (unsigned int i=0; i < value.size(); i++) {
				data_vec_.set(loc_dofs[i], value[i] / total_measure);
			}
		} else {
			WarningOut().fmt("Processed element with idx {} is out of source mesh!\n", elm.idx());
		}
		END_TIMER("compute_pressure");

	}
}


template <int spacedim, class Value>
void FieldFE<spacedim, Value>::calculate_native_values(ElementDataCache<double>::ComponentDataPtr data_cache)
{
	// Same algorithm as in output of Node_data. Possibly code reuse.
	unsigned int dof_size, data_vec_i;
	std::vector<unsigned int> count_vector(data_vec_.size(), 0);
	data_vec_.zero_entries();
	std::vector<LongIdx> global_dof_indices(dh_->max_elem_dofs());
	std::vector<LongIdx> &source_target_vec = source_target_mesh_elm_map_->bulk;

	// iterate through cells, assembly MPIVector
	for (auto cell : dh_->own_range()) {
		dof_size = cell.get_dof_indices(global_dof_indices);
		LocDofVec loc_dofs = cell.get_loc_dof_indices();
		data_vec_i = source_target_vec[cell.elm_idx()] * dof_size;
		ASSERT_EQ_DBG(dof_size, loc_dofs.n_elem);
		for (unsigned int i=0; i<dof_size; ++i, ++data_vec_i) {
		    data_vec_.add( loc_dofs[i], (*data_cache)[ data_vec_i ] );
		    ++count_vector[ loc_dofs[i] ];
		}
	}

	// compute averages of values
	for (unsigned int i=0; i<data_vec_.size(); ++i) {
		if (count_vector[i]>0) data_vec_.normalize(i, count_vector[i]);
	}
}


template <int spacedim, class Value>
void FieldFE<spacedim, Value>::calculate_identic_values(ElementDataCache<double>::ComponentDataPtr data_cache)
{
	// Same algorithm as in output of Node_data. Possibly code reuse.
	unsigned int data_vec_i, i_elm;
	std::vector<unsigned int> count_vector(data_vec_.size(), 0);
	data_vec_.zero_entries();

	if (this->boundary_domain_) {
		// iterate through elements, assembly global vector and count number of writes
		Mesh *mesh = dh_->mesh()->get_bc_mesh();
		i_elm=0;
		for (auto ele : mesh->elements_range()) {
			LocDofVec loc_dofs = value_handler1_.get_loc_dof_indices(ele.idx());
			data_vec_i = i_elm * dh_->max_elem_dofs();
			for (unsigned int i=0; i<loc_dofs.n_elem; ++i, ++data_vec_i) {
				ASSERT_LT_DBG(loc_dofs[i], (LongIdx)data_vec_.size());
				data_vec_.add( loc_dofs[i], (*data_cache)[data_vec_i] );
				++count_vector[ loc_dofs[i] ];
			}
			i_elm++;
		}
	}
	else {
		// iterate through cells, assembly global vector and count number of writes - prepared solution for further development
		i_elm=0;
		for (auto cell : dh_->own_range()) {
			LocDofVec loc_dofs = cell.get_loc_dof_indices();
			data_vec_i = i_elm * dh_->max_elem_dofs();
			for (unsigned int i=0; i<loc_dofs.n_elem; ++i, ++data_vec_i) {
				ASSERT_LT_DBG(loc_dofs[i], (LongIdx)data_vec_.size());
				data_vec_.add( loc_dofs[i], (*data_cache)[data_vec_i] );
				++count_vector[ loc_dofs[i] ];
			}
			i_elm++;
		}
	}

	// compute averages of values
	for (unsigned int i=0; i<data_vec_.size(); ++i) {
		if (count_vector[i]>0) data_vec_.normalize(i, count_vector[i]);
	}
}


template <int spacedim, class Value>
void FieldFE<spacedim, Value>::calculate_equivalent_values(ElementDataCache<double>::ComponentDataPtr data_cache)
{
	// Same algorithm as in output of Node_data. Possibly code reuse.
	unsigned int data_vec_i;
	std::vector<unsigned int> count_vector(data_vec_.size(), 0);
	data_vec_.zero_entries();

	// iterate through elements, assembly global vector and count number of writes
	if (this->boundary_domain_) {
        std::vector<LongIdx> &source_target_vec = source_target_mesh_elm_map_->boundary;
		Mesh *mesh = dh_->mesh()->get_bc_mesh();
		for (auto ele : mesh->elements_range()) {
			LocDofVec loc_dofs = value_handler1_.get_loc_dof_indices(ele.idx());
			if (source_target_vec[ele.idx()] == (int)(Mesh::undef_idx)) { // undefined value in input data mesh
				if ( std::isnan(default_value_) )
					THROW( ExcUndefElementValue() << EI_Field(field_name_) );
				for (unsigned int i=0; i<loc_dofs.n_elem; ++i) {
					ASSERT_LT_DBG(loc_dofs[i], (LongIdx)data_vec_.size());
					data_vec_.add( loc_dofs[i], default_value_ * this->unit_conversion_coefficient_ );
					++count_vector[ loc_dofs[i] ];
				}
			} else {
				data_vec_i = source_target_vec[ele.idx()] * dh_->max_elem_dofs();
				for (unsigned int i=0; i<loc_dofs.n_elem; ++i, ++data_vec_i) {
					ASSERT_LT_DBG(loc_dofs[i], (LongIdx)data_vec_.size());
					data_vec_.add( loc_dofs[i], (*data_cache)[data_vec_i] );
					++count_vector[ loc_dofs[i] ];
				}
			}
		}
	}
	else {
        std::vector<LongIdx> &source_target_vec = source_target_mesh_elm_map_->bulk;
		// iterate through cells, assembly global vector and count number of writes - prepared solution for further development
		for (auto cell : dh_->own_range()) {
			LocDofVec loc_dofs = cell.get_loc_dof_indices();
			if (source_target_vec[cell.elm_idx()] == (int)(Mesh::undef_idx)) { // undefined value in input data mesh
				if ( std::isnan(default_value_) )
					THROW( ExcUndefElementValue() << EI_Field(field_name_) );
				for (unsigned int i=0; i<loc_dofs.n_elem; ++i) {
					ASSERT_LT_DBG(loc_dofs[i], (LongIdx)data_vec_.size());
					data_vec_.add( loc_dofs[i], default_value_ * this->unit_conversion_coefficient_ );
					++count_vector[ loc_dofs[i] ];
				}
			} else {
				data_vec_i = source_target_vec[cell.elm_idx()] * dh_->max_elem_dofs();
				for (unsigned int i=0; i<loc_dofs.n_elem; ++i, ++data_vec_i) {
					ASSERT_LT_DBG(loc_dofs[i], (LongIdx)data_vec_.size());
					data_vec_.add( loc_dofs[i], (*data_cache)[data_vec_i] );
					++count_vector[ loc_dofs[i] ];
				}
			}
		}
	}

	// compute averages of values
	for (unsigned int i=0; i<data_vec_.size(); ++i) {
		if (count_vector[i]>0) data_vec_.normalize(i, count_vector[i]);
	}
}


template <int spacedim, class Value>
void FieldFE<spacedim, Value>::native_data_to_cache(ElementDataCache<double> &output_data_cache) {
	//ASSERT_EQ(output_data_cache.n_values() * output_data_cache.n_comp(), dh_->distr()->lsize()).error();
	unsigned int n_vals = output_data_cache.n_comp() * output_data_cache.n_dofs_per_element();
	double loc_values[n_vals];
	unsigned int i;

	for (auto dh_cell : dh_->own_range()) {
		LocDofVec loc_dofs = dh_cell.get_loc_dof_indices();
		for (i=0; i<loc_dofs.n_elem; ++i) loc_values[i] = data_vec_.get( loc_dofs[i] );
		for ( ; i<n_vals; ++i) loc_values[i] = numeric_limits<double>::signaling_NaN();
		output_data_cache.store_value( dh_cell.local_idx(), loc_values );
	}

	output_data_cache.set_dof_handler_hash( dh_->hash() );
}



template <int spacedim, class Value>
inline unsigned int FieldFE<spacedim, Value>::data_size() const {
	return data_vec_.size();
}



template <int spacedim, class Value>
void FieldFE<spacedim, Value>::local_to_ghost_data_scatter_begin() {
	data_vec_.local_to_ghost_begin();
}



template <int spacedim, class Value>
void FieldFE<spacedim, Value>::local_to_ghost_data_scatter_end() {
	data_vec_.local_to_ghost_end();
}



/*template <int spacedim, class Value>
Armor::ArmaMat<typename Value::element_type, Value::NRows_, Value::NCols_> FieldFE<spacedim, Value>::handle_fe_shape(unsigned int dim,
        unsigned int i_dof, unsigned int i_qp, unsigned int comp_index)
{
    Armor::ArmaMat<typename Value::element_type, Value::NCols_, Value::NRows_> v;
    for (unsigned int c=0; c<Value::NRows_*Value::NCols_; ++c)
        v(c/spacedim,c%spacedim) = fe_values_[dim].shape_value_component(i_dof, i_qp, comp_index+c);
    if (Value::NRows_ == Value::NCols_)
        return v;
    else
        return v.t();
}*/



template <int spacedim, class Value>
FieldFE<spacedim, Value>::~FieldFE()
{}


// Instantiations of FieldFE
INSTANCE_ALL(FieldFE)<|MERGE_RESOLUTION|>--- conflicted
+++ resolved
@@ -379,14 +379,8 @@
             auto source_mesh = ReaderCache::get_mesh(reader_file_);
             ReaderCache::get_element_ids(reader_file_, *(source_mesh.get()));
             if (this->interpolation_ == DataInterpolation::equivalent_msh) {
-<<<<<<< HEAD
                 source_target_mesh_elm_map_ = ReaderCache::get_target_mesh_element_map(reader_file_, const_cast<Mesh *>(mesh));
                 if (source_target_mesh_elm_map_->empty()) { // incompatible meshes
-=======
-                bool is_native = discretization_ == OutputTime::DiscreteSpace::NATIVE_DATA;
-                source_target_mesh_elm_map_ = ReaderCache::get_target_mesh_element_map(reader_file_, const_cast<Mesh *>(mesh), is_native);
-                if (source_target_mesh_elm_map_->size() == 0) { // incompatible meshes
->>>>>>> 885868b1
                     this->interpolation_ = DataInterpolation::gauss_p0;
                     WarningOut().fmt("Source mesh of FieldFE '{}' is not compatible with target mesh.\nInterpolation of input data will be changed to 'P0_gauss'.\n",
                             field_name_);

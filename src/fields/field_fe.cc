/*!
 *
﻿ * Copyright (C) 2015 Technical University of Liberec.  All rights reserved.
 * 
 * This program is free software; you can redistribute it and/or modify it under
 * the terms of the GNU General Public License version 3 as published by the
 * Free Software Foundation. (http://www.gnu.org/licenses/gpl-3.0.en.html)
 * 
 * This program is distributed in the hope that it will be useful, but WITHOUT
 * ANY WARRANTY; without even the implied warranty of MERCHANTABILITY or FITNESS
 * FOR A PARTICULAR PURPOSE.  See the GNU General Public License for more details.
 *
 * 
 * @file    field_fe.cc
 * @brief   
 */


#include <limits>

#include "fields/field_fe.hh"
#include "fields/field_instances.hh"	// for instantiation macros
#include "input/input_type.hh"
#include "fem/fe_p.hh"
#include "io/reader_cache.hh"
#include "io/msh_gmshreader.h"
#include "mesh/accessors.hh"
#include "mesh/range_wrapper.hh"




/// Implementation.

namespace it = Input::Type;




FLOW123D_FORCE_LINK_IN_CHILD(field_fe)


template <int spacedim, class Value>
const Input::Type::Record & FieldFE<spacedim, Value>::get_input_type()
{
    return it::Record("FieldFE", FieldAlgorithmBase<spacedim,Value>::template_name()+" Field given by finite element approximation.")
        .derive_from(FieldAlgorithmBase<spacedim, Value>::get_input_type())
        .copy_keys(FieldAlgorithmBase<spacedim, Value>::get_field_algo_common_keys())
        .declare_key("mesh_data_file", IT::FileName::input(), IT::Default::obligatory(),
                "GMSH mesh with data. Can be different from actual computational mesh.")
        .declare_key("input_discretization", FieldFE<spacedim, Value>::get_disc_selection_input_type(), IT::Default::optional(),
                "Section where to find the field, some sections are specific to file format \n"
        		"point_data/node_data, cell_data/element_data, -/element_node_data, native/-.\n"
        		"If not given by user we try to find the field in all sections, but report error \n"
        		"if it is found in more the one section.")
        .declare_key("field_name", IT::String(), IT::Default::obligatory(),
                "The values of the Field are read from the ```$ElementData``` section with field name given by this key.")
        .declare_key("default_value", IT::Double(), IT::Default::optional(),
                "Allow set default value of elements that have not listed values in mesh data file.")
        .declare_key("time_unit", IT::String(), IT::Default::read_time("Common unit of TimeGovernor."),
                "Definition of unit of all times defined in mesh data file.")
        .declare_key("read_time_shift", TimeGovernor::get_input_time_type(), IT::Default("0.0"),
                "Allow set time shift of field data read from the mesh data file. For time 't', field descriptor with time 'T', "
                "time shift 'S' and if 't > T', we read time frame 't + S'.")
        .close();
}

template <int spacedim, class Value>
const Input::Type::Selection & FieldFE<spacedim, Value>::get_disc_selection_input_type()
{
	return it::Selection("FE_discretization",
			"Specify the section in mesh input file where field data is listed.\nSome sections are specific to file format.")
		.add_value(OutputTime::DiscreteSpace::NODE_DATA, "node_data", "point_data (VTK) / node_data (GMSH)")
		.add_value(OutputTime::DiscreteSpace::ELEM_DATA, "element_data", "cell_data (VTK) / element_data (GMSH)")
		.add_value(OutputTime::DiscreteSpace::CORNER_DATA, "element_node_data", "element_node_data (only for GMSH)")
		.add_value(OutputTime::DiscreteSpace::NATIVE_DATA, "native_data", "native_data (only for VTK)")
		.close();
}

template <int spacedim, class Value>
const int FieldFE<spacedim, Value>::registrar =
		Input::register_class< FieldFE<spacedim, Value>, unsigned int >("FieldFE") +
		FieldFE<spacedim, Value>::get_input_type().size();



template <int spacedim, class Value>
FieldFE<spacedim, Value>::FieldFE( unsigned int n_comp)
: FieldAlgorithmBase<spacedim, Value>(n_comp),
  data_vec_(nullptr),
  field_name_("")
{}


template <int spacedim, class Value>
void FieldFE<spacedim, Value>::set_fe_data(std::shared_ptr<DOFHandlerMultiDim> dh,
		MappingP1<1,3> *map1,
		MappingP1<2,3> *map2,
		MappingP1<3,3> *map3,
		VectorSeqDouble *data)
{
    dh_ = dh;
    data_vec_ = data;

    unsigned int ndofs = dh_->max_elem_dofs();
    dof_indices_.resize(ndofs);

    // initialization data of value handlers
	FEValueInitData init_data;
	init_data.dh = dh_;
	init_data.data_vec = data_vec_;
	init_data.ndofs = ndofs;
	init_data.n_comp = this->n_comp();

	// initialize value handler objects
	value_handler1_.initialize(init_data, map1);
	value_handler2_.initialize(init_data, map2);
	value_handler3_.initialize(init_data, map3);

	// set discretization
	discretization_ = OutputTime::DiscreteSpace::UNDEFINED;
}



/**
 * Returns one value in one given point. ResultType can be used to avoid some costly calculation if the result is trivial.
 */
template <int spacedim, class Value>
typename Value::return_type const & FieldFE<spacedim, Value>::value(const Point &p, const ElementAccessor<spacedim> &elm)
{
	switch (elm.dim()) {
	case 1:
		return value_handler1_.value(p, elm);
	case 2:
		return value_handler2_.value(p, elm);
	case 3:
		return value_handler3_.value(p, elm);
	default:
		ASSERT(false).error("Invalid element dimension!");
	}

    return this->r_value_;
}



/**
 * Returns std::vector of scalar values in several points at once.
 */
template <int spacedim, class Value>
void FieldFE<spacedim, Value>::value_list (const std::vector< Point > &point_list, const ElementAccessor<spacedim> &elm,
                   std::vector<typename Value::return_type> &value_list)
{
	ASSERT_EQ( point_list.size(), value_list.size() ).error();

	switch (elm.dim()) {
	case 1:
		value_handler1_.value_list(point_list, elm, value_list);
		break;
	case 2:
		value_handler2_.value_list(point_list, elm, value_list);
		break;
	case 3:
		value_handler3_.value_list(point_list, elm, value_list);
		break;
	default:
		ASSERT(false).error("Invalid element dimension!");
	}
}



template <int spacedim, class Value>
void FieldFE<spacedim, Value>::init_from_input(const Input::Record &rec, const struct FieldAlgoBaseInitData& init_data) {
	this->init_unit_conversion_coefficient(rec, init_data);
	this->in_rec_ = rec;
	flags_ = init_data.flags_;


	// read data from input record
    reader_file_ = FilePath( rec.val<FilePath>("mesh_data_file") );
	field_name_ = rec.val<std::string>("field_name");
	if (! rec.opt_val<OutputTime::DiscreteSpace>("input_discretization", discretization_) ) {
		discretization_ = OutputTime::DiscreteSpace::UNDEFINED;
	}
    if (! rec.opt_val("default_value", default_value_) ) {
    	default_value_ = numeric_limits<double>::signaling_NaN();
    }
}



template <int spacedim, class Value>
void FieldFE<spacedim, Value>::set_mesh(const Mesh *mesh, bool boundary_domain) {
	// Mesh can be set only for field initialized from input.
	if ( flags_.match(FieldFlag::equation_input) && flags_.match(FieldFlag::declare_input) ) {
		ASSERT(field_name_ != "").error("Uninitialized FieldFE, did you call init_from_input()?\n");
		this->make_dof_handler(mesh);
		ReaderCache::get_reader(reader_file_)->check_compatible_mesh( *(dh_->mesh()) );
	}
}



template <int spacedim, class Value>
void FieldFE<spacedim, Value>::make_dof_handler(const Mesh *mesh) {
	// temporary solution - these objects will be set through FieldCommon
	fe1_ = new FE_P_disc<1>(0);
	fe2_ = new FE_P_disc<2>(0);
	fe3_ = new FE_P_disc<3>(0);

	dh_ = std::make_shared<DOFHandlerMultiDim>( const_cast<Mesh &>(*mesh) );
    std::shared_ptr<DiscreteSpace> ds = std::make_shared<EqualOrderDiscreteSpace>( &const_cast<Mesh &>(*mesh), fe1_, fe2_, fe3_);
<<<<<<< HEAD
	dh_->distribute_dofs(ds);
=======
	dh_->distribute_dofs(ds, true);
>>>>>>> 57b2bf40
    unsigned int ndofs = dh_->max_elem_dofs();
    dof_indices_.resize(ndofs);

    // allocate data_vec_
	unsigned int data_size = dh_->n_global_dofs();
	data_vec_ = new VectorSeqDouble();
	data_vec_->resize(data_size);

	// initialization data of value handlers
	FEValueInitData init_data;
	init_data.dh = dh_;
	init_data.data_vec = data_vec_;
	init_data.ndofs = ndofs;
	init_data.n_comp = this->n_comp();

	// initialize value handler objects
	value_handler1_.initialize(init_data);
	value_handler2_.initialize(init_data);
	value_handler3_.initialize(init_data);
}



template <int spacedim, class Value>
bool FieldFE<spacedim, Value>::set_time(const TimeStep &time) {
	// Time can be set only for field initialized from input.
	if ( flags_.match(FieldFlag::equation_input) && flags_.match(FieldFlag::declare_input) ) {
	    ASSERT(field_name_ != "").error("Uninitialized FieldFE, did you call init_from_input()?\n");
		ASSERT_PTR(dh_)(field_name_).error("Null target mesh pointer of finite element field, did you call set_mesh()?\n");
		if ( reader_file_ == FilePath() ) return false;

		unsigned int n_components = this->value_.n_rows() * this->value_.n_cols();
		bool boundary_domain = false;
		double time_unit_coef = time.read_coef(in_rec_.find<string>("time_unit"));
		double time_shift = time.read_time( in_rec_.find<Input::Tuple>("read_time_shift") );
		double read_time = (time.end()+time_shift) / time_unit_coef;
		BaseMeshReader::HeaderQuery header_query(field_name_, read_time, this->discretization_, dh_->hash());
		ReaderCache::get_reader(reader_file_)->find_header(header_query);
		// TODO: use default and check NaN values in data_vec

		unsigned int n_entities;
		if (header_query.discretization == OutputTime::DiscreteSpace::NATIVE_DATA) {
			n_entities = dh_->mesh()->n_elements();
		} else {
			n_entities = ReaderCache::get_mesh(reader_file_)->n_elements();
		}
		auto data_vec = ReaderCache::get_reader(reader_file_)->template get_element_data<double>(n_entities, n_components,
				boundary_domain, this->component_idx_);
		CheckResult checked_data = ReaderCache::get_reader(reader_file_)->scale_and_check_limits(field_name_,
				this->unit_conversion_coefficient_, default_value_);

	    if (checked_data == CheckResult::not_a_number) {
	        THROW( ExcUndefElementValue() << EI_Field(field_name_) );
	    }

		if (header_query.discretization == OutputTime::DiscreteSpace::NATIVE_DATA) {
			this->calculate_native_values(data_vec);
		} else {
			this->interpolate(data_vec);
		}

		return true;
	} else return false;

}


template <int spacedim, class Value>
void FieldFE<spacedim, Value>::interpolate(ElementDataCache<double>::ComponentDataPtr data_vec)
{
	std::shared_ptr<Mesh> source_mesh = ReaderCache::get_mesh(reader_file_);
	std::vector<double> sum_val(4);
	std::vector<unsigned int> elem_count(4);
	std::vector<unsigned int> searched_elements; // stored suspect elements in calculating the intersection

	for (auto ele : dh_->mesh()->bulk_elements_range()) {
		searched_elements.clear();
		source_mesh->get_bih_tree().find_point(ele.centre(), searched_elements);
		std::fill(sum_val.begin(), sum_val.end(), 0.0);
		std::fill(elem_count.begin(), elem_count.end(), 0);
		for (std::vector<unsigned int>::iterator it = searched_elements.begin(); it!=searched_elements.end(); it++) {
			ElementAccessor<3> elm = source_mesh->element_accessor(*it);
			bool contains=false;
			switch (elm->dim()) {
			case 1:
				contains = value_handler1_.contains_point(ele.centre(), elm);
				break;
			case 2:
				contains = value_handler2_.contains_point(ele.centre(), elm);
				break;
			case 3:
				contains = value_handler3_.contains_point(ele.centre(), elm);
				break;
			default:
				ASSERT(false).error("Invalid element dimension!");
			}
			if (contains) {
				// projection point in element
				sum_val[elm->dim()] += (*data_vec)[*it];
				++elem_count[elm->dim()];
			}
		}
		unsigned int dim = ele->dim();
		double elem_value = 0.0;
		do {
			if (elem_count[dim] > 0) {
				elem_value = sum_val[dim] / elem_count[dim];
				break;
			}
			++dim;
		} while (dim<4);

		dh_->get_dof_indices( ele, dof_indices_);
		ASSERT_LT_DBG( dof_indices_[0], (int)data_vec_->size());
		(*data_vec_)[dof_indices_[0]] = elem_value * this->unit_conversion_coefficient_;
	}
}


template <int spacedim, class Value>
void FieldFE<spacedim, Value>::calculate_native_values(ElementDataCache<double>::ComponentDataPtr data_cache)
{
	// Same algorithm as in output of Node_data. Possibly code reuse.
	unsigned int dof_size, data_vec_i;
	std::vector<unsigned int> count_vector(data_vec_->size(), 0);
	data_vec_->fill(0.0);
	VectorSeqDouble::VectorSeq data_vector = data_vec_->get_data_ptr();

	// iterate through elements, assembly global vector and count number of writes
	for (auto ele : dh_->mesh()->bulk_elements_range()) {
		dof_size = dh_->get_dof_indices( ele, dof_indices_ );
		data_vec_i = ele.idx() * dof_indices_.size();
		for (unsigned int i=0; i<dof_size; ++i, ++data_vec_i) {
			(*data_vector)[ dof_indices_[i] ] += (*data_cache)[data_vec_i];
			++count_vector[ dof_indices_[i] ];
		}
	}

	// compute averages of values
	for (unsigned int i=0; i<data_vec_->size(); ++i) {
		if (count_vector[i]>0) (*data_vector)[i] /= count_vector[i];
	}
}


template <int spacedim, class Value>
void FieldFE<spacedim, Value>::fill_data_to_cache(ElementDataCache<double> &output_data_cache) {
	ASSERT_EQ(output_data_cache.n_values() * output_data_cache.n_elem(), dh_->n_global_dofs()).error();
	ASSERT_EQ(output_data_cache.n_elem(), dof_indices_.size()).error();
	double loc_values[output_data_cache.n_elem()];
	unsigned int i, dof_filled_size;

	VectorSeqDouble::VectorSeq data_vec = data_vec_->get_data_ptr();
	for (auto ele : dh_->mesh()->bulk_elements_range()) {
		dof_filled_size = dh_->get_dof_indices( ele, dof_indices_);
		for (i=0; i<dof_filled_size; ++i) loc_values[i] = (*data_vec)[ dof_indices_[0] ];
		for ( ; i<output_data_cache.n_elem(); ++i) loc_values[i] = numeric_limits<double>::signaling_NaN();
		output_data_cache.store_value( ele.idx(), loc_values );
	}

	output_data_cache.set_dof_handler_hash( dh_->hash() );
}



template <int spacedim, class Value>
FieldFE<spacedim, Value>::~FieldFE()
{}


// Instantiations of FieldFE
INSTANCE_ALL(FieldFE)<|MERGE_RESOLUTION|>--- conflicted
+++ resolved
@@ -212,11 +212,7 @@
 
 	dh_ = std::make_shared<DOFHandlerMultiDim>( const_cast<Mesh &>(*mesh) );
     std::shared_ptr<DiscreteSpace> ds = std::make_shared<EqualOrderDiscreteSpace>( &const_cast<Mesh &>(*mesh), fe1_, fe2_, fe3_);
-<<<<<<< HEAD
-	dh_->distribute_dofs(ds);
-=======
 	dh_->distribute_dofs(ds, true);
->>>>>>> 57b2bf40
     unsigned int ndofs = dh_->max_elem_dofs();
     dof_indices_.resize(ndofs);
 

/*!
 *
﻿ * Copyright (C) 2015 Technical University of Liberec.  All rights reserved.
 * 
 * This program is free software; you can redistribute it and/or modify it under
 * the terms of the GNU General Public License version 3 as published by the
 * Free Software Foundation. (http://www.gnu.org/licenses/gpl-3.0.en.html)
 * 
 * This program is distributed in the hope that it will be useful, but WITHOUT
 * ANY WARRANTY; without even the implied warranty of MERCHANTABILITY or FITNESS
 * FOR A PARTICULAR PURPOSE.  See the GNU General Public License for more details.
 *
 * 
 * @file    field_fe.cc
 * @brief   
 */


#include <limits>

#include "fields/field_fe.hh"
#include "fields/vec_seq_double.hh"
#include "fields/field_instances.hh"	// for instantiation macros
#include "fields/fe_value_handler.hh"
#include "input/input_type.hh"
#include "fem/fe_p.hh"
#include "fem/fe_system.hh"
#include "fem/dh_cell_accessor.hh"
#include "io/reader_cache.hh"
#include "io/msh_gmshreader.h"
#include "mesh/accessors.hh"
#include "mesh/range_wrapper.hh"
#include "mesh/bc_mesh.hh"
#include "quadrature/quadrature_lib.hh"

#include "system/sys_profiler.hh"
#include "intersection/intersection_aux.hh"
#include "intersection/intersection_local.hh"
#include "intersection/compute_intersection.hh"




/// Implementation.

namespace it = Input::Type;




FLOW123D_FORCE_LINK_IN_CHILD(field_fe)


template <int spacedim, class Value>
const Input::Type::Record & FieldFE<spacedim, Value>::get_input_type()
{
    return it::Record("FieldFE", FieldAlgorithmBase<spacedim,Value>::template_name()+" Field given by finite element approximation.")
        .derive_from(FieldAlgorithmBase<spacedim, Value>::get_input_type())
        .copy_keys(FieldAlgorithmBase<spacedim, Value>::get_field_algo_common_keys())
        .declare_key("mesh_data_file", IT::FileName::input(), IT::Default::obligatory(),
                "GMSH mesh with data. Can be different from actual computational mesh.")
        .declare_key("input_discretization", FieldFE<spacedim, Value>::get_disc_selection_input_type(), IT::Default::optional(),
                "Section where to find the field, some sections are specific to file format \n"
        		"point_data/node_data, cell_data/element_data, -/element_node_data, native/-.\n"
        		"If not given by user we try to find the field in all sections, but report error \n"
        		"if it is found in more the one section.")
        .declare_key("field_name", IT::String(), IT::Default::obligatory(),
                "The values of the Field are read from the ```$ElementData``` section with field name given by this key.")
        .declare_key("default_value", IT::Double(), IT::Default::optional(),
                "Allow set default value of elements that have not listed values in mesh data file.")
        .declare_key("time_unit", IT::String(), IT::Default::read_time("Common unit of TimeGovernor."),
                "Definition of unit of all times defined in mesh data file.")
        .declare_key("read_time_shift", TimeGovernor::get_input_time_type(), IT::Default("0.0"),
                "Allow set time shift of field data read from the mesh data file. For time 't', field descriptor with time 'T', "
                "time shift 'S' and if 't > T', we read time frame 't + S'.")
        .declare_key("interpolation", FieldFE<spacedim, Value>::get_interp_selection_input_type(),
        		IT::Default("\"equivalent_mesh\""), "Type of interpolation applied to the input spatial data.\n"
        		"The default value 'equivalent_mesh' assumes data constant on elements living on the mesh that"
        		"is same as the computational mesh, but possibly with different numbering. In the case of the same numbering"
        		"the user can set 'identical_mesh' to omit algorithm for guessing node and element renumbering."
        		"Alternatively, in the case of different input mesh, several interpolation algorithm s are available.")
        .close();
}

template <int spacedim, class Value>
const Input::Type::Selection & FieldFE<spacedim, Value>::get_disc_selection_input_type()
{
	return it::Selection("FE_discretization",
			"Specify the section in mesh input file where field data is listed.\nSome sections are specific to file format.")
		.add_value(OutputTime::DiscreteSpace::NODE_DATA, "node_data", "point_data (VTK) / node_data (GMSH)")
		.add_value(OutputTime::DiscreteSpace::ELEM_DATA, "element_data", "cell_data (VTK) / element_data (GMSH)")
		.add_value(OutputTime::DiscreteSpace::CORNER_DATA, "element_node_data", "element_node_data (only for GMSH)")
		.add_value(OutputTime::DiscreteSpace::NATIVE_DATA, "native_data", "native_data (only for VTK)")
		.close();
}

template <int spacedim, class Value>
const Input::Type::Selection & FieldFE<spacedim, Value>::get_interp_selection_input_type()
{
	return it::Selection("interpolation", "Specify interpolation of the input data from its input mesh to the computational mesh.")
		.add_value(DataInterpolation::identic_msh, "identic_mesh", "Topology and indexes of nodes and elements of"
				"the input mesh and the computational mesh are identical. "
				"This interpolation is typically used for GMSH input files containing only the field values without "
				"explicit mesh specification.")
		.add_value(DataInterpolation::equivalent_msh, "equivalent_mesh", "Topologies of the input mesh and the computational mesh"
				"are same, the node and element numbering can differ."
				"This interpolation can be used also for VTK input data.") // default value
		.add_value(DataInterpolation::gauss_p0, "P0_gauss", "Topologies of the input mesh and the computational mesh may differ."
				"Constant values on the elements of the computational mesh are evaluated using the Gaussian quadrature of fixed order 4,"
				"where the quadrature points and their values are found in the input mesh and input data using the BIH tree search."
				)
		.add_value(DataInterpolation::interp_p0, "P0_intersection", "Topologies of the input mesh and the computational mesh may differ."
				"Can be applied only for boundary fields. For every (boundary) element of the computational mesh the"
				"intersection with the input mesh is computed. Constant values on the elements of the computational mesh "
				"are evaluated as the weighted average of the (constant) values on the intersecting elements of the input mesh.")
		.close();
}

template <int spacedim, class Value>
const int FieldFE<spacedim, Value>::registrar =
		Input::register_class< FieldFE<spacedim, Value>, unsigned int >("FieldFE") +
		FieldFE<spacedim, Value>::get_input_type().size();



template <int spacedim, class Value>
FieldFE<spacedim, Value>::FieldFE( unsigned int n_comp)
: FieldAlgorithmBase<spacedim, Value>(n_comp),
  data_vec_(nullptr),
  field_name_("")
{
	this->is_constant_in_space_ = false;
}


template <int spacedim, class Value>
void FieldFE<spacedim, Value>::set_fe_data(std::shared_ptr<DOFHandlerMultiDim> dh,
		MappingP1<1,3> *map1,
		MappingP1<2,3> *map2,
		MappingP1<3,3> *map3,
		VectorSeqDouble *data)
{
    dh_ = dh;
    data_vec_ = data;
    reinit_fe_data(map1, map2, map3);
}



template <int spacedim, class Value>
void FieldFE<spacedim, Value>::set_native_dh(std::shared_ptr<DOFHandlerMultiDim> dh)
{
    dh_ = dh;
    reinit_fe_data(nullptr, nullptr, nullptr);
}



template <int spacedim, class Value>
void FieldFE<spacedim, Value>::reinit_fe_data(MappingP1<1,3> *map1,
		MappingP1<2,3> *map2,
		MappingP1<3,3> *map3)
{
	//ASSERT_EQ(dh_->n_global_dofs(), data_vec_->size());

    unsigned int ndofs = dh_->max_elem_dofs();
    dof_indices_.resize(ndofs);

    // initialization data of value handlers
	FEValueInitData init_data;
	init_data.dh = dh_;
	init_data.data_vec = data_vec_;
	init_data.ndofs = ndofs;
	init_data.n_comp = this->n_comp();

	// initialize value handler objects
	value_handler0_.initialize(init_data);
	value_handler1_.initialize(init_data, map1);
	value_handler2_.initialize(init_data, map2);
	value_handler3_.initialize(init_data, map3);

	// set discretization
	discretization_ = OutputTime::DiscreteSpace::UNDEFINED;
	interpolation_ = DataInterpolation::equivalent_msh;
}



/**
 * Returns one value in one given point. ResultType can be used to avoid some costly calculation if the result is trivial.
 */
template <int spacedim, class Value>
typename Value::return_type const & FieldFE<spacedim, Value>::value(const Point &p, const ElementAccessor<spacedim> &elm)
{
	switch (elm.dim()) {
	case 0:
		return value_handler0_.value(p, elm);
	case 1:
		return value_handler1_.value(p, elm);
	case 2:
		return value_handler2_.value(p, elm);
	case 3:
		return value_handler3_.value(p, elm);
	default:
		ASSERT(false).error("Invalid element dimension!");
	}

    return this->r_value_;
}



/**
 * Returns std::vector of scalar values in several points at once.
 */
template <int spacedim, class Value>
void FieldFE<spacedim, Value>::value_list (const std::vector< Point > &point_list, const ElementAccessor<spacedim> &elm,
                   std::vector<typename Value::return_type> &value_list)
{
	ASSERT_EQ( point_list.size(), value_list.size() ).error();

	switch (elm.dim()) {
	case 0:
		value_handler0_.value_list(point_list, elm, value_list);
		break;
	case 1:
		value_handler1_.value_list(point_list, elm, value_list);
		break;
	case 2:
		value_handler2_.value_list(point_list, elm, value_list);
		break;
	case 3:
		value_handler3_.value_list(point_list, elm, value_list);
		break;
	default:
		ASSERT(false).error("Invalid element dimension!");
	}
}



template <int spacedim, class Value>
void FieldFE<spacedim, Value>::init_from_input(const Input::Record &rec, const struct FieldAlgoBaseInitData& init_data) {
	this->init_unit_conversion_coefficient(rec, init_data);
	this->in_rec_ = rec;
	flags_ = init_data.flags_;


	// read data from input record
    reader_file_ = FilePath( rec.val<FilePath>("mesh_data_file") );
	field_name_ = rec.val<std::string>("field_name");
	if (! rec.opt_val<OutputTime::DiscreteSpace>("input_discretization", discretization_) ) {
		discretization_ = OutputTime::DiscreteSpace::UNDEFINED;
	}
	if (! rec.opt_val<DataInterpolation>("interpolation", interpolation_) ) {
		interpolation_ = DataInterpolation::equivalent_msh;
	}
    if (! rec.opt_val("default_value", default_value_) ) {
    	default_value_ = numeric_limits<double>::signaling_NaN();
    }
}



template <int spacedim, class Value>
void FieldFE<spacedim, Value>::set_mesh(const Mesh *mesh, bool boundary_domain) {
	// Mesh can be set only for field initialized from input.
	if ( flags_.match(FieldFlag::equation_input) && flags_.match(FieldFlag::declare_input) ) {
		ASSERT(field_name_ != "").error("Uninitialized FieldFE, did you call init_from_input()?\n");
		this->boundary_domain_ = boundary_domain;
		this->make_dof_handler(mesh);
		switch (this->interpolation_) {
			case DataInterpolation::identic_msh:
				ReaderCache::get_element_ids(reader_file_, *mesh);
				break;
			case DataInterpolation::equivalent_msh:
				if (!ReaderCache::check_compatible_mesh( reader_file_, const_cast<Mesh &>(*mesh) )) {
					this->interpolation_ = DataInterpolation::gauss_p0;
					WarningOut().fmt("Source mesh of FieldFE '{}' is not compatible with target mesh.\nInterpolation of input data will be changed to 'P0_gauss'.\n",
							field_name_);
				}
				break;
			case DataInterpolation::gauss_p0:
			{
				auto source_mesh = ReaderCache::get_mesh(reader_file_);
				ReaderCache::get_element_ids(reader_file_, *(source_mesh.get()) );
				break;
			}
			case DataInterpolation::interp_p0:
			{
				auto source_msh = ReaderCache::get_mesh(reader_file_);
				ReaderCache::get_element_ids(reader_file_, *(source_msh.get()) );
				if (!boundary_domain) {
					this->interpolation_ = DataInterpolation::gauss_p0;
					WarningOut().fmt("Interpolation 'P0_intersection' of FieldFE '{}' can't be used on bulk region.\nIt will be changed to 'P0_gauss'.\n", field_name_);
				}
				break;
			}
		}
		if (boundary_domain) fill_boundary_dofs(); // temporary solution for boundary mesh
	}
}



template <int spacedim, class Value>
void FieldFE<spacedim, Value>::fill_boundary_dofs() {
	ASSERT(this->boundary_domain_);

	auto bc_mesh = dh_->mesh()->get_bc_mesh();
	unsigned int n_comp = this->value_.n_rows() * this->value_.n_cols();
	boundary_dofs_ = std::make_shared< std::vector<LongIdx> >( n_comp * bc_mesh->n_elements() );
	std::vector<LongIdx> &in_vec = *( boundary_dofs_.get() );
	unsigned int j = 0; // actual index to boundary_dofs_ vector

	for (auto ele : bc_mesh->elements_range()) {
		LongIdx elm_shift = n_comp * ele.idx();
		for (unsigned int i=0; i<n_comp; ++i, ++j) {
			in_vec[j] = elm_shift + i;
		}
	}

	value_handler0_.set_boundary_dofs_vector(boundary_dofs_);
	value_handler1_.set_boundary_dofs_vector(boundary_dofs_);
	value_handler2_.set_boundary_dofs_vector(boundary_dofs_);
	value_handler3_.set_boundary_dofs_vector(boundary_dofs_);

	data_vec_->resize(boundary_dofs_->size());

	//std::cout << "FieldFE::fill_boundary_dofs - elements: " << bc_mesh->n_elements() << std::endl;
	//for (auto ii : *boundary_dofs_ ) std::cout << " " << ii;
	//std::cout << std::endl;
}



template <int spacedim, class Value>
void FieldFE<spacedim, Value>::make_dof_handler(const Mesh *mesh) {
	// temporary solution - these objects will be set through FieldCommon
	switch (this->value_.n_rows() * this->value_.n_cols()) { // by number of components
		case 1: { // scalar
			fe0_ = new FE_P_disc<0>(0);
			fe1_ = new FE_P_disc<1>(0);
			fe2_ = new FE_P_disc<2>(0);
			fe3_ = new FE_P_disc<3>(0);
			break;
		}
		case 3: { // vector
			std::shared_ptr< FiniteElement<0> > fe0_ptr = std::make_shared< FE_P_disc<0> >(0);
			std::shared_ptr< FiniteElement<1> > fe1_ptr = std::make_shared< FE_P_disc<1> >(0);
			std::shared_ptr< FiniteElement<2> > fe2_ptr = std::make_shared< FE_P_disc<2> >(0);
			std::shared_ptr< FiniteElement<3> > fe3_ptr = std::make_shared< FE_P_disc<3> >(0);
			fe0_ = new FESystem<0>(fe0_ptr, FEType::FEVector, 3);
			fe1_ = new FESystem<1>(fe1_ptr, FEType::FEVector, 3);
			fe2_ = new FESystem<2>(fe2_ptr, FEType::FEVector, 3);
			fe3_ = new FESystem<3>(fe3_ptr, FEType::FEVector, 3);
			break;
		}
		case 9: { // tensor
			std::shared_ptr< FiniteElement<0> > fe0_ptr = std::make_shared< FE_P_disc<0> >(0);
			std::shared_ptr< FiniteElement<1> > fe1_ptr = std::make_shared< FE_P_disc<1> >(0);
			std::shared_ptr< FiniteElement<2> > fe2_ptr = std::make_shared< FE_P_disc<2> >(0);
			std::shared_ptr< FiniteElement<3> > fe3_ptr = std::make_shared< FE_P_disc<3> >(0);
			fe0_ = new FESystem<0>(fe0_ptr, FEType::FETensor, 9);
			fe1_ = new FESystem<1>(fe1_ptr, FEType::FETensor, 9);
			fe2_ = new FESystem<2>(fe2_ptr, FEType::FETensor, 9);
			fe3_ = new FESystem<3>(fe3_ptr, FEType::FETensor, 9);
			break;
		}
		default:
			ASSERT(false).error("Should not happen!\n");
	}

	dh_ = std::make_shared<DOFHandlerMultiDim>( const_cast<Mesh &>(*mesh) );
    std::shared_ptr<DiscreteSpace> ds = std::make_shared<EqualOrderDiscreteSpace>( &const_cast<Mesh &>(*mesh), fe0_, fe1_, fe2_, fe3_);
	dh_->distribute_dofs(ds, true);
    unsigned int ndofs = dh_->max_elem_dofs();
    dof_indices_.resize(ndofs);

    // allocate data_vec_
	unsigned int data_size = dh_->n_global_dofs();
	data_vec_ = new VectorSeqDouble();
	data_vec_->resize(data_size);

	// initialization data of value handlers
	FEValueInitData init_data;
	init_data.dh = dh_;
	init_data.data_vec = data_vec_;
	init_data.ndofs = ndofs;
	init_data.n_comp = this->n_comp();

	// initialize value handler objects
	value_handler0_.initialize(init_data);
	value_handler1_.initialize(init_data);
	value_handler2_.initialize(init_data);
	value_handler3_.initialize(init_data);
}



template <int spacedim, class Value>
bool FieldFE<spacedim, Value>::set_time(const TimeStep &time) {
	// Time can be set only for field initialized from input.
	if ( flags_.match(FieldFlag::equation_input) && flags_.match(FieldFlag::declare_input) ) {
	    ASSERT(field_name_ != "").error("Uninitialized FieldFE, did you call init_from_input()?\n");
		ASSERT_PTR(dh_)(field_name_).error("Null target mesh pointer of finite element field, did you call set_mesh()?\n");
		if ( reader_file_ == FilePath() ) return false;

		unsigned int n_components = this->value_.n_rows() * this->value_.n_cols();
		double time_unit_coef = time.read_coef(in_rec_.find<string>("time_unit"));
		double time_shift = time.read_time( in_rec_.find<Input::Tuple>("read_time_shift") );
		double read_time = (time.end()+time_shift) / time_unit_coef;
		BaseMeshReader::HeaderQuery header_query(field_name_, read_time, this->discretization_, dh_->hash());
		ReaderCache::get_reader(reader_file_)->find_header(header_query);
		// TODO: use default and check NaN values in data_vec

		unsigned int n_entities;
		bool is_native = (header_query.discretization == OutputTime::DiscreteSpace::NATIVE_DATA);
		bool boundary;
		if (is_native || this->interpolation_==DataInterpolation::identic_msh || this->interpolation_==DataInterpolation::equivalent_msh) {
			n_entities = dh_->mesh()->n_elements();
			boundary = this->boundary_domain_;
		} else {
			n_entities = ReaderCache::get_mesh(reader_file_)->n_elements();
			boundary = false;
		}
		auto data_vec = ReaderCache::get_reader(reader_file_)->template get_element_data<double>(n_entities, n_components,
				boundary, this->component_idx_);
		CheckResult checked_data = ReaderCache::get_reader(reader_file_)->scale_and_check_limits(field_name_,
				this->unit_conversion_coefficient_, default_value_);


	    if (checked_data == CheckResult::not_a_number) {
	        THROW( ExcUndefElementValue() << EI_Field(field_name_) );
	    }

		if (is_native || this->interpolation_==DataInterpolation::identic_msh || this->interpolation_==DataInterpolation::equivalent_msh) {
			this->calculate_native_values(data_vec);
		} else if (this->interpolation_==DataInterpolation::gauss_p0) {
			this->interpolate_gauss(data_vec);
		} else { // DataInterpolation::interp_p0
			this->interpolate_intersection(data_vec);
		}

		return true;
	} else return false;

}


template <int spacedim, class Value>
void FieldFE<spacedim, Value>::interpolate_gauss(ElementDataCache<double>::ComponentDataPtr data_vec)
{
	static const unsigned int quadrature_order = 4; // parameter of quadrature
	std::shared_ptr<Mesh> source_mesh = ReaderCache::get_mesh(reader_file_);
	std::vector<unsigned int> searched_elements; // stored suspect elements in calculating the intersection
	std::vector<arma::vec::fixed<3>> q_points; // real coordinates of quadrature points
	std::vector<double> q_weights; // weights of quadrature points
	unsigned int quadrature_size; // size of quadrature point and weight vector
	std::vector<double> sum_val(dh_->max_elem_dofs()); // sum of value of one quadrature point
	unsigned int elem_count; // count of intersect (source) elements of one quadrature point
	std::vector<double> elem_value(dh_->max_elem_dofs()); // computed value of one (target) element
	bool contains; // sign if source element contains quadrature point

	{
		// set size of vectors to maximal count of quadrature points
		QGauss<3> quad(quadrature_order);
		q_points.resize(quad.size());
		q_weights.resize(quad.size());
	}

	Mesh *mesh;
	if (this->boundary_domain_) mesh = dh_->mesh()->get_bc_mesh();
	else mesh = dh_->mesh();
	for (auto ele : mesh->elements_range()) {
		std::fill(elem_value.begin(), elem_value.end(), 0.0);
		switch (ele->dim()) {
		case 0:
			quadrature_size = 1;
			q_points[0] = ele.node(0)->point();
			q_weights[0] = 1.0;
			break;
		case 1:
			quadrature_size = value_handler1_.compute_quadrature(q_points, q_weights, ele, quadrature_order);
			break;
		case 2:
			quadrature_size = value_handler2_.compute_quadrature(q_points, q_weights, ele, quadrature_order);
			break;
		case 3:
			quadrature_size = value_handler3_.compute_quadrature(q_points, q_weights, ele, quadrature_order);
			break;
		}
		searched_elements.clear();
		source_mesh->get_bih_tree().find_bounding_box(ele.bounding_box(), searched_elements);

		for (unsigned int i=0; i<quadrature_size; ++i) {
			std::fill(sum_val.begin(), sum_val.end(), 0.0);
			elem_count = 0;
			for (std::vector<unsigned int>::iterator it = searched_elements.begin(); it!=searched_elements.end(); it++) {
				ElementAccessor<3> elm = source_mesh->element_accessor(*it);
				contains=false;
				switch (elm->dim()) {
				case 0:
					contains = arma::norm(elm.node(0)->point()-q_points[i], 2) < 4*std::numeric_limits<double>::epsilon();
					break;
				case 1:
					contains = value_handler1_.get_mapping()->contains_point(q_points[i], elm);
					break;
				case 2:
					contains = value_handler2_.get_mapping()->contains_point(q_points[i], elm);
					break;
				case 3:
					contains = value_handler3_.get_mapping()->contains_point(q_points[i], elm);
					break;
				default:
					ASSERT(false).error("Invalid element dimension!");
				}
				if ( contains ) {
					// projection point in element
					unsigned int index = sum_val.size() * (*it);
					for (unsigned int j=0; j < sum_val.size(); j++) {
						sum_val[j] += (*data_vec)[index+j];
					}
					++elem_count;
				}
			}

			if (elem_count > 0) {
				for (unsigned int j=0; j < sum_val.size(); j++) {
					elem_value[j] += (sum_val[j] / elem_count) * q_weights[i];
				}
			}
		}

		if (this->boundary_domain_) value_handler1_.get_dof_indices( ele, dof_indices_);
		else dh_->get_dof_indices( ele, dof_indices_);
		for (unsigned int i=0; i < elem_value.size(); i++) {
			ASSERT_LT_DBG( dof_indices_[i], (int)data_vec_->size());
			(*data_vec_)[dof_indices_[i]] = elem_value[i] * this->unit_conversion_coefficient_;
		}
	}
}


template <int spacedim, class Value>
void FieldFE<spacedim, Value>::interpolate_intersection(ElementDataCache<double>::ComponentDataPtr data_vec)
{
	std::shared_ptr<Mesh> source_mesh = ReaderCache::get_mesh(reader_file_);
	std::vector<unsigned int> searched_elements; // stored suspect elements in calculating the intersection
	std::vector<double> value(dh_->max_elem_dofs());
	double total_measure, measure;

	Mesh *mesh;
	if (this->boundary_domain_) mesh = dh_->mesh()->get_bc_mesh();
	else mesh = dh_->mesh();
	for (auto elm : mesh->elements_range()) {
		if (elm.dim() == 3) {
			xprintf(Err, "Dimension of element in target mesh must be 0, 1 or 2! elm.idx() = %d\n", elm.idx());
		}

		double epsilon = 4* numeric_limits<double>::epsilon() * elm.measure();

		// gets suspect elements
		if (elm.dim() == 0) {
			searched_elements.clear();
			source_mesh->get_bih_tree().find_point(elm.node(0)->point(), searched_elements);
		} else {
			BoundingBox bb = elm.bounding_box();
			searched_elements.clear();
			source_mesh->get_bih_tree().find_bounding_box(bb, searched_elements);
		}

		// set zero values of value object
		std::fill(value.begin(), value.end(), 0.0);
		total_measure=0.0;

		START_TIMER("compute_pressure");
		ADD_CALLS(searched_elements.size());


        MappingP1<3,3> mapping;

        for (std::vector<unsigned int>::iterator it = searched_elements.begin(); it!=searched_elements.end(); it++)
        {
            ElementAccessor<3> ele = source_mesh->element_accessor(*it);
            if (ele->dim() == 3) {
                // get intersection (set measure = 0 if intersection doesn't exist)
                switch (elm.dim()) {
                    case 0: {
                        arma::vec::fixed<3> real_point = elm.node(0)->point();
                        arma::mat::fixed<3, 4> elm_map = mapping.element_map(ele);
                        arma::vec::fixed<4> unit_point = mapping.project_real_to_unit(real_point, elm_map);

                        measure = (std::fabs(arma::sum( unit_point )-1) <= 1e-14
                                        && arma::min( unit_point ) >= 0)
                                            ? 1.0 : 0.0;
                        break;
                    }
                    case 1: {
                        IntersectionAux<1,3> is;
                        ComputeIntersection<1,3> CI(elm, ele, source_mesh.get());
                        CI.init();
                        CI.compute(is);

                        IntersectionLocal<1,3> ilc(is);
                        measure = ilc.compute_measure() * elm.measure();
                        break;
                    }
                    case 2: {
                        IntersectionAux<2,3> is;
                        ComputeIntersection<2,3> CI(elm, ele, source_mesh.get());
                        CI.init();
                        CI.compute(is);

                        IntersectionLocal<2,3> ilc(is);
                        measure = 2 * ilc.compute_measure() * elm.measure();
                        break;
                    }
                }

				//adds values to value_ object if intersection exists
				if (measure > epsilon) {
					unsigned int index = value.size() * (*it);
			        std::vector<double> &vec = *( data_vec.get() );
			        for (unsigned int i=0; i < value.size(); i++) {
			        	value[i] += vec[index+i] * measure;
			        }
					total_measure += measure;
				}
			}
		}

		// computes weighted average, store it to data vector
		if (total_measure > epsilon) {
			VectorSeqDouble::VectorSeq data_vector = data_vec_->get_data_ptr();
			if (this->boundary_domain_) value_handler1_.get_dof_indices( elm, dof_indices_ );
			else dh_->get_dof_indices( elm, dof_indices_ );
			for (unsigned int i=0; i < value.size(); i++) {
				(*data_vector)[ dof_indices_[i] ] = value[i] / total_measure;
			}
		} else {
			WarningOut().fmt("Processed element with idx {} is out of source mesh!\n", elm.idx());
		}
		END_TIMER("compute_pressure");

	}
}


template <int spacedim, class Value>
void FieldFE<spacedim, Value>::calculate_native_values(ElementDataCache<double>::ComponentDataPtr data_cache)
{
	// Same algorithm as in output of Node_data. Possibly code reuse.
	unsigned int dof_size, data_vec_i;
	std::vector<unsigned int> count_vector(data_vec_->size(), 0);
	data_vec_->fill(0.0);
	VectorSeqDouble::VectorSeq data_vector = data_vec_->get_data_ptr();

<<<<<<< HEAD
	int rank;
	MPI_Comm_rank(MPI_COMM_WORLD, &rank);

	if (rank == 0) {
		// iterate through elements, assembly global vector and count number of writes
		for (auto ele : dh_->mesh()->elements_range()) { // remove special case for rank == 0 - necessary for correct output
			dof_size = dh_->get_dof_indices( ele, dof_indices_ );
			data_vec_i = ele.idx() * dof_indices_.size();
			for (unsigned int i=0; i<dof_size; ++i, ++data_vec_i) {
				(*data_vector)[ dof_indices_[i] ] += (*data_cache)[data_vec_i];
				++count_vector[ dof_indices_[i] ];
			}
		}
	} else {
		// iterate through cells, assembly global vector and count number of writes
		for (auto cell : dh_->own_range()) {
			dof_size = cell.get_dof_indices(dof_indices_);
			data_vec_i = cell.element_idx() * dof_indices_.size();
			for (unsigned int i=0; i<dof_size; ++i, ++data_vec_i) {
				(*data_vector)[ dof_indices_[i] ] += (*data_cache)[data_vec_i];
				++count_vector[ dof_indices_[i] ];
			}
=======
	// iterate through elements, assembly global vector and count number of writes
	Mesh *mesh;
	if (this->boundary_domain_) mesh = dh_->mesh()->get_bc_mesh();
	else mesh = dh_->mesh();
	for (auto ele : mesh->elements_range()) {
		if (this->boundary_domain_) dof_size = value_handler1_.get_dof_indices( ele, dof_indices_ );
		else dof_size = dh_->get_dof_indices( ele, dof_indices_ );
		data_vec_i = ele.idx() * dof_indices_.size();
		for (unsigned int i=0; i<dof_size; ++i, ++data_vec_i) {
			(*data_vector)[ dof_indices_[i] ] += (*data_cache)[data_vec_i];
			++count_vector[ dof_indices_[i] ];
>>>>>>> 955a8d84
		}
	}

	// compute averages of values
	for (unsigned int i=0; i<data_vec_->size(); ++i) {
		if (count_vector[i]>0) (*data_vector)[i] /= count_vector[i];
	}
}


template <int spacedim, class Value>
void FieldFE<spacedim, Value>::fill_data_to_cache(ElementDataCache<double> &output_data_cache) {
	ASSERT_EQ(output_data_cache.n_values() * output_data_cache.n_elem(), dh_->n_global_dofs()).error();
	ASSERT_EQ(output_data_cache.n_elem(), dof_indices_.size()).error();
	double loc_values[output_data_cache.n_elem()];
	unsigned int i, dof_filled_size;

	VectorSeqDouble::VectorSeq data_vec = data_vec_->get_data_ptr();
	for (auto ele : dh_->mesh()->elements_range()) {
		dof_filled_size = dh_->get_dof_indices( ele, dof_indices_);
		for (i=0; i<dof_filled_size; ++i) loc_values[i] = (*data_vec)[ dof_indices_[0] ];
		for ( ; i<output_data_cache.n_elem(); ++i) loc_values[i] = numeric_limits<double>::signaling_NaN();
		output_data_cache.store_value( ele.idx(), loc_values );
	}

	output_data_cache.set_dof_handler_hash( dh_->hash() );
}



template <int spacedim, class Value>
inline unsigned int FieldFE<spacedim, Value>::data_size() const {
	return data_vec_->size();
}



template <int spacedim, class Value>
FieldFE<spacedim, Value>::~FieldFE()
{}


// Instantiations of FieldFE
INSTANCE_ALL(FieldFE)<|MERGE_RESOLUTION|>--- conflicted
+++ resolved
@@ -656,14 +656,22 @@
 	data_vec_->fill(0.0);
 	VectorSeqDouble::VectorSeq data_vector = data_vec_->get_data_ptr();
 
-<<<<<<< HEAD
 	int rank;
 	MPI_Comm_rank(MPI_COMM_WORLD, &rank);
-
-	if (rank == 0) {
+	bool boundary;
+	if (is_native || this->interpolation_==DataInterpolation::identic_msh || this->interpolation_==DataInterpolation::equivalent_msh) {
+		boundary = this->boundary_domain_;
+	} else {
+		boundary = false;
+	}
+
+	if ( (rank == 0) || boundary ) {
 		// iterate through elements, assembly global vector and count number of writes
-		for (auto ele : dh_->mesh()->elements_range()) { // remove special case for rank == 0 - necessary for correct output
-			dof_size = dh_->get_dof_indices( ele, dof_indices_ );
+		if (this->boundary_domain_) mesh = dh_->mesh()->get_bc_mesh();
+		else mesh = dh_->mesh();
+		for (auto ele : mesh->elements_range()) { // remove special case for rank == 0 - necessary for correct output
+			if (this->boundary_domain_) dof_size = value_handler1_.get_dof_indices( ele, dof_indices_ );
+			else dof_size = dh_->get_dof_indices( ele, dof_indices_ );
 			data_vec_i = ele.idx() * dof_indices_.size();
 			for (unsigned int i=0; i<dof_size; ++i, ++data_vec_i) {
 				(*data_vector)[ dof_indices_[i] ] += (*data_cache)[data_vec_i];
@@ -679,19 +687,6 @@
 				(*data_vector)[ dof_indices_[i] ] += (*data_cache)[data_vec_i];
 				++count_vector[ dof_indices_[i] ];
 			}
-=======
-	// iterate through elements, assembly global vector and count number of writes
-	Mesh *mesh;
-	if (this->boundary_domain_) mesh = dh_->mesh()->get_bc_mesh();
-	else mesh = dh_->mesh();
-	for (auto ele : mesh->elements_range()) {
-		if (this->boundary_domain_) dof_size = value_handler1_.get_dof_indices( ele, dof_indices_ );
-		else dof_size = dh_->get_dof_indices( ele, dof_indices_ );
-		data_vec_i = ele.idx() * dof_indices_.size();
-		for (unsigned int i=0; i<dof_size; ++i, ++data_vec_i) {
-			(*data_vector)[ dof_indices_[i] ] += (*data_cache)[data_vec_i];
-			++count_vector[ dof_indices_[i] ];
->>>>>>> 955a8d84
 		}
 	}
 

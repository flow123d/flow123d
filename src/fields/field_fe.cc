--- conflicted
+++ resolved
@@ -842,11 +842,7 @@
 		Mesh *mesh = dh_->mesh()->get_bc_mesh();
 		for (auto ele : mesh->elements_range()) {
 			LocDofVec loc_dofs = value_handler1_.get_loc_dof_indices(ele.idx());
-<<<<<<< HEAD
-			if (source_target_vec[ele.idx()] == (int)(Mesh::undef_idx)) { // undefined value in input data mesh
-=======
-			if (source_target_vec[ele.mesh_idx()] == (int)(undef_idx)) { // undefined value in input data mesh
->>>>>>> 55ca37af
+			if (source_target_vec[ele.idx()] == (int)(undef_idx)) { // undefined value in input data mesh
 				if ( std::isnan(default_value_) )
 					THROW( ExcUndefElementValue() << EI_Field(field_name_) );
 				for (unsigned int i=0; i<loc_dofs.n_elem; ++i) {

/*!
 *
﻿ * Copyright (C) 2015 Technical University of Liberec.  All rights reserved.
 * 
 * This program is free software; you can redistribute it and/or modify it under
 * the terms of the GNU General Public License version 3 as published by the
 * Free Software Foundation. (http://www.gnu.org/licenses/gpl-3.0.en.html)
 * 
 * This program is distributed in the hope that it will be useful, but WITHOUT
 * ANY WARRANTY; without even the implied warranty of MERCHANTABILITY or FITNESS
 * FOR A PARTICULAR PURPOSE.  See the GNU General Public License for more details.
 *
 * 
 * @file    field_fe.cc
 * @brief   
 */


#include <limits>

#include "fields/field_fe.hh"
#include "fields/field_instances.hh"	// for instantiation macros
#include "input/input_type.hh"
#include "fem/fe_p.hh"
#include "io/reader_cache.hh"
#include "io/msh_gmshreader.h"




/// Implementation.

namespace it = Input::Type;




FLOW123D_FORCE_LINK_IN_CHILD(field_fe)


template <int spacedim, class Value>
const Input::Type::Record & FieldFE<spacedim, Value>::get_input_type()
{
    return it::Record("FieldFE", FieldAlgorithmBase<spacedim,Value>::template_name()+" Field given by finite element approximation.")
        .derive_from(FieldAlgorithmBase<spacedim, Value>::get_input_type())
        .copy_keys(FieldAlgorithmBase<spacedim, Value>::get_field_algo_common_keys())
        .declare_key("mesh_data_file", IT::FileName::input(), IT::Default::obligatory(),
                "GMSH mesh with data. Can be different from actual computational mesh.")
        .declare_key("input_discretization", FieldFE<spacedim, Value>::get_disc_selection_input_type(), IT::Default::optional(),
                "Section where to find the field, some sections are specific to file format \n"
        		"point_data/node_data, cell_data/element_data, -/element_node_data, native/-.\n"
        		"If not given by user we try to find the field in all sections, but report error \n"
        		"if it is found in more the one section.")
        .declare_key("field_name", IT::String(), IT::Default::obligatory(),
                "The values of the Field are read from the ```$ElementData``` section with field name given by this key.")
        .close();
}

template <int spacedim, class Value>
const Input::Type::Selection & FieldFE<spacedim, Value>::get_disc_selection_input_type()
{
	return it::Selection("FE_discretization",
			"Specify the section in mesh input file where field data is listed.\nSome sections are specific to file format.")
		.add_value(OutputTime::DiscreteSpace::NODE_DATA, "node_data", "point_data (VTK) / node_data (GMSH)")
		.add_value(OutputTime::DiscreteSpace::ELEM_DATA, "element_data", "cell_data (VTK) / element_data (GMSH)")
		.add_value(OutputTime::DiscreteSpace::CORNER_DATA, "element_node_data", "element_node_data (only for GMSH)")
		.add_value(OutputTime::DiscreteSpace::NATIVE_DATA, "native_data", "native_data (only for VTK)")
		.close();
}

template <int spacedim, class Value>
const int FieldFE<spacedim, Value>::registrar =
		Input::register_class< FieldFE<spacedim, Value>, unsigned int >("FieldFE") +
		FieldFE<spacedim, Value>::get_input_type().size();



template <int spacedim, class Value>
FieldFE<spacedim, Value>::FieldFE( unsigned int n_comp)
: FieldAlgorithmBase<spacedim, Value>(n_comp),
  data_vec_(nullptr),
  field_name_("")
{}


template <int spacedim, class Value>
void FieldFE<spacedim, Value>::set_fe_data(std::shared_ptr<DOFHandlerMultiDim> dh,
		MappingP1<1,3> *map1,
		MappingP1<2,3> *map2,
		MappingP1<3,3> *map3,
		VectorSeqDouble *data)
{
    dh_ = dh;
    data_vec_ = data;

    unsigned int ndofs = dh_->max_elem_dofs();
<<<<<<< HEAD
    dof_indices_.resize(ndofs);
=======
    dof_indices.resize(ndofs);
>>>>>>> 644c61cb

    // initialization data of value handlers
	FEValueInitData init_data;
	init_data.dh = dh_;
	init_data.data_vec = data_vec_;
	init_data.ndofs = ndofs;
	init_data.n_comp = this->n_comp();

	// initialize value handler objects
	value_handler1_.initialize(init_data, map1);
	value_handler2_.initialize(init_data, map2);
	value_handler3_.initialize(init_data, map3);

	// set discretization
	discretization_ = OutputTime::DiscreteSpace::UNDEFINED;
}



/**
 * Returns one value in one given point. ResultType can be used to avoid some costly calculation if the result is trivial.
 */
template <int spacedim, class Value>
typename Value::return_type const & FieldFE<spacedim, Value>::value(const Point &p, const ElementAccessor<spacedim> &elm)
{
	switch (elm.dim()) {
	case 1:
		return value_handler1_.value(p, elm);
	case 2:
		return value_handler2_.value(p, elm);
	case 3:
		return value_handler3_.value(p, elm);
	default:
		ASSERT(false).error("Invalid element dimension!");
	}

    return this->r_value_;
}



/**
 * Returns std::vector of scalar values in several points at once.
 */
template <int spacedim, class Value>
void FieldFE<spacedim, Value>::value_list (const std::vector< Point > &point_list, const ElementAccessor<spacedim> &elm,
                   std::vector<typename Value::return_type> &value_list)
{
	ASSERT_EQ( point_list.size(), value_list.size() ).error();

	switch (elm.dim()) {
	case 1:
		value_handler1_.value_list(point_list, elm, value_list);
		break;
	case 2:
		value_handler2_.value_list(point_list, elm, value_list);
		break;
	case 3:
		value_handler3_.value_list(point_list, elm, value_list);
		break;
	default:
		ASSERT(false).error("Invalid element dimension!");
	}
}



template <int spacedim, class Value>
void FieldFE<spacedim, Value>::init_from_input(const Input::Record &rec, const struct FieldAlgoBaseInitData& init_data) {
	this->init_unit_conversion_coefficient(rec, init_data);
	flags_ = init_data.flags_;


	// read data from input record
    reader_file_ = FilePath( rec.val<FilePath>("mesh_data_file") );
	field_name_ = rec.val<std::string>("field_name");
	if (! rec.opt_val<OutputTime::DiscreteSpace>("input_discretization", discretization_) ) {
		discretization_ = OutputTime::DiscreteSpace::UNDEFINED;
	}
}



template <int spacedim, class Value>
void FieldFE<spacedim, Value>::set_mesh(const Mesh *mesh, bool boundary_domain) {
	// Mesh can be set only for field initialized from input.
	if ( flags_.match(FieldFlag::equation_input) && flags_.match(FieldFlag::declare_input) ) {
		ASSERT(field_name_ != "").error("Uninitialized FieldFE, did you call init_from_input()?\n");
		this->make_dof_handler(mesh);
		ReaderCache::get_reader(reader_file_)->check_compatible_mesh( *(dh_->mesh()) );
	}
}



template <int spacedim, class Value>
void FieldFE<spacedim, Value>::make_dof_handler(const Mesh *mesh) {
	// temporary solution - these objects will be set through FieldCommon
	fe1_ = new FE_P_disc<1,3>(0);
	fe2_ = new FE_P_disc<2,3>(0);
	fe3_ = new FE_P_disc<3,3>(0);

	dh_ = std::make_shared<DOFHandlerMultiDim>( const_cast<Mesh &>(*mesh) );
<<<<<<< HEAD
	dh_->distribute_dofs(*fe1_, *fe2_, *fe3_);
    unsigned int ndofs = dh_->max_elem_dofs();
    dof_indices_.resize(ndofs);
=======
    std::shared_ptr<DiscreteSpace> ds = std::make_shared<EqualOrderDiscreteSpace>( &const_cast<Mesh &>(*mesh), fe1_, fe2_, fe3_);
	dh_->distribute_dofs(ds);
    unsigned int ndofs = dh_->max_elem_dofs();
    dof_indices.resize(ndofs);
>>>>>>> 644c61cb

    // allocate data_vec_
	unsigned int data_size = dh_->n_global_dofs();
	data_vec_ = new VectorSeqDouble();
	data_vec_->resize(data_size);

	// initialization data of value handlers
	FEValueInitData init_data;
	init_data.dh = dh_;
	init_data.data_vec = data_vec_;
	init_data.ndofs = ndofs;
	init_data.n_comp = this->n_comp();

	// initialize value handler objects
	value_handler1_.initialize(init_data);
	value_handler2_.initialize(init_data);
	value_handler3_.initialize(init_data);
}



template <int spacedim, class Value>
bool FieldFE<spacedim, Value>::set_time(const TimeStep &time) {
	// Time can be set only for field initialized from input.
	if ( flags_.match(FieldFlag::equation_input) && flags_.match(FieldFlag::declare_input) ) {
	    ASSERT(field_name_ != "").error("Uninitialized FieldFE, did you call init_from_input()?\n");
		ASSERT_PTR(dh_)(field_name_).error("Null target mesh pointer of finite element field, did you call set_mesh()?\n");
		if ( reader_file_ == FilePath() ) return false;

		unsigned int n_components = this->value_.n_rows() * this->value_.n_cols();
		bool boundary_domain = false;
		BaseMeshReader::HeaderQuery header_query(field_name_, time.end(), this->discretization_, dh_->hash());
		ReaderCache::get_reader(reader_file_)->find_header(header_query);

		if (header_query.discretization == OutputTime::DiscreteSpace::NATIVE_DATA) {
			auto data_vec = ReaderCache::get_reader(reader_file_)->template get_element_data<double>(dh_->mesh()->element.size(),
					n_components, boundary_domain, this->component_idx_);
			this->calculate_native_values(data_vec);
		} else {
			std::shared_ptr<Mesh> source_mesh = ReaderCache::get_mesh(reader_file_);
			auto data_vec = ReaderCache::get_reader(reader_file_)->template get_element_data<double>(source_mesh->element.size(),
					n_components, boundary_domain, this->component_idx_);
			this->interpolate(data_vec);
		}

		return true;
	} else return false;

}


template <int spacedim, class Value>
void FieldFE<spacedim, Value>::interpolate(ElementDataCache<double>::ComponentDataPtr data_vec)
{
	std::shared_ptr<Mesh> source_mesh = ReaderCache::get_mesh(reader_file_);
	std::vector<double> sum_val(4);
	std::vector<unsigned int> elem_count(4);
	std::vector<unsigned int> searched_elements; // stored suspect elements in calculating the intersection

	FOR_ELEMENTS( dh_->mesh(), ele ) {
		searched_elements.clear();
		source_mesh->get_bih_tree().find_point(ele->centre(), searched_elements);
		std::fill(sum_val.begin(), sum_val.end(), 0.0);
		std::fill(elem_count.begin(), elem_count.end(), 0);
		for (std::vector<unsigned int>::iterator it = searched_elements.begin(); it!=searched_elements.end(); it++) {
			ElementFullIter elm = source_mesh->element( *it );
			bool contains=false;
			switch (elm->dim()) {
			case 1:
				contains = value_handler1_.contains_point(ele->centre(), *elm);
				break;
			case 2:
				contains = value_handler2_.contains_point(ele->centre(), *elm);
				break;
			case 3:
				contains = value_handler3_.contains_point(ele->centre(), *elm);
				break;
			default:
				ASSERT(false).error("Invalid element dimension!");
			}
			if (contains) {
				// projection point in element
				sum_val[elm->dim()] += (*data_vec)[*it];
				++elem_count[elm->dim()];
			}
		}
		unsigned int dim = ele->dim();
		double elem_value = 0.0;
		do {
			if (elem_count[dim] > 0) {
				elem_value = sum_val[dim] / elem_count[dim];
				break;
			}
			++dim;
		} while (dim<4);

		dh_->get_dof_indices( ele, dof_indices_);
		ASSERT_LT_DBG( dof_indices_[0], data_vec_->size());
		(*data_vec_)[dof_indices_[0]] = elem_value * this->unit_conversion_coefficient_;
	}
}


template <int spacedim, class Value>
void FieldFE<spacedim, Value>::calculate_native_values(ElementDataCache<double>::ComponentDataPtr data_cache)
{
	// Same algorithm as in output of Node_data. Possibly code reuse.
	unsigned int dof_size, data_vec_i;
	std::vector<unsigned int> count_vector(data_vec_->size(), 0);
	data_vec_->fill(0.0);
	VectorSeqDouble::VectorSeq data_vector = data_vec_->get_data_ptr();

	// iterate through elements, assembly global vector and count number of writes
	FOR_ELEMENTS( dh_->mesh(), ele ) {
		dof_size = dh_->get_dof_indices( ele, dof_indices_ );
		data_vec_i = ele.index() * dof_indices_.size();
		for (unsigned int i=0; i<dof_size; ++i, ++data_vec_i) {
			(*data_vector)[ dof_indices_[i] ] += (*data_cache)[data_vec_i];
			++count_vector[ dof_indices_[i] ];
		}
	}

	// compute averages of values
	for (unsigned int i=0; i<data_vec_->size(); ++i) {
		if (count_vector[i]>0) (*data_vector)[i] /= count_vector[i];
	}
}


template <int spacedim, class Value>
void FieldFE<spacedim, Value>::fill_data_to_cache(ElementDataCache<double> &output_data_cache) {
	ASSERT_EQ(output_data_cache.n_values() * output_data_cache.n_elem(), dh_->n_global_dofs()).error();
	ASSERT_EQ(output_data_cache.n_elem(), dof_indices_.size()).error();
	double loc_values[output_data_cache.n_elem()];
	unsigned int i, dof_filled_size;

	VectorSeqDouble::VectorSeq data_vec = data_vec_->get_data_ptr();
	FOR_ELEMENTS( dh_->mesh(), ele ) {
		dof_filled_size = dh_->get_dof_indices( ele, dof_indices_);
		for (i=0; i<dof_filled_size; ++i) loc_values[i] = (*data_vec)[ dof_indices_[0] ];
		for ( ; i<output_data_cache.n_elem(); ++i) loc_values[i] = numeric_limits<double>::signaling_NaN();
		output_data_cache.store_value( ele.index(), loc_values );
	}

	output_data_cache.set_dof_handler_hash( dh_->hash() );
}



template <int spacedim, class Value>
FieldFE<spacedim, Value>::~FieldFE()
{}


// Instantiations of FieldFE
INSTANCE_ALL(FieldFE)<|MERGE_RESOLUTION|>--- conflicted
+++ resolved
@@ -94,11 +94,7 @@
     data_vec_ = data;
 
     unsigned int ndofs = dh_->max_elem_dofs();
-<<<<<<< HEAD
     dof_indices_.resize(ndofs);
-=======
-    dof_indices.resize(ndofs);
->>>>>>> 644c61cb
 
     // initialization data of value handlers
 	FEValueInitData init_data;
@@ -202,16 +198,10 @@
 	fe3_ = new FE_P_disc<3,3>(0);
 
 	dh_ = std::make_shared<DOFHandlerMultiDim>( const_cast<Mesh &>(*mesh) );
-<<<<<<< HEAD
-	dh_->distribute_dofs(*fe1_, *fe2_, *fe3_);
-    unsigned int ndofs = dh_->max_elem_dofs();
-    dof_indices_.resize(ndofs);
-=======
     std::shared_ptr<DiscreteSpace> ds = std::make_shared<EqualOrderDiscreteSpace>( &const_cast<Mesh &>(*mesh), fe1_, fe2_, fe3_);
 	dh_->distribute_dofs(ds);
     unsigned int ndofs = dh_->max_elem_dofs();
-    dof_indices.resize(ndofs);
->>>>>>> 644c61cb
+    dof_indices_.resize(ndofs);
 
     // allocate data_vec_
 	unsigned int data_size = dh_->n_global_dofs();

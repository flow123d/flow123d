/*!
 *
﻿ * Copyright (C) 2015 Technical University of Liberec.  All rights reserved.
 * 
 * This program is free software; you can redistribute it and/or modify it under
 * the terms of the GNU General Public License version 3 as published by the
 * Free Software Foundation. (http://www.gnu.org/licenses/gpl-3.0.en.html)
 * 
 * This program is distributed in the hope that it will be useful, but WITHOUT
 * ANY WARRANTY; without even the implied warranty of MERCHANTABILITY or FITNESS
 * FOR A PARTICULAR PURPOSE.  See the GNU General Public License for more details.
 *
 * 
 * @file    field_fe.cc
 * @brief   
 */


#include <limits>

#include "fields/field_fe.hh"
#include "fields/field_instances.hh"	// for instantiation macros
#include "input/input_type.hh"
#include "fem/fe_p.hh"
#include "io/reader_cache.hh"
#include "io/msh_gmshreader.h"




/// Implementation.

namespace it = Input::Type;




FLOW123D_FORCE_LINK_IN_CHILD(field_fe)


template <int spacedim, class Value>
const Input::Type::Record & FieldFE<spacedim, Value>::get_input_type()
{
    return it::Record("FieldFE", FieldAlgorithmBase<spacedim,Value>::template_name()+" Field given by finite element approximation.")
        .derive_from(FieldAlgorithmBase<spacedim, Value>::get_input_type())
        .copy_keys(FieldAlgorithmBase<spacedim, Value>::get_field_algo_common_keys())
        .declare_key("mesh_data_file", IT::FileName::input(), IT::Default::obligatory(),
                "GMSH mesh with data. Can be different from actual computational mesh.")
        .declare_key("input_discretization", FieldFE<spacedim, Value>::get_disc_selection_input_type(), IT::Default::optional(),
                "Section where to find the field, some sections are specific to file format \n"
        		"point_data/node_data, cell_data/element_data, -/element_node_data, native/-.\n"
        		"If not given by user we try to find the field in all sections, but report error \n"
        		"if it is found in more the one section.")
        .declare_key("field_name", IT::String(), IT::Default::obligatory(),
                "The values of the Field are read from the ```$ElementData``` section with field name given by this key.")
<<<<<<< HEAD
		.declare_key("time_unit", IT::String(), IT::Default::optional(),
				"Definition of unit of all times defined in mesh data file. Unit override common unit coefficient defined "
				"in TimeGovernor. If key is not defined, common unit of TimeGovernor is used.")
=======
		.declare_key("time_unit", IT::String(), IT::Default::read_time("Common unit of TimeGovernor."),
				"Definition of unit of all times defined in mesh data file.")
>>>>>>> 0bb46381
        .close();
}

template <int spacedim, class Value>
const Input::Type::Selection & FieldFE<spacedim, Value>::get_disc_selection_input_type()
{
	return it::Selection("FE_discretization",
			"Specify the section in mesh input file where field data is listed.\nSome sections are specific to file format.")
		.add_value(OutputTime::DiscreteSpace::NODE_DATA, "node_data", "point_data (VTK) / node_data (GMSH)")
		.add_value(OutputTime::DiscreteSpace::ELEM_DATA, "element_data", "cell_data (VTK) / element_data (GMSH)")
		.add_value(OutputTime::DiscreteSpace::CORNER_DATA, "element_node_data", "element_node_data (only for GMSH)")
		.add_value(OutputTime::DiscreteSpace::NATIVE_DATA, "native_data", "native_data (only for VTK)")
		.close();
}

template <int spacedim, class Value>
const int FieldFE<spacedim, Value>::registrar =
		Input::register_class< FieldFE<spacedim, Value>, unsigned int >("FieldFE") +
		FieldFE<spacedim, Value>::get_input_type().size();



template <int spacedim, class Value>
FieldFE<spacedim, Value>::FieldFE( unsigned int n_comp)
: FieldAlgorithmBase<spacedim, Value>(n_comp),
  data_vec_(nullptr),
  field_name_("")
{}


template <int spacedim, class Value>
void FieldFE<spacedim, Value>::set_fe_data(std::shared_ptr<DOFHandlerMultiDim> dh,
		MappingP1<1,3> *map1,
		MappingP1<2,3> *map2,
		MappingP1<3,3> *map3,
		VectorSeqDouble *data)
{
    dh_ = dh;
    data_vec_ = data;

    unsigned int ndofs = dh_->max_elem_dofs();
    dof_indices_.resize(ndofs);

    // initialization data of value handlers
	FEValueInitData init_data;
	init_data.dh = dh_;
	init_data.data_vec = data_vec_;
	init_data.ndofs = ndofs;
	init_data.n_comp = this->n_comp();

	// initialize value handler objects
	value_handler1_.initialize(init_data, map1);
	value_handler2_.initialize(init_data, map2);
	value_handler3_.initialize(init_data, map3);

	// set discretization
	discretization_ = OutputTime::DiscreteSpace::UNDEFINED;
}



/**
 * Returns one value in one given point. ResultType can be used to avoid some costly calculation if the result is trivial.
 */
template <int spacedim, class Value>
typename Value::return_type const & FieldFE<spacedim, Value>::value(const Point &p, const ElementAccessor<spacedim> &elm)
{
	switch (elm.dim()) {
	case 1:
		return value_handler1_.value(p, elm);
	case 2:
		return value_handler2_.value(p, elm);
	case 3:
		return value_handler3_.value(p, elm);
	default:
		ASSERT(false).error("Invalid element dimension!");
	}

    return this->r_value_;
}



/**
 * Returns std::vector of scalar values in several points at once.
 */
template <int spacedim, class Value>
void FieldFE<spacedim, Value>::value_list (const std::vector< Point > &point_list, const ElementAccessor<spacedim> &elm,
                   std::vector<typename Value::return_type> &value_list)
{
	ASSERT_EQ( point_list.size(), value_list.size() ).error();

	switch (elm.dim()) {
	case 1:
		value_handler1_.value_list(point_list, elm, value_list);
		break;
	case 2:
		value_handler2_.value_list(point_list, elm, value_list);
		break;
	case 3:
		value_handler3_.value_list(point_list, elm, value_list);
		break;
	default:
		ASSERT(false).error("Invalid element dimension!");
	}
}



template <int spacedim, class Value>
void FieldFE<spacedim, Value>::init_from_input(const Input::Record &rec, const struct FieldAlgoBaseInitData& init_data) {
	this->init_unit_conversion_coefficient(rec, init_data);
	this->in_rec_ = rec;
	flags_ = init_data.flags_;


	// read data from input record
    reader_file_ = FilePath( rec.val<FilePath>("mesh_data_file") );
	field_name_ = rec.val<std::string>("field_name");
	if (! rec.opt_val<OutputTime::DiscreteSpace>("input_discretization", discretization_) ) {
		discretization_ = OutputTime::DiscreteSpace::UNDEFINED;
	}
}



template <int spacedim, class Value>
void FieldFE<spacedim, Value>::set_mesh(const Mesh *mesh, bool boundary_domain) {
	// Mesh can be set only for field initialized from input.
	if ( flags_.match(FieldFlag::equation_input) && flags_.match(FieldFlag::declare_input) ) {
		ASSERT(field_name_ != "").error("Uninitialized FieldFE, did you call init_from_input()?\n");
		this->make_dof_handler(mesh);
		ReaderCache::get_reader(reader_file_)->check_compatible_mesh( *(dh_->mesh()) );
	}
}



template <int spacedim, class Value>
void FieldFE<spacedim, Value>::make_dof_handler(const Mesh *mesh) {
	// temporary solution - these objects will be set through FieldCommon
	fe1_ = new FE_P_disc<1,3>(0);
	fe2_ = new FE_P_disc<2,3>(0);
	fe3_ = new FE_P_disc<3,3>(0);

	dh_ = std::make_shared<DOFHandlerMultiDim>( const_cast<Mesh &>(*mesh) );
	dh_->distribute_dofs(*fe1_, *fe2_, *fe3_);
    unsigned int ndofs = dh_->max_elem_dofs();
    dof_indices_.resize(ndofs);

    // allocate data_vec_
	unsigned int data_size = dh_->n_global_dofs();
	data_vec_ = new VectorSeqDouble();
	data_vec_->resize(data_size);

	// initialization data of value handlers
	FEValueInitData init_data;
	init_data.dh = dh_;
	init_data.data_vec = data_vec_;
	init_data.ndofs = ndofs;
	init_data.n_comp = this->n_comp();

	// initialize value handler objects
	value_handler1_.initialize(init_data);
	value_handler2_.initialize(init_data);
	value_handler3_.initialize(init_data);
}



template <int spacedim, class Value>
bool FieldFE<spacedim, Value>::set_time(const TimeStep &time) {
	// Time can be set only for field initialized from input.
	if ( flags_.match(FieldFlag::equation_input) && flags_.match(FieldFlag::declare_input) ) {
	    ASSERT(field_name_ != "").error("Uninitialized FieldFE, did you call init_from_input()?\n");
		ASSERT_PTR(dh_)(field_name_).error("Null target mesh pointer of finite element field, did you call set_mesh()?\n");
		if ( reader_file_ == FilePath() ) return false;

		unsigned int n_components = this->value_.n_rows() * this->value_.n_cols();
		bool boundary_domain = false;
		double time_unit_coef = time.read_coef(in_rec_.find<string>("time_unit"));
		BaseMeshReader::HeaderQuery header_query(field_name_, time.end() / time_unit_coef, this->discretization_, dh_->hash());
		ReaderCache::get_reader(reader_file_)->find_header(header_query);

		if (header_query.discretization == OutputTime::DiscreteSpace::NATIVE_DATA) {
			auto data_vec = ReaderCache::get_reader(reader_file_)->template get_element_data<double>(dh_->mesh()->element.size(),
					n_components, boundary_domain, this->component_idx_);
			this->calculate_native_values(data_vec);
		} else {
			std::shared_ptr<Mesh> source_mesh = ReaderCache::get_mesh(reader_file_);
			auto data_vec = ReaderCache::get_reader(reader_file_)->template get_element_data<double>(source_mesh->element.size(),
					n_components, boundary_domain, this->component_idx_);
			this->interpolate(data_vec);
		}

		return true;
	} else return false;

}


template <int spacedim, class Value>
void FieldFE<spacedim, Value>::interpolate(ElementDataCache<double>::ComponentDataPtr data_vec)
{
	std::shared_ptr<Mesh> source_mesh = ReaderCache::get_mesh(reader_file_);
	std::vector<double> sum_val(4);
	std::vector<unsigned int> elem_count(4);
	std::vector<unsigned int> searched_elements; // stored suspect elements in calculating the intersection

	FOR_ELEMENTS( dh_->mesh(), ele ) {
		searched_elements.clear();
		source_mesh->get_bih_tree().find_point(ele->centre(), searched_elements);
		std::fill(sum_val.begin(), sum_val.end(), 0.0);
		std::fill(elem_count.begin(), elem_count.end(), 0);
		for (std::vector<unsigned int>::iterator it = searched_elements.begin(); it!=searched_elements.end(); it++) {
			ElementFullIter elm = source_mesh->element( *it );
			bool contains=false;
			switch (elm->dim()) {
			case 1:
				contains = value_handler1_.contains_point(ele->centre(), *elm);
				break;
			case 2:
				contains = value_handler2_.contains_point(ele->centre(), *elm);
				break;
			case 3:
				contains = value_handler3_.contains_point(ele->centre(), *elm);
				break;
			default:
				ASSERT(false).error("Invalid element dimension!");
			}
			if (contains) {
				// projection point in element
				sum_val[elm->dim()] += (*data_vec)[*it];
				++elem_count[elm->dim()];
			}
		}
		unsigned int dim = ele->dim();
		double elem_value = 0.0;
		do {
			if (elem_count[dim] > 0) {
				elem_value = sum_val[dim] / elem_count[dim];
				break;
			}
			++dim;
		} while (dim<4);

		dh_->get_dof_indices( ele, dof_indices_);
		ASSERT_LT_DBG( dof_indices_[0], data_vec_->size());
		(*data_vec_)[dof_indices_[0]] = elem_value * this->unit_conversion_coefficient_;
	}
}


template <int spacedim, class Value>
void FieldFE<spacedim, Value>::calculate_native_values(ElementDataCache<double>::ComponentDataPtr data_cache)
{
	// Same algorithm as in output of Node_data. Possibly code reuse.
	unsigned int dof_size, data_vec_i;
	std::vector<unsigned int> count_vector(data_vec_->size(), 0);
	data_vec_->fill(0.0);
	VectorSeqDouble::VectorSeq data_vector = data_vec_->get_data_ptr();

	// iterate through elements, assembly global vector and count number of writes
	FOR_ELEMENTS( dh_->mesh(), ele ) {
		dof_size = dh_->get_dof_indices( ele, dof_indices_ );
		data_vec_i = ele.index() * dof_indices_.size();
		for (unsigned int i=0; i<dof_size; ++i, ++data_vec_i) {
			(*data_vector)[ dof_indices_[i] ] += (*data_cache)[data_vec_i];
			++count_vector[ dof_indices_[i] ];
		}
	}

	// compute averages of values
	for (unsigned int i=0; i<data_vec_->size(); ++i) {
		if (count_vector[i]>0) (*data_vector)[i] /= count_vector[i];
	}
}


template <int spacedim, class Value>
void FieldFE<spacedim, Value>::fill_data_to_cache(ElementDataCache<double> &output_data_cache) {
	ASSERT_EQ(output_data_cache.n_values() * output_data_cache.n_elem(), dh_->n_global_dofs()).error();
	ASSERT_EQ(output_data_cache.n_elem(), dof_indices_.size()).error();
	double loc_values[output_data_cache.n_elem()];
	unsigned int i, dof_filled_size;

	VectorSeqDouble::VectorSeq data_vec = data_vec_->get_data_ptr();
	FOR_ELEMENTS( dh_->mesh(), ele ) {
		dof_filled_size = dh_->get_dof_indices( ele, dof_indices_);
		for (i=0; i<dof_filled_size; ++i) loc_values[i] = (*data_vec)[ dof_indices_[0] ];
		for ( ; i<output_data_cache.n_elem(); ++i) loc_values[i] = numeric_limits<double>::signaling_NaN();
		output_data_cache.store_value( ele.index(), loc_values );
	}

	output_data_cache.set_dof_handler_hash( dh_->hash() );
}



template <int spacedim, class Value>
FieldFE<spacedim, Value>::~FieldFE()
{}


// Instantiations of FieldFE
INSTANCE_ALL(FieldFE)<|MERGE_RESOLUTION|>--- conflicted
+++ resolved
@@ -53,14 +53,8 @@
         		"if it is found in more the one section.")
         .declare_key("field_name", IT::String(), IT::Default::obligatory(),
                 "The values of the Field are read from the ```$ElementData``` section with field name given by this key.")
-<<<<<<< HEAD
-		.declare_key("time_unit", IT::String(), IT::Default::optional(),
-				"Definition of unit of all times defined in mesh data file. Unit override common unit coefficient defined "
-				"in TimeGovernor. If key is not defined, common unit of TimeGovernor is used.")
-=======
 		.declare_key("time_unit", IT::String(), IT::Default::read_time("Common unit of TimeGovernor."),
 				"Definition of unit of all times defined in mesh data file.")
->>>>>>> 0bb46381
         .close();
 }
 

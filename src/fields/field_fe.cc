--- conflicted
+++ resolved
@@ -519,12 +519,8 @@
 		} else if (this->interpolation_==DataInterpolation::identic_msh) {
 			n_entities = dh_->mesh()->n_elements();
 		} else {
-<<<<<<< HEAD
             auto reader_mesh = ReaderCache::get_mesh(reader_file_);
 			n_entities = boundary ? reader_mesh->get_bc_mesh()->n_elements() : reader_mesh->n_elements();
-=======
-			n_entities = boundary ? ReaderCache::get_mesh(reader_file_)->bc_mesh()->n_elements() : ReaderCache::get_mesh(reader_file_)->n_elements();
->>>>>>> 7860a8b4
 		}
 
         BaseMeshReader::HeaderQuery header_query(field_name_, read_time, this->discretization_, dh_->hash());

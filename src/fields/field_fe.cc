--- conflicted
+++ resolved
@@ -697,7 +697,7 @@
                         break;
                     }
                     case 1: {
-                        IntersectionAux<1,3> is(elm.mesh_idx(), source_elm.mesh_idx());
+                        IntersectionAux<1,3> is(elm.idx(), source_elm.idx());
                         ComputeIntersection<1,3> CI(elm, source_elm, source_mesh.get());
                         CI.init();
                         CI.compute(is);
@@ -707,7 +707,7 @@
                         break;
                     }
                     case 2: {
-                        IntersectionAux<2,3> is(elm.mesh_idx(), source_elm.mesh_idx());
+                        IntersectionAux<2,3> is(elm.idx(), source_elm.idx());
                         ComputeIntersection<2,3> CI(elm, source_elm, source_mesh.get());
                         CI.init();
                         CI.compute(is);
@@ -756,11 +756,7 @@
 	std::vector<unsigned int> count_vector(data_vec_.size(), 0);
 	data_vec_.zero_entries();
 	std::vector<LongIdx> global_dof_indices(dh_->max_elem_dofs());
-<<<<<<< HEAD
 	std::vector<LongIdx> &source_target_vec = (dynamic_cast<BCMesh*>(dh_->mesh()) != nullptr) ? source_target_mesh_elm_map_->boundary : source_target_mesh_elm_map_->bulk;
-=======
-	std::vector<LongIdx> &source_target_vec = source_target_mesh_elm_map_->bulk;
->>>>>>> af04d43e
 
 	// iterate through cells, assembly MPIVector
 	for (auto cell : dh_->own_range()) {
@@ -814,7 +810,6 @@
 	unsigned int data_vec_i;
 	std::vector<unsigned int> count_vector(data_vec_.size(), 0);
 	data_vec_.zero_entries();
-<<<<<<< HEAD
 	std::vector<LongIdx> &source_target_vec = (dynamic_cast<BCMesh*>(dh_->mesh()) != nullptr) ? source_target_mesh_elm_map_->boundary : source_target_mesh_elm_map_->bulk;
 
 	// iterate through elements, assembly global vector and count number of writes
@@ -834,53 +829,6 @@
 				ASSERT_LT_DBG(loc_dofs[i], (LongIdx)data_vec_.size());
 				data_vec_.add( loc_dofs[i], (*data_cache)[data_vec_i] );
 				++count_vector[ loc_dofs[i] ];
-=======
-
-	// iterate through elements, assembly global vector and count number of writes
-	if (this->boundary_domain_) {
-        std::vector<LongIdx> &source_target_vec = source_target_mesh_elm_map_->boundary;
-		Mesh *mesh = dh_->mesh()->get_bc_mesh();
-		for (auto ele : mesh->elements_range()) {
-			LocDofVec loc_dofs = value_handler1_.get_loc_dof_indices(ele.idx());
-			if (source_target_vec[ele.idx()] == (int)(undef_idx)) { // undefined value in input data mesh
-				if ( std::isnan(default_value_) )
-					THROW( ExcUndefElementValue() << EI_Field(field_name_) );
-				for (unsigned int i=0; i<loc_dofs.n_elem; ++i) {
-					ASSERT_LT_DBG(loc_dofs[i], (LongIdx)data_vec_.size());
-					data_vec_.add( loc_dofs[i], default_value_ * this->unit_conversion_coefficient_ );
-					++count_vector[ loc_dofs[i] ];
-				}
-			} else {
-				data_vec_i = source_target_vec[ele.idx()] * dh_->max_elem_dofs();
-				for (unsigned int i=0; i<loc_dofs.n_elem; ++i, ++data_vec_i) {
-					ASSERT_LT_DBG(loc_dofs[i], (LongIdx)data_vec_.size());
-					data_vec_.add( loc_dofs[i], (*data_cache)[data_vec_i] );
-					++count_vector[ loc_dofs[i] ];
-				}
-			}
-		}
-	}
-	else {
-        std::vector<LongIdx> &source_target_vec = source_target_mesh_elm_map_->bulk;
-		// iterate through cells, assembly global vector and count number of writes - prepared solution for further development
-		for (auto cell : dh_->own_range()) {
-			LocDofVec loc_dofs = cell.get_loc_dof_indices();
-			if (source_target_vec[cell.elm_idx()] == (int)(undef_idx)) { // undefined value in input data mesh
-				if ( std::isnan(default_value_) )
-					THROW( ExcUndefElementValue() << EI_Field(field_name_) );
-				for (unsigned int i=0; i<loc_dofs.n_elem; ++i) {
-					ASSERT_LT_DBG(loc_dofs[i], (LongIdx)data_vec_.size());
-					data_vec_.add( loc_dofs[i], default_value_ * this->unit_conversion_coefficient_ );
-					++count_vector[ loc_dofs[i] ];
-				}
-			} else {
-				data_vec_i = source_target_vec[cell.elm_idx()] * dh_->max_elem_dofs();
-				for (unsigned int i=0; i<loc_dofs.n_elem; ++i, ++data_vec_i) {
-					ASSERT_LT_DBG(loc_dofs[i], (LongIdx)data_vec_.size());
-					data_vec_.add( loc_dofs[i], (*data_cache)[data_vec_i] );
-					++count_vector[ loc_dofs[i] ];
-				}
->>>>>>> af04d43e
 			}
 		}
 	}

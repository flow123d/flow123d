/*!
 *
﻿ * Copyright (C) 2015 Technical University of Liberec.  All rights reserved.
 *
 * This program is free software; you can redistribute it and/or modify it under
 * the terms of the GNU General Public License version 3 as published by the
 * Free Software Foundation. (http://www.gnu.org/licenses/gpl-3.0.en.html)
 *
 * This program is distributed in the hope that it will be useful, but WITHOUT
 * ANY WARRANTY; without even the implied warranty of MERCHANTABILITY or FITNESS
 * FOR A PARTICULAR PURPOSE.  See the GNU General Public License for more details.
 *
 *
 * @file    eval_subset.hh
 * @brief
 * @author  David Flanderka
 */

#ifndef EVAL_SUBSET_HH_
#define EVAL_SUBSET_HH_

#include <memory>
#include <armadillo>
#include "fields/eval_points.hh"
#include "fields/field_value_cache.hh"
#include "mesh/range_wrapper.hh"
#include "fem/dh_cell_accessor.hh"


class Side;
class BulkPoint;
class EdgePoint;


/**
 * Base integral class holds common data members and methods.
 */
class BaseIntegral {
public:
	TYPEDEF_ERR_INFO(EI_ElementIdx, unsigned int);
	DECLARE_EXCEPTION(ExcElementNotInCache,
	        << "Element of Idx: " << EI_ElementIdx::val << " is not stored in 'Field value data cache'.\n"
			   << "Value can't be computed.\n");

    /// Default constructor
	BaseIntegral() : eval_points_(nullptr), dim_(0) {}

    /// Constructor of bulk (n_permutations==0) or side subset
	BaseIntegral(std::shared_ptr<EvalPoints> eval_points, unsigned int dim)
	 : eval_points_(eval_points), dim_(dim) {}

    /// Destructor
    virtual ~BaseIntegral();

    /// Getter of eval_points
    std::shared_ptr<EvalPoints> eval_points() const {
        return eval_points_;
    }

    /// Returns dimension.
    unsigned int dim() const {
    	return dim_;
    }
protected:
    /// Pointer to EvalPoints
    std::shared_ptr<EvalPoints> eval_points_;
    /// Dimension of points
    unsigned int dim_;
};

/**
 * Integral class of bulk points, allows assemblation of volume integrals.
 */
class BulkIntegral : public BaseIntegral, public std::enable_shared_from_this<BulkIntegral> {
public:
    /// Default constructor
	BulkIntegral() : BaseIntegral() {}

    /// Constructor of bulk integral
	BulkIntegral(std::shared_ptr<EvalPoints> eval_points, unsigned int dim)
	 : BaseIntegral(eval_points, dim), subset_index_(eval_points->n_subsets(dim)) {}

    /// Destructor
    ~BulkIntegral();

    /// Return index of data block according to subset in EvalPoints object
    int get_subset_idx() const {
        return subset_index_;
    }

    /// Returns range of bulk local points for appropriate cell accessor
    Range< BulkPoint > points(const DHCellAccessor &cell, const ElementCacheMap *elm_cache_map) const;

private:
    /// Index of data block according to subset in EvalPoints object.
    unsigned int subset_index_;
};

/**
 * Integral class of side points, allows assemblation of element - element fluxes.
 */
class EdgeIntegral : public BaseIntegral, public std::enable_shared_from_this<EdgeIntegral> {
public:
    /// Default constructor
	EdgeIntegral() : BaseIntegral(), perm_indices_(nullptr), n_permutations_(0) {}

    /// Constructor of edge integral
	EdgeIntegral(std::shared_ptr<EvalPoints> eval_points, unsigned int dim, unsigned int n_permutations, unsigned int points_per_side);

    /// Destructor
    ~EdgeIntegral();

    /// Getter of n_sides
    unsigned int n_sides() const {
        return n_sides_;
    }

    /// Return index of data block according to subset in EvalPoints object
    int get_subset_idx() const {
        return subset_index_;
    }

    /// Returns range of side local points for appropriate cell side accessor
    Range< EdgePoint > points(const DHCellSide &cell_side, const ElementCacheMap *elm_cache_map) const;

    /// Returns structure of permutation indices.
    int perm_idx_ptr(uint i_side, uint i_perm, uint i_point) const {
    	return perm_indices_[i_side][i_perm][i_point];
    }

private:
    /// Index of data block according to subset in EvalPoints object.
    unsigned int subset_index_;
    /// Indices to EvalPoints for different sides and permutations reflecting order of points.
    unsigned int*** perm_indices_;
    /// Number of sides (value 0 indicates bulk set)
    unsigned int n_sides_;
    /// Number of permutations (value 0 indicates bulk set)
    unsigned int n_permutations_;

    friend class EvalPoints;
    friend class EdgePoint;
};

/**
 * Integral class of neighbour points, allows assemblation of element - side fluxes.
 *
 * Dimension corresponds with element of higher dim.
 */
class CouplingIntegral : public BaseIntegral, public std::enable_shared_from_this<CouplingIntegral> {
public:
    /// Default constructor
	CouplingIntegral() : BaseIntegral() {}

    /// Constructor of ngh integral
	CouplingIntegral(std::shared_ptr<EdgeIntegral> edge_integral, std::shared_ptr<BulkIntegral> bulk_integral);

    /// Destructor
    ~CouplingIntegral();

    /// Return index of data block according to subset of higher dim in EvalPoints object
    int get_subset_high_idx() const {
        return edge_integral_->get_subset_idx();
    }

    /// Return index of data block according to subset of lower dim in EvalPoints object
    int get_subset_low_idx() const {
        return bulk_integral_->get_subset_idx();
    }

    /// Returns range of bulk local points for appropriate cell accessor
    Range< BulkPoint > points(const DHCellAccessor &cell, const ElementCacheMap *elm_cache_map) const;

    /// Returns range of side local points for appropriate cell side accessor
    Range< EdgePoint > points(const DHCellSide &cell_side, const ElementCacheMap *elm_cache_map) const;

private:
    /// Integral according to side subset part (element of higher dim) in EvalPoints object.
    std::shared_ptr<EdgeIntegral> edge_integral_;
    /// Integral according to bulk subset part (element of lower dim) in EvalPoints object.
    std::shared_ptr<BulkIntegral> bulk_integral_;
};

/**
 * Integral class of boundary points, allows assemblation of fluxes between sides and neighbouring boundary elements.
 */
class BoundaryIntegral : public BaseIntegral {
public:
    /// Default constructor
    BoundaryIntegral() : BaseIntegral() {}

    /// Constructor of bulk subset
    BoundaryIntegral(std::shared_ptr<EdgeIntegral> edge_integral);

    /// Destructor
    ~BoundaryIntegral();

    /// Return index of data block according to subset in EvalPoints object
    int get_subset_idx() const {
        return edge_integral_->get_subset_idx();
    }

    /// Returns range of bulk local points for appropriate cell accessor
    Range< EdgePoint > points(const DHCellSide &cell_side, const ElementCacheMap *elm_cache_map) const;

private:
    /// Boundary integral according to edge integral (? but need own special data members and methods ?).
    std::shared_ptr<EdgeIntegral> edge_integral_;
};


/**
 * @brief Point accessor allow iterate over bulk quadrature points defined in local element coordinates.
 */
class BulkPoint {
public:
    /// Default constructor
	BulkPoint()
    : local_point_idx_(0) {}

    /// Constructor
	BulkPoint(DHCellAccessor dh_cell, const ElementCacheMap *elm_cache_map, std::shared_ptr<const BulkIntegral> bulk_integral, unsigned int loc_point_idx)
    : dh_cell_(dh_cell), integral_(bulk_integral), local_point_idx_(loc_point_idx), elm_cache_map_(elm_cache_map) {}

    /// Getter of BulkIntegral
    std::shared_ptr<const BulkIntegral> integral() const {
        return integral_;
    }

    /// Getter of EvalPoints
    std::shared_ptr<EvalPoints> eval_points() const {
        return integral_->eval_points();
    }

    /// Local coordinates within element
    template<unsigned int dim>
<<<<<<< HEAD
    inline arma::vec::fixed<dim> loc_coords() const {
=======
    arma::vec loc_coords() const {
>>>>>>> f30c1cb4
        return this->eval_points()->local_point<dim>( local_point_idx_ );
    }

    // Global coordinates within element
    //arma::vec3 coords() const;

    /// Return index of element in data cache.
    unsigned int element_cache_index() const {
        return dh_cell_.element_cache_index();
    }

    /// Return DH cell accessor.
    DHCellAccessor dh_cell() const {
        return dh_cell_;
    }

    // Index of permutation
    inline const ElementCacheMap *elm_cache_map() const {
        return elm_cache_map_;
    }

    /// Return index in EvalPoints object
    unsigned int eval_point_idx() const {
        return local_point_idx_;
    }

    /// Iterates to next point.
    void inc() {
    	local_point_idx_++;
    }

    /// Comparison of accessors.
    bool operator==(const BulkPoint& other) {
    	return (dh_cell_ == other.dh_cell_) && (local_point_idx_ == other.local_point_idx_);
    }

private:
    /// DOF handler accessor of element.
    DHCellAccessor dh_cell_;
    /// Pointer to bulk integral.
    std::shared_ptr<const BulkIntegral> integral_;
    /// Index of the local point in bulk point set.
    unsigned int local_point_idx_;
    /// Pointer ElementCacheMap needed for point evaluation.
    const ElementCacheMap* elm_cache_map_;
};


/**
 * @brief Point accessor allow iterate over quadrature points of given side defined in local element coordinates.
 */
class EdgePoint {
public:
    /// Default constructor
	EdgePoint()
    : local_point_idx_(0), elm_cache_map_(nullptr) {}

    /// Constructor
	EdgePoint(DHCellSide cell_side, const ElementCacheMap *elm_cache_map, std::shared_ptr<const EdgeIntegral> edge_integral, unsigned int local_point_idx)
    : cell_side_(cell_side), integral_(edge_integral), local_point_idx_(local_point_idx),
	  permutation_idx_( cell_side.element()->permutation_idx( cell_side_.side_idx() ) ), elm_cache_map_(elm_cache_map) {}

    /// Getter of EdgeIntegral
    std::shared_ptr<const EdgeIntegral> integral() const {
        return integral_;
    }

    /// Getter of evaluation points
    std::shared_ptr<EvalPoints> eval_points() const {
        return integral_->eval_points();
    }

    // Local coordinates within element
    template<unsigned int dim>
<<<<<<< HEAD
    inline arma::vec::fixed<dim> loc_coords() const {
=======
    arma::vec loc_coords() const {
>>>>>>> f30c1cb4
        return this->eval_points()->local_point<dim>( this->eval_point_idx() );
    }

    // Global coordinates within element
    //arma::vec3 coords() const;

    /// Return index of element in data cache.
    unsigned int element_cache_index() const {
        return cell_side_.cell().element_cache_index();
    }

    /// Return DH cell accessor.
    DHCellSide dh_cell_side() const {
        return cell_side_;
    }

    // Index of permutation
    unsigned int permutation_idx() const {
        return permutation_idx_;
    }

    // Index of permutation
    inline const ElementCacheMap *elm_cache_map() const {
        return elm_cache_map_;
    }

    /// Return index in EvalPoints object
    unsigned int eval_point_idx() const {
        return integral_->perm_idx_ptr(cell_side_.side_idx(), permutation_idx_, local_point_idx_);
    }

    /// Return corresponds EdgePoint of neighbour side of same dimension (computing of side integrals).
    EdgePoint permute(DHCellSide edg_side) const;

    /// Iterates to next point.
    void inc() {
    	local_point_idx_++;
    }

    /// Comparison of accessors.
    bool operator==(const EdgePoint& other) {
    	return (cell_side_ == other.cell_side_) && (local_point_idx_ == other.local_point_idx_);
    }

private:
    /// DOF handler accessor of element side.
    DHCellSide cell_side_;
    /// Pointer to edge point set
    std::shared_ptr<const EdgeIntegral> integral_;
    /// Index of the local point in the composed quadrature.
    unsigned int local_point_idx_;
    /// Permutation index corresponding with DHCellSide
    unsigned int permutation_idx_;
    /// Pointer ElementCacheMap needed for point evaluation.
    const ElementCacheMap* elm_cache_map_;
};



#endif /* EVAL_SUBSET_HH_ */<|MERGE_RESOLUTION|>--- conflicted
+++ resolved
@@ -234,11 +234,7 @@
 
     /// Local coordinates within element
     template<unsigned int dim>
-<<<<<<< HEAD
     inline arma::vec::fixed<dim> loc_coords() const {
-=======
-    arma::vec loc_coords() const {
->>>>>>> f30c1cb4
         return this->eval_points()->local_point<dim>( local_point_idx_ );
     }
 
@@ -313,11 +309,7 @@
 
     // Local coordinates within element
     template<unsigned int dim>
-<<<<<<< HEAD
     inline arma::vec::fixed<dim> loc_coords() const {
-=======
-    arma::vec loc_coords() const {
->>>>>>> f30c1cb4
         return this->eval_points()->local_point<dim>( this->eval_point_idx() );
     }
 

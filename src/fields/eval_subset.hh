/*!
 *
﻿ * Copyright (C) 2015 Technical University of Liberec.  All rights reserved.
 *
 * This program is free software; you can redistribute it and/or modify it under
 * the terms of the GNU General Public License version 3 as published by the
 * Free Software Foundation. (http://www.gnu.org/licenses/gpl-3.0.en.html)
 *
 * This program is distributed in the hope that it will be useful, but WITHOUT
 * ANY WARRANTY; without even the implied warranty of MERCHANTABILITY or FITNESS
 * FOR A PARTICULAR PURPOSE.  See the GNU General Public License for more details.
 *
 *
 * @file    eval_subset.hh
 * @brief
 * @author  David Flanderka
 *
 * TODO (readability, optimization):
 * - EdgePoint::point_on is too general, can fail for non-matching sides,
 *   depends on a map;
 *   Iterator over edge sides should know index of side on the edge or
 *   we should directly iterate over pairs of sides and iterate points over both sides
 *   without mapping.
 * - similarly for Coupling and boundary points
 * - Points should just hold necessary indices, without reference to complex classes,
 *   these points only can be used as indices to fields to get appropriate value in the field cache
 */

#ifndef EVAL_SUBSET_HH_
#define EVAL_SUBSET_HH_

#include <memory>
#include <armadillo>
#include "fields/eval_points.hh"
#include "fields/field_value_cache.hh"
#include "mesh/range_wrapper.hh"
#include "mesh/accessors.hh"
#include "fem/dh_cell_accessor.hh"


class Side;
class BulkIntegral;
class EdgeIntegral;
class CouplingIntegral;
class BoundaryIntegral;


/**
 * @brief Base point accessor class.
 */
/**
 * @brief Point accessor allow iterate over bulk quadrature points defined in local element coordinates.
 */

class BulkPoint {
public:
    /// Default constructor
    BulkPoint()
    {}

    /// Constructor
    BulkPoint(const ElementCacheMap *elm_cache_map, uint elem_idx, uint loc_point_idx)
    : elm_cache_map_(elm_cache_map), elem_patch_idx_(elem_idx), local_point_idx_(loc_point_idx)
	{}

    /// Getter of EvalPoints object.
    inline std::shared_ptr<EvalPoints> eval_points() const {
        ASSERT_PTR(elm_cache_map_).error("Invalid point.\n");
        return elm_cache_map_->eval_points();
    }

    // Getter of ElementCacheMap object.
    inline const ElementCacheMap *elm_cache_map() const {
        return elm_cache_map_;
    }


	// Getter of element patch index.
    inline unsigned int elem_patch_idx() const {
        return elem_patch_idx_;
    }

    /// Return index in EvalPoints object
    inline unsigned int eval_point_idx() const {
        return local_point_idx_;
    }

    /// Iterates to next point.
    void inc() {
    	this->local_point_idx_++;
    }

    /// Comparison of accessors.
    bool operator==(const BulkPoint& other) {
        ASSERT_EQ_DBG(elem_patch_idx_, other.elem_patch_idx_);
        return (local_point_idx_ == other.local_point_idx_);
    }


protected:
    const ElementCacheMap *elm_cache_map_;
    /// Index of element in the patch.
    unsigned int elem_patch_idx_;
    /// Index of the local point in the integral object.
    unsigned int local_point_idx_;
};




/**
 * @brief General point a+ side_begin_ + ccessor allow iterate over quadrature points of given side defined in local element coordinates.
 *
 * Common ancestor of all side points classes (Edge-, Coupling-, BoundaryPoint)
 */
class SidePoint : public BulkPoint {
public:
    /// Default constructor
	SidePoint()
    : BulkPoint() {}

<<<<<<< HEAD
    /// Constructor
	SidePoint(DHCellSide cell_side, const ElementCacheMap *elm_cache_map, unsigned int local_point_idx)
    : PointBase(elm_cache_map, local_point_idx), side_idx_(cell_side.side_idx()),
	  permutation_idx_( cell_side.element()->permutation_idx( side_idx_ ) ) {
	    this->elem_patch_idx_ = this->elm_cache_map_->position_in_cache(cell_side.element().idx());
=======
	/// Constructor
	SidePoint(BulkPoint bulk, uint side_begin)
	: BulkPoint(bulk), side_begin_(side_begin)
	{
	    //DebugOut().fmt("begin: {} sidx: {}", side_begin_, local_point_idx_);
>>>>>>> af04d43e
	}


    /// Constructor
	inline SidePoint(DHCellSide cell_side, const ElementCacheMap *elm_cache_map,
	        const EdgeIntegral *edge_integral, unsigned int local_point_idx);

    /// Return index in EvalPoints object
    inline unsigned int eval_point_idx() const {
        return side_begin_ + local_point_idx_;
    }

    /// Comparison of accessors.
    bool operator==(const SidePoint& other) {
        ASSERT_EQ_DBG(elem_patch_idx_, other.elem_patch_idx_);
        ASSERT_EQ_DBG(side_begin_, other.side_begin_);
        return (local_point_idx_ == other.local_point_idx_);
    }


protected:
    //// local_point_idx_ here have meaning of index within the side.

    /// Index of side in element
    unsigned int side_begin_;

};


/**
 * @brief Point accessor allow iterate over quadrature points of given side defined in local element coordinates.
 */
class EdgePoint : public SidePoint {
public:
    /// Default constructor
    EdgePoint()
    : SidePoint() {}

    /// Constructor
    inline EdgePoint(BulkPoint bulk, const EdgeIntegral *edge_integral, uint side_begin);

    /// Return corresponds EdgePoint of neighbour side of same dimension (computing of side integrals).
    inline EdgePoint point_on(const DHCellSide &edg_side) const;

    /// Comparison of accessors.
    bool operator==(const EdgePoint& other) {
        return (elem_patch_idx_ == other.elem_patch_idx_) && (local_point_idx_ == other.local_point_idx_);
    }
private:
    const EdgeIntegral *integral_;
};


/**
 * @brief Point accessor allow iterate over quadrature points of given side defined in local element coordinates.
 */
class CouplingPoint : public SidePoint {
public:
    /// Default constructor
    CouplingPoint()
    : SidePoint() {}

    /// Constructor

    inline CouplingPoint(BulkPoint bulk, const CouplingIntegral *coupling_integral, uint side_begin);

    /// Return corresponds EdgePoint of neighbour side of same dimension (computing of side integrals).
    inline BulkPoint lower_dim(DHCellAccessor cell_lower) const;

    /// Comparison of accessors.
    bool operator==(const CouplingPoint& other) {
        return (elem_patch_idx_ == other.elem_patch_idx_) && (local_point_idx_ == other.local_point_idx_);
    }

private:
    /// Pointer to edge point set
    const CouplingIntegral *integral_;
};

/**
 * @brief Point accessor allow iterate over quadrature points of given side defined in local element coordinates.
 */
class BoundaryPoint : public SidePoint {
public:
    /// Default constructor
    BoundaryPoint()
    : SidePoint() {}

    /// Constructor
    inline BoundaryPoint(BulkPoint bulk, const BoundaryIntegral *bdr_integral, uint side_begin);

    /// Return corresponds BulkPoint on boundary element.
    inline BulkPoint point_bdr(ElementAccessor<3> bdr_elm) const;

    /// Comparison of accessors.
    bool operator==(const BoundaryPoint& other) {
        return (elem_patch_idx_ == other.elem_patch_idx_) && (local_point_idx_ == other.local_point_idx_);
    }

private:
    /// Pointer to edge point set
    const BoundaryIntegral *integral_;
};



/**
 * Base integral class holds common data members and methods.
 */
class BaseIntegral {
public:
    /// Default constructor
	BaseIntegral() : eval_points_(nullptr), dim_(0) {}

    /// Constructor of bulk or side subset
	BaseIntegral(std::shared_ptr<EvalPoints> eval_points, unsigned int dim)
	 : eval_points_(eval_points), dim_(dim) {}

    /// Destructor
    virtual ~BaseIntegral();

    /// Getter of eval_points
    std::shared_ptr<EvalPoints> eval_points() const {
        return eval_points_;
    }

    /// Returns dimension.
    unsigned int dim() const {
    	return dim_;
    }
protected:
    /// Pointer to EvalPoints
    std::shared_ptr<EvalPoints> eval_points_;
    /// Dimension of the cell on which points are placed
    unsigned int dim_;
};

/**
 * Integral class of bulk points, allows assemblation of volume integrals.
 */
class BulkIntegral : public BaseIntegral, public std::enable_shared_from_this<BulkIntegral> {
public:
    /// Default constructor
	BulkIntegral() : BaseIntegral() {}

    /// Constructor of bulk integral
	BulkIntegral(std::shared_ptr<EvalPoints> eval_points, unsigned int dim, uint i_subset)
	 : BaseIntegral(eval_points, dim), subset_index_(i_subset)
	{
	    begin_idx_ = eval_points_->subset_begin(dim_, subset_index_);
	    end_idx_ = eval_points_->subset_end(dim_, subset_index_);
	}

    /// Destructor
    ~BulkIntegral();

    /// Return index of data block according to subset in EvalPoints object
    inline int get_subset_idx() const {
        return subset_index_;
    }


    /// Returns range of bulk local points for appropriate cell accessor
    inline Range< BulkPoint > points(unsigned int element_patch_idx, const ElementCacheMap *elm_cache_map) const {
        auto bgn_it = make_iter<BulkPoint>( BulkPoint(elm_cache_map, element_patch_idx, begin_idx_));
        auto end_it = make_iter<BulkPoint>( BulkPoint(elm_cache_map, element_patch_idx, end_idx_));
        return Range<BulkPoint>(bgn_it, end_it);
    }

protected:
    /// Index of data block according to subset in EvalPoints object.
    unsigned int subset_index_;
    uint begin_idx_;
    uint end_idx_;

};

/**
 * Integral class of side points, allows assemblation of element - element fluxes.
 */
class EdgeIntegral : public BaseIntegral, public std::enable_shared_from_this<EdgeIntegral> {
public:
    /// Default constructor
	EdgeIntegral() : BaseIntegral()
    {
	    ASSERT(false);
    }

    /// Constructor of edge integral
	EdgeIntegral(std::shared_ptr<EvalPoints> eval_points, unsigned int dim, uint i_subset);

    /// Destructor
    ~EdgeIntegral();

    /// Getter of n_sides
    inline unsigned int n_sides() const {
        return n_sides_;
    }

    /// Return index of data block according to subset in EvalPoints object
    inline int get_subset_idx() const {
        return subset_index_;
    }

    inline uint side_begin(const DHCellSide &cell_side) const {
        return begin_idx_ + cell_side.side_idx() * n_points_per_side_;
    }

    /// Returns range of side local points for appropriate cell side accessor
    inline Range< EdgePoint > points(const DHCellSide &cell_side, const ElementCacheMap *elm_cache_map) const {
        ASSERT_EQ_DBG(cell_side.dim(), dim_);
        //DebugOut() << "points per side: " << n_points_per_side_;
        uint element_patch_idx = elm_cache_map->position_in_cache(cell_side.element().mesh_idx());
        uint begin_idx = side_begin(cell_side);
        auto bgn_it = make_iter<EdgePoint>( EdgePoint(
                BulkPoint(elm_cache_map, element_patch_idx, 0), this, begin_idx));
        auto end_it = make_iter<EdgePoint>( EdgePoint(
                BulkPoint(elm_cache_map, element_patch_idx, n_points_per_side_), this, begin_idx));
        return Range<EdgePoint>(bgn_it, end_it);
    }


private:
    unsigned int subset_index_;
    uint begin_idx_;

    /// Number of sides (value 0 indicates bulk set)
    unsigned int n_sides_;
    /// Number of points. TODO: pass this to the constructor, avoid extraction from the eval_points
    uint n_points_per_side_;

    friend class EvalPoints;
    friend class EdgePoint;
    friend class CouplingIntegral;
    friend class BoundaryIntegral;
};

/**
 * Integral class of neighbour points, allows assemblation of element - side fluxes.
 *
 * Dimension corresponds with element of higher dim.
 */
class CouplingIntegral : public BaseIntegral, public std::enable_shared_from_this<CouplingIntegral> {
public:
    /// Default constructor
	CouplingIntegral() : BaseIntegral() {}

    /// Constructor of ngh integral
	CouplingIntegral(std::shared_ptr<EdgeIntegral> edge_integral, std::shared_ptr<BulkIntegral> bulk_integral);

    /// Destructor
    ~CouplingIntegral();

    /// Return index of data block according to subset of higher dim in EvalPoints object
    inline int get_subset_high_idx() const {
        return edge_integral_->get_subset_idx();
    }

    /// Return index of data block according to subset of lower dim in EvalPoints object
    inline int get_subset_low_idx() const {
        return bulk_integral_->get_subset_idx();
    }

    inline uint bulk_begin() const {
        return eval_points_->subset_begin(dim_-1, bulk_integral_->get_subset_idx());
    }

    /// Returns range of side local points for appropriate cell side accessor
    inline Range< CouplingPoint > points(const DHCellSide &cell_side, const ElementCacheMap *elm_cache_map) const {
        ASSERT_EQ_DBG(cell_side.dim(), dim_);
        uint element_patch_idx = elm_cache_map->position_in_cache(cell_side.element().mesh_idx());
        uint begin_idx = edge_integral_->side_begin(cell_side);
        auto bgn_it = make_iter<CouplingPoint>( CouplingPoint(
                BulkPoint(elm_cache_map, element_patch_idx, 0), this, begin_idx) );
        auto end_it = make_iter<CouplingPoint>( CouplingPoint(
                BulkPoint(elm_cache_map, element_patch_idx, edge_integral_->n_points_per_side_), this, begin_idx) );;
        return Range<CouplingPoint>(bgn_it, end_it);
    }

private:
    /// Integral according to side subset part (element of higher dim) in EvalPoints object.
    std::shared_ptr<EdgeIntegral> edge_integral_;
    /// Integral according to bulk subset part (element of lower dim) in EvalPoints object.
    std::shared_ptr<BulkIntegral> bulk_integral_;

    friend class CouplingPoint;
};

/**
 * Integral class of boundary points, allows assemblation of fluxes between sides and neighbouring boundary elements.
 */
class BoundaryIntegral : public BaseIntegral, public std::enable_shared_from_this<BoundaryIntegral> {
public:
    /// Default constructor
    BoundaryIntegral() : BaseIntegral() {}

    /// Constructor of bulk subset
    BoundaryIntegral(std::shared_ptr<EdgeIntegral> edge_integral, std::shared_ptr<BulkIntegral> bulk_integral);

    /// Destructor
    ~BoundaryIntegral();

    /// Return index of data block according to subset of higher dim in EvalPoints object
    inline int get_subset_high_idx() const {
        return edge_integral_->get_subset_idx();
    }

    /// Return index of data block according to subset of lower dim (boundary) in EvalPoints object
    inline int get_subset_low_idx() const {
        return bulk_integral_->get_subset_idx();
    }

    inline uint bulk_begin() const {
      //  DebugOut().fmt("edge_begin: {} bdr_begin: {}",
      //          eval_points_->subset_begin(dim_, edge_integral_->get_subset_idx()),
      //          eval_points_->subset_begin(dim_-1, bulk_integral_->get_subset_idx()));
        return eval_points_->subset_begin(dim_-1, bulk_integral_->get_subset_idx());
    }

    /// Returns range of bulk local points for appropriate cell accessor
    inline Range< BoundaryPoint > points(const DHCellSide &cell_side, const ElementCacheMap *elm_cache_map) const {
        ASSERT_EQ_DBG(cell_side.dim(), dim_);
        uint element_patch_idx = elm_cache_map->position_in_cache(cell_side.element().mesh_idx());
        uint begin_idx = edge_integral_->side_begin(cell_side);
        auto bgn_it = make_iter<BoundaryPoint>( BoundaryPoint(
                BulkPoint(elm_cache_map, element_patch_idx, 0), this, begin_idx) );
        auto end_it = make_iter<BoundaryPoint>( BoundaryPoint(
                BulkPoint(elm_cache_map, element_patch_idx, edge_integral_->n_points_per_side_), this, begin_idx) );;
        return Range<BoundaryPoint>(bgn_it, end_it);
    }

private:
    /// Integral according to higher dim (bulk) element subset part in EvalPoints object.
    std::shared_ptr<EdgeIntegral> edge_integral_;
    /// Integral according to kower dim (boundary) element subset part in EvalPoints object.
    std::shared_ptr<BulkIntegral> bulk_integral_;

    friend class BoundaryPoint;
};


/******************************************************************************
 * Implementation of inlined methods
 */

/// Constructor
EdgePoint::EdgePoint(BulkPoint bulk, const EdgeIntegral *edge_integral, uint side_begin)
: SidePoint(bulk, side_begin),
  integral_(edge_integral)
{}

inline EdgePoint EdgePoint::point_on(const DHCellSide &edg_side) const {
    uint element_patch_idx = elm_cache_map_->position_in_cache(edg_side.element().mesh_idx());
    uint side_begin = integral_->side_begin(edg_side);
    return EdgePoint(BulkPoint(elm_cache_map_, element_patch_idx, local_point_idx_),
            integral_, side_begin);
}

//******************************************************************************
CouplingPoint::CouplingPoint(BulkPoint bulk, const CouplingIntegral *coupling_integral, uint side_begin)
: SidePoint(bulk, side_begin),
  integral_(coupling_integral)
{}


inline BulkPoint CouplingPoint::lower_dim(DHCellAccessor cell_lower) const {
<<<<<<< HEAD
    unsigned int i_elm = elm_cache_map_->position_in_cache(cell_lower.elm().idx());
    unsigned int i_ep = this->eval_points()->subset_begin(cell_lower.dim(), integral_->get_subset_low_idx()) + local_point_idx_;
    PatchCacheLoc c_pos(i_elm, i_ep);
    return BulkPoint(elm_cache_map_, c_pos);
=======
    unsigned int i_elm = elm_cache_map_->position_in_cache(cell_lower.elm().mesh_idx());
    unsigned int i_ep = integral_->bulk_begin() + local_point_idx_;
    return BulkPoint(elm_cache_map_, i_elm, i_ep);
>>>>>>> af04d43e
}



//******************************************************************************
BoundaryPoint::BoundaryPoint(BulkPoint bulk, const BoundaryIntegral *bdr_integral, uint side_begin)
: SidePoint(bulk, side_begin),
  integral_(bdr_integral)
{}



inline BulkPoint BoundaryPoint::point_bdr(ElementAccessor<3> bdr_elm) const {
<<<<<<< HEAD
    unsigned int i_elm = elm_cache_map_->position_in_cache(bdr_elm.idx(), true);
    unsigned int i_ep = this->eval_points()->subset_begin(bdr_elm.dim(), integral_->get_subset_low_idx()) + local_point_idx_;
    PatchCacheLoc c_pos(i_elm, i_ep);
    return BulkPoint(elm_cache_map_, c_pos);
=======
    unsigned int i_elm = elm_cache_map_->position_in_cache(bdr_elm.mesh_idx());
    unsigned int i_ep = integral_->bulk_begin() + local_point_idx_;
    //DebugOut() << "begin:" << integral_->bulk_begin() << "iloc " << local_point_idx_;
    return BulkPoint(elm_cache_map_, i_elm, i_ep);
>>>>>>> af04d43e
}

#endif /* EVAL_SUBSET_HH_ */<|MERGE_RESOLUTION|>--- conflicted
+++ resolved
@@ -119,19 +119,11 @@
 	SidePoint()
     : BulkPoint() {}
 
-<<<<<<< HEAD
-    /// Constructor
-	SidePoint(DHCellSide cell_side, const ElementCacheMap *elm_cache_map, unsigned int local_point_idx)
-    : PointBase(elm_cache_map, local_point_idx), side_idx_(cell_side.side_idx()),
-	  permutation_idx_( cell_side.element()->permutation_idx( side_idx_ ) ) {
-	    this->elem_patch_idx_ = this->elm_cache_map_->position_in_cache(cell_side.element().idx());
-=======
 	/// Constructor
 	SidePoint(BulkPoint bulk, uint side_begin)
 	: BulkPoint(bulk), side_begin_(side_begin)
 	{
 	    //DebugOut().fmt("begin: {} sidx: {}", side_begin_, local_point_idx_);
->>>>>>> af04d43e
 	}
 
 
@@ -344,7 +336,7 @@
     inline Range< EdgePoint > points(const DHCellSide &cell_side, const ElementCacheMap *elm_cache_map) const {
         ASSERT_EQ_DBG(cell_side.dim(), dim_);
         //DebugOut() << "points per side: " << n_points_per_side_;
-        uint element_patch_idx = elm_cache_map->position_in_cache(cell_side.element().mesh_idx());
+        uint element_patch_idx = elm_cache_map->position_in_cache(cell_side.element().idx());
         uint begin_idx = side_begin(cell_side);
         auto bgn_it = make_iter<EdgePoint>( EdgePoint(
                 BulkPoint(elm_cache_map, element_patch_idx, 0), this, begin_idx));
@@ -402,7 +394,7 @@
     /// Returns range of side local points for appropriate cell side accessor
     inline Range< CouplingPoint > points(const DHCellSide &cell_side, const ElementCacheMap *elm_cache_map) const {
         ASSERT_EQ_DBG(cell_side.dim(), dim_);
-        uint element_patch_idx = elm_cache_map->position_in_cache(cell_side.element().mesh_idx());
+        uint element_patch_idx = elm_cache_map->position_in_cache(cell_side.element().idx());
         uint begin_idx = edge_integral_->side_begin(cell_side);
         auto bgn_it = make_iter<CouplingPoint>( CouplingPoint(
                 BulkPoint(elm_cache_map, element_patch_idx, 0), this, begin_idx) );
@@ -454,7 +446,7 @@
     /// Returns range of bulk local points for appropriate cell accessor
     inline Range< BoundaryPoint > points(const DHCellSide &cell_side, const ElementCacheMap *elm_cache_map) const {
         ASSERT_EQ_DBG(cell_side.dim(), dim_);
-        uint element_patch_idx = elm_cache_map->position_in_cache(cell_side.element().mesh_idx());
+        uint element_patch_idx = elm_cache_map->position_in_cache(cell_side.element().idx());
         uint begin_idx = edge_integral_->side_begin(cell_side);
         auto bgn_it = make_iter<BoundaryPoint>( BoundaryPoint(
                 BulkPoint(elm_cache_map, element_patch_idx, 0), this, begin_idx) );
@@ -484,7 +476,7 @@
 {}
 
 inline EdgePoint EdgePoint::point_on(const DHCellSide &edg_side) const {
-    uint element_patch_idx = elm_cache_map_->position_in_cache(edg_side.element().mesh_idx());
+    uint element_patch_idx = elm_cache_map_->position_in_cache(edg_side.element().idx());
     uint side_begin = integral_->side_begin(edg_side);
     return EdgePoint(BulkPoint(elm_cache_map_, element_patch_idx, local_point_idx_),
             integral_, side_begin);
@@ -498,16 +490,9 @@
 
 
 inline BulkPoint CouplingPoint::lower_dim(DHCellAccessor cell_lower) const {
-<<<<<<< HEAD
     unsigned int i_elm = elm_cache_map_->position_in_cache(cell_lower.elm().idx());
-    unsigned int i_ep = this->eval_points()->subset_begin(cell_lower.dim(), integral_->get_subset_low_idx()) + local_point_idx_;
-    PatchCacheLoc c_pos(i_elm, i_ep);
-    return BulkPoint(elm_cache_map_, c_pos);
-=======
-    unsigned int i_elm = elm_cache_map_->position_in_cache(cell_lower.elm().mesh_idx());
     unsigned int i_ep = integral_->bulk_begin() + local_point_idx_;
     return BulkPoint(elm_cache_map_, i_elm, i_ep);
->>>>>>> af04d43e
 }
 
 
@@ -521,17 +506,10 @@
 
 
 inline BulkPoint BoundaryPoint::point_bdr(ElementAccessor<3> bdr_elm) const {
-<<<<<<< HEAD
     unsigned int i_elm = elm_cache_map_->position_in_cache(bdr_elm.idx(), true);
-    unsigned int i_ep = this->eval_points()->subset_begin(bdr_elm.dim(), integral_->get_subset_low_idx()) + local_point_idx_;
-    PatchCacheLoc c_pos(i_elm, i_ep);
-    return BulkPoint(elm_cache_map_, c_pos);
-=======
-    unsigned int i_elm = elm_cache_map_->position_in_cache(bdr_elm.mesh_idx());
     unsigned int i_ep = integral_->bulk_begin() + local_point_idx_;
     //DebugOut() << "begin:" << integral_->bulk_begin() << "iloc " << local_point_idx_;
     return BulkPoint(elm_cache_map_, i_elm, i_ep);
->>>>>>> af04d43e
 }
 
 #endif /* EVAL_SUBSET_HH_ */
--- conflicted
+++ resolved
@@ -301,73 +301,6 @@
 
 
 
-<<<<<<< HEAD
-    /**
-     * Abstract method to update field to the new time level.
-     * Implemented by in class template Field<...>.
-     *
-     * Return true if the value of the field was changed on some region.
-     * The returned value is also stored in @p changed_during_set_time data member.
-     */
-    bool set_time(const TimeGovernor &time) override;
-
-    /**
-     * We have to override the @p set_mesh method in order to call set_mesh method for subfields.
-     */
-    void set_mesh(const Mesh &mesh) override;
-
-
-    /**
-     * Polymorphic copy. Check correct type, allows copy of MultiField or Field.
-     */
-    void copy_from(const FieldCommon & other) override;
-
-    /**
-     * Implementation of @p FieldCommonBase::output().
-     */
-    void output(OutputTime *stream) override;
-    void output(std::shared_ptr<OutputTime> stream) override;
-
-    /**
-     * Implementation of @p FieldCommonBase::is_constant().
-     */
-    bool is_constant(Region reg) override;
-
-    /**
-     * Virtual destructor.
-     */
-    inline virtual ~MultiField() {}
-
-    /// Number of subfields that compose the multi-field.
-    inline unsigned int size() const
-    { return sub_fields_.size(); }
-
-    /**
-     * Initialize MultiField to the number of components given by the size of @p names
-     * and use this vector  to name individual components. Should be called after the setters derived from
-     * FieldCommonBase.
-     */
-    void init( const vector<string> &names);
-
-    /**
-     * Allows set Field<dim, Vector> that can be used for alternative initialization in "transposed" form.
-     */
-    void set_complemented_vector_field( TransposedField &complemented);
-
-    /**
-     * Returns reference to the sub-field (component) of given index @p idx.
-     */
-    inline SubFieldType &operator[](unsigned int idx)
-    { return sub_fields_[idx]; }
-
-private:
-    std::vector< SubFieldType > sub_fields_;
-    std::vector< std::string > sub_names_;
-};
-=======
->>>>>>> 11c7ada6
-
-
 
 
 /****************************************************************************************

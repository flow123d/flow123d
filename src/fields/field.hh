--- conflicted
+++ resolved
@@ -68,9 +68,6 @@
      * 1) for backward compatibility with old BCD input files
      * 2) for setting pressure values are piezometric head values
      */
-<<<<<<< HEAD
-    //FieldBasePtr (*read_field_descriptor_hook)(Input::Record rec, const FieldCommon &field);
-
     /**
      * Note for future:
      * We pass through parameter @p field information about field that holds the factory which are necessary
@@ -78,8 +75,6 @@
      * when the factory is assigned to a field. Moreover some information may not be set to field at all but directly passed
      * to the factory.
      */
-=======
->>>>>>> 6c25f841
     class FactoryBase {
     public:
     	/**

--- conflicted
+++ resolved
@@ -80,26 +80,7 @@
 FieldAlgorithmBase<spacedim, Value>::function_factory(const Input::AbstractRecord &rec, unsigned int n_comp )
 {
     shared_ptr< FieldAlgorithmBase<spacedim, Value> > func;
-<<<<<<< HEAD
     func = rec.factory< FieldAlgorithmBase<spacedim, Value> >(n_comp);
-=======
-
-    if (rec.type() == FieldInterpolatedP0<spacedim,Value>::input_type ) {
-	func=make_shared< FieldInterpolatedP0<spacedim,Value> >(n_comp);
-#ifdef HAVE_PYTHON
-    } else if (rec.type() == FieldPython<spacedim,Value>::input_type ) {
-        func=make_shared< FieldPython<spacedim, Value> >(n_comp);
-#endif
-    } else if (rec.type() == FieldConstant<spacedim, Value>::input_type ) {
-        func=make_shared< FieldConstant<spacedim,Value> >(n_comp);
-    } else if (rec.type() == FieldFormula<spacedim,Value>::input_type ) {
-        func=make_shared< FieldFormula<spacedim,Value> >(n_comp);
-    } else if (rec.type() == FieldElementwise<spacedim,Value>::input_type ) {
-        func=make_shared< FieldElementwise<spacedim,Value> >(n_comp);
-    } else {
-        xprintf(PrgErr,"TYPE of Field is out of set of descendants. SHOULD NOT HAPPEN.\n");
-    }
->>>>>>> 0247e933
     func->init_from_input(rec);
     return func;
 }

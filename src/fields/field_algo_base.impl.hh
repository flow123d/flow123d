/*!
 *
﻿ * Copyright (C) 2015 Technical University of Liberec.  All rights reserved.
 * 
 * This program is free software; you can redistribute it and/or modify it under
 * the terms of the GNU General Public License version 3 as published by the
 * Free Software Foundation. (http://www.gnu.org/licenses/gpl-3.0.en.html)
 * 
 * This program is distributed in the hope that it will be useful, but WITHOUT
 * ANY WARRANTY; without even the implied warranty of MERCHANTABILITY or FITNESS
 * FOR A PARTICULAR PURPOSE.  See the GNU General Public License for more details.
 *
 * 
 * @file    field_algo_base.impl.hh
 * @brief   
 */

#ifndef field_algo_base_IMPL_HH_
#define field_algo_base_IMPL_HH_

#include <string>
#include <limits>
#include <memory>
using namespace std;

#include "fields/field_algo_base.hh"
#include "fields/field_interpolated_p0.hh"
#include "fields/field_python.hh"
#include "fields/field_constant.hh"
#include "fields/field_formula.hh"
#include "fields/field_elementwise.hh"

#include "fields/field_values.hh"

#include "fields/unit_converter.hh"

#include "tools/time_governor.hh"
#include "input/factory.hh"
#include "input/accessors.hh"
#include "input/flow_attribute_lib.hh"

namespace it = Input::Type;




/******************************************************************************************
 * Implementation of FieldBase<...>
 */

template <int spacedim, class Value>
FieldAlgorithmBase<spacedim, Value>::FieldAlgorithmBase(unsigned int n_comp)
: value_(r_value_),
  field_result_(result_other),
  component_idx_(std::numeric_limits<unsigned int>::max()),
  unit_conversion_coefficient_(1.0)
{
    value_.set_n_comp(n_comp);
}



template <int spacedim, class Value>
string FieldAlgorithmBase<spacedim, Value>::template_name() {
	return boost::str(boost::format("R%i -> %s") % spacedim % Value::type_name() );
}



template <int spacedim, class Value>
Input::Type::Abstract & FieldAlgorithmBase<spacedim, Value>::get_input_type() {
	stringstream ss;
	ss << "[" << Value::NRows_  << ", " << Value::NCols_  << "]";
    return it::Abstract("Field:"+template_name(), "Abstract for all time-space functions.")
			.allow_auto_conversion("FieldConstant")
			.root_of_generic_subtree()
			.add_attribute(FlowAttribute::field_value_shape(), ss.str() )
			.close();
}


template <int spacedim, class Value>
const Input::Type::Instance & FieldAlgorithmBase<spacedim, Value>::get_input_type_instance(Input::Type::Selection value_selection) {
	std::vector<it::TypeBase::ParameterPair> param_vec;
	if (is_enum_valued) {
		ASSERT( !(value_selection==Input::Type::Selection()) ).error("Not defined 'value_selection' for enum element type.\n");
		param_vec.push_back( std::make_pair("element_input_type", std::make_shared<it::Selection>(value_selection)) );
	} else {
		param_vec.push_back( std::make_pair("element_input_type", std::make_shared<typename Value::ElementInputType>()) );
	}

	return it::Instance(get_input_type(), param_vec).close();
}


<<<<<<< HEAD
const Input::Type::Record & FieldAlgorithmBase<spacedim, Value>::get_field_algo_common_keys() {
    auto unit_record = it::Record("Unit", "Specify unit of an input value. \n"
                                   "Evaluation of the unit formula results into a coeficient and a "
                                   "unit in terms of powers of base SI units. The unit must match "
                                   "expected SI unit of the value, while the value provided on the input "
                                   "is multiplied by the coefficient before further processing.")
                                   "The unit formula have form: <UnitExpr>;<Variable>=<Number>*<UnitExpr>;..., "
                                   "where <Variable> is a variable name and <UnitExpr> is a units expression "
                                   "which consists of products and divisions of terms, where a term has "
                                   "form <Base>^<N>, where <N> is an integer exponent and <Base> "
                                   "is either a base SI unit, a derived unit, or a variable defined in the same unit formula."
                                   "Example, unit for the pressure head: "
                                   "'MPa/rho/g_; rho = 990*kg*m^-3; g_ = 9.8*m*s^-2'"
                                    )
        .close();

    return it::Record("FieldAlgorithmBase_common_aux", "")
        .declare_key("unit", unit_record, it::Default::optional(),
                                "Unit of the field values provided in the main input file, in the external file, or"
                                "by a function (FieldPython).")
        .close();
=======
template <int spacedim, class Value>
const Input::Type::Record & FieldAlgorithmBase<spacedim, Value>::get_input_type_unit_si() {
    return it::Record("FieldUnit", "Set unit of Field by user. \n"
    							   "Unit is defined as product or proportion of base or derived SI units \n"
			   	   	   	   	       "and it is allowed to use subdefinitions. Example: \n"
	   	   	       	   	   	       "'MPa/rho/g_; rho = 990*kg*m^-3; g_ = 9.8*m*s^-2', \n"
  	   	   	       	   	   	       "allows define pressure head in MPa with subdefinitions of density and \n"
  	   	   	       	   	   	       "gravity acceleration. In subdefinitions can be used multiplicative \n"
  	   	   	       	   	   	       "coeficient. Resulting unit must correspond with defined Field unit \n"
  	   	   	       	   	   	       "butit can differ in coefficient.")
        .declare_key("unit_formula", it::String(), it::Default::obligatory(),
                                   "Definition of unit." )
        .allow_auto_conversion("unit_formula")
		.close();
}

>>>>>>> 06749309


template <int spacedim, class Value>
shared_ptr< FieldAlgorithmBase<spacedim, Value> >
FieldAlgorithmBase<spacedim, Value>::function_factory(const Input::AbstractRecord &rec, const struct FieldAlgoBaseInitData& init_data )
{
    shared_ptr< FieldAlgorithmBase<spacedim, Value> > func;
    func = rec.factory< FieldAlgorithmBase<spacedim, Value> >(init_data.n_comp_);
    func->init_from_input(rec, init_data);
    return func;
}



template <int spacedim, class Value>
void FieldAlgorithmBase<spacedim, Value>::init_from_input(const Input::Record &rec, const struct FieldAlgoBaseInitData& init_data) {
    xprintf(PrgErr, "The field '%s' do not support initialization from input.\n",
            typeid(this).name());
}



template <int spacedim, class Value>
bool FieldAlgorithmBase<spacedim, Value>::set_time(const TimeStep &time) {
    time_ = time;
    return false; // no change
}



template <int spacedim, class Value>
void FieldAlgorithmBase<spacedim, Value>::set_mesh(const Mesh *mesh,  bool boundary_domain) {
}



template<int spacedim, class Value>
unsigned int FieldAlgorithmBase<spacedim, Value>::n_comp() const {
    return (Value::NRows_ ? 0 : value_.n_rows());
}



template<int spacedim, class Value>
void FieldAlgorithmBase<spacedim, Value>::value_list(
        const std::vector< Point >  &point_list,
        const ElementAccessor<spacedim> &elm,
        std::vector<typename Value::return_type>  &value_list)
{
	ASSERT_EQ( point_list.size(), value_list.size() ).error();
    for(unsigned int i=0; i< point_list.size(); i++) {
    	ASSERT( Value(value_list[i]).n_rows()==this->value_.n_rows() )(i)(Value(value_list[i]).n_rows())(this->value_.n_rows())
                .error("value_list has wrong number of rows");
        value_list[i]=this->value(point_list[i], elm);
    }

}

template<int spacedim, class Value>
void FieldAlgorithmBase<spacedim, Value>::init_unit_conversion_coefficient(const Input::Record &rec,
		const struct FieldAlgoBaseInitData& init_data)
{
    Input::Record unit_record;
    if ( rec.opt_val("unit", unit_record) ) {
        if (!Value::is_scalable()) {
            WarningOut().fmt("Setting unit conversion coefficient of non-floating point field at address {}\nCoefficient will be skipped.\n",
                    rec.address_string());
        }
        std::string unit_str = unit_record.val<std::string>("unit_formula");
    	try {
    		this->unit_conversion_coefficient_ = init_data.unit_si_.convert_unit_from(unit_str);
    	} catch (ExcInvalidUnit &e) {
    		e << rec.ei_address();
    		throw;
    	} catch (ExcNoncorrespondingUnit &e) {
    		e << rec.ei_address();
    		throw;
    	}
    }
}




#endif //FUNCTION_BASE_IMPL_HH_<|MERGE_RESOLUTION|>--- conflicted
+++ resolved
@@ -93,7 +93,6 @@
 }
 
 
-<<<<<<< HEAD
 const Input::Type::Record & FieldAlgorithmBase<spacedim, Value>::get_field_algo_common_keys() {
     auto unit_record = it::Record("Unit", "Specify unit of an input value. \n"
                                    "Evaluation of the unit formula results into a coeficient and a "
@@ -115,24 +114,6 @@
                                 "Unit of the field values provided in the main input file, in the external file, or"
                                 "by a function (FieldPython).")
         .close();
-=======
-template <int spacedim, class Value>
-const Input::Type::Record & FieldAlgorithmBase<spacedim, Value>::get_input_type_unit_si() {
-    return it::Record("FieldUnit", "Set unit of Field by user. \n"
-    							   "Unit is defined as product or proportion of base or derived SI units \n"
-			   	   	   	   	       "and it is allowed to use subdefinitions. Example: \n"
-	   	   	       	   	   	       "'MPa/rho/g_; rho = 990*kg*m^-3; g_ = 9.8*m*s^-2', \n"
-  	   	   	       	   	   	       "allows define pressure head in MPa with subdefinitions of density and \n"
-  	   	   	       	   	   	       "gravity acceleration. In subdefinitions can be used multiplicative \n"
-  	   	   	       	   	   	       "coeficient. Resulting unit must correspond with defined Field unit \n"
-  	   	   	       	   	   	       "butit can differ in coefficient.")
-        .declare_key("unit_formula", it::String(), it::Default::obligatory(),
-                                   "Definition of unit." )
-        .allow_auto_conversion("unit_formula")
-		.close();
-}
-
->>>>>>> 06749309
 
 
 template <int spacedim, class Value>

--- conflicted
+++ resolved
@@ -26,14 +26,9 @@
 	// n_comp is nonzero only for variable size vectors Vector, VectorEnum, ..
 	// this invariant is kept also by n_comp setter
 	shared_->n_comp_ = (Value::NRows_ ? 0 : 1);
-<<<<<<< HEAD
-
-	factories_.get()->push_back( new FactoryBase() );
+	this->add_factory( std::make_shared<FactoryBase>() );
 
 	this->multifield_ = false;
-=======
-	this->add_factory( std::make_shared<FactoryBase>() );
->>>>>>> 48447abf
 }
 
 
@@ -42,22 +37,13 @@
 : data_(std::make_shared<SharedData>())
 
 {
-<<<<<<< HEAD
 		// n_comp is nonzero only for variable size vectors Vector, VectorEnum, ..
 		// this invariant is kept also by n_comp setter
 		shared_->n_comp_ = (Value::NRows_ ? 0 : 1);
 		shared_->bc_=bc;
 		this->name( name );
-		factories_.get()->push_back( new FactoryBase() );
+		this->add_factory( std::make_shared<FactoryBase>() );
 		this->multifield_ = false;
-=======
-	// n_comp is nonzero only for variable size vectors Vector, VectorEnum, ..
-	// this invariant is kept also by n_comp setter
-	shared_->n_comp_ = (Value::NRows_ ? 0 : 1);
-	shared_->bc_=bc;
-	this->name( name );
-	this->add_factory( std::make_shared<FactoryBase>() );
->>>>>>> 48447abf
 }
 
 
@@ -400,9 +386,7 @@
 		    
 			ASSERT(domain.size(), "Region set with name %s is empty or not exists.\n", domain_name.c_str());
 
-			// get field instance
-		    //std::vector<FactoryBase *> * ftrs = factories_.get();
-		    //
+			// get field instance   
 			for(auto rit = factories_.rbegin() ; rit != factories_.rend(); ++rit) {
 				FieldBasePtr field_instance = (*rit)->create_field(*(shared_->list_it_), *this);
 				if (field_instance)  // skip descriptors without related keys

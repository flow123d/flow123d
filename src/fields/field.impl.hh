/*!
 *
﻿ * Copyright (C) 2015 Technical University of Liberec.  All rights reserved.
 * 
 * This program is free software; you can redistribute it and/or modify it under
 * the terms of the GNU General Public License version 3 as published by the
 * Free Software Foundation. (http://www.gnu.org/licenses/gpl-3.0.en.html)
 * 
 * This program is distributed in the hope that it will be useful, but WITHOUT
 * ANY WARRANTY; without even the implied warranty of MERCHANTABILITY or FITNESS
 * FOR A PARTICULAR PURPOSE.  See the GNU General Public License for more details.
 *
 * 
 * @file    field.impl.hh
 * @brief   
 */

#ifndef FIELD_IMPL_HH_
#define FIELD_IMPL_HH_

#include <boost/foreach.hpp>

#include "field.hh"
#include "field_algo_base.impl.hh"
#include "field_fe.hh"
#include "mesh/region.hh"
#include "input/reader_to_storage.hh"
#include "input/accessors.hh"
#include "io/observe.hh"
#include "io/output_mesh.hh"
#include "io/output_element.hh"


/******************************************************************************************
 * Implementation of Field<...>
 */

template<int spacedim, class Value>
Field<spacedim,Value>::Field()
: data_(std::make_shared<SharedData>())
{
	// n_comp is nonzero only for variable size vectors Vector, VectorEnum, ..
	// this invariant is kept also by n_comp setter
	shared_->n_comp_ = (Value::NRows_ ? 0 : 1);
	this->add_factory( std::make_shared<FactoryBase>() );

	this->multifield_ = false;
}


template<int spacedim, class Value>
Field<spacedim,Value>::Field(const string &name, bool bc)
: data_(std::make_shared<SharedData>())

{
		// n_comp is nonzero only for variable size vectors Vector, VectorEnum, ..
		// this invariant is kept also by n_comp setter
		shared_->n_comp_ = (Value::NRows_ ? 0 : 1);
		shared_->bc_=bc;
		this->name( name );
		this->add_factory( std::make_shared<FactoryBase>() );
		this->multifield_ = false;
}



template<int spacedim, class Value>
Field<spacedim,Value>::Field(unsigned int component_index, string input_name, string name, bool bc)
: data_(std::make_shared<SharedData>())
{
	// n_comp is nonzero only for variable size vectors Vector, VectorEnum, ..
	// this invariant is kept also by n_comp setter
	shared_->n_comp_ = (Value::NRows_ ? 0 : 1);
	this->set_component_index(component_index);
	this->name_ = (name=="") ? input_name : name;
	this->shared_->input_name_ = input_name;
    shared_->bc_ = bc;

	this->multifield_ = false;
}


template<int spacedim, class Value>
Field<spacedim,Value>::Field(const Field &other)
: FieldCommon(other),
  data_(other.data_),
  region_fields_(other.region_fields_),
  factories_(other.factories_)
{
	if (other.no_check_control_field_)
		no_check_control_field_ =  make_shared<ControlField>(*other.no_check_control_field_);

	this->multifield_ = false;
}


template<int spacedim, class Value>
Field<spacedim,Value> &Field<spacedim,Value>::operator=(const Field<spacedim,Value> &other)
{
	//OLD_ASSERT( flags().match( FieldFlag::input_copy )  , "Try to assign to non-copy field '%s' from the field '%s'.", this->name().c_str(), other.name().c_str());
	OLD_ASSERT(other.shared_->mesh_, "Must call set_mesh before assign to other field.\n");
	OLD_ASSERT( !shared_->mesh_ || (shared_->mesh_==other.shared_->mesh_),
	        "Assignment between fields with different meshes.\n");

	// check for self assignement
	if (&other == this) return *this;

	// class members derived from FieldCommon
	shared_ = other.shared_;
    shared_->is_fully_initialized_ = false;
	set_time_result_ = other.set_time_result_;
	last_time_ = other.last_time_;
	last_limit_side_ = other.last_limit_side_;
	is_jump_time_ = other.is_jump_time_;
	component_index_ = other.component_index_;
	this->multifield_ = false;

	// class members of Field class
	data_ = other.data_;
	factories_ = other.factories_;
	region_fields_ = other.region_fields_;

	if (other.no_check_control_field_) {
		no_check_control_field_ =  make_shared<ControlField>(*other.no_check_control_field_);
	}

	return *this;
}



template<int spacedim, class Value>
it::Instance Field<spacedim,Value>::get_input_type() {
	return FieldBaseType::get_input_type_instance(shared_->input_element_selection_);
}



template<int spacedim, class Value>
it::Array Field<spacedim,Value>::get_multifield_input_type() {
	OLD_ASSERT(false, "This method can't be used for Field");

	it::Array arr = it::Array( it::Integer() );
	return arr;
}



template<int spacedim, class Value>
auto Field<spacedim, Value>::disable_where(
		const Field<spacedim, typename FieldValue<spacedim>::Enum > &control_field,
		const vector<FieldEnum> &value_list) -> Field &
{
    no_check_control_field_=std::make_shared<ControlField>(control_field);
    shared_->no_check_values_=value_list;
    return *this;
}

template<int spacedim, class Value>
void Field<spacedim,Value>::set_mesh(const Mesh &in_mesh) {
	// since we allow copy of fields before set_mesh is called
	// we have to check that all copies set the same mesh
	if (shared_->mesh_ && shared_->mesh_ != &in_mesh) {
		THROW(ExcFieldMeshDifference() << EI_Field(name()) );
	}

	shared_->mesh_ = &in_mesh;

    // initialize table if it is empty, we assume that the RegionDB is closed at this moment
	region_fields_.resize( mesh()->region_db().size() );
	RegionHistory init_history(history_length_limit_);	// capacity
    data_->region_history_.resize( mesh()->region_db().size(), init_history );

    if (no_check_control_field_) no_check_control_field_->set_mesh(in_mesh);
}


/*
template<int spacedim, class Value>
std::shared_ptr< typename Field<spacedim,Value>::FieldBaseType >
Field<spacedim,Value>::operator[] (Region reg)
{
    OLD_ASSERT_LESS(reg.idx(), this->region_fields_.size());
    return this->region_fields_[reg.idx()];
}
*/


template <int spacedim, class Value>
bool Field<spacedim, Value>::is_constant(Region reg) {
	OLD_ASSERT(this->set_time_result_ != TimeStatus::unknown, "Unknown time status.\n");
	OLD_ASSERT_LESS(reg.idx(), this->region_fields_.size());
    FieldBasePtr region_field = this->region_fields_[reg.idx()];
    return (region_field && typeid(*region_field) == typeid(FieldConstant<spacedim, Value>));
}


template<int spacedim, class Value>
void Field<spacedim, Value>::set_field(
		const RegionSet &domain,
		FieldBasePtr field,
		double time)
{
	OLD_ASSERT(field, "Null field pointer.\n");

	OLD_ASSERT( mesh(), "Null mesh pointer, set_mesh() has to be called before set_field().\n");
    if (domain.size() == 0) return;

    OLD_ASSERT_EQUAL( field->n_comp() , n_comp());
    field->set_mesh( mesh() , is_bc() );

    HistoryPoint hp = HistoryPoint(time, field);
    for(const Region &reg: domain) {
    	RegionHistory &region_history = data_->region_history_[reg.idx()];
    	// insert hp into descending time sequence
    	OLD_ASSERT( region_history.size() == 0 || region_history[0].first < hp.first, "Can not insert smaller time %g then last time %g in field's history.\n",
    			hp.first, region_history[0].first );
    	region_history.push_front(hp);
    }
    set_history_changed();
}



template<int spacedim, class Value>
void Field<spacedim, Value>::set_field(
		const RegionSet &domain,
		const Input::AbstractRecord &a_rec,
		double time)
{
	FieldAlgoBaseInitData init_data(input_name(), n_comp(), units(), limits(), flags());
	set_field(domain, FieldBaseType::function_factory(a_rec, init_data), time);
}




template<int spacedim, class Value>
bool Field<spacedim, Value>::set_time(const TimeStep &time_step, LimitSide limit_side)
{
	OLD_ASSERT( mesh() , "NULL mesh pointer of field '%s'. set_mesh must be called before.\n",name().c_str());

    // Skip setting time if the new time is equal to current time of the field
	// and if either the field is continuous in that time or the current limit side is same as the new one.
    if (time_step.end() == last_time_) {
        if ( ! is_jump_time() ||
             limit_side == last_limit_side_) {
            last_limit_side_ = limit_side;
            return changed();
        }
    }

    last_time_=time_step.end();
    last_limit_side_ = limit_side;

    // possibly update our control field
    if (no_check_control_field_) {
            no_check_control_field_->set_time(time_step, limit_side);
    }
        
    set_time_result_ = TimeStatus::constant;
    
    // read all descriptors satisfying time.ge(input_time)
    update_history(time_step);
    check_initialized_region_fields_();

    //
    is_jump_time_=false;
    // set time_step on all regions
    // for regions that match type of the field domain
    for(const Region &reg: mesh()->region_db().get_region_set("ALL") ) {
    	auto rh = data_->region_history_[reg.idx()];

    	// skip regions with no matching BC flag
    	if (reg.is_boundary() != is_bc()) continue;

    	// Check regions with empty history, possibly set default.
    	if ( rh.empty()) continue;

        double last_time_in_history = rh.front().first;
        unsigned int history_size=rh.size();
        unsigned int i_history;
        OLD_ASSERT(time_step.ge(last_time_in_history), "Setting field time back in history not fully supported yet!");

        // set history index
        if ( time_step.gt(last_time_in_history) ) {
            // in smooth time_step
            i_history=0;
        } else {
            // time_step .eq. input_time; i.e. jump time
            is_jump_time_=true;
            if (limit_side == LimitSide::right) {
                i_history=0;
            } else {
                i_history=1;
            }
        }
        i_history=min(i_history, history_size - 1);
        OLD_ASSERT(i_history >= 0, "Empty field history.");
        // possibly update field pointer

        auto new_ptr = rh.at(i_history).second;
        if (new_ptr != region_fields_[reg.idx()]) {
            region_fields_[reg.idx()]=new_ptr;
            set_time_result_ = TimeStatus::changed;
        }
        // let FieldBase implementation set the time
        if ( new_ptr->set_time(time_step) )  set_time_result_ = TimeStatus::changed;

    }

    return changed();
}


template<int spacedim, class Value>
void Field<spacedim, Value>::copy_from(const FieldCommon & other) {
	ASSERT( flags().match(FieldFlag::equation_input))(other.name().c_str())(this->name().c_str())
	        .error("Can not copy to the non-input field.");

	// do not use copy if the field have its own input
	if ( flags().match(FieldFlag::declare_input)
	     && this->shared_->input_list_.size() != 0 ) return;

	if (typeid(other) == typeid(*this)) {
		auto  const &other_field = dynamic_cast<  Field<spacedim, Value> const &>(other);
		this->operator=(other_field);
	}
}



template<int spacedim, class Value>
void Field<spacedim, Value>::field_output(std::shared_ptr<OutputTime> stream)
{
	// currently we cannot output boundary fields
	if (!is_bc()) {
		const OutputTime::DiscreteSpace type = this->get_output_type();

		ASSERT_LT(type, OutputTime::N_DISCRETE_SPACES).error();
		this->compute_field_data( type, stream);
	}
}


template<int spacedim, class Value>
void Field<spacedim, Value>::observe_output(std::shared_ptr<Observe> observe)
{
	typedef typename Value::element_type ElemType;

    if (observe->points().size() == 0) return;

    ElementDataCache<ElemType> &output_data = observe->prepare_compute_data<ElemType>(this->name(), this->time(),
    						(unsigned int)Value::NRows_, (unsigned int)Value::NCols_);

    unsigned int i_data=0;
    for(const ObservePoint &o_point : observe->points()) {
        unsigned int ele_index = o_point.element_idx();
        const Value &obs_value =
                        Value( const_cast<typename Value::return_type &>(
                                this->value(o_point.global_coords(),
                                        ElementAccessor<spacedim>(this->mesh(), ele_index, false)) ));
        ASSERT_EQ(output_data.n_elem(), obs_value.n_rows()*obs_value.n_cols()).error();
        output_data.store_value(i_data,  obs_value.mem_ptr());
        i_data++;
    }
}



template<int spacedim, class Value>
FieldResult Field<spacedim,Value>::field_result( RegionSet region_set) const {

    FieldResult result_all = result_none;
    for(Region &reg : region_set) {
        auto f = region_fields_[reg.idx()];
        if (f) {
            FieldResult fr = f->field_result();
            if (result_all == result_none) // first region
                result_all = fr;
            else if (fr != result_all)
                result_all = result_other; // if results from individual regions are different
        } else return result_none; // if field is undefined on any region of the region set
    }

    if (result_all == result_constant && region_set.size() > 1)
        return result_other; // constant result for individual regions could be non-constant on the whole region set

    return result_all;

}


template<int spacedim, class Value>
std::string Field<spacedim,Value>::get_value_attribute() const
{
    int nrows = Value::NRows_;
    int ncols = Value::NCols_;
    string type = "Integer";
    if (std::is_floating_point<typename Value::element_type>::value)
        type = "Double";

    return fmt::format("{{ \"shape\": [ {}, {} ], \"type\": \"{}\", \"limit\": [ {}, {} ] }}",
    					nrows, ncols, type, this->limits().first, this->limits().second);
}


template<int spacedim, class Value>
void Field<spacedim,Value>::update_history(const TimeStep &time) {
	OLD_ASSERT( mesh(), "Null mesh pointer, set_mesh() has to be called before.\n");

    // read input up to given time
	double input_time;
    if (shared_->input_list_.size() != 0) {
        while( shared_->list_idx_ < shared_->input_list_.size()
        	   && time.ge( input_time = shared_->input_list_[shared_->list_idx_].val<double>("time") ) ) {

        	const Input::Record & actual_list_item = shared_->input_list_[shared_->list_idx_];
        	// get domain specification
        	RegionSet domain;
        	Input::Array domain_name_array;
        	unsigned int id;
			if (actual_list_item.opt_val("region", domain_name_array)) {
				std::vector<string> domain_names = mesh()->region_db().get_and_check_operands(domain_name_array);
				domain = mesh()->region_db().union_set(domain_names);

			} else if (actual_list_item.opt_val("rid", id)) {
				Region region;
				try {
					region = mesh()->region_db().find_id(id);
				} catch (RegionDB::ExcUniqueRegionId &e) {
					e << actual_list_item.ei_address();
					throw;
				}
				if (region.is_valid())
				    domain.push_back(region);
				else
				    THROW(RegionDB::ExcUnknownRegion() << RegionDB::EI_ID(id) );
			} else {
				THROW(ExcMissingDomain()
						<< actual_list_item.ei_address() );
			}

			// get field instance   
			for(auto rit = factories_.rbegin() ; rit != factories_.rend(); ++rit) {
				FieldBasePtr field_instance = (*rit)->create_field(actual_list_item, *this);
				if (field_instance)  // skip descriptors without related keys
				{
					// add to history
					OLD_ASSERT_EQUAL( field_instance->n_comp() , n_comp());
					field_instance->set_mesh( mesh() , is_bc() );
					for(const Region &reg: domain) {
						data_->region_history_[reg.idx()].push_front(
								HistoryPoint(input_time, field_instance)
						);
						//DebugOut() << "Update history" << print_var(this->name()) <<print_var(reg.label()) << print_var(input_time);
					}
					break;
				}
		    }

        	++shared_->list_idx_;
        }
    }
}

template<int spacedim, class Value>
void Field<spacedim,Value>::check_initialized_region_fields_() {
	OLD_ASSERT(mesh(), "Null mesh pointer.");
    //if (shared_->is_fully_initialized_) return;

    // check there are no empty field pointers, collect regions to be initialized from default value
    RegionSet regions_to_init; // empty vector

    for(const Region &reg : mesh()->region_db().get_region_set("ALL") )
        if (reg.is_boundary() == is_bc()) {      		// for regions that match type of the field domain
            RegionHistory &rh = data_->region_history_[reg.idx()];
        	if ( rh.empty() ||	! rh[0].second)   // empty region history
            {
        		// test if check is turned on and control field is FieldConst
                if (no_check_control_field_ && no_check_control_field_->is_constant(reg) ) {
                	// get constant enum value
                	auto elm = ElementAccessor<spacedim>(mesh(), reg);
                	FieldEnum value = no_check_control_field_->value(elm.centre(),elm);
                	// check that the value is in the disable list
                    if ( std::find(shared_->no_check_values_.begin(), shared_->no_check_values_.end(), value)
                             != shared_->no_check_values_.end() )
                        continue;                  // the field is not needed on this region
                }
                if (shared_->input_default_ != "") {    // try to use default
                    regions_to_init.push_back( reg );
                } else {
                	xprintf(UsrErr, "Missing value of the input field '%s' ('%s') on region ID: %d label: %s.\n",
                			input_name().c_str(), name().c_str(), reg.id(), reg.label().c_str() );
                }
            }
        }

    // possibly set from default value
    if ( regions_to_init.size() ) {
    	std::string region_list;
    	// has to deal with fact that reader can not deal with input consisting of simple values
    	string default_input=input_default();
    	auto input_type = get_input_type().make_instance().first;
        Input::ReaderToStorage reader( default_input, *input_type, Input::FileFormat::format_JSON );

        auto a_rec = reader.get_root_interface<Input::AbstractRecord>();
    	FieldAlgoBaseInitData init_data(input_name(), n_comp(), units(), limits(), flags());
        auto field_ptr = FieldBaseType::function_factory( a_rec , init_data );
        field_ptr->set_mesh( mesh(), is_bc() );
        for(const Region &reg: regions_to_init) {
    		data_->region_history_[reg.idx()]
    		                .push_front(HistoryPoint( 0.0, field_ptr) );
    		region_list+=" "+reg.label();
        }
        FieldCommon::messages_data_.push_back( MessageData(input_default(), name(), region_list) );

    }
    //shared_->is_fully_initialized_ = true;
}


template<int spacedim, class Value>
void Field<spacedim,Value>::add_factory(const std::shared_ptr<FactoryBase> factory) {
	factories_.push_back( factory );
}


template<int spacedim, class Value>
typename Field<spacedim,Value>::FieldBasePtr Field<spacedim,Value>::FactoryBase::create_field(Input::Record rec, const FieldCommon &field) {
	Input::AbstractRecord field_record;
	if (rec.opt_val(field.input_name(), field_record)) {
		FieldAlgoBaseInitData init_data(field.input_name(), field.n_comp(), field.units(), field.limits(), field.get_flags());
		return FieldBaseType::function_factory(field_record, init_data );
	}
	else
		return FieldBasePtr();
}


template<int spacedim, class Value>
bool Field<spacedim,Value>::FactoryBase::is_active_field_descriptor(const Input::Record &in_rec, const std::string &input_name) {
	return in_rec.find<Input::AbstractRecord>(input_name);
}




template<int spacedim, class Value>
void Field<spacedim,Value>::set_input_list(const Input::Array &list) {
    if (! flags().match(FieldFlag::declare_input)) return;

    // check that times forms ascending sequence
    double time,last_time=0.0;

    for (Input::Iterator<Input::Record> it = list.begin<Input::Record>();
					it != list.end();
					++it) {
    	for(auto rit = factories_.rbegin() ; rit != factories_.rend(); ++rit) {
			if ( (*rit)->is_active_field_descriptor( (*it), this->input_name() ) ) {
				shared_->input_list_.push_back( Input::Record( *it ) );
				time = it->val<double>("time");
				if (time < last_time) {
					THROW( ExcNonascendingTime()
							<< EI_Time(time)
							<< EI_Field(input_name())
							<< it->ei_address());
				}
				last_time = time;

				break;
			}
    	}
	}

}



template<int spacedim, class Value>
void Field<spacedim,Value>::compute_field_data(OutputTime::DiscreteSpace space_type, std::shared_ptr<OutputTime> stream) {
	typedef typename Value::element_type ElemType;

    /* It's possible now to do output to the file only in the first process */
    if( stream->get_rank() != 0) {
        /* TODO: do something, when support for Parallel VTK is added */
        return;
    }

    ElementDataCache<ElemType> &output_data = stream->prepare_compute_data<ElemType>(this->name(), space_type,
    		(unsigned int)Value::NRows_, (unsigned int)Value::NCols_);

    /* Copy data to array */
    switch(space_type) {
    case OutputTime::NODE_DATA: {
        // set output data to zero
        vector<unsigned int> count(output_data.n_values(), 0);
        for(unsigned int idx=0; idx < output_data.n_values(); idx++)
            output_data.zero(idx);

<<<<<<< HEAD
        // Get continuous output mesh.
        std::shared_ptr<OutputMeshBase> output_mesh = stream->get_output_mesh_ptr(false);
=======
        std::shared_ptr<OutputMeshBase> output_mesh = stream->get_output_mesh_ptr();
>>>>>>> 83bdf0f3
        for(const auto & ele : *output_mesh )
        {
            std::vector<Space<3>::Point> vertices = ele.vertex_list();
            for(unsigned int i=0; i < ele.n_nodes(); i++)
            {
                unsigned int node_index = ele.node_index(i);
                const Value &node_value =
                        Value( const_cast<typename Value::return_type &>(
                                this->value(vertices[i],
                                            ElementAccessor<spacedim>(ele.orig_mesh(), ele.orig_element_idx(),false) ))
                             );
                output_data.add(node_index, node_value.mem_ptr() );
                count[node_index]++;
            }
        }

        // Compute mean values at nodes
        for(unsigned int idx=0; idx < output_data.n_values(); idx++)
            output_data.normalize(idx, count[idx]);
    }
    break;
    case OutputTime::CORNER_DATA: {
<<<<<<< HEAD
        // Get discontinuous output mesh.
        std::shared_ptr<OutputMeshBase> output_mesh = stream->get_output_mesh_ptr(true);
=======
    	std::shared_ptr<OutputMeshBase> output_mesh = stream->get_output_mesh_ptr();
>>>>>>> 83bdf0f3
        for(const auto & ele : *output_mesh )
        {
            std::vector<Space<3>::Point> vertices = ele.vertex_list();
            for(unsigned int i=0; i < ele.n_nodes(); i++)
            {
                unsigned int node_index = ele.node_index(i);
                const Value &node_value =
                        Value( const_cast<typename Value::return_type &>(
                        		this->value(vertices[i],
                                            ElementAccessor<spacedim>(ele.orig_mesh(), ele.orig_element_idx(),false) ))
                             );
                ASSERT_EQ(output_data.n_elem(), node_value.n_rows()*node_value.n_cols()).error();
                output_data.store_value(node_index, node_value.mem_ptr() );
            }
        }
    }
    break;
    case OutputTime::ELEM_DATA: {
<<<<<<< HEAD
        // Get discontinuous or continuous output mesh.
        std::shared_ptr<OutputMeshBase> output_mesh = stream->get_output_mesh_ptr(true);
        if(! output_mesh->is_refined())
            output_mesh = stream->get_output_mesh_ptr();
        
=======
    	std::shared_ptr<OutputMeshBase> output_mesh = stream->get_output_mesh_ptr();
>>>>>>> 83bdf0f3
        for(const auto & ele : *output_mesh )
        {
            unsigned int ele_index = ele.idx();
            const Value &ele_value =
                        Value( const_cast<typename Value::return_type &>(
                        		this->value(ele.centre(),
                                            ElementAccessor<spacedim>(ele.orig_mesh(), ele.orig_element_idx(),false))
                                                                        )
                             );
            ASSERT_EQ(output_data.n_elem(), ele_value.n_rows()*ele_value.n_cols()).error();
            output_data.store_value(ele_index, ele_value.mem_ptr() );
        }
    }
    break;
    case OutputTime::NATIVE_DATA: {
        std::shared_ptr< FieldFE<spacedim, Value> > field_fe_ptr = this->get_field_fe();

        if (field_fe_ptr) {
            ElementDataCache<double> &native_output_data = stream->prepare_compute_data<double>(this->name(), space_type,
                    (unsigned int)Value::NRows_, (unsigned int)Value::NCols_);
            field_fe_ptr->fill_data_to_cache(native_output_data);
        } else {
            WarningOut().fmt("Field '{}' of native data space type is not of type FieldFE. Output will be skipped.\n", this->name());
        }
    }
    break;
    case OutputTime::MESH_DEFINITION:
    case OutputTime::UNDEFINED:
        //should not happen
    break;
    }

    /* Set the last time */
    stream->update_time(this->time());

}


template<int spacedim, class Value>
std::shared_ptr< FieldFE<spacedim, Value> > Field<spacedim,Value>::get_field_fe() {
	ASSERT_EQ_DBG(this->mesh()->region_db().size(), region_fields_.size()).error();
	ASSERT(!this->shared_->bc_).error("FieldFE output of native data is supported only for bulk fields!");

	std::shared_ptr< FieldFE<spacedim, Value> > field_fe_ptr;

	bool is_fe = (region_fields_.size()>0); // indicate if FieldFE is defined on all bulk regions
	is_fe = is_fe && region_fields_[1] && (typeid(*region_fields_[1]) == typeid(FieldFE<spacedim, Value>));
	for (unsigned int i=3; i<2*this->mesh()->region_db().bulk_size(); i+=2)
		if (!region_fields_[i] || (region_fields_[i] != region_fields_[1])) {
			is_fe = false;
			break;
		}
	if (is_fe) {
		field_fe_ptr = std::dynamic_pointer_cast<  FieldFE<spacedim, Value> >( region_fields_[1] );
	}

	return field_fe_ptr;
}




#endif /* FIELD_IMPL_HH_ */<|MERGE_RESOLUTION|>--- conflicted
+++ resolved
@@ -598,12 +598,7 @@
         for(unsigned int idx=0; idx < output_data.n_values(); idx++)
             output_data.zero(idx);
 
-<<<<<<< HEAD
-        // Get continuous output mesh.
-        std::shared_ptr<OutputMeshBase> output_mesh = stream->get_output_mesh_ptr(false);
-=======
         std::shared_ptr<OutputMeshBase> output_mesh = stream->get_output_mesh_ptr();
->>>>>>> 83bdf0f3
         for(const auto & ele : *output_mesh )
         {
             std::vector<Space<3>::Point> vertices = ele.vertex_list();
@@ -626,12 +621,7 @@
     }
     break;
     case OutputTime::CORNER_DATA: {
-<<<<<<< HEAD
-        // Get discontinuous output mesh.
-        std::shared_ptr<OutputMeshBase> output_mesh = stream->get_output_mesh_ptr(true);
-=======
     	std::shared_ptr<OutputMeshBase> output_mesh = stream->get_output_mesh_ptr();
->>>>>>> 83bdf0f3
         for(const auto & ele : *output_mesh )
         {
             std::vector<Space<3>::Point> vertices = ele.vertex_list();
@@ -650,15 +640,7 @@
     }
     break;
     case OutputTime::ELEM_DATA: {
-<<<<<<< HEAD
-        // Get discontinuous or continuous output mesh.
-        std::shared_ptr<OutputMeshBase> output_mesh = stream->get_output_mesh_ptr(true);
-        if(! output_mesh->is_refined())
-            output_mesh = stream->get_output_mesh_ptr();
-        
-=======
     	std::shared_ptr<OutputMeshBase> output_mesh = stream->get_output_mesh_ptr();
->>>>>>> 83bdf0f3
         for(const auto & ele : *output_mesh )
         {
             unsigned int ele_index = ele.idx();

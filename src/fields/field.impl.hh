--- conflicted
+++ resolved
@@ -640,14 +640,7 @@
     }
     break;
     case OutputTime::ELEM_DATA: {
-<<<<<<< HEAD
-        std::shared_ptr<OutputMeshBase> output_mesh = stream->get_output_mesh_ptr(true);
-        if(! output_mesh->is_refined())
-            output_mesh = stream->get_output_mesh_ptr();
-        
-=======
     	std::shared_ptr<OutputMeshBase> output_mesh = stream->get_output_mesh_ptr();
->>>>>>> b673b23c
         for(const auto & ele : *output_mesh )
         {
             unsigned int ele_index = ele.idx();

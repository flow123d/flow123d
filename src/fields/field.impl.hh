/*
 * field.impl.hh
 *
 *  Created on: Feb 13, 2014
 *      Author: jb
 */

#ifndef FIELD_IMPL_HH_
#define FIELD_IMPL_HH_

#include <boost/foreach.hpp>

#include "field.hh"
#include "mesh/region.hh"
#include "input/reader_to_storage.hh"


/******************************************************************************************
 * Implementation of Field<...>
 */

template<int spacedim, class Value>
Field<spacedim,Value>::Field()
: data_(std::make_shared<SharedData>())
{
	// n_comp is nonzero only for variable size vectors Vector, VectorEnum, ..
	// this invariant is kept also by n_comp setter
	shared_->n_comp_ = (Value::NRows_ ? 0 : 1);
	this->add_factory( std::make_shared<FactoryBase>() );

	this->multifield_ = false;
}


template<int spacedim, class Value>
Field<spacedim,Value>::Field(const string &name, bool bc)
: data_(std::make_shared<SharedData>())

{
		// n_comp is nonzero only for variable size vectors Vector, VectorEnum, ..
		// this invariant is kept also by n_comp setter
		shared_->n_comp_ = (Value::NRows_ ? 0 : 1);
		shared_->bc_=bc;
		this->name( name );
		this->add_factory( std::make_shared<FactoryBase>() );
		this->multifield_ = false;
}



template<int spacedim, class Value>
Field<spacedim,Value>::Field(const Field &other)
: FieldCommon(other),
  data_(other.data_),
  factories_(other.factories_)
{
	if (other.no_check_control_field_)
		no_check_control_field_ =  make_shared<ControlField>(*other.no_check_control_field_);

	// initialize region_fields_ vector
	// shared_is already same as other.shared_
	if (shared_->mesh_) this->set_mesh( *(shared_->mesh_) );

	this->multifield_ = false;
}


template<int spacedim, class Value>
Field<spacedim,Value> &Field<spacedim,Value>::operator=(const Field<spacedim,Value> &other)
{
	ASSERT( flags().match( FieldFlag::input_copy )  , "Try to assign to non-copy field '%s' from the field '%s'.", this->name().c_str(), other.name().c_str());
	ASSERT(other.shared_->mesh_, "Must call set_mesh before assign to other field.\n");
	ASSERT( !shared_->mesh_ || (shared_->mesh_==other.shared_->mesh_),
	        "Assignment between fields with different meshes.\n");

	// check for self assignement
	if (&other == this) return *this;

	shared_ = other.shared_;
    shared_->is_fully_initialized_ = false;
	set_time_result_ = TimeStatus::unknown;

	factories_ = other.factories_;
	data_ = other.data_;

	if (other.no_check_control_field_) {
		no_check_control_field_ =  make_shared<ControlField>(*other.no_check_control_field_);
	}

	// initialize region_fields_ vector
	// shared_is already same as other.shared_
	this->set_mesh( *(shared_->mesh_) );


	return *this;
}



template<int spacedim, class Value>
const it::Instance &Field<spacedim,Value>::get_input_type() {
	if (is_enum_valued) {
		return FieldBaseType::get_input_type_instance(shared_->input_element_selection_);
	} else {
		return FieldBaseType::get_input_type_instance();
	}
}



template<int spacedim, class Value>
it::Record &Field<spacedim,Value>::get_multifield_input_type() {
	ASSERT(false, "This method can't be used for Field");

	static it::Record rec = it::Record();
	return rec;
}



template<int spacedim, class Value>
auto Field<spacedim, Value>::disable_where(
		const Field<spacedim, typename FieldValue<spacedim>::Enum > &control_field,
		const vector<FieldEnum> &value_list) -> Field &
{
    no_check_control_field_=std::make_shared<ControlField>(control_field);
    shared_->no_check_values_=value_list;
    return *this;
}

template<int spacedim, class Value>
void Field<spacedim,Value>::set_mesh(const Mesh &in_mesh) {
	// since we allow copy of fields before set_mesh is called
	// we have to check that all copies set the same mesh
	if (shared_->mesh_ && shared_->mesh_ != &in_mesh) {
		THROW(ExcFieldMeshDifference() << EI_Field(name()) );
	}

	shared_->mesh_ = &in_mesh;

    // initialize table if it is empty, we assume that the RegionDB is closed at this moment
	region_fields_.resize( mesh()->region_db().size() );
	RegionHistory init_history(history_length_limit_);	// capacity
    data_->region_history_.resize( mesh()->region_db().size(), init_history );

    if (no_check_control_field_) no_check_control_field_->set_mesh(in_mesh);
}


/*
template<int spacedim, class Value>
boost::shared_ptr< typename Field<spacedim,Value>::FieldBaseType >
Field<spacedim,Value>::operator[] (Region reg)
{
    ASSERT_LESS(reg.idx(), this->region_fields_.size());
    return this->region_fields_[reg.idx()];
}
*/


template <int spacedim, class Value>
bool Field<spacedim, Value>::is_constant(Region reg) {
	ASSERT_LESS(reg.idx(), this->region_fields_.size());
    FieldBasePtr region_field = this->region_fields_[reg.idx()];
    return (region_field && typeid(*region_field) == typeid(FieldConstant<spacedim, Value>));
}


template<int spacedim, class Value>
void Field<spacedim, Value>::set_field(
		const RegionSet &domain,
		FieldBasePtr field,
		double time)
{
	ASSERT(field, "Null field pointer.\n");

    ASSERT( mesh(), "Null mesh pointer, set_mesh() has to be called before set_field().\n");
    if (domain.size() == 0) return;

    ASSERT_EQUAL( field->n_comp() , n_comp());
    field->set_mesh( mesh() , is_bc() );

    HistoryPoint hp = HistoryPoint(time, field);
    for(const Region &reg: domain) {
    	RegionHistory &region_history = data_->region_history_[reg.idx()];
    	// insert hp into descending time sequence
    	ASSERT( region_history.size() == 0 || region_history[0].first < hp.first, "Can not insert smaller time %g then last time %g in field's history.\n",
    			hp.first, region_history[0].first );
    	region_history.push_front(hp);
    }
    set_history_changed();
}



template<int spacedim, class Value>
void Field<spacedim, Value>::set_field(
		const RegionSet &domain,
		const Input::AbstractRecord &a_rec,
		double time)
{
	set_field(domain, FieldBaseType::function_factory(a_rec, n_comp()), time);
}




template<int spacedim, class Value>
bool Field<spacedim, Value>::set_time(const TimeStep &time)
{
	ASSERT( mesh() , "NULL mesh pointer of field '%s'. set_mesh must be called before.\n",name().c_str());
	ASSERT( limit_side_ != LimitSide::unknown, "Must set limit side on field '%s' before calling set_time.\n",name().c_str());

    // We perform set_time only once for every time.
    if (time.end() == last_time_)  return changed();
    last_time_=time.end();

        // possibly update our control field
        if (no_check_control_field_) {
                no_check_control_field_->set_limit_side(limit_side_);
                no_check_control_field_->set_time(time);
        }
        
    set_time_result_ = TimeStatus::constant;
    
    // read all descriptors satisfying time.ge(input_time)
    update_history(time);
    check_initialized_region_fields_();

    // set time on all regions
    // for regions that match type of the field domain
    for(const Region &reg: mesh()->region_db().get_region_set("ALL") ) {
    	auto rh = data_->region_history_[reg.idx()];

    	// skip regions with no matching BC flag
    	// skipping regions with empty history - no_check regions
        if (reg.is_boundary() == is_bc() && !rh.empty() ) {
        	double last_time_in_history = rh.front().first;
        	unsigned int history_size=rh.size();
        	unsigned int i_history;
        	// set history index
        	if ( time.gt(last_time_in_history) ) {
        		// in smooth time
        		i_history=0;
        	} else {
        		// time .eq. input_time; i.e. jump time
        		if (limit_side_ == LimitSide::right) {
        			i_history=0;
        		} else {
        			i_history=1;
        		}
        	}
        	i_history=min(i_history, history_size - 1);
        	ASSERT(i_history >= 0, "Empty field history.");
        	// possibly update field pointer
        	auto new_ptr = rh.at(i_history).second;
        	if (new_ptr != region_fields_[reg.idx()]) {
        		region_fields_[reg.idx()]=new_ptr;
        		set_time_result_ = TimeStatus::changed;
        	}
        	// let FieldBase implementation set the time
    		if ( new_ptr->set_time(time) )  set_time_result_ = TimeStatus::changed;

        }
    }

    return changed();
}


template<int spacedim, class Value>
void Field<spacedim, Value>::copy_from(const FieldCommon & other) {
	ASSERT( flags().match(FieldFlag::input_copy), "Try to call copy from the field '%s' to the non-copy field '%s'.",
	        other.name().c_str(), this->name().c_str());
	if (typeid(other) == typeid(*this)) {
		auto  const &other_field = dynamic_cast<  Field<spacedim, Value> const &>(other);
		this->operator=(other_field);
	}
}



template<int spacedim, class Value>
void Field<spacedim, Value>::output(std::shared_ptr<OutputTime> stream)
{
	// currently we cannot output boundary fields
	if (!is_bc())
		stream->register_data(this->output_type(), *this);
}



template<int spacedim, class Value>
FieldResult Field<spacedim,Value>::field_result( ElementAccessor<spacedim> &elm) const {
    auto f = region_fields_[elm.region().idx()];
    if (f) return f->field_result();
    else return result_none;
}



template<int spacedim, class Value>
void Field<spacedim,Value>::update_history(const TimeStep &time) {
    ASSERT( mesh(), "Null mesh pointer, set_mesh() has to be called before.\n");

    // read input up to given time
	double input_time;
    if (shared_->input_list_.size() != 0) {
        while( shared_->list_it_ != shared_->input_list_.end()
        	   && time.ge( input_time = shared_->list_it_->val<double>("time") ) ) {

        	// get domain specification
        	RegionSet domain;
        	std::string domain_name;
        	unsigned int id;
			if (shared_->list_it_->opt_val("r_set", domain_name)) {
				domain = mesh()->region_db().get_region_set(domain_name);
				if (domain.size() == 0) {
					THROW( RegionDB::ExcUnknownSetOperand()
							<< RegionDB::EI_Label(domain_name) << shared_->list_it_->ei_address() );
				}

			} else if (shared_->list_it_->opt_val("region", domain_name)) {
				// try find region by label
				Region region = mesh()->region_db().find_label(domain_name);
				if(region.is_valid())
				  domain.push_back(region);
				else
				  xprintf(Warn, "Unknown region with label: '%s'\n", domain_name.c_str());

			} else if (shared_->list_it_->opt_val("rid", id)) {
				try {
					Region region = mesh()->region_db().find_id(id);
					if(region.is_valid())
					    domain.push_back(region);
					else
					    xprintf(Warn, "Unknown region with id: '%d'\n", id);
				} catch (RegionDB::ExcUniqueRegionId &e) {
					e << shared_->input_list_.ei_address();
					throw;
				}
			} else {
				THROW(ExcMissingDomain()
						<< shared_->list_it_->ei_address() );
			}
		    
			ASSERT(domain.size(), "Region set with name %s is empty or not exists.\n", domain_name.c_str());

			// get field instance   
			for(auto rit = factories_.rbegin() ; rit != factories_.rend(); ++rit) {
				FieldBasePtr field_instance = (*rit)->create_field(*(shared_->list_it_), *this);
				if (field_instance)  // skip descriptors without related keys
				{
					// add to history
					ASSERT_EQUAL( field_instance->n_comp() , n_comp());
					field_instance->set_mesh( mesh() , is_bc() );
					for(const Region &reg: domain) {
						data_->region_history_[reg.idx()].push_front(
								HistoryPoint(input_time, field_instance)
						);
					}
					break;
				}
		    }

        	++shared_->list_it_;
        }
    }
}

template<int spacedim, class Value>
void Field<spacedim,Value>::check_initialized_region_fields_() {
	ASSERT(mesh(), "Null mesh pointer.");
    if (shared_->is_fully_initialized_) return;

    // check there are no empty field pointers, collect regions to be initialized from default value
    RegionSet regions_to_init; // empty vector

    for(const Region &reg : mesh()->region_db().get_region_set("ALL") )
        if (reg.is_boundary() == is_bc()) {      		// for regions that match type of the field domain
            RegionHistory &rh = data_->region_history_[reg.idx()];
        	if ( rh.empty() ||	! rh[0].second)   // empty region history
            {
        		// test if check is turned on and control field is FieldConst
                if (no_check_control_field_ && no_check_control_field_->is_constant(reg) ) {
                	// get constant enum value
                	auto elm = ElementAccessor<spacedim>(mesh(), reg);
                	FieldEnum value = no_check_control_field_->value(elm.centre(),elm);
                	// check that the value is in the disable list
                    if ( std::find(shared_->no_check_values_.begin(), shared_->no_check_values_.end(), value)
                             != shared_->no_check_values_.end() )
                        continue;                  // the field is not needed on this region
                }
                if (shared_->input_default_ != "") {    // try to use default
                    regions_to_init.push_back( reg );
                } else {
                	xprintf(UsrErr, "Missing value of the input field '%s' ('%s') on region ID: %d label: %s.\n",
                			input_name().c_str(), name().c_str(), reg.id(), reg.label().c_str() );
                }
            }
        }

    // possibly set from default value
    if ( regions_to_init.size() ) {
    	std::string region_list;
    	// has to deal with fact that reader can not deal with input consisting of simple values
    	string default_input=input_default();
<<<<<<< HEAD
    	auto input_type = get_input_type().make_instance().first;
        Input::JSONToStorage reader( default_input, *input_type );
=======
    	auto input_type = get_input_type();
        Input::ReaderToStorage reader( default_input, input_type, Input::FileFormat::format_JSON );
>>>>>>> b567a366

        auto a_rec = reader.get_root_interface<Input::AbstractRecord>();
        auto field_ptr = FieldBaseType::function_factory( a_rec , n_comp() );
        field_ptr->set_mesh( mesh(), is_bc() );
        for(const Region &reg: regions_to_init) {
    		data_->region_history_[reg.idx()]
    		                .push_front(HistoryPoint( 0.0, field_ptr) );
    		region_list+=" "+reg.label();
        }
        xprintf(Warn, "Using default value '%s' for part of the input field '%s' ('%s').\n"
                "regions: %s\n",
                input_default().c_str(), input_name().c_str(), name().c_str(), region_list.c_str());

    }
    shared_->is_fully_initialized_;
}


template<int spacedim, class Value>
void Field<spacedim,Value>::add_factory(const std::shared_ptr<FactoryBase> factory) {
	factories_.push_back( factory );
}


template<int spacedim, class Value>
typename Field<spacedim,Value>::FieldBasePtr Field<spacedim,Value>::FactoryBase::create_field(Input::Record rec, const FieldCommon &field) {
	Input::AbstractRecord field_record;
	if (rec.opt_val(field.input_name(), field_record))
		return FieldBaseType::function_factory(field_record, field.n_comp() );
	else
		return FieldBasePtr();
}



#endif /* FIELD_IMPL_HH_ */<|MERGE_RESOLUTION|>--- conflicted
+++ resolved
@@ -405,13 +405,8 @@
     	std::string region_list;
     	// has to deal with fact that reader can not deal with input consisting of simple values
     	string default_input=input_default();
-<<<<<<< HEAD
     	auto input_type = get_input_type().make_instance().first;
-        Input::JSONToStorage reader( default_input, *input_type );
-=======
-    	auto input_type = get_input_type();
-        Input::ReaderToStorage reader( default_input, input_type, Input::FileFormat::format_JSON );
->>>>>>> b567a366
+        Input::ReaderToStorage reader( default_input, *input_type, Input::FileFormat::format_JSON );
 
         auto a_rec = reader.get_root_interface<Input::AbstractRecord>();
         auto field_ptr = FieldBaseType::function_factory( a_rec , n_comp() );

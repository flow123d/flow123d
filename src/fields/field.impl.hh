/*
 * field.impl.hh
 *
 *  Created on: Feb 13, 2014
 *      Author: jb
 */

#ifndef FIELD_IMPL_HH_
#define FIELD_IMPL_HH_

#include <boost/foreach.hpp>

#include "field.hh"
#include "mesh/region.hh"
#include "input/json_to_storage.hh"


/******************************************************************************************
 * Implementation of Field<...>
 */

template<int spacedim, class Value>
Field<spacedim,Value>::Field()
: data_(std::make_shared<SharedData>())
{
	// n_comp is nonzero only for variable size vectors Vector, VectorEnum, ..
	// this invariant is kept also by n_comp setter
	shared_->n_comp_ = (Value::NRows_ ? 0 : 1);
	this->add_factory( std::make_shared<FactoryBase>() );

	this->multifield_ = false;
}


template<int spacedim, class Value>
Field<spacedim,Value>::Field(const string &name, bool bc)
: data_(std::make_shared<SharedData>())

{
		// n_comp is nonzero only for variable size vectors Vector, VectorEnum, ..
		// this invariant is kept also by n_comp setter
		shared_->n_comp_ = (Value::NRows_ ? 0 : 1);
		shared_->bc_=bc;
		this->name( name );
		this->add_factory( std::make_shared<FactoryBase>() );
		this->multifield_ = false;
}



template<int spacedim, class Value>
Field<spacedim,Value>::Field(const Field &other)
: FieldCommon(other),
  data_(other.data_),
  factories_(other.factories_)
{
	if (other.no_check_control_field_)
		no_check_control_field_ =  make_shared<ControlField>(*other.no_check_control_field_);

	// initialize region_fields_ vector
	// shared_is already same as other.shared_
	if (shared_->mesh_) this->set_mesh( *(shared_->mesh_) );

	this->multifield_ = false;
}


template<int spacedim, class Value>
Field<spacedim,Value> &Field<spacedim,Value>::operator=(const Field<spacedim,Value> &other)
{
	ASSERT( flags().match( FieldFlag::input_copy )  , "Try to assign to non-copy field '%s' from the field '%s'.", this->name().c_str(), other.name().c_str());
	ASSERT(other.shared_->mesh_, "Must call set_mesh before assign to other field.\n");
	ASSERT( !shared_->mesh_ || (shared_->mesh_==other.shared_->mesh_),
	        "Assignment between fields with different meshes.\n");

	// check for self assignement
	if (&other == this) return *this;

	shared_ = other.shared_;
    shared_->is_fully_initialized_ = false;
	set_time_result_ = TimeStatus::unknown;

	factories_ = other.factories_;
	data_ = other.data_;

	if (other.no_check_control_field_) {
		no_check_control_field_ =  make_shared<ControlField>(*other.no_check_control_field_);
	}

	// initialize region_fields_ vector
	// shared_is already same as other.shared_
	this->set_mesh( *(shared_->mesh_) );


	return *this;
}



template<int spacedim, class Value>
it::AbstractRecord &Field<spacedim,Value>::get_input_type() {
	/*
	 * List of AbstratRecord types created by make_input_tree() in get_input_type() implementation.
	 * We have to return reference, which may be reference to not yet initialized static object.
	 *
	 * TODO: Have method to get persistent copy of an Input Type (which exists nevertheless)
	 */
	static vector<it::AbstractRecord> ar_list;

	if (is_enum_valued) {
		ar_list.push_back(make_input_tree());
		return ar_list.back();
	} else {
		return FieldBaseType::input_type;
	}
}



template<int spacedim, class Value>
it::Record &Field<spacedim,Value>::get_multifield_input_type() {
	ASSERT(false, "This method can't be used for Field");

	static it::Record rec = it::Record();
	return rec;
}



/// ---------- Helper function template for make_input_tree method
template <class FieldBaseType>
IT::AbstractRecord get_input_type_resolution(const Input::Type::Selection *sel,  const boost::true_type&)
{
    ASSERT( sel != nullptr,
    		"NULL pointer to selection in Field::get_input_type(), while Value==FieldEnum.\n");
    return FieldBaseType::get_input_type(sel);
}


template <class FieldBaseType>
IT::AbstractRecord get_input_type_resolution(const Input::Type::Selection *sel,  const boost::false_type&)
{
    return FieldBaseType::get_input_type(nullptr);
}
/// ---------- end helper function template




template<int spacedim, class Value>
it::AbstractRecord Field<spacedim,Value>::make_input_tree() {
	ASSERT(is_enum_valued,
			"Can not use make_input_tree() for non-enum valued fields, use get_inout_type() instead.\n" );
    return get_input_type_resolution<FieldBaseType>(
            shared_->input_element_selection_ ,
            boost::is_same<typename Value::element_type, FieldEnum>());
}



template<int spacedim, class Value>
auto Field<spacedim, Value>::disable_where(
		const Field<spacedim, typename FieldValue<spacedim>::Enum > &control_field,
		const vector<FieldEnum> &value_list) -> Field &
{
    no_check_control_field_=std::make_shared<ControlField>(control_field);
    shared_->no_check_values_=value_list;
    return *this;
}

template<int spacedim, class Value>
void Field<spacedim,Value>::set_mesh(const Mesh &in_mesh) {
	// since we allow copy of fields before set_mesh is called
	// we have to check that all copies set the same mesh
	if (shared_->mesh_ && shared_->mesh_ != &in_mesh) {
		THROW(ExcFieldMeshDifference() << EI_Field(name()) );
	}

	shared_->mesh_ = &in_mesh;

    // initialize table if it is empty, we assume that the RegionDB is closed at this moment
	region_fields_.resize( mesh()->region_db().size() );
	RegionHistory init_history(history_length_limit_);	// capacity
    data_->region_history_.resize( mesh()->region_db().size(), init_history );

    if (no_check_control_field_) no_check_control_field_->set_mesh(in_mesh);
}


/*
template<int spacedim, class Value>
boost::shared_ptr< typename Field<spacedim,Value>::FieldBaseType >
Field<spacedim,Value>::operator[] (Region reg)
{
    ASSERT_LESS(reg.idx(), this->region_fields_.size());
    return this->region_fields_[reg.idx()];
}
*/


template <int spacedim, class Value>
bool Field<spacedim, Value>::is_constant(Region reg) {
	ASSERT_LESS(reg.idx(), this->region_fields_.size());
    FieldBasePtr region_field = this->region_fields_[reg.idx()];
    return (region_field && typeid(*region_field) == typeid(FieldConstant<spacedim, Value>));
}


template<int spacedim, class Value>
void Field<spacedim, Value>::set_field(
		const RegionSet &domain,
		FieldBasePtr field,
		double time)
{
	ASSERT(field, "Null field pointer.\n");

    ASSERT( mesh(), "Null mesh pointer, set_mesh() has to be called before set_field().\n");
    if (domain.size() == 0) return;

    ASSERT_EQUAL( field->n_comp() , n_comp());
    field->set_mesh( mesh() , is_bc() );

    HistoryPoint hp = HistoryPoint(time, field);
    for(const Region &reg: domain) {
    	RegionHistory &region_history = data_->region_history_[reg.idx()];
    	// insert hp into descending time sequence
    	ASSERT( region_history.size() == 0 || region_history[0].first < hp.first, "Can not insert smaller time %g then last time %g in field's history.\n",
    			hp.first, region_history[0].first );
    	region_history.push_front(hp);
    }
    set_history_changed();
}



template<int spacedim, class Value>
void Field<spacedim, Value>::set_field(
		const RegionSet &domain,
		const Input::AbstractRecord &a_rec,
		double time)
{
	set_field(domain, FieldBaseType::function_factory(a_rec, n_comp()), time);
}




template<int spacedim, class Value>
bool Field<spacedim, Value>::set_time(const TimeStep &time)
{
	ASSERT( mesh() , "NULL mesh pointer of field '%s'. set_mesh must be called before.\n",name().c_str());
	ASSERT( limit_side_ != LimitSide::unknown, "Must set limit side on field '%s' before calling set_time.\n",name().c_str());

    // We perform set_time only once for every time.
    if (time.end() == last_time_)  return changed();
    last_time_=time.end();

        // possibly update our control field
        if (no_check_control_field_) {
                no_check_control_field_->set_limit_side(limit_side_);
                no_check_control_field_->set_time(time);
        }
        
    set_time_result_ = TimeStatus::constant;
    
    // read all descriptors satisfying time.ge(input_time)
    update_history(time);
    check_initialized_region_fields_();

    // set time on all regions
    // for regions that match type of the field domain
    for(const Region &reg: mesh()->region_db().get_region_set("ALL") ) {
    	auto rh = data_->region_history_[reg.idx()];

    	// skip regions with no matching BC flag
    	// skipping regions with empty history - no_check regions
        if (reg.is_boundary() == is_bc() && !rh.empty() ) {
        	double last_time_in_history = rh.front().first;
        	unsigned int history_size=rh.size();
        	unsigned int i_history;
        	// set history index
        	if ( time.gt(last_time_in_history) ) {
        		// in smooth time
        		i_history=0;
        	} else {
        		// time .eq. input_time; i.e. jump time
        		if (limit_side_ == LimitSide::right) {
        			i_history=0;
        		} else {
        			i_history=1;
        		}
        	}
        	i_history=min(i_history, history_size - 1);
        	ASSERT(i_history >= 0, "Empty field history.");
        	// possibly update field pointer
        	auto new_ptr = rh.at(i_history).second;
        	if (new_ptr != region_fields_[reg.idx()]) {
        		region_fields_[reg.idx()]=new_ptr;
        		set_time_result_ = TimeStatus::changed;
        	}
        	// let FieldBase implementation set the time
    		if ( new_ptr->set_time(time) )  set_time_result_ = TimeStatus::changed;

        }
    }

    return changed();
}


template<int spacedim, class Value>
void Field<spacedim, Value>::copy_from(const FieldCommon & other) {
	ASSERT( flags().match(FieldFlag::input_copy), "Try to call copy from the field '%s' to the non-copy field '%s'.",
	        other.name().c_str(), this->name().c_str());
	if (typeid(other) == typeid(*this)) {
		auto  const &other_field = dynamic_cast<  Field<spacedim, Value> const &>(other);
		this->operator=(other_field);
	}
}



template<int spacedim, class Value>
void Field<spacedim, Value>::output(OutputTime *stream)
{
	// currently we cannot output boundary fields
	if (!is_bc())
		stream->register_data(this->output_type(), *this);
}



template<int spacedim, class Value>
void Field<spacedim, Value>::output(std::shared_ptr<OutputTime> stream)
{
	// currently we cannot output boundary fields
	if (!is_bc())
		stream->register_data(this->output_type(), *this);
}



template<int spacedim, class Value>
FieldResult Field<spacedim,Value>::field_result( ElementAccessor<spacedim> &elm) const {
    auto f = region_fields_[elm.region().idx()];
    if (f) return f->field_result();
    else return result_none;
}



template<int spacedim, class Value>
void Field<spacedim,Value>::update_history(const TimeStep &time) {
    ASSERT( mesh(), "Null mesh pointer, set_mesh() has to be called before.\n");

    // read input up to given time
	double input_time;
    if (shared_->input_list_.size() != 0) {
        while( shared_->list_it_ != shared_->input_list_.end()
        	   && time.ge( input_time = shared_->list_it_->val<double>("time") ) ) {

        	// get domain specification
        	RegionSet domain;
        	std::string domain_name;
        	unsigned int id;
			if (shared_->list_it_->opt_val("r_set", domain_name)) {
				domain = mesh()->region_db().get_region_set(domain_name);
				if (domain.size() == 0) {
					THROW( RegionDB::ExcUnknownSetOperand()
							<< RegionDB::EI_Label(domain_name) << shared_->list_it_->ei_address() );
				}

			} else if (shared_->list_it_->opt_val("region", domain_name)) {
				// try find region by label
				Region region = mesh()->region_db().find_label(domain_name);
				if(region.is_valid())
				  domain.push_back(region);
				else
				  xprintf(Warn, "Unknown region with label: '%s'\n", domain_name.c_str());

			} else if (shared_->list_it_->opt_val("rid", id)) {
				try {
					Region region = mesh()->region_db().find_id(id);
					if(region.is_valid())
					    domain.push_back(region);
					else
					    xprintf(Warn, "Unknown region with id: '%d'\n", id);
				} catch (RegionDB::ExcUniqueRegionId &e) {
					e << shared_->input_list_.ei_address();
					throw;
				}
			} else {
				THROW(ExcMissingDomain()
						<< shared_->list_it_->ei_address() );
			}
		    
			ASSERT(domain.size(), "Region set with name %s is empty or not exists.\n", domain_name.c_str());

			// get field instance   
			for(auto rit = factories_.rbegin() ; rit != factories_.rend(); ++rit) {
				FieldBasePtr field_instance = (*rit)->create_field(*(shared_->list_it_), *this);
				if (field_instance)  // skip descriptors without related keys
				{
					// add to history
					ASSERT_EQUAL( field_instance->n_comp() , n_comp());
					field_instance->set_mesh( mesh() , is_bc() );
					for(const Region &reg: domain) {
						data_->region_history_[reg.idx()].push_front(
								HistoryPoint(input_time, field_instance)
						);
					}
					break;
				}
		    }

        	++shared_->list_it_;
        }
    }
}

template<int spacedim, class Value>
void Field<spacedim,Value>::check_initialized_region_fields_() {
	ASSERT(mesh(), "Null mesh pointer.");
    if (shared_->is_fully_initialized_) return;

    // check there are no empty field pointers, collect regions to be initialized from default value
    RegionSet regions_to_init; // empty vector

    for(const Region &reg : mesh()->region_db().get_region_set("ALL") )
        if (reg.is_boundary() == is_bc()) {      		// for regions that match type of the field domain
            RegionHistory &rh = data_->region_history_[reg.idx()];
        	if ( rh.empty() ||	! rh[0].second)   // empty region history
            {
        		// test if check is turned on and control field is FieldConst
                if (no_check_control_field_ && no_check_control_field_->is_constant(reg) ) {
                	// get constant enum value
                	auto elm = ElementAccessor<spacedim>(mesh(), reg);
                	FieldEnum value = no_check_control_field_->value(elm.centre(),elm);
                	// check that the value is in the disable list
                    if ( std::find(shared_->no_check_values_.begin(), shared_->no_check_values_.end(), value)
                             != shared_->no_check_values_.end() )
                        continue;                  // the field is not needed on this region
                }
                if (shared_->input_default_ != "") {    // try to use default
                    regions_to_init.push_back( reg );
                } else {
                	xprintf(UsrErr, "Missing value of the input field '%s' ('%s') on region ID: %d label: %s.\n",
                			input_name().c_str(), name().c_str(), reg.id(), reg.label().c_str() );
                }
            }
        }

    // possibly set from default value
    if ( regions_to_init.size() ) {
    	std::string region_list;
    	// has to deal with fact that reader can not deal with input consisting of simple values
    	string default_input=input_default();
    	auto input_type = get_input_type();
        Input::JSONToStorage reader( default_input, input_type );

        auto a_rec = reader.get_root_interface<Input::AbstractRecord>();
        auto field_ptr = FieldBaseType::function_factory( a_rec , n_comp() );
        field_ptr->set_mesh( mesh(), is_bc() );
        for(const Region &reg: regions_to_init) {
    		data_->region_history_[reg.idx()]
    		                .push_front(HistoryPoint( 0.0, field_ptr) );
    		region_list+=" "+reg.label();
        }
        xprintf(Warn, "Using default value '%s' for part of the input field '%s' ('%s').\n"
                "regions: %s\n",
                input_default().c_str(), input_name().c_str(), name().c_str(), region_list.c_str());

    }
    shared_->is_fully_initialized_;
}


template<int spacedim, class Value>
void Field<spacedim,Value>::add_factory(const std::shared_ptr<FactoryBase> factory) {
	factories_.push_back( factory );
}


template<int spacedim, class Value>
typename Field<spacedim,Value>::FieldBasePtr Field<spacedim,Value>::FactoryBase::create_field(Input::Record rec, const FieldCommon &field) {
	Input::AbstractRecord field_record;
	if (rec.opt_val(field.input_name(), field_record))
		return FieldBaseType::function_factory(field_record, field.n_comp() );
	else
		return FieldBasePtr();
}





<<<<<<< HEAD
/******************************************************************************************
 * Implementation of MultiField<...>
 */

template<int spacedim, class Value>
MultiField<spacedim, Value>::MultiField()
: FieldCommon()
{}



template<int spacedim, class Value>
void MultiField<spacedim, Value>::init( const vector<string> &names) {
    sub_fields_.resize( names.size() );
    sub_names_ = names;
    for(unsigned int i_comp=0; i_comp < size(); i_comp++)
    {
    	sub_fields_[i_comp].units( units() );

    	if (sub_names_[i_comp].length() == 0)
    		sub_fields_[i_comp].name( name() );
    	else
    		sub_fields_[i_comp].name( sub_names_[i_comp] + "_" + name());
    }
}



#pragma GCC diagnostic push
#pragma GCC diagnostic ignored "-Wreturn-type"
template<int spacedim, class Value>
it::AbstractRecord &  MultiField<spacedim,Value>::get_input_type() {
}
#pragma GCC diagnostic pop


template<int spacedim, class Value>
void MultiField<spacedim, Value>::set_limit_side(LimitSide side)
{
	for ( SubFieldType &field : sub_fields_)
		field.set_limit_side(side);
}


template<int spacedim, class Value>
bool MultiField<spacedim, Value>::set_time(
		const TimeGovernor &time)
{
	bool any=false;
	for( SubFieldType &field : sub_fields_) {
		if (field.set_time(time))
			any = true;
	}
    return any;
}



template<int spacedim, class Value>
void MultiField<spacedim, Value>::set_mesh(const Mesh &mesh) {
    shared_->mesh_ = &mesh;
    for(unsigned int i_comp=0; i_comp < size(); i_comp++)
        sub_fields_[i_comp].set_mesh(mesh);
}


template<int spacedim, class Value>
void MultiField<spacedim, Value>::copy_from(const FieldCommon & other) {
	if (typeid(other) == typeid(*this)) {
		auto  const &other_field = dynamic_cast<  MultiField<spacedim, Value> const &>(other);
		this->operator=(other_field);
	} else if (typeid(other) == typeid(SubFieldType)) {
		auto  const &other_field = dynamic_cast<  SubFieldType const &>(other);
		sub_fields_.resize(1);
		sub_fields_[0] = other_field;
	}
}



template<int spacedim, class Value>
void MultiField<spacedim, Value>::output(OutputTime *stream)
{
	// currently we cannot output boundary fields
	if (!is_bc())
		stream->register_data(this->output_type(), *this);
}



template<int spacedim, class Value>
void MultiField<spacedim, Value>::output(std::shared_ptr<OutputTime> stream)
{
	// currently we cannot output boundary fields
	if (!is_bc())
		stream->register_data(this->output_type(), *this);
}





template<int spacedim, class Value>
bool MultiField<spacedim, Value>::is_constant(Region reg) {
	bool const_all=false;
	for(auto field : sub_fields_) const_all = const_all || field.is_constant(reg);
	return const_all;
}



template<int spacedim, class Value>
typename Field<spacedim,Value>::FieldBasePtr MultiField<spacedim, Value>::MultiFieldFactory::create_field(Input::Record rec, const FieldCommon &field) {
	return NULL;
}





=======
>>>>>>> 11c7ada6
#endif /* FIELD_IMPL_HH_ */<|MERGE_RESOLUTION|>--- conflicted
+++ resolved
@@ -492,129 +492,4 @@
 
 
 
-
-
-<<<<<<< HEAD
-/******************************************************************************************
- * Implementation of MultiField<...>
- */
-
-template<int spacedim, class Value>
-MultiField<spacedim, Value>::MultiField()
-: FieldCommon()
-{}
-
-
-
-template<int spacedim, class Value>
-void MultiField<spacedim, Value>::init( const vector<string> &names) {
-    sub_fields_.resize( names.size() );
-    sub_names_ = names;
-    for(unsigned int i_comp=0; i_comp < size(); i_comp++)
-    {
-    	sub_fields_[i_comp].units( units() );
-
-    	if (sub_names_[i_comp].length() == 0)
-    		sub_fields_[i_comp].name( name() );
-    	else
-    		sub_fields_[i_comp].name( sub_names_[i_comp] + "_" + name());
-    }
-}
-
-
-
-#pragma GCC diagnostic push
-#pragma GCC diagnostic ignored "-Wreturn-type"
-template<int spacedim, class Value>
-it::AbstractRecord &  MultiField<spacedim,Value>::get_input_type() {
-}
-#pragma GCC diagnostic pop
-
-
-template<int spacedim, class Value>
-void MultiField<spacedim, Value>::set_limit_side(LimitSide side)
-{
-	for ( SubFieldType &field : sub_fields_)
-		field.set_limit_side(side);
-}
-
-
-template<int spacedim, class Value>
-bool MultiField<spacedim, Value>::set_time(
-		const TimeGovernor &time)
-{
-	bool any=false;
-	for( SubFieldType &field : sub_fields_) {
-		if (field.set_time(time))
-			any = true;
-	}
-    return any;
-}
-
-
-
-template<int spacedim, class Value>
-void MultiField<spacedim, Value>::set_mesh(const Mesh &mesh) {
-    shared_->mesh_ = &mesh;
-    for(unsigned int i_comp=0; i_comp < size(); i_comp++)
-        sub_fields_[i_comp].set_mesh(mesh);
-}
-
-
-template<int spacedim, class Value>
-void MultiField<spacedim, Value>::copy_from(const FieldCommon & other) {
-	if (typeid(other) == typeid(*this)) {
-		auto  const &other_field = dynamic_cast<  MultiField<spacedim, Value> const &>(other);
-		this->operator=(other_field);
-	} else if (typeid(other) == typeid(SubFieldType)) {
-		auto  const &other_field = dynamic_cast<  SubFieldType const &>(other);
-		sub_fields_.resize(1);
-		sub_fields_[0] = other_field;
-	}
-}
-
-
-
-template<int spacedim, class Value>
-void MultiField<spacedim, Value>::output(OutputTime *stream)
-{
-	// currently we cannot output boundary fields
-	if (!is_bc())
-		stream->register_data(this->output_type(), *this);
-}
-
-
-
-template<int spacedim, class Value>
-void MultiField<spacedim, Value>::output(std::shared_ptr<OutputTime> stream)
-{
-	// currently we cannot output boundary fields
-	if (!is_bc())
-		stream->register_data(this->output_type(), *this);
-}
-
-
-
-
-
-template<int spacedim, class Value>
-bool MultiField<spacedim, Value>::is_constant(Region reg) {
-	bool const_all=false;
-	for(auto field : sub_fields_) const_all = const_all || field.is_constant(reg);
-	return const_all;
-}
-
-
-
-template<int spacedim, class Value>
-typename Field<spacedim,Value>::FieldBasePtr MultiField<spacedim, Value>::MultiFieldFactory::create_field(Input::Record rec, const FieldCommon &field) {
-	return NULL;
-}
-
-
-
-
-
-=======
->>>>>>> 11c7ada6
 #endif /* FIELD_IMPL_HH_ */
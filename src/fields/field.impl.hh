/*!
 *
﻿ * Copyright (C) 2015 Technical University of Liberec.  All rights reserved.
 * 
 * This program is free software; you can redistribute it and/or modify it under
 * the terms of the GNU General Public License version 3 as published by the
 * Free Software Foundation. (http://www.gnu.org/licenses/gpl-3.0.en.html)
 * 
 * This program is distributed in the hope that it will be useful, but WITHOUT
 * ANY WARRANTY; without even the implied warranty of MERCHANTABILITY or FITNESS
 * FOR A PARTICULAR PURPOSE.  See the GNU General Public License for more details.
 *
 * 
 * @file    field.impl.hh
 * @brief   
 */

#ifndef FIELD_IMPL_HH_
#define FIELD_IMPL_HH_

#include <boost/foreach.hpp>

#include "field.hh"
#include "mesh/region.hh"
#include "input/reader_to_storage.hh"
#include "input/accessors.hh"


/******************************************************************************************
 * Implementation of Field<...>
 */

template<int spacedim, class Value>
Field<spacedim,Value>::Field()
: data_(std::make_shared<SharedData>())
{
	// n_comp is nonzero only for variable size vectors Vector, VectorEnum, ..
	// this invariant is kept also by n_comp setter
	shared_->n_comp_ = (Value::NRows_ ? 0 : 1);
	this->add_factory( std::make_shared<FactoryBase>() );

	this->multifield_ = false;
}


template<int spacedim, class Value>
Field<spacedim,Value>::Field(const string &name, bool bc)
: data_(std::make_shared<SharedData>())

{
		// n_comp is nonzero only for variable size vectors Vector, VectorEnum, ..
		// this invariant is kept also by n_comp setter
		shared_->n_comp_ = (Value::NRows_ ? 0 : 1);
		shared_->bc_=bc;
		this->name( name );
		this->add_factory( std::make_shared<FactoryBase>() );
		this->multifield_ = false;
}



template<int spacedim, class Value>
Field<spacedim,Value>::Field(unsigned int component_index)
: data_(std::make_shared<SharedData>())
{
	// n_comp is nonzero only for variable size vectors Vector, VectorEnum, ..
	// this invariant is kept also by n_comp setter
	shared_->n_comp_ = (Value::NRows_ ? 0 : 1);
	this->set_component_index(component_index);

	this->multifield_ = false;
}


template<int spacedim, class Value>
Field<spacedim,Value>::Field(const Field &other)
: FieldCommon(other),
  data_(other.data_),
  factories_(other.factories_)
{
	if (other.no_check_control_field_)
		no_check_control_field_ =  make_shared<ControlField>(*other.no_check_control_field_);

	// initialize region_fields_ vector
	// shared_is already same as other.shared_
	if (shared_->mesh_) this->set_mesh( *(shared_->mesh_) );

	this->multifield_ = false;
}


template<int spacedim, class Value>
Field<spacedim,Value> &Field<spacedim,Value>::operator=(const Field<spacedim,Value> &other)
{
	ASSERT( flags().match( FieldFlag::input_copy )  , "Try to assign to non-copy field '%s' from the field '%s'.", this->name().c_str(), other.name().c_str());
	ASSERT(other.shared_->mesh_, "Must call set_mesh before assign to other field.\n");
	ASSERT( !shared_->mesh_ || (shared_->mesh_==other.shared_->mesh_),
	        "Assignment between fields with different meshes.\n");

	// check for self assignement
	if (&other == this) return *this;

	shared_ = other.shared_;
    shared_->is_fully_initialized_ = false;
	set_time_result_ = TimeStatus::unknown;

	factories_ = other.factories_;
	data_ = other.data_;

	if (other.no_check_control_field_) {
		no_check_control_field_ =  make_shared<ControlField>(*other.no_check_control_field_);
	}

	// initialize region_fields_ vector
	// shared_is already same as other.shared_
	this->set_mesh( *(shared_->mesh_) );


	return *this;
}



template<int spacedim, class Value>
const it::Instance &Field<spacedim,Value>::get_input_type() {
	return FieldBaseType::get_input_type_instance(shared_->input_element_selection_);
}



template<int spacedim, class Value>
it::Array &Field<spacedim,Value>::get_multifield_input_type() {
	ASSERT(false, "This method can't be used for Field");

	static it::Array arr = it::Array( it::Integer() );
	return arr;
}



template<int spacedim, class Value>
auto Field<spacedim, Value>::disable_where(
		const Field<spacedim, typename FieldValue<spacedim>::Enum > &control_field,
		const vector<FieldEnum> &value_list) -> Field &
{
    no_check_control_field_=std::make_shared<ControlField>(control_field);
    shared_->no_check_values_=value_list;
    return *this;
}

template<int spacedim, class Value>
void Field<spacedim,Value>::set_mesh(const Mesh &in_mesh) {
	// since we allow copy of fields before set_mesh is called
	// we have to check that all copies set the same mesh
	if (shared_->mesh_ && shared_->mesh_ != &in_mesh) {
		THROW(ExcFieldMeshDifference() << EI_Field(name()) );
	}

	shared_->mesh_ = &in_mesh;

    // initialize table if it is empty, we assume that the RegionDB is closed at this moment
	region_fields_.resize( mesh()->region_db().size() );
	RegionHistory init_history(history_length_limit_);	// capacity
    data_->region_history_.resize( mesh()->region_db().size(), init_history );

    if (no_check_control_field_) no_check_control_field_->set_mesh(in_mesh);
}


/*
template<int spacedim, class Value>
boost::shared_ptr< typename Field<spacedim,Value>::FieldBaseType >
Field<spacedim,Value>::operator[] (Region reg)
{
    ASSERT_LESS(reg.idx(), this->region_fields_.size());
    return this->region_fields_[reg.idx()];
}
*/


template <int spacedim, class Value>
bool Field<spacedim, Value>::is_constant(Region reg) {
	ASSERT_LESS(reg.idx(), this->region_fields_.size());
    FieldBasePtr region_field = this->region_fields_[reg.idx()];
    return (region_field && typeid(*region_field) == typeid(FieldConstant<spacedim, Value>));
}


template<int spacedim, class Value>
void Field<spacedim, Value>::set_field(
		const RegionSet &domain,
		FieldBasePtr field,
		double time)
{
	ASSERT(field, "Null field pointer.\n");

    ASSERT( mesh(), "Null mesh pointer, set_mesh() has to be called before set_field().\n");
    if (domain.size() == 0) return;

    ASSERT_EQUAL( field->n_comp() , n_comp());
    field->set_mesh( mesh() , is_bc() );

    HistoryPoint hp = HistoryPoint(time, field);
    for(const Region &reg: domain) {
    	RegionHistory &region_history = data_->region_history_[reg.idx()];
    	// insert hp into descending time sequence
    	ASSERT( region_history.size() == 0 || region_history[0].first < hp.first, "Can not insert smaller time %g then last time %g in field's history.\n",
    			hp.first, region_history[0].first );
    	region_history.push_front(hp);
    }
    set_history_changed();
}



template<int spacedim, class Value>
void Field<spacedim, Value>::set_field(
		const RegionSet &domain,
		const Input::AbstractRecord &a_rec,
		double time)
{
	set_field(domain, FieldBaseType::function_factory(a_rec, n_comp()), time);
}




template<int spacedim, class Value>
bool Field<spacedim, Value>::set_time(const TimeStep &time)
{
	ASSERT( mesh() , "NULL mesh pointer of field '%s'. set_mesh must be called before.\n",name().c_str());
	ASSERT( limit_side_ != LimitSide::unknown, "Must set limit side on field '%s' before calling set_time.\n",name().c_str());

    // We perform set_time only once for every time.
    if (time.end() == last_time_)  return changed();
    last_time_=time.end();

        // possibly update our control field
        if (no_check_control_field_) {
                no_check_control_field_->set_limit_side(limit_side_);
                no_check_control_field_->set_time(time);
        }
        
    set_time_result_ = TimeStatus::constant;
    
    // read all descriptors satisfying time.ge(input_time)
    update_history(time);
    check_initialized_region_fields_();

    // set time on all regions
    // for regions that match type of the field domain
    for(const Region &reg: mesh()->region_db().get_region_set("ALL") ) {
    	auto rh = data_->region_history_[reg.idx()];

    	// skip regions with no matching BC flag
    	// skipping regions with empty history - no_check regions
        if (reg.is_boundary() == is_bc() && !rh.empty() ) {
        	double last_time_in_history = rh.front().first;
        	unsigned int history_size=rh.size();
        	unsigned int i_history;
        	// set history index
        	if ( time.gt(last_time_in_history) ) {
        		// in smooth time
        		i_history=0;
        	} else {
        		// time .eq. input_time; i.e. jump time
        		if (limit_side_ == LimitSide::right) {
        			i_history=0;
        		} else {
        			i_history=1;
        		}
        	}
        	i_history=min(i_history, history_size - 1);
        	ASSERT(i_history >= 0, "Empty field history.");
        	// possibly update field pointer
        	auto new_ptr = rh.at(i_history).second;
        	if (new_ptr != region_fields_[reg.idx()]) {
        		region_fields_[reg.idx()]=new_ptr;
        		set_time_result_ = TimeStatus::changed;
        	}
        	// let FieldBase implementation set the time
    		if ( new_ptr->set_time(time) )  set_time_result_ = TimeStatus::changed;

        }
    }

    return changed();
}


template<int spacedim, class Value>
void Field<spacedim, Value>::copy_from(const FieldCommon & other) {
	ASSERT( flags().match(FieldFlag::input_copy), "Try to call copy from the field '%s' to the non-copy field '%s'.",
	        other.name().c_str(), this->name().c_str());
	if (typeid(other) == typeid(*this)) {
		auto  const &other_field = dynamic_cast<  Field<spacedim, Value> const &>(other);
		this->operator=(other_field);
	}
}



template<int spacedim, class Value>
void Field<spacedim, Value>::output(std::shared_ptr<OutputTime> stream)
{
	// currently we cannot output boundary fields
	if (!is_bc())
		stream->register_data(this->output_type(), *this);
}



template<int spacedim, class Value>
FieldResult Field<spacedim,Value>::field_result( ElementAccessor<spacedim> &elm) const {
    auto f = region_fields_[elm.region().idx()];
    if (f) return f->field_result();
    else return result_none;
}



template<int spacedim, class Value>
void Field<spacedim,Value>::update_history(const TimeStep &time) {
    ASSERT( mesh(), "Null mesh pointer, set_mesh() has to be called before.\n");

    // read input up to given time
	double input_time;
    if (shared_->input_list_.size() != 0) {
        while( shared_->list_idx_ < shared_->input_list_.size()
        	   && time.ge( input_time = shared_->input_list_[shared_->list_idx_].val<double>("time") ) ) {

        	const Input::Record & actual_list_item = shared_->input_list_[shared_->list_idx_];
        	// get domain specification
        	RegionSet domain;
        	std::string domain_name;
        	unsigned int id;
<<<<<<< HEAD
			if (actual_list_item.opt_val("r_set", domain_name)) {
=======
			if (shared_->input_list_[shared_->list_idx_].opt_val("region", domain_name)) {
>>>>>>> 80d0a585
				domain = mesh()->region_db().get_region_set(domain_name);
				if (domain.size() == 0) {
					THROW( RegionDB::ExcUnknownSetOperand()
							<< RegionDB::EI_Label(domain_name) << actual_list_item.ei_address() );
				}

<<<<<<< HEAD
			} else if (actual_list_item.opt_val("region", domain_name)) {
				// try find region by label
				Region region = mesh()->region_db().find_label(domain_name);
				if(region.is_valid())
				  domain.push_back(region);
				else
				  xprintf(Warn, "Unknown region with label: '%s'\n", domain_name.c_str());

			} else if (actual_list_item.opt_val("rid", id)) {
=======
			} else if (shared_->input_list_[shared_->list_idx_].opt_val("rid", id)) {
>>>>>>> 80d0a585
				try {
					Region region = mesh()->region_db().find_id(id);
					if(region.is_valid())
					    domain.push_back(region);
					else
					    xprintf(Warn, "Unknown region with id: '%d'\n", id);
				} catch (RegionDB::ExcUniqueRegionId &e) {
					e << actual_list_item.ei_address();
					throw;
				}
			} else {
				THROW(ExcMissingDomain()
						<< actual_list_item.ei_address() );
			}
		    
			ASSERT(domain.size(), "Region set with name %s is empty or not exists.\n", domain_name.c_str());

			// get field instance   
			for(auto rit = factories_.rbegin() ; rit != factories_.rend(); ++rit) {
				FieldBasePtr field_instance = (*rit)->create_field(actual_list_item, *this);
				if (field_instance)  // skip descriptors without related keys
				{
					// add to history
					ASSERT_EQUAL( field_instance->n_comp() , n_comp());
					field_instance->set_mesh( mesh() , is_bc() );
					for(const Region &reg: domain) {
						data_->region_history_[reg.idx()].push_front(
								HistoryPoint(input_time, field_instance)
						);
					}
					break;
				}
		    }

        	++shared_->list_idx_;
        }
    }
}

template<int spacedim, class Value>
void Field<spacedim,Value>::check_initialized_region_fields_() {
	ASSERT(mesh(), "Null mesh pointer.");
    if (shared_->is_fully_initialized_) return;

    // check there are no empty field pointers, collect regions to be initialized from default value
    RegionSet regions_to_init; // empty vector

    for(const Region &reg : mesh()->region_db().get_region_set("ALL") )
        if (reg.is_boundary() == is_bc()) {      		// for regions that match type of the field domain
            RegionHistory &rh = data_->region_history_[reg.idx()];
        	if ( rh.empty() ||	! rh[0].second)   // empty region history
            {
        		// test if check is turned on and control field is FieldConst
                if (no_check_control_field_ && no_check_control_field_->is_constant(reg) ) {
                	// get constant enum value
                	auto elm = ElementAccessor<spacedim>(mesh(), reg);
                	FieldEnum value = no_check_control_field_->value(elm.centre(),elm);
                	// check that the value is in the disable list
                    if ( std::find(shared_->no_check_values_.begin(), shared_->no_check_values_.end(), value)
                             != shared_->no_check_values_.end() )
                        continue;                  // the field is not needed on this region
                }
                if (shared_->input_default_ != "") {    // try to use default
                    regions_to_init.push_back( reg );
                } else {
                	xprintf(UsrErr, "Missing value of the input field '%s' ('%s') on region ID: %d label: %s.\n",
                			input_name().c_str(), name().c_str(), reg.id(), reg.label().c_str() );
                }
            }
        }

    // possibly set from default value
    if ( regions_to_init.size() ) {
    	std::string region_list;
    	// has to deal with fact that reader can not deal with input consisting of simple values
    	string default_input=input_default();
    	auto input_type = get_input_type().make_instance().first;
        Input::ReaderToStorage reader( default_input, *input_type, Input::FileFormat::format_JSON );

        auto a_rec = reader.get_root_interface<Input::AbstractRecord>();
        auto field_ptr = FieldBaseType::function_factory( a_rec , n_comp() );
        field_ptr->set_mesh( mesh(), is_bc() );
        for(const Region &reg: regions_to_init) {
    		data_->region_history_[reg.idx()]
    		                .push_front(HistoryPoint( 0.0, field_ptr) );
    		region_list+=" "+reg.label();
        }
        xprintf(Warn, "Using default value '%s' for part of the input field '%s' ('%s').\n"
                "regions: %s\n",
                input_default().c_str(), input_name().c_str(), name().c_str(), region_list.c_str());

    }
    shared_->is_fully_initialized_;
}


template<int spacedim, class Value>
void Field<spacedim,Value>::add_factory(const std::shared_ptr<FactoryBase> factory) {
	factories_.push_back( factory );
}


template<int spacedim, class Value>
typename Field<spacedim,Value>::FieldBasePtr Field<spacedim,Value>::FactoryBase::create_field(Input::Record rec, const FieldCommon &field) {
	Input::AbstractRecord field_record;
	if (rec.opt_val(field.input_name(), field_record))
		return FieldBaseType::function_factory(field_record, field.n_comp() );
	else
		return FieldBasePtr();
}


template<int spacedim, class Value>
bool Field<spacedim,Value>::FactoryBase::is_active_field_descriptor(const Input::Record &in_rec, const std::string &input_name) {
	return in_rec.find<Input::AbstractRecord>(input_name);
}




template<int spacedim, class Value>
void Field<spacedim,Value>::set_input_list(const Input::Array &list) {
    if (! flags().match(FieldFlag::declare_input)) return;

    // check that times forms ascending sequence
    double time,last_time=0.0;

    for (Input::Iterator<Input::Record> it = list.begin<Input::Record>();
					it != list.end();
					++it) {
    	for(auto rit = factories_.rbegin() ; rit != factories_.rend(); ++rit) {
			if ( (*rit)->is_active_field_descriptor( (*it), this->input_name() ) ) {
				shared_->input_list_.push_back( Input::Record( *it ) );
				time = it->val<double>("time");
				if (time < last_time) {
					THROW( ExcNonascendingTime()
							<< EI_Time(time)
							<< EI_Field(input_name())
							<< it->ei_address());
				}
				last_time = time;

				break;
			}
    	}
	}

    shared_->list_idx_ = 0;
}



#endif /* FIELD_IMPL_HH_ */<|MERGE_RESOLUTION|>--- conflicted
+++ resolved
@@ -326,7 +326,7 @@
     // read input up to given time
 	double input_time;
     if (shared_->input_list_.size() != 0) {
-        while( shared_->list_idx_ < shared_->input_list_.size()
+        while( shared_->list_idx_ < (int)shared_->input_list_.size()
         	   && time.ge( input_time = shared_->input_list_[shared_->list_idx_].val<double>("time") ) ) {
 
         	const Input::Record & actual_list_item = shared_->input_list_[shared_->list_idx_];
@@ -334,30 +334,14 @@
         	RegionSet domain;
         	std::string domain_name;
         	unsigned int id;
-<<<<<<< HEAD
-			if (actual_list_item.opt_val("r_set", domain_name)) {
-=======
-			if (shared_->input_list_[shared_->list_idx_].opt_val("region", domain_name)) {
->>>>>>> 80d0a585
+			if (actual_list_item.opt_val("region", domain_name)) {
 				domain = mesh()->region_db().get_region_set(domain_name);
 				if (domain.size() == 0) {
 					THROW( RegionDB::ExcUnknownSetOperand()
 							<< RegionDB::EI_Label(domain_name) << actual_list_item.ei_address() );
 				}
 
-<<<<<<< HEAD
-			} else if (actual_list_item.opt_val("region", domain_name)) {
-				// try find region by label
-				Region region = mesh()->region_db().find_label(domain_name);
-				if(region.is_valid())
-				  domain.push_back(region);
-				else
-				  xprintf(Warn, "Unknown region with label: '%s'\n", domain_name.c_str());
-
 			} else if (actual_list_item.opt_val("rid", id)) {
-=======
-			} else if (shared_->input_list_[shared_->list_idx_].opt_val("rid", id)) {
->>>>>>> 80d0a585
 				try {
 					Region region = mesh()->region_db().find_id(id);
 					if(region.is_valid())

/*!
 *
﻿ * Copyright (C) 2015 Technical University of Liberec.  All rights reserved.
 * 
 * This program is free software; you can redistribute it and/or modify it under
 * the terms of the GNU General Public License version 3 as published by the
 * Free Software Foundation. (http://www.gnu.org/licenses/gpl-3.0.en.html)
 * 
 * This program is distributed in the hope that it will be useful, but WITHOUT
 * ANY WARRANTY; without even the implied warranty of MERCHANTABILITY or FITNESS
 * FOR A PARTICULAR PURPOSE.  See the GNU General Public License for more details.
 *
 * 
 * @file    field.impl.hh
 * @brief   
 */

#ifndef FIELD_IMPL_HH_
#define FIELD_IMPL_HH_

#include <boost/foreach.hpp>

#include "field.hh"
#include "field_algo_base.impl.hh"
#include "field_fe.hh"
#include "fields/eval_subset.hh"
#include "fields/eval_points.hh"
#include "fields/field_value_cache.hh"
#include "fields/field_value_cache.impl.hh"
#include "mesh/region.hh"
#include "input/reader_to_storage.hh"
#include "input/accessors.hh"
#include "io/observe.hh"
#include "io/output_mesh.hh"
#include "io/output_element.hh"


/******************************************************************************************
 * Implementation of Field<...>
 */

template<int spacedim, class Value>
Field<spacedim,Value>::Field()
: data_(std::make_shared<SharedData>()),
  value_cache_( FieldValueCache<typename Value::element_type>(Value::NRows_, Value::NCols_) )
{
	// n_comp is nonzero only for variable size vectors Vector, VectorEnum, ..
	// this invariant is kept also by n_comp setter
	shared_->n_comp_ = (Value::NRows_ ? 0 : 1);
	this->add_factory( std::make_shared<FactoryBase>() );

	this->multifield_ = false;
}


template<int spacedim, class Value>
Field<spacedim,Value>::Field(const string &name, bool bc)
: data_(std::make_shared<SharedData>()),
  value_cache_( FieldValueCache<typename Value::element_type>(Value::NRows_, Value::NCols_) )
{
		// n_comp is nonzero only for variable size vectors Vector, VectorEnum, ..
		// this invariant is kept also by n_comp setter
		shared_->n_comp_ = (Value::NRows_ ? 0 : 1);
		shared_->bc_=bc;
		this->name( name );
		this->add_factory( std::make_shared<FactoryBase>() );
		this->multifield_ = false;
}



template<int spacedim, class Value>
Field<spacedim,Value>::Field(unsigned int component_index, string input_name, string name, bool bc)
: data_(std::make_shared<SharedData>()),
  value_cache_( FieldValueCache<typename Value::element_type>(Value::NRows_, Value::NCols_) )
{
	// n_comp is nonzero only for variable size vectors Vector, VectorEnum, ..
	// this invariant is kept also by n_comp setter
	shared_->n_comp_ = (Value::NRows_ ? 0 : 1);
	this->set_component_index(component_index);
	this->name_ = (name=="") ? input_name : name;
	this->shared_->input_name_ = input_name;
    shared_->bc_ = bc;

	this->multifield_ = false;
}


template<int spacedim, class Value>
Field<spacedim,Value>::Field(const Field &other)
: FieldCommon(other),
  data_(other.data_),
  region_fields_(other.region_fields_),
  factories_(other.factories_),
  value_cache_(other.value_cache_)
{
	if (other.no_check_control_field_)
		no_check_control_field_ =  make_shared<ControlField>(*other.no_check_control_field_);

	this->multifield_ = false;
}


template<int spacedim, class Value>
Field<spacedim,Value> &Field<spacedim,Value>::operator=(const Field<spacedim,Value> &other)
{
	//ASSERT( flags().match(FieldFlag::input_copy) )(this->name())(other.name()).error("Try to assign to non-copy field from the field.");
	ASSERT(other.shared_->mesh_).error("Must call set_mesh before assign to other field.\n");
	ASSERT( !shared_->mesh_ || (shared_->mesh_==other.shared_->mesh_) ).error("Assignment between fields with different meshes.\n");

	// check for self assignement
	if (&other == this) return *this;

	// class members derived from FieldCommon
	shared_ = other.shared_;
    shared_->is_fully_initialized_ = false;
	set_time_result_ = other.set_time_result_;
	last_time_ = other.last_time_;
	last_limit_side_ = other.last_limit_side_;
	is_jump_time_ = other.is_jump_time_;
	component_index_ = other.component_index_;
	this->multifield_ = false;

	// class members of Field class
	data_ = other.data_;
	factories_ = other.factories_;
	region_fields_ = other.region_fields_;
	value_cache_ = other.value_cache_;

	if (other.no_check_control_field_) {
		no_check_control_field_ =  make_shared<ControlField>(*other.no_check_control_field_);
	}

	return *this;
}



template<int spacedim, class Value>
<<<<<<< HEAD
typename arma::Mat<typename Value::element_type>::template fixed<Value::NRows_, Value::NCols_>
Field<spacedim,Value>::operator() (const ElementCacheMap &map, BulkPoint &p)
{
    return value_cache_.template
    		get_value<Value::NRows_, Value::NCols_>(map, p.dh_cell(), p.eval_point_idx());
=======
typename Value::return_type Field<spacedim,Value>::operator() (BulkPoint &p) {
    return value_cache_.template get_value<Value>(*p.elm_cache_map(), p.dh_cell(), p.eval_point_idx());
>>>>>>> 52ccd41d
}



template<int spacedim, class Value>
<<<<<<< HEAD
typename arma::Mat<typename Value::element_type>::template fixed<Value::NRows_, Value::NCols_>
Field<spacedim,Value>::operator() (const ElementCacheMap &map, EdgePoint &p)
{
    return value_cache_.template
    		get_value<Value::NRows_, Value::NCols_>(map, p.dh_cell_side().cell(), p.eval_point_idx());
=======
typename Value::return_type Field<spacedim,Value>::operator() (EdgePoint &p) {
    return value_cache_.template get_value<Value>(*p.elm_cache_map(), p.dh_cell_side().cell(), p.eval_point_idx());
>>>>>>> 52ccd41d
}



template<int spacedim, class Value>
typename arma::Mat<typename Value::element_type>::template fixed<Value::NRows_, Value::NCols_>
Field<spacedim,Value>::operator[] (unsigned int i_cache_point) const
{
	return this->value_cache().data().template mat<Value::NRows_, Value::NCols_>(i_cache_point);
}



template<int spacedim, class Value>
it::Instance Field<spacedim,Value>::get_input_type() {
	return FieldBaseType::get_input_type_instance(shared_->input_element_selection_);
}



template<int spacedim, class Value>
it::Array Field<spacedim,Value>::get_multifield_input_type() {
	ASSERT(false).error("This method can't be used for Field");

	it::Array arr = it::Array( it::Integer() );
	return arr;
}



template<int spacedim, class Value>
auto Field<spacedim, Value>::disable_where(
		const Field<spacedim, typename FieldValue<spacedim>::Enum > &control_field,
		const vector<FieldEnum> &value_list) -> Field &
{
    no_check_control_field_=std::make_shared<ControlField>(control_field);
    shared_->no_check_values_=value_list;
    return *this;
}

template<int spacedim, class Value>
void Field<spacedim,Value>::set_mesh(const Mesh &in_mesh) {
	// since we allow copy of fields before set_mesh is called
	// we have to check that all copies set the same mesh
	if (shared_->mesh_ && shared_->mesh_ != &in_mesh) {
		THROW(ExcFieldMeshDifference() << EI_Field(name()) );
	}

	shared_->mesh_ = &in_mesh;

    // initialize table if it is empty, we assume that the RegionDB is closed at this moment
	region_fields_.resize( mesh()->region_db().size() );
	RegionHistory init_history(history_length_limit_);	// capacity
    data_->region_history_.resize( mesh()->region_db().size(), init_history );

    if (no_check_control_field_) no_check_control_field_->set_mesh(in_mesh);
}


/*
template<int spacedim, class Value>
std::shared_ptr< typename Field<spacedim,Value>::FieldBaseType >
Field<spacedim,Value>::operator[] (Region reg)
{
    ASSERT_LT(reg.idx(), this->region_fields_.size());
    return this->region_fields_[reg.idx()];
}
*/


template <int spacedim, class Value>
bool Field<spacedim, Value>::is_constant(Region reg) {
	ASSERT(this->set_time_result_ != TimeStatus::unknown).error("Unknown time status.\n");
	ASSERT_LT(reg.idx(), this->region_fields_.size());
    FieldBasePtr region_field = this->region_fields_[reg.idx()];
    return ( region_field && region_field->is_constant_in_space() );
}


template<int spacedim, class Value>
void Field<spacedim, Value>::set_field(
		const RegionSet &domain,
		FieldBasePtr field,
		double time)
{
	ASSERT_PTR(field).error("Null field pointer.\n");

	ASSERT_PTR( mesh() ).error("Null mesh pointer, set_mesh() has to be called before set_field().\n");
    if (domain.size() == 0) return;

    ASSERT_EQ( field->n_comp() , n_comp());
    field->set_mesh( mesh() , is_bc() );

    HistoryPoint hp = HistoryPoint(time, field);
    for(const Region &reg: domain) {
    	RegionHistory &region_history = data_->region_history_[reg.idx()];
    	// insert hp into descending time sequence
    	ASSERT( region_history.size() == 0 || region_history[0].first < hp.first)(hp.first)(region_history[0].first)
    			.error("Can not insert smaller time then last time in field's history.\n");
    	region_history.push_front(hp);
    }
    set_history_changed();
}



template<int spacedim, class Value>
void Field<spacedim, Value>::set_field(
		const RegionSet &domain,
		const Input::AbstractRecord &a_rec,
		double time)
{
	FieldAlgoBaseInitData init_data(input_name(), n_comp(), units(), limits(), flags());
	set_field(domain, FieldBaseType::function_factory(a_rec, init_data), time);
}




template<int spacedim, class Value>
bool Field<spacedim, Value>::set_time(const TimeStep &time_step, LimitSide limit_side)
{
	ASSERT_PTR( mesh() )( name() ).error("NULL mesh pointer of field with given name. set_mesh must be called before.\n");

    // Skip setting time if the new time is equal to current time of the field
	// and if either the field is continuous in that time or the current limit side is same as the new one.
    if (time_step.end() == last_time_) {
        if ( ! is_jump_time() ||
             limit_side == last_limit_side_) {
            last_limit_side_ = limit_side;
            return changed();
        }
    }

    last_time_=time_step.end();
    last_limit_side_ = limit_side;

    // possibly update our control field
    if (no_check_control_field_) {
            no_check_control_field_->set_time(time_step, limit_side);
    }
        
    set_time_result_ = TimeStatus::constant;
    
    // read all descriptors satisfying time.ge(input_time)
    update_history(time_step);
    check_initialized_region_fields_();

    //
    is_jump_time_=false;
    // set time_step on all regions
    // for regions that match type of the field domain
    for(const Region &reg: mesh()->region_db().get_region_set("ALL") ) {
    	auto rh = data_->region_history_[reg.idx()];

    	// skip regions with no matching BC flag
    	if (reg.is_boundary() != is_bc()) continue;

    	// Check regions with empty history, possibly set default.
    	if ( rh.empty()) continue;

        double last_time_in_history = rh.front().first;
        unsigned int history_size=rh.size();
        unsigned int i_history;
        ASSERT( time_step.ge(last_time_in_history) ).error("Setting field time back in history not fully supported yet!");

        // set history index
        if ( time_step.gt(last_time_in_history) ) {
            // in smooth time_step
            i_history=0;
        } else {
            // time_step .eq. input_time; i.e. jump time
            is_jump_time_=true;
            if (limit_side == LimitSide::right) {
                i_history=0;
            } else {
                i_history=1;
            }
        }
        i_history=min(i_history, history_size - 1);
        ASSERT(i_history >= 0).error("Empty field history.");
        // possibly update field pointer

        auto new_ptr = rh.at(i_history).second;
        if (new_ptr != region_fields_[reg.idx()]) {
            region_fields_[reg.idx()]=new_ptr;
            set_time_result_ = TimeStatus::changed;
        }
        // let FieldBase implementation set the time
        if ( new_ptr->set_time(time_step) )  set_time_result_ = TimeStatus::changed;

    }

    return changed();
}


template<int spacedim, class Value>
void Field<spacedim, Value>::copy_from(const FieldCommon & other) {
	ASSERT( flags().match(FieldFlag::equation_input))(other.name().c_str())(this->name().c_str())
	        .error("Can not copy to the non-input field.");

	// do not use copy if the field have its own input
	if ( flags().match(FieldFlag::declare_input)
	     && this->shared_->input_list_.size() != 0 ) return;

	if (typeid(other) == typeid(*this)) {
		auto  const &other_field = dynamic_cast<  Field<spacedim, Value> const &>(other);
		this->operator=(other_field);
	}
}



template<int spacedim, class Value>
void Field<spacedim, Value>::field_output(std::shared_ptr<OutputTime> stream)
{
	// currently we cannot output boundary fields
	if (!is_bc()) {
		const OutputTime::DiscreteSpace type = this->get_output_type();

		ASSERT_LT(type, OutputTime::N_DISCRETE_SPACES).error();
		this->compute_field_data( type, stream);
	}
}


template<int spacedim, class Value>
void Field<spacedim, Value>::observe_output(std::shared_ptr<Observe> observe)
{
	typedef typename Value::element_type ElemType;

    if (observe->point_ds()->size() == 0) return;

    ElementDataCache<ElemType> &output_data = observe->prepare_compute_data<ElemType>(this->name(), this->time(),
    						(unsigned int)Value::NRows_, (unsigned int)Value::NCols_);

    unsigned int loc_point_time_index, ele_index;
    for(ObservePointAccessor op_acc : observe->local_range()) {
        loc_point_time_index = op_acc.loc_point_time_index();
		ele_index = op_acc.observe_point().element_idx();
        const Value &obs_value =
                        Value( const_cast<typename Value::return_type &>(
                                this->value(op_acc.observe_point().global_coords(),
                                        ElementAccessor<spacedim>(this->mesh(), ele_index)) ));
        ASSERT_EQ(output_data.n_comp(), obs_value.n_rows()*obs_value.n_cols()).error();
        output_data.store_value(loc_point_time_index, obs_value.mem_ptr());
    }
}



template<int spacedim, class Value>
FieldResult Field<spacedim,Value>::field_result( RegionSet region_set) const {

    FieldResult result_all = result_none;
    for(Region &reg : region_set) {
        auto f = region_fields_[reg.idx()];
        if (f) {
            FieldResult fr = f->field_result();
            if (result_all == result_none) // first region
                result_all = fr;
            else if (fr != result_all)
                result_all = result_other; // if results from individual regions are different
        } else return result_none; // if field is undefined on any region of the region set
    }

    if (result_all == result_constant && region_set.size() > 1)
        return result_other; // constant result for individual regions could be non-constant on the whole region set

    return result_all;

}


template<int spacedim, class Value>
std::string Field<spacedim,Value>::get_value_attribute() const
{
    int nrows = Value::NRows_;
    int ncols = Value::NCols_;
    string type = "Integer";
    if (std::is_floating_point<typename Value::element_type>::value)
        type = "Double";

    return fmt::format("{{ \"shape\": [ {}, {} ], \"type\": \"{}\", \"limit\": [ {}, {} ] }}",
    					nrows, ncols, type, this->limits().first, this->limits().second);
}


template<int spacedim, class Value>
void Field<spacedim,Value>::update_history(const TimeStep &time) {
	ASSERT_PTR( mesh() ).error("Null mesh pointer, set_mesh() has to be called before.\n");

    // read input up to given time
	double input_time;
    if (shared_->input_list_.size() != 0) {
        while( shared_->list_idx_ < shared_->input_list_.size()
        	   && time.ge( input_time = time.read_time( shared_->input_list_[shared_->list_idx_].find<Input::Tuple>("time") ) ) ) {

        	const Input::Record & actual_list_item = shared_->input_list_[shared_->list_idx_];
        	// get domain specification
        	RegionSet domain;
        	Input::Array domain_name_array;
        	unsigned int id;
			if (actual_list_item.opt_val("region", domain_name_array)) {
				std::vector<string> domain_names = mesh()->region_db().get_and_check_operands(domain_name_array);
				domain = mesh()->region_db().union_set(domain_names);

			} else if (actual_list_item.opt_val("rid", id)) {
				Region region;
				try {
					region = mesh()->region_db().find_id(id);
				} catch (RegionDB::ExcUniqueRegionId &e) {
					e << actual_list_item.ei_address();
					throw;
				}
				if (region.is_valid())
				    domain.push_back(region);
				else
				    THROW(RegionDB::ExcUnknownRegion() << RegionDB::EI_ID(id) );
			} else {
				THROW(ExcMissingDomain()
						<< actual_list_item.ei_address() );
			}

			// get field instance   
			for(auto rit = factories_.rbegin() ; rit != factories_.rend(); ++rit) {
				FieldBasePtr field_instance = (*rit)->create_field(actual_list_item, *this);
				if (field_instance)  // skip descriptors without related keys
				{
					// add to history
					ASSERT_EQ( field_instance->n_comp() , n_comp());
					field_instance->set_mesh( mesh() , is_bc() );
					for(const Region &reg: domain) {
                        // if region history is empty, add new field
                        // or if region history is not empty and the input_time is higher, add new field
                        // otherwise (region history is not empty and the input_time is the same),
                        //      rewrite the region field
                        if( data_->region_history_[reg.idx()].size() == 0
                            || data_->region_history_[reg.idx()].back().first < input_time)
                        {
                            data_->region_history_[reg.idx()].push_front(
                                    HistoryPoint(input_time, field_instance));
                            //DebugOut() << "Update history" << print_var(this->name()) << print_var(reg.label()) << print_var(input_time);
                        }
                        else
                        {
                            data_->region_history_[reg.idx()].back() = 
                                    HistoryPoint(input_time, field_instance);
                        }
					}
					break;
				}
		    }

        	++shared_->list_idx_;
        }
    }
}

template<int spacedim, class Value>
void Field<spacedim,Value>::check_initialized_region_fields_() {
	ASSERT_PTR(mesh()).error("Null mesh pointer.");
    //if (shared_->is_fully_initialized_) return;

    // check there are no empty field pointers, collect regions to be initialized from default value
    RegionSet regions_to_init; // empty vector

    for(const Region &reg : mesh()->region_db().get_region_set("ALL") )
        if (reg.is_boundary() == is_bc()) {      		// for regions that match type of the field domain
            RegionHistory &rh = data_->region_history_[reg.idx()];
        	if ( rh.empty() ||	! rh[0].second)   // empty region history
            {
        		// test if check is turned on and control field is FieldConst
                if (no_check_control_field_ && no_check_control_field_->is_constant(reg) ) {
                	// get constant enum value
                	auto elm = ElementAccessor<spacedim>(mesh(), reg);
                	FieldEnum value = no_check_control_field_->value(elm.centre(),elm);
                	// check that the value is in the disable list
                    if ( std::find(shared_->no_check_values_.begin(), shared_->no_check_values_.end(), value)
                             != shared_->no_check_values_.end() )
                        continue;                  // the field is not needed on this region
                }
                if (shared_->input_default_ != "") {    // try to use default
                    regions_to_init.push_back( reg );
                } else {
                	xprintf(UsrErr, "Missing value of the input field '%s' ('%s') on region ID: %d label: %s.\n",
                			input_name().c_str(), name().c_str(), reg.id(), reg.label().c_str() );
                }
            }
        }

    // possibly set from default value
    if ( regions_to_init.size() ) {
    	std::string region_list;
    	// has to deal with fact that reader can not deal with input consisting of simple values
    	string default_input=input_default();
    	auto input_type = get_input_type().make_instance().first;
        Input::ReaderToStorage reader( default_input, *input_type, Input::FileFormat::format_JSON );

        auto a_rec = reader.get_root_interface<Input::AbstractRecord>();
    	FieldAlgoBaseInitData init_data(input_name(), n_comp(), units(), limits(), flags());
        auto field_ptr = FieldBaseType::function_factory( a_rec , init_data );
        field_ptr->set_mesh( mesh(), is_bc() );
        for(const Region &reg: regions_to_init) {
    		data_->region_history_[reg.idx()]
    		                .push_front(HistoryPoint( 0.0, field_ptr) );
    		region_list+=" "+reg.label();
        }
        FieldCommon::messages_data_.push_back( MessageData(input_default(), name(), region_list) );

    }
    //shared_->is_fully_initialized_ = true;
}


template<int spacedim, class Value>
void Field<spacedim,Value>::add_factory(const std::shared_ptr<FactoryBase> factory) {
	factories_.push_back( factory );
}


template<int spacedim, class Value>
typename Field<spacedim,Value>::FieldBasePtr Field<spacedim,Value>::FactoryBase::create_field(Input::Record rec, const FieldCommon &field) {
	Input::AbstractRecord field_record;
	if (rec.opt_val(field.input_name(), field_record)) {
		FieldAlgoBaseInitData init_data(field.input_name(), field.n_comp(), field.units(), field.limits(), field.get_flags());
		return FieldBaseType::function_factory(field_record, init_data );
	}
	else
		return FieldBasePtr();
}


template<int spacedim, class Value>
bool Field<spacedim,Value>::FactoryBase::is_active_field_descriptor(const Input::Record &in_rec, const std::string &input_name) {
	return in_rec.find<Input::AbstractRecord>(input_name);
}




template<int spacedim, class Value>
void Field<spacedim,Value>::set_input_list(const Input::Array &list, const TimeGovernor &tg) {
    if (! flags().match(FieldFlag::declare_input)) return;

    // check that times forms ascending sequence
    double time,last_time=0.0;

    for (Input::Iterator<Input::Record> it = list.begin<Input::Record>();
					it != list.end();
					++it) {
    	for(auto rit = factories_.rbegin() ; rit != factories_.rend(); ++rit) {
			if ( (*rit)->is_active_field_descriptor( (*it), this->input_name() ) ) {
				shared_->input_list_.push_back( Input::Record( *it ) );
				time = tg.read_time( it->find<Input::Tuple>("time") );
				if (time < last_time) {
					THROW( ExcNonascendingTime()
							<< EI_Time(time)
							<< EI_Field(input_name())
							<< it->ei_address());
				}
				last_time = time;

				break;
			}
    	}
	}

}



template<int spacedim, class Value>
void Field<spacedim,Value>::compute_field_data(OutputTime::DiscreteSpace space_type, std::shared_ptr<OutputTime> stream) {
	typedef typename Value::element_type ElemType;

	std::shared_ptr<OutputMeshBase> output_mesh = stream->get_output_mesh_ptr();

    ASSERT(output_mesh);

    ElementDataCache<ElemType> &output_data = stream->prepare_compute_data<ElemType>(this->name(), space_type,
    		(unsigned int)Value::NRows_, (unsigned int)Value::NCols_);

    /* Copy data to array */
    switch(space_type) {
    case OutputTime::NODE_DATA:
    case OutputTime::CORNER_DATA: {
    	unsigned int node_index = 0;
        for(const auto & ele : *output_mesh )
        {
            std::vector<Space<3>::Point> vertices = ele.vertex_list();
            for(unsigned int i=0; i < ele.n_nodes(); i++)
            {
                const Value &node_value =
                        Value( const_cast<typename Value::return_type &>(
                        		this->value(vertices[i],
                                            ElementAccessor<spacedim>(ele.orig_mesh(), ele.orig_element_idx()) ))
                             );
                ASSERT_EQ(output_data.n_comp(), node_value.n_rows()*node_value.n_cols()).error();
                output_data.store_value(node_index, node_value.mem_ptr() );
                ++node_index;
            }
        }
    }
    break;
    case OutputTime::ELEM_DATA: {
        for(const auto & ele : *output_mesh )
        {
            unsigned int ele_index = ele.idx();
            const Value &ele_value =
                        Value( const_cast<typename Value::return_type &>(
                        		this->value(ele.centre(),
                                            ElementAccessor<spacedim>(ele.orig_mesh(), ele.orig_element_idx()))
                                                                        )
                             );
            ASSERT_EQ(output_data.n_comp(), ele_value.n_rows()*ele_value.n_cols()).error();
            output_data.store_value(ele_index, ele_value.mem_ptr() );
        }
    }
    break;
    case OutputTime::NATIVE_DATA: {
        std::shared_ptr< FieldFE<spacedim, Value> > field_fe_ptr = this->get_field_fe();

        if (field_fe_ptr) {
            ElementDataCache<double> &native_output_data = stream->prepare_compute_data<double>(this->name(), space_type,
                    (unsigned int)Value::NRows_, (unsigned int)Value::NCols_);
            field_fe_ptr->native_data_to_cache(native_output_data);
        } else {
            WarningOut().fmt("Field '{}' of native data space type is not of type FieldFE. Output will be skipped.\n", this->name());
        }
    }
    break;
    case OutputTime::MESH_DEFINITION:
    case OutputTime::UNDEFINED:
        //should not happen
    break;
    }

    /* Set the last time */
    stream->update_time(this->time());

}


template<int spacedim, class Value>
std::shared_ptr< FieldFE<spacedim, Value> > Field<spacedim,Value>::get_field_fe() {
	ASSERT_EQ_DBG(this->mesh()->region_db().size(), region_fields_.size()).error();
	ASSERT(!this->shared_->bc_).error("FieldFE output of native data is supported only for bulk fields!");

	std::shared_ptr< FieldFE<spacedim, Value> > field_fe_ptr;

	bool is_fe = (region_fields_.size()>0); // indicate if FieldFE is defined on all bulk regions
	is_fe = is_fe && region_fields_[1] && (typeid(*region_fields_[1]) == typeid(FieldFE<spacedim, Value>));
	for (unsigned int i=3; i<2*this->mesh()->region_db().bulk_size(); i+=2)
		if (!region_fields_[i] || (region_fields_[i] != region_fields_[1])) {
			is_fe = false;
			break;
		}
	if (is_fe) {
		field_fe_ptr = std::dynamic_pointer_cast<  FieldFE<spacedim, Value> >( region_fields_[1] );
	}

	return field_fe_ptr;
}


template<int spacedim, class Value>
void Field<spacedim, Value>::cache_allocate(std::shared_ptr<EvalPoints> eval_points) {
    value_cache_.init(eval_points, ElementCacheMap::n_cached_elements);
}


template<int spacedim, class Value>
void Field<spacedim, Value>::cache_update(ElementCacheMap &cache_map) {
    auto update_cache_data = cache_map.update_cache_data();

    // Call cache_update of FieldAlgoBase descendants
    std::unordered_map<unsigned int, typename ElementCacheMap::RegionData>::iterator reg_elm_it;
    for (reg_elm_it=update_cache_data.region_cache_indices_map_.begin(); reg_elm_it!=update_cache_data.region_cache_indices_map_.end(); ++reg_elm_it) {
        unsigned int region_in_cache = reg_elm_it->second.pos_;
        unsigned int i_cache_el_begin = update_cache_data.region_cache_indices_range_[region_in_cache];
        unsigned int i_cache_el_end = update_cache_data.region_cache_indices_range_[region_in_cache+1];
        region_fields_[reg_elm_it->first]->cache_update(value_cache_, i_cache_el_begin, i_cache_el_end, reg_elm_it->second.element_set_);
    }
}





#endif /* FIELD_IMPL_HH_ */<|MERGE_RESOLUTION|>--- conflicted
+++ resolved
@@ -137,31 +137,15 @@
 
 
 template<int spacedim, class Value>
-<<<<<<< HEAD
-typename arma::Mat<typename Value::element_type>::template fixed<Value::NRows_, Value::NCols_>
-Field<spacedim,Value>::operator() (const ElementCacheMap &map, BulkPoint &p)
-{
-    return value_cache_.template
-    		get_value<Value::NRows_, Value::NCols_>(map, p.dh_cell(), p.eval_point_idx());
-=======
 typename Value::return_type Field<spacedim,Value>::operator() (BulkPoint &p) {
     return value_cache_.template get_value<Value>(*p.elm_cache_map(), p.dh_cell(), p.eval_point_idx());
->>>>>>> 52ccd41d
-}
-
-
-
-template<int spacedim, class Value>
-<<<<<<< HEAD
-typename arma::Mat<typename Value::element_type>::template fixed<Value::NRows_, Value::NCols_>
-Field<spacedim,Value>::operator() (const ElementCacheMap &map, EdgePoint &p)
-{
-    return value_cache_.template
-    		get_value<Value::NRows_, Value::NCols_>(map, p.dh_cell_side().cell(), p.eval_point_idx());
-=======
+}
+
+
+
+template<int spacedim, class Value>
 typename Value::return_type Field<spacedim,Value>::operator() (EdgePoint &p) {
     return value_cache_.template get_value<Value>(*p.elm_cache_map(), p.dh_cell_side().cell(), p.eval_point_idx());
->>>>>>> 52ccd41d
 }
 
 

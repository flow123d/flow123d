--- conflicted
+++ resolved
@@ -171,46 +171,46 @@
 		START_TIMER("compute_pressure");
 		ADD_CALLS(searched_elements_.size());
                 
-                ElementFullIter elm_full_iter = elm.full_iter();
-                
-                MappingP1<3,3> mapping;
-                
-		for (std::vector<unsigned int>::iterator it = searched_elements_.begin(); it!=searched_elements_.end(); it++)
-		{
-<<<<<<< HEAD
-			ElementAccessor<3> ele = source_mesh_->element_accessor(*it);
-			if (ele->dim() == 3) {
-			    ngh::set_tetrahedron_from_element(tetrahedron_, ele.element() );
-				// get intersection (set measure = 0 if intersection doesn't exist)
-				switch (elm.dim()) {
-					case 0: {
-					    ngh::set_point_from_element(point_, elm.element());
-						if ( tetrahedron_.IsInner(point_) ) {
-							measure = 1.0;
-						} else {
-							measure = 0.0;
-						}
-						break;
-					}
-					case 1: {
-					    ngh::set_abscissa_from_element(abscissa_, elm.element());
-					    ngh::GetIntersection(abscissa_, tetrahedron_, iType, measure);
-						if (iType != ngh::line) {
-							measure = 0.0;
-						}
-						break;
-					}
-			        case 2: {
-			        	ngh::set_triangle_from_element(triangle_, elm.element());
-			        	ngh::GetIntersection(triangle_, tetrahedron_, iType, measure);
-						if (iType != ngh::area) {
-							measure = 0.0;
-						}
-			            break;
-			        }
-			    }
-
-
+                
+        MappingP1<3,3> mapping;
+                
+        for (std::vector<unsigned int>::iterator it = searched_elements_.begin(); it!=searched_elements_.end(); it++)
+        {
+            ElementAccessor<3> ele = source_mesh_->element_accessor(*it);
+            if (ele->dim() == 3) {
+                // get intersection (set measure = 0 if intersection doesn't exist)
+                switch (elm.dim()) {
+                    case 0: {
+                        arma::vec::fixed<3> real_point = elm->node[0]->point();
+                        arma::mat::fixed<3, 4> elm_map = mapping.element_map(*ele.element());
+                        arma::vec::fixed<4> unit_point = mapping.project_real_to_unit(real_point, elm_map);
+
+                        measure = (std::fabs(arma::sum( unit_point )-1) <= 1e-14
+                                        && arma::min( unit_point ) >= 0)
+                                            ? 1.0 : 0.0;
+                        break;
+                    }
+                    case 1: {
+                        IntersectionAux<1,3> is;
+                        ComputeIntersection<1,3> CI(elm.element(), ele.element(), source_mesh_.get());
+                        CI.init();
+                        CI.compute(is);
+
+                        IntersectionLocal<1,3> ilc(is);
+                        measure = ilc.compute_measure() * elm->measure();
+                        break;
+                    }
+                    case 2: {
+                        IntersectionAux<2,3> is;
+                        ComputeIntersection<2,3> CI(elm.element(), ele.element(), source_mesh_.get());
+                        CI.init();
+                        CI.compute(is);
+
+                        IntersectionLocal<2,3> ilc(is);
+                        measure = 2 * ilc.compute_measure() * elm->measure();
+                        break;
+                    }
+                }
 
 				//adds values to value_ object if intersection exists
 				if (measure > epsilon) {
@@ -227,59 +227,6 @@
 					total_measure += measure;
 				}
 			}
-=======
-                    ElementFullIter ele = source_mesh_->element( *it );
-                    if (ele->dim() == 3) {
-                        // get intersection (set measure = 0 if intersection doesn't exist)
-                        switch (elm.dim()) {
-                            case 0: {
-                                arma::vec::fixed<3> real_point = elm_full_iter->node[0]->point();
-                                arma::mat::fixed<3, 4> elm_map = mapping.element_map(*ele);
-                                arma::vec::fixed<4> unit_point = mapping.project_real_to_unit(real_point, elm_map);
-                                
-                                measure = (std::fabs(arma::sum( unit_point )-1) <= 1e-14
-                                                && arma::min( unit_point ) >= 0)
-                                                    ? 1.0 : 0.0;
-                                break;
-                            }
-                            case 1: {
-                                IntersectionAux<1,3> is;
-                                ComputeIntersection<1,3> CI(elm_full_iter, ele, source_mesh_.get());
-                                CI.init();
-                                CI.compute(is);
-
-                                IntersectionLocal<1,3> ilc(is);
-                                measure = ilc.compute_measure() * elm_full_iter->measure();
-                                break;
-                            }
-                            case 2: {
-                                IntersectionAux<2,3> is;
-                                ComputeIntersection<2,3> CI(elm_full_iter, ele, source_mesh_.get());
-                                CI.init();
-                                CI.compute(is);
-
-                                IntersectionLocal<2,3> ilc(is);
-                                measure = 2 * ilc.compute_measure() * elm_full_iter->measure();
-                                break;
-                            }
-                        }
-
-                        //adds values to value_ object if intersection exists
-                        if (measure > epsilon) {
-                                unsigned int index = this->value_.n_rows() * this->value_.n_cols() * (*it);
-                        std::vector<typename Value::element_type> &vec = *( data_.get() );
-                        typename Value::return_type & ret_type_value = const_cast<typename Value::return_type &>( Value::from_raw(this->r_value_,  (typename Value::element_type *)(&vec[index])) );
-                                Value tmp_value = Value( ret_type_value );
-
-                                for (unsigned int i=0; i < this->value_.n_rows(); i++) {
-                                        for (unsigned int j=0; j < this->value_.n_cols(); j++) {
-                                                this->value_(i,j) += tmp_value(i,j) * measure;
-                                        }
-                                }
-                                total_measure += measure;
-                        }
-                    }
->>>>>>> ce7dd57b
 		}
                 
 		// computes weighted average

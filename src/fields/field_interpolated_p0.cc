--- conflicted
+++ resolved
@@ -86,11 +86,7 @@
     {
        reader_file_ = FilePath( rec.val<FilePath>("mesh_data_file") );
        source_mesh_ = ReaderCache::get_mesh(reader_file_ );
-<<<<<<< HEAD
        //source_mesh_->setup_topology();
-=======
-       source_mesh_->setup_topology();
->>>>>>> 75ff3ea5
        ReaderCache::check_compatible_mesh(reader_file_, *source_mesh_);
     }
 	bih_tree_ = new BIHTree();

--- conflicted
+++ resolved
@@ -100,16 +100,10 @@
     computed_elm_idx_ = numeric_limits<unsigned int>::max();
 
     bool boundary_domain_ = false;
-<<<<<<< HEAD
+    BaseMeshReader::HeaderQuery header_query(field_name_, time.end(), OutputTime::DiscreteSpace::ELEM_DATA);
+    ReaderCache::get_reader(reader_file_ )->find_header(header_query);
     data_ = ReaderCache::get_reader(reader_file_ )->template get_element_data<typename Value::element_type>(
-    		field_name_, time.end(), source_mesh_->element.size(), this->value_.n_rows() * this->value_.n_cols(),
-    		boundary_domain_, this->component_idx_);
-=======
-    BaseMeshReader::HeaderQuery header_query(field_name_, time.end(), OutputTime::DiscreteSpace::ELEM_DATA);
-    ReaderInstances::instance()->get_reader(reader_file_)->find_header(header_query);
-    data_ = ReaderInstances::instance()->get_reader(reader_file_ )->template get_element_data<typename Value::element_type>(
     		source_mesh_->element.size(), this->value_.n_rows() * this->value_.n_cols(), boundary_domain_, this->component_idx_);
->>>>>>> 321658c0
     this->scale_data();
 
     return true;

/*!
 *
 * Copyright (C) 2007 Technical University of Liberec.  All rights reserved.
 *
 * Please make a following refer to Flow123d on your project site if you use the program for any purpose,
 * especially for academic research:
 * Flow123d, Research Centre: Advanced Remedial Technologies, Technical University of Liberec, Czech Republic
 *
 * This program is free software; you can redistribute it and/or modify it under the terms
 * of the GNU General Public License version 3 as published by the Free Software Foundation.
 *
 * This program is distributed in the hope that it will be useful, but WITHOUT ANY WARRANTY;
 * without even the implied warranty of MERCHANTABILITY or FITNESS FOR A PARTICULAR PURPOSE.
 * See the GNU General Public License for more details.
 *
 * You should have received a copy of the GNU General Public License along with this program; if not,
 * write to the Free Software Foundation, Inc., 59 Temple Place - Suite 330, Boston, MA 021110-1307, USA.
 *
 *
 * $Id: function_interpolated_p0.cc 1567 2012-02-28 13:24:58Z jan.brezina $
 * $Revision: 1567 $
 * $LastChangedBy: jan.brezina $
 * $LastChangedDate: 2012-02-28 14:24:58 +0100 (Tue, 28 Feb 2012) $
 *
 *
 */


#ifndef FIELD_INTERPOLATED_P0_IMPL_HH_
#define FIELD_INTERPOLATED_P0_IMPL_HH_

#include "field_interpolated_p0.hh"
#include "system/system.hh"
#include "mesh/msh_gmshreader.h"
#include "mesh/bih_tree.hh"
#include "mesh/ngh/include/intersection.h"
#include "mesh/ngh/include/point.h"
#include "mesh/ngh/include/problem.h"
#include "system/sys_profiler.hh"
//#include "boost/lexical_cast.hpp"
//#include "system/tokenizer.hh"
//#include "system/xio.h"


namespace it = Input::Type;
/*template <int spacedim, class Value>
it::Record FieldInterpolatedP0<spacedim, Value>::input_type
    = it::Record("FieldInterpolatedP0", "Field given by P0 data on another mesh. Currently defined only on boundary.")
	.derive_from(FieldBase<spacedim, Value>::input_type)
	// TODO: use mesh record here, but make it possibly of the same simplicity (the file name only)
	.declare_key("mesh", it::FileName::input(),it::Default::obligatory(),
			"File with the mesh from which we interpolate. (currently only GMSH supported)")
	// TODO: allow interpolation from VTK files (contains also mesh), and our own format of raw data, that includes:
	// mesh, dof_handler, and dof values
	.declare_key("raw_data", it::FileName::input(), it::Default::obligatory(),
			"File with raw output from flow calculation. Currently we can interpolate only pressure."); */

template <int spacedim, class Value>
it::Record FieldInterpolatedP0<spacedim, Value>::input_type
    = FieldInterpolatedP0<spacedim, Value>::get_input_type(FieldBase<spacedim, Value>::input_type, NULL);


template <int spacedim, class Value>
Input::Type::Record FieldInterpolatedP0<spacedim, Value>::get_input_type(
        Input::Type::AbstractRecord &a_type, typename Value::ElementInputType *eit
        )
{
    it::Record type=
        it::Record("FieldInterpolatedP0", FieldBase<spacedim,Value>::template_name()+" Field constant in space.")
        .derive_from(a_type)
        .declare_key("gmsh_file", IT::FileName::input(), IT::Default::obligatory(),
                "Input file with ASCII GMSH file format.")
        .declare_key("field_name", IT::String(), IT::Default::obligatory(),
                "The values of the Field are read from the $ElementData section with field name given by this key.")
        .close();

    return type;
}


template <int spacedim, class Value>
FieldInterpolatedP0<spacedim, Value>::FieldInterpolatedP0(const unsigned int n_comp)
: FieldBase<spacedim, Value>(n_comp)
{}




template <int spacedim, class Value>
void FieldInterpolatedP0<spacedim, Value>::init_from_input(const Input::Record &rec) {

	// read mesh, create tree
    {
       source_mesh_ = new Mesh();
       reader_ = new GmshMeshReader( rec.val<FilePath>("gmsh_file") );
       reader_->read_mesh( source_mesh_ );
	   // no call to mesh->setup_topology, we need only elements, no connectivity
    }
	bih_tree_ = new BIHTree( source_mesh_ );
<<<<<<< HEAD

    // allocate data_
	unsigned int data_size = source_mesh_->element.size() * (this->value_.n_rows() * this->value_.n_cols());
    data_ = new double[data_size];
    std::fill(data_, data_ + data_size, 0.0);

	field_name_ = rec.val<std::string>("field_name");
}



=======

    // allocate data_
	unsigned int data_size = source_mesh_->element.size() * (this->value_.n_rows() * this->value_.n_cols());
    data_ = new double[data_size];
    std::fill(data_, data_ + data_size, 0.0);

	field_name_ = rec.val<std::string>("field_name");
}



>>>>>>> 8dc5f808
/**
 * TODO:
 * nahradit  pressure_ -> value_
 *
 * for(unsigned int i=0; i < value_.n_rows(); i ++)
 *      for( ... n_cols() )
 *          value_.at(i,j) = 0.0;
 *
 * Value tmp_value;
 * Value::from_raw(tmp_value, (typename Value::element_type *)(data_+idx));
 * for(unsigned int i=0; i < value_.n_rows(); i ++)
 *      for( ... n_cols() )
 *          value_.at(i,j) += measure * tmp_value.at(i,j);
 *
 * ?? spojit caluculate_abscissa a calculate_triangle
 */



template <int spacedim, class Value>
void FieldInterpolatedP0<spacedim, Value>::create_tetrahedron(Element *ele, TTetrahedron &te) {
	ASSERT(( ele->dim() == 3 ), "Dimension of element must be 3!\n");

	te.SetPoints(TPoint(ele->node[0]->point()(0), ele->node[0]->point()(1), ele->node[0]->point()(2)),
				TPoint(ele->node[1]->point()(0), ele->node[1]->point()(1), ele->node[1]->point()(2)),
				TPoint(ele->node[2]->point()(0), ele->node[2]->point()(1), ele->node[2]->point()(2)),
				TPoint(ele->node[3]->point()(0), ele->node[3]->point()(1), ele->node[3]->point()(2)) );
}



template <int spacedim, class Value>
void FieldInterpolatedP0<spacedim, Value>::create_triangle(Element *ele, TTriangle &tr) {
	ASSERT(( ele->dim() == 2 ), "Dimension of element must be 2!\n");

	tr.SetPoints(TPoint(ele->node[0]->point()(0), ele->node[0]->point()(1), ele->node[0]->point()(2)),
				 TPoint(ele->node[1]->point()(0), ele->node[1]->point()(1), ele->node[1]->point()(2)),
				 TPoint(ele->node[2]->point()(0), ele->node[2]->point()(1), ele->node[2]->point()(2)) );
}



template <int spacedim, class Value>
void FieldInterpolatedP0<spacedim, Value>::create_abscissa(Element *ele, TAbscissa &ab) {
	ASSERT(( ele->dim() == 1 ), "Dimension of element must be 1!\n");

	ab.SetPoints(TPoint(ele->node[0]->point()(0), ele->node[0]->point()(1), ele->node[0]->point()(2)),
			 	 TPoint(ele->node[1]->point()(0), ele->node[1]->point()(1), ele->node[1]->point()(2)) );
}



<<<<<<< HEAD
template <int spacedim, class Value>
void FieldInterpolatedP0<spacedim, Value>::create_point(Element *ele, TPoint &p) {
	ASSERT(( ele->dim() == 0 ), "Dimension of element must be 0!\n");

	p.SetCoord( ele->node[0]->point()(0), ele->node[0]->point()(1), ele->node[0]->point()(2) );
}



template <int spacedim, class Value>
=======
template <int spacedim, class Value>
void FieldInterpolatedP0<spacedim, Value>::create_point(Element *ele, TPoint &p) {
	ASSERT(( ele->dim() == 0 ), "Dimension of element must be 0!\n");

	p.SetCoord( ele->node[0]->point()(0), ele->node[0]->point()(1), ele->node[0]->point()(2) );
}



template <int spacedim, class Value>
>>>>>>> 8dc5f808
bool FieldInterpolatedP0<spacedim, Value>::set_time(double time) {
    ASSERT(source_mesh_, "Null mesh pointer of elementwise field: %s, did you call init_from_input(Input::Record)?\n", field_name_.c_str());
    ASSERT(data_, "Null data pointer.\n");
    if (reader_ == NULL) return false;
<<<<<<< HEAD

=======
    
    //walkaround for the steady time governor - there is no data to be read in time==infinity
    //TODO: is it possible to check this before calling set_time?
    if (time == numeric_limits< double >::infinity()) return false;
    
>>>>>>> 8dc5f808
    GMSH_DataHeader search_header;
    search_header.actual = false;
    search_header.field_name = field_name_;
    search_header.n_components = this->value_.n_rows() * this->value_.n_cols();
    search_header.n_entities = source_mesh_->element.size();
    search_header.time = time;
<<<<<<< HEAD

    bool boundary_domain_=false;
    reader_->read_element_data(search_header, data_, source_mesh_->elements_id_maps(boundary_domain_)  );
=======
    
    bool boundary_domain_ = false;
    //DBGMSG("reading data for interpolation: name: %s \t time: %f \t n: %d\n", field_name_.c_str(), time, source_mesh_->element.size());
    reader_->read_element_data(search_header, data_, source_mesh_->elements_id_maps(boundary_domain_)  );
    //DBGMSG("end of reading data for interpolation: %s\n", field_name_.c_str());
>>>>>>> 8dc5f808

    return search_header.actual;
}



template <int spacedim, class Value>
typename Value::return_type const &FieldInterpolatedP0<spacedim, Value>::value(const Point<spacedim> &p, const ElementAccessor<spacedim> &elm)
{
<<<<<<< HEAD
	if (&elm != computed_elm_) {
		computed_elm_ = &elm;
=======
    ASSERT( elm.is_elemental(), "FieldInterpolatedP0 works only for 'elemental' ElementAccessors.\n");
	if (elm.idx() != computed_elm_idx_) {
		computed_elm_idx_ = elm.idx();
>>>>>>> 8dc5f808

		if (elm.dim() == 3) {
			xprintf(Err, "Dimension of element in target mesh must be 0, 1 or 2! elm.idx() = %d\n", elm.idx());
		}

		// gets suspect elements
		if (elm.dim() == 0) {
			Point<3> point;
			for (unsigned int i=0; i<3; i++) point(i) = elm.element()->node[0]->point()(i);
			((BIHTree *)bih_tree_)->find_point(point, searched_elements_);
		} else {
			BoundingBox bb;
			elm.element()->get_bounding_box(bb);
			((BIHTree *)bih_tree_)->find_bounding_box(bb, searched_elements_);
		}

		// set zero values of value_ object
		for (unsigned int i=0; i < this->value_.n_rows(); i++) {
			for (unsigned int j=0; j < this->value_.n_cols(); j++) {
				this->value_(i,j) = 0.0;
			}
		}

		double total_measure=0.0, measure;
		TIntersectionType iType;

		START_TIMER("compute_pressure");
		ADD_CALLS(searched_elements_.size());
		for (std::vector<unsigned int>::iterator it = searched_elements_.begin(); it!=searched_elements_.end(); it++)
		{
			ElementFullIter ele = source_mesh_->element( *it );
			if (ele->dim() == 3) {
				create_tetrahedron(ele, tetrahedron_);
				// get intersection (set measure = 0 if intersection doesn't exist)
				switch (elm.dim()) {
					case 0: {
						create_point(elm.element(), point_);
						if ( tetrahedron_.IsInner(point_) ) {
							measure = 1.0;
						} else {
							measure = 0.0;
						}
						break;
					}
					case 1: {
						create_abscissa(elm.element(), abscissa_);
						GetIntersection(abscissa_, tetrahedron_, iType, measure);
						if (iType != line) {
							measure = 0.0;
						}
						break;
					}
			        case 2: {
			        	create_triangle(elm.element(), triangle_);
						GetIntersection(triangle_, tetrahedron_, iType, measure);
						if (iType != area) {
							measure = 0.0;
						}
			            break;
			        }
			    }

				//adds values to value_ object if intersection exists
				if (measure > epsilon) {
					unsigned int index = this->value_.n_rows() * this->value_.n_cols() * (*it);
			        typename Value::element_type * ele_data_ptr = (typename Value::element_type *)(data_+index);
			        typename Value::return_type & ret_type_value = const_cast<typename Value::return_type &>( Value::from_raw(this->r_value_,  ele_data_ptr) );
					Value tmp_value = Value( ret_type_value );

					/*cout << "n_rows, n_cols = " << tmp_value.n_rows() << ", " << tmp_value.n_cols() << endl;
					for (unsigned int i=0; i < tmp_value.n_rows(); i++) {
						for (unsigned int j=0; j < tmp_value.n_cols(); j++) {
							cout << "(" << i << "," << j << ") = " << tmp_value(i,j) << ", ";
						}
						cout << endl;
					}
					cout << endl;*/

					for (unsigned int i=0; i < this->value_.n_rows(); i++) {
						for (unsigned int j=0; j < this->value_.n_cols(); j++) {
							this->value_(i,j) += tmp_value(i,j) * measure;
						}
					}
					total_measure += measure;
				}
			} else {
				xprintf(Err, "Dimension of element in source mesh must be 3!\n");
			}
		}

		// computes weighted average
		if (total_measure > epsilon) {
			for (unsigned int i=0; i < this->value_.n_rows(); i++) {
				for (unsigned int j=0; j < this->value_.n_cols(); j++) {
					this->value_(i,j) /= total_measure;
				}
			}
		} else {
			xprintf(Warn, "Processed element with idx %d is out of source mesh!\n", elm.idx());
		}
		END_TIMER("compute_pressure");

	}
<<<<<<< HEAD

=======
>>>>>>> 8dc5f808
    return this->r_value_;
}



template <int spacedim, class Value>
void FieldInterpolatedP0<spacedim, Value>::value_list(const std::vector< Point<spacedim> >  &point_list, const ElementAccessor<spacedim> &elm,
                       std::vector<typename Value::return_type>  &value_list)
{
<<<<<<< HEAD
=======
    ASSERT( elm.is_elemental(), "FieldInterpolatedP0 works only for 'elemental' ElementAccessors.\n");
    xprintf(Err, "Not implemented.");
>>>>>>> 8dc5f808
	// not supported yet
}





#endif
<|MERGE_RESOLUTION|>--- conflicted
+++ resolved
@@ -97,7 +97,6 @@
 	   // no call to mesh->setup_topology, we need only elements, no connectivity
     }
 	bih_tree_ = new BIHTree( source_mesh_ );
-<<<<<<< HEAD
 
     // allocate data_
 	unsigned int data_size = source_mesh_->element.size() * (this->value_.n_rows() * this->value_.n_cols());
@@ -109,19 +108,6 @@
 
 
 
-=======
-
-    // allocate data_
-	unsigned int data_size = source_mesh_->element.size() * (this->value_.n_rows() * this->value_.n_cols());
-    data_ = new double[data_size];
-    std::fill(data_, data_ + data_size, 0.0);
-
-	field_name_ = rec.val<std::string>("field_name");
-}
-
-
-
->>>>>>> 8dc5f808
 /**
  * TODO:
  * nahradit  pressure_ -> value_
@@ -174,7 +160,6 @@
 
 
 
-<<<<<<< HEAD
 template <int spacedim, class Value>
 void FieldInterpolatedP0<spacedim, Value>::create_point(Element *ele, TPoint &p) {
 	ASSERT(( ele->dim() == 0 ), "Dimension of element must be 0!\n");
@@ -185,48 +170,26 @@
 
 
 template <int spacedim, class Value>
-=======
-template <int spacedim, class Value>
-void FieldInterpolatedP0<spacedim, Value>::create_point(Element *ele, TPoint &p) {
-	ASSERT(( ele->dim() == 0 ), "Dimension of element must be 0!\n");
-
-	p.SetCoord( ele->node[0]->point()(0), ele->node[0]->point()(1), ele->node[0]->point()(2) );
-}
-
-
-
-template <int spacedim, class Value>
->>>>>>> 8dc5f808
 bool FieldInterpolatedP0<spacedim, Value>::set_time(double time) {
     ASSERT(source_mesh_, "Null mesh pointer of elementwise field: %s, did you call init_from_input(Input::Record)?\n", field_name_.c_str());
     ASSERT(data_, "Null data pointer.\n");
     if (reader_ == NULL) return false;
-<<<<<<< HEAD
-
-=======
     
     //walkaround for the steady time governor - there is no data to be read in time==infinity
     //TODO: is it possible to check this before calling set_time?
     if (time == numeric_limits< double >::infinity()) return false;
     
->>>>>>> 8dc5f808
     GMSH_DataHeader search_header;
     search_header.actual = false;
     search_header.field_name = field_name_;
     search_header.n_components = this->value_.n_rows() * this->value_.n_cols();
     search_header.n_entities = source_mesh_->element.size();
     search_header.time = time;
-<<<<<<< HEAD
-
-    bool boundary_domain_=false;
-    reader_->read_element_data(search_header, data_, source_mesh_->elements_id_maps(boundary_domain_)  );
-=======
     
     bool boundary_domain_ = false;
     //DBGMSG("reading data for interpolation: name: %s \t time: %f \t n: %d\n", field_name_.c_str(), time, source_mesh_->element.size());
     reader_->read_element_data(search_header, data_, source_mesh_->elements_id_maps(boundary_domain_)  );
     //DBGMSG("end of reading data for interpolation: %s\n", field_name_.c_str());
->>>>>>> 8dc5f808
 
     return search_header.actual;
 }
@@ -236,14 +199,9 @@
 template <int spacedim, class Value>
 typename Value::return_type const &FieldInterpolatedP0<spacedim, Value>::value(const Point<spacedim> &p, const ElementAccessor<spacedim> &elm)
 {
-<<<<<<< HEAD
-	if (&elm != computed_elm_) {
-		computed_elm_ = &elm;
-=======
     ASSERT( elm.is_elemental(), "FieldInterpolatedP0 works only for 'elemental' ElementAccessors.\n");
 	if (elm.idx() != computed_elm_idx_) {
 		computed_elm_idx_ = elm.idx();
->>>>>>> 8dc5f808
 
 		if (elm.dim() == 3) {
 			xprintf(Err, "Dimension of element in target mesh must be 0, 1 or 2! elm.idx() = %d\n", elm.idx());
@@ -347,10 +305,6 @@
 		END_TIMER("compute_pressure");
 
 	}
-<<<<<<< HEAD
-
-=======
->>>>>>> 8dc5f808
     return this->r_value_;
 }
 
@@ -360,11 +314,8 @@
 void FieldInterpolatedP0<spacedim, Value>::value_list(const std::vector< Point<spacedim> >  &point_list, const ElementAccessor<spacedim> &elm,
                        std::vector<typename Value::return_type>  &value_list)
 {
-<<<<<<< HEAD
-=======
     ASSERT( elm.is_elemental(), "FieldInterpolatedP0 works only for 'elemental' ElementAccessors.\n");
     xprintf(Err, "Not implemented.");
->>>>>>> 8dc5f808
 	// not supported yet
 }
 
@@ -372,4 +323,4 @@
 
 
 
-#endif
+#endif
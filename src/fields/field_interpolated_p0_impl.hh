<<<<<<< HEAD
/*!
 *
 * Copyright (C) 2007 Technical University of Liberec.  All rights reserved.
 *
 * Please make a following refer to Flow123d on your project site if you use the program for any purpose,
 * especially for academic research:
 * Flow123d, Research Centre: Advanced Remedial Technologies, Technical University of Liberec, Czech Republic
 *
 * This program is free software; you can redistribute it and/or modify it under the terms
 * of the GNU General Public License version 3 as published by the Free Software Foundation.
 *
 * This program is distributed in the hope that it will be useful, but WITHOUT ANY WARRANTY;
 * without even the implied warranty of MERCHANTABILITY or FITNESS FOR A PARTICULAR PURPOSE.
 * See the GNU General Public License for more details.
 *
 * You should have received a copy of the GNU General Public License along with this program; if not,
 * write to the Free Software Foundation, Inc., 59 Temple Place - Suite 330, Boston, MA 021110-1307, USA.
 *
 *
 * $Id: function_interpolated_p0.cc 1567 2012-02-28 13:24:58Z jan.brezina $
 * $Revision: 1567 $
 * $LastChangedBy: jan.brezina $
 * $LastChangedDate: 2012-02-28 14:24:58 +0100 (Tue, 28 Feb 2012) $
 *
 *
 */


#ifndef FIELD_INTERPOLATED_P0_IMPL_HH_
#define FIELD_INTERPOLATED_P0_IMPL_HH_

#include "field_interpolated_p0.hh"
#include "system/system.hh"
#include "mesh/msh_gmshreader.h"
#include "mesh/bih_tree.hh"
#include "mesh/ngh/include/intersection.h"
#include "mesh/ngh/include/point.h"
#include "mesh/ngh/include/problem.h"
#include "system/sys_profiler.hh"
//#include "boost/lexical_cast.hpp"
//#include "system/tokenizer.hh"
//#include "system/xio.h"


namespace it = Input::Type;
/*template <int spacedim, class Value>
it::Record FieldInterpolatedP0<spacedim, Value>::input_type
    = it::Record("FieldInterpolatedP0", "Field given by P0 data on another mesh. Currently defined only on boundary.")
	.derive_from(FieldBase<spacedim, Value>::input_type)
	// TODO: use mesh record here, but make it possibly of the same simplicity (the file name only)
	.declare_key("mesh", it::FileName::input(),it::Default::obligatory(),
			"File with the mesh from which we interpolate. (currently only GMSH supported)")
	// TODO: allow interpolation from VTK files (contains also mesh), and our own format of raw data, that includes:
	// mesh, dof_handler, and dof values
	.declare_key("raw_data", it::FileName::input(), it::Default::obligatory(),
			"File with raw output from flow calculation. Currently we can interpolate only pressure."); */

template <int spacedim, class Value>
it::Record FieldInterpolatedP0<spacedim, Value>::input_type
    = FieldInterpolatedP0<spacedim, Value>::get_input_type(FieldBase<spacedim, Value>::input_type, NULL);


template <int spacedim, class Value>
Input::Type::Record FieldInterpolatedP0<spacedim, Value>::get_input_type(
        Input::Type::AbstractRecord &a_type, typename Value::ElementInputType *eit
        )
{
    it::Record type=
        it::Record("FieldInterpolatedP0", FieldBase<spacedim,Value>::template_name()+" Field constant in space.")
        .derive_from(a_type)
        .declare_key("gmsh_file", IT::FileName::input(), IT::Default::obligatory(),
                "Input file with ASCII GMSH file format.")
        .declare_key("field_name", IT::String(), IT::Default::obligatory(),
                "The values of the Field are read from the $ElementData section with field name given by this key.")
        .close();

    return type;
}


template <int spacedim, class Value>
FieldInterpolatedP0<spacedim, Value>::FieldInterpolatedP0(const unsigned int n_comp)
: FieldBase<spacedim, Value>(n_comp)
{}




template <int spacedim, class Value>
void FieldInterpolatedP0<spacedim, Value>::init_from_input(const Input::Record &rec) {

	// read mesh, create tree
    {
       source_mesh_ = new Mesh();
       reader_ = new GmshMeshReader( rec.val<FilePath>("gmsh_file") );
       reader_->read_mesh( source_mesh_ );
	   // no call to mesh->setup_topology, we need only elements, no connectivity
    }
	bih_tree_ = new BIHTree( source_mesh_ );

    // allocate data_
	unsigned int data_size = source_mesh_->element.size() * (this->value_.n_rows() * this->value_.n_cols());
    data_ = new double[data_size];
    std::fill(data_, data_ + data_size, 0.0);

	field_name_ = rec.val<std::string>("field_name");
}



/**
 * TODO:
 * nahradit  pressure_ -> value_
 *
 * for(unsigned int i=0; i < value_.n_rows(); i ++)
 *      for( ... n_cols() )
 *          value_.at(i,j) = 0.0;
 *
 * Value tmp_value;
 * Value::from_raw(tmp_value, (typename Value::element_type *)(data_+idx));
 * for(unsigned int i=0; i < value_.n_rows(); i ++)
 *      for( ... n_cols() )
 *          value_.at(i,j) += measure * tmp_value.at(i,j);
 *
 * ?? spojit caluculate_abscissa a calculate_triangle
 */



template <int spacedim, class Value>
void FieldInterpolatedP0<spacedim, Value>::create_tetrahedron(Element *ele, TTetrahedron &te) {
	ASSERT(( ele->dim() == 3 ), "Dimension of element must be 3!\n");

	te.SetPoints(TPoint(ele->node[0]->point()(0), ele->node[0]->point()(1), ele->node[0]->point()(2)),
				TPoint(ele->node[1]->point()(0), ele->node[1]->point()(1), ele->node[1]->point()(2)),
				TPoint(ele->node[2]->point()(0), ele->node[2]->point()(1), ele->node[2]->point()(2)),
				TPoint(ele->node[3]->point()(0), ele->node[3]->point()(1), ele->node[3]->point()(2)) );
}



template <int spacedim, class Value>
void FieldInterpolatedP0<spacedim, Value>::create_triangle(Element *ele, TTriangle &tr) {
	ASSERT(( ele->dim() == 2 ), "Dimension of element must be 2!\n");

	tr.SetPoints(TPoint(ele->node[0]->point()(0), ele->node[0]->point()(1), ele->node[0]->point()(2)),
				 TPoint(ele->node[1]->point()(0), ele->node[1]->point()(1), ele->node[1]->point()(2)),
				 TPoint(ele->node[2]->point()(0), ele->node[2]->point()(1), ele->node[2]->point()(2)) );
}



template <int spacedim, class Value>
void FieldInterpolatedP0<spacedim, Value>::create_abscissa(Element *ele, TAbscissa &ab) {
	ASSERT(( ele->dim() == 1 ), "Dimension of element must be 1!\n");

	ab.SetPoints(TPoint(ele->node[0]->point()(0), ele->node[0]->point()(1), ele->node[0]->point()(2)),
			 	 TPoint(ele->node[1]->point()(0), ele->node[1]->point()(1), ele->node[1]->point()(2)) );
}



template <int spacedim, class Value>
void FieldInterpolatedP0<spacedim, Value>::create_point(Element *ele, TPoint &p) {
	ASSERT(( ele->dim() == 0 ), "Dimension of element must be 0!\n");

	p.SetCoord( ele->node[0]->point()(0), ele->node[0]->point()(1), ele->node[0]->point()(2) );
}



template <int spacedim, class Value>
bool FieldInterpolatedP0<spacedim, Value>::set_time(double time) {
    ASSERT(source_mesh_, "Null mesh pointer of elementwise field: %s, did you call init_from_input(Input::Record)?\n", field_name_.c_str());
    ASSERT(data_, "Null data pointer.\n");
    if (reader_ == NULL) return false;
    
    //walkaround for the steady time governor - there is no data to be read in time==infinity
    //TODO: is it possible to check this before calling set_time?
    if (time == numeric_limits< double >::infinity()) return false;
    
    GMSH_DataHeader search_header;
    search_header.actual = false;
    search_header.field_name = field_name_;
    search_header.n_components = this->value_.n_rows() * this->value_.n_cols();
    search_header.n_entities = source_mesh_->element.size();
    search_header.time = time;
    
    bool boundary_domain_ = false;
    //DBGMSG("reading data for interpolation: name: %s \t time: %f \t n: %d\n", field_name_.c_str(), time, source_mesh_->element.size());
    reader_->read_element_data(search_header, data_, source_mesh_->elements_id_maps(boundary_domain_)  );
    //DBGMSG("end of reading data for interpolation: %s\n", field_name_.c_str());

    return search_header.actual;
}



template <int spacedim, class Value>
typename Value::return_type const &FieldInterpolatedP0<spacedim, Value>::value(const Point<spacedim> &p, const ElementAccessor<spacedim> &elm)
{
    ASSERT( elm.is_elemental(), "FieldInterpolatedP0 works only for 'elemental' ElementAccessors.\n");
	if (elm.idx() != computed_elm_idx_) {
		computed_elm_idx_ = elm.idx();

		if (elm.dim() == 3) {
			xprintf(Err, "Dimension of element in target mesh must be 0, 1 or 2! elm.idx() = %d\n", elm.idx());
		}

		// gets suspect elements
		if (elm.dim() == 0) {
			Point<3> point;
			for (unsigned int i=0; i<3; i++) point(i) = elm.element()->node[0]->point()(i);
			((BIHTree *)bih_tree_)->find_point(point, searched_elements_);
		} else {
			BoundingBox bb;
			elm.element()->get_bounding_box(bb);
			((BIHTree *)bih_tree_)->find_bounding_box(bb, searched_elements_);
		}

		// set zero values of value_ object
		for (unsigned int i=0; i < this->value_.n_rows(); i++) {
			for (unsigned int j=0; j < this->value_.n_cols(); j++) {
				this->value_(i,j) = 0.0;
			}
		}

		double total_measure=0.0, measure;
		TIntersectionType iType;

		START_TIMER("compute_pressure");
		ADD_CALLS(searched_elements_.size());
		for (std::vector<unsigned int>::iterator it = searched_elements_.begin(); it!=searched_elements_.end(); it++)
		{
			ElementFullIter ele = source_mesh_->element( *it );
			if (ele->dim() == 3) {
				create_tetrahedron(ele, tetrahedron_);
				// get intersection (set measure = 0 if intersection doesn't exist)
				switch (elm.dim()) {
					case 0: {
						create_point(elm.element(), point_);
						if ( tetrahedron_.IsInner(point_) ) {
							measure = 1.0;
						} else {
							measure = 0.0;
						}
						break;
					}
					case 1: {
						create_abscissa(elm.element(), abscissa_);
						GetIntersection(abscissa_, tetrahedron_, iType, measure);
						if (iType != line) {
							measure = 0.0;
						}
						break;
					}
			        case 2: {
			        	create_triangle(elm.element(), triangle_);
						GetIntersection(triangle_, tetrahedron_, iType, measure);
						if (iType != area) {
							measure = 0.0;
						}
			            break;
			        }
			    }

				//adds values to value_ object if intersection exists
				if (measure > epsilon) {
					unsigned int index = this->value_.n_rows() * this->value_.n_cols() * (*it);
			        typename Value::element_type * ele_data_ptr = (typename Value::element_type *)(data_+index);
			        typename Value::return_type & ret_type_value = const_cast<typename Value::return_type &>( Value::from_raw(this->r_value_,  ele_data_ptr) );
					Value tmp_value = Value( ret_type_value );

					/*cout << "n_rows, n_cols = " << tmp_value.n_rows() << ", " << tmp_value.n_cols() << endl;
					for (unsigned int i=0; i < tmp_value.n_rows(); i++) {
						for (unsigned int j=0; j < tmp_value.n_cols(); j++) {
							cout << "(" << i << "," << j << ") = " << tmp_value(i,j) << ", ";
						}
						cout << endl;
					}
					cout << endl;*/

					for (unsigned int i=0; i < this->value_.n_rows(); i++) {
						for (unsigned int j=0; j < this->value_.n_cols(); j++) {
							this->value_(i,j) += tmp_value(i,j) * measure;
						}
					}
					total_measure += measure;
				}
			} else {
				xprintf(Err, "Dimension of element in source mesh must be 3!\n");
			}
		}

		// computes weighted average
		if (total_measure > epsilon) {
			for (unsigned int i=0; i < this->value_.n_rows(); i++) {
				for (unsigned int j=0; j < this->value_.n_cols(); j++) {
					this->value_(i,j) /= total_measure;
				}
			}
		} else {
			xprintf(Warn, "Processed element with idx %d is out of source mesh!\n", elm.idx());
		}
		END_TIMER("compute_pressure");

	}
    return this->r_value_;
}



template <int spacedim, class Value>
void FieldInterpolatedP0<spacedim, Value>::value_list(const std::vector< Point<spacedim> >  &point_list, const ElementAccessor<spacedim> &elm,
                       std::vector<typename Value::return_type>  &value_list)
{
    ASSERT( elm.is_elemental(), "FieldInterpolatedP0 works only for 'elemental' ElementAccessors.\n");
    xprintf(Err, "Not implemented.");
	// not supported yet
}





#endif
=======
/*!
 *
 * Copyright (C) 2007 Technical University of Liberec.  All rights reserved.
 *
 * Please make a following refer to Flow123d on your project site if you use the program for any purpose,
 * especially for academic research:
 * Flow123d, Research Centre: Advanced Remedial Technologies, Technical University of Liberec, Czech Republic
 *
 * This program is free software; you can redistribute it and/or modify it under the terms
 * of the GNU General Public License version 3 as published by the Free Software Foundation.
 *
 * This program is distributed in the hope that it will be useful, but WITHOUT ANY WARRANTY;
 * without even the implied warranty of MERCHANTABILITY or FITNESS FOR A PARTICULAR PURPOSE.
 * See the GNU General Public License for more details.
 *
 * You should have received a copy of the GNU General Public License along with this program; if not,
 * write to the Free Software Foundation, Inc., 59 Temple Place - Suite 330, Boston, MA 021110-1307, USA.
 *
 *
 * $Id: function_interpolated_p0.cc 1567 2012-02-28 13:24:58Z jan.brezina $
 * $Revision: 1567 $
 * $LastChangedBy: jan.brezina $
 * $LastChangedDate: 2012-02-28 14:24:58 +0100 (Tue, 28 Feb 2012) $
 *
 *
 */


#ifndef FIELD_INTERPOLATED_P0_IMPL_HH_
#define FIELD_INTERPOLATED_P0_IMPL_HH_

#include "field_interpolated_p0.hh"
#include "system/system.hh"
#include "mesh/msh_gmshreader.h"
#include "mesh/bih_tree.hh"
#include "mesh/ngh/include/intersection.h"
#include "mesh/ngh/include/point.h"
#include "mesh/ngh/include/problem.h"
#include "system/sys_profiler.hh"
//#include "boost/lexical_cast.hpp"
//#include "system/tokenizer.hh"
//#include "system/xio.h"


namespace it = Input::Type;
/*template <int spacedim, class Value>
it::Record FieldInterpolatedP0<spacedim, Value>::input_type
    = it::Record("FieldInterpolatedP0", "Field given by P0 data on another mesh. Currently defined only on boundary.")
	.derive_from(FieldBase<spacedim, Value>::input_type)
	// TODO: use mesh record here, but make it possibly of the same simplicity (the file name only)
	.declare_key("mesh", it::FileName::input(),it::Default::obligatory(),
			"File with the mesh from which we interpolate. (currently only GMSH supported)")
	// TODO: allow interpolation from VTK files (contains also mesh), and our own format of raw data, that includes:
	// mesh, dof_handler, and dof values
	.declare_key("raw_data", it::FileName::input(), it::Default::obligatory(),
			"File with raw output from flow calculation. Currently we can interpolate only pressure."); */

template <int spacedim, class Value>
it::Record FieldInterpolatedP0<spacedim, Value>::input_type
    = FieldInterpolatedP0<spacedim, Value>::get_input_type(FieldBase<spacedim, Value>::input_type, NULL);


template <int spacedim, class Value>
Input::Type::Record FieldInterpolatedP0<spacedim, Value>::get_input_type(
        Input::Type::AbstractRecord &a_type, typename Value::ElementInputType *eit
        )
{
    it::Record type=
        it::Record("FieldInterpolatedP0", FieldBase<spacedim,Value>::template_name()+" Field constant in space.")
        .derive_from(a_type)
        .declare_key("gmsh_file", IT::FileName::input(), IT::Default::obligatory(),
                "Input file with ASCII GMSH file format.")
        .declare_key("field_name", IT::String(), IT::Default::obligatory(),
                "The values of the Field are read from the $ElementData section with field name given by this key.")
        .close();

    return type;
}


template <int spacedim, class Value>
FieldInterpolatedP0<spacedim, Value>::FieldInterpolatedP0(const unsigned int n_comp)
: FieldBase<spacedim, Value>(n_comp)
{}




template <int spacedim, class Value>
void FieldInterpolatedP0<spacedim, Value>::init_from_input(const Input::Record &rec) {

	// read mesh, create tree
    {
       source_mesh_ = new Mesh();
       reader_ = new GmshMeshReader( rec.val<FilePath>("gmsh_file") );
       reader_->read_mesh( source_mesh_ );
	   // no call to mesh->setup_topology, we need only elements, no connectivity
    }
	bih_tree_ = new BIHTree( source_mesh_ );

    // allocate data_
	unsigned int data_size = source_mesh_->element.size() * (this->value_.n_rows() * this->value_.n_cols());
    data_ = new double[data_size];
    std::fill(data_, data_ + data_size, 0.0);

	field_name_ = rec.val<std::string>("field_name");
}



/**
 * TODO:
 * nahradit  pressure_ -> value_
 *
 * for(unsigned int i=0; i < value_.n_rows(); i ++)
 *      for( ... n_cols() )
 *          value_.at(i,j) = 0.0;
 *
 * Value tmp_value;
 * Value::from_raw(tmp_value, (typename Value::element_type *)(data_+idx));
 * for(unsigned int i=0; i < value_.n_rows(); i ++)
 *      for( ... n_cols() )
 *          value_.at(i,j) += measure * tmp_value.at(i,j);
 *
 * ?? spojit caluculate_abscissa a calculate_triangle
 */



template <int spacedim, class Value>
void FieldInterpolatedP0<spacedim, Value>::create_tetrahedron(Element *ele, TTetrahedron &te) {
	ASSERT(( ele->dim() == 3 ), "Dimension of element must be 3!\n");

	te.SetPoints(TPoint(ele->node[0]->point()(0), ele->node[0]->point()(1), ele->node[0]->point()(2)),
				TPoint(ele->node[1]->point()(0), ele->node[1]->point()(1), ele->node[1]->point()(2)),
				TPoint(ele->node[2]->point()(0), ele->node[2]->point()(1), ele->node[2]->point()(2)),
				TPoint(ele->node[3]->point()(0), ele->node[3]->point()(1), ele->node[3]->point()(2)) );
}



template <int spacedim, class Value>
void FieldInterpolatedP0<spacedim, Value>::create_triangle(Element *ele, TTriangle &tr) {
	ASSERT(( ele->dim() == 2 ), "Dimension of element must be 2!\n");

	tr.SetPoints(TPoint(ele->node[0]->point()(0), ele->node[0]->point()(1), ele->node[0]->point()(2)),
				 TPoint(ele->node[1]->point()(0), ele->node[1]->point()(1), ele->node[1]->point()(2)),
				 TPoint(ele->node[2]->point()(0), ele->node[2]->point()(1), ele->node[2]->point()(2)) );
}



template <int spacedim, class Value>
void FieldInterpolatedP0<spacedim, Value>::create_abscissa(Element *ele, TAbscissa &ab) {
	ASSERT(( ele->dim() == 1 ), "Dimension of element must be 1!\n");

	ab.SetPoints(TPoint(ele->node[0]->point()(0), ele->node[0]->point()(1), ele->node[0]->point()(2)),
			 	 TPoint(ele->node[1]->point()(0), ele->node[1]->point()(1), ele->node[1]->point()(2)) );
}



template <int spacedim, class Value>
void FieldInterpolatedP0<spacedim, Value>::create_point(Element *ele, TPoint &p) {
	ASSERT(( ele->dim() == 0 ), "Dimension of element must be 0!\n");

	p.SetCoord( ele->node[0]->point()(0), ele->node[0]->point()(1), ele->node[0]->point()(2) );
}



template <int spacedim, class Value>
bool FieldInterpolatedP0<spacedim, Value>::set_time(double time) {
    ASSERT(source_mesh_, "Null mesh pointer of elementwise field: %s, did you call init_from_input(Input::Record)?\n", field_name_.c_str());
    ASSERT(data_, "Null data pointer.\n");
    if (reader_ == NULL) return false;
    
    //walkaround for the steady time governor - there is no data to be read in time==infinity
    //TODO: is it possible to check this before calling set_time?
    if (time == numeric_limits< double >::infinity()) return false;
    
    GMSH_DataHeader search_header;
    search_header.actual = false;
    search_header.field_name = field_name_;
    search_header.n_components = this->value_.n_rows() * this->value_.n_cols();
    search_header.n_entities = source_mesh_->element.size();
    search_header.time = time;
    
    bool boundary_domain_ = false;
    //DBGMSG("reading data for interpolation: name: %s \t time: %f \t n: %d\n", field_name_.c_str(), time, source_mesh_->element.size());
    reader_->read_element_data(search_header, data_, source_mesh_->elements_id_maps(boundary_domain_)  );
    //DBGMSG("end of reading data for interpolation: %s\n", field_name_.c_str());

    return search_header.actual;
}



template <int spacedim, class Value>
typename Value::return_type const &FieldInterpolatedP0<spacedim, Value>::value(const Point &p, const ElementAccessor<spacedim> &elm)
{
    ASSERT( elm.is_elemental(), "FieldInterpolatedP0 works only for 'elemental' ElementAccessors.\n");
	if (elm.idx() != computed_elm_idx_) {
		computed_elm_idx_ = elm.idx();

		if (elm.dim() == 3) {
			xprintf(Err, "Dimension of element in target mesh must be 0, 1 or 2! elm.idx() = %d\n", elm.idx());
		}

		// gets suspect elements
		if (elm.dim() == 0) {
			//Point point;
			//for (unsigned int i=0; i<3; i++) point(i) = elm.element()->node[0]->point()(i);
			((BIHTree *)bih_tree_)->find_point(elm.element()->node[0]->point(), searched_elements_);
		} else {
			BoundingBox bb;
			elm.element()->get_bounding_box(bb);
			((BIHTree *)bih_tree_)->find_bounding_box(bb, searched_elements_);
		}

		// set zero values of value_ object
		for (unsigned int i=0; i < this->value_.n_rows(); i++) {
			for (unsigned int j=0; j < this->value_.n_cols(); j++) {
				this->value_(i,j) = 0.0;
			}
		}

		double total_measure=0.0, measure;
		TIntersectionType iType;

		START_TIMER("compute_pressure");
		ADD_CALLS(searched_elements_.size());
		for (std::vector<unsigned int>::iterator it = searched_elements_.begin(); it!=searched_elements_.end(); it++)
		{
			ElementFullIter ele = source_mesh_->element( *it );
			if (ele->dim() == 3) {
				create_tetrahedron(ele, tetrahedron_);
				// get intersection (set measure = 0 if intersection doesn't exist)
				switch (elm.dim()) {
					case 0: {
						create_point(elm.element(), point_);
						if ( tetrahedron_.IsInner(point_) ) {
							measure = 1.0;
						} else {
							measure = 0.0;
						}
						break;
					}
					case 1: {
						create_abscissa(elm.element(), abscissa_);
						GetIntersection(abscissa_, tetrahedron_, iType, measure);
						if (iType != line) {
							measure = 0.0;
						}
						break;
					}
			        case 2: {
			        	create_triangle(elm.element(), triangle_);
						GetIntersection(triangle_, tetrahedron_, iType, measure);
						if (iType != area) {
							measure = 0.0;
						}
			            break;
			        }
			    }

				//adds values to value_ object if intersection exists
				if (measure > epsilon) {
					unsigned int index = this->value_.n_rows() * this->value_.n_cols() * (*it);
			        typename Value::element_type * ele_data_ptr = (typename Value::element_type *)(data_+index);
			        typename Value::return_type & ret_type_value = const_cast<typename Value::return_type &>( Value::from_raw(this->r_value_,  ele_data_ptr) );
					Value tmp_value = Value( ret_type_value );

					/*cout << "n_rows, n_cols = " << tmp_value.n_rows() << ", " << tmp_value.n_cols() << endl;
					for (unsigned int i=0; i < tmp_value.n_rows(); i++) {
						for (unsigned int j=0; j < tmp_value.n_cols(); j++) {
							cout << "(" << i << "," << j << ") = " << tmp_value(i,j) << ", ";
						}
						cout << endl;
					}
					cout << endl;*/

					for (unsigned int i=0; i < this->value_.n_rows(); i++) {
						for (unsigned int j=0; j < this->value_.n_cols(); j++) {
							this->value_(i,j) += tmp_value(i,j) * measure;
						}
					}
					total_measure += measure;
				}
			} else {
				xprintf(Err, "Dimension of element in source mesh must be 3!\n");
			}
		}

		// computes weighted average
		if (total_measure > epsilon) {
			for (unsigned int i=0; i < this->value_.n_rows(); i++) {
				for (unsigned int j=0; j < this->value_.n_cols(); j++) {
					this->value_(i,j) /= total_measure;
				}
			}
		} else {
			xprintf(Warn, "Processed element with idx %d is out of source mesh!\n", elm.idx());
		}
		END_TIMER("compute_pressure");

	}
    return this->r_value_;
}



template <int spacedim, class Value>
void FieldInterpolatedP0<spacedim, Value>::value_list(const std::vector< Point >  &point_list, const ElementAccessor<spacedim> &elm,
                       std::vector<typename Value::return_type>  &value_list)
{
    ASSERT( elm.is_elemental(), "FieldInterpolatedP0 works only for 'elemental' ElementAccessors.\n");
    xprintf(Err, "Not implemented.");
	// not supported yet
}





#endif
>>>>>>> 9711cf7c
<|MERGE_RESOLUTION|>--- conflicted
+++ resolved
@@ -1,4 +1,3 @@
-<<<<<<< HEAD
 /*!
  *
  * Copyright (C) 2007 Technical University of Liberec.  All rights reserved.
@@ -198,7 +197,7 @@
 
 
 template <int spacedim, class Value>
-typename Value::return_type const &FieldInterpolatedP0<spacedim, Value>::value(const Point<spacedim> &p, const ElementAccessor<spacedim> &elm)
+typename Value::return_type const &FieldInterpolatedP0<spacedim, Value>::value(const Point &p, const ElementAccessor<spacedim> &elm)
 {
     ASSERT( elm.is_elemental(), "FieldInterpolatedP0 works only for 'elemental' ElementAccessors.\n");
 	if (elm.idx() != computed_elm_idx_) {
@@ -210,9 +209,9 @@
 
 		// gets suspect elements
 		if (elm.dim() == 0) {
-			Point<3> point;
-			for (unsigned int i=0; i<3; i++) point(i) = elm.element()->node[0]->point()(i);
-			((BIHTree *)bih_tree_)->find_point(point, searched_elements_);
+			//Point point;
+			//for (unsigned int i=0; i<3; i++) point(i) = elm.element()->node[0]->point()(i);
+			((BIHTree *)bih_tree_)->find_point(elm.element()->node[0]->point(), searched_elements_);
 		} else {
 			BoundingBox bb;
 			elm.element()->get_bounding_box(bb);
@@ -312,333 +311,6 @@
 
 
 template <int spacedim, class Value>
-void FieldInterpolatedP0<spacedim, Value>::value_list(const std::vector< Point<spacedim> >  &point_list, const ElementAccessor<spacedim> &elm,
-                       std::vector<typename Value::return_type>  &value_list)
-{
-    ASSERT( elm.is_elemental(), "FieldInterpolatedP0 works only for 'elemental' ElementAccessors.\n");
-    xprintf(Err, "Not implemented.");
-	// not supported yet
-}
-
-
-
-
-
-#endif
-=======
-/*!
- *
- * Copyright (C) 2007 Technical University of Liberec.  All rights reserved.
- *
- * Please make a following refer to Flow123d on your project site if you use the program for any purpose,
- * especially for academic research:
- * Flow123d, Research Centre: Advanced Remedial Technologies, Technical University of Liberec, Czech Republic
- *
- * This program is free software; you can redistribute it and/or modify it under the terms
- * of the GNU General Public License version 3 as published by the Free Software Foundation.
- *
- * This program is distributed in the hope that it will be useful, but WITHOUT ANY WARRANTY;
- * without even the implied warranty of MERCHANTABILITY or FITNESS FOR A PARTICULAR PURPOSE.
- * See the GNU General Public License for more details.
- *
- * You should have received a copy of the GNU General Public License along with this program; if not,
- * write to the Free Software Foundation, Inc., 59 Temple Place - Suite 330, Boston, MA 021110-1307, USA.
- *
- *
- * $Id: function_interpolated_p0.cc 1567 2012-02-28 13:24:58Z jan.brezina $
- * $Revision: 1567 $
- * $LastChangedBy: jan.brezina $
- * $LastChangedDate: 2012-02-28 14:24:58 +0100 (Tue, 28 Feb 2012) $
- *
- *
- */
-
-
-#ifndef FIELD_INTERPOLATED_P0_IMPL_HH_
-#define FIELD_INTERPOLATED_P0_IMPL_HH_
-
-#include "field_interpolated_p0.hh"
-#include "system/system.hh"
-#include "mesh/msh_gmshreader.h"
-#include "mesh/bih_tree.hh"
-#include "mesh/ngh/include/intersection.h"
-#include "mesh/ngh/include/point.h"
-#include "mesh/ngh/include/problem.h"
-#include "system/sys_profiler.hh"
-//#include "boost/lexical_cast.hpp"
-//#include "system/tokenizer.hh"
-//#include "system/xio.h"
-
-
-namespace it = Input::Type;
-/*template <int spacedim, class Value>
-it::Record FieldInterpolatedP0<spacedim, Value>::input_type
-    = it::Record("FieldInterpolatedP0", "Field given by P0 data on another mesh. Currently defined only on boundary.")
-	.derive_from(FieldBase<spacedim, Value>::input_type)
-	// TODO: use mesh record here, but make it possibly of the same simplicity (the file name only)
-	.declare_key("mesh", it::FileName::input(),it::Default::obligatory(),
-			"File with the mesh from which we interpolate. (currently only GMSH supported)")
-	// TODO: allow interpolation from VTK files (contains also mesh), and our own format of raw data, that includes:
-	// mesh, dof_handler, and dof values
-	.declare_key("raw_data", it::FileName::input(), it::Default::obligatory(),
-			"File with raw output from flow calculation. Currently we can interpolate only pressure."); */
-
-template <int spacedim, class Value>
-it::Record FieldInterpolatedP0<spacedim, Value>::input_type
-    = FieldInterpolatedP0<spacedim, Value>::get_input_type(FieldBase<spacedim, Value>::input_type, NULL);
-
-
-template <int spacedim, class Value>
-Input::Type::Record FieldInterpolatedP0<spacedim, Value>::get_input_type(
-        Input::Type::AbstractRecord &a_type, typename Value::ElementInputType *eit
-        )
-{
-    it::Record type=
-        it::Record("FieldInterpolatedP0", FieldBase<spacedim,Value>::template_name()+" Field constant in space.")
-        .derive_from(a_type)
-        .declare_key("gmsh_file", IT::FileName::input(), IT::Default::obligatory(),
-                "Input file with ASCII GMSH file format.")
-        .declare_key("field_name", IT::String(), IT::Default::obligatory(),
-                "The values of the Field are read from the $ElementData section with field name given by this key.")
-        .close();
-
-    return type;
-}
-
-
-template <int spacedim, class Value>
-FieldInterpolatedP0<spacedim, Value>::FieldInterpolatedP0(const unsigned int n_comp)
-: FieldBase<spacedim, Value>(n_comp)
-{}
-
-
-
-
-template <int spacedim, class Value>
-void FieldInterpolatedP0<spacedim, Value>::init_from_input(const Input::Record &rec) {
-
-	// read mesh, create tree
-    {
-       source_mesh_ = new Mesh();
-       reader_ = new GmshMeshReader( rec.val<FilePath>("gmsh_file") );
-       reader_->read_mesh( source_mesh_ );
-	   // no call to mesh->setup_topology, we need only elements, no connectivity
-    }
-	bih_tree_ = new BIHTree( source_mesh_ );
-
-    // allocate data_
-	unsigned int data_size = source_mesh_->element.size() * (this->value_.n_rows() * this->value_.n_cols());
-    data_ = new double[data_size];
-    std::fill(data_, data_ + data_size, 0.0);
-
-	field_name_ = rec.val<std::string>("field_name");
-}
-
-
-
-/**
- * TODO:
- * nahradit  pressure_ -> value_
- *
- * for(unsigned int i=0; i < value_.n_rows(); i ++)
- *      for( ... n_cols() )
- *          value_.at(i,j) = 0.0;
- *
- * Value tmp_value;
- * Value::from_raw(tmp_value, (typename Value::element_type *)(data_+idx));
- * for(unsigned int i=0; i < value_.n_rows(); i ++)
- *      for( ... n_cols() )
- *          value_.at(i,j) += measure * tmp_value.at(i,j);
- *
- * ?? spojit caluculate_abscissa a calculate_triangle
- */
-
-
-
-template <int spacedim, class Value>
-void FieldInterpolatedP0<spacedim, Value>::create_tetrahedron(Element *ele, TTetrahedron &te) {
-	ASSERT(( ele->dim() == 3 ), "Dimension of element must be 3!\n");
-
-	te.SetPoints(TPoint(ele->node[0]->point()(0), ele->node[0]->point()(1), ele->node[0]->point()(2)),
-				TPoint(ele->node[1]->point()(0), ele->node[1]->point()(1), ele->node[1]->point()(2)),
-				TPoint(ele->node[2]->point()(0), ele->node[2]->point()(1), ele->node[2]->point()(2)),
-				TPoint(ele->node[3]->point()(0), ele->node[3]->point()(1), ele->node[3]->point()(2)) );
-}
-
-
-
-template <int spacedim, class Value>
-void FieldInterpolatedP0<spacedim, Value>::create_triangle(Element *ele, TTriangle &tr) {
-	ASSERT(( ele->dim() == 2 ), "Dimension of element must be 2!\n");
-
-	tr.SetPoints(TPoint(ele->node[0]->point()(0), ele->node[0]->point()(1), ele->node[0]->point()(2)),
-				 TPoint(ele->node[1]->point()(0), ele->node[1]->point()(1), ele->node[1]->point()(2)),
-				 TPoint(ele->node[2]->point()(0), ele->node[2]->point()(1), ele->node[2]->point()(2)) );
-}
-
-
-
-template <int spacedim, class Value>
-void FieldInterpolatedP0<spacedim, Value>::create_abscissa(Element *ele, TAbscissa &ab) {
-	ASSERT(( ele->dim() == 1 ), "Dimension of element must be 1!\n");
-
-	ab.SetPoints(TPoint(ele->node[0]->point()(0), ele->node[0]->point()(1), ele->node[0]->point()(2)),
-			 	 TPoint(ele->node[1]->point()(0), ele->node[1]->point()(1), ele->node[1]->point()(2)) );
-}
-
-
-
-template <int spacedim, class Value>
-void FieldInterpolatedP0<spacedim, Value>::create_point(Element *ele, TPoint &p) {
-	ASSERT(( ele->dim() == 0 ), "Dimension of element must be 0!\n");
-
-	p.SetCoord( ele->node[0]->point()(0), ele->node[0]->point()(1), ele->node[0]->point()(2) );
-}
-
-
-
-template <int spacedim, class Value>
-bool FieldInterpolatedP0<spacedim, Value>::set_time(double time) {
-    ASSERT(source_mesh_, "Null mesh pointer of elementwise field: %s, did you call init_from_input(Input::Record)?\n", field_name_.c_str());
-    ASSERT(data_, "Null data pointer.\n");
-    if (reader_ == NULL) return false;
-    
-    //walkaround for the steady time governor - there is no data to be read in time==infinity
-    //TODO: is it possible to check this before calling set_time?
-    if (time == numeric_limits< double >::infinity()) return false;
-    
-    GMSH_DataHeader search_header;
-    search_header.actual = false;
-    search_header.field_name = field_name_;
-    search_header.n_components = this->value_.n_rows() * this->value_.n_cols();
-    search_header.n_entities = source_mesh_->element.size();
-    search_header.time = time;
-    
-    bool boundary_domain_ = false;
-    //DBGMSG("reading data for interpolation: name: %s \t time: %f \t n: %d\n", field_name_.c_str(), time, source_mesh_->element.size());
-    reader_->read_element_data(search_header, data_, source_mesh_->elements_id_maps(boundary_domain_)  );
-    //DBGMSG("end of reading data for interpolation: %s\n", field_name_.c_str());
-
-    return search_header.actual;
-}
-
-
-
-template <int spacedim, class Value>
-typename Value::return_type const &FieldInterpolatedP0<spacedim, Value>::value(const Point &p, const ElementAccessor<spacedim> &elm)
-{
-    ASSERT( elm.is_elemental(), "FieldInterpolatedP0 works only for 'elemental' ElementAccessors.\n");
-	if (elm.idx() != computed_elm_idx_) {
-		computed_elm_idx_ = elm.idx();
-
-		if (elm.dim() == 3) {
-			xprintf(Err, "Dimension of element in target mesh must be 0, 1 or 2! elm.idx() = %d\n", elm.idx());
-		}
-
-		// gets suspect elements
-		if (elm.dim() == 0) {
-			//Point point;
-			//for (unsigned int i=0; i<3; i++) point(i) = elm.element()->node[0]->point()(i);
-			((BIHTree *)bih_tree_)->find_point(elm.element()->node[0]->point(), searched_elements_);
-		} else {
-			BoundingBox bb;
-			elm.element()->get_bounding_box(bb);
-			((BIHTree *)bih_tree_)->find_bounding_box(bb, searched_elements_);
-		}
-
-		// set zero values of value_ object
-		for (unsigned int i=0; i < this->value_.n_rows(); i++) {
-			for (unsigned int j=0; j < this->value_.n_cols(); j++) {
-				this->value_(i,j) = 0.0;
-			}
-		}
-
-		double total_measure=0.0, measure;
-		TIntersectionType iType;
-
-		START_TIMER("compute_pressure");
-		ADD_CALLS(searched_elements_.size());
-		for (std::vector<unsigned int>::iterator it = searched_elements_.begin(); it!=searched_elements_.end(); it++)
-		{
-			ElementFullIter ele = source_mesh_->element( *it );
-			if (ele->dim() == 3) {
-				create_tetrahedron(ele, tetrahedron_);
-				// get intersection (set measure = 0 if intersection doesn't exist)
-				switch (elm.dim()) {
-					case 0: {
-						create_point(elm.element(), point_);
-						if ( tetrahedron_.IsInner(point_) ) {
-							measure = 1.0;
-						} else {
-							measure = 0.0;
-						}
-						break;
-					}
-					case 1: {
-						create_abscissa(elm.element(), abscissa_);
-						GetIntersection(abscissa_, tetrahedron_, iType, measure);
-						if (iType != line) {
-							measure = 0.0;
-						}
-						break;
-					}
-			        case 2: {
-			        	create_triangle(elm.element(), triangle_);
-						GetIntersection(triangle_, tetrahedron_, iType, measure);
-						if (iType != area) {
-							measure = 0.0;
-						}
-			            break;
-			        }
-			    }
-
-				//adds values to value_ object if intersection exists
-				if (measure > epsilon) {
-					unsigned int index = this->value_.n_rows() * this->value_.n_cols() * (*it);
-			        typename Value::element_type * ele_data_ptr = (typename Value::element_type *)(data_+index);
-			        typename Value::return_type & ret_type_value = const_cast<typename Value::return_type &>( Value::from_raw(this->r_value_,  ele_data_ptr) );
-					Value tmp_value = Value( ret_type_value );
-
-					/*cout << "n_rows, n_cols = " << tmp_value.n_rows() << ", " << tmp_value.n_cols() << endl;
-					for (unsigned int i=0; i < tmp_value.n_rows(); i++) {
-						for (unsigned int j=0; j < tmp_value.n_cols(); j++) {
-							cout << "(" << i << "," << j << ") = " << tmp_value(i,j) << ", ";
-						}
-						cout << endl;
-					}
-					cout << endl;*/
-
-					for (unsigned int i=0; i < this->value_.n_rows(); i++) {
-						for (unsigned int j=0; j < this->value_.n_cols(); j++) {
-							this->value_(i,j) += tmp_value(i,j) * measure;
-						}
-					}
-					total_measure += measure;
-				}
-			} else {
-				xprintf(Err, "Dimension of element in source mesh must be 3!\n");
-			}
-		}
-
-		// computes weighted average
-		if (total_measure > epsilon) {
-			for (unsigned int i=0; i < this->value_.n_rows(); i++) {
-				for (unsigned int j=0; j < this->value_.n_cols(); j++) {
-					this->value_(i,j) /= total_measure;
-				}
-			}
-		} else {
-			xprintf(Warn, "Processed element with idx %d is out of source mesh!\n", elm.idx());
-		}
-		END_TIMER("compute_pressure");
-
-	}
-    return this->r_value_;
-}
-
-
-
-template <int spacedim, class Value>
 void FieldInterpolatedP0<spacedim, Value>::value_list(const std::vector< Point >  &point_list, const ElementAccessor<spacedim> &elm,
                        std::vector<typename Value::return_type>  &value_list)
 {
@@ -651,5 +323,4 @@
 
 
 
-#endif
->>>>>>> 9711cf7c
+#endif
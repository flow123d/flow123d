--- conflicted
+++ resolved
@@ -29,12 +29,8 @@
  */
 
 #include "system/system.hh"
-<<<<<<< HEAD
-#include "fields/field_base.hh"
+#include "fields/field_algo_base.hh"
 #include "input/factory.hh"
-=======
-#include "fields/field_algo_base.hh"
->>>>>>> f0120330
 
 class GmshMeshReader;
 
@@ -42,12 +38,8 @@
 class FieldElementwise : public FieldAlgorithmBase<spacedim, Value>
 {
 public:
-<<<<<<< HEAD
-    typedef typename FieldBase<spacedim, Value>::Point Point;
-    typedef FieldBase<spacedim, Value> FactoryBaseType;
-=======
     typedef typename FieldAlgorithmBase<spacedim, Value>::Point Point;
->>>>>>> f0120330
+    typedef FieldAlgorithmBase<spacedim, Value> FactoryBaseType;
 
     FieldElementwise(unsigned int n_comp=0);
 

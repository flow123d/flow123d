/*!
 *
﻿ * Copyright (C) 2015 Technical University of Liberec.  All rights reserved.
 * 
 * This program is free software; you can redistribute it and/or modify it under
 * the terms of the GNU General Public License version 3 as published by the
 * Free Software Foundation. (http://www.gnu.org/licenses/gpl-3.0.en.html)
 * 
 * This program is distributed in the hope that it will be useful, but WITHOUT
 * ANY WARRANTY; without even the implied warranty of MERCHANTABILITY or FITNESS
 * FOR A PARTICULAR PURPOSE.  See the GNU General Public License for more details.
 *
 * 
 * @file    field_elementwise.hh
 * @brief   
 */

#ifndef FIELD_ELEMENTWISE_HH_
#define FIELD_ELEMENTWISE_HH_

/**
 * The simplest approximative Field. In future we want to replace it by pair: DofHandler + vector of dof values.
 *
 * In current setting:
 * This should implement mapping: (ElementAccessor.INDEX) -> value
 * Currently INDEX is global index of element (any dimension, both bulk and boundary part). In future INDEX should
 * probably consist of MESH_LEVEL (unique mesh, dimension, bulk/boundary, level of refinement) and INDEX within this level.
 * We want to make memory optimization since usually field lives either on boundary or on bulk part and some bulk fields live only on some dimension(s).
 * This can be achieved by two level indirection table of mesh_levelscontaining tables for indexes. We should test if the performance penalty is not to big.
 *
 * Currently, we just use one vector for bulk and one for boundary elements.
 *
 * TODO:
 * - move raw access resolution functions from FieldValues_ into FieldElementwise
 * - allow elementwise int or FieldEnum data with optimal storage buffer, this needs
 *   templated GMSH reader
 * - After this do following cleanup:
 *   Partitioning::subdomain_id_field_data should return vector<int>
 *   pertitioning_test.cpp should make correct test.
 *
 * - allow initialization of multiple fields by one reader
 * - allow common storage for more elementwise fields to have values for one element on one place
 */

#include "system/system.hh"
#include "fields/field_algo_base.hh"
#include "input/factory.hh"

class GmshMeshReader;

template <int spacedim, class Value>
class FieldElementwise : public FieldAlgorithmBase<spacedim, Value>
{
public:
    typedef typename FieldAlgorithmBase<spacedim, Value>::Point Point;
    typedef FieldAlgorithmBase<spacedim, Value> FactoryBaseType;

    FieldElementwise(unsigned int n_comp=0);

    /**
     * Alternative to previous constructor.
     */
    FieldElementwise(std::shared_ptr< std::vector<typename Value::element_type> > data, unsigned int n_components);

    static const Input::Type::Record & get_input_type();

<<<<<<< HEAD
    virtual void init_from_input(const Input::Record &rec, const struct FieldAlgoBaseInitData& init_data);
=======
    virtual void init_from_input(const Input::Record &rec) override;
>>>>>>> f2fcfb07

    /**
     * Set row of boundary data. Used to implement old BC input.
     */
    void set_data_row(unsigned int boundary_idx, typename Value::return_type &value);

    /**
     * Update time and possibly update data from GMSH file.
     */
    bool set_time(const TimeStep &time) override;

    /**
     * Has to be set before calling init_from_input. This also
     * allocate and initialize internal buffer. Do nothing if mesh is already set.
     *
     * See also description of the FieldBase<...>::set_mesh.
     */
    void set_mesh(const Mesh *mesh, bool boundary_domain) override;


    /**
     * Returns one value in one given point. ResultType can be used to avoid some costly calculation if the result is trivial.
     */
    typename Value::return_type const &value(const Point &p, const ElementAccessor<spacedim> &elm) override;

    /**
     * Returns std::vector of scalar values in several points at once.
     */
    void value_list (const std::vector< Point >  &point_list, const ElementAccessor<spacedim> &elm,
                       std::vector<typename Value::return_type>  &value_list) override;


    virtual ~FieldElementwise();

private:
    /// Is flase whne the data vector is provided at construction. Then, we disallow initialization form input
    /// and do not delete data pointer in destructor.
    bool internal_raw_data;
    /**
     * Is set in set_mesh method. Value true means, that we accept only boundary element accessors in the @p value method.
     * TODO: temporary solution until we have separate mesh for the boundary part
     */
    bool boundary_domain_;
    /// Raw buffer of n_entities rows each containing Value::size() doubles.
    std::shared_ptr< std::vector<typename Value::element_type> > data_;
    /// Number of rows in @p data_ buffer.
    unsigned int n_entities_;
    /// Size of Value
    unsigned int n_components_;

    FilePath reader_file_;
    const Mesh *mesh_;
    std::string field_name_;
    /// Registrar of class to factory
    static const int registrar;
};


#endif /* FIELD_ELEMENTWISE_HH_ */<|MERGE_RESOLUTION|>--- conflicted
+++ resolved
@@ -64,11 +64,7 @@
 
     static const Input::Type::Record & get_input_type();
 
-<<<<<<< HEAD
-    virtual void init_from_input(const Input::Record &rec, const struct FieldAlgoBaseInitData& init_data);
-=======
-    virtual void init_from_input(const Input::Record &rec) override;
->>>>>>> f2fcfb07
+    virtual void init_from_input(const Input::Record &rec, const struct FieldAlgoBaseInitData& init_data) override;
 
     /**
      * Set row of boundary data. Used to implement old BC input.

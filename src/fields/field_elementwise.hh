--- conflicted
+++ resolved
@@ -52,11 +52,7 @@
      */
     FieldElementwise(std::shared_ptr< std::vector<typename Value::element_type> > data, unsigned int n_components);
 
-<<<<<<< HEAD
-    static const Input::Type::Record & get_input_type(Input::Type::Abstract &a_type, const typename Value::ElementInputType *eit);
-=======
     static const Input::Type::Record & get_input_type();
->>>>>>> dbde1fd8
 
     virtual void init_from_input(const Input::Record &rec);
 

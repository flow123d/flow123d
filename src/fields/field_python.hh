--- conflicted
+++ resolved
@@ -44,11 +44,7 @@
 
     virtual void init_from_input(const Input::Record &rec);
 
-<<<<<<< HEAD
-    static const Input::Type::Record & get_input_type(Input::Type::Abstract &a_type, const typename Value::ElementInputType *eit);
-=======
     static const Input::Type::Record & get_input_type();
->>>>>>> dbde1fd8
 
     /**
      * Set the file and field to be called.

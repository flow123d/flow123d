--- conflicted
+++ resolved
@@ -37,12 +37,8 @@
 class FieldPython : public FieldAlgorithmBase<spacedim, Value>
 {
 public:
-<<<<<<< HEAD
-    typedef typename FieldBase<spacedim, Value>::Point Point;
-    typedef FieldBase<spacedim, Value> FactoryBaseType;
-=======
     typedef typename FieldAlgorithmBase<spacedim, Value>::Point Point;
->>>>>>> f0120330
+    typedef FieldAlgorithmBase<spacedim, Value> FactoryBaseType;
 
     FieldPython(unsigned int n_comp=0);
 

--- conflicted
+++ resolved
@@ -125,8 +125,6 @@
 	LocDofVec loc_dofs;
 	if (boundary_dofs_) loc_dofs = this->get_loc_dof_indices(elm.idx());
 	else loc_dofs = cell.get_loc_dof_indices();
-<<<<<<< HEAD
-=======
 
 	// map points to reference cell, create quadrature and FEValues object
     arma::mat map_mat = MappingP1<elemdim,spacedim>::element_map(elm);
@@ -134,7 +132,6 @@
 	for (unsigned int k=0; k<point_list.size(); k++)
         quad.point<elemdim>(k) = RefElement<elemdim>::bary_to_local(MappingP1<elemdim,spacedim>::project_real_to_unit(point_list[k], map_mat));
 	FEValues<elemdim,spacedim> fe_values(quad, *dh_->ds()->fe(elm).get<elemdim>(), update_values);
->>>>>>> a3f6ce0e
 
     for (unsigned int k=0; k<point_list.size(); k++) {
 		fe_values.reinit( elm );
@@ -143,11 +140,7 @@
 		envelope.zeros();
 		for (unsigned int i=0; i<loc_dofs.n_elem; i++) {
 			value_list[k] += data_vec_[loc_dofs[i]]
-<<<<<<< HEAD
-							* FEShapeHandler<Value::rank_, elemdim, spacedim, Value>::fe_value(fe_values, i, 0, comp_index_);
-=======
 							* FEShapeHandler<Value::rank_, elemdim, spacedim, Value>::fe_value(fe_values, i, k, comp_index_);
->>>>>>> a3f6ce0e
 		}
 	}
 }

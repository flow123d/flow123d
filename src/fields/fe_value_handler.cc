/*!
 *
﻿ * Copyright (C) 2015 Technical University of Liberec.  All rights reserved.
 *
 * This program is free software; you can redistribute it and/or modify it under
 * the terms of the GNU General Public License version 3 as published by the
 * Free Software Foundation. (http://www.gnu.org/licenses/gpl-3.0.en.html)
 *
 * This program is distributed in the hope that it will be useful, but WITHOUT
 * ANY WARRANTY; without even the implied warranty of MERCHANTABILITY or FITNESS
 * FOR A PARTICULAR PURPOSE.  See the GNU General Public License for more details.
 *
 *
 * @file    fe_value_handler.cc
 * @brief
 */

#include "fields/fe_value_handler.hh"
#include "la/vector_mpi.hh"
#include "fem/mapping_p1.hh"
#include "fem/fe_values.hh"
#include "quadrature/quadrature.hh"
#include "quadrature/quadrature_lib.hh"
#include "mesh/bounding_box.hh"
#include "mesh/accessors.hh"
#include "fem/fe_values_views.hh"
#include "fem/dh_cell_accessor.hh"


/**
 * Helper class, allow to simplify computing value of FieldFE.
 *
 * Use correct method FEValues<...>::shape_xxx given with Value::rank_.
 * Is done by class partial specialization as, we were not able to do this using function overloading (since
 * they differ only by return value) and partial specialization of the function templates is not supported  in C++.
 */
template<int rank, int spacedim, class Value>
class FEShapeHandler {
public:

	inline static typename Value::return_type fe_value(FEValues<spacedim> &fe_val, unsigned int i_dof, unsigned int i_qp, unsigned int comp_index)
	{
		ASSERT(false).error("Unsupported format of FieldFE!\n");
		typename Value::return_type ret;
		Value val(ret);
		val.zeros();
		return ret;
	}
};


/// Partial template specialization of FEShapeHandler for scalar fields
template<int spacedim, class Value>
class FEShapeHandler<0, spacedim, Value> {
public:
	inline static typename Value::return_type fe_value(FEValues<3> &fe_val, unsigned int i_dof, unsigned int i_qp, unsigned int comp_index)
	{
		return fe_val.scalar_view(comp_index).value(i_dof, i_qp);
	}
};


/// Partial template specialization of FEShapeHandler for vector fields
template<int spacedim, class Value>
class FEShapeHandler<1, spacedim, Value> {
public:
	inline static typename Value::return_type fe_value(FEValues<3> &fe_val, unsigned int i_dof, unsigned int i_qp, unsigned int comp_index)
	{
		return fe_val.vector_view(comp_index).value(i_dof, i_qp);
	}
};


/// Partial template specialization of FEShapeHandler for tensor fields
template<int spacedim, class Value>
class FEShapeHandler<2, spacedim, Value> {
public:
	inline static typename Value::return_type fe_value(FEValues<3> &fe_val, unsigned int i_dof, unsigned int i_qp, unsigned int comp_index)
	{
		return fe_val.tensor_view(comp_index).value(i_dof, i_qp);
	}
};



template <int elemdim, int spacedim, class Value>
FEValueHandler<elemdim, spacedim, Value>::FEValueHandler()
: value_(r_value_)
{}


template <int elemdim, int spacedim, class Value>
void FEValueHandler<elemdim, spacedim, Value>::initialize(FEValueInitData init_data)
{
	if (dh_)
		WarningOut() << "Multiple initialization of FEValueHandler!";

	dh_ = init_data.dh;
	data_vec_ = init_data.data_vec;
    value_.set_n_comp(init_data.n_comp);
    comp_index_ = init_data.comp_index;
}


template <int elemdim, int spacedim, class Value> inline
typename Value::return_type const &FEValueHandler<elemdim, spacedim, Value>::value(const Point &p, const ElementAccessor<spacedim> &elm)
{
	Armor::array point_list(spacedim, 1, 1);
	point_list.set(0) = Armor::ArmaVec<double,spacedim>( p );
	std::vector<typename Value::return_type> v_list;
	v_list.push_back(r_value_);
	this->value_list(point_list, elm, v_list);
	this->r_value_ = v_list[0];
	return this->r_value_;
}


template <int elemdim, int spacedim, class Value>
void FEValueHandler<elemdim, spacedim, Value>::value_list(const Armor::array  &point_list, const ElementAccessor<spacedim> &elm,
                   std::vector<typename Value::return_type> &value_list)
{
    ASSERT_EQ( point_list.size(), value_list.size() ).error();

	const DHCellAccessor cell = dh_->cell_accessor_from_element( elm.idx() );
	LocDofVec loc_dofs;
	if (boundary_dofs_) loc_dofs = this->get_loc_dof_indices(elm.idx());
	else loc_dofs = cell.get_loc_dof_indices();

	// map points to reference cell, create quadrature and FEValues object
    arma::mat map_mat = MappingP1<elemdim,spacedim>::element_map(elm);
	Quadrature quad(elemdim, point_list.size());
	for (unsigned int k=0; k<point_list.size(); k++)
<<<<<<< HEAD
        quad.set(k) = RefElement<elemdim>::bary_to_local(MappingP1<elemdim,spacedim>::project_real_to_unit(point_list[k], map_mat));
	FEValues<elemdim,spacedim> fe_values(quad, *dh_->ds()->fe(elm).get<elemdim>(), update_values);
	fe_values.reinit( elm );

    for (unsigned int k=0; k<point_list.size(); k++) {
=======
        quad.set(k) = RefElement<elemdim>::bary_to_local(MappingP1<elemdim,spacedim>::project_real_to_unit(point_list.vec<spacedim>(k), map_mat));
	
	MixedPtr<FiniteElement> fe_mixed_ptr = dh_->ds()->fe(elm);
	std::shared_ptr<FiniteElement<elemdim>> fe_ptr = fe_mixed_ptr.get<elemdim>();
	FEValues<spacedim> fe_values(quad, *fe_ptr, update_values);

    for (unsigned int k=0; k<point_list.size(); k++) {
		fe_values.reinit( elm );

>>>>>>> 2caff171
		Value envelope(value_list[k]);
		envelope.zeros();
		for (unsigned int i=0; i<loc_dofs.n_elem; i++) {
			value_list[k] += data_vec_[loc_dofs[i]]
<<<<<<< HEAD
							* FEShapeHandler<Value::rank_, elemdim, spacedim, Value>::fe_value(fe_values, i, k, comp_index_);
=======
							* FEShapeHandler<Value::rank_, spacedim, Value>::fe_value(fe_values, i, k, comp_index_);
>>>>>>> 2caff171
		}
	}
}


template <int elemdim, int spacedim, class Value>
unsigned int FEValueHandler<elemdim, spacedim, Value>::compute_quadrature(std::vector<arma::vec::fixed<3>> & q_points, std::vector<double> & q_weights,
		const ElementAccessor<spacedim> &ele, unsigned int order)
{
	static const double weight_coefs[] = { 1., 1., 2., 6. };

	QGauss qgauss(elemdim, order);
	arma::mat map_mat = MappingP1<elemdim,spacedim>::element_map(ele);

	for(unsigned i=0; i<qgauss.size(); ++i) {
		q_weights[i] = qgauss.weight(i)*weight_coefs[elemdim];
		q_points[i] = MappingP1<elemdim,spacedim>::project_unit_to_real(RefElement<elemdim>::local_to_bary(qgauss.point<elemdim>(i)), map_mat);
	}

	return qgauss.size();
}


template <int spacedim, class Value>
void FEValueHandler<0, spacedim, Value>::initialize(FEValueInitData init_data)
{
	if (dh_)
		WarningOut() << "Multiple initialization of FEValueHandler!";

	dh_ = init_data.dh;
	data_vec_ = init_data.data_vec;
    value_.set_n_comp(init_data.n_comp);
}


template <int spacedim, class Value>
void FEValueHandler<0, spacedim, Value>::value_list(const Armor::array &point_list, const ElementAccessor<spacedim> &elm,
                   std::vector<typename Value::return_type> &value_list)
{
	ASSERT_EQ( point_list.size(), value_list.size() ).error();

	const DHCellAccessor cell = dh_->cell_accessor_from_element( elm.idx() );
	LocDofVec loc_dofs;
	if (boundary_dofs_) loc_dofs = this->get_loc_dof_indices(elm.idx());
	else loc_dofs = cell.get_loc_dof_indices();

	for (unsigned int k=0; k<point_list.size(); k++) {
		Value envelope(value_list[k]);
		envelope.zeros();
		for (unsigned int i=0; i<loc_dofs.n_elem; i++) {
			envelope(i / envelope.n_cols(), i % envelope.n_rows()) += data_vec_[loc_dofs[i]];
		}
	}
}


template <int elemdim, int spacedim, class Value>
FEValueHandler<elemdim, spacedim, Value>::~FEValueHandler()
{
}


// Instantiations of FEValueHandler and FEShapeHandler
#define INSTANCE_VALUE_HANDLER_ALL(dim, spacedim)                                     \
template class FEValueHandler<dim, spacedim, FieldValue<0>::Enum >;                   \
template class FEValueHandler<dim, spacedim, FieldValue<0>::Integer >;                \
template class FEValueHandler<dim, spacedim, FieldValue<0>::Scalar >;                 \
template class FEValueHandler<dim, spacedim, FieldValue<spacedim>::VectorFixed >;     \
template class FEValueHandler<dim, spacedim, FieldValue<spacedim>::TensorFixed >;

#define INSTANCE_VALUE_HANDLER(dim) \
INSTANCE_VALUE_HANDLER_ALL(dim,3)
//INSTANCE_VALUE_HANDLER_ALL(dim,2)   \

INSTANCE_VALUE_HANDLER(0);
INSTANCE_VALUE_HANDLER(1);
INSTANCE_VALUE_HANDLER(2);
INSTANCE_VALUE_HANDLER(3);

template class FEShapeHandler<0, 3, FieldValue<0>::Enum >;
template class FEShapeHandler<0, 3, FieldValue<0>::Integer >;
template class FEShapeHandler<0, 3, FieldValue<0>::Scalar >;
template class FEShapeHandler<1, 3, FieldValue<3>::VectorFixed >;
template class FEShapeHandler<2, 3, FieldValue<3>::TensorFixed >;<|MERGE_RESOLUTION|>--- conflicted
+++ resolved
@@ -130,32 +130,19 @@
     arma::mat map_mat = MappingP1<elemdim,spacedim>::element_map(elm);
 	Quadrature quad(elemdim, point_list.size());
 	for (unsigned int k=0; k<point_list.size(); k++)
-<<<<<<< HEAD
-        quad.set(k) = RefElement<elemdim>::bary_to_local(MappingP1<elemdim,spacedim>::project_real_to_unit(point_list[k], map_mat));
-	FEValues<elemdim,spacedim> fe_values(quad, *dh_->ds()->fe(elm).get<elemdim>(), update_values);
-	fe_values.reinit( elm );
-
-    for (unsigned int k=0; k<point_list.size(); k++) {
-=======
         quad.set(k) = RefElement<elemdim>::bary_to_local(MappingP1<elemdim,spacedim>::project_real_to_unit(point_list.vec<spacedim>(k), map_mat));
 	
 	MixedPtr<FiniteElement> fe_mixed_ptr = dh_->ds()->fe(elm);
 	std::shared_ptr<FiniteElement<elemdim>> fe_ptr = fe_mixed_ptr.get<elemdim>();
 	FEValues<spacedim> fe_values(quad, *fe_ptr, update_values);
+    fe_values.reinit( elm );
 
     for (unsigned int k=0; k<point_list.size(); k++) {
-		fe_values.reinit( elm );
-
->>>>>>> 2caff171
 		Value envelope(value_list[k]);
 		envelope.zeros();
 		for (unsigned int i=0; i<loc_dofs.n_elem; i++) {
 			value_list[k] += data_vec_[loc_dofs[i]]
-<<<<<<< HEAD
-							* FEShapeHandler<Value::rank_, elemdim, spacedim, Value>::fe_value(fe_values, i, k, comp_index_);
-=======
 							* FEShapeHandler<Value::rank_, spacedim, Value>::fe_value(fe_values, i, k, comp_index_);
->>>>>>> 2caff171
 		}
 	}
 }

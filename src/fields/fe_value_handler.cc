--- conflicted
+++ resolved
@@ -114,27 +114,23 @@
 	ASSERT_PTR(map_).error();
 	ASSERT_EQ( point_list.size(), value_list.size() ).error();
 
-<<<<<<< HEAD
-    DOFHandlerBase::CellIterator cell = dh_->mesh()->element( elm.idx() );
-	dh_->get_loc_dof_indices(cell, dof_indices);
-=======
     DOFHandlerBase::CellIterator cell = dh_->mesh()->element_accessor( elm.idx() );
 	dh_->get_dof_indices(cell, dof_indices);
->>>>>>> b80bd177
 
     arma::mat map_mat = map_->element_map(elm);
 	for (unsigned int k=0; k<point_list.size(); k++) {
 		Quadrature<elemdim> quad(1);
         quad.set_point(0, RefElement<elemdim>::bary_to_local(map_->project_real_to_unit(point_list[k], map_mat)));
 
-		FEValues<elemdim,3> fe_values(*this->get_mapping(), quad, *dh_->fe<elemdim>(cell), update_values);
+		FEValues<elemdim,3> fe_values(*this->get_mapping(), quad, *dh_->fe<elemdim>(elm), update_values);
 		fe_values.reinit(cell);
 
 		Value envelope(value_list[k]);
 		envelope.zeros();
-		for (unsigned int i=0; i<dh_->fe<elemdim>(cell)->n_dofs(); i++)
+		for (unsigned int i=0; i<dh_->fe<elemdim>(elm)->n_dofs(); i++) {
 			value_list[k] += (*data_vec_)[dof_indices[i]]
 										  * FEShapeHandler<Value::rank_, elemdim, spacedim, Value>::fe_value(fe_values, i, 0);
+		}
 	}
 }
 

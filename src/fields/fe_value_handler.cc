--- conflicted
+++ resolved
@@ -120,11 +120,7 @@
 		Quadrature<elemdim> quad(1);
         quad.set_point(0, RefElement<elemdim>::bary_to_local(map_->project_real_to_unit(point_list[k], map_mat)));
 
-<<<<<<< HEAD
 		FEValues<elemdim,3> fe_values(*this->get_mapping(), quad, *dh_->fe<elemdim>(cell), update_values);
-=======
-        FEValues<elemdim,3> fe_values(*map_, quad, *dh_->fe<elemdim>(), update_values);
->>>>>>> 45e69273
 		fe_values.reinit(cell);
 
 		Value envelope(value_list[k]);

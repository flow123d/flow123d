/*!
 *
﻿ * Copyright (C) 2015 Technical University of Liberec.  All rights reserved.
 *
 * This program is free software; you can redistribute it and/or modify it under
 * the terms of the GNU General Public License version 3 as published by the
 * Free Software Foundation. (http://www.gnu.org/licenses/gpl-3.0.en.html)
 *
 * This program is distributed in the hope that it will be useful, but WITHOUT
 * ANY WARRANTY; without even the implied warranty of MERCHANTABILITY or FITNESS
 * FOR A PARTICULAR PURPOSE.  See the GNU General Public License for more details.
 *
 *
 * @file    fe_value_handler.cc
 * @brief
 */

#include "fields/fe_value_handler.hh"
#include "fem/mapping_p1.hh"
#include "fem/fe_values.hh"
#include "quadrature/quadrature.hh"
#include "quadrature/quadrature_lib.hh"
#include "mesh/bounding_box.hh"
#include "mesh/accessors.hh"
#include "fem/fe_values_views.hh"
#include "fem/dh_cell_accessor.hh"


/**
 * Helper class, allow to simplify computing value of FieldFE.
 *
 * Use correct method FEValues<...>::shape_xxx given with Value::rank_.
 * Practical use have only instances with rank template parameters 0 and 1 (Scalar and Vector Fields, see below).
 */
template<int rank, int elemdim, int spacedim, class Value>
class FEShapeHandler {
public:

	inline static typename Value::return_type fe_value(FEValues<elemdim,3> &fe_val, unsigned int i_dof, unsigned int i_qp)
	{
		ASSERT(false).error("Unsupported format of FieldFE!\n");
		typename Value::return_type ret;
		Value val(ret);
		val.zeros();
		return ret;
	}
};


/// Partial template specialization of FEShapeHandler for scalar fields
template<int elemdim, int spacedim, class Value>
class FEShapeHandler<0, elemdim, spacedim, Value> {
public:
	inline static typename Value::return_type fe_value(FEValues<elemdim,3> &fe_val, unsigned int i_dof, unsigned int i_qp)
	{
		return fe_val.shape_value(i_dof, i_qp);
	}
};


/// Partial template specialization of FEShapeHandler for vector fields
template<int elemdim, int spacedim, class Value>
class FEShapeHandler<1, elemdim, spacedim, Value> {
public:
	inline static typename Value::return_type fe_value(FEValues<elemdim,3> &fe_val, unsigned int i_dof, unsigned int i_qp)
	{
		return fe_val.vector_view(0).value(i_dof, i_qp);
	}
};


/// Partial template specialization of FEShapeHandler for tensor fields
template<int elemdim, int spacedim, class Value>
class FEShapeHandler<2, elemdim, spacedim, Value> {
public:
	inline static typename Value::return_type fe_value(FEValues<elemdim,3> &fe_val, unsigned int i_dof, unsigned int i_qp)
	{
		return fe_val.tensor_view(0).value(i_dof, i_qp);
	}
};



template <int elemdim, int spacedim, class Value>
FEValueHandler<elemdim, spacedim, Value>::FEValueHandler()
: value_(r_value_),
  map_(nullptr)
{}


template <int elemdim, int spacedim, class Value>
void FEValueHandler<elemdim, spacedim, Value>::initialize(FEValueInitData init_data, MappingP1<elemdim,3> *map)
{
	if (dof_indices.size() > 0)
		WarningOut() << "Multiple initialization of FEValueHandler!";

	dh_ = init_data.dh;
	data_vec_ = init_data.data_vec;
    dof_indices.resize(init_data.ndofs);
    value_.set_n_comp(init_data.n_comp);

    if (map == nullptr) {
		// temporary solution - these objects will be set through FieldCommon
		map_ = new MappingP1<elemdim,3>();
    } else {
    	map_ = map;
    }
}


template <int elemdim, int spacedim, class Value> inline
typename Value::return_type const &FEValueHandler<elemdim, spacedim, Value>::value(const Point &p, const ElementAccessor<spacedim> &elm)
{
	std::vector<Point> point_list;
	point_list.push_back(p);
	std::vector<typename Value::return_type> v_list;
	v_list.push_back(r_value_);
	this->value_list(point_list, elm, v_list);
	this->r_value_ = v_list[0];
	return this->r_value_;
}


template <int elemdim, int spacedim, class Value>
void FEValueHandler<elemdim, spacedim, Value>::value_list(const std::vector< Point >  &point_list, const ElementAccessor<spacedim> &elm,
                   std::vector<typename Value::return_type> &value_list)
{
	ASSERT_PTR(map_).error();
	ASSERT_EQ( point_list.size(), value_list.size() ).error();

<<<<<<< HEAD
	DHCellAccessor cell = dh_->cell_accessor_from_element( elm.mesh_idx() );
	dh_->get_dof_indices( dh_->mesh()->element_accessor( elm.mesh_idx() ), dof_indices );
=======
    ElementAccessor<3> cell = dh_->mesh()->element_accessor( elm.mesh_idx() );
    if (boundary_dofs_) this->get_dof_indices( cell, dof_indices);
    else dh_->get_dof_indices(cell, dof_indices);
>>>>>>> 955a8d84

    arma::mat map_mat = map_->element_map(elm);
	for (unsigned int k=0; k<point_list.size(); k++) {
		Quadrature<elemdim> quad(1);
        quad.set_point(0, RefElement<elemdim>::bary_to_local(map_->project_real_to_unit(point_list[k], map_mat)));

		FEValues<elemdim,3> fe_values(*this->get_mapping(), quad, *dh_->fe<elemdim>(cell), update_values);
		fe_values.reinit( const_cast<ElementAccessor<spacedim> &>(elm) );

		Value envelope(value_list[k]);
		envelope.zeros();
		for (unsigned int i=0; i<dh_->fe<elemdim>(cell)->n_dofs(); i++) {
			value_list[k] += (*data_vec_)[dof_indices[i]]
										  * FEShapeHandler<Value::rank_, elemdim, spacedim, Value>::fe_value(fe_values, i, 0);
		}
	}
}


template <int elemdim, int spacedim, class Value>
unsigned int FEValueHandler<elemdim, spacedim, Value>::compute_quadrature(std::vector<arma::vec::fixed<3>> & q_points, std::vector<double> & q_weights,
		const ElementAccessor<spacedim> &ele, unsigned int order)
{
	static const double weight_coefs[] = { 1., 1., 2., 6. };

	QGauss<elemdim> qgauss(order);
	arma::mat map_mat = map_->element_map(ele);

	for(unsigned i=0; i<qgauss.size(); ++i) {
		q_weights[i] = qgauss.weight(i)*weight_coefs[elemdim];
		q_points[i] = map_->project_unit_to_real(RefElement<elemdim>::local_to_bary(qgauss.point(i)), map_mat);
	}

	return qgauss.size();
}


template <int elemdim, int spacedim, class Value>
unsigned int FEValueHandler<elemdim, spacedim, Value>::get_dof_indices(const ElementAccessor<3> &cell, std::vector<LongIdx> &indices) const
{
    unsigned int ndofs = this->value_.n_rows() * this->value_.n_cols();
    for (unsigned int k=0; k<ndofs; k++) {
        indices[k] = (*boundary_dofs_)[ndofs*cell.idx()+k];
    }
    return ndofs;
}


template <int spacedim, class Value>
void FEValueHandler<0, spacedim, Value>::initialize(FEValueInitData init_data)
{
	if (dof_indices.size() > 0)
		WarningOut() << "Multiple initialization of FEValueHandler!";

	dh_ = init_data.dh;
	data_vec_ = init_data.data_vec;
    dof_indices.resize(init_data.ndofs);
    value_.set_n_comp(init_data.n_comp);
}


template <int spacedim, class Value>
void FEValueHandler<0, spacedim, Value>::value_list(const std::vector< Point >  &point_list, const ElementAccessor<spacedim> &elm,
                   std::vector<typename Value::return_type> &value_list)
{
	ASSERT_EQ( point_list.size(), value_list.size() ).error();

<<<<<<< HEAD
	DHCellAccessor cell = dh_->cell_accessor_from_element( elm.mesh_idx() );
	dh_->get_dof_indices( dh_->mesh()->element_accessor( elm.mesh_idx() ), dof_indices );
=======
	ElementAccessor<3> cell = dh_->mesh()->element_accessor( elm.mesh_idx() );
	if (boundary_dofs_) this->get_dof_indices( cell, dof_indices);
	else dh_->get_dof_indices(cell, dof_indices);
>>>>>>> 955a8d84

	for (unsigned int k=0; k<point_list.size(); k++) {
		Value envelope(value_list[k]);
		envelope.zeros();
		for (unsigned int i=0; i<dh_->fe<0>(cell)->n_dofs(); i++) {
			envelope(i / envelope.n_cols(), i % envelope.n_rows()) += (*data_vec_)[dof_indices[i]];
		}
	}
}


template <int spacedim, class Value>
unsigned int FEValueHandler<0, spacedim, Value>::get_dof_indices(const ElementAccessor<3> &cell, std::vector<LongIdx> &indices) const
{
    unsigned int ndofs = this->value_.n_rows() * this->value_.n_cols();
    for (unsigned int k=0; k<ndofs; k++) {
        indices[k] = (*boundary_dofs_)[ndofs*cell.idx()+k];
    }
    return ndofs;
}


template <int elemdim, int spacedim, class Value>
FEValueHandler<elemdim, spacedim, Value>::~FEValueHandler()
{}


// Instantiations of FEValueHandler and FEShapeHandler
#define INSTANCE_VALUE_HANDLER_ALL(dim, spacedim)                                     \
template class FEValueHandler<dim, spacedim, FieldValue<0>::Enum >;                   \
template class FEValueHandler<dim, spacedim, FieldValue<0>::Integer >;                \
template class FEValueHandler<dim, spacedim, FieldValue<0>::Scalar >;                 \
template class FEValueHandler<dim, spacedim, FieldValue<spacedim>::VectorFixed >;     \
template class FEValueHandler<dim, spacedim, FieldValue<spacedim>::TensorFixed >;     \
template class FEShapeHandler<0, dim, spacedim, FieldValue<0>::Enum >;                \
template class FEShapeHandler<0, dim, spacedim, FieldValue<0>::Integer >;             \
template class FEShapeHandler<0, dim, spacedim, FieldValue<0>::Scalar >;              \
template class FEShapeHandler<1, dim, spacedim, FieldValue<spacedim>::VectorFixed >;  \
template class FEShapeHandler<2, dim, spacedim, FieldValue<spacedim>::TensorFixed >;

#define INSTANCE_VALUE_HANDLER(dim) \
INSTANCE_VALUE_HANDLER_ALL(dim,3)
//INSTANCE_VALUE_HANDLER_ALL(dim,2)   \

INSTANCE_VALUE_HANDLER(0);
INSTANCE_VALUE_HANDLER(1);
INSTANCE_VALUE_HANDLER(2);
INSTANCE_VALUE_HANDLER(3);<|MERGE_RESOLUTION|>--- conflicted
+++ resolved
@@ -125,20 +125,15 @@
 void FEValueHandler<elemdim, spacedim, Value>::value_list(const std::vector< Point >  &point_list, const ElementAccessor<spacedim> &elm,
                    std::vector<typename Value::return_type> &value_list)
 {
-	ASSERT_PTR(map_).error();
-	ASSERT_EQ( point_list.size(), value_list.size() ).error();
-
-<<<<<<< HEAD
-	DHCellAccessor cell = dh_->cell_accessor_from_element( elm.mesh_idx() );
-	dh_->get_dof_indices( dh_->mesh()->element_accessor( elm.mesh_idx() ), dof_indices );
-=======
-    ElementAccessor<3> cell = dh_->mesh()->element_accessor( elm.mesh_idx() );
+    ASSERT_PTR(map_).error();
+    ASSERT_EQ( point_list.size(), value_list.size() ).error();
+
+    DHCellAccessor cell = dh_->cell_accessor_from_element( elm.mesh_idx() );
     if (boundary_dofs_) this->get_dof_indices( cell, dof_indices);
-    else dh_->get_dof_indices(cell, dof_indices);
->>>>>>> 955a8d84
+    else dh_->get_dof_indices( dh_->mesh()->element_accessor( elm.mesh_idx() ), dof_indices );
 
     arma::mat map_mat = map_->element_map(elm);
-	for (unsigned int k=0; k<point_list.size(); k++) {
+    for (unsigned int k=0; k<point_list.size(); k++) {
 		Quadrature<elemdim> quad(1);
         quad.set_point(0, RefElement<elemdim>::bary_to_local(map_->project_real_to_unit(point_list[k], map_mat)));
 
@@ -203,14 +198,9 @@
 {
 	ASSERT_EQ( point_list.size(), value_list.size() ).error();
 
-<<<<<<< HEAD
 	DHCellAccessor cell = dh_->cell_accessor_from_element( elm.mesh_idx() );
-	dh_->get_dof_indices( dh_->mesh()->element_accessor( elm.mesh_idx() ), dof_indices );
-=======
-	ElementAccessor<3> cell = dh_->mesh()->element_accessor( elm.mesh_idx() );
 	if (boundary_dofs_) this->get_dof_indices( cell, dof_indices);
-	else dh_->get_dof_indices(cell, dof_indices);
->>>>>>> 955a8d84
+	else dh_->get_dof_indices( dh_->mesh()->element_accessor( elm.mesh_idx() ), dof_indices );
 
 	for (unsigned int k=0; k<point_list.size(); k++) {
 		Value envelope(value_list[k]);

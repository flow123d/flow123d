--- conflicted
+++ resolved
@@ -105,8 +105,8 @@
 template <int elemdim, int spacedim, class Value> inline
 typename Value::return_type const &FEValueHandler<elemdim, spacedim, Value>::value(const Point &p, const ElementAccessor<spacedim> &elm)
 {
-	Armor::array point_list(1,spacedim);
-	point_list.get<spacedim>(0) = p;
+	Armor::array point_list(spacedim, 1, 1);
+	point_list.set(0) = Armor::ArmaVec<double,spacedim>( p );
 	std::vector<typename Value::return_type> v_list;
 	v_list.push_back(r_value_);
 	this->value_list(point_list, elm, v_list);
@@ -116,11 +116,10 @@
 
 
 template <int elemdim, int spacedim, class Value>
-void FEValueHandler<elemdim, spacedim, Value>::value_list(const Armor::array &point_list, const ElementAccessor<spacedim> &elm,
+void FEValueHandler<elemdim, spacedim, Value>::value_list(const Armor::array  &point_list, const ElementAccessor<spacedim> &elm,
                    std::vector<typename Value::return_type> &value_list)
 {
-    ASSERT_EQ( point_list.n_vals(), value_list.size() ).error();
-	ASSERT_DBG( point_list.n_rows() == spacedim && point_list.n_cols() == 1 ).error("Invalid point size.\n");
+    ASSERT_EQ( point_list.size(), value_list.size() ).error();
 
 	const DHCellAccessor cell = dh_->cell_accessor_from_element( elm.idx() );
 	LocDofVec loc_dofs;
@@ -129,28 +128,19 @@
 
 	// map points to reference cell, create quadrature and FEValues object
     arma::mat map_mat = MappingP1<elemdim,spacedim>::element_map(elm);
-	Quadrature quad(elemdim, point_list.n_vals());
-	for (unsigned int k=0; k<point_list.n_vals(); k++)
-        quad.point<elemdim>(k) = RefElement<elemdim>::bary_to_local(MappingP1<elemdim,spacedim>::project_real_to_unit(point_list.get<spacedim>(k).arma(), map_mat));
+	Quadrature quad(elemdim, point_list.size());
+	for (unsigned int k=0; k<point_list.size(); k++)
+        quad.set(k) = RefElement<elemdim>::bary_to_local(MappingP1<elemdim,spacedim>::project_real_to_unit(point_list.vec<spacedim>(k), map_mat));
 	FEValues<elemdim,spacedim> fe_values(quad, *dh_->ds()->fe(elm).get<elemdim>(), update_values);
 
-<<<<<<< HEAD
-    for (unsigned int k=0; k<point_list.n_vals(); k++) {
+    for (unsigned int k=0; k<point_list.size(); k++) {
 		fe_values.reinit( cell );
-=======
-    for (unsigned int k=0; k<point_list.size(); k++) {
-		Quadrature quad(elemdim, 1);
-        quad.set(0) = RefElement<elemdim>::bary_to_local(MappingP1<elemdim, spacedim>::project_real_to_unit(point_list[k], map_mat));
-
-		FEValues<elemdim,3> fe_values(quad, *dh_->ds()->fe(elm).get<elemdim>(), update_values);
-		fe_values.reinit( elm );
->>>>>>> 84b15555
 
 		Value envelope(value_list[k]);
 		envelope.zeros();
 		for (unsigned int i=0; i<loc_dofs.n_elem; i++) {
 			value_list[k] += data_vec_[loc_dofs[i]]
-							* FEShapeHandler<Value::rank_, elemdim, spacedim, Value>::fe_value(fe_values, i, 0, comp_index_);
+							* FEShapeHandler<Value::rank_, elemdim, spacedim, Value>::fe_value(fe_values, i, k, comp_index_);
 		}
 	}
 }
@@ -190,15 +180,14 @@
 void FEValueHandler<0, spacedim, Value>::value_list(const Armor::array &point_list, const ElementAccessor<spacedim> &elm,
                    std::vector<typename Value::return_type> &value_list)
 {
-	ASSERT_EQ( point_list.n_vals(), value_list.size() ).error();
-	ASSERT_DBG( point_list.n_rows() == spacedim && point_list.n_cols() == 1 ).error("Invalid point size.\n");
+	ASSERT_EQ( point_list.size(), value_list.size() ).error();
 
 	const DHCellAccessor cell = dh_->cell_accessor_from_element( elm.idx() );
 	LocDofVec loc_dofs;
 	if (boundary_dofs_) loc_dofs = this->get_loc_dof_indices(elm.idx());
 	else loc_dofs = cell.get_loc_dof_indices();
 
-	for (unsigned int k=0; k<point_list.n_vals(); k++) {
+	for (unsigned int k=0; k<point_list.size(); k++) {
 		Value envelope(value_list[k]);
 		envelope.zeros();
 		for (unsigned int i=0; i<loc_dofs.n_elem; i++) {

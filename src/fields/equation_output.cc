/*
 * equation_output.cc
 *
 *  Created on: Jul 8, 2016
 *      Author: jb
 */

#include "tools/time_marks.hh"
#include "input/input_type.hh"
#include "input/accessors.hh"
#include "fields/equation_output.hh"
#include "io/output_time_set.hh"
#include "io/output_mesh.hh"
#include "input/flow_attribute_lib.hh"
#include <memory>


namespace IT = Input::Type;



IT::Record &EquationOutput::get_input_type() {

    static const IT::Selection &interpolation_sel =
        IT::Selection("Discrete_output", "Discrete type of output. Determines type of output data (element, node, native etc).")
            .add_value(OutputTime::NODE_DATA,   "P1_average", "Node data / point data.")
			.add_value(OutputTime::CORNER_DATA, "D1_value",   "Corner data.")
			.add_value(OutputTime::ELEM_DATA,   "P0_value",   "Element data / point data.")
			.add_value(OutputTime::NATIVE_DATA, "Native",     "Native data (Flow123D data).")
			.close();

    static const IT::Record &field_output_setting =
        IT::Record("FieldOutputSetting", "Setting of the field output. The field name, output times, output interpolation (future).")
            .allow_auto_conversion("field")
            .declare_key("field", IT::Parameter("output_field_selection"), IT::Default::obligatory(),
                    "The field name (from selection).")
            .declare_key("times", OutputTimeSet::get_input_type(), IT::Default::optional(),
                    "Output times specific to particular field.")
            .declare_key("interpolation", interpolation_sel, IT::Default::read_time("Interpolation type of output data."),
					"Optional value. Implicit value is given by field and can be changed.")
            .close();

    return IT::Record("EquationOutput",
            "Output of the equation's fields."
            "The output is done through the output stream of the associated balance law equation."
            "The stream defines output format for the full space information in selected times and "
            "observe points for the full time information. The key 'fields' select the fields for the full spatial output."
            "The set of output times may be specified  per field otherwise common time set 'times' is used. If even this is not provided"
            "the time set of the output_stream is used. The initial time of the equation is automatically added "
            "to the time set of every selected field. The end time of the equation is automatically added "
            "to the common output time set.")
        .root_of_generic_subtree()
        .declare_key("times", OutputTimeSet::get_input_type(), IT::Default::optional(),
                "Output times used for the output fields without is own time series specification.")
        .declare_key("add_input_times", IT::Bool(), IT::Default("false"),
                "Add all input time points of the equation, mentioned in the 'input_fields' list, also as the output points.")
        .declare_key("fields", IT::Array(field_output_setting), IT::Default("[]"),
                "Array of output fields and their individual output settings.")
        .declare_key("observe_fields", IT::Array( IT::Parameter("output_field_selection")), IT::Default("[]"),
                "Array of the fields evaluated in the observe points of the associated output stream.")
        .close();
}



const IT::Instance &EquationOutput::make_output_type(const string &equation_name, const string &additional_description)
{
    string selection_name = equation_name + ":OutputFields";
    string description = "Selection of output fields for the " + equation_name + " model.\n" + additional_description;
    IT::Selection sel(selection_name, description );
    int i=0;
    // add value for each field excluding boundary fields
    for( FieldCommon * field : field_list)
    {
        //DebugOut().fmt("type for field: {}\n", field->name());
        if ( !field->is_bc() && field->flags().match( FieldFlag::allow_output) )
        {
            string desc = "(($[" + field->units().format_latex()+"]$)) "; + "Output of: the field " + field->name() + " ";
            if (field->flags().match(FieldFlag::equation_input))
                desc += "Input field: ";
            if (field->description().length() > 0)
                desc += field->description();
            sel.add_value(i, field->name(), desc, { {FlowAttribute::field_value_shape(), field->get_value_attribute()} });
            i++;
        }
    }

    const IT::Selection &output_field_selection = sel.close();

    std::vector<IT::TypeBase::ParameterPair> param_vec;
    param_vec.push_back( std::make_pair("output_field_selection", std::make_shared< IT::Selection >(output_field_selection) ) );
    return IT::Instance(get_input_type(), param_vec).close();

}


void EquationOutput::initialize(std::shared_ptr<OutputTime> stream, Input::Record in_rec, const TimeGovernor & tg)
{
    stream_ = stream;
    equation_type_ = tg.equation_mark_type();
    equation_fixed_type_ = tg.equation_fixed_mark_type();
    read_from_input(in_rec, tg);
}



void EquationOutput::read_from_input(Input::Record in_rec, const TimeGovernor & tg)
{
    ASSERT(stream_).error("The 'set_stream' method must be called before the 'read_from_input'.");
    auto &marks = TimeGovernor::marks();

    Input::Array times_array;
    if (in_rec.opt_val("times", times_array) ) {
        common_output_times_.read_from_input(times_array, tg);
    } else {
        // take times from the output_stream if key times is missing
        auto times_array_it = stream_->get_time_set_array();
        if (times_array_it) {
            common_output_times_.read_from_input(*times_array_it,  tg);
        }
    }
    // always add the end time
    common_output_times_.add(tg.end_time(), equation_fixed_type_);

    if (in_rec.val<bool>("add_input_times")) {
        // copy time marks in order to prevent invalidation of the iterator
        TimeMarks marks_copy = TimeGovernor::marks();
        for(auto time_mark_it = marks_copy.begin(equation_type_ | marks.type_input());
                time_mark_it != marks_copy.end(equation_type_ | marks.type_input());
                ++time_mark_it) {
            common_output_times_.add(time_mark_it->time(), equation_fixed_type_);
        }
    }
    auto fields_array = in_rec.val<Input::Array>("fields");
    for(auto it = fields_array.begin<Input::Record>(); it != fields_array.end(); ++it) {
        string field_name = it -> val< Input::FullEnum >("field");
        FieldCommon *found_field = field(field_name);
        OutputTime::DiscreteSpace interpolation = it->val<OutputTime::DiscreteSpace>("interpolation", OutputTime::UNDEFINED);
        found_field->output_type(interpolation);
        Input::Array field_times_array;
        if (it->opt_val("times", field_times_array)) {
            OutputTimeSet field_times;
            field_times.read_from_input(field_times_array, tg);
            field_output_times_[field_name] = field_times;
        } else {
            field_output_times_[field_name] = common_output_times_;
        }
        // Add init time as the output time for every output field.
        field_output_times_[field_name].add(tg.init_time(), equation_fixed_type_);
    }
    auto observe_fields_array = in_rec.val<Input::Array>("observe_fields");
    for(auto it = observe_fields_array.begin<Input::FullEnum>(); it != observe_fields_array.end(); ++it) {
        observe_fields_.insert(string(*it));
    }

    // register interpolation type of fields to OutputStream
    for(FieldCommon * field : this->field_list) {
<<<<<<< HEAD
    	used_interpolations_.insert( field->get_output_type() );
=======
        stream_->add_field_interpolation( field->get_output_type(), field->name(), field->n_comp() );
>>>>>>> c716c950
    }
}

bool EquationOutput::is_field_output_time(const FieldCommon &field, TimeStep step) const
{
    auto &marks = TimeGovernor::marks();
    auto field_times_it = field_output_times_.find(field.name());
    if (field_times_it == field_output_times_.end()) return false;
    ASSERT( step.eq(field.time()) )(step.end())(field.time())(field.name()).error("Field is not set to the output time.");
    auto current_mark_it = marks.current(step, equation_type_ | marks.type_output() );
    if (current_mark_it == marks.end(equation_type_ | marks.type_output()) ) return false;
    return (field_times_it->second.contains(*current_mark_it) );
}


void EquationOutput::output(TimeStep step)
{
    // make observe points if not already done
	stream_->observe();

	this->make_output_mesh();

    for(FieldCommon * field : this->field_list) {

        if ( field->flags().match( FieldFlag::allow_output) ) {
            if (is_field_output_time(*field, step)) {
                field->field_output(stream_);
            }
            // observe output
            if (observe_fields_.find(field->name()) != observe_fields_.end()) {
                field->observe_output( stream_->observe() );
            }
        }
    }

    // complete information about dummy fields
    stream_->add_dummy_fields();
}


void EquationOutput::add_output_times(double begin, double step, double end)
{
    common_output_times_.add(begin,step, end, equation_fixed_type_ );
}


void EquationOutput::make_output_mesh()
{
    // already computed
    if (stream_->is_output_mesh_init()) return;

    // Read optional error control field name
    auto it = stream_->get_output_mesh_record();

    if(stream_->enable_refinement()) {
        if(it) {
            // create output meshes from input record
            auto output_mesh = std::make_shared<OutputMeshDiscontinuous>(*stream_->get_orig_mesh(), *stream_->get_output_mesh_record());

            // possibly set error control field for refinement
            auto ecf = select_error_control_field();
            output_mesh->set_error_control_field(ecf);
            
            // actually compute refined mesh
            output_mesh->create_refined_mesh();
            stream_->set_output_mesh_ptr(output_mesh);
            return;
        }
    }
    else
    {
        // skip creation of output mesh (use computational one)
        if(it)
        	WarningOut() << "Ignoring output mesh record.\n Output in GMSH format available only on computational mesh!";
    }

    // create output mesh identical with the computational one
	std::shared_ptr<OutputMeshBase> output_mesh;
	bool discont = (used_interpolations_.find(OutputTime::CORNER_DATA) != used_interpolations_.end());
	if (discont || it || stream_->is_parallel()) {
		output_mesh = std::make_shared<OutputMeshDiscontinuous>(*stream_->get_orig_mesh());
	} else {
		output_mesh = std::make_shared<OutputMesh>(*stream_->get_orig_mesh());
	}
	if (stream_->is_parallel()) output_mesh->create_sub_mesh();
	else output_mesh->create_mesh();
	stream_->set_output_mesh_ptr(output_mesh);
}


Field<3,FieldValue<3>::Scalar>* EquationOutput::select_error_control_field()
{
    Field<3,FieldValue<3>::Scalar>* error_control_field = nullptr;
    std::string error_control_field_name = "";
    // Read optional error control field name
    auto it = stream_->get_output_mesh_record()->find<std::string>("error_control_field");
    if(it) error_control_field_name = *it;
    
    if(error_control_field_name!="")
    {
        FieldCommon* field =  this->field(error_control_field_name);
        // throw input exception if the field is unknown
        if(field == nullptr){
            THROW(FieldSet::ExcUnknownField()
                    << FieldCommon::EI_Field(error_control_field_name));
        }

        // throw input exception if the field is not scalar
        if( typeid(*field) == typeid(Field<3,FieldValue<3>::Scalar>) ) {

            error_control_field = static_cast<Field<3,FieldValue<3>::Scalar>*>(field);
            DebugOut() << "Error control field for output mesh set: " << error_control_field_name << ".";
        }
        else{
            THROW(ExcFieldNotScalar()
                    << FieldCommon::EI_Field(error_control_field_name));
        }
    }
    return error_control_field;
}<|MERGE_RESOLUTION|>--- conflicted
+++ resolved
@@ -155,11 +155,7 @@
 
     // register interpolation type of fields to OutputStream
     for(FieldCommon * field : this->field_list) {
-<<<<<<< HEAD
     	used_interpolations_.insert( field->get_output_type() );
-=======
-        stream_->add_field_interpolation( field->get_output_type(), field->name(), field->n_comp() );
->>>>>>> c716c950
     }
 }
 

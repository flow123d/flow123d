--- conflicted
+++ resolved
@@ -173,12 +173,9 @@
 
 void EquationOutput::output(TimeStep step)
 {
-<<<<<<< HEAD
-=======
     // make observe points if not already done
 	stream_->observe();
 
->>>>>>> b673b23c
 	this->make_output_mesh();
 
     for(FieldCommon * field : this->field_list) {
@@ -214,15 +211,6 @@
         if(it) {
             // create output meshes from input record
         	auto output_mesh = stream_->create_output_mesh_ptr(true);
-<<<<<<< HEAD
-        	auto output_mesh_discont = stream_->create_output_mesh_ptr(true, true);
-
-            auto ecf = select_error_control_field();
-            output_mesh->set_error_control_field(ecf);
-            output_mesh_discont->set_error_control_field(ecf);
-//             output_mesh->create_refined_mesh();
-            output_mesh_discont->create_refined_mesh();
-=======
 
             // possibly set error control field for refinement
             auto ecf = select_error_control_field();
@@ -230,7 +218,6 @@
             
             // actually compute refined mesh
             output_mesh->create_refined_mesh();
->>>>>>> b673b23c
             return;
         }
     }
@@ -255,11 +242,7 @@
     // Read optional error control field name
     auto it = stream_->get_output_mesh_record()->find<std::string>("error_control_field");
     if(it) error_control_field_name = *it;
-<<<<<<< HEAD
-        
-=======
     
->>>>>>> b673b23c
     if(error_control_field_name!="")
     {
         FieldCommon* field =  this->field(error_control_field_name);

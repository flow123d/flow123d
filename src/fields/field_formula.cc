/*!
 *
﻿ * Copyright (C) 2015 Technical University of Liberec.  All rights reserved.
 * 
 * This program is free software; you can redistribute it and/or modify it under
 * the terms of the GNU General Public License version 3 as published by the
 * Free Software Foundation. (http://www.gnu.org/licenses/gpl-3.0.en.html)
 * 
 * This program is distributed in the hope that it will be useful, but WITHOUT
 * ANY WARRANTY; without even the implied warranty of MERCHANTABILITY or FITNESS
 * FOR A PARTICULAR PURPOSE.  See the GNU General Public License for more details.
 *
 * 
 * @file    field_formula.cc
 * @brief   
 */



#include "fields/field_formula.hh"
#include "fields/field_instances.hh"	// for instantiation macros
#include "fields/surface_depth.hh"
#include "fparser.hh"
#include "input/input_type.hh"
#include "include/arena_alloc.hh"       // bparser
#include <boost/algorithm/string/replace.hpp>


/// Implementation.

namespace it = Input::Type;

FLOW123D_FORCE_LINK_IN_CHILD(field_formula)


template <int spacedim, class Value>
const Input::Type::Record & FieldFormula<spacedim, Value>::get_input_type()
{

    return it::Record("FieldFormula", FieldAlgorithmBase<spacedim,Value>::template_name()+" Field given by runtime interpreted formula.")
            .derive_from(FieldAlgorithmBase<spacedim, Value>::get_input_type())
            .copy_keys(FieldAlgorithmBase<spacedim, Value>::get_field_algo_common_keys())
            .declare_key("value", STI::get_input_type() , it::Default::obligatory(),
                                        "String, array of strings, or matrix of strings with formulas for individual "
                                        "entries of scalar, vector, or tensor value respectively.\n"
                                        "For vector values, you can use just one string to enter homogeneous vector.\n"
                                        "For square (($N\\times N$))-matrix values, you can use:\n\n"
                                        " - array of strings of size (($N$)) to enter diagonal matrix\n"
                                        " - array of strings of size (($\\frac12N(N+1)$)) to enter symmetric matrix (upper triangle, row by row)\n"
                                        " - just one string to enter (spatially variable) multiple of the unit matrix.\n"
                                        "Formula can contain variables ```x,y,z,t,d``` and usual operators and functions." )
			//.declare_key("unit", FieldAlgorithmBase<spacedim, Value>::get_input_type_unit_si(), it::Default::optional(),
			//							"Definition of unit.")
			.declare_key("surface_direction", it::String(), it::Default("\"0 0 1\""),
										"The vector used to project evaluation point onto the surface.")
			.declare_key("surface_region", it::String(), it::Default::optional(),
										"The name of region set considered as the surface. You have to set surface region if you "
										"want to use formula variable ```d```.")
	        .allow_auto_conversion("value")
			.close();
}



template <int spacedim, class Value>
const int FieldFormula<spacedim, Value>::registrar =
		Input::register_class< FieldFormula<spacedim, Value>, unsigned int >("FieldFormula") +
		FieldFormula<spacedim, Value>::get_input_type().size();



template <int spacedim, class Value>
FieldFormula<spacedim, Value>::FieldFormula( unsigned int n_comp)
: FieldAlgorithmBase<spacedim, Value>(n_comp),
  formula_matrix_(this->value_.n_rows(), this->value_.n_cols()),
  first_time_set_(true), arena_alloc_(nullptr)
{
	this->is_constant_in_space_ = false;
    parser_matrix_.resize(this->value_.n_rows());
    for(unsigned int row=0; row < this->value_.n_rows(); row++) {
        parser_matrix_[row].resize(this->value_.n_cols());
    }
    b_parser_.reserve(this->value_.n_rows()*this->value_.n_cols());
    for(unsigned int i=0; i < this->value_.n_rows()*this->value_.n_cols(); i++) {
        b_parser_.emplace_back( 1.1 * CacheMapElementNumber::get() );
    }
}



template <int spacedim, class Value>
void FieldFormula<spacedim, Value>::init_from_input(const Input::Record &rec, const struct FieldAlgoBaseInitData& init_data) {
	this->init_unit_conversion_coefficient(rec, init_data);

	// read formulas form input
    STI::init_from_input( formula_matrix_, rec.val<typename STI::AccessType>("value") );
    in_rec_ = rec;
}


template <int spacedim, class Value>
bool FieldFormula<spacedim, Value>::set_time(const TimeStep &time) {

	if (!time.use_fparser_) {
	    this->time_=time;
		this->is_constant_in_space_ = false;
	    return true;
	}

	/* OLD FPARSER CODE */
    bool any_parser_changed = false;
    std::string value_input_address = in_rec_.address_string();
    has_depth_var_ = false;
    this->is_constant_in_space_ = true; // set flag to true, then if found 'x', 'y', 'z' or 'd' reset to false


    std::string vars = string("x,y,z").substr(0, 2*spacedim-1);
    std::vector<bool> time_dependent(this->value_.n_rows() * this->value_.n_cols(), false);
    // update parsers
    for(unsigned int row=0; row < this->value_.n_rows(); row++)
        for(unsigned int col=0; col < this->value_.n_cols(); col++) {
            // get all variable names from the formula
            std::vector<std::string> var_list;

            FunctionParser tmp_parser;
            tmp_parser.AddConstant("Pi", 3.14159265358979323846);
            tmp_parser.AddConstant("E", 2.71828182845904523536);


#pragma GCC diagnostic push
#pragma GCC diagnostic ignored "-Wunused-variable"
            {
                int err=tmp_parser.ParseAndDeduceVariables(formula_matrix_.at(row,col), var_list);
                ASSERT(err != FunctionParser::FP_NO_ERROR)(tmp_parser.ErrorMsg()).error("ParseAndDeduceVariables error\n");
            }
#pragma GCC diagnostic pop

            for(std::string &var_name : var_list ) {
                if (var_name == std::string("t") ) time_dependent[row*this->value_.n_rows()+col]=true;
                else if (var_name == std::string("d") ) {
                	this->is_constant_in_space_ = false;
                	if (surface_depth_)
                		has_depth_var_=true;
                	else
                    	WarningOut().fmt("Unset surface region. Variable '{}' in the FieldFormula[{}][{}] == '{}' will be set to zero\n at the input address:\n {} \n",
                                var_name, row, col, formula_matrix_.at(row,col), value_input_address );
                }
                else if (var_name == "x" || var_name == "y" || var_name == "z") {
                	this->is_constant_in_space_ = false;
                	continue;
                }
                else
                	WarningOut().fmt("Unknown variable '{}' in the  FieldFormula[{}][{}] == '{}'\n at the input address:\n {} \n",
                            var_name, row, col, formula_matrix_.at(row,col), value_input_address );
            }

            // Seems that we can not just add 't' constant to tmp_parser, since it was already Parsed.
            parser_matrix_[row][col].AddConstant("Pi", 3.14159265358979323846);
            parser_matrix_[row][col].AddConstant("E", 2.71828182845904523536);
            if (time_dependent[row*this->value_.n_rows()+col]) {
                parser_matrix_[row][col].AddConstant("t", time.end());
            }
        }

    if (has_depth_var_)
        vars += string(",d");

	// update parsers
	for(unsigned int row=0; row < this->value_.n_rows(); row++)
		for(unsigned int col=0; col < this->value_.n_cols(); col++) {
            // TODO:
            // - possibly add user defined constants and units here ...
            // - optimization; possibly parse only if time_dependent  || formula_matrix[][] has changed ...
            //parser_matrix_[row][col] = tmp_parser;
            if (time_dependent[row*this->value_.n_rows()+col] || first_time_set_ ) {
                parser_matrix_[row][col].Parse(formula_matrix_.at(row,col), vars);

                if ( parser_matrix_[row][col].GetParseErrorType() != FunctionParser::FP_NO_ERROR ) {
                    THROW( ExcFParserError() << EI_FParserMsg(parser_matrix_[row][col].ErrorMsg()) << EI_Row(row)
                        << EI_Col(col) << EI_Formula(formula_matrix_.at(row,col)) );
                }

                parser_matrix_[row][col].Optimize();
                any_parser_changed = true;
            }


        }

    first_time_set_ = false;
    this->time_=time;
    return any_parser_changed;
}


template <int spacedim, class Value>
void FieldFormula<spacedim, Value>::set_mesh(const Mesh *mesh, FMT_UNUSED bool boundary_domain) {
    // create SurfaceDepth object if surface region is set
    std::string surface_region;
    if ( in_rec_.opt_val("surface_region", surface_region) ) {
        surface_depth_ = std::make_shared<SurfaceDepth>(mesh, surface_region, in_rec_.val<std::string>("surface_direction"));
    }
}


/**
 * Returns one value in one given point. ResultType can be used to avoid some costly calculation if the result is trivial.
 */
template <int spacedim, class Value>
typename Value::return_type const & FieldFormula<spacedim, Value>::value(const Point &p, FMT_UNUSED  const ElementAccessor<spacedim> &elm)
{

    auto p_depth = this->eval_depth_var(p);
    for(unsigned int row=0; row < this->value_.n_rows(); row++)
        for(unsigned int col=0; col < this->value_.n_cols(); col++) {
            this->value_(row,col) = this->unit_conversion_coefficient_ * parser_matrix_[row][col].Eval(p_depth.memptr());
        }
    return this->r_value_;
}


/**
 * Returns std::vector of scalar values in several points at once.
 */
template <int spacedim, class Value>
void FieldFormula<spacedim, Value>::value_list (const Armor::array &point_list, FMT_UNUSED const ElementAccessor<spacedim> &elm,
                   std::vector<typename Value::return_type>  &value_list)
{
	ASSERT_EQ( point_list.size(), value_list.size() );
    ASSERT_DBG( point_list.n_rows() == spacedim && point_list.n_cols() == 1).error("Invalid point size.\n");
    for(unsigned int i=0; i< point_list.size(); i++) {
        Value envelope(value_list[i]);
        ASSERT_EQ( envelope.n_rows(), this->value_.n_rows() )(i)(envelope.n_rows())(this->value_.n_rows())
        		.error("value_list['i'] has wrong number of rows\n");
        auto p_depth = this->eval_depth_var(point_list.vec<spacedim>(i));

        for(unsigned int row=0; row < this->value_.n_rows(); row++)
            for(unsigned int col=0; col < this->value_.n_cols(); col++) {
                envelope(row,col) = this->unit_conversion_coefficient_ * parser_matrix_[row][col].Eval(p_depth.memptr());
            }
    }
}


template <int spacedim, class Value>
void FieldFormula<spacedim, Value>::cache_update(FieldValueCache<typename Value::element_type> &data_cache,
        ElementCacheMap &cache_map, unsigned int region_patch_idx)
{
    unsigned int reg_chunk_begin = cache_map.region_chunk_begin(region_patch_idx);
    unsigned int reg_chunk_end = cache_map.region_chunk_end(region_patch_idx);

    for (unsigned int i=reg_chunk_begin; i<reg_chunk_end; ++i) {
        res_[i] = 0.0;
    }
    for (auto it : eval_field_data_) {
        // Copy data from dependent fields to arena. Temporary solution.
        // TODO hold field data caches in arena, remove this step
        auto value_cache = it.first->value_cache();
        for (unsigned int i=reg_chunk_begin; i<reg_chunk_end; ++i) {
            if (it.first->name() == "X") {
                x_[i] = value_cache->template vec<3>(i)(0);
                y_[i] = value_cache->template vec<3>(i)(1);
                z_[i] = value_cache->template vec<3>(i)(2);
            } else
        	   it.second[i] = value_cache->data_[i];
        }
    }

    // Get vector of subsets as subarray
    uint subsets_begin = reg_chunk_begin / ElementCacheMap::simd_size_double;
    uint subsets_end = reg_chunk_end / ElementCacheMap::simd_size_double;
    std::vector<uint> subset_vec;
    subset_vec.assign(subsets_ + subsets_begin, subsets_ + subsets_end);

    for(unsigned int row=0; row < this->value_.n_rows(); row++)
        for(unsigned int col=0; col < this->value_.n_cols(); col++) {
            b_parser_[row*this->value_.n_cols()+col].set_subset(subset_vec);
            b_parser_[row*this->value_.n_cols()+col].run();
            for (unsigned int i=reg_chunk_begin; i<reg_chunk_end; ++i) {
                auto cache_val = data_cache.template mat<Value::NRows_, Value::NCols_>(i);
                cache_val(row, col) = res_[i];
                data_cache.set(i) = cache_val;
            }
        }
}


template <int spacedim, class Value>
inline arma::vec FieldFormula<spacedim, Value>::eval_depth_var(const Point &p)
{
	if (surface_depth_ && has_depth_var_) {
		// add value of depth
		arma::vec p_depth(spacedim+1);
		p_depth.subvec(0,spacedim-1) = p;
		try {
			p_depth(spacedim) = surface_depth_->compute_distance(p);
		} catch (SurfaceDepth::ExcTooLargeSnapDistance &e) {
			e << SurfaceDepth::EI_FieldTime(this->time_.end());
			e << in_rec_.ei_address();
			throw;
		}
		return p_depth;
	} else {
		return p;
	}
}

uint n_shape(std::vector<uint> shape) {
    uint r = 1;
    for (auto i : shape) r *= i;
    return r;
}


template <int spacedim, class Value>
std::vector<const FieldCommon * > FieldFormula<spacedim, Value>::set_dependency(FieldSet &field_set) {
    required_fields_.clear(); // returned value

	std::vector<std::string> variables;
    for(unsigned int row=0; row < this->value_.n_rows(); row++)
        for(unsigned int col=0; col < this->value_.n_cols(); col++) {
            // set expression and data to BParser
            unsigned int i_p = row*this->value_.n_cols()+col;
            //b_parser_[i_p].parse(formula_matrix_.at(row,col));
            std::string expr = formula_matrix_.at(row,col); // Need replace some operations to make them compatible with BParser.
                                                            // It will be solved by conversion script after remove fparser, but
                                                            // we mix using of BParser and fparser and need this solution now.
            boost::replace_all(expr, "^", "**"); // power function
            boost::replace_all(expr, "max(", "maximum("); // max function
            boost::replace_all(expr, "min(", "minimum("); // min function
            boost::replace_all(expr, "Pi", "pi"); // Math.pi
            boost::replace_all(expr, "E", "e"); // Math.e
            {  // ternary operator
                std::string pref("if(");
                auto res = std::mismatch(pref.begin(), pref.end(), expr.begin());
                if ( (res.first == pref.end()) && (expr.back() == ')') ) {
                    std::string subexpr = expr.substr(3, expr.size()-4);
                    std::string delimiter = ",";
                    std::string cond = subexpr.substr(0, subexpr.find(delimiter));
                    subexpr.erase(0, cond.size()+1);
                    std::string if_case = subexpr.substr(0, subexpr.find(delimiter));
                    std::string else_case = subexpr.substr(if_case.size()+1);
                    expr = "(" + if_case + " if " + cond + " else " + else_case +")";
                }
            }
            try {
                b_parser_[i_p].parse( expr );
            } catch (std::exception const& e) {
                if (typeid(e) == typeid(bparser::Exception))
                    THROW( ExcParserError() << EI_BParserMsg(e.what()) << EI_Formula(expr) << Input::EI_Address( in_rec_.address_string() ) );
                else throw;
            }
            auto free_symbols = b_parser_[i_p].free_symbols();
            variables.insert(variables.end(), free_symbols.begin(), free_symbols.end());
        }

    std::sort( variables.begin(), variables.end() );
    variables.erase( std::unique( variables.begin(), variables.end() ), variables.end() );
    has_time_=false;
    sum_shape_sizes_=0; // scecifies size of arena
    for (auto var : variables) {
        if (var == "x" || var == "y" || var == "z") {
            required_fields_.push_back( field_set.field("X") );
            sum_shape_sizes_ += spacedim;
        }
        else if (var == "t") has_time_ = true;
        else {
            auto field_ptr = field_set.field(var);
            if (field_ptr != nullptr) required_fields_.push_back( field_ptr );
<<<<<<< HEAD
            else THROW( ExcUnknownField() << EI_Field(var) << Input::EI_Address( in_rec_.address_string() ) );
=======
            else {
                field_ptr = field_set.user_field(var, this->time_);
                if (field_ptr != nullptr) required_fields_.push_back( field_ptr );
                else THROW( ExcUnknownField() << EI_Field(var) );
            }
>>>>>>> 5e4b4b11
            // TODO: Test the exception, report input line of the formula.
            if (field_ptr->value_cache() == nullptr) THROW( ExcNotDoubleField() << EI_Field(var) << Input::EI_Address( in_rec_.address_string() ) );
            // TODO: Test the exception, report input line of the formula.

            sum_shape_sizes_ += n_shape( field_ptr->shape_ );
            if (var == "d") {
                field_set.set_surface_depth(this->surface_depth_);
            }
        }
    }

    return required_fields_;
}


template <int spacedim, class Value>
void FieldFormula<spacedim, Value>::cache_reinit(FMT_UNUSED const ElementCacheMap &cache_map)
{
    if (arena_alloc_!=nullptr) {
        delete arena_alloc_;
    }
    eval_field_data_.clear();
    uint vec_size = 1.1 * CacheMapElementNumber::get();
    while (vec_size%ElementCacheMap::simd_size_double > 0) vec_size++; // alignment of block size
    // number of subset alignment to block size
    uint n_subsets = (vec_size+ElementCacheMap::simd_size_double-1) / ElementCacheMap::simd_size_double;
    uint n_vectors = sum_shape_sizes_ + 1; // needs add space of result vector
    arena_alloc_ = new bparser::ArenaAlloc(ElementCacheMap::simd_size_double, n_vectors * vec_size * sizeof(double) + n_subsets * sizeof(uint));
    res_ = arena_alloc_->create_array<double>(vec_size);
    for (auto field : required_fields_) {
        std::string field_name = field->name();
        eval_field_data_[field] = arena_alloc_->create_array<double>(n_shape( field->shape_ ) * vec_size);
        if (field_name == "X") {
            x_ = eval_field_data_[field] + 0;
            y_ = eval_field_data_[field] + vec_size;
            z_ = eval_field_data_[field] + 2*vec_size;
        }
    }
    subsets_ = arena_alloc_->create_array<uint>(n_subsets);

    for(unsigned int row=0; row < this->value_.n_rows(); row++)
        for(unsigned int col=0; col < this->value_.n_cols(); col++) {
            // set expression and data to BParser
            unsigned int i_p = row*this->value_.n_cols()+col;
            if (has_time_) {
                b_parser_[i_p].set_constant("t",  {}, {this->time_.end()});
            }
            for (auto field : required_fields_) {
                std::string field_name = field->name();
                if (field_name == "X") {
                    b_parser_[i_p].set_variable("x",  {}, x_);
                    b_parser_[i_p].set_variable("y",  {}, y_);
                    b_parser_[i_p].set_variable("z",  {}, z_);
                } else
                    b_parser_[i_p].set_variable(field_name,  {}, eval_field_data_[field]);
            }
            b_parser_[i_p].set_variable("_result_", {}, res_);
            b_parser_[i_p].compile();
        }
    for (uint i=0; i<n_subsets; ++i)
        subsets_[i] = i;
}


template <int spacedim, class Value>
FieldFormula<spacedim, Value>::~FieldFormula() {}


// Instantiations of FieldFormula
INSTANCE_ALL(FieldFormula)<|MERGE_RESOLUTION|>--- conflicted
+++ resolved
@@ -367,15 +367,11 @@
         else {
             auto field_ptr = field_set.field(var);
             if (field_ptr != nullptr) required_fields_.push_back( field_ptr );
-<<<<<<< HEAD
-            else THROW( ExcUnknownField() << EI_Field(var) << Input::EI_Address( in_rec_.address_string() ) );
-=======
             else {
                 field_ptr = field_set.user_field(var, this->time_);
                 if (field_ptr != nullptr) required_fields_.push_back( field_ptr );
-                else THROW( ExcUnknownField() << EI_Field(var) );
-            }
->>>>>>> 5e4b4b11
+                else THROW( ExcUnknownField() << EI_Field(var) << Input::EI_Address( in_rec_.address_string() ) );
+            }
             // TODO: Test the exception, report input line of the formula.
             if (field_ptr->value_cache() == nullptr) THROW( ExcNotDoubleField() << EI_Field(var) << Input::EI_Address( in_rec_.address_string() ) );
             // TODO: Test the exception, report input line of the formula.

--- conflicted
+++ resolved
@@ -212,11 +212,7 @@
  * Returns std::vector of scalar values in several points at once.
  */
 template <int spacedim, class Value>
-<<<<<<< HEAD
-void FieldFormula<spacedim, Value>::value_list (const Armor::array &point_list, const ElementAccessor<spacedim> &elm,
-=======
-void FieldFormula<spacedim, Value>::value_list (const std::vector< Point >  &point_list, FMT_UNUSED const ElementAccessor<spacedim> &elm,
->>>>>>> 45bfb2ac
+void FieldFormula<spacedim, Value>::value_list (const Armor::array &point_list, FMT_UNUSED const ElementAccessor<spacedim> &elm,
                    std::vector<typename Value::return_type>  &value_list)
 {
 	ASSERT_EQ( point_list.size(), value_list.size() );

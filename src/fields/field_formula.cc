--- conflicted
+++ resolved
@@ -375,13 +375,8 @@
                     THROW( ExcParserError() << EI_BParserMsg(e.what()) << EI_Formula(expr) << Input::EI_Address( in_rec_.address_string() ) );
                 else throw;
             }
-<<<<<<< HEAD
-            auto free_symbols = b_parser_[i_p].free_symbols();
-            variables.insert(variables.end(), free_symbols.begin(), free_symbols.end());
-=======
             auto list = b_parser_[i_p].free_symbols();
             variables.insert(variables.end(), list.begin(), list.end());
->>>>>>> 29638ef6
         }
 
     std::sort( variables.begin(), variables.end() );

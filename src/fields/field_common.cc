#include "fields/field_common.hh"

/****************************************************************************
 *  Implementation of FieldCommon
 */


FieldCommon::FieldCommon()
: shared_( std::make_shared<SharedData>() ),
  limit_side_(LimitSide::unknown),
  set_time_result_(TimeStatus::unknown),
  component_index_(std::numeric_limits<unsigned int>::max())
{
    shared_->bc_=false;
    shared_->input_default_="";
    shared_->n_comp_ = 0;
    shared_->mesh_ = nullptr;
    shared_->is_fully_initialized_=false;
}



FieldCommon::FieldCommon(const FieldCommon & other)
: shared_(other.shared_),
  limit_side_(LimitSide::unknown),
  set_time_result_(TimeStatus::unknown),
  component_index_(other.component_index_)
{
     flags_.add( FieldFlag::input_copy );
}



IT::Record FieldCommon::field_descriptor_record(const string& record_name) {
    string rec_name, description;
    description = "Record to set fields of the equation.\n"
                "The fields are set only on the domain specified by one of the keys: 'region', 'rid', 'r_set'\n"
                "and after the time given by the key 'time'. The field setting can be overridden by\n"
                " any " + record_name + " record that comes later in the boundary data array.";

    IT::Record rec = IT::Record(record_name, description)
                     .declare_key("r_set", IT::String(), "Name of region set where to set fields.")
                     .declare_key("region", IT::String(), "Label of the region where to set fields. ")
                     .declare_key("rid", IT::Integer(0), "ID of the region where to set fields." )
                     .declare_key("time", IT::Double(0.0), IT::Default("0.0"),
                             "Apply field setting in this record after this time.\n"
                             "These times have to form an increasing sequence.");

    return rec;
}


void FieldCommon::set_input_list(const Input::Array &list)
{
    if (! flags().match(FieldFlag::declare_input)) return;

    shared_->input_list_ = list;

    // check that times forms ascending sequence
    double time,last_time=0.0;

    if (list.size() == 0) return;
<<<<<<< HEAD
    for( auto it = shared_->input_list_.begin<Input::Record>();
            it != shared_->input_list_.end(); ++it) {
    	bool found;
    	if (this->multifield_) {
    		found = it->find<Input::Record>(input_name());
    	}
    	else if (this->component_index_ == std::numeric_limits<unsigned int>::max()) {
    		found = it->find<Input::AbstractRecord>(input_name());
    	}
    	else {
    		Input::Record mutlifield_rec;
    		if (it->opt_val(input_name(), mutlifield_rec)) {
    			found = mutlifield_rec.find<Input::Array>("components");
    		}
    		else found = false;
    	}
        if (found) {
=======
    for( auto it = list.begin<Input::Record>();
            it != list.end(); ++it) {
        //if (it->find<Input::AbstractRecord>(input_name())) {
>>>>>>> 89c0a14d
            // field descriptor appropriate to the field

            time = it->val<double>("time");
            if (time < last_time) {
                THROW( ExcNonascendingTime()
                        << EI_Time(time)
                        << EI_Field(input_name())
                        << it->ei_address());
            }
            last_time=time;

<<<<<<< HEAD
        }
    }

=======
        //}
    }
>>>>>>> 89c0a14d
    shared_->list_it_ = shared_->input_list_.begin<Input::Record>();
}



void FieldCommon::mark_input_times(TimeMark::Type mark_type) {
    if (! flags().match(FieldFlag::declare_input)) return;
    ASSERT_LESS( 0, shared_->input_list_.size());

    // pass through field descriptors containing key matching field name.
    double time;
    for( auto it = shared_->input_list_.begin<Input::Record>();
         it != shared_->input_list_.end(); ++it)
        if (it->find<Input::AbstractRecord>(input_name())) {
            time = it->val<double>("time"); // default time=0
            TimeGovernor::marks().add( TimeMark(time, mark_type | TimeGovernor::marks().type_input() ));
        }
}



FieldCommon::~FieldCommon() {}<|MERGE_RESOLUTION|>--- conflicted
+++ resolved
@@ -60,9 +60,8 @@
     double time,last_time=0.0;
 
     if (list.size() == 0) return;
-<<<<<<< HEAD
-    for( auto it = shared_->input_list_.begin<Input::Record>();
-            it != shared_->input_list_.end(); ++it) {
+    for( auto it = list.begin<Input::Record>();
+            it != list.end(); ++it) {
     	bool found;
     	if (this->multifield_) {
     		found = it->find<Input::Record>(input_name());
@@ -78,11 +77,6 @@
     		else found = false;
     	}
         if (found) {
-=======
-    for( auto it = list.begin<Input::Record>();
-            it != list.end(); ++it) {
-        //if (it->find<Input::AbstractRecord>(input_name())) {
->>>>>>> 89c0a14d
             // field descriptor appropriate to the field
 
             time = it->val<double>("time");
@@ -94,14 +88,9 @@
             }
             last_time=time;
 
-<<<<<<< HEAD
         }
     }
 
-=======
-        //}
-    }
->>>>>>> 89c0a14d
     shared_->list_it_ = shared_->input_list_.begin<Input::Record>();
 }
 

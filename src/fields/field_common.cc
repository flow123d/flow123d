--- conflicted
+++ resolved
@@ -62,15 +62,11 @@
     if (list.size() == 0) return;
     for( auto it = list.begin<Input::Record>();
             it != list.end(); ++it) {
-<<<<<<< HEAD
-    	bool found;
-=======
 // Interleaving of field time sequences can not be done by just filtering
 // fields by name. There is some problem in update_history. 
 // So we require correct ordering of whole list.            
 /*
        	bool found;
->>>>>>> 7cf6e52e
     	if (this->multifield_) {
     		found = it->find<Input::Record>(input_name());
     	}
@@ -83,12 +79,10 @@
     			found = mutlifield_rec.find<Input::Array>("components");
     		}
     		else found = false;
-    	}
+    	}*/
+
+        bool found =true;
         if (found) {
-<<<<<<< HEAD
-=======
-*/        
->>>>>>> 7cf6e52e
             // field descriptor appropriate to the field
 
             time = it->val<double>("time");
@@ -99,9 +93,6 @@
                         << it->ei_address());
             }
             last_time=time;
-
-        }
-    }
 
     shared_->list_it_ = shared_->input_list_.begin<Input::Record>();
 }

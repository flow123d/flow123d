/*!
 *
 * Copyright (C) 2007 Technical University of Liberec.  All rights reserved.
 *
 * Please make a following refer to Flow123d on your project site if you use the program for any purpose,
 * especially for academic research:
 * Flow123d, Research Centre: Advanced Remedial Technologies, Technical University of Liberec, Czech Republic
 *
 * This program is free software; you can redistribute it and/or modify it under the terms
 * of the GNU General Public License version 3 as published by the Free Software Foundation.
 *
 * This program is distributed in the hope that it will be useful, but WITHOUT ANY WARRANTY;
 * without even the implied warranty of MERCHANTABILITY or FITNESS FOR A PARTICULAR PURPOSE.
 * See the GNU General Public License for more details.
 *
 * You should have received a copy of the GNU General Public License along with this program; if not,
 * write to the Free Software Foundation, Inc., 59 Temple Place - Suite 330, Boston, MA 021110-1307, USA.
 *
 *
 * $Id$
 * $Revision$
 * $LastChangedBy$
 * $LastChangedDate$
 *
 * @file main.cc
 * @brief This file should contain only creation of Application object.
 *
 */


#include <petsc.h>

#include "system/system.hh"
#include "system/sys_profiler.hh"
#include "system/python_loader.hh"
#include "coupling/hc_explicit_sequential.hh"
#include "input/input_type.hh"
#include "input/type_output.hh"
#include "input/accessors.hh"
#include "input/json_to_storage.hh"

#include <iostream>
#include <fstream>
#include <boost/program_options/parsers.hpp>
#include <boost/program_options/variables_map.hpp>
#include <boost/program_options/options_description.hpp>

#include "main.h"

#include "rev_num.h"

/// named version of the program
#define _PROGRAM_VERSION_   "0.0.0"

#ifndef _PROGRAM_REVISION_
    #define _PROGRAM_REVISION_ "(unknown revision)"
#endif

#ifndef _PROGRAM_BRANCH_
    #define _PROGRAM_BRANCH_ "(unknown branch)"
#endif

#ifndef FLOW123D_COMPILER_FLAGS_
    #define FLOW123D_COMPILER_FLAGS_ "(unknown compiler flags)"
#endif


namespace it = Input::Type;

// this should be part of a system class containing all support information
it::Record & Application::get_input_type() {
    static it::Record type = it::Record("Root", "Root record of JSON input for Flow123d.")
    .declare_key("problem", CouplingBase::get_input_type(), it::Default::obligatory(),
    		"Simulation problem to be solved.")
    .declare_key("pause_after_run", it::Bool(), it::Default("false"),
    		"If true, the program will wait for key press before it terminates.")
	.close();

    return type;
}



Application::Application( int argc,  char ** argv)
: ApplicationBase(argc, argv),
  main_input_dir_("."),
  main_input_filename_(""),
  passed_argc_(0),
  passed_argv_(0),
  use_profiler(true)
{
    // initialize python stuff if we have
    // nonstandard python home (release builds)
#ifdef FLOW123D_HAVE_PYTHON
    PythonLoader::initialize(argv[0]);
#endif

}


void Application::split_path(const string& path, string& directory, string& file_name) {

    size_t delim_pos=path.find_last_of(DIR_DELIMITER);
    if (delim_pos < string::npos) {

        // It seems, that there is some path in fname ... separate it
        directory =path.substr(0,delim_pos);
        file_name =path.substr(delim_pos+1); // till the end
    } else {
        directory = ".";
        file_name = path;
    }
}

void Application::display_version() {
    // Say Hello
    // make strings from macros in order to check type
    string version(_VERSION_NAME_);
    string revision(_GIT_REVISION_);
    string branch(_GIT_BRANCH_);
    string url(_GIT_URL_);
    string build = string(__DATE__) + ", " + string(__TIME__) + " flags: " + string(FLOW123D_COMPILER_FLAGS_);


    xprintf(Msg, "This is Flow123d, version %s revision: %s\n", version.c_str(), revision.c_str());
    xprintf(Msg,
    	 "Branch: %s\n"
		 "Build: %s\n"
		 "Fetch URL: %s\n",
		 branch.c_str(), build.c_str() , url.c_str() );
    Profiler::instance()->set_program_info("Flow123d", version, branch, revision, build);
}



Input::Record Application::read_input() {
   if (main_input_filename_ == "") {
        cout << "Usage error: The main input file has to be specified through -s parameter.\n\n";
        cout << program_arguments_desc_ << "\n";
        exit( exit_failure );
    }

    // read main input file
    FilePath fpath(main_input_filename_, FilePath::FileType::input_file);
    try {
    	Input::JSONToStorage json_reader(fpath, get_input_type() );
        root_record = json_reader.get_root_interface<Input::Record>();
    } catch (Input::JSONToStorage::ExcInputError &e ) {
      e << Input::JSONToStorage::EI_File(fpath); throw;
    } catch (Input::JSONToStorage::ExcNotJSONFormat &e) {
<<<<<<< HEAD
      e << Input::JSONToStorage::EI_File(fpath); throw;
    }  
    
=======
      e << Input::JSONToStorage::EI_File(fname); throw;
    }

>>>>>>> 76d860fd
    return root_record;
}




void Application::parse_cmd_line(const int argc, char ** argv) {
	namespace po = boost::program_options;


    // Declare the supported options.
    po::options_description desc("Allowed options");
    desc.add_options()
        ("help", "produce help message")
        ("solve,s", po::value< string >(), "Main input file to solve.")
        ("input_dir,i", po::value< string >()->default_value("input"), "Directory for the ${INPUT} placeholder in the main input file.")
        ("output_dir,o", po::value< string >()->default_value("output"), "Directory for all produced output files.")
        ("log,l", po::value< string >()->default_value("flow123"), "Set base name for log files.")
        ("version", "Display version and build information and exit.")
        ("no_log", "Turn off logging.")
        ("no_profiler", "Turn off profiler output.")
        ("full_doc", "Prints full structure of the main input file.")
        ("latex_doc", "Prints description of the main input file in Latex format using particular macros.")
        ("JSON_machine", po::value< string >(), "Writes full structure of the main input file as a valid CON file into given file")
        ("petsc_redirect", po::value<string>(), "Redirect all PETSc stdout and stderr to given file.");

    ;

    // parse the command line
    po::variables_map vm;
    po::parsed_options parsed = po::basic_command_line_parser<char>(argc, argv).options(desc).allow_unregistered().run();
    po::store(parsed, vm);
    po::notify(vm);

    // get unknown options
    vector<string> to_pass_further = po::collect_unrecognized(parsed.options, po::include_positional);
    passed_argc_ = to_pass_further.size();
    passed_argv_ = new char * [passed_argc_+1];

    // first copy the program executable in argv[0]
    int arg_i=0;
    if (argc > 0) passed_argv_[arg_i++] = xstrcpy( argv[0] );

    for(int i=0; i < passed_argc_; i++) {
        passed_argv_[arg_i++] = xstrcpy( to_pass_further[i].c_str() );
    }
    passed_argc_ = arg_i;

    // if there is "help" option
    if (vm.count("help")) {
        cout << desc << "\n";
        exit( exit_output );
    }

    if (vm.count("version")) {
    	display_version();
    	exit( exit_output );
    }

    // if there is "full_doc" option
    if (vm.count("full_doc")) {
        Input::Type::TypeBase::lazy_finish();
        Input::Type::OutputText type_output(&get_input_type());
        type_output.set_filter(":Field:.*");
        cout << type_output;
        exit( exit_output );
    }

    if (vm.count("latex_doc")) {
        Input::Type::TypeBase::lazy_finish();
        Input::Type::OutputLatex type_output(&get_input_type());
        type_output.set_filter("");
        cout << type_output;
        exit( exit_output );
    }

    if (vm.count("JSON_machine")) {
        // write ist to json file
        string json_filename = vm["JSON_machine"].as<string>();
        ofstream json_stream(json_filename);
        // check open operation
        if (json_stream.fail()) {
    		cerr << "Failed to open file '" << json_filename << "'" << endl;
        } else {
	        Input::Type::TypeBase::lazy_finish();
	        json_stream << Input::Type::OutputJSONMachine(&get_input_type());
	        json_stream.close();
        }
        exit( exit_output );
    }

    if (vm.count("petsc_redirect")) {
        this->petsc_redirect_file_ = vm["petsc_redirect"].as<string>();
    }

    // if there is "solve" option
    if (vm.count("solve")) {
        string input_filename = vm["solve"].as<string>();
        split_path(input_filename, main_input_dir_, main_input_filename_);
    }

    // possibly turn off profilling
    if (vm.count("no_profiler")) use_profiler=false;

    string input_dir;
    string output_dir;
    if (vm.count("input_dir")) {
        input_dir = vm["input_dir"].as<string>();
    }
    if (vm.count("output_dir")) {
            output_dir = vm["output_dir"].as<string>();
    }

    // assumes working directory "."
    FilePath::set_io_dirs(".", main_input_dir_, input_dir, output_dir );

    if (vm.count("log")) {
        this->log_filename_ = vm["log"].as<string>();
    }

    if (vm.count("no_log")) {
        this->log_filename_="//";     // override; do not open log files
    }

    ostringstream tmp_stream(program_arguments_desc_);
    tmp_stream << desc;
    // TODO: catch specific exceptions and output usage messages
}





void Application::run() {

	display_version();

    Input::Record i_rec = read_input();


    {
        using namespace Input;

        // get main input record handle

        // should flow123d wait for pressing "Enter", when simulation is completed
        sys_info.pause_after_run = i_rec.val<bool>("pause_after_run");
        // read record with problem configuration
        Input::AbstractRecord i_problem = i_rec.val<AbstractRecord>("problem");

        if (i_problem.type() == HC_ExplicitSequential::get_input_type() ) {

            HC_ExplicitSequential *problem = new HC_ExplicitSequential(i_problem);

            // run simulation
            problem->run_simulation();

            delete problem;
        } else {
            xprintf(UsrErr,"Problem type not implemented.");
        }

    }
}




void Application::after_run() {
	if (sys_info.pause_after_run) {
        printf("\nPress <ENTER> for closing the window\n");
        getchar();
    }
}




Application::~Application() {
    if (use_profiler && Profiler::is_initialized()) {
        // log profiler data to this stream
        Profiler::instance()->output (PETSC_COMM_WORLD);

        // call python script which transforms json file at given location
        // Profiler::instance()->transform_profiler_data (".csv", "CSVFormatter");
        Profiler::instance()->transform_profiler_data (".txt", "SimpleTableFormatter");

        // finally uninitialize
        Profiler::uninitialize();
    }
}


//=============================================================================

/**
 *  FUNCTION "MAIN"
 */
int main(int argc, char **argv) {
    try {
        Application app(argc, argv);
        app.init(argc, argv);
    } catch (std::exception & e) {
        std::cerr << e.what();
        return ApplicationBase::exit_failure;
    } catch (...) {
        std::cerr << "Unknown exception" << endl;
        return ApplicationBase::exit_failure;
    }

    // Say Goodbye
    return ApplicationBase::exit_success;
}<|MERGE_RESOLUTION|>--- conflicted
+++ resolved
@@ -148,15 +148,8 @@
     } catch (Input::JSONToStorage::ExcInputError &e ) {
       e << Input::JSONToStorage::EI_File(fpath); throw;
     } catch (Input::JSONToStorage::ExcNotJSONFormat &e) {
-<<<<<<< HEAD
       e << Input::JSONToStorage::EI_File(fpath); throw;
     }  
-    
-=======
-      e << Input::JSONToStorage::EI_File(fname); throw;
-    }
-
->>>>>>> 76d860fd
     return root_record;
 }
 

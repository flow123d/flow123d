/*!
 *
 * Copyright (C) 2007 Technical University of Liberec.  All rights reserved.
 *
 * Please make a following refer to Flow123d on your project site if you use the program for any purpose,
 * especially for academic research:
 * Flow123d, Research Centre: Advanced Remedial Technologies, Technical University of Liberec, Czech Republic
 *
 * This program is free software; you can redistribute it and/or modify it under the terms
 * of the GNU General Public License version 3 as published by the Free Software Foundation.
 *
 * This program is distributed in the hope that it will be useful, but WITHOUT ANY WARRANTY;
 * without even the implied warranty of MERCHANTABILITY or FITNESS FOR A PARTICULAR PURPOSE.
 * See the GNU General Public License for more details.
 *
 * You should have received a copy of the GNU General Public License along with this program; if not,
 * write to the Free Software Foundation, Inc., 59 Temple Place - Suite 330, Boston, MA 021110-1307, USA.
 *
 *
 * $Id$
 * $Revision$
 * $LastChangedBy$
 * $LastChangedDate$
 *
 * @file main.cc
 * @brief This file should contain only creation of Application object.
 *
 */


#include <petsc.h>
#include <sstream>

#include "system/system.hh"
<<<<<<< HEAD
#include "io_namehandler.hh"
#include "hc_explicit_sequential.hh"
=======
#include "coupling/hc_explicit_sequential.hh"
#include "input/input_type.hh"
#include "input/accessors.hh"
#include "input/json_to_storage.hh"
#include "io/output.h"

#include <iostream>
#include <fstream>
#include <boost/program_options/parsers.hpp>
#include <boost/program_options/variables_map.hpp>
>>>>>>> 00e4724d

#include "main.h"
//#include "io/read_ini.h"

#include "rev_num.h"

/// named version of the program
#define _PROGRAM_VERSION_   "1.7.0_dev"

#ifndef _PROGRAM_REVISION_
    #define _PROGRAM_REVISION_ "(unknown revision)"
#endif

#ifndef _PROGRAM_BRANCH_
    #define _PROGRAM_BRANCH_ "(unknown branch)"
#endif

#ifndef _COMPILER_FLAGS_
    #define _COMPILER_FLAGS_ "(unknown compiler flags)"
#endif

static void main_convert_to_output();


Application::Application(const int argc,  char ** argv)
: main_input_dir_("."),
  main_input_filename_(""),
  log_filename_(""),
  passed_argc_(0),
  passed_argv_(0)
{

    // parse our own command line arguments, leave others for PETSc
    parse_cmd_line(argc, argv);
    system_init(passed_argc_, passed_argv_, log_filename_); // Petsc, open log, read ini file

    Profiler::initialize(MPI_COMM_WORLD);
    START_TIMER("WHOLE PROGRAM");

    // Say Hello
    // make strings from macros in order to check type
    string version(_PROGRAM_VERSION_);
    string revision(_PROGRAM_REVISION_);
    string branch(_PROGRAM_BRANCH_);
    string build = string(__DATE__) + ", " + string(__TIME__) + " flags: " + string(_COMPILER_FLAGS_);
    
    xprintf(Msg, "This is Flow123d, version %s rev: %s\n", version.c_str(),revision.c_str());
    xprintf(Msg, "Build: %s \n", build.c_str() );
    Profiler::instance()->set_program_info("Flow123d", version, branch, revision, build);


    // read main input file
    Input::JSONToStorage json_reader;
    string fname = main_input_dir_ + DIR_DELIMITER + main_input_filename_;
    DBGMSG("Reading file %s.\n", fname.c_str() );
    std::ifstream in_stream(fname.c_str());
    if (! in_stream) {
        xprintf(UsrErr, "Can not open main input file: '%s'.\n", fname.c_str());
    }

    json_reader.read_stream(in_stream, get_input_type() );

    {
        using namespace Input;

        // get main input record handle
        Input::Record i_rec = json_reader.get_root_interface<Input::Record>();

        sys_info.pause_after_run=i_rec.val<bool>("pause_after_run");
        Input::AbstractRecord i_problem = i_rec.val<AbstractRecord>("problem");

        // run simulation
        if (i_problem.type() == HC_ExplicitSequential::get_input_type() ) {
            HC_ExplicitSequential *problem = new HC_ExplicitSequential(i_problem);
            problem->run_simulation();
            delete problem;

        } else {
            xprintf(UsrErr,"Problem type not implemented.");
        }

    }

}





/**
 * @brief Main flow initialization
 * @param[in] argc       command line argument count
 * @param[in] argv       command line arguments
 * @param[out] goal      Flow computation goal
 * @param[out] ini_fname Init file name
 *
 * TODO: this parsing function should be in main.cc
 *
 */
void Application::parse_cmd_line(const int argc, char ** argv) {
    namespace po = boost::program_options;

    const char USAGE_MSG[] = "\n\
    Usage: flow123d [options] ini_file\n\
    Options:\n\
    -s       Compute MH problem (Obsolete)\n\
             Source files have to be in the current directory.\n\
    -S       Compute MH problem\n\
             Source files have to be in the same directory as ini file.\n\
    -i       String used to change the 'variable' ${INPUT} in the file path.\n\
    -o       Absolute path to output directory.\n\
    -l file  Set base name of log files or turn logging off if no name is given.\n";

    //xprintf(MsgLog, "Parsing program parameters ...\n");

    // Declare the supported options.
    po::options_description desc("Allowed options");
    desc.add_options()
        ("help", "produce help message")
        ("solve,s", po::value< string >(), "Main input file to solve.")
        ("input_dir,i", po::value< string >(), "Directory for the ${INPUT} placeholder in the main input file.")
        ("output_dir,o", po::value< string >(), "Directory for all produced output files.")
        ("log,l", po::value< string >(), "Set base name for log file. Turn logging off if no name is given.")
        ("full_doc", "Produce full structure of the main input file.");
    ;

    // parse the command line
    po::variables_map vm;
    po::parsed_options parsed = po::basic_command_line_parser<char>(argc, argv).options(desc).allow_unregistered().run();
    po::store(parsed, vm);
    po::notify(vm);

    // get unknown options
    vector<string> to_pass_further = po::collect_unrecognized(parsed.options, po::include_positional);
    passed_argc_ = to_pass_further.size();
    passed_argv_ = new char * [passed_argc_+1];

    // first copy the program executable in argv[0]
    int arg_i=0;
    if (argc > 0) passed_argv_[arg_i++] = xstrcpy( argv[0] );

    for(int i=0; i < passed_argc_; i++) {
        passed_argv_[arg_i++] = xstrcpy( to_pass_further[i].c_str() );
    }
    passed_argc_ = arg_i;

    if (vm.count("help")) {
        cout << desc << "\n";
        free_and_exit();
    }

    if (vm.count("full_doc")) {
        cout << get_input_type() << "\n";
        free_and_exit();
    }

    if (vm.count("solve")) {
        string input_filename = vm["solve"].as<string>();


        // Try to find absolute or relative path in fname
        int delim_pos=input_filename.find_last_of(DIR_DELIMITER);
        if (delim_pos < input_filename.npos) {
            // It seems, that there is some path in fname ... separate it
            main_input_dir_ =input_filename.substr(0,delim_pos);
            main_input_filename_ =input_filename.substr(delim_pos+1); // till the end
        } else {
            main_input_dir_ = ".";
            main_input_filename_ = input_filename;
        }


    } else {
        cout << "Usage error: The main input file has to be specified.\n\n";
        cout << desc << "\n";
        free_and_exit();
    }

    string input_dir;
    string output_dir;
    if (vm.count("input_dir")) {
        input_dir = vm["input_dir"].as<string>();
    }
    if (vm.count("output_dir")) {
            output_dir = vm["output_dir"].as<string>();
    }

    // assumes working directory "."
    FilePath::set_io_dirs(".", main_input_dir_, input_dir, output_dir );


    if (vm.count("log_filename")) {
        log_filename_ = vm["log"].as<string>();
    } else {
        log_filename_ = "\n";
    }

<<<<<<< HEAD
    // temporary moving PETSC stuff here from system.hh
    // should be made better in JB_1.7.input
    PetscErrorCode ierr;
    ierr = PetscInitialize(&argc,&argv,PETSC_NULL,PETSC_NULL);

    // determine logfile name or switch it off
    PetscBool flg;
    char file[PETSC_MAX_PATH_LEN];     /* log file name */
    stringstream log_name;

    PetscOptionsGetString(PETSC_NULL,"-l",file,PETSC_MAX_PATH_LEN,&flg);
    if (flg == PETSC_TRUE) {
        if (file[0] == '\n') {
           // -l option without given name -> turn logging off
        } else {
           // given log name
           log_name << string(file) <<  "." << sys_info.my_proc << ".log";

        }
    } else {
        // use default name
        log_name << "flow123."<< sys_info.my_proc << ".log";
    }

    
    system_init(PETSC_COMM_WORLD, IONameHandler::get_instance()->get_output_file_name(log_name.str()) ); 
    OptionsInit(ini_fname.c_str()); // Read options/ini file into database
    system_set_from_options();

    
    Profiler::initialize(MPI_COMM_WORLD, IONameHandler::get_instance()->get_output_file_name(""));
=======
    // TODO: catch specific exceptions and output usage messages
}


>>>>>>> 00e4724d


Input::Type::Record &  Application::get_input_type() {
    using namespace Input::Type;

    // this should be part of a system class containing all support information
    //static Record system_rec("System", "Record with general support data.");
    //system_rec.finish();


    static Record main_rec("Root", "Root record of JSON input for Flow123d.");
    //main_rec.declare_key("system", system_rec, "");

    if (!main_rec.is_finished()) {
        main_rec.declare_key("problem", CouplingBase::get_input_type(), Default::obligatory(),
            "Simulation problem to be solved.");
        main_rec.declare_key("pause_after_run", Bool(), Default("false"),
                "If true, the program will wait for key press before it terminates.");
        main_rec.declare_key("output_streams", Array( OutputTime::get_input_type() ),
                "Array of formated output streams to open.");
        main_rec.finish();
    }

    return main_rec;
}


void Application::free_and_exit() {
    xterminate(false);
}



//=============================================================================

/**
 *  FUNCTION "MAIN"
 */
int main(int argc, char **argv) {
    using namespace Input;
    std::string ini_fname;

    F_ENTRY;
    Application app(argc, argv);
    // Say Goodbye
    return xterminate(false);
}

/**
 * FUNCTION "MAIN" FOR CONVERTING FILES TO POS
 */
void main_convert_to_output() {
    // TODO: implement output of input data fields
    // Fields to output:
    // 1) volume data (simple)
    //    sources (Darcy flow and transport), initial condition, material id, partition id
    // 2) boundary data (needs "virtual fractures" in output mesh)
    //    flow and transport bcd

    xprintf(Err, "Not implemented yet in this version\n");
}
#if 0
/**
 * FUNCTION "MAIN" FOR COMPUTING MIXED-HYBRID PROBLEM
 */
void main_compute_mh(struct Problem *problem) {
    int type=OptGetInt("Global", "Problem_type", NULL);
    switch (type) {
        case STEADY_SATURATED:
            main_compute_mh_steady_saturated(problem);
            break;
        case UNSTEADY_SATURATED:
            main_compute_mh_unsteady_saturated(problem);
            break;
        case PROBLEM_DENSITY:
           // main_compute_mh_density(problem);
            break;
        default:
            xprintf(UsrErr,"Unsupported problem type: %d.",type);
    }
}

/**
 * FUNCTION "MAIN" FOR COMPUTING MIXED-HYBRID PROBLEM FOR UNSTEADY SATURATED FLOW
 */
void main_compute_mh_unsteady_saturated(struct Problem *problem)
{

    const string& mesh_file_name = IONameHandler::get_instance()->get_input_file_name(OptGetStr("Input", "Mesh", NULL));
    MeshReader* meshReader = new GmshMeshReader();

    Mesh* mesh = new Mesh();
    meshReader->read(mesh_file_name, mesh);
    mesh->setup_topology();
    mesh->setup_materials(* problem->material_database);
    Profiler::instance()->set_task_size(mesh->n_elements());
    OutputTime *output_time;
    TimeMarks * main_time_marks = new TimeMarks();
    int i;

    // setup output
    string output_file = IONameHandler::get_instance()->get_output_file_name(OptGetFileName("Output", "Output_file", "\\"));
    output_time = new OutputTime(mesh, output_file);

    DarcyFlowMH *water = new DarcyFlowLMH_Unsteady(main_time_marks,mesh, problem->material_database);
    DarcyFlowMHOutput *water_output = new DarcyFlowMHOutput(water);
    const TimeGovernor &water_time=water->get_time();

    // set output time marks
    TimeMark::Type output_mark_type = main_time_marks->new_strict_mark_type();
    main_time_marks->add_time_marks(0.0, OptGetDbl("Global", "Save_step", "1.0"), water_time.end_time(), output_mark_type );

    while (! water_time.is_end()) {
        water->compute_one_step();
        water_output->postprocess();

        if ( main_time_marks->is_current(water_time, output_mark_type) )  {
            output_time->get_data_from_mesh();
            // call output_time->register_node_data(name, unit, 0, data) to register other data on nodes
            // call output_time->register_elem_data(name, unit, 0, data) to register other data on elements
            output_time->write_data(water_time.t());
            output_time->free_data_from_mesh();
        }
    }
}

/**
 * FUNCTION "MAIN" FOR COMPUTING MIXED-HYBRID PROBLEM FOR STEADY SATURATED FLOW
 */
void main_compute_mh_steady_saturated(struct Problem *problem)
{
    const string& mesh_file_name = IONameHandler::get_instance()->get_input_file_name(OptGetStr("Input", "Mesh", NULL));
    MeshReader* meshReader = new GmshMeshReader();

    Mesh* mesh = new Mesh();
    meshReader->read(mesh_file_name, mesh);
    mesh->setup_topology();
    mesh->setup_materials(* problem->material_database);
    Profiler::instance()->set_task_size(mesh->n_elements());

    TimeMarks * main_time_marks = new TimeMarks();

    /*
       Mesh* mesh;
       ElementIter elm;
       struct Side *sde;
       FILE *out;
       int i;
       mesh=problem->mesh;
     */

    problem->water=new DarcyFlowMH_Steady(main_time_marks, mesh, problem->material_database);
    // Pointer at Output should be in this object
    DarcyFlowMHOutput *water_output = new DarcyFlowMHOutput(problem->water);

    problem->water->compute_one_step();

    if (OptGetBool("Transport", "Transport_on", "no") == true) {
        problem->otransport = new ConvectionTransport(problem->material_database, mesh);
        problem->transport_os = new TransportOperatorSplitting(problem->material_database, mesh);
    }


    water_output->postprocess();

    /* Write static data to output file */
	string out_fname =  IONameHandler::get_instance()->get_output_file_name(OptGetFileName("Output", "Output_file", NULL));
	Output *output = new Output(mesh, out_fname);
	output->get_data_from_mesh();
	// call output->register_node_data(name, unit, data) here to register other data on nodes
	// call output->register_elem_data(name, unit, data) here to register other data on elements
	output->write_data();
	output->free_data_from_mesh();
	delete output;

    // pracovni vystup nekompatibilniho propojeni
    // melo by to byt ve water*
    /*
       {
            ElementIter ele;
            Element *ele2;
            int ngi;
            Neighbour *ngh;
            Mesh* mesh = problem->mesh;

            double sum1,sum2;
            DarcyFlowMH *w=problem->water;
            double *x = w->schur0->vx;


            FOR_ELEMENTS_IT( ele ) {
                FOR_ELM_NEIGHS_VV( ele, ngi ) {
                    ngh = ele->neigh_vv[ ngi ];
                    // get neigbour element, and set appropriate column
               ele2 = ( ngh->element[ 0 ] == &(*ele) ) ? ngh->element[ 1 ] : ngh->element[ 0 ];

               double out_flux=0.0;
               for(i=0;i<=ele->dim;i++) out_flux+=x[w->side_row_4_id[ele->side[i]->id]];
               xprintf(Msg,"El 1 (%f,%f) %d %f %g\n",
                       ele->centre[0],
                       ele->centre[1],
                       ele->dim,
                       x[w->el_row_4_id[ele->id]],out_flux);

               out_flux=0.0;
               for(i=0;i<=ele2->dim;i++) out_flux+=x[w->side_row_4_id[ele2->side[i]->id]];

               xprintf(Msg,"El 2 (%f,%f) %d %f %g\n",
                                  ele2->centre[0],
                                  ele2->centre[1],
                                  ele2->dim,
                                  x[w->el_row_4_id[ele2->id]],out_flux);
                }
            }
       }

        out = xfopen("pepa.txt","wt");

        FOR_ELEMENTS(elm)
                    elm->aux = 0;

        FOR_ELEMENTS(elm)
            FOR_ELEMENT_SIDES(elm,i)
                            if(elm->side[i]->type == EXTERNAL)
                                    if((elm->side[i]->centre[2] - elm->centre[2]) > 0.0)
                                            if(elm->side[i]->normal[2] != 0.0)
                                                    if((elm->side[i]->centre[2]) > 300.0)
                                                            if((elm->material->id == 2200) || (elm->material->id == 2207) || (elm->material->id == 2212) || (elm->material->id == 2217) || (elm->material->id == 9100) || (elm->material->id == 9107) || (elm->material->id == 9112) || (elm->material->id == 9117))
                                                                    elm->aux = 1;

        FOR_ELEMENTS(elm)
                    if(elm->aux == 1)
                            xfprintf(out,"%d\n",elm->id);

        xfclose(out);
     */

    if (OptGetBool("Transport", "Transport_on", "no") == true) {
    	problem->otransport->convection();
    }

    /*
        if (OptGetBool("Transport",  "Reactions", "no") == true) {
            read_reaction_list(transport);
        }
*/
        //if (rank == 0) {

        //}

        // TODO: there is an uncoditioned jump in open_temp_files
        // also this function should be moved to btc.*
        // btc should be documented and have an clearly defined interface
        // not strictly dependent on Transport.
        //btc_check(transport);



        /*
                if(problem->cross_section == true)
                {
                    elect_cross_section_element(problem);
                    output_transport_init_CS(problem);
                    output_transport_time_CS(problem, 0 * problem->time_step);
                }
         */
}
//-----------------------------------------------------------------------------
// vim: set cindent:
//-----------------------------------------------------------------------------
#endif
#if 0

/**
 * FUNCTION "MAIN" FOR COMPUTING MIXED-HYBRID PROBLEM FOR UNSTEADY SATURATED FLOW
 */
void main_compute_mh_density(struct Problem *problem)
{
    Mesh* mesh = (Mesh*) ConstantDB::getInstance()->getObject(MESH::MAIN_INSTANCE);
    int i, j, dens_step, n_step, frame = 0, rank;
    double save_step, stop_time; // update_dens_time
    char statuslog[255];
    FILE *log;
    OutputTime *output_time = NULL;

    MPI_Comm_rank(PETSC_COMM_WORLD, &rank);

/*
    transport_output_init(problem->otransport->transport_out_fname);
    transport_output(problem->otransport->out_conc,problem->otransport->substance_name ,problem->otransport->n_substances, 0.0, ++frame,problem->otransport->transport_out_fname);
*/

    if(rank == 0) {
        output_time = new OutputTime(mesh, problem->otransport->transport_out_fname);
    }

    //save_step = problem->save_step;
    //stop_time = problem->stop_time;
    //trans->update_dens_time = problem->save_step / (ceil(problem->save_step / trans->dens_step));
    //dens_step = (int) ceil(problem->stop_time / trans->update_dens_time);
    //n_step = (int) (problem->save_step / trans->update_dens_time);

    // DF problem - I don't understend to this construction !!!
    //problem->save_step = problem->stop_time = trans->update_dens_time;


    /*



    //------------------------------------------------------------------------------
    //      Status LOG head
    //------------------------------------------------------------------------------
    //sprintf( statuslog,"%s.txt",problem->log_fname);
    sprintf(statuslog, "density_log.txt");
    log = xfopen(statuslog, "wt");

    xfprintf(log, "Stop time = %f (%f) \n", trans->update_dens_time * dens_step, stop_time);
    xfprintf(log, "Save step = %f \n", save_step);
    xfprintf(log, "Density  step = %f (%d) \n\n", trans->update_dens_time, trans->dens_step);
    xfprintf(log, "Time\t Iteration number\n");
    //------------------------------------------------------------------------------

    for (i = 0; i < dens_step; i++) {
        xprintf(Msg, "dens step %d \n", i);
        save_time_step_C(problem);

        for (j = 0; j < trans->max_dens_it; j++) {
            xprintf(Msg, "dens iter %d \n", j);
            save_restart_iteration_H(problem);
            //restart_iteration(problem);
            //calculation_mh(problem);
            //problem->water=new DarcyFlowMH(*mesh);
            //problem->water->solve();
            restart_iteration_C(problem);
            //postprocess(problem);
            convection(trans, output_time);

            if (trans->dens_implicit == 0) {
                xprintf(Msg, "no density iterations (explicit)", j);
                break;
            }
            if (compare_dens_iter(problem) && (j > 0)) {
                break; //at least one repeat of iteration is necessary to update both conc and pressure
            }
        }

        xprintf(Msg, "step %d finished at %d density iterations\n", i, j);
        xfprintf(log, "%f \t %d\n", (i + 1) * trans->update_dens_time, j); // Status LOG
    }

    if(rank == 0) {
        delete output_time;
    }

    xfclose(log); */
//}
#endif
<|MERGE_RESOLUTION|>--- conflicted
+++ resolved
@@ -29,13 +29,8 @@
 
 
 #include <petsc.h>
-#include <sstream>
 
 #include "system/system.hh"
-<<<<<<< HEAD
-#include "io_namehandler.hh"
-#include "hc_explicit_sequential.hh"
-=======
 #include "coupling/hc_explicit_sequential.hh"
 #include "input/input_type.hh"
 #include "input/accessors.hh"
@@ -46,7 +41,6 @@
 #include <fstream>
 #include <boost/program_options/parsers.hpp>
 #include <boost/program_options/variables_map.hpp>
->>>>>>> 00e4724d
 
 #include "main.h"
 //#include "io/read_ini.h"
@@ -71,7 +65,7 @@
 static void main_convert_to_output();
 
 
-Application::Application(const int argc,  char ** argv)
+Application::Application( int argc,  char ** argv)
 : main_input_dir_("."),
   main_input_filename_(""),
   log_filename_(""),
@@ -81,9 +75,15 @@
 
     // parse our own command line arguments, leave others for PETSc
     parse_cmd_line(argc, argv);
-    system_init(passed_argc_, passed_argv_, log_filename_); // Petsc, open log, read ini file
-
-    Profiler::initialize(MPI_COMM_WORLD);
+
+    // temporary moving PETSC stuff here from system.hh
+    // should be made better in JB_1.7.input
+    PetscErrorCode ierr;
+    ierr = PetscInitialize(&argc,&argv,PETSC_NULL,PETSC_NULL);
+
+    system_init(PETSC_COMM_WORLD, log_filename_); // Petsc, open log, read ini file
+
+    Profiler::initialize(PETSC_COMM_WORLD);
     START_TIMER("WHOLE PROGRAM");
 
     // Say Hello
@@ -244,44 +244,10 @@
         log_filename_ = "\n";
     }
 
-<<<<<<< HEAD
-    // temporary moving PETSC stuff here from system.hh
-    // should be made better in JB_1.7.input
-    PetscErrorCode ierr;
-    ierr = PetscInitialize(&argc,&argv,PETSC_NULL,PETSC_NULL);
-
-    // determine logfile name or switch it off
-    PetscBool flg;
-    char file[PETSC_MAX_PATH_LEN];     /* log file name */
-    stringstream log_name;
-
-    PetscOptionsGetString(PETSC_NULL,"-l",file,PETSC_MAX_PATH_LEN,&flg);
-    if (flg == PETSC_TRUE) {
-        if (file[0] == '\n') {
-           // -l option without given name -> turn logging off
-        } else {
-           // given log name
-           log_name << string(file) <<  "." << sys_info.my_proc << ".log";
-
-        }
-    } else {
-        // use default name
-        log_name << "flow123."<< sys_info.my_proc << ".log";
-    }
-
-    
-    system_init(PETSC_COMM_WORLD, IONameHandler::get_instance()->get_output_file_name(log_name.str()) ); 
-    OptionsInit(ini_fname.c_str()); // Read options/ini file into database
-    system_set_from_options();
-
-    
-    Profiler::initialize(MPI_COMM_WORLD, IONameHandler::get_instance()->get_output_file_name(""));
-=======
     // TODO: catch specific exceptions and output usage messages
 }
 
 
->>>>>>> 00e4724d
 
 
 Input::Type::Record &  Application::get_input_type() {

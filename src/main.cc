/*!
 *
﻿ * Copyright (C) 2015 Technical University of Liberec.  All rights reserved.
 * 
 * This program is free software; you can redistribute it and/or modify it under
 * the terms of the GNU General Public License version 3 as published by the
 * Free Software Foundation. (http://www.gnu.org/licenses/gpl-3.0.en.html)
 * 
 * This program is distributed in the hope that it will be useful, but WITHOUT
 * ANY WARRANTY; without even the implied warranty of MERCHANTABILITY or FITNESS
 * FOR A PARTICULAR PURPOSE.  See the GNU General Public License for more details.
 *
 * 
 * @file    main.cc
 * @brief   This file should contain only creation of Application object.
 */

#include <petsc.h>


#include "system/system.hh"
#include "system/sys_profiler.hh"
#include "system/python_loader.hh"
#include "coupling/hc_explicit_sequential.hh"
#include "input/input_type.hh"
#include "input/accessors.hh"
#include "input/reader_to_storage.hh"

#include <iostream>
#include <fstream>
#include <boost/regex.hpp>
#include <boost/program_options/parsers.hpp>
#include <boost/program_options/variables_map.hpp>
#include <boost/program_options/options_description.hpp>

#include "main.h"

#include "rev_num.h"

/// named version of the program
//#define _PROGRAM_VERSION_   "0.0.0"

//#ifndef _PROGRAM_REVISION_
//    #define _PROGRAM_REVISION_ "(unknown revision)"
//#endif

//#ifndef _PROGRAM_BRANCH_
//    #define _PROGRAM_BRANCH_ "(unknown branch)"
//#endif

#ifndef FLOW123D_COMPILER_FLAGS_
    #define FLOW123D_COMPILER_FLAGS_ "(unknown compiler flags)"
#endif


namespace it = Input::Type;

// this should be part of a system class containing all support information
it::Record & Application::get_input_type() {
    static it::Record type = it::Record("Root", "Root record of JSON input for Flow123d.")
    .declare_key("flow123d_version", it::String(), it::Default::obligatory(),
            "Version of Flow123d for which the input file was created."
            "Flow123d only warn about version incompatibility. "
            "However, external tools may use this information to provide conversion "
            "of the input file to the structure required by another version of Flow123d.")
    .declare_key("problem", CouplingBase::get_input_type(), it::Default::obligatory(),
    		"Simulation problem to be solved.")
    .declare_key("pause_after_run", it::Bool(), it::Default("false"),
    		"If true, the program will wait for key press before it terminates.")
	.close();

    return type;
}



Application::Application( int argc,  char ** argv)
: ApplicationBase(argc, argv),
  main_input_dir_("."),
  main_input_filename_(""),
  passed_argc_(0),
  passed_argv_(0),
  use_profiler(true)
{
    // initialize python stuff if we have
    // nonstandard python home (release builds)
#ifdef FLOW123D_HAVE_PYTHON
    PythonLoader::initialize(argv[0]);
#endif

}


void Application::split_path(const string& path, string& directory, string& file_name) {

    size_t delim_pos=path.find_last_of(DIR_DELIMITER);
    if (delim_pos < string::npos) {

        // It seems, that there is some path in fname ... separate it
        directory =path.substr(0,delim_pos);
        file_name =path.substr(delim_pos+1); // till the end
    } else {
        directory = ".";
        file_name = path;
    }
}


Input::Type::RevNumData Application::get_rev_num_data() {
	Input::Type::RevNumData rev_num_data;

	rev_num_data.version = string(FLOW123D_VERSION_NAME_);
	rev_num_data.revision = string(FLOW123D_GIT_REVISION_);
	rev_num_data.branch = string(FLOW123D_GIT_BRANCH_);
	rev_num_data.url = string(FLOW123D_GIT_URL_);

	return rev_num_data;
}


void Application::display_version() {
    // Say Hello
    // make strings from macros in order to check type
	Input::Type::RevNumData rev_num_data = this->get_rev_num_data();
    string build = string(__DATE__) + ", " + string(__TIME__)
            + " flags: " + string(FLOW123D_COMPILER_FLAGS_);


    xprintf(Msg, "This is Flow123d, version %s revision: %s\n",
            rev_num_data.version.c_str(),
            rev_num_data.revision.c_str());
    xprintf(Msg,
    	 "Branch: %s\n"
		 "Build: %s\n"
		 "Fetch URL: %s\n",
		 rev_num_data.branch.c_str(), build.c_str() , rev_num_data.url.c_str() );
    Profiler::instance()->set_program_info("Flow123d",
            rev_num_data.version, rev_num_data.branch, rev_num_data.revision, build);
}



Input::Record Application::read_input() {
   if (main_input_filename_ == "") {
        cout << "Usage error: The main input file has to be specified through -s parameter.\n\n";
        cout << program_arguments_desc_ << "\n";
        exit( exit_failure );
    }

    // read main input file
    FilePath fpath(main_input_filename_, FilePath::FileType::input_file);
    try {
    	Input::ReaderToStorage json_reader(fpath, get_input_type() );
        root_record = json_reader.get_root_interface<Input::Record>();
    } catch (Input::ReaderToStorage::ExcInputError &e ) {
      e << Input::ReaderToStorage::EI_File(fpath); throw;
    } catch (Input::ReaderToStorage::ExcNotJSONFormat &e) {
      e << Input::ReaderToStorage::EI_File(fpath); throw;
    }  
    return root_record;
}




void Application::parse_cmd_line(const int argc, char ** argv) {
	namespace po = boost::program_options;


    // Declare the supported options.
    po::options_description desc("Allowed options");
    desc.add_options()
        ("help", "produce help message")
        ("solve,s", po::value< string >(), "Main input file to solve.")
        ("input_dir,i", po::value< string >()->default_value("input"), "Directory for the ${INPUT} placeholder in the main input file.")
        ("output_dir,o", po::value< string >()->default_value("output"), "Directory for all produced output files.")
        ("log,l", po::value< string >()->default_value("flow123"), "Set base name for log files.")
        ("version", "Display version and build information and exit.")
        ("no_log", "Turn off logging.")
        ("no_profiler", "Turn off profiler output.")
        ("JSON_machine", po::value< string >(), "Writes full structure of the main input file as a valid CON file into given file")
        ("petsc_redirect", po::value<string>(), "Redirect all PETSc stdout and stderr to given file.");

    ;

    // parse the command line
    po::variables_map vm;
    po::parsed_options parsed = po::basic_command_line_parser<char>(argc, argv).options(desc).allow_unregistered().run();
    po::store(parsed, vm);
    po::notify(vm);

    // get unknown options
    vector<string> to_pass_further = po::collect_unrecognized(parsed.options, po::include_positional);
    passed_argc_ = to_pass_further.size();
    passed_argv_ = new char * [passed_argc_+1];

    // first copy the program executable in argv[0]
    int arg_i=0;
    if (argc > 0) passed_argv_[arg_i++] = xstrcpy( argv[0] );

    for(int i=0; i < passed_argc_; i++) {
        passed_argv_[arg_i++] = xstrcpy( to_pass_further[i].c_str() );
    }
    passed_argc_ = arg_i;

    // if there is "help" option
    if (vm.count("help")) {
        cout << desc << "\n";
        exit( exit_output );
    }

    if (vm.count("version")) {
    	display_version();
    	exit( exit_output );
    }

    // if there is "full_doc" option
    /*if (vm.count("full_doc")) {
        Input::Type::TypeBase::lazy_finish();
        Input::Type::OutputText type_output(&get_input_type());
        type_output.set_filter(":Field:.*");
        cout << type_output;
        exit( exit_output );
    }*/

    // if there is "JSON_machine" option
    if (vm.count("JSON_machine")) {
        // write ist to json file
        string json_filename = vm["JSON_machine"].as<string>();
        ofstream json_stream(json_filename);
        // check open operation
        if (json_stream.fail()) {
    		cerr << "Failed to open file '" << json_filename << "'" << endl;
        } else {
            // create the root Record
            get_input_type();
	        Input::Type::TypeBase::lazy_finish();
	        json_stream << Input::Type::OutputJSONMachine( this->get_rev_num_data() );
	        json_stream.close();
        }
        exit( exit_output );
    }

    if (vm.count("petsc_redirect")) {
        this->petsc_redirect_file_ = vm["petsc_redirect"].as<string>();
    }

    // if there is "solve" option
    if (vm.count("solve")) {
        string input_filename = vm["solve"].as<string>();
        split_path(input_filename, main_input_dir_, main_input_filename_);
    }

    // possibly turn off profilling
    if (vm.count("no_profiler")) use_profiler=false;

    string input_dir;
    string output_dir;
    if (vm.count("input_dir")) {
        input_dir = vm["input_dir"].as<string>();
    }
    if (vm.count("output_dir")) {
            output_dir = vm["output_dir"].as<string>();
    }

    // assumes working directory "."
    FilePath::set_io_dirs(".", main_input_dir_, input_dir, output_dir );

    if (vm.count("log")) {
        this->log_filename_ = vm["log"].as<string>();
    }

    if (vm.count("no_log")) {
        this->log_filename_="//";     // override; do not open log files
    }

    ostringstream tmp_stream(program_arguments_desc_);
    tmp_stream << desc;
    // TODO: catch specific exceptions and output usage messages
}





void Application::run() {
    START_TIMER("Application::run");
	display_version();

    START_TIMER("Read Input");
<<<<<<< HEAD
=======
    // get main input record handle
>>>>>>> 80d0a585
    Input::Record i_rec = read_input();
    END_TIMER("Read Input");

    {
        using namespace Input;
        // check input file version against the version of executable
        boost::regex version_re("([^.]*)[.]([^.]*)[.]([^.]*)");
        boost::smatch match;
        std::string version(FLOW123D_VERSION_NAME_);
        vector<string> ver_fields(3);
        if ( boost::regex_match(version, match, version_re) ) {
            ver_fields[0]=match[1];
            ver_fields[1]=match[2];
            ver_fields[2]=match[3];
        } else {
            ASSERT(1, "Bad Flow123d version format: %s\n", version.c_str() );
        }

        std::string input_version = i_rec.val<string>("flow123d_version");
        vector<string> iver_fields(3);
        if ( boost::regex_match(input_version, match, version_re) ) {
            iver_fields[0]=match[1];
            iver_fields[1]=match[2];
            iver_fields[2]=match[3];
        } else {
            THROW( ExcVersionFormat() << EI_InputVersionStr(input_version) );
        }

        if ( iver_fields[0] != ver_fields[0] || iver_fields[1] > ver_fields[1] ) {
            xprintf(Warn, "Input file with version: '%s' is no compatible with the program version: '%s' \n",
                    input_version.c_str(), version.c_str());
        }

        // should flow123d wait for pressing "Enter", when simulation is completed
        sys_info.pause_after_run = i_rec.val<bool>("pause_after_run");
        // read record with problem configuration
        Input::AbstractRecord i_problem = i_rec.val<AbstractRecord>("problem");

        if (i_problem.type() == HC_ExplicitSequential::get_input_type() ) {

            HC_ExplicitSequential *problem = new HC_ExplicitSequential(i_problem);

            // run simulation
            problem->run_simulation();

            delete problem;
        } else {
            xprintf(UsrErr,"Problem type not implemented.");
        }

    }
}




void Application::after_run() {
	if (sys_info.pause_after_run) {
        printf("\nPress <ENTER> for closing the window\n");
        getchar();
    }
}




Application::~Application() {
    if (use_profiler && Profiler::is_initialized()) {
        // log profiler data to this stream
        Profiler::instance()->output (PETSC_COMM_WORLD);

        // call python script which transforms json file at given location
        // Profiler::instance()->transform_profiler_data (".csv", "CSVFormatter");
        Profiler::instance()->transform_profiler_data (".txt", "SimpleTableFormatter");

        // finally uninitialize
        Profiler::uninitialize();
    }
}


//=============================================================================

/**
 *  FUNCTION "MAIN"
 */
int main(int argc, char **argv) {
    try {
        Application app(argc, argv);
        app.init(argc, argv);
    } catch (std::exception & e) {
        std::cerr << e.what();
        return ApplicationBase::exit_failure;
    } catch (...) {
        std::cerr << "Unknown exception" << endl;
        return ApplicationBase::exit_failure;
    }

    // Say Goodbye
    return ApplicationBase::exit_success;
}<|MERGE_RESOLUTION|>--- conflicted
+++ resolved
@@ -288,10 +288,7 @@
 	display_version();
 
     START_TIMER("Read Input");
-<<<<<<< HEAD
-=======
     // get main input record handle
->>>>>>> 80d0a585
     Input::Record i_rec = read_input();
     END_TIMER("Read Input");
 

--- conflicted
+++ resolved
@@ -107,11 +107,11 @@
     
 
     xprintf(Msg, "This is Flow123d, version %s revision: %s\n", version.c_str(), revision.c_str());
-<<<<<<< HEAD
-    xprintf(Msg, "Branch: %s   %s\nBuild: %s \n", branch.c_str(), url.c_str(), build.c_str() );
-=======
-    xprintf(Msg, "Branch: %s\nFetch URL: %s \nBuild: %s \n\nMPI size: %d\n", branch.c_str(), url.c_str(), build.c_str() , mpi_size);
->>>>>>> f7c6beb9
+    xprintf(Msg,
+    	 "Branch: %s\n"
+		 "Build: %s\n"
+		 "Fetch URL: %s\n",
+		 branch.c_str(), build.c_str() , url.c_str() );
     Profiler::instance()->set_program_info("Flow123d", version, branch, revision, build);
 }
 

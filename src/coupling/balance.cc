--- conflicted
+++ resolved
@@ -87,8 +87,6 @@
 
 		output_.open(string(in_rec.val<FilePath>("file", FilePath(default_file_name, FilePath::output_file))).c_str());
 	}
-<<<<<<< HEAD
-=======
 
 	// construct vector of regions of boundary edges
     for (unsigned int loc_el = 0; loc_el < mesh->get_el_ds()->lsize(); loc_el++)
@@ -104,7 +102,6 @@
             }
         }
     }
->>>>>>> 1b05f6c3
 }
 
 

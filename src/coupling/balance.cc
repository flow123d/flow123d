--- conflicted
+++ resolved
@@ -88,23 +88,6 @@
 		output_.open(string(in_rec.val<FilePath>("file", FilePath(default_file_name, FilePath::output_file))).c_str());
 	}
 
-<<<<<<< HEAD
-	// construct vector of regions of boundary edges
-    for (unsigned int loc_el = 0; loc_el < mesh->get_el_ds()->lsize(); loc_el++)
-    {
-        Element *elm = mesh->element(mesh->get_el_4_loc()[loc_el]);
-        if (elm->boundary_idx_ != nullptr)
-        {
-            FOR_ELEMENT_SIDES(elm,si)
-            {
-                Boundary *b = elm->side(si)->cond();
-                if (b != nullptr)
-                	be_regions_.push_back(b->region().boundary_idx());
-            }
-        }
-    }
-=======
->>>>>>> 80d0a585
 }
 
 

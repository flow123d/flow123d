--- conflicted
+++ resolved
@@ -434,11 +434,6 @@
 }
 
 
-<<<<<<< HEAD
-double HM_Iterative::last_t()
-{
-    return flow_->last_t();
-=======
 void HM_Iterative::compute_iteration_error(double& difference, double& norm)
 {
     auto dh = data_.beta_ptr_->get_dofhandler();
@@ -461,10 +456,9 @@
 
 
 
-const MH_DofHandler & HM_Iterative::get_mh_dofhandler()
-{ 
-    return flow_->get_mh_dofhandler(); 
->>>>>>> e56f9d57
+double HM_Iterative::last_t()
+{
+    return flow_->last_t();
 }
 
 

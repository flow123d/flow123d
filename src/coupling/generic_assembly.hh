--- conflicted
+++ resolved
@@ -142,75 +142,33 @@
 	 * Loops through local cells and calls assemble methods of assembly
 	 * object of each cells over space dimension.
 	 */
-<<<<<<< HEAD
-    void assemble(std::shared_ptr<DOFHandlerMultiDim> dh) {
-=======
     void assemble(std::shared_ptr<DOFHandlerMultiDim> dh, const TimeStep &step) {
-        unsigned int i;
->>>>>>> a1f9f4a8
         multidim_assembly_[1_d]->reallocate_cache(element_cache_map_);
         multidim_assembly_[1_d]->begin();
 
         bool add_into_patch = false; // control variable
         for (auto cell : dh->local_range() )
         {
-<<<<<<< HEAD
             if (!add_into_patch) {
         	    element_cache_map_.start_elements_update();
         	    add_into_patch = true;
-=======
-            this->add_integrals_of_computing_step(cell);
-            element_cache_map_(cell);
-
-            if ( cell.is_own() && (active_integrals_ & ActiveIntegrals::bulk) ) {
-                START_TIMER("assemble_volume_integrals");
-                for (i=0; i<integrals_size_[0]; ++i) { // volume integral
-                    switch (bulk_integral_data_[i].cell.dim()) {
-                    case 1:
-                        multidim_assembly_[1_d]->assemble_volume_integrals(bulk_integral_data_[i].cell);
-                        break;
-                    case 2:
-                        multidim_assembly_[2_d]->assemble_volume_integrals(bulk_integral_data_[i].cell);
-                        break;
-                    case 3:
-                        multidim_assembly_[3_d]->assemble_volume_integrals(bulk_integral_data_[i].cell);
-                        break;
-                    }
-                }
-                END_TIMER("assemble_volume_integrals");
-            }
-
-            if ( cell.is_own() && (active_integrals_ & ActiveIntegrals::boundary) ) {
-                START_TIMER("assemble_fluxes_boundary");
-                for (i=0; i<integrals_size_[3]; ++i) { // boundary integral
-                    switch (boundary_integral_data_[i].side.dim()) {
-                    case 1:
-                        multidim_assembly_[1_d]->assemble_fluxes_boundary(boundary_integral_data_[i].side, step);
-                        break;
-                    case 2:
-                        multidim_assembly_[2_d]->assemble_fluxes_boundary(boundary_integral_data_[i].side, step);
-                        break;
-                    case 3:
-                        multidim_assembly_[3_d]->assemble_fluxes_boundary(boundary_integral_data_[i].side, step);
-                        break;
-                    }
-                }
-                END_TIMER("assemble_fluxes_boundary");
->>>>>>> a1f9f4a8
             }
 
             this->add_integrals_of_computing_step(cell);
             // TODO: make appropriate method in ElementCacheMap instead of the call operator
             element_cache_map_(cell);
 
-            if (element_cache_map_.update_cache_data().n_elements_ >
-                    ElementCacheMap::n_cached_elements-GenericAssembly<DimAssembly>::maximal_neighbouring_elem) {
-                this->assemble_integrals();
+            unsigned int n_elements = 0; // TODO remove - temporary solution
+            for (auto const& i : element_cache_map_.update_cache_data().region_cache_indices_map_) {
+                n_elements += i.second.n_elements_;
+            }
+            if (n_elements > ElementCacheMap::n_cached_elements-GenericAssembly<DimAssembly>::maximal_neighbouring_elem) {
+                this->assemble_integrals(step);
                 add_into_patch = false;
             }
         }
         if (add_into_patch)
-            this->assemble_integrals();
+            this->assemble_integrals(step);
 
         multidim_assembly_[1_d]->end();
     }
@@ -252,7 +210,7 @@
 
 private:
     /// Call assemblations when patch is filled
-    void assemble_integrals() {
+    void assemble_integrals(const TimeStep &step) {
         unsigned int i;
         element_cache_map_.prepare_elements_to_update();
         this->insert_eval_points_from_integral_data();
@@ -283,13 +241,13 @@
             for (i=0; i<integrals_size_[3]; ++i) { // boundary integral
                 switch (boundary_integral_data_[i].side.dim()) {
                 case 1:
-                    multidim_assembly_[1_d]->assemble_fluxes_boundary(boundary_integral_data_[i].side);
+                    multidim_assembly_[1_d]->assemble_fluxes_boundary(boundary_integral_data_[i].side, step);
                     break;
                 case 2:
-                    multidim_assembly_[2_d]->assemble_fluxes_boundary(boundary_integral_data_[i].side);
+                    multidim_assembly_[2_d]->assemble_fluxes_boundary(boundary_integral_data_[i].side, step);
                     break;
                 case 3:
-                    multidim_assembly_[3_d]->assemble_fluxes_boundary(boundary_integral_data_[i].side);
+                    multidim_assembly_[3_d]->assemble_fluxes_boundary(boundary_integral_data_[i].side, step);
                     break;
                 }
             }

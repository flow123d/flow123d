--- conflicted
+++ resolved
@@ -381,11 +381,9 @@
      * Types of used integrals must be set in data member \p active_integrals_.
      */
     void add_integrals_of_computing_step(DHCellAccessor cell) {
-        bool add_bulk_points = true; // Detects if bulk points will be added, same points are used in BulkIntegral and CouplingIntegral
         if (active_integrals_ & ActiveIntegrals::bulk)
             if (cell.is_own()) { // Not ghost
                 this->add_volume_integral(cell);
-                add_bulk_points = false;
     	    }
 
         for( DHCellSide cell_side : cell.side_range() ) {
@@ -402,21 +400,6 @@
         }
 
         if (active_integrals_ & ActiveIntegrals::coupling) {
-<<<<<<< HEAD
-        	// Adds data of bulk points only if bulk point were not added during processing of bulk integral
-            if (add_bulk_points) {
-                for( DHCellSide ngh_side : cell.neighb_sides() ) {
-                    if (cell.dim() == ngh_side.dim()-1) {
-                        unsigned int reg_idx_low = cell.elm().region_idx().idx();
-                        table_sizes_tmp_.elem_sizes_[0][cell.dim()-1]++;
-                        for (auto p : integrals_.coupling_[cell.dim()-1]->points(ngh_side, &element_cache_map_) ) {
-                            auto p_low = p.lower_dim(cell); // equivalent point on low dim cell
-                            element_cache_map_.add_eval_point(reg_idx_low, cell.elm_idx(), p_low.eval_point_idx(), cell.local_idx());
-                            table_sizes_tmp_.point_sizes_[0][cell.dim()-1]++;
-                        }
-                        break;
-                    }
-=======
             auto coupling_integral = integrals_.coupling_[cell.dim()-1];
             // Adds data of bulk points only if bulk point were not added during processing of bulk integral
             bool add_bulk_points = !( (active_integrals_ & ActiveIntegrals::bulk) & cell.is_own() );
@@ -431,25 +414,16 @@
                         table_sizes_tmp_.point_sizes_[0][cell.dim()-1]++;
                     }
                     break;
->>>>>>> debd5b5b
                 }
             }
         	// Adds data of side points of all neighbour objects
         	for( DHCellSide ngh_side : cell.neighb_sides() ) { // cell -> elm lower dim, ngh_side -> elm higher dim
-<<<<<<< HEAD
-                if (cell.dim() != ngh_side.dim()-1) continue;
-=======
->>>>>>> debd5b5b
                 coupling_integral_data_.emplace_back(cell, integrals_.coupling_[cell.dim()-1]->get_subset_low_idx(), ngh_side,
                         integrals_.coupling_[cell.dim()-1]->get_subset_high_idx());
                 table_sizes_tmp_.elem_sizes_[1][cell.dim()]++;
 
                 unsigned int reg_idx_high = ngh_side.element().region_idx().idx();
-<<<<<<< HEAD
-                for (auto p : integrals_.coupling_[cell.dim()-1]->points(ngh_side, &element_cache_map_) ) {
-=======
                 for (auto p : coupling_integral->points(ngh_side, &element_cache_map_) ) {
->>>>>>> debd5b5b
                     element_cache_map_.add_eval_point(reg_idx_high, ngh_side.elem_idx(), p.eval_point_idx(), ngh_side.cell().local_idx());
                     table_sizes_tmp_.point_sizes_[1][cell.dim()]++;
                 }

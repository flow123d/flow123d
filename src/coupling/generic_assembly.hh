/*!
 *
﻿ * Copyright (C) 2015 Technical University of Liberec.  All rights reserved.
 *
 * This program is free software; you can redistribute it and/or modify it under
 * the terms of the GNU General Public License version 3 as published by the
 * Free Software Foundation. (http://www.gnu.org/licenses/gpl-3.0.en.html)
 *
 * This program is distributed in the hope that it will be useful, but WITHOUT
 * ANY WARRANTY; without even the implied warranty of MERCHANTABILITY or FITNESS
 * FOR A PARTICULAR PURPOSE.  See the GNU General Public License for more details.
 *
 *
 * @file    generic_assembly.hh
 * @brief
 */

#ifndef GENERIC_ASSEMBLY_HH_
#define GENERIC_ASSEMBLY_HH_

#include "quadrature/quadrature_lib.hh"
#include "fem/eval_subset.hh"
#include "fem/eval_points.hh"
#include "fem/element_cache_map.hh"
#include "fem/fe_values.hh"
#include "fem/patch_fe_values.hh"
#include "tools/revertable_list.hh"
#include "system/sys_profiler.hh"



/**
 * Common interface class for all Assembly classes.
 */
class GenericAssemblyBase
{
public:
    GenericAssemblyBase()
    {}

    virtual ~GenericAssemblyBase(){}
    virtual void assemble(std::shared_ptr<DOFHandlerMultiDim> dh) = 0;

    /// Getter to EvalPoints object
    inline std::shared_ptr<EvalPoints> eval_points() const {
        return eval_points_;
    }

protected:
    std::shared_ptr<EvalPoints> eval_points_;                     ///< EvalPoints object shared by all integrals
    ElementCacheMap element_cache_map_;                           ///< ElementCacheMap according to EvalPoints
};


/**
 * @brief Generic class of assemblation.
 *
 * Class
 *  - holds assemblation structures (EvalPoints, Integral objects, Integral data table).
 *  - associates assemblation objects specified by dimension
 *  - provides general assemble method
 *  - provides methods that allow construction of element patches
 */
template < template<IntDim...> class DimAssembly>
class GenericAssembly : public GenericAssemblyBase
{
public:
    /**
     * Constructor.
     *
     * Used in equations working with 'old' FeValues objects in evaluation.
     * @param eq_fields   Descendant of FieldSet declared in equation
     * @param eq_data     Object defined in equation containing shared data of eqation and assembly class.
     */
    GenericAssembly( typename DimAssembly<1>::EqFields *eq_fields, typename DimAssembly<1>::EqData *eq_data)
    : GenericAssemblyBase(),
      use_patch_fe_values_(false),
      multidim_assembly_(eq_fields, eq_data)
    {
    	initialize(eq_fields, eq_data);
    }

    /**
     * Constructor.
     *
     * Used in equations working with 'new' PatchFeValues objects in evaluation.
     * @param eq_fields   Descendant of FieldSet declared in equation
     * @param eq_data     Object defined in equation containing shared data of eqation and assembly class.
     * @param dh          DOF handler object
     */
    GenericAssembly( typename DimAssembly<1>::EqFields *eq_fields, typename DimAssembly<1>::EqData *eq_data, DOFHandlerMultiDim* dh)
<<<<<<< HEAD
    : fe_values_(eq_data->quad_order()[0], dh->ds()->fe()),
=======
    : GenericAssemblyBase(),
      fe_values_(eq_data->quad_order(), dh->ds()->fe()),
>>>>>>> dfe3012f
      use_patch_fe_values_(true),
      multidim_assembly_(eq_fields, eq_data, &this->fe_values_)
    {
    	initialize(eq_fields, eq_data);
    }

    /// Getter to set of assembly objects
    inline MixedPtr<DimAssembly, 1> multidim_assembly() const {
        return multidim_assembly_;
    }

    /// Allows rewrite number of minimal edge sides.
    void set_min_edge_sides(unsigned int val) {
    	multidim_assembly_[1_d]->set_min_edge_sides(val);
    	multidim_assembly_[2_d]->set_min_edge_sides(val);
    	multidim_assembly_[3_d]->set_min_edge_sides(val);
    }

	/**
	 * @brief General assemble methods.
	 *
	 * Loops through local cells and calls assemble methods of assembly
	 * object of each cells over space dimension.
	 *
	 * TODO:
	 * - make estimate of the cache fill for combination of (integral_type x element dimension)
	 * - add next cell to patch if current_patch_size + next_element_size <= fixed_cache_size
	 * - avoid reverting the integral data lists.
	 */
    void assemble(std::shared_ptr<DOFHandlerMultiDim> dh) override {
        START_TIMER( DimAssembly<1>::name() );
        this->reallocate_cache();
        multidim_assembly_[1_d]->begin();

        bool add_into_patch = false; // control variable
        for(auto cell_it = dh->local_range().begin(); cell_it != dh->local_range().end(); )
        {
            unsigned int cell_dim = cell_it->dim();
            if (!add_into_patch) {
        	    element_cache_map_.start_elements_update();
        	    add_into_patch = true;
            }

            START_TIMER("add_integrals_to_patch");
            bool is_patch_full = false;
            switch ( cell_dim ) {
            case 1:
                is_patch_full = multidim_assembly_[1_d]->add_integrals_of_computing_step(*cell_it, table_sizes_tmp_);
                break;
            case 2:
                is_patch_full = multidim_assembly_[2_d]->add_integrals_of_computing_step(*cell_it, table_sizes_tmp_);
                break;
            case 3:
                is_patch_full = multidim_assembly_[3_d]->add_integrals_of_computing_step(*cell_it, table_sizes_tmp_);
                break;
            default:
                ASSERT(false).error("Should not happen!");
            }
            END_TIMER("add_integrals_to_patch");

            if (is_patch_full) {
                element_cache_map_.eval_point_data_.revert_temporary();
                this->assemble_integrals();
                add_into_patch = false;
            } else {
                element_cache_map_.make_paermanent_eval_points();
                if (use_patch_fe_values_) {
                    table_sizes_.copy(table_sizes_tmp_);
                }
                if (element_cache_map_.get_simd_rounded_size() == CacheMapElementNumber::get()) {
                    this->assemble_integrals();
                    add_into_patch = false;
                }
                ++cell_it;
            }
        }
        if (add_into_patch) {
            this->assemble_integrals();
        }

        multidim_assembly_[1_d]->end();
        END_TIMER( DimAssembly<1>::name() );
    }

    /// Getter to ElementCacheMap
    inline const ElementCacheMap &cache_map() const {
        return element_cache_map_;
    }

private:
    /// Common part of GenericAssemblz constructors.
    void initialize(typename DimAssembly<1>::EqFields *eq_fields, typename DimAssembly<1>::EqData *eq_data) {
        eval_points_ = std::make_shared<EvalPoints>();
        // first step - create integrals, then - initialize cache and initialize subobject of dimensions
<<<<<<< HEAD
        multidim_assembly_[1_d]->create_integrals(eval_points_, integrals_, eq_data->quad_order()[0]);
        multidim_assembly_[2_d]->create_integrals(eval_points_, integrals_, eq_data->quad_order()[0]);
        multidim_assembly_[3_d]->create_integrals(eval_points_, integrals_, eq_data->quad_order()[0]);
=======
        eval_points_->create_integrals( {
            multidim_assembly_[1_d]->integrals(),
            multidim_assembly_[2_d]->integrals(),
		    multidim_assembly_[3_d]->integrals()
        } );
        multidim_assembly_[1_d]->set_eval_points(eval_points_);
        multidim_assembly_[2_d]->set_eval_points(eval_points_);
        multidim_assembly_[3_d]->set_eval_points(eval_points_);
>>>>>>> dfe3012f
        element_cache_map_.init(eval_points_);
        multidim_assembly_[1_d]->initialize(&element_cache_map_);
        multidim_assembly_[2_d]->initialize(&element_cache_map_);
        multidim_assembly_[3_d]->initialize(&element_cache_map_);
        if (use_patch_fe_values_) {
            fe_values_.init_finalize();
        }
<<<<<<< HEAD
        active_integrals_ = multidim_assembly_[1_d]->n_active_integrals();
        eq_fields->set_field_quad_order(eq_data->quad_order()[1]);
=======
>>>>>>> dfe3012f
    }

    /// Call assemblations when patch is filled
    void assemble_integrals() {
        START_TIMER("create_patch");
        element_cache_map_.create_patch();
        END_TIMER("create_patch");
        if (use_patch_fe_values_) {
            START_TIMER("patch_reinit");
            patch_reinit();
            END_TIMER("patch_reinit");
        }
        START_TIMER("cache_update");
        multidim_assembly_[1_d]->eq_fields_->cache_update(element_cache_map_); // TODO replace with sub FieldSet
        END_TIMER("cache_update");
        element_cache_map_.finish_elements_update();

        {
            START_TIMER("assemble_volume_integrals");
            multidim_assembly_[1_d]->assemble_cell_integrals();
            multidim_assembly_[2_d]->assemble_cell_integrals();
            multidim_assembly_[3_d]->assemble_cell_integrals();
            END_TIMER("assemble_volume_integrals");
        }

        {
            START_TIMER("assemble_fluxes_boundary");
            multidim_assembly_[1_d]->assemble_boundary_side_integrals();
            multidim_assembly_[2_d]->assemble_boundary_side_integrals();
            multidim_assembly_[3_d]->assemble_boundary_side_integrals();
            END_TIMER("assemble_fluxes_boundary");
        }

        {
            START_TIMER("assemble_fluxes_elem_elem");
            multidim_assembly_[1_d]->assemble_edge_integrals();
            multidim_assembly_[2_d]->assemble_edge_integrals();
            multidim_assembly_[3_d]->assemble_edge_integrals();
            END_TIMER("assemble_fluxes_elem_elem");
        }

        {
            START_TIMER("assemble_fluxes_elem_side");
            multidim_assembly_[1_d]->assemble_neighbour_integrals();
            multidim_assembly_[2_d]->assemble_neighbour_integrals();
            END_TIMER("assemble_fluxes_elem_side");
        }
        // clean integral data
        multidim_assembly_[1_d]->clean_integral_data();
        multidim_assembly_[2_d]->clean_integral_data();
        multidim_assembly_[3_d]->clean_integral_data();
        element_cache_map_.clear_element_eval_points_map();
        if (use_patch_fe_values_) {
            table_sizes_.reset();
            table_sizes_tmp_.reset();
            fe_values_.reset();
        }
    }

    /// Reinit PatchFeValues object during construction of patch
    void patch_reinit() {
        fe_values_.resize_tables(table_sizes_);

        fe_values_.add_patch_points(multidim_assembly_[1_d]->integrals(), multidim_assembly_[1_d]->integral_data(), &element_cache_map_);
        fe_values_.add_patch_points(multidim_assembly_[2_d]->integrals(), multidim_assembly_[2_d]->integral_data(), &element_cache_map_);
        fe_values_.add_patch_points(multidim_assembly_[3_d]->integrals(), multidim_assembly_[3_d]->integral_data(), &element_cache_map_);

        this->fe_values_.reinit_patch();
    }

    /// Calls cache_reallocate method on
    inline void reallocate_cache() {
        multidim_assembly_[1_d]->eq_fields_->cache_reallocate(this->element_cache_map_, multidim_assembly_[1_d]->used_fields_);
        // DebugOut() << "Order of evaluated fields (" << DimAssembly<1>::name() << "):" << multidim_assembly_[1_d]->eq_fields_->print_dependency();
    }


    PatchFEValues<3> fe_values_;                                     ///< Common FEValues object over all dimensions
    bool use_patch_fe_values_;                                       ///< Flag holds if common @p fe_values_ object is used in @p multidim_assembly_
    MixedPtr<DimAssembly, 1> multidim_assembly_;                     ///< Assembly object

    /// Struct for pre-computing number of elements, sides, bulk points and side points on each dimension.
    PatchFEValues<3>::TableSizes table_sizes_;
    /// Same as previous but hold temporary values during adding elements, sides and points.
    PatchFEValues<3>::TableSizes table_sizes_tmp_;
};


#endif /* GENERIC_ASSEMBLY_HH_ */<|MERGE_RESOLUTION|>--- conflicted
+++ resolved
@@ -89,12 +89,8 @@
      * @param dh          DOF handler object
      */
     GenericAssembly( typename DimAssembly<1>::EqFields *eq_fields, typename DimAssembly<1>::EqData *eq_data, DOFHandlerMultiDim* dh)
-<<<<<<< HEAD
-    : fe_values_(eq_data->quad_order()[0], dh->ds()->fe()),
-=======
     : GenericAssemblyBase(),
-      fe_values_(eq_data->quad_order(), dh->ds()->fe()),
->>>>>>> dfe3012f
+      fe_values_(eq_data->quad_order()[0], dh->ds()->fe()),
       use_patch_fe_values_(true),
       multidim_assembly_(eq_fields, eq_data, &this->fe_values_)
     {
@@ -189,20 +185,13 @@
     void initialize(typename DimAssembly<1>::EqFields *eq_fields, typename DimAssembly<1>::EqData *eq_data) {
         eval_points_ = std::make_shared<EvalPoints>();
         // first step - create integrals, then - initialize cache and initialize subobject of dimensions
-<<<<<<< HEAD
-        multidim_assembly_[1_d]->create_integrals(eval_points_, integrals_, eq_data->quad_order()[0]);
-        multidim_assembly_[2_d]->create_integrals(eval_points_, integrals_, eq_data->quad_order()[0]);
-        multidim_assembly_[3_d]->create_integrals(eval_points_, integrals_, eq_data->quad_order()[0]);
-=======
-        eval_points_->create_integrals( {
-            multidim_assembly_[1_d]->integrals(),
-            multidim_assembly_[2_d]->integrals(),
-		    multidim_assembly_[3_d]->integrals()
-        } );
+        eval_points_->create_integrals(
+            { multidim_assembly_[1_d]->integrals(), multidim_assembly_[2_d]->integrals(), multidim_assembly_[3_d]->integrals()},
+		    eq_data->quad_order()[0]
+		);
         multidim_assembly_[1_d]->set_eval_points(eval_points_);
         multidim_assembly_[2_d]->set_eval_points(eval_points_);
         multidim_assembly_[3_d]->set_eval_points(eval_points_);
->>>>>>> dfe3012f
         element_cache_map_.init(eval_points_);
         multidim_assembly_[1_d]->initialize(&element_cache_map_);
         multidim_assembly_[2_d]->initialize(&element_cache_map_);
@@ -210,11 +199,7 @@
         if (use_patch_fe_values_) {
             fe_values_.init_finalize();
         }
-<<<<<<< HEAD
-        active_integrals_ = multidim_assembly_[1_d]->n_active_integrals();
         eq_fields->set_field_quad_order(eq_data->quad_order()[1]);
-=======
->>>>>>> dfe3012f
     }
 
     /// Call assemblations when patch is filled

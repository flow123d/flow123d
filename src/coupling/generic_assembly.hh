/*!
 *
﻿ * Copyright (C) 2015 Technical University of Liberec.  All rights reserved.
 *
 * This program is free software; you can redistribute it and/or modify it under
 * the terms of the GNU General Public License version 3 as published by the
 * Free Software Foundation. (http://www.gnu.org/licenses/gpl-3.0.en.html)
 *
 * This program is distributed in the hope that it will be useful, but WITHOUT
 * ANY WARRANTY; without even the implied warranty of MERCHANTABILITY or FITNESS
 * FOR A PARTICULAR PURPOSE.  See the GNU General Public License for more details.
 *
 *
 * @file    generic_assembly.hh
 * @brief
 */

#ifndef GENERIC_ASSEMBLY_HH_
#define GENERIC_ASSEMBLY_HH_

#include "quadrature/quadrature_lib.hh"
#include "fields/eval_subset.hh"
#include "fields/eval_points.hh"
#include "fields/field_value_cache.hh"
#include "fem/fe_values.hh"
#include "fem/patch_fe_values.hh"
#include "tools/revertable_list.hh"
#include "system/sys_profiler.hh"



/// Allow set mask of active integrals.
enum ActiveIntegrals {
    no_intg  =      0,
    bulk     = 0x0001,
    edge     = 0x0002,
    coupling = 0x0004,
    boundary = 0x0008
};


/// Set of all used integral necessary in assemblation
struct AssemblyIntegrals {
    std::array<std::shared_ptr<BulkIntegral>, 3> bulk_;          ///< Bulk integrals of elements of dimensions 1, 2, 3
    std::array<std::shared_ptr<EdgeIntegral>, 3> edge_;          ///< Edge integrals between elements of dimensions 1, 2, 3
    std::array<std::shared_ptr<CouplingIntegral>, 2> coupling_;  ///< Coupling integrals between elements of dimensions 1-2, 2-3
    std::array<std::shared_ptr<BoundaryIntegral>, 3> boundary_;  ///< Boundary integrals betwwen elements of dimensions 1, 2, 3 and boundaries
};


/**
 * Common interface class for all Assembly classes.
 */
class GenericAssemblyBase
{
public:
	/**
	 * Helper structzre holds data of cell (bulk) integral
	 *
	 * Data is specified by cell and subset index in EvalPoint object
	 */
    struct BulkIntegralData {
    	/// Default constructor
        BulkIntegralData() {}

        /// Constructor with data mebers initialization
        BulkIntegralData(DHCellAccessor dhcell, unsigned int subset_idx)
        : cell(dhcell), subset_index(subset_idx) {}

        /// Copy constructor
        BulkIntegralData(const BulkIntegralData &other)
        : cell(other.cell), subset_index(other.subset_index) {}

        DHCellAccessor cell;          ///< Specified cell (element)
        unsigned int subset_index;    ///< Index (order) of subset in EvalPoints object
    };

	/**
	 * Helper structzre holds data of edge integral
	 *
	 * Data is specified by side and subset index in EvalPoint object
	 */
    struct EdgeIntegralData {
    	/// Default constructor
    	EdgeIntegralData()
    	: edge_side_range(make_iter<DHEdgeSide, DHCellSide>( DHEdgeSide() ), make_iter<DHEdgeSide, DHCellSide>( DHEdgeSide() )) {}

        /// Copy constructor
    	EdgeIntegralData(const EdgeIntegralData &other)
        : edge_side_range(other.edge_side_range), subset_index(other.subset_index) {}

        /// Constructor with data mebers initialization
    	EdgeIntegralData(RangeConvert<DHEdgeSide, DHCellSide> range, unsigned int subset_idx)
        : edge_side_range(range), subset_index(subset_idx) {}

    	RangeConvert<DHEdgeSide, DHCellSide> edge_side_range;   ///< Specified cell side (element)
        unsigned int subset_index;                              ///< Index (order) of subset in EvalPoints object
	};

	/**
	 * Helper structzre holds data of neighbour (coupling) integral
	 *
	 * Data is specified by cell, side and their subset indices in EvalPoint object
	 */
    struct CouplingIntegralData {
    	/// Default constructor
       	CouplingIntegralData() {}

        /// Constructor with data mebers initialization
       	CouplingIntegralData(DHCellAccessor dhcell, unsigned int bulk_idx, DHCellSide dhside, unsigned int side_idx)
        : cell(dhcell), bulk_subset_index(bulk_idx), side(dhside), side_subset_index(side_idx) {}

        /// Copy constructor
       	CouplingIntegralData(const CouplingIntegralData &other)
        : cell(other.cell), bulk_subset_index(other.bulk_subset_index), side(other.side), side_subset_index(other.side_subset_index) {}

        DHCellAccessor cell;
	    unsigned int bulk_subset_index;    ///< Index (order) of lower dim subset in EvalPoints object
        DHCellSide side;                   ///< Specified cell side (higher dim element)
	    unsigned int side_subset_index;    ///< Index (order) of higher dim subset in EvalPoints object
    };

	/**
	 * Helper structzre holds data of boundary integral
	 *
	 * Data is specified by side and subset indices of side and appropriate boundary element in EvalPoint object
	 */
    struct BoundaryIntegralData {
    	/// Default constructor
    	BoundaryIntegralData() {}

        /// Constructor with data mebers initialization
    	BoundaryIntegralData(unsigned int bdr_idx, DHCellSide dhside, unsigned int side_idx)
        : bdr_subset_index(bdr_idx), side(dhside), side_subset_index(side_idx) {}

        /// Copy constructor
    	BoundaryIntegralData(const BoundaryIntegralData &other)
        : bdr_subset_index(other.bdr_subset_index), side(other.side), side_subset_index(other.side_subset_index) {}

    	// We don't need hold ElementAccessor of boundary element, side.cond().element_accessor() provides it.
	    unsigned int bdr_subset_index;     ///< Index (order) of subset on boundary element in EvalPoints object
	    DHCellSide side;                   ///< Specified cell side (bulk element)
	    unsigned int side_subset_index;    ///< Index (order) of subset on side of bulk element in EvalPoints object
	};

    GenericAssemblyBase() {}

    virtual ~GenericAssemblyBase(){}
    virtual void assemble(std::shared_ptr<DOFHandlerMultiDim> dh) = 0;

    /// Getter to EvalPoints object
    inline std::shared_ptr<EvalPoints> eval_points() const {
        return eval_points_;
    }

protected:
    AssemblyIntegrals integrals_;                                 ///< Holds integral objects.
    std::shared_ptr<EvalPoints> eval_points_;                     ///< EvalPoints object shared by all integrals
    ElementCacheMap element_cache_map_;                           ///< ElementCacheMap according to EvalPoints
};


/**
 * @brief Generic class of assemblation.
 *
 * Class
 *  - holds assemblation structures (EvalPoints, Integral objects, Integral data table).
 *  - associates assemblation objects specified by dimension
 *  - provides general assemble method
 *  - provides methods that allow construction of element patches
 */
template < template<IntDim...> class DimAssembly>
class GenericAssembly : public GenericAssemblyBase
{
public:
    /// Constructor
    GenericAssembly( typename DimAssembly<1>::EqFields *eq_fields, typename DimAssembly<1>::EqData *eq_data)
    : use_patch_fe_values_(false),
	  multidim_assembly_(eq_fields, eq_data),
	  min_edge_sides_(2),
	  bulk_integral_data_(20, 10),
	  edge_integral_data_(12, 6),
	  coupling_integral_data_(12, 6),
	  boundary_integral_data_(8, 4)
    {
    	initialize();
    }

    /// Constructor
    GenericAssembly( typename DimAssembly<1>::EqFields *eq_fields, typename DimAssembly<1>::EqData *eq_data, DOFHandlerMultiDim* dh)
    : fe_values_(eq_data->quad_order(), dh->ds()->fe()),
      use_patch_fe_values_(true),
      multidim_assembly_(eq_fields, eq_data, &this->fe_values_),
      min_edge_sides_(2),
      bulk_integral_data_(20, 10),
      edge_integral_data_(12, 6),
      coupling_integral_data_(12, 6),
      boundary_integral_data_(8, 4)
    {
    	initialize();
    }

    /// Getter to set of assembly objects
    inline MixedPtr<DimAssembly, 1> multidim_assembly() const {
        return multidim_assembly_;
    }

    void set_min_edge_sides(unsigned int val) {
        min_edge_sides_ = val;
    }

	/**
	 * @brief General assemble methods.
	 *
	 * Loops through local cells and calls assemble methods of assembly
	 * object of each cells over space dimension.
	 *
	 * TODO:
	 * - make estimate of the cache fill for combination of (integral_type x element dimension)
	 * - add next cell to patch if current_patch_size + next_element_size <= fixed_cache_size
	 * - avoid reverting the integral data lists.
	 */
    void assemble(std::shared_ptr<DOFHandlerMultiDim> dh) override {
        START_TIMER( DimAssembly<1>::name() );
        this->reallocate_cache();
        multidim_assembly_[1_d]->begin();

        bool add_into_patch = false; // control variable
        for(auto cell_it = dh->local_range().begin(); cell_it != dh->local_range().end(); )
        {

            if (!add_into_patch) {
        	    element_cache_map_.start_elements_update();
        	    add_into_patch = true;
            }

            START_TIMER("add_integrals_to_patch");
            this->add_integrals_of_computing_step(*cell_it);
            END_TIMER("add_integrals_to_patch");

            if (element_cache_map_.get_simd_rounded_size() > CacheMapElementNumber::get()) {
                bulk_integral_data_.revert_temporary();
                edge_integral_data_.revert_temporary();
                coupling_integral_data_.revert_temporary();
                boundary_integral_data_.revert_temporary();
                element_cache_map_.eval_point_data_.revert_temporary();
                this->assemble_integrals();
                add_into_patch = false;
            } else {
                bulk_integral_data_.make_permanent();
                edge_integral_data_.make_permanent();
                coupling_integral_data_.make_permanent();
                boundary_integral_data_.make_permanent();
                element_cache_map_.make_paermanent_eval_points();
                if (use_patch_fe_values_) {
                    table_sizes_.copy(table_sizes_tmp_);
                }
                if (element_cache_map_.get_simd_rounded_size() == CacheMapElementNumber::get()) {
                    this->assemble_integrals();
                    add_into_patch = false;
                }
                ++cell_it;
            }
        }
        if (add_into_patch) {
            this->assemble_integrals();
        }

        multidim_assembly_[1_d]->end();
        END_TIMER( DimAssembly<1>::name() );
    }

    /// Return ElementCacheMap
    inline const ElementCacheMap &cache_map() const {
        return element_cache_map_;
    }

private:
    /// Common part of GenericAssemblz constructors.
    void initialize() {
        eval_points_ = std::make_shared<EvalPoints>();
        // first step - create integrals, then - initialize cache and initialize subobject of dimensions
        multidim_assembly_[1_d]->create_integrals(eval_points_, integrals_);
        multidim_assembly_[2_d]->create_integrals(eval_points_, integrals_);
        multidim_assembly_[3_d]->create_integrals(eval_points_, integrals_);
        element_cache_map_.init(eval_points_);
        multidim_assembly_[1_d]->initialize(&element_cache_map_);
        multidim_assembly_[2_d]->initialize(&element_cache_map_);
        multidim_assembly_[3_d]->initialize(&element_cache_map_);
        if (use_patch_fe_values_) {
            fe_values_.init_finalize();
        }
        active_integrals_ = multidim_assembly_[1_d]->n_active_integrals();
    }

    /// Call assemblations when patch is filled
    void assemble_integrals() {
        START_TIMER("create_patch");
        element_cache_map_.create_patch();
        END_TIMER("create_patch");
        if (use_patch_fe_values_) {
            START_TIMER("patch_reinit");
            patch_reinit();
            END_TIMER("patch_reinit");
        }
        START_TIMER("cache_update");
        multidim_assembly_[1_d]->eq_fields_->cache_update(element_cache_map_); // TODO replace with sub FieldSet
        END_TIMER("cache_update");
        element_cache_map_.finish_elements_update();

        {
            START_TIMER("assemble_volume_integrals");
            multidim_assembly_[1_d]->assemble_cell_integrals(bulk_integral_data_);
            multidim_assembly_[2_d]->assemble_cell_integrals(bulk_integral_data_);
            multidim_assembly_[3_d]->assemble_cell_integrals(bulk_integral_data_);
            END_TIMER("assemble_volume_integrals");
        }

        {
            START_TIMER("assemble_fluxes_boundary");
            multidim_assembly_[1_d]->assemble_boundary_side_integrals(boundary_integral_data_);
            multidim_assembly_[2_d]->assemble_boundary_side_integrals(boundary_integral_data_);
            multidim_assembly_[3_d]->assemble_boundary_side_integrals(boundary_integral_data_);
            END_TIMER("assemble_fluxes_boundary");
        }

        {
            START_TIMER("assemble_fluxes_elem_elem");
            multidim_assembly_[1_d]->assemble_edge_integrals(edge_integral_data_);
            multidim_assembly_[2_d]->assemble_edge_integrals(edge_integral_data_);
            multidim_assembly_[3_d]->assemble_edge_integrals(edge_integral_data_);
            END_TIMER("assemble_fluxes_elem_elem");
        }

        {
            START_TIMER("assemble_fluxes_elem_side");
            multidim_assembly_[2_d]->assemble_neighbour_integrals(coupling_integral_data_);
            multidim_assembly_[3_d]->assemble_neighbour_integrals(coupling_integral_data_);
            END_TIMER("assemble_fluxes_elem_side");
        }
        // clean integral data
        bulk_integral_data_.reset();
        edge_integral_data_.reset();
        coupling_integral_data_.reset();
        boundary_integral_data_.reset();
        element_cache_map_.clear_element_eval_points_map();
        if (use_patch_fe_values_) {
            table_sizes_.reset();
            table_sizes_tmp_.reset();
            fe_values_.reset();
        }
    }

    void patch_reinit() {
    	fe_values_.resize_tables(table_sizes_);
        if (bulk_integral_data_.permanent_size() > 0) {
            multidim_assembly_[1_d]->add_patch_bulk_points(bulk_integral_data_);
            multidim_assembly_[2_d]->add_patch_bulk_points(bulk_integral_data_);
            multidim_assembly_[3_d]->add_patch_bulk_points(bulk_integral_data_);
        }
        if (boundary_integral_data_.permanent_size() > 0) {
            multidim_assembly_[1_d]->add_patch_bdr_side_points(boundary_integral_data_);
            multidim_assembly_[2_d]->add_patch_bdr_side_points(boundary_integral_data_);
            multidim_assembly_[3_d]->add_patch_bdr_side_points(boundary_integral_data_);
        }
        if (edge_integral_data_.permanent_size() > 0) {
            multidim_assembly_[1_d]->add_patch_edge_points(edge_integral_data_);
            multidim_assembly_[2_d]->add_patch_edge_points(edge_integral_data_);
            multidim_assembly_[3_d]->add_patch_edge_points(edge_integral_data_);
        }
        if (coupling_integral_data_.permanent_size() > 0) {
            multidim_assembly_[2_d]->add_patch_coupling_integrals(coupling_integral_data_);
            multidim_assembly_[3_d]->add_patch_coupling_integrals(coupling_integral_data_);
        }
        this->fe_values_.reinit_patch();
    }

    /**
     * Add data of integrals to appropriate structure and register elements to ElementCacheMap.
     *
     * Types of used integrals must be set in data member \p active_integrals_.
     */
    void add_integrals_of_computing_step(DHCellAccessor cell) {
        bool add_bulk_points = true; // Detects if bulk points will be added, same points are used in BulkIntegral and CouplingIntegral
        if (active_integrals_ & ActiveIntegrals::bulk)
            if (cell.is_own()) { // Not ghost
                this->add_volume_integral(cell);
                add_bulk_points = false;
    	    }

        for( DHCellSide cell_side : cell.side_range() ) {
            if (active_integrals_ & ActiveIntegrals::boundary)
                if (cell.is_own()) // Not ghost
                    if ( (cell_side.side().edge().n_sides() == 1) && (cell_side.side().is_boundary()) ) {
                        this->add_boundary_integral(cell_side);
                        continue;
                    }
            if (active_integrals_ & ActiveIntegrals::edge)
                if ( (cell_side.n_edge_sides() >= min_edge_sides_) && (cell_side.edge_sides().begin()->element().idx() == cell.elm_idx())) {
                    this->add_edge_integral(cell_side);
                }
        }

        if (active_integrals_ & ActiveIntegrals::coupling) {
        	// Adds data of bulk points only if bulk point were not added during processing of bulk integral
            if (add_bulk_points) {
                for( DHCellSide ngh_side : cell.neighb_sides() ) {
                    if (cell.dim() == ngh_side.dim()-1) {
                        unsigned int reg_idx_low = cell.elm().region_idx().idx();
                        for (auto p : integrals_.coupling_[cell.dim()-1]->points(ngh_side, &element_cache_map_) ) {
                            auto p_low = p.lower_dim(cell); // equivalent point on low dim cell
                            element_cache_map_.add_eval_point(reg_idx_low, cell.elm_idx(), p_low.eval_point_idx(), cell.local_idx());
                        }
                        break;
                    }
                }
            }
        	// Adds data of side points of all neighbour objects
        	for( DHCellSide ngh_side : cell.neighb_sides() ) { // cell -> elm lower dim, ngh_side -> elm higher dim
                if (cell.dim() != ngh_side.dim()-1) continue;
                coupling_integral_data_.emplace_back(cell, integrals_.coupling_[cell.dim()-1]->get_subset_low_idx(), ngh_side,
                        integrals_.coupling_[cell.dim()-1]->get_subset_high_idx());

                unsigned int reg_idx_high = ngh_side.element().region_idx().idx();
                for (auto p : integrals_.coupling_[cell.dim()-1]->points(ngh_side, &element_cache_map_) ) {
                    element_cache_map_.add_eval_point(reg_idx_high, ngh_side.elem_idx(), p.eval_point_idx(), ngh_side.cell().local_idx());
                }
            }
        }
    }

    /// Add data of volume integral to appropriate data structure.
    inline void add_volume_integral(const DHCellAccessor &cell) {
        uint subset_idx = integrals_.bulk_[cell.dim()-1]->get_subset_idx();
        bulk_integral_data_.emplace_back(cell, subset_idx);

        unsigned int reg_idx = cell.elm().region_idx().idx();
        table_sizes_tmp_.elem_sizes_[0][cell.dim()-1]++;
        // Different access than in other integrals: We can't use range method CellIntegral::points
        // because it passes element_patch_idx as argument that is not known during patch construction.
        for (uint i=uint( eval_points_->subset_begin(cell.dim(), subset_idx) );
                  i<uint( eval_points_->subset_end(cell.dim(), subset_idx) ); ++i) {
            element_cache_map_.add_eval_point(reg_idx, cell.elm_idx(), i, cell.local_idx());
            table_sizes_tmp_.point_sizes_[0][cell.dim()-1]++;
        }
    }

    /// Add data of edge integral to appropriate data structure.
    inline void add_edge_integral(const DHCellSide &cell_side) {
        auto range = cell_side.edge_sides();
        uint dim = range.begin()->dim();
        edge_integral_data_.emplace_back(range, integrals_.edge_[dim-1]->get_subset_idx());

        for( DHCellSide edge_side : range ) {
            unsigned int reg_idx = edge_side.element().region_idx().idx();
            table_sizes_tmp_.elem_sizes_[1][dim-1]++;
            for (auto p : integrals_.edge_[dim-1]->points(edge_side, &element_cache_map_) ) {
                element_cache_map_.add_eval_point(reg_idx, edge_side.elem_idx(), p.eval_point_idx(), edge_side.cell().local_idx());
                table_sizes_tmp_.point_sizes_[1][dim-1]++;
            }
        }
    }

<<<<<<< HEAD
    /// Add data of coupling integral to appropriate data structure.
    inline void add_coupling_integral(const DHCellAccessor &cell, const DHCellSide &ngh_side, bool add_low) {
        coupling_integral_data_.emplace_back(cell, integrals_.coupling_[cell.dim()-1]->get_subset_low_idx(), ngh_side,
                integrals_.coupling_[cell.dim()-1]->get_subset_high_idx());
        table_sizes_tmp_.elem_sizes_[1][cell.dim()]++;
        if (add_low) table_sizes_tmp_.elem_sizes_[0][cell.dim()-1]++;

        unsigned int reg_idx_low = cell.elm().region_idx().idx();
        unsigned int reg_idx_high = ngh_side.element().region_idx().idx();
        for (auto p : integrals_.coupling_[cell.dim()-1]->points(ngh_side, &element_cache_map_) ) {
            element_cache_map_.add_eval_point(reg_idx_high, ngh_side.elem_idx(), p.eval_point_idx(), ngh_side.cell().local_idx());
            table_sizes_tmp_.point_sizes_[1][cell.dim()]++;

        	if (add_low) {
                auto p_low = p.lower_dim(cell); // equivalent point on low dim cell
                element_cache_map_.add_eval_point(reg_idx_low, cell.elm_idx(), p_low.eval_point_idx(), cell.local_idx());
                table_sizes_tmp_.point_sizes_[0][cell.dim()-1]++;
        	}
        }
    }

=======
>>>>>>> 53b21e3c
    /// Add data of boundary integral to appropriate data structure.
    inline void add_boundary_integral(const DHCellSide &bdr_side) {
        boundary_integral_data_.emplace_back(integrals_.boundary_[bdr_side.dim()-1]->get_subset_low_idx(), bdr_side,
                integrals_.boundary_[bdr_side.dim()-1]->get_subset_high_idx());

        unsigned int reg_idx = bdr_side.element().region_idx().idx();
        table_sizes_tmp_.elem_sizes_[1][bdr_side.dim()-1]++;
        for (auto p : integrals_.boundary_[bdr_side.dim()-1]->points(bdr_side, &element_cache_map_) ) {
            element_cache_map_.add_eval_point(reg_idx, bdr_side.elem_idx(), p.eval_point_idx(), bdr_side.cell().local_idx());
            table_sizes_tmp_.point_sizes_[1][bdr_side.dim()-1]++;

        	BulkPoint p_bdr = p.point_bdr(bdr_side.cond().element_accessor()); // equivalent point on boundary element
        	unsigned int bdr_reg = bdr_side.cond().element_accessor().region_idx().idx();
        	// invalid local_idx value, DHCellAccessor of boundary element doesn't exist
        	element_cache_map_.add_eval_point(bdr_reg, bdr_side.cond().bc_ele_idx(), p_bdr.eval_point_idx(), -1);
        }
    }

    /// Calls cache_reallocate method on
    inline void reallocate_cache() {
        multidim_assembly_[1_d]->eq_fields_->cache_reallocate(this->element_cache_map_, multidim_assembly_[1_d]->used_fields_);
        // DebugOut() << "Order of evaluated fields (" << DimAssembly<1>::name() << "):" << multidim_assembly_[1_d]->eq_fields_->print_dependency();
    }


    PatchFEValues<3> fe_values_;                                     ///< Common FEValues object over all dimensions
    bool use_patch_fe_values_;                                       ///< Flag holds if common @p fe_values_ object is used in @p multidim_assembly_
    MixedPtr<DimAssembly, 1> multidim_assembly_;                     ///< Assembly object

    /// Holds mask of active integrals.
    int active_integrals_;

    /**
     * Minimal number of sides on edge.
     *
     * Edge integral is created and calculated if number of sides is greater or equal than this value. Default value
     * is 2 and can be changed
     */
    unsigned int min_edge_sides_;

    // Following variables hold data of all integrals depending of actual computed element.
    // TODO sizes of arrays should be set dynamically, depend on number of elements in ElementCacheMap,
    RevertableList<BulkIntegralData>       bulk_integral_data_;      ///< Holds data for computing bulk integrals.
    RevertableList<EdgeIntegralData>       edge_integral_data_;      ///< Holds data for computing edge integrals.
    RevertableList<CouplingIntegralData>   coupling_integral_data_;  ///< Holds data for computing couplings integrals.
    RevertableList<BoundaryIntegralData>   boundary_integral_data_;  ///< Holds data for computing boundary integrals.

    /// Struct for pre-computing number of elements, sides, bulk points and side points on each dimension.
    PatchFEValues<3>::TableSizes table_sizes_;
    /// Same as previous but hold temporary values during adding elements, sides and points.
    PatchFEValues<3>::TableSizes table_sizes_tmp_;
};


#endif /* GENERIC_ASSEMBLY_HH_ */<|MERGE_RESOLUTION|>--- conflicted
+++ resolved
@@ -407,9 +407,11 @@
                 for( DHCellSide ngh_side : cell.neighb_sides() ) {
                     if (cell.dim() == ngh_side.dim()-1) {
                         unsigned int reg_idx_low = cell.elm().region_idx().idx();
+                        table_sizes_tmp_.elem_sizes_[0][cell.dim()-1]++;
                         for (auto p : integrals_.coupling_[cell.dim()-1]->points(ngh_side, &element_cache_map_) ) {
                             auto p_low = p.lower_dim(cell); // equivalent point on low dim cell
                             element_cache_map_.add_eval_point(reg_idx_low, cell.elm_idx(), p_low.eval_point_idx(), cell.local_idx());
+                            table_sizes_tmp_.point_sizes_[0][cell.dim()-1]++;
                         }
                         break;
                     }
@@ -420,10 +422,12 @@
                 if (cell.dim() != ngh_side.dim()-1) continue;
                 coupling_integral_data_.emplace_back(cell, integrals_.coupling_[cell.dim()-1]->get_subset_low_idx(), ngh_side,
                         integrals_.coupling_[cell.dim()-1]->get_subset_high_idx());
+                table_sizes_tmp_.elem_sizes_[1][cell.dim()]++;
 
                 unsigned int reg_idx_high = ngh_side.element().region_idx().idx();
                 for (auto p : integrals_.coupling_[cell.dim()-1]->points(ngh_side, &element_cache_map_) ) {
                     element_cache_map_.add_eval_point(reg_idx_high, ngh_side.elem_idx(), p.eval_point_idx(), ngh_side.cell().local_idx());
+                    table_sizes_tmp_.point_sizes_[1][cell.dim()]++;
                 }
             }
         }
@@ -461,30 +465,6 @@
         }
     }
 
-<<<<<<< HEAD
-    /// Add data of coupling integral to appropriate data structure.
-    inline void add_coupling_integral(const DHCellAccessor &cell, const DHCellSide &ngh_side, bool add_low) {
-        coupling_integral_data_.emplace_back(cell, integrals_.coupling_[cell.dim()-1]->get_subset_low_idx(), ngh_side,
-                integrals_.coupling_[cell.dim()-1]->get_subset_high_idx());
-        table_sizes_tmp_.elem_sizes_[1][cell.dim()]++;
-        if (add_low) table_sizes_tmp_.elem_sizes_[0][cell.dim()-1]++;
-
-        unsigned int reg_idx_low = cell.elm().region_idx().idx();
-        unsigned int reg_idx_high = ngh_side.element().region_idx().idx();
-        for (auto p : integrals_.coupling_[cell.dim()-1]->points(ngh_side, &element_cache_map_) ) {
-            element_cache_map_.add_eval_point(reg_idx_high, ngh_side.elem_idx(), p.eval_point_idx(), ngh_side.cell().local_idx());
-            table_sizes_tmp_.point_sizes_[1][cell.dim()]++;
-
-        	if (add_low) {
-                auto p_low = p.lower_dim(cell); // equivalent point on low dim cell
-                element_cache_map_.add_eval_point(reg_idx_low, cell.elm_idx(), p_low.eval_point_idx(), cell.local_idx());
-                table_sizes_tmp_.point_sizes_[0][cell.dim()-1]++;
-        	}
-        }
-    }
-
-=======
->>>>>>> 53b21e3c
     /// Add data of boundary integral to appropriate data structure.
     inline void add_boundary_integral(const DHCellSide &bdr_side) {
         boundary_integral_data_.emplace_back(integrals_.boundary_[bdr_side.dim()-1]->get_subset_low_idx(), bdr_side,

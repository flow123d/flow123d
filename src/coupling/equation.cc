--- conflicted
+++ resolved
@@ -220,11 +220,7 @@
     unsigned int id;
     if (rec.opt_val("r_set", name)) {     
         domain = mesh_->region_db().get_region_set(name);
-<<<<<<< HEAD
-        if (! domain[0].is_valid() )
-=======
         if ( domain.size() == 0 || ! domain[0].is_valid() )
->>>>>>> 1e894343
         	THROW( ExcUnknownDomain() << EI_Domain("r_set = " + name) << rec.ei_address() );
 
     } else if (rec.opt_val("region", name)) {

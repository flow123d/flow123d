# 
# Copyright (C) 2007 Technical University of Liberec.  All rights reserved.
#
# Please make a following refer to Flow123d on your project site if you use the program for any purpose,
# especially for academic research:
# Flow123d, Research Centre: Advanced Remedial Technologies, Technical University of Liberec, Czech Republic
#
# This program is free software; you can redistribute it and/or modify it under the terms
# of the GNU General Public License version 3 as published by the Free Software Foundation.
# 
# This program is distributed in the hope that it will be useful, but WITHOUT ANY WARRANTY; 
# without even the implied warranty of MERCHANTABILITY or FITNESS FOR A PARTICULAR PURPOSE.
# See the GNU General Public License for more details.
#
# You should have received a copy of the GNU General Public License along with this program; if not,
# write to the Free Software Foundation, Inc., 59 Temple Place - Suite 330, Boston, MA 021110-1307, USA.
#
# $Id$
# $Revision$
# $LastChangedBy$
# $LastChangedDate$
#

set(CMAKE_INCLUDE_CURRENT_DIR ON)
#message(STATUS "Include directories: ${flow123d_includes}")
#include_directories(${flow123d_includes})

# select source files that compose whole flow123d library
# todo: split into parts, e.g. system, output, input, mesh, darcy_mh, transport, .. 
# every library then can be testetd independently
set(sources_lib_non_system
    fem/dofhandler.cc
    fem/fe_values.cc
    fem/finite_element.cc
    fem/mapping_p1.cc

    flow/local_matrix.cc
    flow/darcy_flow_mh_output.cc
    flow/darcy_flow_mh.cc

    io/output.cc
    io/output_vtk.cc
    io/output_msh.cc
    
    mesh/msh_gmshreader.cc
    mesh/boundaries.cc
    mesh/edges.cc
    mesh/elements.cc
    mesh/mesh.cc
    mesh/neighbours.cc
    mesh/nodes.cc
    mesh/sides.cc
    mesh/topology.cc

    quadrature/quadrature_lib.cc

    reaction/linear_reaction.cc
    semchem/semchem_interface.cc


    transport/transport.cc
    transport/transport_operator_splitting.cc
<<<<<<< HEAD
=======
    transport/transport_bc.cc
>>>>>>> f7e1cb30
    transport/transport_dg.cc
    transport/sources.cc



    equation.cc
    time_marks.cc
    materials.cc
    time_governor.cc
    hc_explicit_sequential.cc
    field_p0.cc
)

set(sources_lib_la
    la/local_to_global_map.cc
    la/schur.cc
    la/solve.cc
    la/linsys.cc
    la/sparse_graph.cc
)

set(sources_lib_system
    system/par_distribution.cc
    system/math_fce.cc
    system/sys_function_stack.cpp
    system/sys_profiler.cc
    system/system.cc
    system/xio.cc
    io/read_ini.cc
)

set(sources_lib_input
    input/input_type.cc
)

# make separate library for Semchem (God save us!)
set(sources_lib_semchem
    semchem/che_semchem.cc
    semchem/che_read.cc
#    semchem/cti_ichnew.c
)

# this seems as converting *.c to *.cc for Semchem files
# but this can be dengerous
#foreach(file ${libflow123d_C_SRCS})
#  set(libflow123d_SRCS ${libFlow123d_SRCS} ${file}c)
#  list(APPEND libflow123d_SRCS ${file}c)
#  configure_file(${file} ${file}c COPYONLY)
#endforeach(file)

# add build targets
#link_directories(${Flow123dLinkDirectories})


# add individual libraries

# system_lib
add_library(system_lib ${sources_lib_system})
target_link_libraries(system_lib ${PETSC_LIBRARIES} ${Boost_LIBRARY_DIRS})

# input_lib
add_library(input_lib ${sources_lib_input})
target_link_libraries(input_lib 
    system_lib json_spirit)

# la_lib
add_library(la_lib ${sources_lib_la})
target_link_libraries(la_lib 
    input_lib system_lib
    ${PETSC_LIBRARIES} ${Armadillo_LIBRARIES} ${Boost_LIBRARY_DIRS})

# all remaining sources 
add_library(flow123d_lib ${sources_lib_non_system})
target_link_libraries(flow123d_lib 
    system_lib la_lib fparser semchem
    ${PETSC_LIBRARIES} ${Armadillo_LIBRARIES} ${Boost_LIBRARY_DIRS})
set_target_properties(flow123d_lib PROPERTIES
    ARCHIVE_OUTPUT_DIRECTORY ${PROJECT_BINARY_DIR}/lib
)

# add target for libsemchem
add_library(semchem ${sources_lib_semchem})
set_target_properties(semchem PROPERTIES
  ARCHIVE_OUTPUT_DIRECTORY ${PROJECT_BINARY_DIR}/lib
)







set_directory_properties(PROPERTIES ADDITIONAL_MAKE_CLEAN_FILES "${CMAKE_BINARY_DIR}/bin/current_flow;${CMAKE_BINARY_DIR}/bin/mpiexec")

<|MERGE_RESOLUTION|>--- conflicted
+++ resolved
@@ -60,10 +60,7 @@
 
     transport/transport.cc
     transport/transport_operator_splitting.cc
-<<<<<<< HEAD
-=======
     transport/transport_bc.cc
->>>>>>> f7e1cb30
     transport/transport_dg.cc
     transport/sources.cc
 

--- conflicted
+++ resolved
@@ -59,11 +59,7 @@
 
     reaction/reaction.cc
     reaction/linear_reaction.cc
-<<<<<<< HEAD
-#    reaction/pade_approximant.cc
-=======
     reaction/pade_approximant.cc
->>>>>>> a2921a25
     semchem/semchem_interface.cc
 
 

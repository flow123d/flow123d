--- conflicted
+++ resolved
@@ -71,6 +71,8 @@
     la/schur.cc
     la/solve.cc
     la/linsys.cc
+    la/linsys_BDDC.cc
+    la/linsys_PETSC.cc
     la/sparse_graph.cc
 )
 
@@ -120,19 +122,7 @@
 )
 
 
-<<<<<<< HEAD
-set(sources_lib_la
-	la/distribution.cc
-	la/local_to_global_map.cc
-    #la/schur.cc
-    la/solve.cc
-    la/linsys_BDDC.cc
-    la/linsys_PETSC.cc
-    la/sparse_graph.cc
-)
-=======
-
->>>>>>> fff13ba2
+
 
 
 set(sources_lib_field

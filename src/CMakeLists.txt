# 
# Copyright (C) 2007 Technical University of Liberec.  All rights reserved.
#
# Please make a following refer to Flow123d on your project site if you use the program for any purpose,
# especially for academic research:
# Flow123d, Research Centre: Advanced Remedial Technologies, Technical University of Liberec, Czech Republic
#
# This program is free software; you can redistribute it and/or modify it under the terms
# of the GNU General Public License version 3 as published by the Free Software Foundation.
# 
# This program is distributed in the hope that it will be useful, but WITHOUT ANY WARRANTY; 
# without even the implied warranty of MERCHANTABILITY or FITNESS FOR A PARTICULAR PURPOSE.
# See the GNU General Public License for more details.
#
# You should have received a copy of the GNU General Public License along with this program; if not,
# write to the Free Software Foundation, Inc., 59 Temple Place - Suite 330, Boston, MA 021110-1307, USA.
#
# $Id$
# $Revision$
# $LastChangedBy$
# $LastChangedDate$
#


# when the precompiled headers are used in the future 
#if (${PRECOMPILED_HEADERS})
#    include(CMake/Modules/PrecompiledHeaders.cmake)
#endif()


# add deal.II library
#set(USE_DEAL_II true)
if (USE_DEAL_II)
    message(STATUS "===========================================")
    # Note: deal.II implicitly uses variables PETSC_DIR, PETSC_ARCH from upstream
    set(DEAL_II_WITH_MUPARSER OFF)
    set(DEAL_II_WITH_MPI ON)
    set(DEAL_II_WITH_THREADS OFF)
    set(BOOST_DIR "${BOOST_ROOT}")
    set(BOOST_LIBRARIES "${BOOST_LIBRARY_DIRS}")
    #set(TBB_FOUND "true")
    set(DEAL_II_WITH_UMFPACK OFF)
    ## Check if UMFPACK is installed with PETSc
    #if (PETSC_VAR_UMFPACK_LIB)
    #  set(UMFPACK_FOUND "true")
    #  set(UMFPACK_LINKER_FLAGS ${PETSC_VAR_UMFPACK_LIB})
    #else()
    #  MESSAGE(FATAL_ERROR "Deal.II depends on UMFPACK, but PETSc is not built with it.")
    ##  set(DEAL_II_ALLOW_BUNDLED OFF)
    ##  set(DEAL_II_FORCE_BUNDLED_UMFPACK ON)
    #endif()
    set(DEAL_II_WITH_LAPACK ON)
    set(LAPACK_FOUND "true")
    set(LAPACK_LIBRARIES "${PETSC_EXTERNAL_LIB}")
    set(LAPACK_LINKER_FLAGS ${PETSC_VAR_BLASLAPACK_LIB})
    unset(DEAL_II_COMPONENT_PACKAGE  CACHE)

    set(DEAL_II_COMPONENT_EXAMPLES OFF)
    set(DEAL_II_COMPONENT_COMPAT_FILES OFF)
    set(DEAL_II_COMPONENT_DOCUMENTATION OFF)
    set(DEAL_II_COMPONENT_MESH_CONVERTER OFF)
    set(DEAL_II_COMPONENT_PARAMETER_GUI OFF)

#add_subdirectory("dealii")
    set(DEAL_II_LIBRARY_NAME ${DEAL_II_LIBRARY_NAME} PARENT_SCOPE)
    message(STATUS "===========================================")


endif()


# patched json_spirit lib
add_subdirectory("input/json_spirit")


set(CMAKE_INCLUDE_CURRENT_DIR ON)
#message(STATUS "Include directories: ${flow123d_includes}")
#include_directories(${flow123d_includes})


# add individual libraries and object groups

if (mpiuni_sources) 
  add_library(mpiuni_lib ${mpiuni_sources})
endif()

# when the precompiled headers are used in the future
#if (${PRECOMPILED_HEADERS})
#    ADD_PRECOMPILED_HEADER(flow123d_system "pre_system.hh")
#endif()

# flow123d_system
add_library(flow123d_system SHARED
    system/python_loader.cc
    system/math_fce.cc
    system/sys_profiler.cc
    system/time_point.cc
    system/system.cc
    system/exceptions.cc
    system/stack_trace.cc
    system/asserts.cc
    system/file_path.cc
    system/tokenizer.cc
    system/logger.cc
    system/logger_options.cc
    system/armadillo_tools.cc
    system/fmt/format.cc
    system/fmt/ostream.cc
    system/fmt/posix.cc
)
target_link_libraries(flow123d_system PUBLIC 
	MPI::MPI_CXX
    pybind11::embed 
    ${PERMON_LIBRARY}
    ${PETSC_LIBRARIES}  
    ${PETSC_EXTERNAL_LIB} 
    ${Boost_LIBRARIES} 
    ${PYTHON_LIBRARIES}
    nlohmann_json::nlohmann_json)
set_target_properties(flow123d_system 
    PROPERTIES ARCHIVE_OUTPUT_DIRECTORY ${PROJECT_BINARY_DIR}/lib
               BUILD_RPATH "$ORIGIN/../lib;$ORIGIN/../src"
               INSTALL_RPATH "$ORIGIN/../lib;$ORIGIN/../src" 
#    LINK_FLAGS "-Wl,--whole-archive ${YamlCpp_LIBRARY} -Wl,--no-whole-archive"
)    
add_dependencies(flow123d_system update_source_tree)


# input_lib
add_library(input_lib 
    input/type_base.cc
    input/type_record.cc
    input/type_abstract.cc
    input/type_selection.cc
    input/type_generic.cc
    input/type_tuple.cc
    input/storage.cc
    input/reader_to_storage.cc
    input/reader_internal_base.cc
    input/reader_internal.cc
    input/reader_internal_transpose.cc
    input/reader_internal_csv.cc
    input/path_base.cc
    input/path_json.cc
    input/path_yaml.cc
    input/type_output.cc
    
    input/accessors.cc
    
    input/csv_tokenizer.cc
)
target_link_libraries(input_lib 
    flow123d_system json_spirit
    ${YamlCpp_LIBRARY})
#    -Wl,--whole-archive ${YamlCpp_LIBRARY} -Wl,--no-whole-archive)


# la_lib
add_library(la_lib 
    la/distribution.cc
    la/local_to_global_map.cc
    la/schur.cc
    la/linsys.cc
    la/bddcml_wrapper.cc
    la/linsys_BDDC.cc
    la/linsys_PETSC.cc
    la/linsys_PERMON.cc
    la/sparse_graph.cc
    la/local_system.cc
    la/vector_mpi.cc
)
target_link_libraries(la_lib 
    input_lib
    armadillo 
    ${PERMON_LIBRARY}
    ${PETSC_LIBRARIES}  
    ${BDDCML_LIBRARIES} 
    ${PETSC_EXTERNAL_LIB}  
    ${Boost_LIBRARIES})
set_target_properties(la_lib 
    PROPERTIES  COMPILE_FLAGS "${BDDCML_CDEFS}" ) 


# tools_lib    
add_library(tools_lib 
    tools/interpolant.cc
    tools/adaptivesimpson.cc
    tools/time_marks.cc
    tools/time_governor.cc
    tools/unit_si.cc
    tools/unit_converter.cc
)
target_link_libraries(tools_lib
    input_lib )
  


# mesh_lib
add_library(mesh_lib 
    mesh/region.cc
    mesh/elements.cc
    mesh/duplicate_nodes.cc
    mesh/mesh.cc
    mesh/bc_mesh.cc
    mesh/neighbours.cc
    mesh/accessors.cc
#    mesh/intersection.cc
    mesh/ref_element.cc
    mesh/partitioning.cc
    mesh/region_set.cc
    
    mesh/bounding_box.cc
    mesh/bih_tree.cc
    
#     mesh/ngh/src/abscissa.cpp
#     mesh/ngh/src/bisector.cpp
#     mesh/ngh/src/intersection.cpp
#     mesh/ngh/src/intersectionLocal.cpp
#     mesh/ngh/src/mathfce.cpp
#     mesh/ngh/src/matrix.cpp
#     mesh/ngh/src/plain.cpp
#     mesh/ngh/src/point.cpp
#     mesh/ngh/src/polygon.cpp
#     mesh/ngh/src/tetrahedron.cpp
#     mesh/ngh/src/triangle.cpp
#     mesh/ngh/src/vector.cpp
#     mesh/ngh/src/vertex.cpp

    intersection/plucker.cc
    intersection/intersection_point_aux.cc
    intersection/intersection_aux.cc
    intersection/intersection_local.cc
    intersection/compute_intersection.cc
    intersection/inspect_elements_algorithm.cc
    intersection/mixed_mesh_intersections.cc
)

target_link_libraries(mesh_lib
    input_lib la_lib
    armadillo 
    ${Boost_LIBRARIES}
    ${PugiXml_LIBRARY}
    ${Zlib_LIBRARY})

# fem_lib    
add_library(fem_lib 
    quadrature/quadrature.cc
    quadrature/quadrature_lib.cc
    quadrature/intersection_quadrature.cc
    fem/discrete_space.cc
    fem/dofhandler.cc
    fem/finite_element.cc
    fem/fe_p.cc
    fem/fe_rt.cc
    fem/fe_system.cc
    fem/element_values.cc
    fem/fe_values.cc
    fem/fe_values_views.cc
    fem/mapping_p1.cc
)
target_link_libraries(fem_lib
    mesh_lib 
    armadillo 
    ${Boost_LIBRARIES})



# io_lib  
add_library(io_lib 
    io/msh_basereader.cc
    io/msh_gmshreader.cc
    io/msh_vtkreader.cc
    io/msh_pvdreader.cc
    io/element_data_cache.cc
    io/reader_cache.cc

    io/output_time.cc
    io/output_vtk.cc
    io/output_msh.cc
    io/observe.cc
    io/output_mesh.cc
    io/output_time_set.cc
)

target_link_libraries(io_lib
    input_lib mesh_lib fem_lib la_lib
    armadillo 
    ${Boost_LIBRARIES}
    ${PugiXml_LIBRARY}
    ${Zlib_LIBRARY})


# Have to add as SHARED as the target is used both as the Python module as the C++ SO library linked by Flow123d.
<<<<<<< HEAD
pybind11_add_module("fieldproxypy" SHARED "fields/python_field_proxy.cc")
#pybind11_add_module("fieldproxypy" MODULE "${CMAKE_SOURCE_DIR}/src/fields/python_field_proxy.cc")
#add_executable(flow123dpy fields/python_field_proxy.cc)

# Have to link in PRIVATE mode to be consistent of linking done by pybind11_add_module.
target_link_libraries(fieldproxypy PRIVATE system_lib armadillo) 
=======
pybind11_add_module("flow123d_python_api" SHARED "fields/python_field_proxy.cc")
>>>>>>> 71c2a5d6

# use the same keyword‐style that pybind11_tools used:
target_link_libraries(flow123d_python_api
  PRIVATE
    flow123d_system
    armadillo
)


# coupling_lib  
add_library(coupling_lib 
   # unfortunatelly field sources depends on output sources
   # and viceversa
    
    fields/equation_output.cc
    fields/field_values.cc
    fields/field_common.cc
    fields/field.cc
    fields/bc_field.cc
    fields/multi_field.cc
    fields/bc_multi_field.cc
    fields/field_algo_base.cc    
    fields/field_flag.cc
    fields/field_set.cc
    fields/generic_field.cc
    fields/field_constant.cc
    fields/field_formula.cc
    fields/table_function.cc
    fields/field_time_function.cc
    fields/field_fe.cc
    fields/eval_subset.cc
    fields/eval_points.cc
    fields/field_value_cache.cc
    fields/surface_depth.cc
    coupling/equation.cc
    coupling/balance.cc
    # coupling/hc_explicit_sequential.cc
)
target_link_libraries(coupling_lib
    input_lib mesh_lib tools_lib fem_lib io_lib
    flow123d_python_api
    bparser  
    armadillo
    ${Boost_LIBRARIES}
    ${PYTHON_LIBRARIES})



set(sources_lib_non_system
)
# all remaining sources 
add_library(flow123d_core SHARED 
    flow/darcy_flow_mh_output.cc
    # flow/darcy_flow_mh.cc
    flow/darcy_flow_lmh.cc
    flow/soil_models.cc
    flow/richards_lmh.cc
    # flow/mortar_assembly.cc

    reaction/reaction_term.cc
    reaction/first_order_reaction.cc
    reaction/first_order_reaction_base.cc
    reaction/radioactive_decay.cc
    reaction/sorption_base.cc
    reaction/sorption.cc
    reaction/dual_porosity.cc
    reaction/isotherm.cc
    reaction/linear_ode_solver.cc

    transport/concentration_model.cc
    transport/heat_model.cc
    transport/transport.cc
    transport/transport_operator_splitting.cc
    transport/transport_dg.cc
    
    transport/substance.cc

    mechanics/elasticity.cc

    coupling/hc_explicit_sequential.cc
    coupling/hm_iterative.cc
    coupling/application.cc

)    
    
target_link_libraries(flow123d_core
    fem_lib mesh_lib la_lib input_lib io_lib
    tools_lib coupling_lib
    flow123d_system 
    bparser
    armadillo 
#    ${TBB_LIBRARIES}
#    ${DEAL_II_LIBRARY_NAME}
    ${PERMON_LIBRARY}
    ${PETSC_LIBRARIES} 
    ${BDDCML_LIBRARIES} 
    ${PETSC_EXTERNAL_LIB} 
    ${Boost_LIBRARIES}
)
set_target_properties(flow123d_core 
    PROPERTIES ARCHIVE_OUTPUT_DIRECTORY ${PROJECT_BINARY_DIR}/lib
               BUILD_RPATH "$ORIGIN/../lib;$ORIGIN/../src"
               INSTALL_RPATH "$ORIGIN/../lib;$ORIGIN/../src" 
#    LINK_FLAGS "-Wl,--whole-archive ${YamlCpp_LIBRARY} -Wl,--no-whole-archive"
)
add_dependencies(flow123d_core rev_num_always)    

#add_dependencies(flow123d_core tbb)
<|MERGE_RESOLUTION|>--- conflicted
+++ resolved
@@ -291,16 +291,7 @@
 
 
 # Have to add as SHARED as the target is used both as the Python module as the C++ SO library linked by Flow123d.
-<<<<<<< HEAD
-pybind11_add_module("fieldproxypy" SHARED "fields/python_field_proxy.cc")
-#pybind11_add_module("fieldproxypy" MODULE "${CMAKE_SOURCE_DIR}/src/fields/python_field_proxy.cc")
-#add_executable(flow123dpy fields/python_field_proxy.cc)
-
-# Have to link in PRIVATE mode to be consistent of linking done by pybind11_add_module.
-target_link_libraries(fieldproxypy PRIVATE system_lib armadillo) 
-=======
 pybind11_add_module("flow123d_python_api" SHARED "fields/python_field_proxy.cc")
->>>>>>> 71c2a5d6
 
 # use the same keyword‐style that pybind11_tools used:
 target_link_libraries(flow123d_python_api

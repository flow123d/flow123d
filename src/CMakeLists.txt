--- conflicted
+++ resolved
@@ -232,11 +232,7 @@
 add_library(fem_lib 
     quadrature/quadrature_lib.cc
     quadrature/intersection_quadrature.cc
-<<<<<<< HEAD
-=======
-    fem/fe_p.cc
     fem/discrete_space.cc
->>>>>>> 644c61cb
     fem/dofhandler.cc
     fem/finite_element.cc
     fem/fe_p.cc

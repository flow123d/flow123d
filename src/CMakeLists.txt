# 
# Copyright (C) 2007 Technical University of Liberec.  All rights reserved.
#
# Please make a following refer to Flow123d on your project site if you use the program for any purpose,
# especially for academic research:
# Flow123d, Research Centre: Advanced Remedial Technologies, Technical University of Liberec, Czech Republic
#
# This program is free software; you can redistribute it and/or modify it under the terms
# of the GNU General Public License version 3 as published by the Free Software Foundation.
# 
# This program is distributed in the hope that it will be useful, but WITHOUT ANY WARRANTY; 
# without even the implied warranty of MERCHANTABILITY or FITNESS FOR A PARTICULAR PURPOSE.
# See the GNU General Public License for more details.
#
# You should have received a copy of the GNU General Public License along with this program; if not,
# write to the Free Software Foundation, Inc., 59 Temple Place - Suite 330, Boston, MA 021110-1307, USA.
#
# $Id$
# $Revision$
# $LastChangedBy$
# $LastChangedDate$
#


# when the precompiled headers are used in the future 
#if (${PRECOMPILED_HEADERS})
#    include(CMake/Modules/PrecompiledHeaders.cmake)
#endif()


# add deal.II library
message(STATUS "===========================================")
# Note: deal.II implicitly uses variables PETSC_DIR, PETSC_ARCH from upstream
set(DEAL_II_WITH_MUPARSER OFF)
set(DEAL_II_WITH_MPI ON)
set(DEAL_II_WITH_THREADS OFF)
set(BOOST_DIR "${BOOST_ROOT}")
set(BOOST_LIBRARIES "${BOOST_LIBRARY_DIRS}")
#set(TBB_FOUND "true")
set(DEAL_II_WITH_UMFPACK OFF)
## Check if UMFPACK is installed with PETSc
#if (PETSC_VAR_UMFPACK_LIB)
#  set(UMFPACK_FOUND "true")
#  set(UMFPACK_LINKER_FLAGS ${PETSC_VAR_UMFPACK_LIB})
#else()
#  MESSAGE(FATAL_ERROR "Deal.II depends on UMFPACK, but PETSc is not built with it.")
##  set(DEAL_II_ALLOW_BUNDLED OFF)
##  set(DEAL_II_FORCE_BUNDLED_UMFPACK ON)
#endif()
set(DEAL_II_WITH_LAPACK ON)
set(LAPACK_FOUND "true")
set(LAPACK_LIBRARIES "${PETSC_EXTERNAL_LIB}")
set(LAPACK_LINKER_FLAGS ${PETSC_VAR_BLASLAPACK_LIB})
add_subdirectory("dealii")
set(DEAL_II_LIBRARY_NAME ${DEAL_II_LIBRARY_NAME} PARENT_SCOPE)
message(STATUS "===========================================")


add_subdirectory("input/json_spirit")

set(CMAKE_INCLUDE_CURRENT_DIR ON)
#message(STATUS "Include directories: ${flow123d_includes}")
#include_directories(${flow123d_includes})


# add individual libraries and object groups

if (mpiuni_sources) 
  add_library(mpiuni_lib ${mpiuni_sources})
endif()

# when the precompiled headers are used in the future
#if (${PRECOMPILED_HEADERS})
#    ADD_PRECOMPILED_HEADER(system_lib "pre_system.hh")
#endif()

# system_lib
add_library(system_lib 
    system/python_loader.cc
    system/math_fce.cc
    system/sys_profiler.cc
    system/time_point.cc
    system/system.cc
    system/xio.cc
    system/exceptions.cc
    system/stack_trace.cc
    system/asserts.cc
    io/read_ini.cc
    system/file_path.cc
    system/tokenizer.cc
    system/application_base.cc
    system/logger.cc
    system/logger_options.cc
<<<<<<< HEAD
    system/armadillo_tools.cc
=======
    
    system/fmt/format.cc
    system/fmt/ostream.cc
    system/fmt/posix.cc
>>>>>>> 91c076d1
)
target_link_libraries(system_lib 
    ${PETSC_LIBRARIES}  
    ${PETSC_EXTERNAL_LIB} 
    ${Boost_LIBRARIES} 
    ${PYTHON_LIBRARIES})
add_dependencies(system_lib update_source_tree)


# input_lib
add_library(input_lib 
    input/type_base.cc
    input/type_record.cc
    input/type_abstract.cc
    input/type_selection.cc
    input/type_generic.cc
    input/type_tuple.cc
    input/storage.cc
    input/reader_to_storage.cc
    input/path_base.cc
    input/path_json.cc
    input/path_yaml.cc
    input/type_output.cc
    
    input/accessors.cc
)
target_link_libraries(input_lib 
    system_lib json_spirit
    ${YamlCpp_LIBRARY})


# la_lib
add_library(la_lib 
    la/distribution.cc
    la/local_to_global_map.cc
    la/schur.cc
    la/linsys.cc
    la/linsys_BDDC.cc
    la/linsys_PETSC.cc
    la/sparse_graph.cc
)
target_link_libraries(la_lib 
    input_lib system_lib
    armadillo 
    ${PETSC_LIBRARIES}  
    ${BDDCML_LIBRARIES} 
    ${PETSC_EXTERNAL_LIB}  
    ${Boost_LIBRARIES})
set_target_properties(la_lib 
    PROPERTIES  COMPILE_FLAGS "${BDDCML_CDEFS}" ) 



# tools_lib    
add_library(tools_lib 
    tools/interpolant.cc
    tools/adaptivesimpson.cc
    tools/time_marks.cc
    tools/time_governor.cc
)
target_link_libraries(tools_lib
    system_lib input_lib )



# mesh_lib
add_library(mesh_lib 
        mesh/region.cc
    mesh/msh_gmshreader.cc
    mesh/boundaries.cc
    mesh/edges.cc
    mesh/elements.cc
    mesh/mesh.cc
    mesh/neighbours.cc
    mesh/sides.cc
    mesh/intersection.cc
    mesh/ref_element.cc
    mesh/partitioning.cc
    mesh/region_set.cc
    
    mesh/bounding_box.cc
    mesh/bih_tree.cc
    mesh/reader_instances.cc
    
    mesh/ngh/src/abscissa.cpp
    mesh/ngh/src/bisector.cpp
    mesh/ngh/src/intersection.cpp
    mesh/ngh/src/intersectionLocal.cpp
    mesh/ngh/src/mathfce.cpp
    mesh/ngh/src/matrix.cpp
    mesh/ngh/src/plain.cpp
    mesh/ngh/src/point.cpp
    mesh/ngh/src/polygon.cpp
    mesh/ngh/src/tetrahedron.cpp
    mesh/ngh/src/triangle.cpp
    mesh/ngh/src/vector.cpp
    mesh/ngh/src/vertex.cpp
)
target_link_libraries(mesh_lib
    input_lib system_lib la_lib 
    armadillo 
    ${Boost_LIBRARIES})



# fem_lib    
add_library(fem_lib 
    quadrature/quadrature_lib.cc
    fem/fe_p.cc
    fem/dofhandler.cc
    fem/fe_values.cc
    fem/finite_element.cc
    fem/mapping_p1.cc
)
target_link_libraries(fem_lib
    system_lib mesh_lib 
    armadillo 
    ${Boost_LIBRARIES})






# coupling_lib  
add_library(coupling_lib 
   # unfortunatelly field sources depends on output sources
   # and viceversa
    io/output_data.cc
    io/output_time.cc
    io/output_vtk.cc
    io/output_msh.cc
<<<<<<< HEAD
    io/observe.cc
    
=======
    io/output_mesh.cc
>>>>>>> 91c076d1
    
    fields/field_values.cc
    fields/field_common.cc
    fields/field.cc
    fields/bc_field.cc
    fields/multi_field.cc
    fields/bc_multi_field.cc
    fields/field_algo_base.cc    
    fields/field_flag.cc
    fields/field_set.cc
    fields/unit_si.cc
    fields/generic_field.cc
    coupling/equation.cc
    coupling/balance.cc
    # coupling/hc_explicit_sequential.cc
)
target_link_libraries(coupling_lib
    system_lib input_lib mesh_lib tools_lib fem_lib
    fparser     
    armadillo
    ${Boost_LIBRARIES})



# make separate library for Semchem (God save us!)
add_library(semchem 
    semchem/che_semchem.cc
    semchem/che_read.cc
)
set_target_properties(semchem 
    PROPERTIES ARCHIVE_OUTPUT_DIRECTORY ${PROJECT_BINARY_DIR}/lib
)



set(sources_lib_non_system
)
# all remaining sources 
add_library(flow123d_lib 
    flow/mh_dofhandler.cc
    flow/darcy_flow_mh_output.cc
    flow/darcy_flow_mh.cc
    flow/richards_lmh.cc

    reaction/reaction_term.cc
    reaction/first_order_reaction.cc
    reaction/first_order_reaction_base.cc
    reaction/radioactive_decay.cc
    reaction/pade_approximant.cc
    reaction/sorption_base.cc
    reaction/sorption.cc
    reaction/dual_porosity.cc
    reaction/isotherm.cc
    reaction/linear_ode_solver.cc
    reaction/linear_ode_analytic.cc
    semchem/semchem_interface.cc

    transport/concentration_model.cc
    transport/heat_model.cc
    transport/transport.cc
    transport/transport_operator_splitting.cc
    transport/transport_dg.cc
    
    transport/substance.cc

    coupling/hc_explicit_sequential.cc
)    
target_link_libraries(flow123d_lib 
    fem_lib mesh_lib la_lib semchem  input_lib 
    system_lib tools_lib coupling_lib  tools_lib
    fparser  
    armadillo 
#    ${TBB_LIBRARIES}
    ${DEAL_II_LIBRARY_NAME}
    ${PETSC_LIBRARIES} 
    ${BDDCML_LIBRARIES} 
    ${PETSC_EXTERNAL_LIB} 
    ${Boost_LIBRARIES}
)
set_target_properties(flow123d_lib 
    PROPERTIES ARCHIVE_OUTPUT_DIRECTORY ${PROJECT_BINARY_DIR}/lib
)
add_dependencies(flow123d_lib tbb)
<|MERGE_RESOLUTION|>--- conflicted
+++ resolved
@@ -91,14 +91,10 @@
     system/application_base.cc
     system/logger.cc
     system/logger_options.cc
-<<<<<<< HEAD
     system/armadillo_tools.cc
-=======
-    
     system/fmt/format.cc
     system/fmt/ostream.cc
     system/fmt/posix.cc
->>>>>>> 91c076d1
 )
 target_link_libraries(system_lib 
     ${PETSC_LIBRARIES}  
@@ -231,12 +227,9 @@
     io/output_time.cc
     io/output_vtk.cc
     io/output_msh.cc
-<<<<<<< HEAD
     io/observe.cc
-    
-=======
     io/output_mesh.cc
->>>>>>> 91c076d1
+    
     
     fields/field_values.cc
     fields/field_common.cc

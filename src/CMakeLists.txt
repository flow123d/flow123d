# 
# Copyright (C) 2007 Technical University of Liberec.  All rights reserved.
#
# Please make a following refer to Flow123d on your project site if you use the program for any purpose,
# especially for academic research:
# Flow123d, Research Centre: Advanced Remedial Technologies, Technical University of Liberec, Czech Republic
#
# This program is free software; you can redistribute it and/or modify it under the terms
# of the GNU General Public License version 3 as published by the Free Software Foundation.
# 
# This program is distributed in the hope that it will be useful, but WITHOUT ANY WARRANTY; 
# without even the implied warranty of MERCHANTABILITY or FITNESS FOR A PARTICULAR PURPOSE.
# See the GNU General Public License for more details.
#
# You should have received a copy of the GNU General Public License along with this program; if not,
# write to the Free Software Foundation, Inc., 59 Temple Place - Suite 330, Boston, MA 021110-1307, USA.
#
# $Id$
# $Revision$
# $LastChangedBy$
# $LastChangedDate$
#


# when the precompiled headers are used in the future 
#if (${PRECOMPILED_HEADERS})
#    include(CMake/Modules/PrecompiledHeaders.cmake)
#endif()


# add deal.II library
#set(USE_DEAL_II true)
if (USE_DEAL_II)
    message(STATUS "===========================================")
    # Note: deal.II implicitly uses variables PETSC_DIR, PETSC_ARCH from upstream
    set(DEAL_II_WITH_MUPARSER OFF)
    set(DEAL_II_WITH_MPI ON)
    set(DEAL_II_WITH_THREADS OFF)
    set(BOOST_DIR "${BOOST_ROOT}")
    set(BOOST_LIBRARIES "${BOOST_LIBRARY_DIRS}")
    #set(TBB_FOUND "true")
    set(DEAL_II_WITH_UMFPACK OFF)
    ## Check if UMFPACK is installed with PETSc
    #if (PETSC_VAR_UMFPACK_LIB)
    #  set(UMFPACK_FOUND "true")
    #  set(UMFPACK_LINKER_FLAGS ${PETSC_VAR_UMFPACK_LIB})
    #else()
    #  MESSAGE(FATAL_ERROR "Deal.II depends on UMFPACK, but PETSc is not built with it.")
    ##  set(DEAL_II_ALLOW_BUNDLED OFF)
    ##  set(DEAL_II_FORCE_BUNDLED_UMFPACK ON)
    #endif()
    set(DEAL_II_WITH_LAPACK ON)
    set(LAPACK_FOUND "true")
    set(LAPACK_LIBRARIES "${PETSC_EXTERNAL_LIB}")
    set(LAPACK_LINKER_FLAGS ${PETSC_VAR_BLASLAPACK_LIB})
    unset(DEAL_II_COMPONENT_PACKAGE  CACHE)

    set(DEAL_II_COMPONENT_EXAMPLES OFF)
    set(DEAL_II_COMPONENT_COMPAT_FILES OFF)
    set(DEAL_II_COMPONENT_DOCUMENTATION OFF)
    set(DEAL_II_COMPONENT_MESH_CONVERTER OFF)
    set(DEAL_II_COMPONENT_PARAMETER_GUI OFF)

    add_subdirectory("dealii")
    set(DEAL_II_LIBRARY_NAME ${DEAL_II_LIBRARY_NAME} PARENT_SCOPE)
    message(STATUS "===========================================")


endif()


# patched json_spirit lib
add_subdirectory("input/json_spirit")

set(CMAKE_INCLUDE_CURRENT_DIR ON)
#message(STATUS "Include directories: ${flow123d_includes}")
#include_directories(${flow123d_includes})


# add individual libraries and object groups

if (mpiuni_sources) 
  add_library(mpiuni_lib ${mpiuni_sources})
endif()

# when the precompiled headers are used in the future
#if (${PRECOMPILED_HEADERS})
#    ADD_PRECOMPILED_HEADER(system_lib "pre_system.hh")
#endif()

# system_lib
add_library(system_lib 
    system/python_loader.cc
    system/math_fce.cc
    system/sys_profiler.cc
    system/time_point.cc
    system/system.cc
#    system/xio.cc
    system/exceptions.cc
    system/stack_trace.cc
    system/asserts.cc
#    io/read_ini.cc
    system/file_path.cc
    system/tokenizer.cc
    system/application_base.cc
    system/logger.cc
    system/logger_options.cc
    system/armadillo_tools.cc
    system/fmt/format.cc
    system/fmt/ostream.cc
    system/fmt/posix.cc
)
target_link_libraries(system_lib 
    ${PETSC_LIBRARIES}  
    ${PETSC_EXTERNAL_LIB} 
    ${Boost_LIBRARIES} 
    ${PYTHON_LIBRARIES})
add_dependencies(system_lib update_source_tree)


# input_lib
add_library(input_lib 
    input/type_base.cc
    input/type_record.cc
    input/type_abstract.cc
    input/type_selection.cc
    input/type_generic.cc
    input/type_tuple.cc
    input/storage.cc
    input/reader_to_storage.cc
    input/path_base.cc
    input/path_json.cc
    input/path_yaml.cc
    input/type_output.cc
    
    input/accessors.cc
)
target_link_libraries(input_lib 
    system_lib json_spirit
    ${YamlCpp_LIBRARY})


# la_lib
add_library(la_lib 
    la/distribution.cc
    la/local_to_global_map.cc
    la/schur.cc
    la/linsys.cc
    la/linsys_BDDC.cc
    la/linsys_PETSC.cc
    la/sparse_graph.cc
    la/local_system.cc
)
target_link_libraries(la_lib 
    input_lib system_lib
    armadillo 
    ${PETSC_LIBRARIES}  
    ${BDDCML_LIBRARIES} 
    ${PETSC_EXTERNAL_LIB}  
    ${Boost_LIBRARIES})
set_target_properties(la_lib 
    PROPERTIES  COMPILE_FLAGS "${BDDCML_CDEFS}" ) 



# tools_lib    
add_library(tools_lib 
    tools/interpolant.cc
    tools/adaptivesimpson.cc
    tools/time_marks.cc
    tools/time_governor.cc
)
target_link_libraries(tools_lib
    system_lib input_lib )



# mesh_lib
add_library(mesh_lib 
    mesh/region.cc
    mesh/boundaries.cc
    mesh/edges.cc
    mesh/elements.cc
    mesh/mesh.cc
    mesh/neighbours.cc
    mesh/sides.cc
#    mesh/intersection.cc
    mesh/ref_element.cc
    mesh/partitioning.cc
    mesh/region_set.cc
    
    mesh/bounding_box.cc
    mesh/bih_tree.cc
    
    mesh/ngh/src/abscissa.cpp
    mesh/ngh/src/bisector.cpp
    mesh/ngh/src/intersection.cpp
    mesh/ngh/src/intersectionLocal.cpp
    mesh/ngh/src/mathfce.cpp
    mesh/ngh/src/matrix.cpp
    mesh/ngh/src/plain.cpp
    mesh/ngh/src/point.cpp
    mesh/ngh/src/polygon.cpp
    mesh/ngh/src/tetrahedron.cpp
    mesh/ngh/src/triangle.cpp
    mesh/ngh/src/vector.cpp
    mesh/ngh/src/vertex.cpp

    intersection/plucker.cc
    intersection/simplex.cc
    intersection/intersection_point_aux.cc
    intersection/intersection_aux.cc
    intersection/intersection_local.cc
    intersection/compute_intersection.cc
    intersection/inspect_elements_algorithm.cc
    intersection/mixed_mesh_intersections.cc
)

target_link_libraries(mesh_lib
    input_lib system_lib la_lib
    armadillo 
    ${Boost_LIBRARIES}
    ${PugiXml_LIBRARY}
    ${Zlib_LIBRARY})

# fem_lib    
add_library(fem_lib 
    quadrature/quadrature_lib.cc
    quadrature/intersection_quadrature.cc
    fem/fe_p.cc
    fem/dofhandler.cc
    fem/fe_values.cc
    fem/finite_element.cc
    fem/mapping_p1.cc
)
target_link_libraries(fem_lib
    system_lib mesh_lib 
    armadillo 
    ${Boost_LIBRARIES})



# io_lib  
add_library(io_lib 
    io/msh_basereader.cc
    io/msh_gmshreader.cc
    io/msh_vtkreader.cc
    io/msh_pvdreader.cc
    io/element_data_cache.cc
    io/reader_instances.cc

    io/output_time.cc
    io/output_vtk.cc
    io/output_msh.cc
    io/observe.cc
    io/output_mesh.cc
    io/output_time_set.cc
)

target_link_libraries(io_lib
    system_lib input_lib mesh_lib fem_lib la_lib
    armadillo 
    ${Boost_LIBRARIES}
    ${PugiXml_LIBRARY}
    ${Zlib_LIBRARY})





# coupling_lib  
add_library(coupling_lib 
   # unfortunatelly field sources depends on output sources
   # and viceversa
    
    fields/equation_output.cc
    fields/field_values.cc
    fields/field_common.cc
    fields/field.cc
    fields/bc_field.cc
    fields/multi_field.cc
    fields/bc_multi_field.cc
    fields/field_algo_base.cc    
    fields/field_flag.cc
    fields/field_set.cc
    fields/unit_si.cc
    fields/unit_converter.cc
    fields/generic_field.cc
    fields/field_constant.cc
    fields/field_formula.cc
    fields/field_elementwise.cc
    fields/field_interpolated_p0.cc
    fields/table_function.cc
    fields/field_time_function.cc
    fields/field_fe.cc
    fields/fe_value_handler.cc
    coupling/equation.cc
    coupling/balance.cc
    # coupling/hc_explicit_sequential.cc
)
target_link_libraries(coupling_lib
    system_lib input_lib mesh_lib tools_lib fem_lib io_lib
    fparser     
    armadillo
    ${Boost_LIBRARIES})



# make separate library for Semchem (God save us!)
#add_library(semchem 
#    semchem/che_semchem.cc
#    semchem/che_read.cc
#)
#set_target_properties(semchem 
#    PROPERTIES ARCHIVE_OUTPUT_DIRECTORY ${PROJECT_BINARY_DIR}/lib
#)



set(sources_lib_non_system
)
# all remaining sources 
add_library(flow123d_lib 
    flow/mh_dofhandler.cc
    flow/darcy_flow_mh_output.cc
    flow/darcy_flow_mh.cc
    flow/soil_models.cc
    flow/richards_lmh.cc
    flow/mortar_assembly.cc

    reaction/reaction_term.cc
    reaction/first_order_reaction.cc
    reaction/first_order_reaction_base.cc
    reaction/radioactive_decay.cc
    reaction/pade_approximant.cc
    reaction/sorption_base.cc
    reaction/sorption.cc
    reaction/dual_porosity.cc
    reaction/isotherm.cc
    reaction/linear_ode_solver.cc
    reaction/linear_ode_analytic.cc
    #semchem/semchem_interface.cc

    transport/concentration_model.cc
    transport/heat_model.cc
    transport/transport.cc
    transport/transport_operator_splitting.cc
    transport/transport_dg.cc
    
    transport/substance.cc

    coupling/hc_explicit_sequential.cc
)    
    
target_link_libraries(flow123d_lib 
<<<<<<< HEAD
    fem_lib mesh_lib la_lib input_lib io_lib
    system_lib tools_lib coupling_lib
=======
    fem_lib mesh_lib la_lib input_lib system_lib 
    tools_lib coupling_lib
>>>>>>> 45e69273
    fparser  
    armadillo 
#    ${TBB_LIBRARIES}
    ${DEAL_II_LIBRARY_NAME}
    ${PETSC_LIBRARIES} 
    ${BDDCML_LIBRARIES} 
    ${PETSC_EXTERNAL_LIB} 
    ${Boost_LIBRARIES}
)
set_target_properties(flow123d_lib 
    PROPERTIES ARCHIVE_OUTPUT_DIRECTORY ${PROJECT_BINARY_DIR}/lib
)
#add_dependencies(flow123d_lib tbb)
<|MERGE_RESOLUTION|>--- conflicted
+++ resolved
@@ -353,13 +353,8 @@
 )    
     
 target_link_libraries(flow123d_lib 
-<<<<<<< HEAD
     fem_lib mesh_lib la_lib input_lib io_lib
     system_lib tools_lib coupling_lib
-=======
-    fem_lib mesh_lib la_lib input_lib system_lib 
-    tools_lib coupling_lib
->>>>>>> 45e69273
     fparser  
     armadillo 
 #    ${TBB_LIBRARIES}

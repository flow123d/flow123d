--- conflicted
+++ resolved
@@ -61,19 +61,12 @@
     set(DEAL_II_COMPONENT_MESH_CONVERTER OFF)
     set(DEAL_II_COMPONENT_PARAMETER_GUI OFF)
 
-    add_subdirectory("dealii")
+#add_subdirectory("dealii")
     set(DEAL_II_LIBRARY_NAME ${DEAL_II_LIBRARY_NAME} PARENT_SCOPE)
     message(STATUS "===========================================")
 
 
-<<<<<<< HEAD
 endif()
-=======
-
-#add_subdirectory("dealii")
-set(DEAL_II_LIBRARY_NAME ${DEAL_II_LIBRARY_NAME} PARENT_SCOPE)
-message(STATUS "===========================================")
->>>>>>> 88fe067d
 
 
 # patched json_spirit lib

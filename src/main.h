--- conflicted
+++ resolved
@@ -1,259 +1,130 @@
-<<<<<<< HEAD
-/*!
- *
-﻿ * Copyright (C) 2015 Technical University of Liberec.  All rights reserved.
- * 
- * This program is free software; you can redistribute it and/or modify it under
- * the terms of the GNU General Public License version 3 as published by the
- * Free Software Foundation. (http://www.gnu.org/licenses/gpl-3.0.en.html)
- * 
- * This program is distributed in the hope that it will be useful, but WITHOUT
- * ANY WARRANTY; without even the implied warranty of MERCHANTABILITY or FITNESS
- * FOR A PARTICULAR PURPOSE.  See the GNU General Public License for more details.
- *
- * 
- * @file    main.h
- * @brief   
- */
-
-#include <string>
-#include "input/input_type_forward.hh"
-#include "input/accessors.hh"
-#include "input/type_output.hh"
-#include "system/application_base.hh"
-#include "system/exceptions.hh"
-class HC_ExplicitSequential;
-
-
-using namespace std;
-
-#ifndef MAIN_H
-#define MAIN_H
-
-
-
-class Application : public ApplicationBase {
-public:
-    TYPEDEF_ERR_INFO( EI_InputVersionStr, string);
-    DECLARE_EXCEPTION( ExcVersionFormat,
-            << "Wrong format of the version specification: "
-            << EI_InputVersionStr::qval);
-
-
-    /// Root of the Input::Type tree. Description of whole input structure.
-    static Input::Type::Record & get_input_type();
-    
-    /// Application constructor. 
-    Application(const std::string &python_path);
-    
-    /**
-     * Displays program version and build info.
-     * Pass version information to Profiler.
-     * 
-     * TODO: Split these two functionalities.
-     */ 
-    void display_version();
-    
-    /**
-     * Read main input file
-     * 
-     * Returns accessor to the root Record.
-     */ 
-    Input::Record read_input();
-    
-    /**
-     * Run application.
-     *
-     * Read input and solve problem.
-     */
-    void run() override;
-
-    /**
-     * Terminate all MPI processes if exception is thrown.
-     */
-    void terminate();
-
-    /// Destructor
-    virtual ~Application();
-
-protected:
-
-    /**
-     * Check pause_after_run flag defined in input file.
-     */
-    void after_run();
-
-
-    /**
-     * Parse command line parameters.
-     * @param[in] argc       command line argument count
-     * @param[in] argv       command line arguments
-     */
-    virtual void parse_cmd_line(const int argc, char ** argv);
-
-private:
-
-    /// Get version of program and other base data from rev_num.h and store them to map
-    Input::Type::RevNumData get_rev_num_data();
-
-    /// Main Flow123d problem
-    HC_ExplicitSequential *problem_;
-
-    /// filename of main input file
-    string main_input_filename_;
-
-    //int passed_argc_;
-    //char ** passed_argv_;
-    
-    /// Description of possible command line arguments.
-    string program_arguments_desc_;
-
-    /// If true, we do output of profiling information.
-    bool use_profiler;
-
-    /// If true, preserves output of balance in YAML format.
-    bool yaml_balance_output_;
-
-    /// root input record
-    Input::Record root_record;
-};
-
-
-
-
-#endif
-
-//-----------------------------------------------------------------------------
-// vim: set cindent:
-=======
-/*!
- *
-﻿ * Copyright (C) 2015 Technical University of Liberec.  All rights reserved.
- * 
- * This program is free software; you can redistribute it and/or modify it under
- * the terms of the GNU General Public License version 3 as published by the
- * Free Software Foundation. (http://www.gnu.org/licenses/gpl-3.0.en.html)
- * 
- * This program is distributed in the hope that it will be useful, but WITHOUT
- * ANY WARRANTY; without even the implied warranty of MERCHANTABILITY or FITNESS
- * FOR A PARTICULAR PURPOSE.  See the GNU General Public License for more details.
- *
- * 
- * @file    main.h
- * @brief   
- */
-
-#include <string>
-#include "input/input_type_forward.hh"
-#include "input/accessors.hh"
-#include "input/type_output.hh"
-#include "system/application_base.hh"
-#include "system/exceptions.hh"
-class HC_ExplicitSequential;
-
-
-using namespace std;
-
-#ifndef MAIN_H
-#define MAIN_H
-
-
-
-class Application : public ApplicationBase {
-public:
-    TYPEDEF_ERR_INFO( EI_InputVersionStr, string);
-    DECLARE_EXCEPTION( ExcVersionFormat,
-            << "Wrong format of the version specification: "
-            << EI_InputVersionStr::qval);
-
-
-    /// Root of the Input::Type tree. Description of whole input structure.
-    static Input::Type::Record & get_input_type();
-    
-    /// Application constructor. 
-    Application(const std::string &python_path);
-    
-    /**
-     * Displays program version and build info.
-     * Pass version information to Profiler.
-     * 
-     * TODO: Split these two functionalities.
-     */ 
-    void display_version();
-    
-    /**
-     * Read main input file
-     * 
-     * Returns accessor to the root Record.
-     */ 
-    Input::Record read_input();
-    
-    /**
-     * Run application.
-     *
-     * Read input and solve problem.
-     */
-    void run() override;
-
-    /**
-     * Terminate all MPI processes if exception is thrown.
-     */
-    void terminate();
-
-    /// Destructor
-    virtual ~Application();
-
-protected:
-
-    /**
-     * Check pause_after_run flag defined in input file.
-     */
-    void after_run();
-
-
-    /**
-     * Parse command line parameters.
-     * @param[in] argc       command line argument count
-     * @param[in] argv       command line arguments
-     */
-    virtual void parse_cmd_line(const int argc, char ** argv);
-
-private:
-
-    /// Get version of program and other base data from rev_num.h and store them to map
-    Input::Type::RevNumData get_rev_num_data();
-
-    /// Main Flow123d problem
-    HC_ExplicitSequential *problem_;
-
-    /// filename of main input file
-    string main_input_filename_;
-
-    //int passed_argc_;
-    //char ** passed_argv_;
-    
-    /// Description of possible command line arguments.
-    string program_arguments_desc_;
-
-    /// If true, we do output of profiling information.
-    bool use_profiler;
-
-    /// location of the profiler report file
-    string profiler_path;
-
-    /// If true, preserves output of balance in YAML format.
-    bool yaml_balance_output_;
-
-    /// root input record
-    Input::Record root_record;
-};
-
-
-
-
-#endif
-
-//-----------------------------------------------------------------------------
-// vim: set cindent:
-
->>>>>>> c7b86c00
+/*!
+ *
+﻿ * Copyright (C) 2015 Technical University of Liberec.  All rights reserved.
+ * 
+ * This program is free software; you can redistribute it and/or modify it under
+ * the terms of the GNU General Public License version 3 as published by the
+ * Free Software Foundation. (http://www.gnu.org/licenses/gpl-3.0.en.html)
+ * 
+ * This program is distributed in the hope that it will be useful, but WITHOUT
+ * ANY WARRANTY; without even the implied warranty of MERCHANTABILITY or FITNESS
+ * FOR A PARTICULAR PURPOSE.  See the GNU General Public License for more details.
+ *
+ * 
+ * @file    main.h
+ * @brief   
+ */
+
+#include <string>
+#include "input/input_type_forward.hh"
+#include "input/accessors.hh"
+#include "input/type_output.hh"
+#include "system/application_base.hh"
+#include "system/exceptions.hh"
+class HC_ExplicitSequential;
+
+
+using namespace std;
+
+#ifndef MAIN_H
+#define MAIN_H
+
+
+
+class Application : public ApplicationBase {
+public:
+    TYPEDEF_ERR_INFO( EI_InputVersionStr, string);
+    DECLARE_EXCEPTION( ExcVersionFormat,
+            << "Wrong format of the version specification: "
+            << EI_InputVersionStr::qval);
+
+
+    /// Root of the Input::Type tree. Description of whole input structure.
+    static Input::Type::Record & get_input_type();
+    
+    /// Application constructor. 
+    Application(const std::string &python_path);
+    
+    /**
+     * Displays program version and build info.
+     * Pass version information to Profiler.
+     * 
+     * TODO: Split these two functionalities.
+     */ 
+    void display_version();
+    
+    /**
+     * Read main input file
+     * 
+     * Returns accessor to the root Record.
+     */ 
+    Input::Record read_input();
+    
+    /**
+     * Run application.
+     *
+     * Read input and solve problem.
+     */
+    void run() override;
+
+    /**
+     * Terminate all MPI processes if exception is thrown.
+     */
+    void terminate();
+
+    /// Destructor
+    virtual ~Application();
+
+protected:
+
+    /**
+     * Check pause_after_run flag defined in input file.
+     */
+    void after_run();
+
+
+    /**
+     * Parse command line parameters.
+     * @param[in] argc       command line argument count
+     * @param[in] argv       command line arguments
+     */
+    virtual void parse_cmd_line(const int argc, char ** argv);
+
+private:
+
+    /// Get version of program and other base data from rev_num.h and store them to map
+    Input::Type::RevNumData get_rev_num_data();
+
+    /// Main Flow123d problem
+    HC_ExplicitSequential *problem_;
+
+    /// filename of main input file
+    string main_input_filename_;
+
+    //int passed_argc_;
+    //char ** passed_argv_;
+    
+    /// Description of possible command line arguments.
+    string program_arguments_desc_;
+
+    /// If true, we do output of profiling information.
+    bool use_profiler;
+
+    /// location of the profiler report file
+    string profiler_path;
+
+    /// If true, preserves output of balance in YAML format.
+    bool yaml_balance_output_;
+
+    /// root input record
+    Input::Record root_record;
+};
+
+
+
+
+#endif
+
+//-----------------------------------------------------------------------------
+// vim: set cindent:
+
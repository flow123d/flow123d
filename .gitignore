config.cmake
profiler_info*.log
flow*.log
unit_tests/*/makefile
unit_tests/makefile
unit_tests/fields/speed_test_*.log
unit_tests/output/*.pvd
unit_tests/output/*.msh
unit_tests/output/test?/
bin/tests/makefile
bin/flow123d
bin/mpiexec
tests/*/test_results
tests/*/output

CMakeCache.txt
CMakeFiles
Makefile
cmake_install.cmake
install_manifest.txt
CTestTestfile.cmake
build_tree

*~
*.kate-swp
*.kdev4
*.orig
*.backup

doc/reference_manual/*.aux
doc/reference_manual/flow123d_doc.pdf
doc/reference_manual/add_to_ref_doc.*
doc/reference_manual/*.brf
doc/reference_manual/input_reference_raw.tex
doc/reference_manual/*.bbl
doc/reference_manual/*.blg
doc/reference_manual/*.out
doc/reference_manual/*.synctex.gz
doc/reference_manual/*.toc
doc/reference_manual/flow_version.tex

.cproject
.project
.settings
<<<<<<< HEAD
=======

>>>>>>> c127f027
*.pyc<|MERGE_RESOLUTION|>--- conflicted
+++ resolved
@@ -42,8 +42,5 @@
 .cproject
 .project
 .settings
-<<<<<<< HEAD
-=======
 
->>>>>>> c127f027
 *.pyc
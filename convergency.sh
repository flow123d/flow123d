--- conflicted
+++ resolved
@@ -8,7 +8,18 @@
 MAIN_DIR=conv_results
 mkdir $MAIN_DIR
 
-<<<<<<< HEAD
+function compute_other {
+    mkdir $res_dir
+    rm -f output/*
+    cat input.template.txt |sed "s/DH/$dh/" | sed "s/DT/$dt/" > input.txt
+    /usr/bin/time -a -o out ./lib/richards-2d >out 
+    grep "user" out 
+
+    cp -r output $res_dir
+    cp out $res_dir
+}
+
+
 finest_solution=$MAIN_DIR/cn_trap_dh_0.001_dt_0.5
 
 compare_times="50 100 200 400 800 1000"  
@@ -85,7 +96,7 @@
      }};
      if (\$err < \$best_t * 0.001) { print \$best_frame; }"
 }
-
+    #mv errors $res_dir
 function calc {
 bc << EOF
 scale=8
@@ -93,7 +104,7 @@
 quit
 EOF
 }
-
+    
 function compare_num {
     local dh=$1
     local dt=$2
@@ -162,57 +173,6 @@
     then
       compute $dh $dt $res_dir
     fi
-=======
-function compute {
-    mkdir $res_dir
-    rm -f output/*
-    cat input.template.txt |sed "s/DH/$dh/" | sed "s/DT/$dt/" > input.txt
-    /usr/bin/time -a -o out ./lib/richards-2d >out 
-    grep "user" out 
-
-    cp -r output $res_dir
-    cp out $res_dir
-}
-
-
-finest=$MAIN_DIR/dh_0.0001_dt_0.1
-echo "time        dh         dt          p_err            q_err" >$MAIN_DIR/summary
-for dh in 0.01
-do
-  for dt in 0.5 0.2 0.1 0.05 0.02 0.01
- #for dt in 0.2
-  do
-    #dt=$dh
-    res_dir="$MAIN_DIR/dh_${dh}_dt_${dt}"
-    echo " computing $res_dir"  
-    if [ -z "$finest" ]
-    then
-      finest=$res_dir
-    fi
-    #echo "fin: $finest"  
-
-    compute
-    
-    # extract errors from stdout
-    grep "L2" $res_dir/out > $res_dir/errors
-    values=(`tail -n 1 $res_dir/errors | sed 's/Time: \([^ ]*\) L2 error: \(.*\)$/\1 \2/' `) # make array of 3 values: time, p_err, q_err
-    time=${values[0]}
-    p_err=${values[1]}
-    q_err=${values[2]}
-
-   # compute error numericaly
- 
-    #num_p_err=`~/local/ParaView-3.12.0-Linux-x86_64/bin/pvpython \
-    #pv_compute.py $res_dir/output/solution-020.vtk $finest/output/solution-020.vtk post_phead \
-    #| grep 'L2' | sed 's/^.*: //'` 
-
-    #num_q_err=`~/local/ParaView-3.12.0-Linux-x86_64/bin/pvpython \
-    #pv_compute.py $res_dir/output/solution-020.vtk $finest/output/solution-020.vtk flux \
-    #| grep 'L2' | sed 's/^.*: //' `
-    
-    echo "$time  $dh    $dt    $p_err $q_err"
-    echo "$time  $dh    $dt    $p_err $q_err" >>$MAIN_DIR/summary
->>>>>>> 03fb6b50
     
     # compare_anal $dh $dt $res_dir "$MAIN_DIR/summary"
 

### PETSC library ###################################################################
# The Flow123 requires PETSC library (3.4.x), you have to set 
# the location of PETSC and used PETSC architecture unless you
# would to use system wide settings.
# e.g.
#set(PETSC_DIR "$ENV{HOME}/local/petsc")
#set(PETSC_ARCH "linux-gcc-dbg")

# If PETSC are found but do not compile, it is probably due to some undefined references (usually nonstandard compiler libraries)
# see file: BUILD_DIR/CMakeFiles/CMakeError.log 
# and set following variable to add missing libraries using -L and -l parameters.
#
# e.g. Some PETSC installations have missing pthread library. So we use (assuming libpthread.a placed in /usr/lib):
# set( PETSC_ADDITIONAL_LIBS "-lpthread")

# If PETSC are not found we try to install them automatically.
# Options for PETSC installer:
#
#     PETSC_INSTALL_MPI_DIR - specify location where MPI is already installed (petsc configure parameter --with-mpi-dir), 
#                     e.g.:  set(PETSC_INSTALL_MPI_DIR '/opt/openmpi/bin') or set(PETSC_INSTALL_MPI_DIR '/usr')
#     PETSC_INSTALL_LAPACK_DIR - specify location where BLAS/LAPACK is already installed (petsc configure parameter --with-blas-lapack-dir), 
#                     e.g.:  set(PETSC_LAPACK_DIR '/usr')
#
#     PETSC_INSTALL_CONFIG - possible values:
#       mini             - only petsc + necessary MPI, BLAS, LAPACK
#       flow123d_mini    - mini + metis + parmetis
#       bddcml           - flow123d_mini + mumps + scalapack + blacs
#       full             - bddcml + hypre + blopex + umfpack + sundials
#
#     PETSC_INSTALL_ADD_OPTIONS - additional options used as parameters to configure.py,
#     PETSC_INSTALL_OWN_OPTIONS - use only user specified parameters to configure.py,
#
# example:
# set(PETSC_INSTALL_CONFIG "bddcml")
# set(PETSC_INSTALL_MPI_DIR "/usr")
# set(PETSC_INSTALL_ADD_OPTIONS "--download-hypre=yes")




### BDDCML library #############################################################
# BDDCML_ROOT - root directory of BDDCML library
# tested with version 2.2
# If BDDCML_ROOT is set and BDDCML library is not found it is installed automatically.
# If the variable is unset, BDDCML is not used.
# Note: For automatic installation you need MUMPS and ScaLapack, this can be automatically installed with PETSC 
# if you set PETSC_CONFIG=bddcml.
#
# example:
# set(BDDCML_ROOT "$ENV{HOME}/local/BDDCML/bddcml-2.2")

### Python setting ###############################################################
# USE_PYTHON - use embedded python if this is set to "yes"
# We add python library only on explicit request since it leads to tons of errors when debugging with valgrind.
#
# set(USE_PYTHON "yes")

# PYTHON_COPY - make copy of python files, necessary for release builds
# set(PYTHON_COPY "yes")
#  - Following variables MUST ALSO BE SET:
<<<<<<< HEAD
#    - PYTHON_COPY_ROOT
#           - absolute path to python root e.g.:
#             set(PYTHON_COPY_ROOT "/usr/lib/python2.7")
=======
#    - PYTHON_ROOT
#           - absolute path to python root e.g.:
#             set(PYTHON_ROOT "/usr/lib/python2.7")
>>>>>>> 8b33f12c
#           
#    - PYTHON_COPY_PACKAGES 
#           - list of all core modules which will be copied
#             each entry represents folder name realtive to root, e.g.:
#             set(PYTHON_COPY_MODULES encodings json)
#           - by default we want almost all basic packages to python can work 
#             correctly, example:
#             set(PYTHON_COPY_PACKAGES
#                 bsddb compiler ctypes curses distutils email encodings hotshot importlib 
#                 json lib-dynload lib-tk lib2to3 logging multiprocessing 
#                 plat-x86_64-linux-gnu pydoc_data sqlite3 test unittest wsgiref xml)
<<<<<<< HEAD
#             
#   - PYTHON_COPY_DIST_PACKAGES
#           - list of all 3rd party packages (installed using pip or other tool)
#             each entry is either
#                - relative path:
#                   - relativity is taken towards PYTHON_COPY_ROOT
#                   - all relativity is kept during copy so dist-packages/yaml
#                     will create folder dist-packages/yaml
#                - absolute path:
#                   - only last 2 folders are taken into account for relativity
#                     (we cannot conclusively estimate where relativity begins)
#                     e.g. /usr/local/lib/dist-packages/markdown
#                     will create folder dist-packages/markdown
# - PYTHON_SYSPATH
#          - list of all path which should be added to PYTHONPATH after python
#            is copied out. Values MUST BE relative to PYTHON_COPY_DESTINATION
#            which is in build_tree/lib/python2.7
#          - example of syspath for ubuntu based system:
#            set(PYTHON_SYSPATH
#                plat-x86_64-linux-gnu lib-tk lib-old lib-dynload dist-packages site-packages)
=======
#    - PYTHON_SYSPATH
            - list of all paths which are necessary for python to run (3rd party)
              in /lib/python2.7 folder (some path are generated automatically)
              set(PYTHON_SYSPATH
                  plat-linux2 lib-tk lib-old lib-dynload
                  dist-packages site-packages)
>>>>>>> 8b33f12c


### Boost ######################
# Boost_FORCE_REBUILD - if set, force to build Boost even if there are some in the system
#
#set(Boost_FORCE_REBUILD "yes")

### Install Prefix ########################
#
# Root directory of Flow123d installation. Default is ${HOME}/local/Flow123d for Linux and
# C:\Program Files\Flow123d for Windows.
#
# set(CMAKE_INSTALL_PREFIX "${HOME}/flow123d"



### Build setting ####################################################################

#### parallel builds ####
# Set number of threads to use when performing automatic build of necessary libraries.
# If the variable is not set we try to get it from system environment, i.e. default value is
# set(MAKE_NUMCPUS $ENV{MAKE_NUMCPUS})

### verbose mode ####
# option to produce more verbose compiling
# for the same result you can call make with VERBOSE=1
# e.g.
# make VERBOSE=1 all

#set(CMAKE_VERBOSE_MAKEFILE true)


### set compiler ###
# g++ is automatically detected and used
# 
# Clang can not be used without some modifications in Armadillo.
# It is worth to try.
# set( CMAKE_CXX_COMPILER "clang++")


### USING CCACHE ###
# If you have installed 'ccache' package, you can enjoy faster builds by setting 
# variable CCACHE_CXX_COMPILER to "ccache __your_favourite_c++_compiler__".
# The helper script is created in the build directory.
#
# ccache works even if you use "make clean-all" command (that's the main advantage).
# Just the first time build with ccache is slower.
# To clean the ccache files, use command: 
# $ ccache -C
# More info and download at: http://ccache.samba.org/
#
# set (CCACHE_CXX_COMPILER "ccache /usr/bin/c++")


### Compiler flags  ####
# There are two predefined configurations: "debug" and "release"
# "debug" set flags:          "-g -DFLOW123D_DEBUG"
# "release" set flags:        "-O3 -DFLOW123D_DEBUG_PROFILER -DARMA_NO_DEBUG "
# "coverage" set flags:       "-g -O0 -DFLOW123D_DEBUG -fprofile-arcs -ftest-coverage"
#      and for external libs: "-g -O0"
#
# To change flags for external libs use following self-explanatory variables
#    EXTERNAL_LIBS_C_FLAGS
#    EXTERNAL_LIBS_CXX_FLAGS
#    EXTERNAL_LIBS_Fortran_FLAGS
# if these variables are not set, global flags such will be used

set(FLOW_BUILD_TYPE debug)


# you can override these settings through variable FLOW_CC_FLAGS
#
# Flow recognize  following definitions:
# FLOW123D_NODEBUG					- all debug options off
# FLOW123D_DEBUG					- all debug options on
# FLOW123D_DEBUG_MESSAGES
# FLOW123D_DEBUG_ASSERTS
# FLOW123D_DEBUG_PROFILER
# FLOW123D_RUN_UNIT_BENCHMARKS      - build benchmark unit tests
#
# example:
#set(FLOW_CC_FLAGS "-O3 -DFLOW123D_NODEBUG -pg")

### Install package platform ###
# This string is used as part of package name to distinguish 
# packages for different platforms.
# e.g. linux_x86_64, windows_x86_64, windows_x86_32
# set(PLATFORM_NAME linux_x86_64)

### External Projects directory ##########################################################
#
# The directory where possible external projects should be stored and built.
# The default location is ${PROJECT_SOURCE_DIR}/../external_projects.

#set(EXTERNAL_PROJECT_DIR "") <|MERGE_RESOLUTION|>--- conflicted
+++ resolved
@@ -58,15 +58,9 @@
 # PYTHON_COPY - make copy of python files, necessary for release builds
 # set(PYTHON_COPY "yes")
 #  - Following variables MUST ALSO BE SET:
-<<<<<<< HEAD
-#    - PYTHON_COPY_ROOT
-#           - absolute path to python root e.g.:
-#             set(PYTHON_COPY_ROOT "/usr/lib/python2.7")
-=======
 #    - PYTHON_ROOT
 #           - absolute path to python root e.g.:
 #             set(PYTHON_ROOT "/usr/lib/python2.7")
->>>>>>> 8b33f12c
 #           
 #    - PYTHON_COPY_PACKAGES 
 #           - list of all core modules which will be copied
@@ -78,35 +72,12 @@
 #                 bsddb compiler ctypes curses distutils email encodings hotshot importlib 
 #                 json lib-dynload lib-tk lib2to3 logging multiprocessing 
 #                 plat-x86_64-linux-gnu pydoc_data sqlite3 test unittest wsgiref xml)
-<<<<<<< HEAD
-#             
-#   - PYTHON_COPY_DIST_PACKAGES
-#           - list of all 3rd party packages (installed using pip or other tool)
-#             each entry is either
-#                - relative path:
-#                   - relativity is taken towards PYTHON_COPY_ROOT
-#                   - all relativity is kept during copy so dist-packages/yaml
-#                     will create folder dist-packages/yaml
-#                - absolute path:
-#                   - only last 2 folders are taken into account for relativity
-#                     (we cannot conclusively estimate where relativity begins)
-#                     e.g. /usr/local/lib/dist-packages/markdown
-#                     will create folder dist-packages/markdown
-# - PYTHON_SYSPATH
-#          - list of all path which should be added to PYTHONPATH after python
-#            is copied out. Values MUST BE relative to PYTHON_COPY_DESTINATION
-#            which is in build_tree/lib/python2.7
-#          - example of syspath for ubuntu based system:
-#            set(PYTHON_SYSPATH
-#                plat-x86_64-linux-gnu lib-tk lib-old lib-dynload dist-packages site-packages)
-=======
 #    - PYTHON_SYSPATH
             - list of all paths which are necessary for python to run (3rd party)
               in /lib/python2.7 folder (some path are generated automatically)
               set(PYTHON_SYSPATH
                   plat-linux2 lib-tk lib-old lib-dynload
                   dist-packages site-packages)
->>>>>>> 8b33f12c
 
 
 ### Boost ######################

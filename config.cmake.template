### PETSC library ###################################################################
# The Flow123 requires PETSC library (3.4.x), you have to set 
# the location of PETSC and used PETSC architecture unless you
# would to use system wide settings.
# e.g.
#set(PETSC_DIR "$ENV{HOME}/local/petsc")
#set(PETSC_ARCH "linux-gcc-dbg")

<<<<<<< HEAD

# e.g. Some PETSC installations have missing pthread library. So we use (assuming libpthread.a placed in /usr/lib):
# set( PETSC_ADDITIONAL_LIBS "-lpthread")

# Options for PETSC installer.
#     PETSC_MPI_DIR      - pass MPI to PETSC configure 
#     PETSC_LAPACK_DIR   - pass Lapack to PETSC configure
#     INSTALL_PETSC_ONLY - install only petsc (possibly MPI and BLAS/LAPACK)
#     INSTALL_PETSC_BDDCML - install also: metis, parmetis, hypre, ml, mumps
#     INSTALL_PETSC_OPTIONS - add content of this variable to the PETSC configure command
#
# set(INSTALL_PETSC_BDDCML "yes")
=======
# If PETSC are found but do not compile, it is probably due to some undefined references (usually nonstandard compiler libraries)
# see file: BUILD_DIR/CMakeFiles/CMakeError.log 
# and set following variable to add missing libraries using -L and -l parameters.
#
# e.g. Some PETSC installations have missing pthread library. So we use (assuming libpthread.a placed in /usr/lib):
# set( PETSC_ADDITIONAL_LIBS "-lpthread")

# If PETSC are not found we try to install them automatically.
# Options for PETSC installer:
#
#     PETSC_MPI_DIR      - pass MPI to PETSC configure 
#     PETSC_LAPACK_DIR   - pass Lapack to PETSC configure
#
#     PETSC_CONFIG - possible values:
#       mini             - only petsc + necessary MPI, BLAS, LAPACK
#       flow123d_mini    - mini + metis + parmetis
#       bddcml           - flow123d_mini + mumps + scalapack + blacs
#       full             - bddcml + hypre + blopex + umfpack + sundials
#
#     INSTALL_PETSC_OPTIONS - additional options used as parameters to configure.py,
#
# example:
# set(PETSC_CONFIG "bddcml")
>>>>>>> 8fbbc44d
# set(INSTALL_PETSC_OPTIONS "--download-hypre=yes")

### BDDCML library #############################################################
# BDDCML_ROOT - root directory of BDDCML library
# tested with version 2.2
# If BDDCML_ROOT is set and BDDCML library is not found it is installed automatically.
# If the variable is unset, BDDCML is not used.
# Note: For automatic installation you need MUMPS and ScaLapack, this can be automatically installed with PETSC 
<<<<<<< HEAD
# if you set INSTALL_PETSC_BDDCML.
#
# set(BDDCML_ROOT "$ENV{HOME}/local/BDDCML/bddcml-2.2")

### Python setting ###############################################################
# USE_PYTHON - only use python if this is set to "yes"
# We add python library only on explicit request since it leads to tons of errors when debugging with valgrind.
#
# set(USE_PYTHON "yes")
=======
# if you set PETSC_CONFIG=bddcml.
#
# example:
# set(BDDCML_ROOT "$(HOME)/local/BDDCML/bddcml-2.2")
>>>>>>> 8fbbc44d

### Python setting ###############################################################
# USE_PYTHON - only use python if this is set to "yes"
# We add python library only on explicit request since it leads to tons of errors when debugging with valgrind.
#
# set(USE_PYTHON "yes")

### Boost ######################
# Boost_FORCE_REBUILD - if set, force to build Boost even if there are some in the system
#
#set(Boost_FORCE_REBUILD "yes")

### Install Prefix ########################
#
# Root directory of Flow123d installation. Default is ${HOME}/local/Flow123d for Linux and
# C:\Program Files\Flow123d for Windows.
#
# set(CMAKE_INSTALL_PREFIX "${HOME}/flow123d"



### Build setting ####################################################################

### verbose mode ####
# option to produce more verbose compiling
# for the same result you can call make with VERBOSE=1
# e.g.
# make VERBOSE=1 all

#set(CMAKE_VERBOSE_MAKEFILE on)


### set compiler ###
# g++ is automatically detected and used
# 
# Clang can not be used without some modifications in Armadillo.
# It is worth to try.
# set( CMAKE_CXX_COMPILER "clang++")


### USING CCACHE ###
# If you have installed 'ccache' package, you can enjoy faster builds by setting 
# variable CCACHE_CXX_COMPILER to "ccache __your_favourite_c++_compiler__".
# The helper script is created in the build directory.
#
# ccache works even if you use "make clean-all" command (that's the main advantage).
# Just the first time build with ccache is slower.
# To clean the ccache files, use command: 
# $ ccache -C
# More info and download at: http://ccache.samba.org/
#
# set (CCACHE_CXX_COMPILER "ccache /usr/bin/c++")


### Compiler flags  ####
# There are two predefined configurations: "debug" and "release"
# "debug" set flags: "-g -DFlow123d_DEBUG"
# "release" set flags: "-O3 -DDEBUG_PROFILER"
#

set(FLOW_BUILD_TYPE debug)


# you can override these settings through variable FLOW_CC_FLAGS
#
# Flow recognize  following definitions:
# Flow123d_NODEBUG					- all debug options off
# Flow123d_DEBUG					- all debug options on
# DEBUG_MESSAGES
# DEBUG_ASSERTS
# DEBUG_PROFILER
# DEBUG_FUNCTION_STACK
# HAVE_CXX11				- support for requested C++11 features (constexpr)
#
# example:
#set(FLOW_CC_FLAGS "-O3 -DFlow123d_NODEBUG -pg")



### External Projects directory ##########################################################
#
# The directory where possible external projects should be stored and built.
# The default location is ${PROJECT_SOURCE_DIR}/external_projects.

#set(EXTERNAL_PROJECT_DIR "") <|MERGE_RESOLUTION|>--- conflicted
+++ resolved
@@ -6,54 +6,26 @@
 #set(PETSC_DIR "$ENV{HOME}/local/petsc")
 #set(PETSC_ARCH "linux-gcc-dbg")
 
-<<<<<<< HEAD
-
-# e.g. Some PETSC installations have missing pthread library. So we use (assuming libpthread.a placed in /usr/lib):
-# set( PETSC_ADDITIONAL_LIBS "-lpthread")
-
-# Options for PETSC installer.
-#     PETSC_MPI_DIR      - pass MPI to PETSC configure 
-#     PETSC_LAPACK_DIR   - pass Lapack to PETSC configure
-#     INSTALL_PETSC_ONLY - install only petsc (possibly MPI and BLAS/LAPACK)
-#     INSTALL_PETSC_BDDCML - install also: metis, parmetis, hypre, ml, mumps
-#     INSTALL_PETSC_OPTIONS - add content of this variable to the PETSC configure command
-#
-# set(INSTALL_PETSC_BDDCML "yes")
-=======
-# If PETSC are found but do not compile, it is probably due to some undefined references (usually nonstandard compiler libraries)
-# see file: BUILD_DIR/CMakeFiles/CMakeError.log 
-# and set following variable to add missing libraries using -L and -l parameters.
-#
 # e.g. Some PETSC installations have missing pthread library. So we use (assuming libpthread.a placed in /usr/lib):
 # set( PETSC_ADDITIONAL_LIBS "-lpthread")
 
 # If PETSC are not found we try to install them automatically.
 # Options for PETSC installer:
 #
-#     PETSC_MPI_DIR      - pass MPI to PETSC configure 
-#     PETSC_LAPACK_DIR   - pass Lapack to PETSC configure
+#     PETSC_INSTALL_MPI_DIR      - pass MPI to PETSC configure 
+#     PETSC_INSTALL_LAPACK_DIR   - pass Lapack to PETSC configure
 #
-#     PETSC_CONFIG - possible values:
+#     PETSC_INSTALL_CONFIG - possible values:
 #       mini             - only petsc + necessary MPI, BLAS, LAPACK
 #       flow123d_mini    - mini + metis + parmetis
 #       bddcml           - flow123d_mini + mumps + scalapack + blacs
 #       full             - bddcml + hypre + blopex + umfpack + sundials
 #
-#     INSTALL_PETSC_OPTIONS - additional options used as parameters to configure.py,
+#     PETSC_INSTALL_OPTIONS - additional options used as parameters to configure.py,
 #
 # example:
-# set(PETSC_CONFIG "bddcml")
->>>>>>> 8fbbc44d
-# set(INSTALL_PETSC_OPTIONS "--download-hypre=yes")
-
-### BDDCML library #############################################################
-# BDDCML_ROOT - root directory of BDDCML library
-# tested with version 2.2
-# If BDDCML_ROOT is set and BDDCML library is not found it is installed automatically.
-# If the variable is unset, BDDCML is not used.
-# Note: For automatic installation you need MUMPS and ScaLapack, this can be automatically installed with PETSC 
-<<<<<<< HEAD
-# if you set INSTALL_PETSC_BDDCML.
+# set(PETSC_INSTALL_CONFIG "bddcml")
+# set(PETSC_INSTALL_OPTIONS "--download-hypre=yes")
 #
 # set(BDDCML_ROOT "$ENV{HOME}/local/BDDCML/bddcml-2.2")
 
@@ -62,12 +34,17 @@
 # We add python library only on explicit request since it leads to tons of errors when debugging with valgrind.
 #
 # set(USE_PYTHON "yes")
-=======
+
+### BDDCML library #############################################################
+# BDDCML_ROOT - root directory of BDDCML library
+# tested with version 2.2
+# If BDDCML_ROOT is set and BDDCML library is not found it is installed automatically.
+# If the variable is unset, BDDCML is not used.
+# Note: For automatic installation you need MUMPS and ScaLapack, this can be automatically installed with PETSC 
 # if you set PETSC_CONFIG=bddcml.
 #
 # example:
 # set(BDDCML_ROOT "$(HOME)/local/BDDCML/bddcml-2.2")
->>>>>>> 8fbbc44d
 
 ### Python setting ###############################################################
 # USE_PYTHON - only use python if this is set to "yes"

#!/bin/bash
# This script can download flow123d images (adding user/group, adding keys, setting up git is made on thy fly)
# usage ./fterm [options] [dbg|rel] [action] [arguments]
#   options:
#     -v|--verbose    turn on debug mode
#     --set-x         turn on debug mode (set -x)
#
#   actions:
#     remove-old     - will prompt to remove old docker images and containers
#                      (those with no name)
#
#     update         - will update all flow123d images (will download new images
#                      from the hub.docker.com/u/flow123d if necessary)
#
#     run            - (default action) will start a docker image
#                      directory specified in config/docker.cfg file
#                      currently directory '$work' will be mounted
#
#   arguments: additional arguments passed to binary (if action is flow123d or run or runtest)
#
#    run            - (default action) will start a docker image
#                     directory specified in config/docker.cfg file
#                     currently directory '$work' will be mounted
#
#    flow123d       - will run flow123d binary and pass all given arguments
#                     specified after this value
#
#    runtest        - will run runtest binary and pass all given arguments
#                     specified after this value
#
#    make           - will run make and pass all given arguments
#                     specified after this value, DO NOT SET flag -j manually
#                     use FLOW123D_NUMCPUS for that

# The script can be configure with system variables:
#    FLOW123D_WORK      - the folder, which will be mounted
#    FLOW123D_NUMCPUS   - number of cpus, which will be used when called with pmake


# function will try to find proper dir to be mounted
# it will return $FLOW123D_WORK is set
# otherwise will return dir in $HOME, in which is flow123d located (can be even more nested)
# if the flow is not in a $HOME dir, will return parent directory
#    of the flow123d repo root direcotry (the one containing build-master etc)


# bin/fterm -- -di --name contrelease -euid=$(id -u) -v /opt/flow123d:/opt/flow123d

# get CWD as realtive path to current directory, which enables to build image on Windows
OLD_PWD="$(pwd)"
ABS_ROOT="$( cd "$( dirname "${BASH_SOURCE[0]}" )"/.. && pwd )"
ABS_BIN="$ABS_ROOT/bin"
ROOT=$(realpath --relative-to=$(pwd) $ABS_ROOT)
REL_BIN=$(realpath --relative-to=$(pwd) $ROOT/bin)

# define paths
BIN=$ROOT/bin
CFG=$ROOT/config
TMP=$ROOT/config/docker/.tmp
DKR=$ROOT/config/docker


# default version of the image used when **running** docker image
image_version=dbg

# default tag of the image when **running** images
# can be changed in the following manner:
#     ./fterm @2.2.0 build
#     ./fterm @3.0.0 update
#     ./fterm @latest
image_tag=latest

# if docker_version file exists, we change docker_version
if [[ -f "$CFG/docker/image_tag" ]]; then
  image_tag=$(cat $CFG/docker/image_tag)
fi


# prints usage
function usage() {
  cat << EOF
usage:
  $bold./fterm [options] [dbg|rel] [action] [arguments]$reset
  
  $bold Note:$reset The images are automatically downloaded from docker hub
  $bold Note:$reset To turn off terminal colors, set system variable nocolor=1
           $> nocolor=1 bin/fterm ...
         (color output is disabled by default in a non tty environment)
  
     To use different docker image libraries, use @<tag> syntax, such as:
      $bblue
        $REL_BIN/fterm @2.2.0 build
        $REL_BIN/fterm @3.0.0 update
        $REL_BIN/fterm @latest
      $reset
     You can also use file 'config/docker/image_tag' where you can change
     default <tag> value. Currently, the <tag> value is set to '$image_tag'.

  ${bold}options:${reset}
    ${bold}-v|--verbose ${reset}
      turn on debug mode
    ${bold}--set-x ${reset}
      turn on debug mode (set -x)

  ${bold}actions:${reset}
    ${bold} @<tag> ${reset}
      where <tag> value changes the tag value of the docker image
      which is used for running
                     
    ${bold}--${reset}
      will execute docker run and predetermined image and will
      pass remaining arguments to the [options] section 
      of the docker run command
      docker run [options] <predefined-image>
                     
    ${bold}--detach <name> [<opts> ...]${reset}
      will execute docker as a deamon in the background.
      Value <name> refers to a name of the container which will
      be assigned to a new container. <opts> are passed to the 
      docker run. e.g.:
      docker run <opts> ... flow123d/flow-libs-dev-dbg:2.2.0 
      
      ** This operation will delete any container which has **
              ** the same name as the name provided **
      
    ${bold}remove-old ${reset}
      will prompt to remove old docker images and containers
      (those with no name)

    ${bold}update${reset}
      will update all flow123d images (will download new images

    ${bold}run${reset}
      (default action) will start a docker image
      directory specified in config/docker.cfg file
      currently directory '$work' will be mounted

    ${bold}flow123d${reset}
      will run flow123d binary and pass all given arguments
      specified after this value

    ${bold}runtest${reset}
      will run runtest binary and pass all given arguments
      specified after this value

    ${bold}make${reset}
      will run make and pass all given arguments
      specified after this value, DO NOT SET flag -j manually
      use FLOW123D_NUMCPUS for that

  arguments: additional arguments passed to binary
             (if action is flow123d or run or runtest)

  To compile flow under docker, you can do the following:
    $bblue$REL_BIN/fterm make -C $ROOT all$reset

  To run flow under docker, you can do the following:
    $bblue$REL_BIN/fterm flow123d --help$reset

  To run tests under docker, you can do the following:
    $bblue$REL_BIN/fterm runtest $ROOT/tests/10_darcy$reset
  
EOF
}

function dbg() {
  if [[ $verbose -eq 1 ]]; then
    echo -e "$bgreen[DBG]$reset $@"
  fi
}
function dbgc() {
  if [[ $verbose -eq 1 ]]; then
    echo -e "$bblue[RUN]$reset $@"
  fi
}

function get_mount_dir() {
  if [[ -n $FLOW123D_WORK ]]; then
    echo $FLOW123D_WORK;
  else
    # try to find the first dir in $HOME, in which
    # flow123d is located
    local workdir=$1
    local workdir_tmp=
    for (( i = 0; i < 10; i++ )); do
      workdir_tmp=$(dirname $workdir)
      if [[ "$workdir_tmp" == "$HOME" ]]; then
        # we found what we were looking for
        echo $workdir
        return
      fi
      workdir=$workdir_tmp
    done
    # the folder is too deep or not in HOME
    # we return entire $HOME
    echo $(dirname $1)
  fi
}


# Will check whether given image exists and return 0 if it does
function image_exist() {
  did=$(docker images $1 -q)
  if [[ -z $did ]]; then
    return 1
  else
    return 0
  fi
}

# Will configure single file and makes it executabůe
function configure_file() {
  sed -e "s/@gid@/$gid/g" \
      -e "s/@uid@/$uid/g" \
      -e "s/@uname@/$uname/g" \
      -e "s/@flow_version@/$flow_version/g" \
      -e "s/@docker_image@/$docker_image/g" \
      -e "s/@image_version@/$image_version/g" \
      -e "s/@git_email@/$git_email/g" \
      -e "s/@git_uname@/$git_uname/g" \
      -e "s/@light_theme@/$light_theme/g" \
      "$1" > "$2"
  chmod +x $2
}




# Will pull all the images to newest
function update_images() {
  for image in $flow123d_images
  do
    docker pull flow123d/$image:$image_tag
  done
}


# Detects exited containers  and prompt user to delete them
# Detects untagged images and prompt user to delete them
function remove_old() {
  # ------------------------------------------------------------------------------
  EXITED=$(docker ps -q -f status=exited)
  if [[ -n $EXITED ]]; then
      echo "--------------------------------------------"
      echo "Note: You have exited containers present. Exited containers are usually"
      echo "      left overs which can be safely removed."
      echo "Containers are: "
      docker images | grep "^<none>"

      if [[ $YES_TO_ALL -eq 1 ]]; then
          docker rm -f $EXITED
      else
          read -p "Would you like to remove them [y/n]?" -r
          echo
          if [[ $REPLY =~ ^[Yy]$ ]]
          then
              docker rm -f $EXITED
          fi
      fi
      echo "--------------------------------------------"
  fi

  # ------------------------------------------------------------------------------
  UNNAMED=$(docker images | grep "^<none>" | awk "{print \$3}")
  if [[ -n $UNNAMED ]]; then
      echo "--------------------------------------------"
      echo "Note: You have untagged images present, this probably occured when images"
      echo "      were reinstalled. Even though these images can still be used it is "
      echo "      recommended to simply delete them."
      echo "Images are: "
      docker images | grep "^<none>"

      if [[ $YES_TO_ALL -eq 1 ]]; then
          docker rmi -f $UNNAMED
      else
          read -p "Would you like to remove them[y/n] ?" -r
          echo
          if [[ $REPLY =~ ^[Yy]$ ]]
          then
              docker rmi -f $UNNAMED
          fi
      fi
      echo "--------------------------------------------"
  fi
}

<<<<<<< HEAD

# prints usage
function usage() {
  echo "usage [options] [dbg|rel] [action] [arguments]"
  echo "  options:"
  echo "    -v|--verbose"
  echo "    |-d|--debug    - turn on debug mode (set -x)"
  echo ""
  echo "  actions:"
  echo "    clean          - will remove all personalized images, the other images"
  echo "                     will be left untouched"
  echo ""
  echo "    remove-old     - will prompt to remove old docker images and containers"
  echo "                     (those with no name)"
  echo ""
  echo "    build          - will create customized images (ending with user)"
  echo ""
  echo "    update         - will update all flow123d images (will download new images"
  echo "                     from the hub.docker.com/u/flow123d if necessary)"
  echo ""
  echo "    run            - (default action) will start a personalized image"
  echo "                     directory specified in config/docker.cfg file"
  echo "                     currently directory '$work' will be mounted"
  echo ""
  echo "    flow123d       - will run flow123d binary and pass all given arguments"
  echo "                     specified after this value"
  echo ""
  echo "    runtest        - will run runtest binary and pass all given arguments"
  echo "                     specified after this value"
  echo ""
  echo "    make           - will run make and pass all given arguments"
  echo "                     specified after this value, DO NOT SET flag -j manually"
  echo "                     use FLOW123D_NUMCPUS for that"

  echo ""
  echo "  arguments: additional arguments passed to binary"
  echo "             (if action is flow123d or run or runtest)"
  echo ""
  echo "  To compile flow under docker, you can do the following:"
  echo "    $REL_BIN/fterm make -C $ROOT all"
  echo ""
  echo "  To run flow under docker, you can do the following:"
  echo "    $REL_BIN/fterm flow123d --help"
  echo ""
  echo "  To run tests under docker, you can do the following:"
  echo "    $REL_BIN/fterm runtest $ROOT/tests/10_darcy"
    
}


# get CWD as realtive path to current directory, which enables to build image on Windows
OLD_PWD="$(pwd)"
ABS_ROOT="$( cd "$( dirname "${BASH_SOURCE[0]}" )"/.. && pwd )"
ABS_BIN="$ABS_ROOT/bin"
ROOT=$(realpath --relative-to=$(pwd) $ABS_ROOT)
REL_BIN=$(realpath --relative-to=$(pwd) $ROOT/bin)

# define paths
BIN="$ROOT/bin"
CFG="$ROOT/config"
TMP="$ROOT/config/docker/.tmp"
DKR="$ROOT/config/docker"
=======
# check if stdout is a terminal...
if [[ -z "$nocolor" ]]; then
  if test -t 1; then
      # see if it supports colors...
      ncolors=$(tput colors)
      if test -n "$ncolors" && test $ncolors -ge 8; then
          bold="$(tput bold)"
          reset="$(tput sgr0)"
          red="$(tput setaf 1)"
          green="$(tput setaf 2)"
          yellow="$(tput setaf 3)"
          blue="$(tput setaf 4)"
          bblue="$bold$blue"
          bgreen="$bold$green"
          byellow="$bold$yellow"
          bred="$bold$red"
      fi
  fi
fi
>>>>>>> 67d21c4a


# grab user's id
gid=$(id -g)
uid=$(id -u)
<<<<<<< HEAD
uname=$(whoami)
theme=${THEME:-dark}

=======
uname=flow # not using $(whoami) so there are no collisions with $HOME
>>>>>>> 67d21c4a

# source config, that way we know what to mount, etc.
if [[ -f "$CFG/docker.cfg" ]]; then
  source $CFG/docker.cfg
fi

# default settings
verbose=1
action=run
work=$(get_mount_dir $ABS_ROOT)
numcpus=${FLOW123D_NUMCPUS:-1}
<<<<<<< HEAD
flow123d_images="flow-libs-dev-dbg flow-libs-dev-rel"
=======
contname=""
>>>>>>> 67d21c4a

while [[ $# -gt 0 ]]
  do
  key="$1"
  case $key in
    --set-x)
      set -x
      shift
    ;;
    -v|--verbose)
      verbose=1
      shift
    ;;
    -V|--no-verbose)
      verbose=0
      shift
    ;;
    --)
      shift
      action=raw
      rest="$@"
      break
    ;;
    --detach)
      contname="$2"
      action=detach
      shift; shift;
      rest="$@"
      break
    ;;
    config|remove-old|flow123d|run|runtest|make|update)
      action=$1
      shift
      break
    ;;
    dbg|rel)
      image_version=$1
      shift
    ;;
    @*)
      image_tag=${1#@}  # cut at (@) from the value
      shift
    ;;
    build@*|update@*)
      echo "Please use new syntax to specify docker image version"
      echo "instead of: "
      echo "./fterm build@2.2.0"
      echo "use"
      echo "./fterm @2.2.0 build"
      exit 1
    ;;
    -h|--help|help)
      echo "Help for the fterm:"
      usage
      exit 1
    ;;
    -i|--images)
      shift
      flow123d_images=$1
      shift
    ;;
    *)
      echo -e "${bred}ERROR:$reset ${red} Invalid argument '$1'!$reset"
      usage
      echo -e "${bred}ERROR:$reset ${red} Invalid argument '$1'!$reset"
      exit 1
    ;;
  esac
done



# determine image names
base_image=flow123d/flow-libs-dev-$image_version:$image_tag
flow123d_images="flow-libs-dev-dbg flow-libs-dev-rel"

<<<<<<< HEAD
work_image=flow123d/flow-libs-dev-$version:user
=======
>>>>>>> 67d21c4a

dbg "base_image     = $base_image"
dbg "image_tag      = $image_tag"
dbg "image_version  = $image_version"
dbg "action         = $action"
dbg "mount dir      = $work"
dbg "user           = $uname($uid:$gid)"
dbg "container name = $contname"

# env variables which will be passed as well
envarg="-euid=$uid -egid=$gid -ewho=$uname -ehome=/mnt/$HOME -v $HOME:/mnt/$HOME"

# perform action based on variable action
case $action in
  raw)
    dbgc docker run $rest $base_image
    docker run $rest $base_image
  ;;
  detach)
    dbgc "docker rm -f $contname > /dev/null 2>&1"
    docker rm -f $contname > /dev/null 2>&1
    dbgc docker run -di $envarg $rest --name $contname -u $uid:$gid --entrypoint="" $base_image /bin/bash
    docker run -di $envarg $rest --name $contname -u $uid:$gid --entrypoint="" $base_image /bin/bash
    dbgc docker exec -u root $contname /usr/local/bin/entrypoint.sh id
    docker exec -u root $contname /usr/local/bin/entrypoint.sh id
  ;;
  flow123d)
    dbgc docker run --rm -it $envarg -w "$OLD_PWD" -v "$work":"$work" $base_image bash -lc "$ROOT/bin/flow123d $*"
    docker run --rm -it $envarg -w "$OLD_PWD" -v "$work":"$work" $base_image bash -lc "$ROOT/bin/flow123d $*"
  ;;
  runtest)
    dbgc docker run --rm -it $envarg -w "$OLD_PWD" -v "$work":"$work" $base_image bash -lc "$ROOT/bin/runtest $*"
    docker run --rm -it $envarg -w "$OLD_PWD" -v "$work":"$work" $base_image bash -lc "$ROOT/bin/runtest $*"
  ;;
  run)
    if [[ "$#" -eq 0 ]]; then
      dbgc "docker run --rm -it
          -w \"$OLD_PWD\"
          $envarg
          -v \"$work\":\"$work\"
          -e TESTS_DIR=\"$ABS_ROOT/tests\"
          $base_image
          bash -l
          \"export PATH=\$PATH:$ABS_BIN; bash -l\""
      docker run --rm -it \
          $envarg \
          -w "$OLD_PWD" \
          -v "$work":"$work" \
          -e TESTS_DIR="$ABS_ROOT/tests" \
          $base_image \
          bash -lc \
          "export PATH=\$PATH:$ABS_BIN; bash -l"
    else
      dbgc docker run --rm -it $envarg -w "$OLD_PWD" -v "$work":"$work" $base_image bash -lc "$*"
      docker run --rm -it $envarg -w "$OLD_PWD" -v "$work":"$work" $base_image bash -lc "$*"
    fi
  ;;
  make)
    dbgc docker run --rm -it $envarg -w "$OLD_PWD" -v "$work":"$work" $base_image bash -lc "/usr/bin/make -j $numcpus $*"
    docker run --rm -it $envarg -w "$OLD_PWD" -v "$work":"$work" $base_image bash -lc "/usr/bin/make -j $numcpus $*"
  ;;
  update)
    update_images
  ;;
  remove-old)
    remove_old
  ;;
esac

exit $?<|MERGE_RESOLUTION|>--- conflicted
+++ resolved
@@ -284,70 +284,6 @@
   fi
 }
 
-<<<<<<< HEAD
-
-# prints usage
-function usage() {
-  echo "usage [options] [dbg|rel] [action] [arguments]"
-  echo "  options:"
-  echo "    -v|--verbose"
-  echo "    |-d|--debug    - turn on debug mode (set -x)"
-  echo ""
-  echo "  actions:"
-  echo "    clean          - will remove all personalized images, the other images"
-  echo "                     will be left untouched"
-  echo ""
-  echo "    remove-old     - will prompt to remove old docker images and containers"
-  echo "                     (those with no name)"
-  echo ""
-  echo "    build          - will create customized images (ending with user)"
-  echo ""
-  echo "    update         - will update all flow123d images (will download new images"
-  echo "                     from the hub.docker.com/u/flow123d if necessary)"
-  echo ""
-  echo "    run            - (default action) will start a personalized image"
-  echo "                     directory specified in config/docker.cfg file"
-  echo "                     currently directory '$work' will be mounted"
-  echo ""
-  echo "    flow123d       - will run flow123d binary and pass all given arguments"
-  echo "                     specified after this value"
-  echo ""
-  echo "    runtest        - will run runtest binary and pass all given arguments"
-  echo "                     specified after this value"
-  echo ""
-  echo "    make           - will run make and pass all given arguments"
-  echo "                     specified after this value, DO NOT SET flag -j manually"
-  echo "                     use FLOW123D_NUMCPUS for that"
-
-  echo ""
-  echo "  arguments: additional arguments passed to binary"
-  echo "             (if action is flow123d or run or runtest)"
-  echo ""
-  echo "  To compile flow under docker, you can do the following:"
-  echo "    $REL_BIN/fterm make -C $ROOT all"
-  echo ""
-  echo "  To run flow under docker, you can do the following:"
-  echo "    $REL_BIN/fterm flow123d --help"
-  echo ""
-  echo "  To run tests under docker, you can do the following:"
-  echo "    $REL_BIN/fterm runtest $ROOT/tests/10_darcy"
-    
-}
-
-
-# get CWD as realtive path to current directory, which enables to build image on Windows
-OLD_PWD="$(pwd)"
-ABS_ROOT="$( cd "$( dirname "${BASH_SOURCE[0]}" )"/.. && pwd )"
-ABS_BIN="$ABS_ROOT/bin"
-ROOT=$(realpath --relative-to=$(pwd) $ABS_ROOT)
-REL_BIN=$(realpath --relative-to=$(pwd) $ROOT/bin)
-
-# define paths
-BIN="$ROOT/bin"
-CFG="$ROOT/config"
-TMP="$ROOT/config/docker/.tmp"
-DKR="$ROOT/config/docker"
-=======
 # check if stdout is a terminal...
 if [[ -z "$nocolor" ]]; then
   if test -t 1; then
@@ -367,19 +303,12 @@
       fi
   fi
 fi
->>>>>>> 67d21c4a
 
 
 # grab user's id
 gid=$(id -g)
 uid=$(id -u)
-<<<<<<< HEAD
-uname=$(whoami)
-theme=${THEME:-dark}
-
-=======
 uname=flow # not using $(whoami) so there are no collisions with $HOME
->>>>>>> 67d21c4a
 
 # source config, that way we know what to mount, etc.
 if [[ -f "$CFG/docker.cfg" ]]; then
@@ -391,11 +320,7 @@
 action=run
 work=$(get_mount_dir $ABS_ROOT)
 numcpus=${FLOW123D_NUMCPUS:-1}
-<<<<<<< HEAD
-flow123d_images="flow-libs-dev-dbg flow-libs-dev-rel"
-=======
 contname=""
->>>>>>> 67d21c4a
 
 while [[ $# -gt 0 ]]
   do
@@ -472,10 +397,6 @@
 base_image=flow123d/flow-libs-dev-$image_version:$image_tag
 flow123d_images="flow-libs-dev-dbg flow-libs-dev-rel"
 
-<<<<<<< HEAD
-work_image=flow123d/flow-libs-dev-$version:user
-=======
->>>>>>> 67d21c4a
 
 dbg "base_image     = $base_image"
 dbg "image_tag      = $image_tag"

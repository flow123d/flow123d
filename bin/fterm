--- conflicted
+++ resolved
@@ -214,26 +214,6 @@
   fi
 }
 
-<<<<<<< HEAD
-=======
-# Will configure single file and makes it executabůe
-function configure_file() {
-  sed -e "s/@gid@/$gid/g" \
-      -e "s/@uid@/$uid/g" \
-      -e "s/@uname@/$uname/g" \
-      -e "s/@flow_version@/$flow_version/g" \
-      -e "s/@docker_image@/$docker_image/g" \
-      -e "s/@image_version@/$image_version/g" \
-      -e "s/@git_email@/$git_email/g" \
-      -e "s/@git_uname@/$git_uname/g" \
-      -e "s/@light_theme@/$light_theme/g" \
-      "$1" > "$2"
-  chmod +x $2
-}
-
-
-
->>>>>>> 9dd03dd8
 
 # Will pull all the images to newest
 function update_images() {

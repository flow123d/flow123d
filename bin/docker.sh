#!/bin/bash


set -x

SCRIPT_DIR=`pwd`/${0%/*}

# directory containing whole build process
WORKDIR=/home/jb

# name of the development image
WORK_IMAGE=flow123d/f123d_docker

get_dev_dir() 
{
    curr_dir=`pwd`
<<<<<<< HEAD
    project_dir="${curr_dir#${WORKDIR}}"    # relative to 'workspace'
    project_dir="${project_dir#/}"          
    project_dir="${project_dir%%/*}"
=======
    project_dir="${curr_dir#${WORKDIR}}"
    project_dir="${project_dir#/}"
    #project_dir="${project_dir%%/*}"
>>>>>>> 88fe067d
}

cp_to_docker () {
    source=$1
    target=$D_HOME/$2
    target_file=$D_HOME/$2/${source##*/}
    docker cp $source ${running_cont}:$target
    if ! docker exec ${running_cont} chown $U_ID:$G_ID $target_file
    then    
        docker exec ${running_cont} chown $U_ID:$G_ID $target
    fi        
}

remove_custom_image()
{
    docker stop `docker ps -aq`
    docker rm `docker ps -aq`
    docker rmi $WORK_IMAGE   
}

make_work_image () 
{
    U_ID=`id -u`
    G_ID=`id -g`
    UNAME=`id -un`
    GNAME=`id -gn`
    D_HOME="/home/$UNAME"

    if ! docker images | grep "$WORK_IMAGE" > /dev/null
    then            
        # setup the container
        running_cont=`docker run -itd -v "${WORKDIR}":"${WORKDIR}" flow123d/flow-libs-dev-dbg`        
        
        # setup user and group
        docker exec ${running_cont} addgroup --gid $G_ID $GNAME
        docker exec ${running_cont} adduser --home "$D_HOME" --shell /bin/bash --uid $U_ID --gid $G_ID --disabled-password --system $UNAME
        docker exec ${running_cont} chown $U_ID:$G_ID $D_HOME
        
        # add git user
        docker exec ${running_cont} git config --global user.email "jbrezmorf@gmail.com"
        docker exec ${running_cont} git config --global user.name "Jan Brezina"
        
        # add git-completion
        curl https://raw.githubusercontent.com/git/git/master/contrib/completion/git-completion.bash -o .git-completion.bash
        cp_to_docker .git-completion.bash .
        
        # add bashrc, the prompt in particular        
        cp_to_docker $WORKDIR/_bashrc_docker .bashrc
                
        # add pmake script
        docker exec -u $U_ID:$G_ID ${running_cont} mkdir "$D_HOME/bin"
        cp_to_docker $HOME/bin/pmake bin
        
        # add ssh keys
        docker exec -u $U_ID:$G_ID ${running_cont} mkdir "$D_HOME/.ssh"
        #docker exec ${running_cont} chown jb:jb $HOME/.ssh
        cp_to_docker $HOME/.ssh/id_rsa  .ssh
        cp_to_docker $HOME/.ssh/id_rsa.pub  .ssh
                
        docker stop ${running_cont}
        docker commit ${running_cont}  $WORK_IMAGE        
    fi    
}


U_ID=`id -u`
G_ID=`id -g`

get_dev_dir



if [ "$1" == "clean" ]
then
    remove_custom_image
    exit
elif [ "$1" == "update" ]
then    
    remove_custom_image
    # download flow-libs-dev-dbg image and recreates cusomized container
    # We can not use prebuild images until they are update on regular basis.
    #docker import http://flow.nti.tul.cz/developer-images/flow-libs-dev-dbg.tar.gz    
    make -C $SCRIPT_DIR/docker/dockerfiles flow-libs-dev-dbg    
    make_work_image
elif [ "$1" == "make" ]
then
    shift
    make_work_image
    docker run  --rm -v "${WORKDIR}":"${WORKDIR}" -w "${WORKDIR}/${project_dir}" -u $U_ID:$G_ID $WORK_IMAGE bash -c "$D_HOME/bin/pmake" $@ 
elif [ "$1" == "flow123d" ]
then
    shift
    docker run  --rm -v "${WORKDIR}":"${WORKDIR}" -w `pwd` -u $U_ID:$G_ID $WORK_IMAGE bash -c "${WORKDIR}/${project_dir}/bin/flow123d $*" 
else
    # interactive
    make_work_image    
    docker run --rm -it -v "${WORKDIR}":"${WORKDIR}"  -w `pwd` -u $U_ID:$G_ID $WORK_IMAGE bash
fi

<|MERGE_RESOLUTION|>--- conflicted
+++ resolved
@@ -14,15 +14,9 @@
 get_dev_dir() 
 {
     curr_dir=`pwd`
-<<<<<<< HEAD
     project_dir="${curr_dir#${WORKDIR}}"    # relative to 'workspace'
     project_dir="${project_dir#/}"          
-    project_dir="${project_dir%%/*}"
-=======
-    project_dir="${curr_dir#${WORKDIR}}"
-    project_dir="${project_dir#/}"
     #project_dir="${project_dir%%/*}"
->>>>>>> 88fe067d
 }
 
 cp_to_docker () {

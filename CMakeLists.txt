# CMAKE system TODO
#
#
# * report compiler flags and used libraries in a summarizing table before own build
#
# * use CTest to perform unit tests
# 
# * use CPack to  make Windows and Linux packages
#
#

# check build_tree link,
# this do not duplicate of the similar call in main makefile,
# since CMakeList.txt can be called by generated makefiles.
execute_process(COMMAND bin/git_post_checkout_hook WORKING_DIRECTORY ${CMAKE_SOURCE_DIR})



# Include settings given by user first
set(CONFIG_CMAKE "config.cmake")
if (EXISTS "${CMAKE_SOURCE_DIR}/${CONFIG_CMAKE}")
    include("${CMAKE_SOURCE_DIR}/${CONFIG_CMAKE}")
else()
    if (EXISTS "${CMAKE_BINARY_DIR}/${CONFIG_CMAKE}")
        include("${CMAKE_BINARY_DIR}/${CONFIG_CMAKE}")
    else()
        # create from template
        MESSAGE(FATAL_ERROR "Need configuration file: ${CONFIG_CMAKE}. See config.cmake.template.")
    endif()
endif()

# by default reuse number of cpus for make from environment
if (NOT MAKE_NUMCPUS)
    set(MAKE_NUMCPUS $ENV{MAKE_NUMCPUS})
endif()

if (MAKE_NUMCPUS)
    set(MAKE_NUMCPUS_FLAG "-j ${MAKE_NUMCPUS}")
endif()    



# If the CCACHE_CXX_COMPILER is set 
# then the link to this compiler with ccache is created and used.
if(CCACHE_CXX_COMPILER)
    set (CMAKE_CXX_COMPILER "ccache_c++")
    configure_file(${CMAKE_SOURCE_DIR}/CMake/ccache_c++_link_template ${CMAKE_BINARY_DIR}/ccache_c++)
endif(CCACHE_CXX_COMPILER)


# Project name and language(s)
project(Flow123d CXX C Fortran)

# CMake version required for pre-build this project
cmake_minimum_required(VERSION 2.8.8)
    
cmake_policy(SET CMP0017 NEW)
if (${CMAKE_VERSION} VERSION_GREATER 3.0)
    cmake_policy(SET CMP0037 OLD)
endif()


# allow duplicate custom targets for makefiles
set_property(GLOBAL PROPERTY ALLOW_DUPLICATE_CUSTOM_TARGETS 1)
set(ALLOW_DUPLICATE_CUSTOM_TARGETS 1) #variable that can be tested


################################################################################# set CMake Modules
# Set all module paths
set(CMAKE_MODULE_PATH "${Flow123d_SOURCE_DIR}/CMake/Modules" "${CMAKE_ROOT}/Modules")

if (NOT EXTERNAL_PROJECT_DIR)
    # default directory for building external libraries 
    set(EXTERNAL_PROJECT_DIR ${PROJECT_SOURCE_DIR}/../external_projects)
endif()


############################################################################################# set compiler
# check C++11 properties of the compiler
# Initialize CXXFLAGS.




##############
# set appropriate compiler flags for debug/release compilation modes
message(STATUS "Flow build type: ${FLOW_BUILD_TYPE} C++ compiler falgs: ${FLOW_CC_FLAGS}")
include (Flow123d_config_header)




if(FLOW_CC_FLAGS) 
  # user given flags overrides everything  
  message(STATUS "Using user specified compiler options: ${FLOW_CC_FLAGS}")
  set(CMAKE_CXX_FLAGS  "${FLOW_CC_FLAGS}")
  set(CMAKE_C_FLAGS  "${FLOW_CC_FLAGS}")
  set(CMAKE_EXE_LINKER_FLAGS "${FLOW_CC_FLAGS}")
  set(CMAKE_BUILD_TYPE Debug)
  
else(FLOW_CC_FLAGS)
 
  message(STATUS "Using build type: ${FLOW_BUILD_TYPE}")
  if(FLOW_BUILD_TYPE STREQUAL "debug")
    # debug mode
    set(CMAKE_CXX_FLAGS "-g -O0")
    set(CMAKE_C_FLAGS "-g -O0")
    set(CMAKE_EXE_LINKER_FLAGS "-g ")
    set(CMAKE_BUILD_TYPE Debug)
    flow_define(DEBUG)
  elseif(FLOW_BUILD_TYPE STREQUAL "release")
    # Release mode
    set(CMAKE_CXX_FLAGS "-O3 -DNDEBUG" )
    set(CMAKE_C_FLAGS "-O3 -DNDEBUG")
    set(CMAKE_BUILD_TYPE Release)
    # armadillo is configured using this definition
    add_definitions(-DARMA_NO_DEBUG)    # no bound checks in armadillo 
    flow_define(DEBUG_PROFILER)
    flow_define(RUN_UNIT_BENCHMARKS)    # build benchmark unit tests
  elseif(FLOW_BUILD_TYPE STREQUAL "release_with_debug")
    # Release mode with debug info 
    set(CMAKE_CXX_FLAGS "-O3")
    set(CMAKE_C_FLAGS "-O3")
    set(CMAKE_BUILD_TYPE Debug)
    flow_define(DEBUG)
  elseif(FLOW_BUILD_TYPE STREQUAL "coverage")
    # Coverage mode creates instrumented binary
    SET(CMAKE_CXX_FLAGS "-g -O0 -fprofile-arcs -ftest-coverage")
    SET(CMAKE_C_FLAGS "-g -O0 -fprofile-arcs -ftest-coverage")
    SET(CMAKE_EXE_LINKER_FLAGS "-g -O0 -fprofile-arcs -ftest-coverage")
    set(CMAKE_BUILD_TYPE Debug)
    
    # set external libs flags
    SET(EXTERNAL_LIBS_CXX_FLAGS "-g -O0")
    SET(EXTERNAL_LIBS_C_FLAGS "-g -O0")
    flow_define(DEBUG)
    INCLUDE(CodeCoverage)
    # add custom target to collect coverage into xml file
    COVERAGE_SETUP_COBERTURA_COLLECTION (cobertura-collect-coverage coverage.xml)
  else()
  endif()
endif(FLOW_CC_FLAGS)

# unset predefined build type resolution variables to have better control over
# used compiler flags
set(CMAKE_C_FLAGS_${CMAKE_BUILD_TYPE} "")
set(CMAKE_CXX_FLAGS_${CMAKE_BUILD_TYPE} "")
set(CMAKE_FORTRAN_FLAGS_${CMAKE_BUILD_TYPE} "")

# Compiler-specific C++11 activation.
if ("${CMAKE_CXX_COMPILER_ID}" MATCHES "GNU")        
      execute_process(
          COMMAND ${CMAKE_CXX_COMPILER} -dumpversion OUTPUT_VARIABLE GCC_VERSION)
      set(CMAKE_CXX_FLAGS "${CMAKE_CXX_FLAGS} -Wall -Wno-unused-local-typedefs")

      # is cygwin env?
      if (CYGWIN)
          # is version 4.8 or higher?
          if (GCC_VERSION VERSION_GREATER 4.8 OR GCC_VERSION VERSION_EQUAL 4.8)
            set(CMAKE_CXX_FLAGS "${CMAKE_CXX_FLAGS} -std=gnu++11 -fext-numeric-literals")
            flow_define(HAVE_CYGWIN)
          # version is too low
          else ()
            message(SEND_ERROR "Error: Minimal GCC version under Cygwin is 4.8!." )
          endif ()

      # not cygwin 
      # is version 4.7 or higher?
      elseif (GCC_VERSION VERSION_GREATER 4.7 OR GCC_VERSION VERSION_EQUAL 4.7)
          set(CMAKE_CXX_FLAGS "${CMAKE_CXX_FLAGS} -std=c++11")
      # version is too low
      else()
          message(SEND_ERROR "Error: Minimal GCC version is 4.7!.") 
      endif()   

    # Necessary for FParser - TODO: move to better place
    # ?? what about Clang
    flow_define(HAVE_SINCOS)
    
elseif ("${CMAKE_CXX_COMPILER_ID}" MATCHES "Clang")
    set(CMAKE_CXX_FLAGS "${CMAKE_CXX_FLAGS} -std=c++11 -Wno-uninitialized -Wno-inconsistent-missing-override") 
    
    # for some reason BOOST doesn't work with option -std=c++11
    # BOOST must be compiled with clang in order to use C++11 standard. 
    # set(Boost_FORCE_REBUILD "true")
    # set(Boost_CONFIG_FLAGS " --with-toolset=clang ")
    # set(Boost_BUILD_FLAGS " toolset=clang cxxflags=\"-stdlib=libc++\" linkflags=\"-stdlib=libc++\" " )        
    
    # 
    # TODO: make test for presence of sincos() function and set FLOW123D_HAVE_SINCOS appropriatly, used in fparser extsrc/fpaux.cc
    #
else ()
    message(STATUS "Your C++ compiler does not support C++11. Some features may be disabled.")
endif()


#########################################################################
# Determining timer with highest resolution
include(ProfilerTimerCheck)
set(TIMER_RESOLUTION No)

# try to get best timer on windows
if (WIN32 OR CYGWIN)
    # on windows and cygwin try to get access QueryPerformanceCounter timer
    TEST_TIMER (HAVE_TIMER_QUERY_PERFORMANCE_COUNTER
      ${CMAKE_SOURCE_DIR}/CMake/TimerTest/timer_queryperformance.cpp) 

    # if success save theese values via flow_define and flow_define_constant macros
    if (HAVE_TIMER_QUERY_PERFORMANCE_COUNTER AND TIMER_RESOLUTION)
        flow_define           (HAVE_TIMER_QUERY_PERFORMANCE_COUNTER)
        # flow_define_constant  (TIMER_RESOLUTION "${TIMER_RESOLUTION}")

        message(STATUS "Timer used:       QueryPerformanceCounter")
        message(STATUS "Timer resolution: ${TIMER_RESOLUTION} [us]")
    else()
        MESSAGE (WARNING "Couldn't access QueryPerformanceCounter timer")   
    endif()
endif()

if (NOT TIMER_RESOLUTION)
    # otherwise try to access chrono high resolution timer (multiplatform)
    # expecting c++11 support
    TEST_TIMER (HAVE_TIMER_CHRONO_HIGH_RESOLUTION
      ${CMAKE_SOURCE_DIR}/CMake/TimerTest/timer_chrono_highresolution.cpp)

    # if success save theese values via flow_define and flow_define_constant macros
    if (HAVE_TIMER_CHRONO_HIGH_RESOLUTION AND TIMER_RESOLUTION)
        flow_define           (HAVE_TIMER_CHRONO_HIGH_RESOLUTION)
        # flow_define_constant  (TIMER_RESOLUTION "${TIMER_RESOLUTION}")

        message(STATUS "Timer used:       chrono highresolution timer")
        message(STATUS "Timer resolution: ${TIMER_RESOLUTION} [us]")
    else()
        MESSAGE (FATAL_ERROR "Couldn't access chrono timer")    
    endif()
endif ()



#########################################################################
# Check that glibc has working execinfo.h
include(CheckIncludeFile)
check_include_file("execinfo.h" EXEC_INFO_H)
if (EXEC_INFO_H) 
    flow_define(HAVE_EXEC_INFO)
    
    MESSAGE(STATUS "Looking for abi::__cxa_demangle")
    TRY_COMPILE(HAVE_DEMAGLER
        ${CMAKE_BINARY_DIR}
        ${CMAKE_SOURCE_DIR}/CMake/CheckDemagler.cpp
    )
    
    IF(HAVE_DEMAGLER)
      MESSAGE(STATUS "Looking for abi::__cxa_demangle - found")
      flow_define(HAVE_DEMAGLER)
    ELSE(HAVE_DEMAGLER)
      MESSAGE(STATUS "Looking for abi::__cxa_demangle - not found")
    ENDIF(HAVE_DEMAGLER)
    
endif(EXEC_INFO_H)



# set value for external libs flags if specified, otherwise use default cmake flags
INCLUDE (MacroValidValue)
SET_VALID_VALUE ("EXTERNAL_LIBS_C_FLAGS"         ${EXTERNAL_LIBS_C_FLAGS}         ${CMAKE_C_FLAGS})
SET_VALID_VALUE ("EXTERNAL_LIBS_CXX_FLAGS"       ${EXTERNAL_LIBS_CXX_FLAGS}       ${CMAKE_CXX_FLAGS})
SET_VALID_VALUE ("EXTERNAL_LIBS_Fortran_FLAGS"   ${EXTERNAL_LIBS_Fortran_FLAGS}   ${CMAKE_Fortran_FLAGS})


# store compiler flags (into config.h file)
flow_define(COMPILER_FLAGS_ ${CMAKE_CXX_FLAGS})
# store current source dir (for profiler purposes)
flow_define(SOURCE_DIR ${CMAKE_SOURCE_DIR})

######################################################################### find libraries
#
# find boost or use our own
#
# - Try to find Boost include dirs and libraries
#
# NOTE: Take note of the Boost_ADDITIONAL_VERSIONS variable below.
# Due to Boost naming conventions and limitations in CMake this find
# module is NOT future safe with respect to Boost version numbers,
# and may break.
#
# Input variables:
#
#   Boost_USE_MULTITHREADED      Can be set to OFF to use the non-multithreaded
#   Boost_USE_STATIC_LIBS        Can be set to ON to force the use of the static
#   Boost_NO_SYSTEM_PATHS        Set to TRUE to suppress searching in system (or other locations outside of BOOST_ROOT or BOOST_INCLUDEDIR).
#   Boost_USE_STATIC_RUNTIME     If enabled, searches for boost libraries linked against a static C++ standard library
#   Boost_USE_DEBUG_PYTHON       
#   Boost_USE_STLPORT            If enabled, searches for boost libraries compiled against the STLPort standard
#   Boost_USE_STLPORT_DEPRECATED_NATIVE_IOSTREAMS    If enabled, searches for boost libraries compiled against the deprecated STLPort "native iostreams" feature ('n' ABI tag).
#   Boost_ADDITIONAL_VERSIONS    A list of version numbers to use for searching
#   Boost_DEBUG                  Set this to TRUE to enable debugging output
#   Boost_DETAILED_FAILURE_MSG   FindBoost doesn't output detailed information
#   Boost_COMPILER               Set this to the compiler suffix used by Boost
#   Boost_THREADAPI                When building boost.thread, sometimes the name of the library contains an additional "pthread" or "win32"
#   Boost_REALPATH               Resolves symbolic links for discovered boost libraries
#
#
#   BOOST_ROOT or BOOSTROOT      The preferred installation prefix for searching for
#                                back on the system paths, set Boost_NO_SYSTEM_PATHS
#   BOOST_INCLUDEDIR             Set this to the include directory of Boost, if the
#   BOOST_LIBRARYDIR             Set this to the lib directory of Boost, if the
#
# Variables defined by this module:
#
#   Boost_FOUND                         System has Boost, this means the include dir was
#   Boost_INCLUDE_DIRS                  Boost include directories: not cached
#   Boost_INCLUDE_DIR                   This is almost the same as above, but this one is cached and may be modified by advanced users
#   Boost_LIBRARIES                     Link to these to use the Boost libraries that you
#   Boost_LIBRARY_DIRS                  The path to where the Boost library files are.
#   Boost_VERSION                       The version number of the boost libraries that
#   Boost_LIB_VERSION                   The version number in filename form as
#   Boost_MAJOR_VERSION                 major version number of boost
#   Boost_MINOR_VERSION                 minor version number of boost
#   Boost_SUBMINOR_VERSION              subminor version number of boost
#   Boost_LIB_DIAGNOSTIC_DEFINITIONS    [WIN32 Only] You can call
#   Boost_${COMPONENT}_FOUND            True IF the Boost library "component" was found.
#   Boost_${COMPONENT}_LIBRARY          Contains the libraries for the specified Boost

message(STATUS "=======================================================")
message(STATUS "====== BOOST ==========================================")
message(STATUS "=======================================================")
set(Boost_USE_STATIC_LIBS       ON)
set(Boost_USE_MULTITHREADED     OFF)
set(Boost_USE_STATIC_RUNTIME    OFF)
set(EXTERNAL_BOOST_DIR  "${EXTERNAL_PROJECT_DIR}/boost_build")  
set(REQUIRED_Boost_COMPONENTS program_options serialization regex filesystem system)
 
set(Boost_DEBUG TRUE)
# For some mysterious reason, the second find_package fails to find
# components of boost in our own build, if we hint BOOST_ROOT of our build to the
# first find_package.
#
# The root of the error is in FindBoost, when it calls find_library for individual components.
# Success scenario:
# 1) First find_package didn't found Boost (in system direcotries)
# 2) we install our Boost
# 3) the second find_package calls find_library to find boost components and succed
#
# Fail scenario:
# 1) First find_package didn't found Boost (we set BOOST_ROOT to the empty target directory of the external project)
# 2) we install our Boost
# 3) the second find_package calls find_library to find boost components and fail
#    the parameters of the find_library are exactly same as in the previous case.
#

# If no explicit setting from config.cmake ....
if (NOT BOOST_ROOT)
    set(BOOST_ROOT $ENV{BOOST_ROOT})
endif()    

# If no system setting ...
if (NOT BOOST_ROOT)
	set(BOOST_ROOT ${EXTERNAL_BOOST_DIR})
endif()

if (NOT Boost_FORCE_REBUILD)
    find_package(Boost 1.40.0 COMPONENTS ${REQUIRED_Boost_COMPONENTS} )
endif()    

if (NOT Boost_FOUND) 
  message(STATUS "Try to install our own Boost.")
  message("NCPU: ${MAKE_NUMCPUS}")
  include(InstallBoost)  
  
  # we try to erease from the cache everything that can cause failure of the second find_package
  # however just unsetting Boost_INCLUDE_DIR should be enough
  
 
  unset(Boost_FOUND CACHE) 
  unset(Boost_INCLUDE_DIR CACHE)        # overwrite cache    
  unset(Boost_LIBRARY_DIRS CACHE)
  unset(Boost_LIB_VERSION CACHE)
  unset(Boost_VERSION CACHE)
  foreach(COMPONENT ${REQUIRED_Boost_COMPONENTS})
      string(TOUPPER ${COMPONENT} COMPONENT)

      unset(Boost_${COMPONENT}_FOUND CACHE)
      unset(Boost_${COMPONENT}_LIBRARY CACHE)
      unset(Boost_${COMPONENT}_LIBRARY_DEBUG CACHE)
      unset(Boost_${COMPONENT}_LIBRARY_RELEASE CACHE)
            
  endforeach(COMPONENT)
  
  set(BOOST_ROOT ${EXTERNAL_BOOST_DIR})    
  find_package( Boost 1.42.0 REQUIRED COMPONENTS ${REQUIRED_Boost_COMPONENTS}  )
   
endif()

message(STATUS "-------------------------------------------------------")
message(STATUS "Boost_FOUND = ${Boost_FOUND}")
message(STATUS "BOOST_ROOT = ${BOOST_ROOT}")
message(STATUS "Boost_LIBRARIES = ${Boost_LIBRARIES}")
message(STATUS "Boost_LIBRARY_DIRS = ${Boost_LIBRARY_DIRS}")
message(STATUS "Boost_INCLUDE_DIR = ${Boost_INCLUDE_DIR}")
message(STATUS "=======================================================\n\n")


# We are looking for PETSC, f succed this module set:
#  PETSC_FOUND        - system has PETSc
#  PETSC_INCLUDES     - the PETSc include directories
#  PETSC_LIBRARIES    - Link these to use PETSc
#  PETSC_COMPILER     - Compiler used by PETSc, helpful to find a compatible MPI
#  PETSC_DEFINITIONS  - Compiler switches for using PETSc
#  PETSC_MPIEXEC      - Executable for running MPI programs
#  PETSC_VERSION      - Version string (MAJOR.MINOR.SUBMINOR)
message(STATUS "=======================================================")
message(STATUS "====== PETSC ==========================================")
message(STATUS "=======================================================")
include (FindPackageMultipass)

# this export list is for possible BDDCML installation
set(PETSC_EXPORT_LIST 
  MPIFC_SHOW MPICXX_SHOW MPICC_SHOW CC FC CC_FLAGS PCC_FLAGS FC_FLAGS CPP_FLAGS
  METIS_INCLUDE BLASLAPACK_INCLUDE PARMETIS_INCLUDE MUMPS_INCLUDE
  MPI_LIB MUMPS_LIB  METIS_LIB PARMETIS_LIB BLASLAPACK_LIB SCALAPACK_LIB
  UMFPACK_LIB)  

message(STATUS "PETSC_DIR = ${PETSC_DIR}")
message(STATUS "PETSC_ARCH = ${PETSC_ARCH}")

find_package(PETSc 3.6.0 REQUIRED)
flow_define(HAVE_PETSC)
flow_define(HAVE_MPI)

set(MPI_CXX_LIBRARIES ${PETSC_EXTERNAL_LIB})
set(MPI_CXX_INCLUDE_PATH ${PETSC_INCLUDES})

message(STATUS "-------------------------------------------------------")
message(STATUS "PETSC_FOUND = ${PETSC_FOUND}")
message(STATUS "PETSC_LIBS = ${PETSC_LIBRARIES}")
message(STATUS "PETSC_EXTERNAL_LIB = ${PETSC_EXTERNAL_LIB}")
message(STATUS "=======================================================\n\n")


################################################################################
#  BDDCML_FOUND - set to true if the library is found
message(STATUS "=======================================================")
message(STATUS "====== BDDCML =========================================")
message(STATUS "=======================================================")
message(STATUS "BDDCML_ROOT = ${BDDCML_ROOT}")

find_package(BDDCML REQUIRED)
flow_define(HAVE_BDDCML)

message(STATUS "-------------------------------------------------------")
message(STATUS "BDDCML_FOUND = ${BDDCML_FOUND}")
message(STATUS "BDDCML_INCLUDES = ${BDDCML_INCLUDES}")
message(STATUS "BDDCML_LIBRARY = ${BDDCML_LIBRARY}")
message(STATUS "=======================================================\n\n") 


#################################################################################
#  Armadillo_FOUND - set to true if the library is found
#  Armadillo_INCLUDE_DIRS - list of required include directories
#  Armadillo_LIBRARIES - list of libraries to be linked
#  Armadillo_CONFIGURE_CMAKE - path to configure cmake script that introduce target 'armadillo'
#                              with correctly set dependencies on other libraries
message(STATUS "=======================================================")
message(STATUS "====== ARMADILLO ======================================")
message(STATUS "=======================================================")
message(STATUS "Armadillo_ROOT_HINT = ${Armadillo_HINT_LIB}, ${Armadillo_HINT_INC}, ${Armadillo_HINT_CONF}")


set(EXTERNAL_ARMADILLO_DIR  ${EXTERNAL_PROJECT_DIR}/armadillo_build)
set(Armadillo_ROOT_HINT ${EXTERNAL_ARMADILLO_DIR})  
find_package(ArmadilloFlow 3.2.4 REQUIRED)
include("${Armadillo_CONFIGURE_FILE}")   # this introduce target "armadillo" with correct dependencies
    # until we know how to take only blas and lapack from PETSC we have to make Armadillo depend on whole PETSC lib.
    # this may be fragile because of _NOCONFIG
set_target_properties(armadillo PROPERTIES
  IMPORTED_LINK_INTERFACE_LIBRARIES_NOCONFIG "${PETSC_EXTERNAL_LIB}")

message(STATUS "-------------------------------------------------------")
message(STATUS "Armadillo_FOUND = ${Armadillo_FOUND}")
message(STATUS "Armadillo_LIBRARIES = ${Armadillo_LIBRARIES}")
message(STATUS "Armadillo_INCLUDE_DIRS = ${Armadillo_INCLUDE_DIRS}")
message(STATUS "Armadillo_CONFIGURE_FILE = ${Armadillo_CONFIGURE_FILE}")
message(STATUS "=======================================================\n\n")


#################################################################################
#  YAML_CPP_FOUND - set to true if the library is found
message(STATUS "=======================================================")
message(STATUS "====== YAML-CPP =======================================")
message(STATUS "=======================================================")
message(STATUS "YamlCpp_ROOT_HINT = ${YamlCpp_ROOT_HINT}")

find_package(YamlCpp REQUIRED)

message(STATUS "-------------------------------------------------------")
message(STATUS "YamlCpp_FOUND = ${YamlCpp_FOUND}")
message(STATUS "YamlCpp_LIBRARY = ${YamlCpp_LIBRARY}")
message(STATUS "YamlCpp_INCLUDE_DIR = ${YamlCpp_INCLUDE_DIR}")
message(STATUS "=======================================================\n\n")


####################################################################################
# PYTHON
message(STATUS "=======================================================")
message(STATUS "====== PYTHON =========================================")
message(STATUS "=======================================================")
# # define varible for storing this extra module path
# this variable is used later to update search module path
# if PYTHON_COPY is present it points to lib/flow123d dir in build tree
# if not, default location is src/python dir in CMAKE_SOURCE_DIR location
if(PYTHON_COPY)
    # copy python interpret files and 3rd party packages including
    # python utils files for flow123d
    set(PYTHON_EXTRA_MODULES_PATH /lib/flow123d)
    flow_define(PYTHON_EXTRA_MODULES_PATH ${CMAKE_BINARY_DIR}/${PYTHON_EXTRA_MODULES_PATH})
else()
    # if python copy is not set we do nothing but export
    # variable PYTHON_EXTRA_MODULES_PATH so python_loader can add correct path
    set(PYTHON_EXTRA_MODULES_PATH /src/python)
    flow_define(PYTHON_EXTRA_MODULES_PATH ${CMAKE_SOURCE_DIR}/${PYTHON_EXTRA_MODULES_PATH})
endif()

    message(WARNING "Variable PYTHON_ROOT not set. Using default value '${PYTHON_ROOT}'.")
if(USE_PYTHON)
    flow_define(HAVE_PYTHON)
endif()

<<<<<<< HEAD
# ----------------- Part 2/3 - PythonCopy ------------------------------------------
# Copy python libs to ${PY_BUILD_PREFIX}/lib/python2.7
if(PYTHON_COPY)
    include(python/PythonCopy)
    flow_define(PYTHON_COPY)
endif()

# ----------------- Part 3/3 - PythonScripts ----------------------------------------
# install 3rd party packages and copy python runtest
if (NOT DEFINED PYTHON_SCRIPTS_OFF)
    include(python/PythonScripts)
endif()    



#################################################################################
#  YAML_CPP_FOUND - set to true if the library is found

message(STATUS "\n =======================================================")
set(EXTERNAL_YamlCpp_DIR  ${EXTERNAL_PROJECT_DIR}/yaml_cpp_build)
set(YamlCpp_ROOT_HINT ${EXTERNAL_YamlCpp_DIR})  
find_package(YamlCpp)
if (NOT YamlCpp_FOUND)
    message(STATUS "Try to install our own yaml-cpp library.")
    include(InstallYamlCpp)

    unset(YamlCpp_FOUND CACHE) 
    unset(YamlCpp_INCLUDE_DIR CACHE)        # overwrite cache    
    unset(YamlCpp_LIBRARY CACHE)

    find_package(YamlCpp REQUIRED)
    
    message(STATUS "${YamlCpp_INCLUDE_DIR}\n ${YamlCpp_LIBRARY}")
endif()

message(STATUS "YamlCpp_LIBRARY: ${YamlCpp_LIBRARY}")
message(STATUS "YamlCpp_INCLUDE_DIR: ${YamlCpp_INCLUDE_DIR}")

=======
# find python 
find_package(PythonInterp 2.7 REQUIRED)
find_package(PythonLibs 2.7   REQUIRED)
include_directories(${PYTHON_INCLUDE_DIRS})
>>>>>>> d891a746

message(STATUS "-------------------------------------------------------")
message(STATUS "PYTHONINTERP_FOUND = ${PYTHONINTERP_FOUND}")
message(STATUS "PYTHON_EXECUTABLE = ${PYTHON_EXECUTABLE}")
message(STATUS "PYTHON_VERSION_STRING = ${PYTHON_VERSION_STRING}")
message(STATUS "-------------------------------------------------------")
message(STATUS "PYTHONLIBS_FOUND = ${PYTHONLIBS_FOUND}")
message(STATUS "PYTHON_LIBRARIES = ${PYTHON_LIBRARIES}")
message(STATUS "PYTHON_INCLUDE_DIRS = ${PYTHON_INCLUDE_DIRS}")
message(STATUS "PYTHONLIBS_VERSION_STRING = ${PYTHONLIBS_VERSION_STRING}")
message(STATUS "=======================================================\n\n")


message(STATUS "Installing HTML documentation")
include(InstallHTMLDOC)


message(STATUS "\n ======================================================= ")


# directory containing includes  (header files)
set(CONFIG_FILE_INCLUDES_DIRECTORY "${CMAKE_BINARY_DIR}/includes")

######################################################################################################################### 
# set includes and libraries paths

include_directories(
    ${CMAKE_CURRENT_BINARY_DIR}                            # include the output directory, where the rev_num.h file is generated    
    ${CMAKE_SOURCE_DIR}/src
    ${CONFIG_FILE_INCLUDES_DIRECTORY}
    #${CMAKE_SOURCE_DIR}/third_party/metis-include
    ${CMAKE_SOURCE_DIR}/third_party/fparser-4.5.1
    ${CMAKE_SOURCE_DIR}/third_party/FADBAD++
    ${PETSC_INCLUDES}
    ${BDDCML_INCLUDES}
    ${Boost_INCLUDE_DIR}
    ${Armadillo_INCLUDE_DIRS}
    ${MPI_CXX_INCLUDE_PATH}
    ${YamlCpp_INCLUDE_DIR}
    ${CMAKE_BINARY_DIR}/src/dealii/include    # deal generates config.h
    ${CMAKE_SOURCE_DIR}/src/dealii/include
#    ${CMAKE_SOURCE_DIR}/third_party/tbb43_20150316oss/include
)

######################################################################################################################
# custom targets


#### Safety check of build_tree link
# This check is called by every target, if it fails we are probably running makefile generated for another branch.
# So we must break the build.
add_custom_target(update_source_tree 
    COMMAND ${CMAKE_SOURCE_DIR}/bin/git_post_checkout_hook
    WORKING_DIRECTORY ${CMAKE_SOURCE_DIR}
)

#### create rev_num.h - file with some info about code origin
# a custom target - is always built -> call cmake script to generate rev_num.h
# Get the current working branch

# This command is run from build dir and cmake set CMAKE_SOURCE_DIR to the build dir; thus we have to 
# pass different variable with source dir, namely FLOW123D_SOURCE_DIR
set(CONFIG_FILE_REV_NUM "${CONFIG_FILE_INCLUDES_DIRECTORY}/rev_num.h")
add_custom_target(rev_num_always 
    COMMAND ${CMAKE_COMMAND}  -DFLOW123D_SOURCE_DIR=${CMAKE_SOURCE_DIR} -DOUTPUT_FILE_PATH=${CONFIG_FILE_REV_NUM} -P ${CMAKE_SOURCE_DIR}/CMake/Modules/Flow123d_git_rev_num.cmake 
)
# rev_num.h is a generated file
set_source_files_properties(${CONFIG_FILE_REV_NUM}
    PROPERTIES GENERATED TRUE
    HEADER_FILE_ONLY TRUE)

### create config.h - file containing definitions flags and other information
# called everytime
set(CONFIG_FILE_HEADER "${CONFIG_FILE_INCLUDES_DIRECTORY}/config.h")
GENERATE_CONFIG_H ("${CONFIG_FILE_HEADER}")
# config.h is a generated file
set_source_files_properties(${CONFIG_FILE_HEADER}
    PROPERTIES GENERATED TRUE
    HEADER_FILE_ONLY TRUE)


# get git information also through configure phase
set(FLOW123D_SOURCE_DIR ${CMAKE_SOURCE_DIR})
include(Flow123d_git_info)

# version in reference manual
STRING(REGEX REPLACE "_" "\\\\_" GIT_VERSION_FULL_LATEX ${GIT_VERSION_FULL})
configure_file(${CMAKE_SOURCE_DIR}/CMake/flow_version_tex_template ${CMAKE_SOURCE_DIR}/doc/reference_manual/flow_version.tex)    
    
#### make a script which call correct mpiexec (taken from PETSC)
# we can not use link, since mpiexec can be sript which reads its location from calling sequence
#

#message(STATUS "petsc_mpiexec: ${PETSC_MPIEXEC}")
if(PETSC_MPIEXEC)     
      # missing CMAKE command to test working executable, moreover it could be without full path
      
      # resolve symlinks
      get_filename_component(RESOLVED_MPIEXEC "${PETSC_MPIEXEC}" REALPATH)
      
      # we verify that REALPATH of PETSC_MPIEXEC exists
      # if not, PETSC_MPIEXEC is probably only command 'mpiexec'
      # in that case we use this value, since PETSc was ok with that
      if(EXISTS RESOLVED_MPIEXEC)
          message(STATUS "using petsc_mpiexec: ${RESOLVED_MPIEXEC}")
          set(MPIEXEC_PATH "${RESOLVED_MPIEXEC}")
      else()
          message(STATUS "path does not point to valid location: ${RESOLVED_MPIEXEC} using ${PETSC_MPIEXEC}")
          set(MPIEXEC_PATH "${PETSC_MPIEXEC}")
      endif()
      
else()
      find_program(SYSTEM_MPIEXEC mpiexec)
      if(SYSTEM_MPIEXEC)
        message(WARNING "Missing mpiexec in PETSc instalation. Using system wide mpiexec.") 
        get_filename_component(RESOLVED_MPIEXEC "${SYSTEM_MPIEXEC}" REALPATH)
        set(MPIEXEC_PATH "${RESOLVED_MPIEXEC}")
      else()
        message(WARNING "Missing any mpiexec.")
      endif()
endif()
# verify that mpiexec exists (on CYGWIN we have to consider .exe suffix)
if( CYGWIN AND NOT EXISTS ${MPIEXEC_PATH})
    if( EXISTS "${MPIEXEC_PATH}.exe")
        set(MPIEXEC_PATH "${MPIEXEC_PATH}.exe")
    endif()
endif()

configure_file(${CMAKE_SOURCE_DIR}/CMake/mpiexec_link_template ${CMAKE_BINARY_DIR}/bin/mpiexec)


##################################################################################################################### 
# Macro to make usefull links in SOURCE_DIR
##################################


# initialize a global variable (cached)
set(SOURCE_TREE_LINKS  "" CACHE INTERNAL "" FORCE)
              

macro(make_link_in_source FILE)
  # get relative filename if absolute address is given
  string(REPLACE "${CMAKE_SOURCE_DIR}/" "" rel_path "${FILE}")
  execute_process(
    COMMAND ${CMAKE_COMMAND} -E create_symlink ${CMAKE_SOURCE_DIR}/build_tree/${rel_path} ${CMAKE_SOURCE_DIR}/${rel_path}
    WORKING_DIRECTORY ${CMAKE_SOURCE_DIR}
  )
  
  set(SOURCE_TREE_LINKS  ${SOURCE_TREE_LINKS} ${CMAKE_SOURCE_DIR}/${FILE} CACHE INTERNAL "")
endmacro()

make_link_in_source(bin/flow123d)
make_link_in_source(bin/mpiexec)
make_link_in_source(bin/tests/Makefile)
make_link_in_source(unit_tests/Makefile)

############################################################33 process subdirectories


# add fparser sources
message(STATUS "add subdir FParser")
add_subdirectory(third_party/fparser-4.5.1)

# add tbb sources
#message(STATUS "add subdir TBB")
#add_subdirectory(third_party/tbb43_20150316oss)

# add various our sources
add_subdirectory(src)
add_subdirectory(doc)
add_subdirectory(unit_tests) # this also adds third_party/gtest

# optionally make targets for building reference_manual
# we have to call separate instance of CMake since UseLatex.cmake
# depends on many tools. If any of them miss CMake fails, while we can live
# without targets for Latex doc.
message(STATUS "==== child CMake for Latex sources ====") 
execute_process(COMMAND ${CMAKE_COMMAND} -E make_directory ${CMAKE_BINARY_DIR}/doc/reference_manual)
execute_process(COMMAND ${CMAKE_COMMAND} ${CMAKE_SOURCE_DIR}/doc/reference_manual
                WORKING_DIRECTORY ${CMAKE_BINARY_DIR}/doc/reference_manual
                RESULT_VARIABLE res_var)
message(STATUS "==== back in main CMake ====")
if(NOT "${res_var}" STREQUAL "0")
  message(WARNING "Some problem with Latex, 'make ref-doc' may not work.")
endif()


#################################################################### add targets


if( PETSC_FOUND )
  ########################
# Setting for RPATH

 
  SET (CMAKE_EXE_LINKER_FLAGS
    "${CMAKE_EXE_LINKER_FLAGS} -Wl,-rpath,$ORIGIN/../lib" )
  
  # bug in cmake https://cmake.org/Bug/view.php?id=13934
  # causing error during CPack operation
  # 
  #    CMake Error at cmake_install.cmake (FILE):
  #        file INSTALL cannot find
  #        
  # This is workaround posted on cmake.org. This bug occured in version 2.8 
  # (first occurence in version 2.8.10) but it is platform depended, so some 
  # unix systems will not have this bug
  # 
  # By setting CMAKE_EXECUTABLE_FORMAT to "ELF" in the toolchain file you 
  #   tell CMake that it can use its builtin ELF editor instead of relinking
  if (${CMAKE_VERSION} VERSION_GREATER 2.8.10 AND ${CMAKE_VERSION} VERSION_LESS 2.9)
      set(CMAKE_EXECUTABLE_FORMAT "ELF")
  endif()
  
  ### add target for flow123d binary
  add_executable(bin/flow123d src/main.cc)
  target_link_libraries(bin/flow123d  flow123d_lib  ${PETSC_ADDITIONAL_LIBS} ${PYTHON_LIBRARIES} ${Boost_LIBRARIES})     # set libraries linked to main binary (order matter)
  add_dependencies(bin/flow123d update_source_tree rev_num_always)      # make mpiexec_link when flow123d executable is built
  # explicitly say that source file depends on rev_num_always in order to have actual revision number
  set_source_files_properties(src/main.cc OBJECT_DEPENDS ${CONFIG_FILE_REV_NUM}) 
  set_source_files_properties(src/main.cc OBJECT_DEPENDS ${CONFIG_FILE_HEADER}) 
else()
  message(STATUS "PETSC not found. Omitting configuration of the target 'flow123d'.")
endif()

###############################################################################
# Summary

  
message(STATUS "=============== Summary ===================")
message(STATUS "Boost:      ${Boost_LIBRARIES}")
message(STATUS "Petsc:      ${PETSC_LIBRARIES}")
message(STATUS "   + :      ${PETSC_ADDITIONAL_LIBS}")
message(STATUS "BDDCML:     ${BDDCML_LIBRARIES}")
message(STATUS "Armadillo:  ${ARMADILLO_LIBRARIES}")
message(STATUS "Python:     ${PYTHON_INCLUDE_DIRS}")
message(STATUS "YamlCpp:    ${YamlCpp_LIBRARY}")
message(STATUS "===========================================")


#include(EchoTargets)
#message(STATUS "Lib sufix: ${CMAKE_FIND_LIBRARY_SUFFIX}")
#echo_targets("bin/flow123d")

####################################################################################
# Install and Packaging

set(CMAKE_INSTALL_MESSAGE ALWAYS)

# Cache PLATFORM_NAME
set(PLATFORM_NAME ${PLATFORM_NAME} CACHE INTERNAL "Platform name used by prepare_to_publish script.")

if (UNIX)
  set(CMAKE_INSTALL_PREFIX "$ENV{HOME}/local/flow123d")
endif()

if (CYGWIN)
    set(_CPACK_INSTALL_ROOT ${CMAKE_BINARY_DIR}/_CPack_Packages/CYGWIN/NSIS/Flow123d-2.0.0_rc-CYGWIN/Unspecified)
else()
    set(_CPACK_INSTALL_ROOT ${CMAKE_BINARY_DIR}/_CPack_Packages/Linux/TGZ/Flow123d-2.0.0_rc-Linux)  
endif()

macro(ls DIR)
    install(CODE "execute_process(COMMAND echo LS ${DIR})")
    install(CODE "execute_process(COMMAND ls ${_CPACK_INSTALL_ROOT}/${DIR} )")
endmacro()

# install bin directory
install(DIRECTORY bin/config              DESTINATION bin/)
install(DIRECTORY bin/ndiff               DESTINATION bin/)
install(DIRECTORY bin/paraview            DESTINATION bin/)
install(DIRECTORY bin/python              DESTINATION bin/)
install(PROGRAMS  bin/tests/run_test.sh   DESTINATION bin/tests)

install(PROGRAMS  bin/flow123d.sh         DESTINATION bin/)
install(PROGRAMS  bin/ini2json.sh         DESTINATION bin/)
install(PROGRAMS  bin/time_limit.sh       DESTINATION bin/)

# install shared libraries
if (CYGWIN)
    install(CODE "execute_process(COMMAND \"${CMAKE_SOURCE_DIR}/bin/copy_shared_libs.sh\" cygwin WORKING_DIRECTORY \"${CMAKE_BINARY_DIR}\")")
    # install DLL, must be in the same dir as the binary
    install(DIRECTORY build_tree/bin/            
        DESTINATION bin/
        PATTERN mpiexec EXCLUDE
        PATTERN flow* EXCLUDE
        )
    
    # replace path separator and make path relative
    STRING(REGEX REPLACE ";" ":.." PY_WRAPPER_PATHS_WIN "${PY_WRAPPER_PATHS}")
    # add relative path to first path if some paths exists
    if(PY_WRAPPER_PATHS_WIN)
        set(PY_WRAPPER_PATHS_WIN "..${PY_WRAPPER_PATHS_WIN}")
    endif()
    configure_file(${CMAKE_SOURCE_DIR}/CMake/windows_wrapper_template ${CMAKE_BINARY_DIR}/bin/flow123d_wrapper.bat @ONLY)
else()
    install(CODE "execute_process(COMMAND \"${CMAKE_SOURCE_DIR}/bin/copy_shared_libs.sh\" linux WORKING_DIRECTORY \"${CMAKE_BINARY_DIR}\")")
    #install(CODE "execute_process(COMMAND ls /home/jb/workspace/build-master/_CPack_Packages/Linux/TGZ/Flow123d-2.0.0_rc-Linux )")
        
    # configure wrapper file
    configure_file(${CMAKE_SOURCE_DIR}/CMake/unix_wrapper_template ${CMAKE_BINARY_DIR}/bin/flow123d_wrapper.sh @ONLY)
endif()        

ls( lib )
ls( bin)
install(DIRECTORY build_tree/lib/           
    DESTINATION lib/
    #PATTERN lib/python* EXCLUDE
    PATTERN *.a EXCLUDE
    )

ls( lib )
ls( bin)


# install python modules and system libs
if (PYTHON_COPY)
    # install lib folder of Python to lib
    #install(DIRECTORY ${PY_BUILD_PREFIX}/lib
    #        DESTINATION lib
    #        OPTIONAL)
    
    # copy Python's include
    install(DIRECTORY build_tree/${PYTHON_COPY_INCLUDE_TARGET} 
            DESTINATION include)
            
endif()

ls( lib )
ls( bin)

# on UNIX rename flow123d and create install wrapper which uses corrent linux loader
if (CYGWIN)
    install(PROGRAMS    build_tree/bin/flow123d            RENAME "flow123d.bin.exe"
            DESTINATION bin/)
    install(PROGRAMS    build_tree/bin/flow123d_wrapper.bat RENAME "flow123d.bat"
            DESTINATION bin/)
else()
    install(PROGRAMS    build_tree/bin/flow123d            RENAME "flow123d.bin"
            DESTINATION bin/)
    install(PROGRAMS    build_tree/bin/flow123d_wrapper.sh RENAME "flow123d"
            DESTINATION bin/)
    install(PROGRAMS    build_tree/bin/ld-linux-loader.so  DESTINATION bin/)
endif()


ls( lib )
ls( bin)

install(PROGRAMS   ${MPIEXEC_PATH}              DESTINATION bin/)
install(FILES bin/README                        DESTINATION bin/)

# make manual optional until we have Latex on Windows build machine
install(DIRECTORY doc/con_syntax                DESTINATION doc/)
install(FILES ${CMAKE_BINARY_DIR}/doc/reference_manual/flow123d_doc.pdf 
                                                DESTINATION doc/)
install(FILES doc/petsc_options_help            DESTINATION doc/)
install(FILES doc/LICENSE                       DESTINATION doc/)
install(FILES doc/GPL3                          DESTINATION doc/)
install(FILES doc/README                        DESTINATION doc/)


# clean tests directory before install
find_program (MAKE_EXECUTABLE NAMES make gmake)
install(CODE "execute_process(COMMAND \"${MAKE_EXECUTABLE}\" clean-tests WORKING_DIRECTORY \"${CMAKE_SOURCE_DIR}\")")
install(DIRECTORY tests DESTINATION .)


# copy base directory
install(FILES README.md DESTINATION .)
install(FILES CHANGES.md DESTINATION .)

# To install MSVC runtime libraries ... ?
INCLUDE(InstallRequiredSystemLibraries)


SET(CPACK_PACKAGE_DESCRIPTION_SUMMARY "Flow123d - subsurface flow and transport simulator")
SET(CPACK_PACKAGE_VENDOR "Technical University of Liberec")
SET(CPACK_PACKAGE_VERSION_MAJOR ${GIT_VERSION_MAJOR})
SET(CPACK_PACKAGE_VERSION_MINOR ${GIT_VERSION_MINOR})
SET(CPACK_PACKAGE_VERSION_PATCH ${GIT_VERSION_PATCH})
SET(CPACK_COMPONENTS_ALL_IN_ONE_PACKAGE On)

SET(CPACK_SOURCE_IGNORE_FILES "/build_tree/" "/\\\\.git/" "/unit_tests/.*/makefile")

macro(MAKE_WIN_PATH VAR)
    execute_process(
        COMMAND cygpath -aw "${${VAR}}"
        OUTPUT_VARIABLE CYGPATH_${VAR}
        OUTPUT_STRIP_TRAILING_WHITESPACE)        
    string(REGEX REPLACE "\\\\" "\\\\\\\\" WIN_${VAR} ${CYGPATH_${VAR}}) 
endmacro()

if (CYGWIN) 
    ## Try to use NSIS packager ##
    #
    # Package production runs as follows:
    # 1) running CMake the file CPackConfig.cmake is created and a target 'package'
    # 2) make package runs CPack which creates NSIS script file based on template NSIS.template.in in the Module path
    # 3) CPack run NSIS to compress package and create the installer
    #
    # Following hacks are necessary to combine CYGWIN and NSIS packager.
    # 1) We add modified NSIS.template.in into our modules directory CMake/Modules and 
    #    set this as the first one CMAKE_MODULE_PATH. 
    # 2) We have to convert POSIX path to binary directory and use this 
    #    to set all paths for NSIS installer
    # 3) We pass converted BINARY_DIR path to CPack, adding it manually to the end of 
    #    CPackConfig.cmake generated by CMake (must proceed after include(CPack))
    # 4) The passed variable is used in our NSIS.template.in to set working directory and directory of the result.
    # 5) CPack call makensis.exe with POSIX path to the script. So this end with error. We add target 'post_package' that calls NSIS with converted path.
    #    This target has to by run manually.
    #    
    # We need Windows style paths.
    MAKE_WIN_PATH(CMAKE_CURRENT_SOURCE_DIR)
    MAKE_WIN_PATH(CMAKE_CURRENT_BINARY_DIR)      
    
    
    # 1. Page
    # Displayed name of the software, and target subdirectory of installation prefix.
    SET(CPACK_PACKAGE_INSTALL_DIRECTORY "Flow123d ${GIT_VERSION_MAJOR}.${GIT_VERSION_MINOR}.${GIT_VERSION_PATCH}")
    
    
    # 2. Page
    # Software banner in installer.
    SET(CPACK_PACKAGE_ICON "${WIN_CMAKE_CURRENT_SOURCE_DIR}\\\\bin\\\\graphics\\\\flow123d.ico")
    # Displayed license  agreement.
    SET(CPACK_RESOURCE_FILE_LICENSE "${WIN_CMAKE_CURRENT_SOURCE_DIR}\\\\doc\\\\LICENSE")
    SET(CPACK_PACKAGE_DESCRIPTION_FILE "${WIN_CMAKE_CURRENT_SOURCE_DIR}\\\\README.md")
    
    # 3. Page
    # Modify PATH toggle. If this is set to "ON", then an extra page
    # will appear in the installer that will allow the user to choose
    # whether the program directory should be added to the system PATH variable.
    set(CPACK_NSIS_MODIFY_PATH "ON")
    set(CPACK_CREATE_DESKTOP_LINKS flow123d)
    set(CPACK_PACKAGE_EXECUTABLES "flow123d" "Flow123d")
    # Specify links in [application] menu. This should contain a list of pair 
    # "link" "link name". The link may be an URL or a path relative to installation 
    # prefix. Like:
    #               set(CPACK_NSIS_MENU_LINKS
    #                   "doc/cmake-@CMake_VERSION_MAJOR@.@CMake_VERSION_MINOR@/cmake.html" "CMake Help"
    #                   "http://www.cmake.org" "CMake Web Site")
    set(CPACK_NSIS_MENU_LINKS 
        "flow123d" "Flow123d"
        "http://flow123d.github.io" "Flow123d web page")
    
    
    
    # 4. Page
    # The default installation directory presented
    # to the end user by the NSIS installer is under this root dir. The full
    # directory presented to the end user is:
    # ${CPACK_NSIS_INSTALL_ROOT}/${CPACK_PACKAGE_INSTALL_DIRECTORY}
    #set(CPACK_NSIS_INSTALL_ROOT "")
    
    
    
    # An icon filename. The name of a *.ico file used as the main icon for the generated
    # install program.
    #set(CPACK_NSIS_MUI_ICON "")

    # An icon filename. The name of a *.ico file used as the main icon for the generated
    # uninstall program.
    #set(CPACK_NSIS_MUI_UNIICON "")

    # Extra NSIS commands that will be added to the beginning of the install Section,
    # before your install tree is available on the target system.
    #set(CPACK_NSIS_EXTRA_PREINSTALL_COMMANDS "")

    # Extra NSIS commands that will be added to the end of the install Section, 
    # after your install tree is available on the target system.
    # File association for CON files."
    set(CPACK_NSIS_EXTRA_INSTALL_COMMANDS "
        WriteRegStr HKCR '.con' '' 'Flow123dFile'
        WriteRegStr HKCR 'Flow123dFile\\\\shell' '' 'open'
        WriteRegStr HKCR 'Flow123dFile\\\\shell\\\\open\\\\command' '' '$INSTDIR\\\\bin\\\\flow123d.exe \\\"%1\\\"'
        System::Call 'Shell32::SHChangeNotify(i 0x8000000, i 0, i 0, i 0)'
        ")

    # Extra NSIS commands that will be added to the uninstall Section,
    # before your install tree is removed from the target system.
    set(CPACK_NSIS_EXTRA_UNINSTALL_COMMANDS "
        DeleteRegKey HKCR '.con'
        DeleteRegKey HKCR 'Flow123dFile'
        ")

    # The arguments that will be passed to the NSIS SetCompressor command.
    #set(CPACK_NSIS_COMPRESSOR "")

    # Ask about uninstalling previous versions first.
    # If this is set to "ON", then an installer will look for previous
    # installed versions and if one is found, ask the user whether to
    # uninstall it before proceeding with the install.
    #set(CPACK_NSIS_ENABLE_UNINSTALL_BEFORE_INSTALL "")

    
    # A path to the executable that contains the installer icon.
    #set(CPACK_NSIS_INSTALLED_ICON_NAME "")

    # URL to a web site providing assistance in installing your application.
    set(CPACK_NSIS_HELP_LINK "http://flow123d.github.io")

    # URL to a web site providing more information about your application.
    set(CPACK_NSIS_URL_INFO_ABOUT "http://flow123d.github.io")

    # Contact information for questions and comments about the installation process.
    set(CPACK_NSIS_CONTACT "jan.brezin@tul.cz")

    # Additional NSIS commands for creating start menu shortcuts.
    set(CPACK_NSIS_CREATE_ICONS_EXTRA "")

    # Additional NSIS commands to uninstall start menu shortcuts.
    #set(CPACK_NSIS_DELETE_ICONS_EXTRA "")

    # Creating NSIS start menu links assumes that they are in 'bin' unless this 
    # variable is set. For example, you would set this to 'exec' if your executables 
    # are in an exec directory.
    #set(CPACK_NSIS_EXECUTABLES_DIRECTORY "")

    # Specify an executable to add an option to run on the finish page 
    # of the NSIS installer.
    #set(CPACK_NSIS_MUI_FINISHPAGE_RUN "")
    

    #SET(CPACK_PACKAGE_ICON "${CMake_SOURCE_DIR}\\\\bin\\\\graphics\\\\flow123d.ico")
    #SET(CPACK_NSIS_DISPLAY_NAME "${CPACK_PACKAGE_INSTALL_DIRECTORY} Flow123d")


    set(CPACK_GENERATOR "NSIS")
    set(CPACK_SOURCE_GENERATOR "ZIP")
    
    add_custom_target(post_package
                      COMMAND makensis.exe "${WIN_CMAKE_CURRENT_BINARY_DIR}\\\\_CPack_Packages\\\\CYGWIN\\\\NSIS\\\\project.nsi"
                      COMMAND ${CMAKE_COMMAND} -E copy "Flow123d-*-CYGWIN.exe" "${CMAKE_CURRENT_BINARY_DIR}"
                      WORKING_DIRECTORY "${CMAKE_CURRENT_BINARY_DIR}/_CPack_Packages/CYGWIN/NSIS"
                      COMMENT "Building NSIS package executable."
                      )
elseif (UNIX)
    SET(CPACK_PACKAGE_DESCRIPTION_FILE "${CMAKE_CURRENT_SOURCE_DIR}/README.md")
    set(CPACK_GENERATOR "TGZ")
    set(CPACK_SOURCE_GENERATOR "TGZ")
    add_custom_target(post_package
                      COMMAND echo ""
                      )
endif()



#IF(WIN32 AND NOT UNIX)
  # There is a bug in NSI that does not handle full unix paths properly. Make
  # sure there is at least one set of four (4) backlasshes.
#  SET(CPACK_PACKAGE_ICON "${CMake_SOURCE_DIR}/Utilities/Release\\\\InstallIcon.bmp")
#  SET(CPACK_NSIS_INSTALLED_ICON_NAME "bin\\\\MyExecutable.exe")
#  SET(CPACK_NSIS_DISPLAY_NAME "${CPACK_PACKAGE_INSTALL_DIRECTORY} My Famous Project")
#  SET(CPACK_NSIS_HELP_LINK "http:\\\\\\\\www.my-project-home-page.org")
#  SET(CPACK_NSIS_URL_INFO_ABOUT "http:\\\\\\\\www.my-personal-home-page.com")
#  SET(CPACK_NSIS_CONTACT "me@my-personal-home-page.com")
#  SET(CPACK_NSIS_MODIFY_PATH ON)
#ELSE(WIN32 AND NOT UNIX)
#  SET(CPACK_STRIP_FILES "bin/MyExecutable")
#  SET(CPACK_SOURCE_STRIP_FILES "")
#ENDIF(WIN32 AND NOT UNIX)
#SET(CPACK_PACKAGE_EXECUTABLES "MyExecutable" "My Executable")

add_custom_target(package_debug
              COMMAND ${CMAKE_CPACK_COMMAND} --debug --verbose --config CPackConfig.cmake
              COMMENTS "Build package with debug and verbose output")

INCLUDE(CPack)

FILE(APPEND ${CMAKE_BINARY_DIR}/CPackConfig.cmake "set(CPACK_WIN_BINARY_DIRECTORY \"${WIN_CMAKE_CURRENT_BINARY_DIR}\")")<|MERGE_RESOLUTION|>--- conflicted
+++ resolved
@@ -526,51 +526,10 @@
     flow_define(HAVE_PYTHON)
 endif()
 
-<<<<<<< HEAD
-# ----------------- Part 2/3 - PythonCopy ------------------------------------------
-# Copy python libs to ${PY_BUILD_PREFIX}/lib/python2.7
-if(PYTHON_COPY)
-    include(python/PythonCopy)
-    flow_define(PYTHON_COPY)
-endif()
-
-# ----------------- Part 3/3 - PythonScripts ----------------------------------------
-# install 3rd party packages and copy python runtest
-if (NOT DEFINED PYTHON_SCRIPTS_OFF)
-    include(python/PythonScripts)
-endif()    
-
-
-
-#################################################################################
-#  YAML_CPP_FOUND - set to true if the library is found
-
-message(STATUS "\n =======================================================")
-set(EXTERNAL_YamlCpp_DIR  ${EXTERNAL_PROJECT_DIR}/yaml_cpp_build)
-set(YamlCpp_ROOT_HINT ${EXTERNAL_YamlCpp_DIR})  
-find_package(YamlCpp)
-if (NOT YamlCpp_FOUND)
-    message(STATUS "Try to install our own yaml-cpp library.")
-    include(InstallYamlCpp)
-
-    unset(YamlCpp_FOUND CACHE) 
-    unset(YamlCpp_INCLUDE_DIR CACHE)        # overwrite cache    
-    unset(YamlCpp_LIBRARY CACHE)
-
-    find_package(YamlCpp REQUIRED)
-    
-    message(STATUS "${YamlCpp_INCLUDE_DIR}\n ${YamlCpp_LIBRARY}")
-endif()
-
-message(STATUS "YamlCpp_LIBRARY: ${YamlCpp_LIBRARY}")
-message(STATUS "YamlCpp_INCLUDE_DIR: ${YamlCpp_INCLUDE_DIR}")
-
-=======
 # find python 
 find_package(PythonInterp 2.7 REQUIRED)
 find_package(PythonLibs 2.7   REQUIRED)
 include_directories(${PYTHON_INCLUDE_DIRS})
->>>>>>> d891a746
 
 message(STATUS "-------------------------------------------------------")
 message(STATUS "PYTHONINTERP_FOUND = ${PYTHONINTERP_FOUND}")

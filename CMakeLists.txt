--- conflicted
+++ resolved
@@ -98,19 +98,9 @@
 # Project name and language(s)
 project(Flow123d CXX C Fortran) 
 
-<<<<<<< HEAD
-# CMake version required for pre-build this project
-cmake_minimum_required(VERSION 3.4.0)
     
 set(CMAKE_C_DEPENDS_USE_COMPILER ON)
 
-cmake_policy(SET CMP0017 NEW)
-cmake_policy(SET CMP0037 OLD)
-=======
-    
-set(CMAKE_C_DEPENDS_USE_COMPILER ON)
-
->>>>>>> 71c2a5d6
 
 
 # allow duplicate custom targets for makefiles

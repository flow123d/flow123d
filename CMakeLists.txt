--- conflicted
+++ resolved
@@ -552,8 +552,6 @@
 
 ####################################################################################
 # PYTHON
-<<<<<<< HEAD
-=======
 # ----------------- Part 0/3 - variables ------------------------------------------
 # where python build starts for now we use build_tree
 set(PY_BUILD_PREFIX ${CMAKE_BINARY_DIR})
@@ -585,7 +583,6 @@
         plat-x86_64-linux-gnu pydoc_data sqlite3 test unittest wsgiref xml)
 endif()
 
->>>>>>> 8b33f12c
 # ----------------- Part 1/3 - PythonLibs ------------------------------------------
 # always detect PythonLibs but set flag HAVE_PYTHON conditionally to user
 # embedded python in flow123d
@@ -595,44 +592,15 @@
 endif()
 
 # ----------------- Part 2/3 - PythonCopy ------------------------------------------
-<<<<<<< HEAD
-if(PYTHON_COPY)
-    # where python build starts for now we use build_tree 
-    set(PY_BUILD_PREFIX ${CMAKE_BINARY_DIR})
-    set(PYTHON_EXTRA_MODULES_PATH /lib/flow123d)
-    # copy python interpret files and 3rd party packages including
-    # python utils files for flow123d
-    include(python/PythonCopy)
-else()
-    # if python copy is not set we do nothing but export
-    # variable PYTHON_EXTRA_MODULES_PATH so python_loader can add correct path
-    set(PYTHON_EXTRA_MODULES_PATH /src/python)
-endif()
-# define varible for storing this extra module path
-# this variable is used later to update search module path
-# if PYTHON_COPY is present it points to lib/flow123d dir in build tree
-# if not, default location is src/python dir in CMake_SOURCE_DIR location
-flow_define(PYTHON_EXTRA_MODULES_PATH ${PY_BUILD_PREFIX}/${PYTHON_EXTRA_MODULES_PATH})
-=======
 # Copy python libs to ${PY_BUILD_PREFIX}/lib/python2.7
 if(PYTHON_COPY)
     include(python/PythonCopy)
     flow_define(PYTHON_COPY)
 endif()
->>>>>>> 8b33f12c
 
 # ----------------- Part 3/3 - PythonScripts ----------------------------------------
 # install 3rd party packages and copy python runtest
 include(python/PythonScripts)
-<<<<<<< HEAD
-# create list of path for wrappers
-set(PY_WRAPPER_PATHS "/lib/python2.7")
-list(APPEND PY_WRAPPER_PATHS ${PYTHON_EXTRA_MODULES_PATH})
-foreach(PY_PATH ${PYTHON_SYSPATH})
-    list(APPEND PY_WRAPPER_PATHS "/lib/python2.7/${PY_PATH}")
-endforeach()
-=======
->>>>>>> 8b33f12c
 
 
 

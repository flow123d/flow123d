--- conflicted
+++ resolved
@@ -456,13 +456,8 @@
 # PYTHON
 #
 # optionaly we use Python interface
-<<<<<<< HEAD
-# We disallow python under cygwin since we are not able to extract correct libraries to make it work ther.
 if (USE_PYTHON)
-=======
-  if (USE_PYTHON)
     message(STATUS "\n ======================================================= ")
->>>>>>> de249afb
     find_package(PythonLibs)
     if (PYTHONLIBS_FOUND)
         include_directories( ${PYTHON_INCLUDE_DIRS})
@@ -503,17 +498,10 @@
                 
         endif()
     else()
-<<<<<<< HEAD
         set(PYTHON_INCLUDE_DIRS "")
         set(PYTHON_LIBRARIES "")
     endif()
 endif()  
-=======
-	   set(PYTHON_INCLUDE_DIRS "")
-	   set(PYTHON_LIBRARIES "")
-    endif()
-  endif()  
->>>>>>> de249afb
 
 message(STATUS "\n ======================================================= ")
 

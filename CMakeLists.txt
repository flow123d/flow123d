--- conflicted
+++ resolved
@@ -687,18 +687,6 @@
 install(PROGRAMS   bin/ini2json.sh		DESTINATION bin/)
 install(PROGRAMS   bin/time_limit.sh		DESTINATION bin/)
 
-<<<<<<< HEAD
-# install cygwin libraries
-if (CYGWIN)
-    install(CODE "execute_process(COMMAND \"${CMAKE_SOURCE_DIR}/bin/cygwin_copy_dll.sh\"  WORKING_DIRECTORY \"${CMAKE_BINARY_DIR}\")")
-    install(DIRECTORY build_tree/bin/            
-        DESTINATION bin/
-        PATTERN mpiexec EXCLUDE)
-endif()
-
-install(TARGETS    bin/flow123d  
-	RUNTIME DESTINATION bin/)
-=======
 # install shared libraries
 if (CYGWIN)
     install(CODE "execute_process(COMMAND \"${CMAKE_SOURCE_DIR}/bin/copy_shared_libs.sh\" cygwin WORKING_DIRECTORY \"${CMAKE_BINARY_DIR}\")")
@@ -728,7 +716,6 @@
 
 install(TARGETS    bin/flow123d  
 	RUNTIME DESTINATION bin)
->>>>>>> 66734d77
 install(PROGRAMS   ${MPIEXEC_PATH} 		DESTINATION bin/)
 install(FILES bin/README                        DESTINATION bin/)
 

--- conflicted
+++ resolved
@@ -517,14 +517,9 @@
 #                              with correctly set dependencies on other libraries
 
 message(STATUS "\n =======================================================")
-<<<<<<< HEAD
-set(EXTERNAL_ARMADILLO_DIR  ${EXTERNAL_PROJECT_DIR}/armadillo_build)
-set(Armadillo_ROOT_HINT ${EXTERNAL_ARMADILLO_DIR})
-=======
 
 set(EXTERNAL_ARMADILLO_DIR  ${EXTERNAL_PROJECT_DIR}/armadillo_build)
 set(Armadillo_ROOT_HINT ${EXTERNAL_ARMADILLO_DIR})  
->>>>>>> 365f1fb8
 find_package(ArmadilloFlow 3.2.4)
 if (NOT Armadillo_FOUND)
   message(STATUS "Try to install our own Armadillo.")
@@ -624,12 +619,8 @@
 #  YAML_CPP_FOUND - set to true if the library is found
 
 message(STATUS "\n =======================================================")
-<<<<<<< HEAD
-set(YamlCpp_ROOT_HINT ${EXTERNAL_PROJECT_DIR}/yaml_cpp_build)
-=======
 set(EXTERNAL_YamlCpp_DIR  ${EXTERNAL_PROJECT_DIR}/yaml_cpp_build)
 set(YamlCpp_ROOT_HINT ${EXTERNAL_YamlCpp_DIR})  
->>>>>>> 365f1fb8
 find_package(YamlCpp)
 if (NOT YamlCpp_FOUND)
     message(STATUS "Try to install our own yaml-cpp library.")

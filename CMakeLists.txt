--- conflicted
+++ resolved
@@ -308,6 +308,8 @@
 
 message(STATUS "\n =======================================================")
 include (FindPackageMultipass)
+
+# this export list is for possible BDDCML installation
 set(PETSC_EXPORT_LIST 
   MPIFC_SHOW MPICXX_SHOW MPICC_SHOW CC FC CC_FLAGS PCC_FLAGS FC_FLAGS CPP_FLAGS
   METIS_INCLUDE BLASLAPACK_INCLUDE PARMETIS_INCLUDE MUMPS_INCLUDE
@@ -321,11 +323,8 @@
     else()    
         # Install PETSC
         # also set PETSC_DIR, PETSC_ARCH
-        set(EXTERNAL_PETSC_DIR  ${EXTERNAL_PROJECT_DIR}/petsc_build)
-        set(INSTALL_PETSC_URL http://bacula.nti.tul.cz/~jan.brezina/flow123d_libraries/petsc-lite-3.4.1.tar.gz)
-        if (INSTALL_PETSC_BDDCML)
-          set(INSTALL_PETSC_OPTIONS "${INSTALL_PETSC_OPTIONS} --download-metis=yes --download-parmetis=yes --download-blacs=yes --download-scalapack=yes --download-mumps=yes")
-        endif()
+        set(PETSC_INSTALL_DIR  ${EXTERNAL_PROJECT_DIR}/petsc_build)
+        set(PETSC_INSTALL_URL \"http://bacula.nti.tul.cz/~jan.brezina/flow123d_libraries/petsc-lite-3.4.3.tar.gz\")
         include(InstallPetsc)
         
         set(PETSC_CURRENT "NO")
@@ -333,12 +332,7 @@
         
     endif()    
         
-        
-    
-    message(STATUS "PETSC_LIBS: ${PETSC_LIBRARIES}")
-    message(STATUS "PETSC_EXTERNAL_LIB: ${PETSC_EXTERNAL_LIB}")
-    message(STATUS "PETSC_EXTERNAL_LIB: ${petsc_libraries_external}")
-    
+       
     # If we haven't PETSC, we try to find MPI
         
     # === Variables ===
@@ -387,13 +381,9 @@
     message(STATUS "PETSC_EXTERNAL_LIB: ${petsc_libraries_external}")
 endif(PETSC_FOUND)
 
-<<<<<<< HEAD
 #find_package(PARMETIS)
-=======
-find_package(PARMETIS)
 
 #message(STATUS "\n =======================================================")
->>>>>>> 8fbbc44d
 #################################################################################
 #  BDDCML_FOUND - set to true if the library is found
 
@@ -603,15 +593,9 @@
 if( PETSC_FOUND )
   
   ### add target for flow123d binary
-<<<<<<< HEAD
-  add_executable(flow123d src/main.cc)
-  target_link_libraries(flow123d  flow123d_lib ${PETSC_ADDITIONAL_LIBS}  semchem  ${PYTHON_LIBRARIES} ${Boost_LIBRARIES})     # set libraries linked to main binary (order matter)
-  add_dependencies(flow123d rev_num_always mpiexec_link)      # make mpiexec_link when flow123d executable is built
-=======
   add_executable(bin/flow123d src/main.cc)
   target_link_libraries(bin/flow123d  flow123d_lib  ${PETSC_ADDITIONAL_LIBS}  semchem  ${PYTHON_LIBRARIES} ${Boost_LIBRARIES})     # set libraries linked to main binary (order matter)
   add_dependencies(bin/flow123d update_source_tree rev_num_always mpiexec_link)      # make mpiexec_link when flow123d executable is built
->>>>>>> 8fbbc44d
 
   # explicitly say that source file depends on rev_num_always in order to have actual revision number
   set_source_files_properties(src/main.cc OBJECT_DEPENDS ${CMAKE_CURRENT_BINARY_DIR}/rev_num.h )
@@ -619,10 +603,10 @@
   message(STATUS "PETSC not found. Omitting configuration of the target 'flow123d'.")
 endif()
 
-<<<<<<< HEAD
 ###############################################################################
 # Summary
 
+  
 message(STATUS "=============== Summary ===================")
 message(STATUS "Boost:  ${BOOST_LIBRARYDIR}")
 message(STATUS "Petsc:  ${PETSC_LIBRARIES}")
@@ -630,14 +614,13 @@
 message(STATUS "BDDCML: ${BDDCML_LIBRARIES}")
 message(STATUS "Python: ${PYTHON_INCLUDE_DIRS}")
 
-=======
 ####################################################################################
 # Install and Packaging
 
 if (UNIX)
   set(CMAKE_INSTALL_PREFIX "$ENV{HOME}/local/Flow123d")
 endif()
-  
+
 
 # mpiexec, hope this will work
 install(DIRECTORY config 			DESTINATION bin/)
@@ -696,5 +679,4 @@
 ENDIF(WIN32 AND NOT UNIX)
 SET(CPACK_PACKAGE_EXECUTABLES "MyExecutable" "My Executable")
 INCLUDE(CPack)
->>>>>>> 8fbbc44d
-
+

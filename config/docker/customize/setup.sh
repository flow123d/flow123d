#!/bin/bash
# author: Jan Hybs
#
# this is template file for following docker images
#  - flow-libs-dev-dbg
#  - flow-libs-dev-rel
#
# purpose of this file is to create more easy to use
# environment in docker images
# variables surrounded with @ will be replaced later, available variables are:
#     uname     - string username
#     gid       - group id
#     uid       - user id
#     git_email - result from `git config --global user.email`
#     uname - result from `git config --global user.name`
#
# this script will be executed inside running docker container
# right now you are a root with unlimited privileges


gid=@gid@
uid=@uid@
uname=@uname@
flow_version="@flow_version@"

if [[ -z "$flow_version" ]]; then
  flow_version=dev
fi

echo "[+] Configuring image flow123d/$flow_version for user $uname($uid:$gid)"

function add_user() {
  # create user if it does not already exists
  if [[ $(getent passwd $uid) ]] || [[ $(getent group $gid) ]]; then
    _gname=$(getent group $gid | cut -d: -f1)
    _uname=$(getent passwd $uid | cut -d: -f1)
    echo "user or group already exist"
    echo "Removing group $_gname and user $_uname"
    deluser --remove-home --force $_uname
    delgroup $_gname
  fi
  
  # create user and group
  addgroup  --gid $gid --force-badname $uname
  adduser   --home /home/$uname --shell /bin/bash \
            --uid $uid --gid $gid \
            --disabled-password --system --force-badname $uname
  mkdir -p /home/$uname
}


function add_bash_completion() {
  # BUILDER COMMANDS
  # ------------------------------------------------------------------------------
  # create folder where user will have access to
  mkdir -p /opt/flow123d/flow123d
  chown -R $uid:$gid /opt/flow123d/

  # allow sudo for user
  cat >> /etc/sudoers  << EOL
$uname ALL=NOPASSWD: ALL
EOL

  # edit main bash.bashrc file
  cat >> /etc/bash.bashrc << EOL
if ! shopt -oq posix; then
  if [ -f /usr/share/bash-completion/bash_completion ]; then
    . /usr/share/bash-completion/bash_completion
  elif [ -f /etc/bash_completion ]; then
    . /etc/bash_completion
  fi
fi
# shortcuts
alias ls='ls --color=auto'
alias grep='grep --color=auto'
alias fgrep='fgrep --color=auto'
alias egrep='egrep --color=auto'

function _flow123d() {
  local cur=\${COMP_WORDS[COMP_CWORD]}
  COMPREPLY=(\$(compgen -df -W "-s -i -o -l \
        --solve --input_dir --output_dir --log --version \
        --no_log --no_signal_handler --no_profiler --help \
        --input_format --petsc_redirect --yaml_balance" -- \$cur))
  return 0
}

function _runtest() {
  local cur=\${COMP_WORDS[COMP_CWORD]}
  COMPREPLY=(\$(compgen -df -W "--keep-going \
        --batch --cpu --limit-time --limit-memory \
        --no-clean --no-compare --death-test --help \
        --list" -- \$cur))
  return 0
}
complete -o nospace -F _flow123d flow123d
complete -o nospace -F _runtest runtest

EOL
}

function setup_ps1() {
  # edit .bashrc ($PS1 variable) so the version is visible


  # Color definition
  txtblk='\e[0;30m' # Black - Regular
  txtred='\e[0;31m' # Red
  txtgrn='\e[0;32m' # Green
  txtylw='\e[0;33m' # Yellow
  txtblu='\e[0;34m' # Blue
  txtpur='\e[0;35m' # Purple
  txtcyn='\e[0;36m' # Cyan
  txtwht='\e[0;37m' # White
  bldblk='\e[1;30m' # Black - Bold
  bldred='\e[1;31m' # Red
  bldgrn='\e[1;32m' # Green
  bldylw='\e[1;33m' # Yellow
  bldblu='\e[1;34m' # Blue
  bldpur='\e[1;35m' # Purple
  bldcyn='\e[1;36m' # Cyan
  bldwht='\e[1;37m' # White
  txtrst='\e[0m'    # Text Reset


  BASH_THEME=${THEME:-dark}
  if [[ "${BASH_THEME}" == "dark" ]]; then
    PS1_DOCKER="${bldgrn}\u${txtrst}@${bldgrn}${flow_version}${bldylw} \w ${txtrst}"
  elif [[ "${BASH_THEME}" == "light" ]]; then
    PS1_DOCKER="${bldpur}\u${txtrst}@${bldpur}${flow_version}${bldblu} \w ${txtrst}"
  else
    PS1_DOCKER="\u@${flow_version} \w "
  fi

<<<<<<< HEAD
  cat >> /etc/bash.bashrc << EOL
=======
# edit .bashrc ($PS1 variable) so the version is visible
image_tag="@image_tag@"
if [[ -z "${image_tag}" ]]; then
    image_tag="@docker_image@"
fi
image_version="@image_version@"
if [[ -z "${image_version}" ]]; then
    image_version="rel"
fi
image_version="$image_version-"
image_id=${image_version}${image_tag}

# Color definition
txtblk='\e[0;30m' # Black - Regular
txtred='\e[0;31m' # Red
txtgrn='\e[0;32m' # Green
txtylw='\e[0;33m' # Yellow
txtblu='\e[0;34m' # Blue
txtpur='\e[0;35m' # Purple
txtcyn='\e[0;36m' # Cyan
txtwht='\e[0;37m' # White
bldblk='\e[1;30m' # Black - Bold
bldred='\e[1;31m' # Red
bldgrn='\e[1;32m' # Green
bldylw='\e[1;33m' # Yellow
bldblu='\e[1;34m' # Blue
bldpur='\e[1;35m' # Purple
bldcyn='\e[1;36m' # Cyan
bldwht='\e[1;37m' # White
txtrst='\e[0m'    # Text Reset


LIGHT_THEME="@light_theme@"
if [[ "${LIGHT_THEME}" -eq 1 ]]; then
  PS1_DOCKER="${bldgrn}\u${txtrst}@${bldgrn}${image_id}${bldylw} \w ${txtrst}"
else
  PS1_DOCKER="${bldpur}\u${txtrst}@${bldpur}${image_id}${bldblu} \w ${txtrst}"
fi

cat >> /etc/bash.bashrc << EOL
>>>>>>> 67d21c4a
export PS1="$PS1_DOCKER"
# clear the terminal
printf '\033[2J'
echo " ___ _            _ ___ ____    _  "
<<<<<<< HEAD
echo "| __| |_____ __ _/ |_  )__ / __| |"
echo "| _|| / _ \ V  V / |/ / |_ \/ _  |"
echo "|_| |_\___/\_/\_/|_/___|___/\__,_|"
echo "                         ${flow_version}    "
=======
echo "| __| |_____ __ _/ |_  )__ / __| | "
echo "| _|| / _ \ V  V / |/ / |_ \/ _  | "
echo "|_| |_\___/\_/\_/|_/___|___/\__,_| "
echo "                          $image_id"
>>>>>>> 67d21c4a
EOL
}

echo "[+] Adding user"
add_user
echo "[+] Activating bash completion"
add_bash_completion
echo "[+] Configuring terminal look&feel"
setup_ps1


# copy git configuration
if [[ -f "/tmp/.gitconfig" ]]; then
  cp -r /tmp/.gitconfig /home/$uname/
fi

# copy ssh keys
if [[ -f "/tmp/.gitconfig" ]]; then
  cp -r /tmp/.ssh /home/$uname/
fi


# chown files
chown -R $uid:$gid /home/$uname<|MERGE_RESOLUTION|>--- conflicted
+++ resolved
@@ -132,65 +132,15 @@
     PS1_DOCKER="\u@${flow_version} \w "
   fi
 
-<<<<<<< HEAD
   cat >> /etc/bash.bashrc << EOL
-=======
-# edit .bashrc ($PS1 variable) so the version is visible
-image_tag="@image_tag@"
-if [[ -z "${image_tag}" ]]; then
-    image_tag="@docker_image@"
-fi
-image_version="@image_version@"
-if [[ -z "${image_version}" ]]; then
-    image_version="rel"
-fi
-image_version="$image_version-"
-image_id=${image_version}${image_tag}
-
-# Color definition
-txtblk='\e[0;30m' # Black - Regular
-txtred='\e[0;31m' # Red
-txtgrn='\e[0;32m' # Green
-txtylw='\e[0;33m' # Yellow
-txtblu='\e[0;34m' # Blue
-txtpur='\e[0;35m' # Purple
-txtcyn='\e[0;36m' # Cyan
-txtwht='\e[0;37m' # White
-bldblk='\e[1;30m' # Black - Bold
-bldred='\e[1;31m' # Red
-bldgrn='\e[1;32m' # Green
-bldylw='\e[1;33m' # Yellow
-bldblu='\e[1;34m' # Blue
-bldpur='\e[1;35m' # Purple
-bldcyn='\e[1;36m' # Cyan
-bldwht='\e[1;37m' # White
-txtrst='\e[0m'    # Text Reset
-
-
-LIGHT_THEME="@light_theme@"
-if [[ "${LIGHT_THEME}" -eq 1 ]]; then
-  PS1_DOCKER="${bldgrn}\u${txtrst}@${bldgrn}${image_id}${bldylw} \w ${txtrst}"
-else
-  PS1_DOCKER="${bldpur}\u${txtrst}@${bldpur}${image_id}${bldblu} \w ${txtrst}"
-fi
-
-cat >> /etc/bash.bashrc << EOL
->>>>>>> 67d21c4a
 export PS1="$PS1_DOCKER"
 # clear the terminal
 printf '\033[2J'
 echo " ___ _            _ ___ ____    _  "
-<<<<<<< HEAD
 echo "| __| |_____ __ _/ |_  )__ / __| |"
 echo "| _|| / _ \ V  V / |/ / |_ \/ _  |"
 echo "|_| |_\___/\_/\_/|_/___|___/\__,_|"
 echo "                         ${flow_version}    "
-=======
-echo "| __| |_____ __ _/ |_  )__ / __| | "
-echo "| _|| / _ \ V  V / |/ / |_ \/ _  | "
-echo "|_| |_\___/\_/\_/|_/___|___/\__,_| "
-echo "                          $image_id"
->>>>>>> 67d21c4a
 EOL
 }
 

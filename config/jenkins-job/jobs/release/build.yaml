# ---------------------------------------------------------------------------- #
# ---------- BUILD ----------------------------------------------------------- #
# ---------------------------------------------------------------------------- #
name: "Flow123d-{environment}-release-build"
display-name: "{build-type} / Flow123d build"
defaults: flow123d-build
builders:
  - inject:
      properties-file: prop.file
  - shell: |
      # start image
<<<<<<< HEAD
      docker rm -f cont{build-type} || echo "container not running"
      flow123d/bin/fterm update
      flow123d/bin/fterm rel -- \
=======
      docker rm -f cont{environment}{build-type} || echo "container not running"
      flow123d/bin/fterm update
      flow123d/bin/fterm rel_{environment} -- \
>>>>>>> 86474636
          --privileged -di \
          --name cont{environment}{build-type} \
          --volume /home/builder/git-cache/flow123d.git:/home/builder/git-cache/flow123d.git \
          --volume ${{WORKSPACE}}/docker:${{FLOW}}

      # delete old build
      docker exec cont{environment}{build-type} bash -c "rm -rf ${{FLOW}}/{{*,.*}}" || true

      # copy config
      docker exec cont{environment}{build-type} git clone --reference /home/builder/git-cache/flow123d.git -b ${{_GIT_BRANCH}} https://github.com/flow123d/flow123d.git ${{FLOW}}
      docker exec cont{environment}{build-type} cp ${{FLOW}}/config/config-jenkins-docker-{build-type}.cmake ${{FLOW}}/config.cmake

      # configure and compile
      docker exec cont{environment}{build-type} make -C ${{FLOW}} -j4 all
      docker exec cont{environment}{build-type} make -C ${{FLOW}}/build_tree/unit_tests -j4 gtest_mpi_obj<|MERGE_RESOLUTION|>--- conflicted
+++ resolved
@@ -9,15 +9,9 @@
       properties-file: prop.file
   - shell: |
       # start image
-<<<<<<< HEAD
-      docker rm -f cont{build-type} || echo "container not running"
-      flow123d/bin/fterm update
-      flow123d/bin/fterm rel -- \
-=======
       docker rm -f cont{environment}{build-type} || echo "container not running"
       flow123d/bin/fterm update
       flow123d/bin/fterm rel_{environment} -- \
->>>>>>> 86474636
           --privileged -di \
           --name cont{environment}{build-type} \
           --volume /home/builder/git-cache/flow123d.git:/home/builder/git-cache/flow123d.git \

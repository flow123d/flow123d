--- conflicted
+++ resolved
@@ -42,11 +42,3 @@
     define_mpi_test(speed 1)
     
     define_test(simplex_class)
-<<<<<<< HEAD
-
-
-
-
-
-=======
->>>>>>> bd48cfc8

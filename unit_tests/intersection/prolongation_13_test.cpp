--- conflicted
+++ resolved
@@ -179,13 +179,8 @@
     {
         MessageOut().fmt("---------- check Intersection[{}] el_1d: {} el_3d: {} ----------\n",i,
                 ilc[i].component_ele_idx(), ilc[i].bulk_ele_idx());
-<<<<<<< HEAD
-        DebugOut()<< "bary: " << ilc[i][j].comp_coords();
+//         DebugOut()<< "bary: " << ilc[i][j].comp_coords();
         arma::vec3 ip = ilc[i][j].coords(mesh->element_accessor(ilc[i].component_ele_idx()));
-=======
-//         DebugOut()<< "bary: " << ilc[i][j].comp_coords();
-        arma::vec3 ip = ilc[i][j].coords(mesh->element(ilc[i].component_ele_idx()));
->>>>>>> ce7dd57b
         EXPECT_ARMA_EQ(il[i][j], ip);
         //EXPECT_NEAR(il[i][j][0], ip[0], 1e-14);
         //EXPECT_NEAR(il[i][j][1], ip[1], 1e-14);

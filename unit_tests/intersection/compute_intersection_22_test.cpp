--- conflicted
+++ resolved
@@ -94,14 +94,8 @@
 
 void compute_intersection_22d(Mesh *mesh, const IntersectionLocal<2,2> &il)
 {
-<<<<<<< HEAD
-    Simplex<2> triaA = create_simplex<2>( mesh->element_accessor(0) ),
-               triaB = create_simplex<2>( mesh->element_accessor(1) );
-    
-=======
->>>>>>> ce7dd57b
     IntersectionAux<2,2> is;
-    ComputeIntersection<2,2> CI(mesh->element(0), mesh->element(1), mesh);
+    ComputeIntersection<2,2> CI(mesh->element_accessor(0).element(), mesh->element_accessor(1).element(), mesh);
     CI.init();
     CI.compute(is);
     

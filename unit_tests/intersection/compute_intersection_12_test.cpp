/*
 * intersection_area_test.cpp
 *
 *  Created on: Nov 14, 2014
 *      Author: VF, PE
 */
#define TEST_USE_PETSC
#define FEAL_OVERRIDE_ASSERTS
#include <flow_gtest_mpi.hh>
#include "arma_expect.hh"

#include "system/file_path.hh"
#include "mesh/mesh.h"
#include "mesh/range_wrapper.hh"
#include "io/msh_gmshreader.h"
#include "mesh_constructor.hh"

#include "intersection/compute_intersection.hh"
#include "intersection/intersection_point_aux.hh"
#include <intersection/intersection_aux.hh>
#include <intersection/intersection_local.hh>

#include "compute_intersection_test.hh"

using namespace std;

typedef std::vector<IntersectionPoint<1,2>> TestCaseIPs;
typedef std::pair<std::string, TestCaseIPs> TestCaseResult ;

/// Create results for the meshes in directory 'prolong_meshes_13d'.
void fill_solution(std::vector< TestCaseResult> &c)
{
    // degenerate cases
    // no IP
    c.push_back({ "00_d", {}});

    // 1 IP, A node, T node
    c.push_back({ "01_d", {IntersectionPoint<1,2>({0}, {0, 0})}});
    c.push_back({ "02_d", {IntersectionPoint<1,2>({1}, {0, 0})}});
    c.push_back({ "03_d", {IntersectionPoint<1,2>({1}, {0, 0})}});
    
    // 1 IP, A node, T side
    c.push_back({ "04_d", {IntersectionPoint<1,2>({1}, {0, 0.2})}});
    c.push_back({ "05_d", {IntersectionPoint<1,2>({0}, {0.5, 0.5})}});
    c.push_back({ "06_d", {IntersectionPoint<1,2>({1}, {0, 0.2})}});
    
    // 1 IP, inside A, T node
    c.push_back({ "07_d", {IntersectionPoint<1,2>({2./3}, {0, 1})}});
    c.push_back({ "08_d", {IntersectionPoint<1,2>({1./3}, {0, 0})}});
    
    
    // degenerate cases with 2 IPs
    c.push_back({ "10_d", {IntersectionPoint<1,2>({0}, {0, 0}),
                           IntersectionPoint<1,2>({1}, {1, 0})}});
    c.push_back({ "11_d", {IntersectionPoint<1,2>({1./3}, {0.2, 0}),
                           IntersectionPoint<1,2>({2./3}, {0, 0.4})}});
    c.push_back({ "12_d", {IntersectionPoint<1,2>({0}, {0.5, 0}),
                           IntersectionPoint<1,2>({2./3}, {1, 0})}});
    c.push_back({ "13_d", {IntersectionPoint<1,2>({0}, {0, 0.3}),
                           IntersectionPoint<1,2>({1}, {0.5, 0.3})}});
    c.push_back({ "14_d", {IntersectionPoint<1,2>({0}, {0.2, 0.1}),
                           IntersectionPoint<1,2>({1}, {0.4, 0.2})}});
    c.push_back({ "15_d", {IntersectionPoint<1,2>({0}, {0, 0}),
                           IntersectionPoint<1,2>({2./3}, {0.8, 0.2})}});
    c.push_back({ "16_d", {IntersectionPoint<1,2>({0}, {0, 0}),
                           IntersectionPoint<1,2>({2./3}, {0.8, 0.2})}});
    
    // in 3D ambient space
    // special cases
    c.push_back({ "30_s", {IntersectionPoint<1,2>({0.5}, {0, 0})}});
    c.push_back({ "31_s", {IntersectionPoint<1,2>({0.5}, {0.5, 0})}});
    c.push_back({ "32_s", {}});
    
    // regular cases
    c.push_back({ "50_r", {}});
    c.push_back({ "51_r", {IntersectionPoint<1,2>({0.5}, {0.25, 0.25})}});
}


/// Permutes triangle coordinates of IP<1,2> according to given permutation.
std::vector<IntersectionPoint<1,2>> permute_coords(TestCaseIPs ips, 
                                                   const std::vector<unsigned int> &permute)
{
    TestCaseIPs new_points(ips.size());
    for(unsigned int i = 0; i < ips.size(); i++)
    {
        arma::vec3 new_coords;
        arma::vec3 old_coords = {1,1,1};
        for(unsigned int j = 0; j < 2; j++){
            old_coords[j+1] = ips[i].bulk_coords()[j];
            old_coords[0] = old_coords[0] - ips[i].bulk_coords()[j];
        }
        if(old_coords[0] < 1e-15) old_coords[0] = 0;
        
        for(unsigned int j = 0; j < 3; j++)
            new_coords[j] = old_coords[permute[j]];
        
        new_points[i] = IntersectionPoint<1,2>(ips[i].comp_coords(), new_coords.subvec(1,2));
    }
    return new_points;
}


void compute_intersection_12d(Mesh *mesh, const TestCaseIPs &ips, bool degenerate)
{
<<<<<<< HEAD
    Simplex<1> line = create_simplex<1>( mesh->element_accessor(1) );
    Simplex<2> tria = create_simplex<2>( mesh->element_accessor(0) );
    
=======
>>>>>>> ce7dd57b
    IntersectionAux<1,2> is(1, 0);
    ComputeIntersection<1,2> CI(mesh->element(1), mesh->element(0), mesh);
    if(degenerate)
        CI.compute_final_in_plane(is.points());
    else
        CI.compute_final(is.points());
    
    IntersectionLocal<1,2> ilc(is);
    
    auto ipc = ilc.points();
//     DebugOut() << ilc;
    
//     for(IntersectionPoint<1,2> &ip: ipc)
//     {
//         ip.coords(mesh->element(1)).print(DebugOut(),"ip");
//     }

    EXPECT_EQ(ips.size(), ipc.size());
    for(unsigned int i=0; i < ipc.size(); i++)
    {
        MessageOut().fmt("---------- check IP[{}] ----------\n",i);
        EXPECT_ARMA_EQ(ips[i].comp_coords(), ipc[i].comp_coords());
        EXPECT_ARMA_EQ(ips[i].bulk_coords(), ipc[i].bulk_coords());
    }
}


TEST(intersections_12d, all) {
 
    // directory with testing meshes
    FilePath::set_io_dirs(".",UNIT_TESTS_SRC_DIR,"",".");
    string dir_name = string(UNIT_TESTS_SRC_DIR) + "/intersection/simple_meshes_12d/";

    std::vector<TestCaseResult> solution_coords;
    fill_solution(solution_coords);
    
    
    // for each mesh, compute intersection area and compare with old NGH
    unsigned int i_file=0;
    for(auto &test_case : solution_coords)
    {
        string file_name=test_case.first+"_line_triangle.msh";
        TestCaseIPs &case_ips=test_case.second;
        
        bool degenerate = test_case.first.at(3) == 'd';

        FilePath mesh_file(dir_name + file_name, FilePath::input_file);
        ASSERT(mesh_file.exists())(dir_name+file_name);
        
        string in_mesh_string = "{mesh_file=\"" + (string)mesh_file + "\"}";
        
        const unsigned int np = permutations_triangle.size();
//         const unsigned int np = 1;
        for(unsigned int p=0; p<np; p++){
            MessageOut().fmt("## Computing intersection on mesh #{}: {} \n ## triangle permutation: #{}\n",
                                i_file,  file_name, p);
            
            Mesh *mesh = mesh_constructor(in_mesh_string);
            // read mesh with gmshreader
            auto reader = reader_constructor(in_mesh_string);
            reader->read_raw_mesh(mesh);
            
            // permute nodes:
            for (auto ele : mesh->bulk_elements_range()) {
                if(ele->dim() == 2)
                    permute_triangle(ele,p);
            }
            mesh->setup_topology();
            
//                 compare_with_ngh(mesh);
            // compute both ways
            if(degenerate)
                compute_intersection_12d(mesh, permute_coords(case_ips, permutations_triangle[p]), false);
            
            compute_intersection_12d(mesh, permute_coords(case_ips, permutations_triangle[p]), degenerate);
        }
        i_file++;
    }
}<|MERGE_RESOLUTION|>--- conflicted
+++ resolved
@@ -103,14 +103,8 @@
 
 void compute_intersection_12d(Mesh *mesh, const TestCaseIPs &ips, bool degenerate)
 {
-<<<<<<< HEAD
-    Simplex<1> line = create_simplex<1>( mesh->element_accessor(1) );
-    Simplex<2> tria = create_simplex<2>( mesh->element_accessor(0) );
-    
-=======
->>>>>>> ce7dd57b
     IntersectionAux<1,2> is(1, 0);
-    ComputeIntersection<1,2> CI(mesh->element(1), mesh->element(0), mesh);
+    ComputeIntersection<1,2> CI(mesh->element_accessor(1).element(), mesh->element_accessor(0).element(), mesh);
     if(degenerate)
         CI.compute_final_in_plane(is.points());
     else

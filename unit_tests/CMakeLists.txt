--- conflicted
+++ resolved
@@ -132,13 +132,8 @@
   else()
   	add_executable(${test_binary} EXCLUDE_FROM_ALL   ${test_source} $<TARGET_OBJECTS:gtest_mpi_obj>)
   	target_link_libraries(${test_binary} ${super_test_libs} gtest gtest_main  ${MPI_CXX_LIBRARIES})
-<<<<<<< HEAD
-  	add_dependencies(${test_binary} mpiexec_link)      # make
+  	# add_dependencies(${test_binary} mpiexec_link)      # make
   endif()
-=======
-  	# add_dependencies(${test_binary} mpiexec_link)      # make
-  endif()	
->>>>>>> 34b64005
 
   # rule to run the test
   # set(RUN_COMMAND ulimit -t 300\; )

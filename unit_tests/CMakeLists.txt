#set(ORIG_CMAKE_CXX_COMPILER ${CMAKE_CXX_COMPILER})
#set(CMAKE_CXX_COMPILER ${CMAKE_SOURCE_DIR}/unit_tests/cpp_wrapper.py)

enable_testing()

# Set timeout for one unit test

#enable_testing()

# Set timeout for one unit test
set(TEST_TIMEOUT 15) # [s] Hard limit for Jenkins. Unit tests should run under 10 s.
# Set timeout for one unit test running under valgrind
set(VALGRIND_TIMEOUT 15000) # 1000x

# build gtest itself
set(GTEST_SOURCE_DIR "${CMAKE_SOURCE_DIR}/third_party/gtest-1.10.0")
set(GTEST_BINARY_DIR "${CMAKE_BINARY_DIR}/third_party/gtest-1.10.0")
include_directories( ${GTEST_SOURCE_DIR}/googletest/include ${CMAKE_SOURCE_DIR}/unit_tests )
add_subdirectory( ${GTEST_SOURCE_DIR} ${GTEST_BINARY_DIR} )
target_compile_options(gtest PRIVATE -Wno-error=maybe-uninitialized)
message(STATUS "Gtest tests allowed")

# sources for our mpi gtest extension
set(mpi_gtest_sources  ${CMAKE_SOURCE_DIR}/unit_tests/_gtest_extensions/gtest_mpi.cc)
# object library used by tests, but can be build once
add_library(gtest_mpi_obj OBJECT ${mpi_gtest_sources})
add_dependencies(gtest_mpi_obj gtest gtest_main)

# Defines macro for absolute path to unit_tests, so that unit tests can read
# some test files in its source directory, while the binary of the test is created
# elsewhere.
add_definitions(-DUNIT_TESTS_SRC_DIR="${CMAKE_SOURCE_DIR}/unit_tests")
add_definitions(-DUNIT_TESTS_BIN_DIR="${CMAKE_BINARY_DIR}/unit_tests")

# target to make all unit tests
#add_custom_target(all-unit-test)

######################################################################################################
# Macro to make default targets and operations in current unit tests subdirectory, namely:
# - create sym link to the generated Makefile
# - make all-test and all-bench targets
# - add required libraries
# Should be called from subdirectories
macro(add_test_directory libs)

  string(REPLACE "${CMAKE_SOURCE_DIR}/unit_tests/" "" subdir "${CMAKE_CURRENT_SOURCE_DIR}")
  #message("IN: ${CMAKE_CURRENT_SOURCE_DIR} SUBDIR: ${subdir}")
  set(dir_test_target "${subdir}-test")
  set(dir_bench_target "${subdir}-bench")
  add_custom_target( ${dir_test_target} )
  add_custom_target( ${dir_bench_target} )
  set(dir_test_target_libs ${libs})
  #message("SUBDIR LIBS: ${libs}")

  if (ALLOW_DUPLICATE_CUSTOM_TARGETS)
    #message("allow common targets")

    # default all_test target
    add_custom_target(all-test
                    DEPENDS ${dir_test_target}
                    )

    # default all_bench target
    add_custom_target(all-bench
                    DEPENDS ${dir_bench_target}
                    )
  endif()

  #add_dependencies(all-unit-test ${dir_test_target})

  make_link_in_source("${CMAKE_CURRENT_SOURCE_DIR}/Makefile")
endmacro()



#################################
# MACRO define_test
# For given parameter 'class_name', it assumes class_name_test.cpp source
# and creates:
# target 'class_name_test' which builds corresponding binary and run the test
# target 'class_name_valgrind' which builds the binary and runs it under valgrind
#
# Creates build targets for particular source file containing one test.
#
# use libraries in ${dir_test_target_libs}
#
# We want to run tests from source dir, but since there is no portable way
# how to make link from source dir to Makefile generated in build dir
# I let main makefile to make such links.
macro(define_test class_name)
  set(test_source "${class_name}_test.cpp")
  set(test_binary "${class_name}_test_bin")
  set(test_name "${class_name}-test")
  set(test_valgrind "${class_name}-valgrind")
  set(compilation_report "${class_name}_compilation_report.xml")
  set(runtime_report "${class_name}_runtime_report.xml")
  
  set(extra_args ${ARGN})
  # Did we get any optional args?
  list(LENGTH extra_args extra_count)
  if(${extra_count} GREATER 0)
    list(GET extra_args 0 test_timeout)
  else()
    set(test_timeout ${TEST_TIMEOUT})
  endif()
  math(EXPR valgrind_timeout "${test_timeout} * 1000")
  
  # Explicitly collect include directories
  # get_property(GLOBAL_INCLUDES GLOBAL PROPERTY INCLUDE_DIRECTORIES)
  # get_directory_property(LOCAL_INCLUDES INCLUDE_DIRECTORIES)
  # list(APPEND ALL_INCLUDES ${GLOBAL_INCLUDES} ${LOCAL_INCLUDES})

  # Remove duplicates and create include flags
  # list(REMOVE_DUPLICATES ALL_INCLUDES)
  # set(INCLUDE_FLAGS "")
  # foreach(include_dir ${ALL_INCLUDES})
  #   list(APPEND INCLUDE_FLAGS "-I${include_dir}")
  # endforeach()

  # Create an interface target that aggregates all link dependencies
#   add_library(${class_name}_interface_lib INTERFACE)
#   target_link_libraries(${class_name}_interface_lib INTERFACE ${dir_test_target_libs} gtest gtest_main)
#   add_dependencies(${class_name}_interface_lib update_source_tree)
#   
#   get_target_property(TEST_LIBS ${class_name}_interface_lib INTERFACE_LINK_LIBRARIES)
#   message(STATUS "Libraries for unit tests: ${TEST_LIBS}")
#   
  
  #set(library_flags "")
  #foreach(lib ${dir_test_target_libs})
  #  set(library_flags "${library_flags} -l${lib}")
  #endforeach()
  #set(library_flags "${library_flags} -lgtest -lgtest_main")
  
  #set(CMAKE_CXX_COMPILER_LAUNCHER ${CMAKE_SOURCE_DIR}/unit_tests/check_runtime_and_compilation.sh;${class_name};${CMAKE_CURRENT_BINARY_DIR}/${compilation_report})
  #set_property(GLOBAL PROPERTY RULE_LAUNCH_COMPILE "${CCACHE_PROGRAM}")
  #set(RULE_LUNCH_COMPILE ${CMAKE_SOURCE_DIR}/unit_tests/check_runtime_and_compilation.sh;${class_name};${CMAKE_CURRENT_BINARY_DIR}/${compilation_report})
  add_executable(${test_binary} EXCLUDE_FROM_ALL ${test_source})
  set_target_properties(${test_binary} PROPERTIES COMPILE_FLAGS "${CMAKE_CXX_FLAGS} -Wno-error")
  set_target_properties(${test_binary} PROPERTIES CXX_COMPILER_LAUNCHER "${CMAKE_SOURCE_DIR}/unit_tests/check_runtime_and_compilation.sh;compilation;${class_name};${CMAKE_CURRENT_BINARY_DIR}/${compilation_report}")
  target_link_libraries(${test_binary} ${dir_test_target_libs} gtest gtest_main)
  add_dependencies(${test_binary} update_source_tree)
  
  # Print debug information
  #message(STATUS "ALL INCLUDE DIRECTORIES: ${ALL_INCLUDES}")
  #message(STATUS "INCLUDE FLAGS: ${INCLUDE_FLAGS}")
  
  
  # Custom target for compilation and report generation
<<<<<<< HEAD
  # add_custom_target(${class_name}_compile
  #   COMMAND ${CMAKE_SOURCE_DIR}/unit_tests/check_runtime_and_compilation.sh
  #     compilation
  #     ${class_name}
  #     ${CMAKE_CURRENT_BINARY_DIR}/${compilation_report}
  #     ${CMAKE_CXX_COMPILER}
  #     ${CMAKE_CXX_FLAGS} -Wno-error ${INCLUDE_FLAGS}
  #     -o ${CMAKE_CURRENT_BINARY_DIR}/${test_binary}
  #     ${CMAKE_CURRENT_SOURCE_DIR}/${test_source}
  #     ${TEST_LIBS}
  #   COMMENT "Compiling ${class_name} test and generating report"
  #   VERBATIM
  # )

  #add_dependencies(${class_name}_compile update_source_tree)
=======
  add_custom_target(${class_name}_compile
    COMMAND ${CMAKE_SOURCE_DIR}/unit_tests/check_runtime_and_compilation.sh
      compilation
      ${class_name}
      ${CMAKE_CURRENT_BINARY_DIR}/${compilation_report}
      ${CMAKE_CXX_COMPILER}
      ${CMAKE_CXX_FLAGS} -Wno-error ${INCLUDE_FLAGS}
      -o ${CMAKE_CURRENT_BINARY_DIR}/${test_binary}
      ${CMAKE_CURRENT_SOURCE_DIR}/${test_source}
      ${library_flags}
    COMMENT "Compiling ${class_name} test and generating report"
    VERBATIM
  )

  add_dependencies(${class_name}_compile update_source_tree)
>>>>>>> 9eb3c3f8

  # rule to run the test (depends on successful compilation)
  #${CMAKE_SOURCE_DIR}/unit_tests/check_runtime_and_compilation.sh
  #          runtime
  #          ${class_name}
  #          ${CMAKE_CURRENT_BINARY_DIR}/${runtime_report}
  #          
  add_custom_target(${test_name}
    COMMAND ${CMAKE_SOURCE_DIR}/bin/time_limit.sh -t ${test_timeout} ${CMAKE_CURRENT_BINARY_DIR}/${test_binary} --gtest_output="xml:${CMAKE_CURRENT_BINARY_DIR}/${test_name}.xml"
    DEPENDS ${test_binary}
    WORKING_DIRECTORY ${CMAKE_CURRENT_SOURCE_DIR}
  )
  
  # rule to run the test under valgrind
  add_custom_target(${test_valgrind}
    COMMAND ${CMAKE_SOURCE_DIR}/bin/time_limit.sh -t ${valgrind_timeout} valgrind --num-callers=50 --suppressions=${CMAKE_SOURCE_DIR}/bin/python.supp ${CMAKE_CURRENT_BINARY_DIR}/${test_binary} --gtest_output="xml:${CMAKE_CURRENT_BINARY_DIR}/${test_valgrind}.xml"
    DEPENDS ${test_binary}
    WORKING_DIRECTORY ${CMAKE_CURRENT_SOURCE_DIR}
  )
  
  # register the test into dir_test_target
  add_dependencies(${dir_test_target} ${test_name})
  
  # let ctest call make with appropriate target
  add_test(NAME ${test_name} COMMAND ${CMAKE_MAKE_PROGRAM} ${test_name})
endmacro(define_test)


macro(define_test class_name)
  set(test_source "${class_name}_test.cpp")
  set(test_binary "${class_name}_test_bin")
  set(test_name "${class_name}-test")
  set(test_valgrind "${class_name}-valgrind")
  #message(STATUS "adding test: ${test_binary} cxx flags: ${CMAKE_CXX_FLAGS}")
  set (extra_args ${ARGN})

  # Did we get any optional args?
  list(LENGTH extra_args extra_count)
  if (${extra_count} GREATER 0)
      list(GET extra_args 0 test_timeout)
  else () 
      set(test_timeout ${TEST_TIMEOUT})
  endif ()
  if(${extra_count} GREATER 0)
    list(GET extra_args 0 test_timeout)
  else()
    set(test_timeout ${TEST_TIMEOUT})
  endif()
  math(EXPR valgrind_timeout "${test_timeout} * 1000")

  # executable rule
  add_executable(${test_binary} EXCLUDE_FROM_ALL  ${test_source} )
  set_target_properties(${test_binary} PROPERTIES COMPILE_FLAGS "${CMAKE_CXX_FLAGS} -Wno-error")
  target_link_libraries(${test_binary} ${dir_test_target_libs} gtest gtest_main)
  add_dependencies(${test_binary} update_source_tree)

  # rule to run the test    
  add_custom_target(${test_name}
      COMMAND ${CMAKE_SOURCE_DIR}/bin/time_limit.sh -t ${test_timeout} ${CMAKE_CURRENT_BINARY_DIR}/${test_binary} --gtest_output="xml:${CMAKE_CURRENT_BINARY_DIR}/${test_name}.xml"
      DEPENDS ${test_binary}
      WORKING_DIRECTORY ${CMAKE_CURRENT_SOURCE_DIR})

  # rule to run the test under valgrind
  add_custom_target(${test_valgrind}
      COMMAND ${CMAKE_SOURCE_DIR}/bin/time_limit.sh -t ${valgrind_timeout} valgrind --num-callers=50 --suppressions=${CMAKE_SOURCE_DIR}/bin/python.supp ${CMAKE_CURRENT_BINARY_DIR}/${test_binary} --gtest_output="xml:${CMAKE_CURRENT_BINARY_DIR}/${test_valgrind}.xml"
      DEPENDS ${test_binary}
      WORKING_DIRECTORY ${CMAKE_CURRENT_SOURCE_DIR})

  # register the test into dir_test_target
  add_dependencies(${dir_test_target} ${test_name})

  # let ctest call make with appropriate  target
  
  # let ctest call make with appropriate target
  add_test(NAME ${test_name} COMMAND ${CMAKE_MAKE_PROGRAM} ${test_name})
endmacro()

#################################
# MACRO define_mpi_test
#
# Creates build targets for particular source file containing one test which should run in parallel.
#
# It has one more parameter for number of processors N. It provides similar targets as the macro 'define_test'
# like: 'class_name_N_test' and 'class_name_N_valgrind' which builds the test binary and run it in parallel using bin/mpiexec
#
# To get meaningful output from the parallel tests you should include <gtest_flow.hh> instead of <gtest/gtest.h>
macro(define_mpi_test class_name n_proc)
  set(test_source "${class_name}_test.cpp")
  set(test_binary "${class_name}_test_bin")
  set(test_name "${class_name}-${n_proc}-test")
  set(test_valgrind "${class_name}-${n_proc}-valgrind")
  #message(STATUS "adding mpi test: ${test_binary} on nprocs: ${n_proc} cxx flags: ${CMAKE_CXX_FLAGS}")

  set (extra_args ${ARGN})
  # Did we get any optional args?
  list(LENGTH extra_args extra_count)
  if (${extra_count} GREATER 0)
      list(GET extra_args 0 test_timeout)
  else () 
      set(test_timeout ${TEST_TIMEOUT})
  endif ()
  math(EXPR valgrind_timeout "${test_timeout} * 1000")

  # executable rule
  if(TARGET ${test_binary})
  else()
  	add_executable(${test_binary} EXCLUDE_FROM_ALL   ${test_source} $<TARGET_OBJECTS:gtest_mpi_obj>)
  	target_link_libraries(${test_binary} ${dir_test_target_libs} gtest gtest_main  ${MPI_CXX_LIBRARIES})
  	# add_dependencies(${test_binary} mpiexec_link)      # make
  endif()
  set_target_properties(${test_binary} PROPERTIES COMPILE_FLAGS "${CMAKE_CXX_FLAGS} -Wno-error")

  # rule to run the test
  # set(RUN_COMMAND ulimit -t 300\; )
  # message(STATUS "BASH_COMMAND=${BASH_COMMAND}")
  add_custom_target(${test_name}
      COMMAND ${CMAKE_SOURCE_DIR}/bin/time_limit.sh -t ${test_timeout} ${CMAKE_BINARY_DIR}/bin/mpiexec -np ${n_proc} ${CMAKE_CURRENT_BINARY_DIR}/${test_binary} --gtest_output="xml:${CMAKE_CURRENT_BINARY_DIR}/${test_name}.xml"
      DEPENDS ${test_binary}
      WORKING_DIRECTORY ${CMAKE_CURRENT_SOURCE_DIR})


  # rule to run the test under valgrind
  add_custom_target(${test_valgrind}
      COMMAND ${CMAKE_SOURCE_DIR}/bin/time_limit.sh -t ${valgrind_timeout} ${CMAKE_BINARY_DIR}/bin/mpiexec -np ${n_proc} valgrind --num-callers=50 --suppressions=${CMAKE_SOURCE_DIR}/bin/python.supp ${CMAKE_CURRENT_BINARY_DIR}/${test_binary} --gtest_output="xml:${CMAKE_CURRENT_BINARY_DIR}/${test_valgrind}.xml"
      DEPENDS ${test_binary}
      WORKING_DIRECTORY ${CMAKE_CURRENT_SOURCE_DIR})

  # register the test into dir_test_target
  add_dependencies(${dir_test_target} ${test_name})

  # let ctest call make with appropriate  target
  add_test(NAME ${test_name} COMMAND ${CMAKE_MAKE_PROGRAM} ${test_name})
endmacro()

#################################
# MACRO define_mpi_benchmark
#
# Like define_mpi_test, but with following differences:
# - is executed in the directory of the benchmark binary
# - is not part of all_test
# - accepts additional parameter specifying the python postprocessing script for collecting and possibly publissing the benchmark results
#   namely from the profiler output
#
# It has one more parameter for number of processors N. It provides similar targets as the macro 'define_test'
# like: 'class_name_N_test' and 'class_name_N_valgrind' which builds the test binary and run it in parallel using bin/mpiexec
#
# To get meaningful output from the parallel tests you should include <gtest_flow.hh> instead of <gtest/gtest.h>
macro(define_mpi_benchmark class_name n_proc)
  set(test_source "${class_name}_bench.cpp")
  set(test_binary "${class_name}_bench_bin")
  set(test_name "${class_name}-${n_proc}-bench")
  set(test_valgrind "${class_name}-${n_proc}-valgrind")
  #message(STATUS "adding mpi test: ${test_binary} on nprocs: ${n_proc} cxx flags: ${CMAKE_CXX_FLAGS}")

  set (extra_args ${ARGN})
  # Did we get any optional args?
  list(LENGTH extra_args extra_count)
  if (${extra_count} GREATER 0)
      list(GET extra_args 0 test_timeout)
  else () 
      set(test_timeout ${TEST_TIMEOUT})
  endif ()
  math(EXPR valgrind_timeout "${test_timeout} * 1000")

  # executable rule
  if(TARGET ${test_binary})
  else()
  	add_executable(${test_binary} EXCLUDE_FROM_ALL   ${test_source} $<TARGET_OBJECTS:gtest_mpi_obj>)
  	target_link_libraries(${test_binary} ${dir_test_target_libs} gtest gtest_main  ${MPI_CXX_LIBRARIES})
  	# add_dependencies(${test_binary} mpiexec_link)      # make
  endif()
  set_target_properties(${test_binary} PROPERTIES COMPILE_FLAGS "${CMAKE_CXX_FLAGS} -Wno-error")

  # rule to run the test
  # set(RUN_COMMAND ulimit -t 300\; )
  # message(STATUS "BASH_COMMAND=${BASH_COMMAND}")
  add_custom_target(${test_name}
      # BENCHMARK_N_RUNS variable can be used to specify number of repetition
      COMMAND ${CMAKE_SOURCE_DIR}/bin/run_benchmark.sh -t=${test_timeout} -np=${n_proc}  ${CMAKE_CURRENT_BINARY_DIR}/${test_binary} 
      DEPENDS ${test_binary}
      WORKING_DIRECTORY ${CMAKE_SOURCE_DIR})


  # rule to run the test under valgrind
  #add_custom_target(${test_valgrind}
  #    COMMAND ${CMAKE_SOURCE_DIR}/bin/time_limit.sh -t ${valgrind_timeout} ${CMAKE_BINARY_DIR}/bin/mpiexec -np ${n_proc} valgrind --num-callers=50 --suppressions=${CMAKE_SOURCE_DIR}/bin/#python.supp ${CMAKE_CURRENT_BINARY_DIR}/${test_binary} --gtest_output="xml:${CMAKE_CURRENT_BINARY_DIR}/${test_valgrind}.xml"
  #    DEPENDS ${test_binary}
  #    WORKING_DIRECTORY ${CMAKE_CURRENT_BINARY_DIR})

  # register the test into dir_test_target
  add_dependencies(${dir_bench_target} ${test_name})

  # let ctest call make with appropriate  target
  add_test(NAME ${test_name} COMMAND ${CMAKE_MAKE_PROGRAM} ${test_name})
endmacro()


#######################################################################################################
# add subdirectories
# - has to be done manually to get correct dependencies on CMake's list files.


add_subdirectory("test_scripts")
add_subdirectory("scripts")
add_subdirectory("input")
add_subdirectory("flow")
add_subdirectory("tools")
add_subdirectory("la")
add_subdirectory("system")
add_subdirectory("fields")
add_subdirectory("fem")
add_subdirectory("mesh")
add_subdirectory("intersection")
add_subdirectory("coupling")
add_subdirectory("output")
add_subdirectory("dealii")


#################################################################################################
# Targets for Jenkis Jobs Builder

# Make list of integration test names from list of subdirectories in the test directory.
# This should be manually finished before it can be used by use it in
add_custom_target(test-list
                  COMMAND ${CMAKE_COMMAND} -DDIRECTORY="${CMAKE_SOURCE_DIR}/tests" -DOUTPUT="${CMAKE_CURRENT_SOURCE_DIR}/test_list" -P ${CMAKE_CURRENT_SOURCE_DIR}/list_subdirs.cmake
                  )


# Following two targets assume installation of Jenkins jobs Builder.
# https://github.com/openstack-infra/jenkins-job-buildera
#
# For installation follow README.md.

# Rule to create XML definitions of Jenkins jobs and upload them to the server.
set(JENKINS_JOBS_FILE ${CMAKE_CURRENT_BINARY_DIR}/jenkins-jobs-config.yaml)
add_custom_target(jenkins-upload
                  COMMAND jenkins-jobs --ignore-cache --conf ${CMAKE_SOURCE_DIR}/config/jenkins.ini update ${JENKINS_JOBS_FILE}
                  DEPENDS ${JENKINS_JOBS_FILE}
                  WORKING_DIRECTORY ${CMAKE_CURRENT_SOURCE_DIR}
                  )

# Rule to create XML definitions of Jenkins jobs in local directory. (for testing)
add_custom_target(jenkins-test
                  COMMAND jenkins-jobs --conf ${CMAKE_SOURCE_DIR}/config/jenkins.ini test ${JENKINS_JOBS_FILE} -o ${CMAKE_CURRENT_BINARY_DIR}
                  DEPENDS ${JENKINS_JOBS_FILE}
                  WORKING_DIRECTORY ${CMAKE_CURRENT_SOURCE_DIR}
                  )

# Rule how to make ${JENKINS_JOBS_FILE} from ./jenkins_jobs_template.yaml
add_custom_command(OUTPUT ${JENKINS_JOBS_FILE}
                  COMMAND ${CMAKE_COMMAND} -DINPUT=jenkins_jobs_template.yaml -DOUTPUT=${JENKINS_JOBS_FILE} -P ${CMAKE_CURRENT_SOURCE_DIR}/expand_placeholders.cmake
                  DEPENDS jenkins_jobs_template.yaml
                  WORKING_DIRECTORY ${CMAKE_CURRENT_SOURCE_DIR}
                  )


#set(CMAKE_CXX_COMPILER ${ORIG_CMAKE_CXX_COMPILER})<|MERGE_RESOLUTION|>--- conflicted
+++ resolved
@@ -147,7 +147,6 @@
   
   
   # Custom target for compilation and report generation
-<<<<<<< HEAD
   # add_custom_target(${class_name}_compile
   #   COMMAND ${CMAKE_SOURCE_DIR}/unit_tests/check_runtime_and_compilation.sh
   #     compilation
@@ -163,23 +162,6 @@
   # )
 
   #add_dependencies(${class_name}_compile update_source_tree)
-=======
-  add_custom_target(${class_name}_compile
-    COMMAND ${CMAKE_SOURCE_DIR}/unit_tests/check_runtime_and_compilation.sh
-      compilation
-      ${class_name}
-      ${CMAKE_CURRENT_BINARY_DIR}/${compilation_report}
-      ${CMAKE_CXX_COMPILER}
-      ${CMAKE_CXX_FLAGS} -Wno-error ${INCLUDE_FLAGS}
-      -o ${CMAKE_CURRENT_BINARY_DIR}/${test_binary}
-      ${CMAKE_CURRENT_SOURCE_DIR}/${test_source}
-      ${library_flags}
-    COMMENT "Compiling ${class_name} test and generating report"
-    VERBATIM
-  )
-
-  add_dependencies(${class_name}_compile update_source_tree)
->>>>>>> 9eb3c3f8
 
   # rule to run the test (depends on successful compilation)
   #${CMAKE_SOURCE_DIR}/unit_tests/check_runtime_and_compilation.sh


enable_testing()

# Set timeout for one unit test
set(TEST_TIMEOUT 30) # 30 s
# Set timeout for one unit test running under valgrind
set(VALGRIND_TIMEOUT 300) # 5 min

# build gtest itself
set(GTEST_SOURCE_DIR "${CMAKE_SOURCE_DIR}/third_party/gtest-1.6.0")
set(GTEST_BINARY_DIR "${CMAKE_BINARY_DIR}/third_party/gtest-1.6.0")
include_directories( ${GTEST_SOURCE_DIR}/include ${CMAKE_SOURCE_DIR}/unit_tests )
add_subdirectory( ${GTEST_SOURCE_DIR} ${GTEST_BINARY_DIR} )
message(STATUS "Gtest tests allowed")

# sources for our mpi gtest extension
set(mpi_gtest_sources  ${CMAKE_SOURCE_DIR}/unit_tests/gtest_mpi.cc)
# object library used by tests, but can be build once
add_library(gtest_mpi_obj OBJECT ${mpi_gtest_sources})
add_dependencies(gtest_mpi_obj gtest gtest_main)

# Defines macro for absolute path to unit_tests, so that unit tests can read
# some test files in its source directory, while the binary of the test is created
# elsewhere.
add_definitions(-DUNIT_TESTS_SRC_DIR="${CMAKE_SOURCE_DIR}/unit_tests")


######################################################################################################
# Macro to make default targets and operations in current unit tests subdirectory, namely:
# - create sym link to the generated Makefile
# - make all-test and all-bench targets
# - add required libraries
# Should be called from subdirectories
macro(add_test_directory libs)
  
  string(REPLACE "${CMAKE_SOURCE_DIR}/unit_tests/" "" subdir "${CMAKE_CURRENT_SOURCE_DIR}")
  #message("IN: ${CMAKE_CURRENT_SOURCE_DIR} SUBDIR: ${subdir}")
  set(super_test "${subdir}-test")
  add_custom_target( ${super_test} )
  set(super_test_libs ${libs})
  #message("SUBDIR LIBS: ${libs}")
  
  if (ALLOW_DUPLICATE_CUSTOM_TARGETS)
    #message("allow common targets")
    
    # default all_test target
    add_custom_target(all-test
                    DEPENDS ${super_test}
                    )
  
    # default all_bench target
    add_custom_target(all-bench
                    #DEPENDS ${test_name}
                    )
  endif()
  
  make_link_in_source("${CMAKE_CURRENT_SOURCE_DIR}/Makefile")    
endmacro()



#################################
# MACRO define_test
#
# Creates build targets for particular source file containing one test.
#
# For given parameter 'class_name', it assumes class_name_test.cpp source
# and creates:
# target 'class_name_test' which builds corresponding binary and run the test
# target 'class_name_valgrind' which builds the binary and runs it under valgrind
# use libraries in ${super_test_libs}
#
# We want to run tests from source dir, but since there is no portable way 
# how to make link from source dir to Makefile generated in build dir 
# I let main makefile to make such links.
macro(define_test class_name)
  set(test_source "${class_name}_test.cpp")
  set(test_binary "${class_name}_test_bin")
  set(test_name "${class_name}-test")
  set(test_valgrind "${class_name}-valgrind")
  #message(STATUS "adding test: ${test_binary} cxx flags: ${CMAKE_CXX_FLAGS}")
  
  # executable rule
  add_executable(${test_binary} EXCLUDE_FROM_ALL  ${test_source} )
  #set_target_properties(${test_binary} PROPERTIES COMPILE_FLAGS "${CMAKE_CXX_FLAGS}")
  target_link_libraries(${test_binary} ${super_test_libs} gtest gtest_main)
  add_dependencies(${test_binary} update_source_tree)


  
  # rule to run the test
  add_custom_target(${test_name} 
      COMMAND ${CMAKE_SOURCE_DIR}/bin/time_limit.sh -t ${TEST_TIMEOUT} ${CMAKE_CURRENT_BINARY_DIR}/${test_binary} --gtest_output="xml:${CMAKE_CURRENT_BINARY_DIR}/${test_name}.xml"
      DEPENDS ${test_binary}
      WORKING_DIRECTORY ${CMAKE_CURRENT_SOURCE_DIR})

  # rule to run the test under valgrind
  add_custom_target(${test_valgrind} 
      COMMAND ${CMAKE_SOURCE_DIR}/bin/time_limit.sh -t ${VALGRIND_TIMEOUT} valgrind ${CMAKE_CURRENT_BINARY_DIR}/${test_binary} --gtest_output="xml:${CMAKE_CURRENT_BINARY_DIR}/${test_valgrind}.xml"
      DEPENDS ${test_binary}
      WORKING_DIRECTORY ${CMAKE_CURRENT_SOURCE_DIR})
      
  # register the test into super_test
  add_dependencies(${super_test} ${test_name})

  # let ctest call make with appropriate  target
  add_test(NAME ${test_name} COMMAND ${CMAKE_MAKE_PROGRAM} ${test_name})
endmacro()

#################################
# MACRO define_mpi_test
#
# Creates build targets for particular source file containing one test which should run in parallel.
#
# It has one more parameter for number of processors N. It provides similar targets as the macro 'define_test'
# like: 'class_name_N_test' and 'class_name_N_valgrind' which builds the test binary and run it in parallel using bin/mpiexec
# 
# To get meaningful output from the parallel tests you should include <gtest_flow.hh> instead of <gtest/gtest.h>
macro(define_mpi_test class_name n_proc)
  set(test_source "${class_name}_test.cpp")
  set(test_binary "${class_name}_test_bin")
  set(test_name "${class_name}-${n_proc}-test")
  set(test_valgrind "${class_name}-${n_proc}-valgrind")
  #message(STATUS "adding mpi test: ${test_binary} on nprocs: ${n_proc} cxx flags: ${CMAKE_CXX_FLAGS}")
  
  # executable rule
  if(TARGET ${test_binary})
  else() 
  	add_executable(${test_binary} EXCLUDE_FROM_ALL   ${test_source} $<TARGET_OBJECTS:gtest_mpi_obj>) 
  	target_link_libraries(${test_binary} ${super_test_libs} gtest gtest_main  ${MPI_CXX_LIBRARIES})
  	add_dependencies(${test_binary} mpiexec_link)      # make
  endif()	

  # rule to run the test
  # set(RUN_COMMAND ulimit -t 300\; )
  # message(STATUS "BASH_COMMAND=${BASH_COMMAND}")  
  add_custom_target(${test_name}
      COMMAND ${CMAKE_SOURCE_DIR}/bin/time_limit.sh -t ${TEST_TIMEOUT} ${CMAKE_BINARY_DIR}/bin/mpiexec -np ${n_proc} ${CMAKE_CURRENT_BINARY_DIR}/${test_binary} --gtest_output="xml:${CMAKE_CURRENT_BINARY_DIR}/${test_name}.xml"
      DEPENDS ${test_binary}
      WORKING_DIRECTORY ${CMAKE_CURRENT_SOURCE_DIR})
      	      

  # rule to run the test under valgrind
  add_custom_target(${test_valgrind} 
      COMMAND ${CMAKE_SOURCE_DIR}/bin/time_limit.sh -t ${VALGRIND_TIMEOUT} ${CMAKE_BINARY_DIR}/bin/mpiexec -np ${n_proc} valgrind ${CMAKE_CURRENT_BINARY_DIR}/${test_binary} --gtest_output="xml:${CMAKE_CURRENT_BINARY_DIR}/${test_valgrind}.xml"
      DEPENDS ${test_binary}
      WORKING_DIRECTORY ${CMAKE_CURRENT_SOURCE_DIR})
      
  # register the test into super_test
  add_dependencies(${super_test} ${test_name})

  # let ctest call make with appropriate  target
  add_test(NAME ${test_name} COMMAND ${CMAKE_MAKE_PROGRAM} ${test_name})
endmacro()



#######################################################################################################
# add subdirectories
# - has to be done manually to get correct dependencies on CMake's list files.


<<<<<<< HEAD
add_test_directory("input")
#add_test_directory("interpolation")
add_test_directory("la")
add_test_directory("system")
add_test_directory("fields")
add_test_directory("quadrature")
add_test_directory("mesh")
add_test_directory("coupling")
add_test_directory("output")
=======
add_subdirectory("scripts")
add_subdirectory("input")
#add_subdirectory("interpolation")
add_subdirectory("la")
add_subdirectory("system")
add_subdirectory("fields")
add_subdirectory("fem")
add_subdirectory("mesh")
add_subdirectory("coupling")


#################################################################################################
# Targets for Jenkis Jobs Builder

# Make list of integration test names from list of subdirectories in the test directory. 
# This should be manually finished before it can be used by use it in 
add_custom_target(test-list
                  COMMAND ${CMAKE_COMMAND} -DDIRECTORY="${CMAKE_SOURCE_DIR}/tests" -DOUTPUT="${CMAKE_CURRENT_SOURCE_DIR}/test_list" -P ${CMAKE_CURRENT_SOURCE_DIR}/list_subdirs.cmake
                  )


# Following two targets assume installation of Jenkins jobs Builder.
# https://github.com/openstack-infra/jenkins-job-buildera
#
# For installation follow README.md.

# Rule to create XML definitions of Jenkins jobs and upload them to the server.
set(JENKINS_JOBS_FILE ${CMAKE_CURRENT_BINARY_DIR}/jenkins-jobs-config.yaml)
add_custom_target(jenkins-upload
                  COMMAND jenkins-jobs update ${JENKINS_JOBS_FILE} 
                  DEPENDS ${JENKINS_JOBS_FILE}
                  WORKING_DIRECTORY ${CMAKE_CURRENT_SOURCE_DIR}
                  )

# Rule to create XML definitions of Jenkins jobs in local directory. (for testing)
add_custom_target(jenkins-test
                  COMMAND jenkins-jobs test ${JENKINS_JOBS_FILE} -o ${CMAKE_CURRENT_BINARY_DIR}                 
                  DEPENDS ${JENKINS_JOBS_FILE}
                  WORKING_DIRECTORY ${CMAKE_CURRENT_SOURCE_DIR}
                  )

# Rule how to make ${JENKINS_JOBS_FILE} from ./jenkins_jobs_template.yaml
add_custom_command(OUTPUT ${JENKINS_JOBS_FILE}
                  COMMAND ${CMAKE_COMMAND} -DINPUT=jenkins_jobs_template.yaml -DOUTPUT=${JENKINS_JOBS_FILE} -P ${CMAKE_CURRENT_SOURCE_DIR}/expand_placeholders.cmake
                  DEPENDS jenkins_jobs_template.yaml
                  WORKING_DIRECTORY ${CMAKE_CURRENT_SOURCE_DIR}
                  )
>>>>>>> 8b5b206f
<|MERGE_RESOLUTION|>--- conflicted
+++ resolved
@@ -160,17 +160,6 @@
 # - has to be done manually to get correct dependencies on CMake's list files.
 
 
-<<<<<<< HEAD
-add_test_directory("input")
-#add_test_directory("interpolation")
-add_test_directory("la")
-add_test_directory("system")
-add_test_directory("fields")
-add_test_directory("quadrature")
-add_test_directory("mesh")
-add_test_directory("coupling")
-add_test_directory("output")
-=======
 add_subdirectory("scripts")
 add_subdirectory("input")
 #add_subdirectory("interpolation")
@@ -180,6 +169,7 @@
 add_subdirectory("fem")
 add_subdirectory("mesh")
 add_subdirectory("coupling")
+add_subdirectory("output")
 
 
 #################################################################################################
@@ -218,4 +208,3 @@
                   DEPENDS jenkins_jobs_template.yaml
                   WORKING_DIRECTORY ${CMAKE_CURRENT_SOURCE_DIR}
                   )
->>>>>>> 8b5b206f

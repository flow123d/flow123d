
enable_testing()

# Set timeout for one unit test
set(TEST_TIMEOUT 30) # 30 s
# Set timeout for one unit test running under valgrind
set(VALGRIND_TIMEOUT 300) # 5 min

# build gtest itself
set(GTEST_SOURCE_DIR "${CMAKE_SOURCE_DIR}/third_party/gtest-1.6.0")
set(GTEST_BINARY_DIR "${CMAKE_BINARY_DIR}/third_party/gtest-1.6.0")
include_directories( ${GTEST_SOURCE_DIR}/include ${CMAKE_SOURCE_DIR}/unit_tests )
add_subdirectory( ${GTEST_SOURCE_DIR} ${GTEST_BINARY_DIR} )
message(STATUS "Gtest tests allowed")

# sources for our mpi gtest extension
set(mpi_gtest_sources  ${CMAKE_SOURCE_DIR}/unit_tests/gtest_mpi.cc)

# Defines macro for absolute path to unit_tests, so that unit tests can read
# some test files in its source directory, while the binary of the test is created
# elsewhere.
add_definitions(-DUNIT_TESTS_SRC_DIR="${CMAKE_SOURCE_DIR}/unit_tests")


######################################################################################################
# Macro to make default targets and operations in current unit tests subdirectory, namely:
# - create sym link to the generated Makefile
# - make all-test and all-bench targets
# - add required libraries
# Should be called from subdirectories
macro(add_test_directory libs)
  
  string(REPLACE "${CMAKE_SOURCE_DIR}/unit_tests/" "" subdir "${CMAKE_CURRENT_SOURCE_DIR}")
  #message("IN: ${CMAKE_CURRENT_SOURCE_DIR} SUBDIR: ${subdir}")
  set(super_test "${subdir}-test")
  add_custom_target( ${super_test} )
  set(super_test_libs ${libs})
  #message("SUBDIR LIBS: ${libs}")
  
  if (ALLOW_DUPLICATE_CUSTOM_TARGETS)
    #message("allow common targets")
    
    # default all_test target
    add_custom_target(all-test
                    DEPENDS ${super_test}
                    )
  
    # default all_bench target
    add_custom_target(all-bench
                    #DEPENDS ${test_name}
                    )
  endif()
  
  make_link_in_source("${CMAKE_CURRENT_SOURCE_DIR}/Makefile")    
endmacro()



#################################
# MACRO define_test
#
# Creates build targets for particular source file containing one test.
#
# For given parameter 'class_name', it assumes class_name_test.cpp source
# and creates:
# target 'class_name_test' which builds corresponding binary and run the test
# target 'class_name_valgrind' which builds the binary and runs it under valgrind
# use libraries in ${super_test_libs}
#
# We want to run tests from source dir, but since there is no portable way 
# how to make link from source dir to Makefile generated in build dir 
# I let main makefile to make such links.
macro(define_test class_name)
  set(test_source "${class_name}_test.cpp")
  set(test_binary "${class_name}_test_bin")
  set(test_name "${class_name}-test")
  set(test_valgrind "${class_name}-valgrind")
  #message(STATUS "adding test: ${test_binary} cxx flags: ${CMAKE_CXX_FLAGS}")
  
  # executable rule
  add_executable(${test_binary} EXCLUDE_FROM_ALL  ${test_source} )
  #set_target_properties(${test_binary} PROPERTIES COMPILE_FLAGS "${CMAKE_CXX_FLAGS}")
  target_link_libraries(${test_binary} ${super_test_libs} gtest gtest_main)
  add_dependencies(${test_binary} update_source_tree)


  
  # rule to run the test
  add_custom_target(${test_name} 
      COMMAND ${CMAKE_SOURCE_DIR}/bin/time_limit.sh -t ${TEST_TIMEOUT} ${CMAKE_CURRENT_BINARY_DIR}/${test_binary} --gtest_output="xml:${CMAKE_CURRENT_BINARY_DIR}/${test_name}.xml"
      DEPENDS ${test_binary}
      WORKING_DIRECTORY ${CMAKE_CURRENT_SOURCE_DIR})

  # rule to run the test under valgrind
  add_custom_target(${test_valgrind} 
      COMMAND ${CMAKE_SOURCE_DIR}/bin/time_limit.sh -t ${VALGRIND_TIMEOUT} valgrind ${CMAKE_CURRENT_BINARY_DIR}/${test_binary} --gtest_output="xml:${CMAKE_CURRENT_BINARY_DIR}/${test_valgrind}.xml"
      DEPENDS ${test_binary}
      WORKING_DIRECTORY ${CMAKE_CURRENT_SOURCE_DIR})
      
  # register the test into super_test
  add_dependencies(${super_test} ${test_name})

  # let ctest call make with appropriate  target
  add_test(NAME ${test_name} COMMAND ${CMAKE_MAKE_PROGRAM} ${test_name})
endmacro()

#################################
# MACRO define_mpi_test
#
# Creates build targets for particular source file containing one test which should run in parallel.
#
# It has one more parameter for number of processors N. It provides similar targets as the macro 'define_test'
# like: 'class_name_N_test' and 'class_name_N_valgrind' which builds the test binary and run it in parallel using bin/mpiexec
# 
# To get meaningful output from the parallel tests you should include <gtest_flow.hh> instead of <gtest/gtest.h>
macro(define_mpi_test class_name n_proc)
  set(test_source "${class_name}_test.cpp")
  set(test_binary "${class_name}_test_bin")
  set(test_name "${class_name}-${n_proc}-test")
  set(test_valgrind "${class_name}-${n_proc}-valgrind")
  #message(STATUS "adding mpi test: ${test_binary} on nprocs: ${n_proc} cxx flags: ${CMAKE_CXX_FLAGS}")
  
  # executable rule
  if(TARGET ${test_binary})
  else() 
  	add_executable(${test_binary} EXCLUDE_FROM_ALL   ${test_source} ${mpi_gtest_sources}) 
  	target_link_libraries(${test_binary} ${super_test_libs} gtest gtest_main  ${MPI_CXX_LIBRARIES})
  	add_dependencies(${test_binary} mpiexec_link)      # make
  endif()	

  # rule to run the test
  # set(RUN_COMMAND ulimit -t 300\; )
  # message(STATUS "BASH_COMMAND=${BASH_COMMAND}")  
  add_custom_target(${test_name}
      COMMAND ${CMAKE_SOURCE_DIR}/bin/time_limit.sh -t ${TEST_TIMEOUT} ${CMAKE_BINARY_DIR}/bin/mpiexec -np ${n_proc} ${CMAKE_CURRENT_BINARY_DIR}/${test_binary} --gtest_output="xml:${CMAKE_CURRENT_BINARY_DIR}/${test_name}.xml"
      DEPENDS ${test_binary}
      WORKING_DIRECTORY ${CMAKE_CURRENT_SOURCE_DIR})
      	      

  # rule to run the test under valgrind
  add_custom_target(${test_valgrind} 
      COMMAND ${CMAKE_SOURCE_DIR}/bin/time_limit.sh -t ${VALGRIND_TIMEOUT} ${CMAKE_BINARY_DIR}/bin/mpiexec -np ${n_proc} valgrind ${CMAKE_CURRENT_BINARY_DIR}/${test_binary} --gtest_output="xml:${CMAKE_CURRENT_BINARY_DIR}/${test_valgrind}.xml"
      DEPENDS ${test_binary}
      WORKING_DIRECTORY ${CMAKE_CURRENT_SOURCE_DIR})
      
  # register the test into super_test
  add_dependencies(${super_test} ${test_name})

  # let ctest call make with appropriate  target
  add_test(NAME ${test_name} COMMAND ${CMAKE_MAKE_PROGRAM} ${test_name})
endmacro()

<<<<<<< HEAD

######################################################################################################
# Macro to add a subdirectory and create sym link to the generated Makefile
#
macro(add_test_directory dir)
    add_subdirectory("${dir}")
    make_link_in_source("unit_tests/${dir}/Makefile")
endmacro()
=======
>>>>>>> e9508b23


#######################################################################################################
# add subdirectories
# - has to be done manually to get correct dependencies on CMake's list files.


<<<<<<< HEAD
add_test_directory("input")
add_test_directory("interpolation")
add_test_directory("la")
add_test_directory("system")
add_test_directory("fields")
add_test_directory("quadrature")
add_test_directory("mesh")
add_test_directory("coupling")
=======
add_subdirectory("scripts")
add_subdirectory("input")
#add_subdirectory("interpolation")
add_subdirectory("la")
add_subdirectory("system")
add_subdirectory("fields")
add_subdirectory("fem")
add_subdirectory("mesh")
add_subdirectory("coupling")


#################################################################################################
# Targets for Jenkis Jobs Builder

# Make list of integration test names from list of subdirectories in the test directory. 
# This should be manually finished before it can be used by use it in 
add_custom_target(test-list
                  COMMAND ${CMAKE_COMMAND} -DDIRECTORY="${CMAKE_SOURCE_DIR}/tests" -DOUTPUT="${CMAKE_CURRENT_SOURCE_DIR}/test_list" -P ${CMAKE_CURRENT_SOURCE_DIR}/list_subdirs.cmake
                  )


# Following two targets assume installation of Jenkins jobs Builder.
# https://github.com/openstack-infra/jenkins-job-buildera
#
# For installation follow README.md.

# Rule to create XML definitions of Jenkins jobs and upload them to the server.
set(JENKINS_JOBS_FILE ${CMAKE_CURRENT_BINARY_DIR}/jenkins-jobs-config.yaml)
add_custom_target(jenkins-upload
                  COMMAND jenkins-jobs update ${JENKINS_JOBS_FILE} 
                  DEPENDS ${JENKINS_JOBS_FILE}
                  WORKING_DIRECTORY ${CMAKE_CURRENT_SOURCE_DIR}
                  )

# Rule to create XML definitions of Jenkins jobs in local directory. (for testing)
add_custom_target(jenkins-test
                  COMMAND jenkins-jobs test ${JENKINS_JOBS_FILE} -o ${CMAKE_CURRENT_BINARY_DIR}                 
                  DEPENDS ${JENKINS_JOBS_FILE}
                  WORKING_DIRECTORY ${CMAKE_CURRENT_SOURCE_DIR}
                  )

# Rule how to make ${JENKINS_JOBS_FILE} from ./jenkins_jobs_template.yaml
add_custom_command(OUTPUT ${JENKINS_JOBS_FILE}
                  COMMAND ${CMAKE_COMMAND} -DINPUT=jenkins_jobs_template.yaml -DOUTPUT=${JENKINS_JOBS_FILE} -P ${CMAKE_CURRENT_SOURCE_DIR}/expand_placeholders.cmake
                  DEPENDS jenkins_jobs_template.yaml
                  WORKING_DIRECTORY ${CMAKE_CURRENT_SOURCE_DIR}
                  )
>>>>>>> e9508b23
<|MERGE_RESOLUTION|>--- conflicted
+++ resolved
@@ -150,17 +150,7 @@
   add_test(NAME ${test_name} COMMAND ${CMAKE_MAKE_PROGRAM} ${test_name})
 endmacro()
 
-<<<<<<< HEAD
-
-######################################################################################################
-# Macro to add a subdirectory and create sym link to the generated Makefile
-#
-macro(add_test_directory dir)
-    add_subdirectory("${dir}")
-    make_link_in_source("unit_tests/${dir}/Makefile")
-endmacro()
-=======
->>>>>>> e9508b23
+
 
 
 #######################################################################################################
@@ -168,19 +158,9 @@
 # - has to be done manually to get correct dependencies on CMake's list files.
 
 
-<<<<<<< HEAD
-add_test_directory("input")
-add_test_directory("interpolation")
-add_test_directory("la")
-add_test_directory("system")
-add_test_directory("fields")
-add_test_directory("quadrature")
-add_test_directory("mesh")
-add_test_directory("coupling")
-=======
 add_subdirectory("scripts")
 add_subdirectory("input")
-#add_subdirectory("interpolation")
+add_subdirectory("interpolation")
 add_subdirectory("la")
 add_subdirectory("system")
 add_subdirectory("fields")
@@ -225,4 +205,3 @@
                   DEPENDS jenkins_jobs_template.yaml
                   WORKING_DIRECTORY ${CMAKE_CURRENT_SOURCE_DIR}
                   )
->>>>>>> e9508b23

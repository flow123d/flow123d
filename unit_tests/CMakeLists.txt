--- conflicted
+++ resolved
@@ -2,11 +2,11 @@
 enable_testing()
 
 # Set timeout for one unit test
-<<<<<<< HEAD
-set(TEST_TIMEOUT 600) # 30 s
-=======
+
+enable_testing()
+
+# Set timeout for one unit test
 set(TEST_TIMEOUT 15) # [s] Hard limit for Jenkins. Unit tests should run under 10 s.
->>>>>>> a1133b99
 # Set timeout for one unit test running under valgrind
 set(VALGRIND_TIMEOUT 15000) # 1000x
 

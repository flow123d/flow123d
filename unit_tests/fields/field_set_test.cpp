/*
 * filed_set_test_.cpp
 *
 *  Created on: Mar 10, 2014
 *      Author: jb
 */

#define TEST_USE_PETSC
#define FEAL_OVERRIDE_ASSERTS
#include <flow_gtest_mpi.hh>

#include "fields/field_set.hh"
#include "fields/unit_si.hh"
#include "fields/bc_field.hh"

#include "system/sys_profiler.hh"

#include "mesh/mesh.h"
#include "mesh/msh_gmshreader.h"
#include "input/input_type.hh"
#include "input/accessors.hh"
#include "input/reader_to_storage.hh"


FLOW123D_FORCE_LINK_IN_PARENT(field_constant)


enum {
	r_first,
	r_second,
	r_third
};

auto reaction_type_sel = Input::Type::Selection("ReactionType")
		.add_value(r_first, "r_first")
		.add_value(r_second, "r_second")
		.add_value(r_third, "r_third")
		.close();

// Test input for 'values' test
const string eq_data_input = R"JSON(
[
      { 
        time=0.0,
        region="BULK",
        init_pressure=1.1,
        velocity={TYPE="FieldFormula",
            value=[ "x", "y" , "z"]
        },
        reaction_type="r_first"
      },
      { 
        time=1.0,
        region="BULK",
        velocity=[1,2,4]
      }
]
)JSON";

class SomeEquation : public testing::Test {

public:
	class EqData : public FieldSet {
	public:
		EqData() {
			*this += velocity
						.name("velocity")
						.description("Velocity vector.")
						.input_default("0.0")
						.flags_add(in_main_matrix)
						.units( UnitSI().kg(3).m() );
			*this += init_pressure
						.disable_where(type, {r_first, r_second })
						.name("init_pressure")
						.description("Pressure head")
						.units( UnitSI().m() );

			*this += type
						.name("reaction_type")
						.description("")
						.units( UnitSI::dimensionless() )
						.flags_add(in_main_matrix)
						.input_selection(&reaction_type_sel);
		}

		// fields
<<<<<<< HEAD
	    Field<2, FieldValue<2>::VectorFixed > velocity;
=======
	    Field<3, FieldValue<3>::VectorFixed > velocity;
>>>>>>> 24e7ecdc
	    Field<3, FieldValue<3>::Scalar > init_pressure;
	    Field<3, FieldValue<3>::Enum > type;
	};

	SomeEquation() {
	    Profiler::initialize();

        FilePath mesh_file( string(UNIT_TESTS_SRC_DIR) + "/mesh/simplest_cube.msh", FilePath::input_file);
        mesh_ = new Mesh();
        ifstream in(string(mesh_file).c_str());
        mesh_->read_gmsh_from_stream(in);
	}

	~SomeEquation() {
	    delete mesh_;
	}

	Mesh    *mesh_;
	std::vector<string> component_names_;
};


TEST_F(SomeEquation, add_operator_death) {
    auto data = EqData();
    Field<3, FieldValue<3>::Scalar > pressure;
    EXPECT_ASSERT_DEATH({
        data+=pressure
             .name("init_pressure");},
          "Another field of the same name exists");

}


TEST_F(SomeEquation, access) {
	auto data = EqData();

	// test basic add in EqData constructor
	// test size method
	// test access operator []
	EXPECT_EQ(3, data.size() );

	EXPECT_EQ(&data.velocity,  &(data["velocity"]) );
    EXPECT_EQ("velocity",  data["velocity"].name() );
    EXPECT_EQ("Velocity vector.",  data["velocity"].description() );
	EXPECT_EQ(&data.init_pressure,  &(data["init_pressure"]) );
	EXPECT_EQ(&data.type,  &(data["reaction_type"]) );

	// test subset
	FieldSet set=data.subset({"velocity", "init_pressure"});

	EXPECT_EQ(2, set.size());
	EXPECT_EQ(&data.velocity,  &(set["velocity"]) );
    EXPECT_EQ(&data.init_pressure,  &(set["init_pressure"]) );
    EXPECT_EQ(nullptr, set.field("reaction_type"));

    // test add of other field set
    Field<3, FieldValue<3>::Scalar > pressure;
    Field<3, FieldValue<3>::Scalar > copy_pressure;
    FieldSet other;

    other+=pressure.name("pressure");
    other+=copy_pressure.name("copy_pressure");
    data+=other;
    EXPECT_EQ(5, data.size());
    EXPECT_EQ(&pressure,  &(data["pressure"]) );
    EXPECT_EQ(&copy_pressure,  &(data["copy_pressure"]) );
}

TEST_F(SomeEquation, access_death) {
    auto data = EqData();

    EXPECT_THROW({data["noname"];}, FieldSet::ExcUnknownField);

}

TEST_F(SomeEquation, subset_mask) {
    auto data = EqData();

    auto main_matrix_set=data.subset(data.in_main_matrix);
    EXPECT_EQ(2, main_matrix_set.size());
    EXPECT_EQ(&data.velocity,  &(main_matrix_set["velocity"]) );
    EXPECT_EQ(&data.type,  &(main_matrix_set["reaction_type"]) );
    EXPECT_EQ(nullptr, main_matrix_set.field("init_pressure") );
}


TEST_F(SomeEquation, field_descriptor) {
	Input::Type::Record descriptor = EqData().make_field_descriptor_type("SomeEquation");

	descriptor.finish();
	EXPECT_EQ(6, descriptor.size());
	EXPECT_TRUE( descriptor.has_key("time"));
	EXPECT_TRUE( descriptor.has_key("rid"));
	EXPECT_TRUE( descriptor.has_key("region"));
	EXPECT_TRUE( descriptor.has_key("velocity"));
	EXPECT_TRUE( descriptor.has_key("init_pressure"));
	EXPECT_TRUE( descriptor.has_key("reaction_type"));
}



TEST_F(SomeEquation, output_field_selection) {
    auto data = EqData();
    BCField<3, FieldValue<3>::Scalar > bc_pressure;
    data+=bc_pressure
        .name("bc_pressure");

    Input::Type::Selection sel
        = data.make_output_field_selection("Sel", "desc").close();
    sel.finish();

    // Selection should not contain BC field bc_pressure.
    EXPECT_EQ(3, sel.size());
    EXPECT_TRUE( sel.has_name("velocity"));
    EXPECT_TRUE( sel.has_name("init_pressure"));
    EXPECT_TRUE( sel.has_name("reaction_type"));
}



TEST_F(SomeEquation, set_field) {
    auto data = EqData();
    Field<3, FieldValue<3>::Scalar > other_pressure;
    other_pressure
    .name("other_pressure")
    .description("other pressure");
    other_pressure.set_mesh(*mesh_);

    EXPECT_EQ("init_pressure", data["init_pressure"].name());
    EXPECT_EQ("Pressure head", data["init_pressure"].description());
    data["init_pressure"].flags(FieldFlag::input_copy);
    data.set_field("init_pressure", other_pressure);
    EXPECT_EQ(nullptr, data.field("other_pressure"));
    EXPECT_EQ("init_pressure", data["init_pressure"].name());
    EXPECT_EQ("other pressure", data["init_pressure"].description());

}


TEST_F(SomeEquation, collective_interface) {
    auto data = EqData();
    //component_names_ = { "component_0", "component_1", "component_2", "component_3" };

<<<<<<< HEAD
    data.set_components(component_names_);
    EXPECT_EQ(0,data["init_pressure"].n_comp());
    EXPECT_EQ(0,data["velocity"].n_comp());
=======
    //EXPECT_EQ(1,data["velocity"].n_comp());
    //data.set_components(component_names_);
    EXPECT_EQ(0,data["init_pressure"].n_comp());
    //EXPECT_EQ(4,data["velocity"].n_comp());
>>>>>>> 24e7ecdc
    EXPECT_EQ(0,data["reaction_type"].n_comp());

    EXPECT_EQ(nullptr,data["init_pressure"].mesh());
    data.set_mesh(*mesh_);
    EXPECT_EQ(mesh_,data["init_pressure"].mesh());
    EXPECT_EQ(mesh_,data["velocity"].mesh());
    EXPECT_EQ(mesh_,data["reaction_type"].mesh());

    // flags_add
    FieldFlag::Flags matrix(
        FieldSet::equation_input
        & FieldSet::declare_input
        & FieldSet::allow_output
        & FieldSet::in_main_matrix
        & FieldSet::in_rhs);
    FieldFlag::Flags rhs(
    FieldSet::equation_input
      & FieldSet::declare_input
      & FieldSet::allow_output
      & FieldSet::in_rhs);

    data.flags_add(FieldSet::in_rhs);
    EXPECT_EQ( rhs, data["init_pressure"].flags() );
    EXPECT_EQ( matrix, data["velocity"].flags() );
    EXPECT_EQ( matrix, data["reaction_type"].flags() );

    data.output_type(OutputTime::CORNER_DATA);
    EXPECT_EQ( OutputTime::CORNER_DATA, data["init_pressure"].output_type() );
    EXPECT_EQ( OutputTime::CORNER_DATA, data["velocity"].output_type() );
    EXPECT_EQ( OutputTime::CORNER_DATA, data["reaction_type"].output_type() );
}

TEST_F(SomeEquation, input_related) {
    auto data = EqData();
    component_names_ = { "component_0", "component_1" };

    data.set_components(component_names_);
    Input::Type::Array list_type = Input::Type::Array(data.make_field_descriptor_type("SomeEquation"));
    Input::ReaderToStorage reader( eq_data_input, list_type, Input::FileFormat::format_JSON);
    Input::Array in=reader.get_root_interface<Input::Array>();
    data.set_input_list(in);
    data.set_mesh(*mesh_);
    TimeGovernor tg(0.0, 0.5);

    data.mark_input_times(tg);
    Region front_3d = mesh_->region_db().find_id(40);
    // time = 0.0
    data.set_time(tg.step(), LimitSide::right);
    EXPECT_FALSE(data.is_constant(front_3d));
    EXPECT_TRUE(data.changed());
    EXPECT_TRUE(tg.is_current(tg.marks().type_input()));
    data.set_time(tg.step(), LimitSide::right);
    EXPECT_TRUE(data.changed());
    tg.next_time();

    // time = 0.5
    data.set_time(tg.step(), LimitSide::right);
    EXPECT_FALSE(data.changed());
    EXPECT_FALSE(data.is_constant(front_3d));
    EXPECT_FALSE(tg.is_current(tg.marks().type_input()));
    tg.next_time();

    // time = 1.0
    data.set_time(tg.step(), LimitSide::right);
    EXPECT_TRUE(data.changed());
    EXPECT_TRUE(data.is_constant(front_3d));
    EXPECT_TRUE(tg.is_current(tg.marks().type_input()));

}


    /*
     * set_time
     */


    /*
     * output
     */


<|MERGE_RESOLUTION|>--- conflicted
+++ resolved
@@ -84,11 +84,7 @@
 		}
 
 		// fields
-<<<<<<< HEAD
-	    Field<2, FieldValue<2>::VectorFixed > velocity;
-=======
 	    Field<3, FieldValue<3>::VectorFixed > velocity;
->>>>>>> 24e7ecdc
 	    Field<3, FieldValue<3>::Scalar > init_pressure;
 	    Field<3, FieldValue<3>::Enum > type;
 	};
@@ -230,18 +226,11 @@
 
 TEST_F(SomeEquation, collective_interface) {
     auto data = EqData();
-    //component_names_ = { "component_0", "component_1", "component_2", "component_3" };
-
-<<<<<<< HEAD
+    component_names_ = { "component_0", "component_1", "component_2", "component_3" };
+
     data.set_components(component_names_);
     EXPECT_EQ(0,data["init_pressure"].n_comp());
     EXPECT_EQ(0,data["velocity"].n_comp());
-=======
-    //EXPECT_EQ(1,data["velocity"].n_comp());
-    //data.set_components(component_names_);
-    EXPECT_EQ(0,data["init_pressure"].n_comp());
-    //EXPECT_EQ(4,data["velocity"].n_comp());
->>>>>>> 24e7ecdc
     EXPECT_EQ(0,data["reaction_type"].n_comp());
 
     EXPECT_EQ(nullptr,data["init_pressure"].mesh());

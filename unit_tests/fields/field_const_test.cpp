/*
 * field_const_test.cpp
 *
 *  Created on: Dec 18, 2012
 *      Author: jb
 */



#define FEAL_OVERRIDE_ASSERTS

#include <flow_gtest.hh>
#include <memory>


#include "fields/field_constant.hh"
#include "input/input_type.hh"
#include "input/accessors.hh"
#include "input/reader_to_storage.hh"


FLOW123D_FORCE_LINK_IN_PARENT(field_constant)


<<<<<<< HEAD
string field_const_input = R"YAML(
tensor1: 3.14
tensor2:
 - 1
 - 2
 - 3
tensor3:
 - 1
 - 2
 - 3
 - 4
 - 5
 - 6
tensor4: [ [1,2,3], [4,5,6], [7,8,9]]
init_conc: !FieldConstant
 - value:
   - 1.2
   - 2.3
   - 3.4
)YAML";
=======
string input = R"INPUT(
{   
   tensor1=3.14,
   tensor2=[1,2, 3],
   tensor3=[1,2, 3,4,5,6],
   tensor4=[ [1,2, 3], [4,5,6], [7,8,9]],

   init_conc={
       TYPE="FieldConstant",
       value=[1.2, 2.3, 3.4],
       unit="dm"
   }
}
)INPUT";
>>>>>>> b28cb687


typedef FieldAlgorithmBase<3, FieldValue<3>::TensorFixed > TensorField;
typedef FieldAlgorithmBase<3, FieldValue<3>::VectorFixed > VectorField;


void check_tensor_field(std::shared_ptr<TensorField> field,const  std::string& expected, vector<Space<3>::Point> points,ElementAccessor<3> elem) {
    arma::mat::fixed<3,3> result;
    arma::mat::fixed<3,3> exp(expected);

    for(auto point : points) {
    	result = field->value( point, elem);
    	arma::umat mat_match = (  exp == result );
    	bool mat_equal = arma::min( arma::min(mat_match));
    	if (! mat_equal) cout << "Expected: " << exp << endl << "Result: "<< result << endl;
    	EXPECT_TRUE( mat_equal );
    }
}


TEST(FieldConst, read_from_input) {

    // setup FilePath directories
    FilePath::set_io_dirs(".",UNIT_TESTS_SRC_DIR,"",".");

    Input::Type::Record rec_type = Input::Type::Record("FieldConstTest","")
        .declare_key("tensor1", TensorField::get_input_type_instance(), Input::Type::Default::obligatory(),"" )
        .declare_key("tensor2", TensorField::get_input_type_instance(), Input::Type::Default::obligatory(),"" )
        .declare_key("tensor3", TensorField::get_input_type_instance(), Input::Type::Default::obligatory(),"" )
        .declare_key("tensor4", TensorField::get_input_type_instance(), Input::Type::Default::obligatory(),"" )
        .declare_key("init_conc", VectorField::get_input_type_instance(), Input::Type::Default::obligatory(), "" )
        .close();

    // read input string
    Input::ReaderToStorage reader( field_const_input, rec_type, Input::FileFormat::format_YAML );
    Input::Record in_rec=reader.get_root_interface<Input::Record>();

    Space<3>::Point point_1, point_2;
    point_1(0)=1.0; point_1(1)=2.0; point_1(2)=3.0;
    point_2(0)=2.0; point_2(1)=4.0; point_2(2)=6.0;
    ElementAccessor<3> elm;


    UnitSI unit = UnitSI().m();
    FieldAlgoBaseInitData init_data_conc(3, unit);
    auto conc=VectorField::function_factory(in_rec.val<Input::AbstractRecord>("init_conc"), init_data_conc);
    {
        arma::vec result;

        result = conc->value( point_1, elm);
        EXPECT_DOUBLE_EQ( 0.12 , result[0]);
        EXPECT_DOUBLE_EQ( 0.23, result[1]);
        EXPECT_DOUBLE_EQ( 0.34, result[2]);

        result = conc->value( point_2, elm);
        EXPECT_DOUBLE_EQ( 0.12 , result[0]);
        EXPECT_DOUBLE_EQ( 0.23, result[1]);
        EXPECT_DOUBLE_EQ( 0.34, result[2]);
    }

    FieldAlgoBaseInitData init_data_tensor(0, UnitSI::dimensionless());

    auto tensor1=TensorField::function_factory(in_rec.val<Input::AbstractRecord>("tensor1"), init_data_tensor);
    check_tensor_field(tensor1, "3.14 0 0; 0 3.14 0; 0 0 3.14", {point_1, point_2}, elm);

    auto tensor2=TensorField::function_factory(in_rec.val<Input::AbstractRecord>("tensor2"), init_data_tensor);
    check_tensor_field(tensor2, "1 0 0; 0 2 0; 0 0 3", {point_1, point_2}, elm);

    auto tensor3=TensorField::function_factory(in_rec.val<Input::AbstractRecord>("tensor3"), init_data_tensor);
    check_tensor_field(tensor3, "1 2 3; 2 4 5; 3 5 6", {point_1, point_2}, elm);

    auto tensor4=TensorField::function_factory(in_rec.val<Input::AbstractRecord>("tensor4"), init_data_tensor);
    check_tensor_field(tensor4, "1 2 3; 4 5 6; 7 8 9", {point_1, point_2}, elm);
}<|MERGE_RESOLUTION|>--- conflicted
+++ resolved
@@ -22,28 +22,6 @@
 FLOW123D_FORCE_LINK_IN_PARENT(field_constant)
 
 
-<<<<<<< HEAD
-string field_const_input = R"YAML(
-tensor1: 3.14
-tensor2:
- - 1
- - 2
- - 3
-tensor3:
- - 1
- - 2
- - 3
- - 4
- - 5
- - 6
-tensor4: [ [1,2,3], [4,5,6], [7,8,9]]
-init_conc: !FieldConstant
- - value:
-   - 1.2
-   - 2.3
-   - 3.4
-)YAML";
-=======
 string input = R"INPUT(
 {   
    tensor1=3.14,
@@ -58,7 +36,6 @@
    }
 }
 )INPUT";
->>>>>>> b28cb687
 
 
 typedef FieldAlgorithmBase<3, FieldValue<3>::TensorFixed > TensorField;
@@ -93,7 +70,7 @@
         .close();
 
     // read input string
-    Input::ReaderToStorage reader( field_const_input, rec_type, Input::FileFormat::format_YAML );
+    Input::ReaderToStorage reader( input, rec_type, Input::FileFormat::format_JSON );
     Input::Record in_rec=reader.get_root_interface<Input::Record>();
 
     Space<3>::Point point_1, point_2;

/*
 * field_evaluate_const_test.cpp
 *
 *  Created on: Dec 03, 2019
 *      Author: David Flanderka
 *
 *  Tests evaluation of FieldConstant
 */

#define TEST_USE_MPI
#define FEAL_OVERRIDE_ASSERTS
#include <flow_gtest_mpi.hh>
#include <mesh_constructor.hh>
#include "arma_expect.hh"

#include "fields/eval_points.hh"
#include "fields/eval_subset.hh"
#include "fields/field_value_cache.hh"
#include "fields/field_values.hh"
#include "fields/field_set.hh"
#include "tools/unit_si.hh"
#include "fields/bc_field.hh"
#include "quadrature/quadrature.hh"
#include "quadrature/quadrature_lib.hh"
#include "fem/dofhandler.hh"
#include "fem/dh_cell_accessor.hh"
#include "mesh/mesh.h"
#include "mesh/accessors.hh"
#include "input/input_type.hh"
#include "input/accessors.hh"
#include "input/reader_to_storage.hh"
#include "system/sys_profiler.hh"
#include "coupling/generic_assembly.hh"
#include "coupling/assembly_base.hh"

class Balance;


class FieldEvalConstantTest : public testing::Test {

public:
    class EqData : public FieldSet, public ElementCacheMap {
    public:
        EqData() {
            *this += vector_field
                        .name("vector_field")
                        .description("Velocity vector.")
                        .input_default("0.0")
                        .flags_add(in_main_matrix)
                        .units( UnitSI().kg(3).m() );
            *this += scalar_field
                        .name("scalar_field")
                        .description("Pressure head")
                        .units( UnitSI().m() );
            *this += tensor_field
                        .name("tensor_field")
                        .description("")
                        .units( UnitSI::dimensionless() )
                        .flags_add(in_main_matrix);

            // Asumme following types:
            eval_points_ = std::make_shared<EvalPoints>();
            Quadrature *q_bulk = new QGauss(3, 2);
            Quadrature *q_side = new QGauss(2, 2);
            mass_eval = eval_points_->add_bulk<3>(*q_bulk );
            side_eval = eval_points_->add_edge<3>(*q_side );
            // ngh_side_eval = ...
            this->init(eval_points_);
            this->cache_reallocate(*this);
        }

        void register_eval_points() {
            unsigned int reg_idx = computed_dh_cell_.elm().region_idx().idx();
            for (auto p : mass_eval->points(computed_dh_cell_, this) ) {
                EvalPointData epd(reg_idx, computed_dh_cell_.elm_idx(), p.eval_point_idx());
                this->eval_point_data_.push_back(epd);
            }

            for (DHCellSide cell_side : computed_dh_cell_.side_range()) {
            	for( DHCellSide edge_side : cell_side.edge_sides() ) {
                    unsigned int reg_idx = edge_side.element().region_idx().idx();
                    for (auto p : side_eval->points(edge_side, this) ) {
                        EvalPointData epd(reg_idx, edge_side.elem_idx(), p.eval_point_idx());
                        this->eval_point_data_.push_back(epd);
                    }
                }
            }
            this->eval_point_data_.make_permanent();
        }

        void update_cache() {
            this->register_eval_points();
            this->create_patch();
            this->cache_update(*this);
            this->finish_elements_update();
        }


        // fields
        Field<3, FieldValue<3>::Scalar > scalar_field;
        Field<3, FieldValue<3>::VectorFixed > vector_field;
        Field<3, FieldValue<3>::TensorFixed > tensor_field;
        std::shared_ptr<EvalPoints> eval_points_;
        std::shared_ptr<BulkIntegral> mass_eval;
        std::shared_ptr<EdgeIntegral> side_eval;
        //std::shared_ptr<CouplingIntegral> ngh_side_eval;
        DHCellAccessor computed_dh_cell_;
    };

    FieldEvalConstantTest() {
        FilePath::set_io_dirs(".",UNIT_TESTS_SRC_DIR,"",".");
        Profiler::instance();
        PetscInitialize(0,PETSC_NULL,PETSC_NULL,PETSC_NULL);

        data_ = std::make_shared<EqData>();
        mesh_ = mesh_full_constructor("{mesh_file=\"mesh/cube_2x1.msh\"}");
        dh_ = std::make_shared<DOFHandlerMultiDim>(*mesh_);
    }

    ~FieldEvalConstantTest() {}

    static Input::Type::Record & get_input_type() {
        return IT::Record("SomeEquation","")
                .declare_key("data", IT::Array(
                        IT::Record("SomeEquation_Data", FieldCommon::field_descriptor_record_description("SomeEquation_Data") )
                        .copy_keys( FieldEvalConstantTest::EqData().make_field_descriptor_type("SomeEquation") )
                        .declare_key("scalar_field", FieldAlgorithmBase< 3, FieldValue<3>::Scalar >::get_input_type_instance(), "" )
                        .declare_key("vector_field", FieldAlgorithmBase< 3, FieldValue<3>::VectorFixed >::get_input_type_instance(), "" )
                        .declare_key("tensor_field", FieldAlgorithmBase< 3, FieldValue<3>::TensorFixed >::get_input_type_instance(), "" )
                        .close()
                        ), IT::Default::obligatory(), ""  )
                .close();
    }

    void read_input(const string &input) {
        // read input string
        Input::ReaderToStorage reader( input, get_input_type(), Input::FileFormat::format_YAML );
        Input::Record in_rec=reader.get_root_interface<Input::Record>();

        TimeGovernor tg(0.0, 1.0);

        //data.set_components(component_names);        // set number of substances posibly read from elsewhere

        static std::vector<Input::Array> inputs;
        unsigned int input_last = inputs.size(); // position of new item
        inputs.push_back( in_rec.val<Input::Array>("data") );

        data_->set_mesh(*mesh_);
        data_->set_input_list( inputs[input_last], tg );
        data_->set_time(tg.step(), LimitSide::right);
    }


    std::shared_ptr<EqData> data_;
    Mesh * mesh_;
    std::shared_ptr<DOFHandlerMultiDim> dh_;
};

string eq_data_input = R"YAML(
data:
  - region: 3D left
    time: 0.0
    scalar_field: !FieldConstant
      value: 0.5
    vector_field: [1, 2, 3]
    tensor_field: [0.1, 0.2, 0.3, 0.4, 0.5, 0.6]
  - region: 3D right
    time: 0.0
    scalar_field: !FieldConstant
      value: 1.5
    vector_field: [4, 5, 6]
    tensor_field: [2.1, 2.2, 2.3, 2.4, 2.5, 2.6]
)YAML";

TEST_F(FieldEvalConstantTest, evaluate) {
    this->read_input(eq_data_input);

    std::vector<unsigned int> cell_idx = {3, 4, 5, 9};
    std::vector<double>       expected_scalar = {0.5, 0.5, 0.5, 0.5, 0.5, 0.5, 1.5, 1.5, 1.5, 1.5, 1.5, 1.5};
    std::vector<arma::vec3>   expected_vector = {{1, 2, 3}, {1, 2, 3}, {1, 2, 3}, {4, 5, 6}};
    std::vector<arma::mat33>  expected_tensor = {{0.1, 0.2, 0.3, 0.2, 0.4, 0.5, 0.3, 0.5, 0.6}, {0.1, 0.2, 0.3, 0.2, 0.4, 0.5, 0.3, 0.5, 0.6},
                                                 {0.1, 0.2, 0.3, 0.2, 0.4, 0.5, 0.3, 0.5, 0.6}, {2.1, 2.2, 2.3, 2.2, 2.4, 2.5, 2.3, 2.5, 2.6}};

    for (unsigned int i=0; i<cell_idx.size(); ++i) {
    	data_->start_elements_update();
    	data_->computed_dh_cell_ = DHCellAccessor(dh_.get(), cell_idx[i]);  // element ids stored to cache: (3 -> 2,3,4), (4 -> 3,4,5,10), (5 -> 0,4,5,11), (10 -> 8,9,10)
        data_->update_cache();

        // Bulk integral, no sides, no permutations.
        for( BulkPoint q_point: data_->mass_eval->points(data_->computed_dh_cell_, data_.get()) ) {
            EXPECT_EQ(expected_scalar[data_->computed_dh_cell_.elm_idx()], data_->scalar_field(q_point));
            EXPECT_ARMA_EQ(expected_vector[i], data_->vector_field(q_point));
            EXPECT_ARMA_EQ(expected_tensor[i], data_->tensor_field(q_point));
            /* // Extracting the cached values.
            double cs = cross_section(q_point);

            // Following would be nice to have. Not clear how to
            // deal with more then single element as fe_values have its own cache that has to be updated.
            auto base_fn_grad = presssure_field_fe.base_value(q_point);
            loc_matrix += outer_product((cs * base_fn_grad),  base_fn_grad) */
        }

        // Side integrals.
        // FieldFE<..> conc;
        for (DHCellSide side : data_->computed_dh_cell_.side_range()) {
        	for(DHCellSide el_ngh_side : side.edge_sides()) {
           	    // vector of local side quadrature points in the correct side permutation
        	    Range<EdgePoint> side_points = data_->side_eval->points(side, data_.get());
        	    for (EdgePoint side_p : side_points) {
                    EXPECT_EQ(expected_scalar[data_->computed_dh_cell_.elm_idx()], data_->scalar_field(side_p));
                    EXPECT_ARMA_EQ(expected_vector[i], data_->vector_field(side_p));
                    EXPECT_ARMA_EQ(expected_tensor[i], data_->tensor_field(side_p));
                    EdgePoint ngh_p = side_p.point_on(el_ngh_side);
                    EXPECT_EQ(expected_scalar[el_ngh_side.cell().elm_idx()], data_->scalar_field(ngh_p));
        	        //loc_mat += cross_section(side_p) * sigma(side_p) *
        		    //    (conc.base_value(side_p) * velocity(side_p)
        		    //    + conc.base_value(ngh_p) * velocity(ngh_p)) * side_p.normal() / 2;
                }
            }
        }
    }

}

/****************************************************************************************
 *                 Speed test of FieldConstant evaluation
 *
 * Results:
 * Mesh 27936 elements, 100 assemblation loops
 * Checked GenericAssembly with active bulk integral only vs. with all active integrals
 *
 *                           bulk      all
 * add_integrals_to_patch   19.12    43.95
 * create_patch              3.00    18.59
 * cache_update              8.43    26.38
 *
 ****************************************************************************************/

#ifdef FLOW123D_RUN_UNIT_BENCHMARKS

static const unsigned int profiler_loop = 100;

<<<<<<< HEAD
=======
// allow running tests of all type of fields (unset allow runnig only vector field)
#define ALL_FIELDS

>>>>>>> 207582b9

class FieldConstantSpeedTest : public testing::Test {
public:
    class EqData : public FieldSet {
    public:
        EqData() : order(2) {
            *this += vector_field
                        .name("vector_field")
                        .description("Velocity vector.")
                        .input_default("0.0")
                        .flags_add(in_main_matrix)
                        .units( UnitSI().kg(3).m() );
<<<<<<< HEAD
=======
#ifdef ALL_FIELDS
>>>>>>> 207582b9
            *this += scalar_field
                        .name("scalar_field")
                        .description("Pressure head")
                        .units( UnitSI().m() );
            *this += tensor_field
                        .name("tensor_field")
                        .description("")
                        .units( UnitSI::dimensionless() )
                        .flags_add(in_main_matrix);
<<<<<<< HEAD
=======
#endif // ALL_FIELDS
>>>>>>> 207582b9

        }

    	/// Polynomial order of finite elements.
    	unsigned int order;

    	// fields
<<<<<<< HEAD
        Field<3, FieldValue<3>::Scalar > scalar_field;
        Field<3, FieldValue<3>::VectorFixed > vector_field;
        Field<3, FieldValue<3>::TensorFixed > tensor_field;
=======
        Field<3, FieldValue<3>::VectorFixed > vector_field;
#ifdef ALL_FIELDS
        Field<3, FieldValue<3>::Scalar > scalar_field;
        Field<3, FieldValue<3>::TensorFixed > tensor_field;
#endif // ALL_FIELDS
>>>>>>> 207582b9
    };

    FieldConstantSpeedTest() : tg_(0.0, 1.0) {
    	Profiler::instance();

        FilePath::set_io_dirs(".",UNIT_TESTS_SRC_DIR,"",".");
        Profiler::instance();
        PetscInitialize(0,PETSC_NULL,PETSC_NULL,PETSC_NULL);

        data_ = std::make_shared<EqData>();
        mesh_ = mesh_full_constructor("{mesh_file=\"mesh/test_27936_elem.msh\"}");
        dh_ = std::make_shared<DOFHandlerMultiDim>(*mesh_);
    }

    ~FieldConstantSpeedTest() {
        Profiler::uninitialize();
    }

    static Input::Type::Record & get_input_type() {
        return IT::Record("SomeEquation","")
                .declare_key("data", IT::Array(
                        IT::Record("SomeEquation_Data", FieldCommon::field_descriptor_record_description("SomeEquation_Data") )
                        .copy_keys( FieldEvalConstantTest::EqData().make_field_descriptor_type("SomeEquation") )
<<<<<<< HEAD
                        .declare_key("scalar_field", FieldAlgorithmBase< 3, FieldValue<3>::Scalar >::get_input_type_instance(), "" )
                        .declare_key("vector_field", FieldAlgorithmBase< 3, FieldValue<3>::VectorFixed >::get_input_type_instance(), "" )
                        .declare_key("tensor_field", FieldAlgorithmBase< 3, FieldValue<3>::TensorFixed >::get_input_type_instance(), "" )
=======
                        .declare_key("vector_field", FieldAlgorithmBase< 3, FieldValue<3>::VectorFixed >::get_input_type_instance(), "" )
#ifdef ALL_FIELDS
                        .declare_key("scalar_field", FieldAlgorithmBase< 3, FieldValue<3>::Scalar >::get_input_type_instance(), "" )
                        .declare_key("tensor_field", FieldAlgorithmBase< 3, FieldValue<3>::TensorFixed >::get_input_type_instance(), "" )
#endif // ALL_FIELDS
>>>>>>> 207582b9
                        .close()
                        ), IT::Default::obligatory(), ""  )
                .close();
    }

    void read_input(const string &input) {
        // read input string
        Input::ReaderToStorage reader( input, get_input_type(), Input::FileFormat::format_YAML );
        Input::Record in_rec=reader.get_root_interface<Input::Record>();

        //data.set_components(component_names);        // set number of substances posibly read from elsewhere

        static std::vector<Input::Array> inputs;
        unsigned int input_last = inputs.size(); // position of new item
        inputs.push_back( in_rec.val<Input::Array>("data") );

        data_->set_mesh(*mesh_);
        data_->set_input_list( inputs[input_last], tg_ );
        data_->set_time(tg_.step(), LimitSide::right);
    }


	void profiler_output() {
		static ofstream os( FilePath("speed_eval_const_test.log", FilePath::output_file) );
		Profiler::instance()->output(MPI_COMM_WORLD, os);
		os << "" << std::setfill('=') << setw(80) << "" << std::setfill(' ') << endl << endl;
	}

    std::shared_ptr<EqData> data_;
    Mesh * mesh_;
    std::shared_ptr<DOFHandlerMultiDim> dh_;
    TimeGovernor tg_;
};

template <unsigned int dim>
class AssemblyDimTest : public AssemblyBase<dim> {
public:
    typedef typename FieldConstantSpeedTest::EqData EqDataDG;

    /// Constructor.
    AssemblyDimTest(EqDataDG *data)
    : AssemblyBase<dim>(data->order), data_(data) {}

    void initialize(FMT_UNUSED std::shared_ptr<Balance> balance) {
    }

    void reallocate_cache(const ElementCacheMap &cache_map) override
    {
        data_->cache_reallocate(cache_map);
    }

    /// Data object shared with Test class
    EqDataDG *data_;
};

string eq_data_input_speed = R"YAML(
data:
  - region: ALL
    time: 0.0
    scalar_field: !FieldConstant
      value: 0.5
    vector_field: [1, 2, 3]
    tensor_field: [0.1, 0.2, 0.3, 0.4, 0.5, 0.6]
)YAML";


TEST_F(FieldConstantSpeedTest, speed_test) {
	this->read_input(eq_data_input_speed);

	std::shared_ptr<Balance> balance;
	GenericAssembly< AssemblyDimTest > ga_bulk(data_.get(), balance, ActiveIntegrals::bulk);
	START_TIMER("assemble_bulk");
	for (unsigned int i=0; i<profiler_loop; ++i)
		ga_bulk.assemble(this->dh_, this->tg_.step());
	END_TIMER("assemble_bulk");

	GenericAssembly< AssemblyDimTest > ga_all(data_.get(), balance,
	        (ActiveIntegrals::bulk | ActiveIntegrals::edge | ActiveIntegrals::coupling | ActiveIntegrals::boundary) );
	START_TIMER("assemble_all_integrals");
	for (unsigned int i=0; i<profiler_loop; ++i)
		ga_all.assemble(this->dh_, this->tg_.step());
	END_TIMER("assemble_all_integrals");

	this->profiler_output();
}


#endif // FLOW123D_RUN_UNIT_BENCHMARKS<|MERGE_RESOLUTION|>--- conflicted
+++ resolved
@@ -240,12 +240,9 @@
 
 static const unsigned int profiler_loop = 100;
 
-<<<<<<< HEAD
-=======
 // allow running tests of all type of fields (unset allow runnig only vector field)
 #define ALL_FIELDS
 
->>>>>>> 207582b9
 
 class FieldConstantSpeedTest : public testing::Test {
 public:
@@ -258,10 +255,7 @@
                         .input_default("0.0")
                         .flags_add(in_main_matrix)
                         .units( UnitSI().kg(3).m() );
-<<<<<<< HEAD
-=======
 #ifdef ALL_FIELDS
->>>>>>> 207582b9
             *this += scalar_field
                         .name("scalar_field")
                         .description("Pressure head")
@@ -271,10 +265,7 @@
                         .description("")
                         .units( UnitSI::dimensionless() )
                         .flags_add(in_main_matrix);
-<<<<<<< HEAD
-=======
 #endif // ALL_FIELDS
->>>>>>> 207582b9
 
         }
 
@@ -282,17 +273,11 @@
     	unsigned int order;
 
     	// fields
-<<<<<<< HEAD
-        Field<3, FieldValue<3>::Scalar > scalar_field;
-        Field<3, FieldValue<3>::VectorFixed > vector_field;
-        Field<3, FieldValue<3>::TensorFixed > tensor_field;
-=======
         Field<3, FieldValue<3>::VectorFixed > vector_field;
 #ifdef ALL_FIELDS
         Field<3, FieldValue<3>::Scalar > scalar_field;
         Field<3, FieldValue<3>::TensorFixed > tensor_field;
 #endif // ALL_FIELDS
->>>>>>> 207582b9
     };
 
     FieldConstantSpeedTest() : tg_(0.0, 1.0) {
@@ -316,17 +301,11 @@
                 .declare_key("data", IT::Array(
                         IT::Record("SomeEquation_Data", FieldCommon::field_descriptor_record_description("SomeEquation_Data") )
                         .copy_keys( FieldEvalConstantTest::EqData().make_field_descriptor_type("SomeEquation") )
-<<<<<<< HEAD
-                        .declare_key("scalar_field", FieldAlgorithmBase< 3, FieldValue<3>::Scalar >::get_input_type_instance(), "" )
-                        .declare_key("vector_field", FieldAlgorithmBase< 3, FieldValue<3>::VectorFixed >::get_input_type_instance(), "" )
-                        .declare_key("tensor_field", FieldAlgorithmBase< 3, FieldValue<3>::TensorFixed >::get_input_type_instance(), "" )
-=======
                         .declare_key("vector_field", FieldAlgorithmBase< 3, FieldValue<3>::VectorFixed >::get_input_type_instance(), "" )
 #ifdef ALL_FIELDS
                         .declare_key("scalar_field", FieldAlgorithmBase< 3, FieldValue<3>::Scalar >::get_input_type_instance(), "" )
                         .declare_key("tensor_field", FieldAlgorithmBase< 3, FieldValue<3>::TensorFixed >::get_input_type_instance(), "" )
 #endif // ALL_FIELDS
->>>>>>> 207582b9
                         .close()
                         ), IT::Default::obligatory(), ""  )
                 .close();

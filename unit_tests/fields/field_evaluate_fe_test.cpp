/*
 * field_evaluate_fe_test.cpp
 *
 *  Created on: Apr 07, 2020
 *      Author: David Flanderka
 *
 *  Tests evaluation of FieldFE
 */

#define TEST_USE_MPI
#define FEAL_OVERRIDE_ASSERTS
#include <flow_gtest_mpi.hh>
#include <mesh_constructor.hh>
#include "arma_expect.hh"

#include "fields/eval_points.hh"
#include "fields/eval_subset.hh"
#include "fields/field_value_cache.hh"
#include "fields/field_values.hh"
#include "fields/field_set.hh"
#include "fields/field_fe.hh"
#include "tools/unit_si.hh"
#include "fields/bc_field.hh"
#include "quadrature/quadrature.hh"
#include "quadrature/quadrature_lib.hh"
#include "fem/dofhandler.hh"
#include "fem/dh_cell_accessor.hh"
#include "fem/fe_rt.hh"
#include "mesh/mesh.h"
#include "mesh/accessors.hh"
#include "input/input_type.hh"
#include "input/accessors.hh"
#include "input/reader_to_storage.hh"
#include "system/sys_profiler.hh"
#include "coupling/generic_assembly.hh"
#include "coupling/assembly_base.hh"


class FieldEvalFETest : public testing::Test {

public:
    class EqData : public FieldSet, public ElementCacheMap {
    public:
        EqData() {
            *this += vector_field
                        .name("vector_field")
                        .description("Velocity vector.")
                        .input_default("0.0")
                        .flags_add(in_main_matrix)
                        .units( UnitSI().kg(3).m() );
            *this += scalar_field
                        .name("scalar_field")
                        .description("Pressure head")
                        .units( UnitSI().m() );
            *this += tensor_field
                        .name("tensor_field")
                        .description("")
                        .units( UnitSI::dimensionless() )
                        .flags_add(in_main_matrix);

            // Asumme following types:
            eval_points_ = std::make_shared<EvalPoints>();
            Quadrature *q_bulk = new QGauss(3, 2);
            Quadrature *q_side = new QGauss(2, 2);
            mass_eval = eval_points_->add_bulk<3>(*q_bulk );
            side_eval = eval_points_->add_edge<3>(*q_side );
            // ngh_side_eval = ...
            this->init(eval_points_);
        }

        void register_eval_points() {
            unsigned int reg_idx = computed_dh_cell_.elm().region_idx().idx();
            for (auto p : mass_eval->points(this->position_in_cache(computed_dh_cell_.elm_idx()), this) ) {
                this->eval_point_data_.emplace_back(reg_idx, computed_dh_cell_.elm_idx(), p.eval_point_idx(), computed_dh_cell_.local_idx());
            }

            for (DHCellSide cell_side : computed_dh_cell_.side_range()) {
            	for( DHCellSide edge_side : cell_side.edge_sides() ) {
                    unsigned int reg_idx = edge_side.element().region_idx().idx();
                    for (auto p : side_eval->points(edge_side, this) ) {
                        this->eval_point_data_.emplace_back(reg_idx, edge_side.elem_idx(), p.eval_point_idx(), edge_side.cell().local_idx());
                    }
                }
            }
            this->eval_point_data_.make_permanent();
        }

        void update_cache() {
            this->register_eval_points();
            this->create_patch();
            this->cache_update(*this);
            this->finish_elements_update();
        }

        void reallocate_cache() {
            this->cache_reallocate(*this, *this);
        }


        // fields
        Field<3, FieldValue<3>::Scalar > scalar_field;
        Field<3, FieldValue<3>::VectorFixed > vector_field;
        Field<3, FieldValue<3>::TensorFixed > tensor_field;
        std::shared_ptr<EvalPoints> eval_points_;
        std::shared_ptr<BulkIntegral> mass_eval;
        std::shared_ptr<EdgeIntegral> side_eval;
        //std::shared_ptr<CouplingIntegral> ngh_side_eval;
        DHCellAccessor computed_dh_cell_;
    };

    FieldEvalFETest() {
        FilePath::set_io_dirs(".",UNIT_TESTS_SRC_DIR,"",".");
        Profiler::instance();
        PetscInitialize(0,PETSC_NULL,PETSC_NULL,PETSC_NULL);

        data_ = std::make_shared<EqData>();
        data_->add_coords_field();
        mesh_ = mesh_full_constructor("{ mesh_file=\"mesh/cube_2x1.msh\", optimize_mesh=false }");
        dh_ = std::make_shared<DOFHandlerMultiDim>(*mesh_);
    }

    ~FieldEvalFETest() {}

    static Input::Type::Record & get_input_type() {
        return IT::Record("SomeEquation","")
                .declare_key("data", IT::Array(
                        IT::Record("SomeEquation_Data", FieldCommon::field_descriptor_record_description("SomeEquation_Data") )
                        .copy_keys( FieldEvalFETest::EqData().make_field_descriptor_type("SomeEquation") )
                        .declare_key("scalar_field", FieldAlgorithmBase< 3, FieldValue<3>::Scalar >::get_input_type_instance(), "" )
                        .declare_key("vector_field", FieldAlgorithmBase< 3, FieldValue<3>::VectorFixed >::get_input_type_instance(), "" )
                        .declare_key("tensor_field", FieldAlgorithmBase< 3, FieldValue<3>::TensorFixed >::get_input_type_instance(), "" )
                        .close()
                        ), IT::Default::obligatory(), ""  )
                .close();
    }

    void read_input(const string &input) {
        // read input string
        Input::ReaderToStorage reader( input, get_input_type(), Input::FileFormat::format_YAML );
        Input::Record in_rec=reader.get_root_interface<Input::Record>();

        TimeGovernor tg(0.0, 1.0);

        //data.set_components(component_names);        // set number of substances posibly read from elsewhere

        static std::vector<Input::Array> inputs;
        unsigned int input_last = inputs.size(); // position of new item
        inputs.push_back( in_rec.val<Input::Array>("data") );

        data_->set_mesh(*mesh_);
        data_->set_input_list( inputs[input_last], tg );
        data_->set_time(tg.step(), LimitSide::right);
        data_->reallocate_cache();
    }


    std::shared_ptr<EqData> data_;
    Mesh * mesh_;
    std::shared_ptr<DOFHandlerMultiDim> dh_;
};


TEST_F(FieldEvalFETest, evaluate) {
    string eq_data_input = R"YAML(
    data:
      - region: 3D left
        time: 0.0
        scalar_field: !FieldFE
          mesh_data_file: mesh/cube_2x1.msh
          field_name: scalar
        vector_field: !FieldFE
          mesh_data_file: mesh/cube_2x1.msh
          field_name: vector
        tensor_field: !FieldFE
          mesh_data_file: mesh/cube_2x1.msh
          field_name: tensor
      - region: 3D right
        time: 0.0
        scalar_field: !FieldFE
          mesh_data_file: mesh/cube_2x1.msh
          field_name: scalar
        vector_field: !FieldFE
          mesh_data_file: mesh/cube_2x1.msh
          field_name: vector
        tensor_field: !FieldFE
          mesh_data_file: mesh/cube_2x1.msh
          field_name: tensor
    )YAML";
	this->read_input(eq_data_input);

    std::vector<unsigned int> cell_idx = {3, 4, 5, 9};
    std::vector<double>       expected_scalar = {0.1, 0.2, 0.3, 0.4, 0.5, 0.6, 0.7, 0.8, 0.9, 1.1, 1.2, 1.3};
    std::vector<arma::vec3>   expected_vector = {{1, 4, 7}, {2, 5, 8}, {3, 6, 9}, {1, 4, 7}};
    std::vector<arma::mat33>  expected_tensor = {{3.1, 3.4, 3.7, 3.2, 3.5, 3.8, 3.3, 3.6, 3.9}, {4.1, 4.4, 4.7, 4.2, 4.5, 4.8, 4.3, 4.6, 4.9},
                                                 {5.1, 5.4, 5.7, 5.2, 5.5, 5.8, 5.3, 5.6, 5.9}, {9.1, 9.4, 9.7, 9.2, 9.5, 9.8, 9.3, 9.6, 9.9}};
    for (unsigned int i=0; i<cell_idx.size(); ++i) {
    	data_->start_elements_update();
    	data_->computed_dh_cell_ = DHCellAccessor(dh_.get(), cell_idx[i]);  // element ids stored to cache: (3 -> 2,3,4), (4 -> 3,4,5,10), (5 -> 0,4,5,11), (10 -> 8,9,10)
        data_->update_cache();

        // Bulk integral, no sides, no permutations.
        for(BulkPoint q_point: data_->mass_eval->points(data_->position_in_cache(data_->computed_dh_cell_.elm_idx()), data_.get())) {
            EXPECT_EQ(expected_scalar[data_->computed_dh_cell_.elm_idx()], data_->scalar_field(q_point));
            EXPECT_ARMA_EQ(expected_vector[i], data_->vector_field(q_point));
            EXPECT_ARMA_EQ(expected_tensor[i], data_->tensor_field(q_point));
            /* // Extracting the cached values.
            double cs = cross_section(q_point);

            // Following would be nice to have. Not clear how to
            // deal with more then single element as fe_values have its own cache that has to be updated.
            auto base_fn_grad = presssure_field_fe.base_value(q_point);
            loc_matrix += outer_product((cs * base_fn_grad),  base_fn_grad) */
        }

        // Side integrals.
        // FieldFE<..> conc;
        for (DHCellSide side : data_->computed_dh_cell_.side_range()) {
        	for(DHCellSide el_ngh_side : side.edge_sides()) {
           	    // vector of local side quadrature points in the correct side permutation
        	    Range<EdgePoint> side_points = data_->side_eval->points(side, data_.get());
        	    for (EdgePoint side_p : side_points) {
                    EXPECT_EQ(expected_scalar[data_->computed_dh_cell_.elm_idx()], data_->scalar_field(side_p));
                    EXPECT_ARMA_EQ(expected_vector[i], data_->vector_field(side_p));
                    EXPECT_ARMA_EQ(expected_tensor[i], data_->tensor_field(side_p));
                    EdgePoint ngh_p = side_p.point_on(el_ngh_side);
                    EXPECT_EQ(expected_scalar[el_ngh_side.cell().elm_idx()], data_->scalar_field(ngh_p));
        	        //loc_mat += cross_section(side_p) * sigma(side_p) *
        		    //    (conc.base_value(side_p) * velocity(side_p)
        		    //    + conc.base_value(ngh_p) * velocity(ngh_p)) * side_p.normal() / 2;
                }
            }
        }
    }

}


/****************************************************************************************
 *                 Speed test of FieldFE evaluation
 *
 * Results:
 * Mesh 27936 elements, 50 assemblation loops
 * Checked GenericAssembly with active bulk integral only vs. with all active integrals
 *
 *                        |     scalar + vector + tensor      |        only vector field          |          FieldConstant            |
 *                        |   FieldFE file  |  FieldFE FE RT  |   FieldFE file  |  FieldFE FE RT  | scalar+vec+tens | only vec field  |
 *                        |   bulk |   all  |   bulk |   all  |   bulk |   all  |   bulk |   all  |   bulk |   all  |   bulk |   all  |
 * add_integrals_to_patch |  19.16 |  44.88 |  19.44 |  44.68 |  18.96 |  43.10 |  19.62 |  45.08 |  19.03 |  45.35 |  19.23 |  43.54 |
 * create_patch           |   3.20 |  19.52 |   3.12 |  19.48 |   3.02 |  18.48 |   3.06 |  19.48 |   3.01 |  20.06 |   3.05 |  18.38 |
 * cache_update           |  86.96 | 398.80 |  87.16 | 403.68 |  24.08 | 106.28 |  24.66 | 109.22 |   7.91 |  25.01 |   7.57 |  23.36 |
 * (times are multiplied by 2 for simple compare with other speed tests with 100
 * assemblation loops - FieldConstant and FieldModel)
 * (values in brackets are for inlined functions get_loc_dof_indices and shape_value_component)
 *
 ****************************************************************************************/

#ifdef FLOW123D_RUN_UNIT_BENCHMARKS

static const unsigned int profiler_loop = 50;

// allow running tests of all type of fields (unset allow runnig only vector field)
#define ALL_FIELDS

class FieldFESpeedTest : public testing::Test {
public:
    class EqData : public FieldSet {
    public:
        EqData() : order(2) {
            *this += vector_field
                        .name("vector_field")
                        .description("Velocity vector.")
                        .input_default("0.0")
                        .flags_add(in_main_matrix)
                        .units( UnitSI().kg(3).m() );
#ifdef ALL_FIELDS
            *this += scalar_field
                        .name("scalar_field")
                        .description("Pressure head")
                        .units( UnitSI().m() );
            *this += tensor_field
                        .name("tensor_field")
                        .description("")
                        .units( UnitSI::dimensionless() )
                        .flags_add(in_main_matrix);
#endif // ALL_FIELDS
        }

    	/// Polynomial order of finite elements.
    	unsigned int order;

    	// fields
        Field<3, FieldValue<3>::VectorFixed > vector_field;
#ifdef ALL_FIELDS
    	Field<3, FieldValue<3>::Scalar > scalar_field;
        Field<3, FieldValue<3>::TensorFixed > tensor_field;
#endif // ALL_FIELDS
    };

    FieldFESpeedTest() : tg_(0.0, 1.0) {
    	Profiler::instance();

        FilePath::set_io_dirs(".",UNIT_TESTS_SRC_DIR,"",".");
        Profiler::instance();
        PetscInitialize(0,PETSC_NULL,PETSC_NULL,PETSC_NULL);

        data_ = std::make_shared<EqData>();
        data_->add_coords_field();
        mesh_ = mesh_full_constructor("{ mesh_file=\"mesh/test_27936_elem.msh\", optimize_mesh=false }");
    	MixedPtr<FE_RT0> fe_rt0;
        std::shared_ptr<DiscreteSpace> ds = std::make_shared<EqualOrderDiscreteSpace>(mesh_, fe_rt0);
        dh_ = std::make_shared<DOFHandlerMultiDim>(*mesh_);
        dh_->distribute_dofs(ds);
    }

    ~FieldFESpeedTest() {
        Profiler::uninitialize();
    }

    static Input::Type::Record & get_input_type() {
        return IT::Record("SomeEquation","")
                .declare_key("data", IT::Array(
                        IT::Record("SomeEquation_Data", FieldCommon::field_descriptor_record_description("SomeEquation_Data") )
                        .copy_keys( FieldFESpeedTest::EqData().make_field_descriptor_type("SomeEquation") )
                        .declare_key("vector_field", FieldAlgorithmBase< 3, FieldValue<3>::VectorFixed >::get_input_type_instance(), "" )
#ifdef ALL_FIELDS
                        .declare_key("scalar_field", FieldAlgorithmBase< 3, FieldValue<3>::Scalar >::get_input_type_instance(), "" )
                        .declare_key("tensor_field", FieldAlgorithmBase< 3, FieldValue<3>::TensorFixed >::get_input_type_instance(), "" )
#endif // ALL_FIELDS
                        .close()
                        ), IT::Default::obligatory(), ""  )
                .close();
    }

    void read_input(const string &input) {
        // read input string
        Input::ReaderToStorage reader( input, get_input_type(), Input::FileFormat::format_YAML );
        Input::Record in_rec=reader.get_root_interface<Input::Record>();

        //data.set_components(component_names);        // set number of substances posibly read from elsewhere

        static std::vector<Input::Array> inputs;
        unsigned int input_last = inputs.size(); // position of new item
        inputs.push_back( in_rec.val<Input::Array>("data") );

        data_->set_mesh(*mesh_);
        data_->set_input_list( inputs[input_last], tg_ );

        data_->set_time(tg_.step(), LimitSide::right);
    }

    void create_fe_fields() {
    	VectorMPI * vector_vec = new VectorMPI(dh_->distr()->lsize() * 3);
    	auto vector_ptr = create_field_fe<3, FieldValue<3>::VectorFixed>(dh_, vector_vec);
        data_->vector_field.set(vector_ptr, 0.0);
    	for (unsigned int i=0; i<vector_vec->size(); ++i) {
    		vector_vec->data()[i] = i % 10 + 0.5;
    	}

#ifdef ALL_FIELDS
        VectorMPI * scalar_vec = new VectorMPI(dh_->distr()->lsize());
        auto scalar_ptr = create_field_fe<3, FieldValue<3>::Scalar>(dh_, scalar_vec);
        data_->scalar_field.set(scalar_ptr, 0.0);
    	for (unsigned int i=0; i<scalar_vec->size(); ++i) {
    	    scalar_vec.set( i, (1 + i % 9) );
    	}

    	VectorMPI * tensor_vec = new VectorMPI(dh_->distr()->lsize() * 9);
        auto tensor_ptr = create_field_fe<3, FieldValue<3>::TensorFixed>(dh_, tensor_vec);
        data_->tensor_field.set(tensor_ptr, 0.0);
    	for (unsigned int i=0; i<tensor_vec->size(); ++i) {
    		tensor_vec->data()[i] = (1 + i % 98) * 0.1;
    	}
#endif // ALL_FIELDS

        data_->set_mesh(*mesh_);
        data_->set_time(tg_.step(), LimitSide::right);
    }


	void profiler_output(std::string field_fill) {
		static ofstream os( FilePath("speed_eval_fe_" + field_fill + "_test.log", FilePath::output_file) );
		Profiler::instance()->output(MPI_COMM_WORLD, os);
		os << "" << std::setfill('=') << setw(80) << "" << std::setfill(' ') << endl << endl;
	}

    std::shared_ptr<EqData> data_;
    Mesh * mesh_;
    std::shared_ptr<DOFHandlerMultiDim> dh_;
    TimeGovernor tg_;
};

template <unsigned int dim>
class AssemblyDimTest : public AssemblyBase<dim> {
public:
    typedef typename FieldFESpeedTest::EqData EqFields;
    typedef typename FieldFESpeedTest::EqData EqData;

    /// Constructor.
    AssemblyDimTest(EqFields *eq_fields, EqData *eq_data)
    : AssemblyBase<dim>(eq_data->order), eq_fields_(eq_fields), eq_data_(eq_data) {
        this->active_integrals_ = (ActiveIntegrals::bulk | ActiveIntegrals::edge | ActiveIntegrals::coupling);
        this->used_fields_.set_mesh( *eq_fields_->mesh() );
        this->used_fields_ += *eq_fields_;
    }

    void initialize(FMT_UNUSED std::shared_ptr<Balance> balance, ElementCacheMap *element_cache_map) {
        this->element_cache_map_ = element_cache_map;
    }

    void reallocate_cache() override
    {
<<<<<<< HEAD
        data_->cache_reallocate(this->element_cache_map_, *data_);
=======
        used_fields_.set_dependency(); // fix used_fields_
        used_fields_.cache_reallocate(*this->element_cache_map_);
>>>>>>> e8be7180
    }

    /// Data object shared with Test class
    EqFields *eq_fields_;
    EqData *eq_data_;

    /// Sub field set contains fields used in calculation.
    FieldSet used_fields_;
};

string eq_data_input_speed = R"YAML(
data:
  - region: ALL
    time: 0.0
    scalar_field: !FieldFE
      mesh_data_file: mesh/test_27936_elem.msh
      field_name: scalar
      default_value: 0.0
    vector_field: !FieldFE
      mesh_data_file: mesh/test_27936_elem.msh
      field_name: vector
      default_value: 0.1
    tensor_field: !FieldFE
      mesh_data_file: mesh/test_27936_elem.msh
      field_name: tensor
      default_value: 0.2
)YAML";


TEST_F(FieldFESpeedTest, read_from_input_test) {
	this->read_input(eq_data_input_speed);

	GenericAssembly< AssemblyDimTest > ga_bulk(data_.get(), data_.get());
	START_TIMER("assemble_bulk");
	for (unsigned int i=0; i<profiler_loop; ++i)
		ga_bulk.assemble(this->dh_);
	END_TIMER("assemble_bulk");

	GenericAssembly< AssemblyDimTest > ga_all(data_.get(), data_.get());
	START_TIMER("assemble_all_integrals");
	for (unsigned int i=0; i<profiler_loop; ++i)
		ga_all.assemble(this->dh_);
	END_TIMER("assemble_all_integrals");

	this->profiler_output("file");
}

TEST_F(FieldFESpeedTest, rt_field_fe_test) {
	this->read_input(eq_data_input_speed);

	GenericAssembly< AssemblyDimTest > ga_bulk(data_.get(), data_.get());
	START_TIMER("assemble_bulk");
	for (unsigned int i=0; i<profiler_loop; ++i)
		ga_bulk.assemble(this->dh_);
	END_TIMER("assemble_bulk");

	GenericAssembly< AssemblyDimTest > ga_all(data_.get(), data_.get());
	START_TIMER("assemble_all_integrals");
	for (unsigned int i=0; i<profiler_loop; ++i)
		ga_all.assemble(this->dh_);
	END_TIMER("assemble_all_integrals");

	this->profiler_output("rt");
}


#endif // FLOW123D_RUN_UNIT_BENCHMARKS<|MERGE_RESOLUTION|>--- conflicted
+++ resolved
@@ -409,12 +409,7 @@
 
     void reallocate_cache() override
     {
-<<<<<<< HEAD
-        data_->cache_reallocate(this->element_cache_map_, *data_);
-=======
-        used_fields_.set_dependency(); // fix used_fields_
-        used_fields_.cache_reallocate(*this->element_cache_map_);
->>>>>>> e8be7180
+        eq_fields_->cache_reallocate(*this->element_cache_map_, used_fields_);
     }
 
     /// Data object shared with Test class

--- conflicted
+++ resolved
@@ -11,23 +11,14 @@
 #include <flow_gtest.hh>
 
 #include <fields/multi_field.hh>
-<<<<<<< HEAD
 #include <fields/field_elementwise.hh>
-#include <input/type_base.hh>
-#include <input/reader_to_storage.hh>
-
-#include <mesh/msh_gmshreader.h>
-#include <system/sys_profiler.hh>
-=======
 #include <fields/field_set.hh>
 #include <fields/unit_si.hh>
-#include <mesh/msh_gmshreader.h>
 #include <input/type_base.hh>
 #include <input/reader_to_storage.hh>
 #include <input/type_output.hh>
->>>>>>> c438dd17
-
-#include "system/sys_profiler.hh"
+#include <mesh/msh_gmshreader.h>
+#include <system/sys_profiler.hh>
 
 #include <iostream>
 using namespace std;
@@ -72,7 +63,6 @@
 	}
 }
 
-<<<<<<< HEAD
 string all_fields_input = R"YAML(
 const_field: !FieldConstant
   value:
@@ -172,8 +162,6 @@
 	}
 }
 
-=======
-
 
 string eq_data_input = R"JSON(
 [
@@ -265,5 +253,4 @@
 		EXPECT_ASSERT_DEATH( { mf_assignment_error = mf_base; },
 				"Both multi fields must have same size of vectors");
 	}
-}
->>>>>>> c438dd17
+}
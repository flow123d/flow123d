/*
 * field_elementwise_test.cpp
 *
 *  Created on: Jan 25, 2013
 *      Author: jb
 */



#define TEST_USE_MPI
#define FEAL_OVERRIDE_ASSERTS
#include <flow_gtest_mpi.hh>
#include <mesh_constructor.hh>


#include "fields/field_fe.hh"
#include "input/input_type.hh"
#include "input/accessors.hh"

#include "fem/dofhandler.hh"
#include "fem/fe_p.hh"
#include "quadrature/quadrature.hh"
#include "fem/mapping_p1.hh"
#include "fem/fe_values.hh"
#include "fem/fe_rt.hh"

#include "system/sys_profiler.hh"

#include "mesh/mesh.h"
#include "io/msh_gmshreader.h"
#include "io/reader_cache.hh"




class FieldFETest : public testing::Test {
public:
    typedef FieldFE<3, FieldValue<3>::Scalar > ScalarField;
    typedef FieldFE<3, FieldValue<3>::VectorFixed > VecField;

    virtual void SetUp() {
    	this->mesh = nullptr;
        // setup FilePath directories
        FilePath::set_io_dirs(".",UNIT_TESTS_SRC_DIR,"",".");

        Profiler::initialize();
        PetscInitialize(0,PETSC_NULL,PETSC_NULL,PETSC_NULL);
    }

    virtual void TearDown() {
    	if (mesh != nullptr) delete mesh;
    }

    void create_mesh(std::string mesh_file_str) {
        mesh = mesh_full_constructor("{mesh_file=\"" + mesh_file_str + "\"}");
    }

    void create_dof_handler(double val1, double val2, double val3) {
        dh = std::make_shared<DOFHandlerMultiDim>(*mesh);
        v.resize(3);
        v[0] = val1;
        v[1] = val2;
        v[2] = val3;
        dof_values[0] = val1;
        dof_values[1] = val2;
        dof_values[2] = val3;
    }

    const FieldAlgoBaseInitData& init_data(std::string field_name) {
    	static const FieldAlgoBaseInitData init_data(field_name, 0, UnitSI::dimensionless());
    	return init_data;
    }

    static Input::Type::Record &get_input_type() {
        return Input::Type::Record("Test","")
            .declare_key("scalar", ScalarField::get_input_type(), Input::Type::Default::obligatory(),"" )
            .declare_key("native_data", ScalarField::get_input_type(), Input::Type::Default::obligatory(),"" )
            .close();
    }

    Mesh *mesh;
    std::shared_ptr<DOFHandlerMultiDim> dh;
    double dof_values[3];
    VectorSeqDouble v;

	MappingP1<1,3> map1;
	MappingP1<2,3> map2;
	MappingP1<3,3> map3;

};


TEST_F(FieldFETest, scalar) {
    create_mesh("fields/one_element_2d.msh");
    create_dof_handler(1, 2, 3);

<<<<<<< HEAD
	FE_P_disc<1,3> fe1(1);
	FE_P_disc<2,3> fe2(1);
	FE_P_disc<3,3> fe3(1);
=======
	FE_P_disc<1,1,3> fe1;
	FE_P_disc<1,2,3> fe2;
	FE_P_disc<1,3,3> fe3;
    std::shared_ptr<DiscreteSpace> ds = std::make_shared<EqualOrderDiscreteSpace>(mesh, &fe1, &fe2, &fe3);
>>>>>>> 644c61cb
    ScalarField field;

    dh->distribute_dofs(ds);
    field.set_fe_data(dh, &map1, &map2, &map3, &v);
    field.set_time(0.0);

    vector<double> values(3);

    // test values at vertices of the triangle
    field.value_list( { { 1, 1, 5 }, { 4, 0, 5 }, { 2, 3, 5 } }, mesh->element_accessor(0), values );
    EXPECT_DOUBLE_EQ( dof_values[0], values[0] );
    EXPECT_DOUBLE_EQ( dof_values[1], values[1] );
    EXPECT_DOUBLE_EQ( dof_values[2], values[2] );

    // test value at barycenter
    EXPECT_DOUBLE_EQ( (dof_values[0]+dof_values[1]+dof_values[2])/3, field.value({ 7./3, 4./3, 5 }, mesh->element_accessor(0)) );
}


TEST_F(FieldFETest, vector) {
    create_mesh("fields/one_element_2d.msh");
    create_dof_handler(0, 0, 1);

    FE_RT0<1,3> fe1;
	FE_RT0<2,3> fe2;
	FE_RT0<3,3> fe3;
    std::shared_ptr<DiscreteSpace> ds = std::make_shared<EqualOrderDiscreteSpace>(mesh, &fe1, &fe2, &fe3);
    VecField field;

    dh->distribute_dofs(ds);
    field.set_fe_data(dh, &map1, &map2, &map3, &v);
    field.set_time(0.0);

    // The Raviart-Thomas function given by the following dofs
    // is 3/7*(x-7/3, y-4/3, 0).

    arma::vec3 result = { 2./7, 1./14, 0 };

    EXPECT_NEAR( 0, arma::norm(result - field.value({ 3, 1.5, 5 }, mesh->element_accessor(0)), 2), 1e-15 );
}


string input = R"INPUT(
{   
   scalar={
       TYPE="FieldFE",
       mesh_data_file="fields/simplest_cube_data.msh",
       field_name="scalar"
   }
   native_data={
       TYPE="FieldFE",
       mesh_data_file="output/test_output_vtk_ascii_ref.vtu",
       field_name="flow_data"
   }
}
)INPUT";



TEST_F(FieldFETest, scalar_from_input) {
    create_mesh("fields/simplest_cube_data.msh");

    Input::ReaderToStorage reader( input, FieldFETest::get_input_type(), Input::FileFormat::format_JSON );
    Input::Record rec=reader.get_root_interface<Input::Record>();

    ScalarField field;
    field.init_from_input(rec.val<Input::Record>("scalar"), init_data("scalar"));
    field.set_mesh(mesh,false);
    field.set_time(0.0);

    Space<3>::Point point;
    for(unsigned int i=0; i < mesh->element.size(); i++) {
        EXPECT_DOUBLE_EQ( (i+1)*0.1 , field.value(point, mesh->element_accessor(i)) );
    }
}


TEST_F(FieldFETest, native_data) {
    create_mesh("fields/simplest_cube_3d.msh");

    Input::ReaderToStorage reader( input, FieldFETest::get_input_type(), Input::FileFormat::format_JSON );
    Input::Record rec=reader.get_root_interface<Input::Record>();

    ScalarField field;
    field.init_from_input(rec.val<Input::Record>("native_data"), init_data("native_data"));
    field.set_mesh(mesh,false);
    field.set_time(0.0);

    Space<3>::Point point;
    for(unsigned int i=0; i < mesh->element.size(); i++) {
        EXPECT_DOUBLE_EQ( i*0.2 , field.value(point, mesh->element_accessor(i)) );
    }
}


<|MERGE_RESOLUTION|>--- conflicted
+++ resolved
@@ -94,16 +94,10 @@
     create_mesh("fields/one_element_2d.msh");
     create_dof_handler(1, 2, 3);
 
-<<<<<<< HEAD
 	FE_P_disc<1,3> fe1(1);
 	FE_P_disc<2,3> fe2(1);
 	FE_P_disc<3,3> fe3(1);
-=======
-	FE_P_disc<1,1,3> fe1;
-	FE_P_disc<1,2,3> fe2;
-	FE_P_disc<1,3,3> fe3;
     std::shared_ptr<DiscreteSpace> ds = std::make_shared<EqualOrderDiscreteSpace>(mesh, &fe1, &fe2, &fe3);
->>>>>>> 644c61cb
     ScalarField field;
 
     dh->distribute_dofs(ds);

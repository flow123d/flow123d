--- conflicted
+++ resolved
@@ -95,16 +95,10 @@
     create_mesh("fields/one_element_2d.msh");
     create_dof_handler(1, 2, 3);
 
-<<<<<<< HEAD
-	FE_P_disc<1,3> fe1(1);
-	FE_P_disc<2,3> fe2(1);
-	FE_P_disc<3,3> fe3(1);
-    std::shared_ptr<DiscreteSpace> ds = std::make_shared<EqualOrderDiscreteSpace>(mesh, &fe1, &fe2, &fe3);
-=======
 	FE_P_disc<1> fe1(1);
 	FE_P_disc<2> fe2(1);
 	FE_P_disc<3> fe3(1);
->>>>>>> fa08a071
+    std::shared_ptr<DiscreteSpace> ds = std::make_shared<EqualOrderDiscreteSpace>(mesh, &fe1, &fe2, &fe3);
     ScalarField field;
 
     dh->distribute_dofs(ds);
@@ -128,16 +122,10 @@
     create_mesh("fields/one_element_2d.msh");
     create_dof_handler(0, 0, 1);
 
-<<<<<<< HEAD
-    FE_RT0<1,3> fe1;
-	FE_RT0<2,3> fe2;
-	FE_RT0<3,3> fe3;
-    std::shared_ptr<DiscreteSpace> ds = std::make_shared<EqualOrderDiscreteSpace>(mesh, &fe1, &fe2, &fe3);
-=======
     FE_RT0<1> fe1;
 	FE_RT0<2> fe2;
 	FE_RT0<3> fe3;
->>>>>>> fa08a071
+    std::shared_ptr<DiscreteSpace> ds = std::make_shared<EqualOrderDiscreteSpace>(mesh, &fe1, &fe2, &fe3);
     VecField field;
 
     dh->distribute_dofs(ds);

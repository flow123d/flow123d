/*
 * field_elementwise_test.cpp
 *
 *  Created on: Jan 25, 2013
 *      Author: jb
 */



#define TEST_USE_MPI
#define FEAL_OVERRIDE_ASSERTS
#include <flow_gtest_mpi.hh>
#include <mesh_constructor.hh>


#include "fields/field_fe.hh"
#include "la/vector_mpi.hh"
#include "fields/fe_value_handler.hh"
#include "tools/unit_si.hh"
#include "input/input_type.hh"
#include "input/accessors.hh"

#include "fem/dofhandler.hh"
#include "fem/fe_p.hh"
#include "quadrature/quadrature.hh"
#include "fem/mapping_p1.hh"
#include "fem/fe_values.hh"
#include "fem/fe_rt.hh"

#include "system/sys_profiler.hh"

#include "mesh/mesh.h"
#include "io/msh_gmshreader.h"
#include "io/reader_cache.hh"




class FieldFETest : public testing::Test {
public:
    typedef FieldFE<3, FieldValue<3>::Scalar > ScalarField;
    typedef FieldFE<3, FieldValue<3>::VectorFixed > VecField;

    virtual void SetUp() {
    	this->mesh = nullptr;
        // setup FilePath directories
        FilePath::set_io_dirs(".",UNIT_TESTS_SRC_DIR,"",".");

        Profiler::initialize();
        PetscInitialize(0,PETSC_NULL,PETSC_NULL,PETSC_NULL);
    }

    virtual void TearDown() {
    	dh.reset();
    	if (mesh != nullptr) delete mesh;
    }

    void create_mesh(std::string mesh_file_str) {
        mesh = mesh_full_constructor("{mesh_file=\"" + mesh_file_str + "\"}");
    }

    void create_dof_handler(double val1, double val2, double val3) {
        dh = std::make_shared<DOFHandlerMultiDim>(*mesh);
        v.resize(3);
        v[0] = val1;
        v[1] = val2;
        v[2] = val3;
        dof_values[0] = val1;
        dof_values[1] = val2;
        dof_values[2] = val3;
    }

    const FieldAlgoBaseInitData& init_data(std::string field_name) {
    	static const FieldAlgoBaseInitData init_data(field_name, 0, UnitSI::dimensionless());
    	return init_data;
    }

    static Input::Type::Record &get_input_type() {
        return Input::Type::Record("Test","")
            .declare_key("scalar", ScalarField::get_input_type(), Input::Type::Default::obligatory(),"" )
            .declare_key("native_data", ScalarField::get_input_type(), Input::Type::Default::obligatory(),"" )
            .close();
    }

    Mesh *mesh;
    std::shared_ptr<DOFHandlerMultiDim> dh;
    double dof_values[3];
    VectorMPI v;

};


// TODO Fix these tests after improving DOF handler
TEST_F(FieldFETest, scalar) {
    create_mesh("fields/one_element_2d.msh");
    create_dof_handler(1, 2, 3);

	FE_P_disc<0> fe0(1);
	FE_P_disc<1> fe1(1);
	FE_P_disc<2> fe2(1);
	FE_P_disc<3> fe3(1);
    std::shared_ptr<DiscreteSpace> ds = std::make_shared<EqualOrderDiscreteSpace>(mesh, &fe0, &fe1, &fe2, &fe3);
    ScalarField field;

    dh->distribute_dofs(ds);
<<<<<<< HEAD
    field.set_fe_data(dh, &v);
=======
    field.set_fe_data(dh, 0, &v);
>>>>>>> 67d21c4a
    field.set_time(0.0);

    vector<double> values(3);

    // test values at vertices of the triangle
    field.value_list( { { 1, 1, 5 }, { 4, 0, 5 }, { 2, 3, 5 } }, mesh->element_accessor(0), values );
    EXPECT_DOUBLE_EQ( dof_values[0], values[0] );
    EXPECT_DOUBLE_EQ( dof_values[1], values[1] );
    EXPECT_DOUBLE_EQ( dof_values[2], values[2] );

    // test value at barycenter
    EXPECT_DOUBLE_EQ( (dof_values[0]+dof_values[1]+dof_values[2])/3, field.value({ 7./3, 4./3, 5 }, mesh->element_accessor(0)) );
}


TEST_F(FieldFETest, vector) {
    create_mesh("fields/one_element_2d.msh");
    create_dof_handler(0, 0, 1);

    FE_P_disc<0> fe0(1); //TODO temporary solution, we don't support FE_RTO<0> objects
    FE_RT0<1> fe1;
	FE_RT0<2> fe2;
	FE_RT0<3> fe3;
    std::shared_ptr<DiscreteSpace> ds = std::make_shared<EqualOrderDiscreteSpace>(mesh, &fe0, &fe1, &fe2, &fe3);
    VecField field;

    dh->distribute_dofs(ds);
<<<<<<< HEAD
    field.set_fe_data(dh, &v);
=======
    field.set_fe_data(dh, 0, &v);
>>>>>>> 67d21c4a
    field.set_time(0.0);

    // The Raviart-Thomas function given by the following dofs
    // is 3/7*(x-7/3, y-4/3, 0).

    arma::vec3 result = { 2./7, 1./14, 0 };

    EXPECT_NEAR( 0, arma::norm(result - field.value({ 3, 1.5, 5 }, mesh->element_accessor(0)), 2), 1e-15 );
}


string input = R"INPUT(
{   
   scalar={
       TYPE="FieldFE",
       mesh_data_file="fields/simplest_cube_data.msh",
       field_name="scalar"
   }
   native_data={
       TYPE="FieldFE",
       mesh_data_file="output/test_output_vtk_ascii_ref.vtu",
       field_name="flow_data"
   }
}
)INPUT";



TEST_F(FieldFETest, scalar_from_input) {
    create_mesh("fields/simplest_cube_data.msh");

    Input::ReaderToStorage reader( input, FieldFETest::get_input_type(), Input::FileFormat::format_JSON );
    Input::Record rec=reader.get_root_interface<Input::Record>();

    ScalarField field;
    field.init_from_input(rec.val<Input::Record>("scalar"), init_data("scalar"));
    field.set_mesh(mesh,false);
    field.set_time(0.0);

    Space<3>::Point point;
    for(unsigned int i=0; i < mesh->n_elements(); i++) {
        EXPECT_DOUBLE_EQ( (i+1)*0.1 , field.value(point, mesh->element_accessor(i)) );
    }
}


TEST_F(FieldFETest, native_data) {
    create_mesh("fields/simplest_cube_3d.msh");

    Input::ReaderToStorage reader( input, FieldFETest::get_input_type(), Input::FileFormat::format_JSON );
    Input::Record rec=reader.get_root_interface<Input::Record>();

    ScalarField field;
    field.init_from_input(rec.val<Input::Record>("native_data"), init_data("native_data"));
    field.set_mesh(mesh,false);
    field.set_time(0.0);

    Space<3>::Point point;
    for(unsigned int i=0; i < mesh->n_elements(); i++) {
        EXPECT_DOUBLE_EQ( i*0.2 , field.value(point, mesh->element_accessor(i)) );
    }
}


/*******************************************************************************
 *                                                                             *
 *     New tests of Elementwise and Interpolation P0 replaced with FieldFE     *
 *                                                                             *
 *******************************************************************************/

string elem_input = R"YAML(
##### tests of elementwise
scalar: !FieldFE
  mesh_data_file: fields/simplest_cube_data.msh
  field_name: scalar
  default_value: 0.0
scalar_unit_conversion: !FieldFE
  mesh_data_file: fields/simplest_cube_data.msh
  field_name: scalar
  unit: "const; const=100*m^0"
  default_value: 0.0
scalar_time_shift: !FieldFE
  mesh_data_file: fields/simplest_cube_data.msh
  field_name: scalar
  default_value: 0.0
  read_time_shift: 1.0
enum: !FieldFE
  mesh_data_file: fields/simplest_cube_data.msh
  field_name: enum
  default_value: 0
vector_fixed: !FieldFE
  mesh_data_file: fields/simplest_cube_data.msh
  field_name: vector_fixed
  default_value: 0.0
tensor_fixed: !FieldFE
  mesh_data_file: fields/simplest_cube_data.msh
  field_name: tensor_fixed
  default_value: 0.0
vtk_scalar: !FieldFE
  mesh_data_file: fields/vtk_ascii_data.vtu
  field_name: scalar_field
vtk_vector: !FieldFE
  mesh_data_file: fields/vtk_binary_data.vtu
  field_name: vector_field
vtk_tensor: !FieldFE
  mesh_data_file: fields/vtk_compressed_data.vtu
  field_name: tensor_field
default_values: !FieldFE
  mesh_data_file: fields/simplest_cube_data.msh
  field_name: porosity
  default_value: 0.1
scalar_identic_mesh: !FieldFE
  mesh_data_file: fields/identic_mesh_data.msh
  field_name: scalar
  default_value: 0.0
  interpolation: identic_mesh
vector_identic_mesh: !FieldFE
  mesh_data_file: fields/identic_mesh_data.msh
  field_name: vector_fixed
  default_value: 0.0
  interpolation: identic_mesh
##### tests of intersection interpolation P0
interp_scalar_intersect: !FieldFE
  mesh_data_file: fields/interpolate_boundary_data.msh
  field_name: scalar
  default_value: 0.0
  interpolation: P0_intersection
interp_vector_fixed_intersect: !FieldFE
  mesh_data_file: fields/interpolate_boundary_data.msh
  field_name: vector_fixed
  default_value: 0.0
  interpolation: P0_intersection
##### tests of gauss interpolation P0
interp_scalar_gauss: !FieldFE
  mesh_data_file: fields/interpolate_boundary_data.msh
  field_name: scalar
  default_value: 0.0
interp_vector_fixed_gauss: !FieldFE
  mesh_data_file: fields/interpolate_boundary_data.msh
  field_name: vector_fixed
  default_value: 0.0
#interp_scalar_gauss_large: !FieldFE
#  mesh_data_file: fields/bigger_3d_cube_0.5.msh
#  field_name: scalar
#interp_tensor_gauss_fixed: !FieldFE
#  mesh_data_file: fields/interpolate_boundary_data.msh
#  field_name: tensor_fixed
)YAML";


class FieldFENewTest : public testing::Test {
public:
    typedef FieldFE<3, FieldValue<3>::Scalar > ScalarField;
    typedef FieldFE<3, FieldValue<3>::Enum > EnumField;
    typedef FieldFE<3, FieldValue<3>::VectorFixed > VecFixField;
    typedef FieldFE<3, FieldValue<3>::TensorFixed > TensorField;

    virtual void SetUp() {
        // setup FilePath directories
        FilePath::set_io_dirs(".",UNIT_TESTS_SRC_DIR,"",".");

        Profiler::initialize();

        mesh = mesh_full_constructor("{mesh_file=\"mesh/simplest_cube.msh\"}");

        Input::Type::Record rec_type = Input::Type::Record("Test","")
            .declare_key("scalar", ScalarField::get_input_type(), Input::Type::Default::obligatory(),"" )
            .declare_key("scalar_unit_conversion", ScalarField::get_input_type(), Input::Type::Default::obligatory(),"" )
            .declare_key("scalar_time_shift", ScalarField::get_input_type(), Input::Type::Default::obligatory(),"" )
            .declare_key("enum", EnumField::get_input_type(), Input::Type::Default::obligatory(),"" )
            .declare_key("vector_fixed", VecFixField::get_input_type(), Input::Type::Default::obligatory(),"" )
            .declare_key("tensor_fixed", TensorField::get_input_type(), Input::Type::Default::obligatory(),"" )
            .declare_key("vtk_scalar", ScalarField::get_input_type(), Input::Type::Default::obligatory(),"" )
            .declare_key("vtk_vector", VecFixField::get_input_type(), Input::Type::Default::obligatory(),"" )
            .declare_key("vtk_tensor", TensorField::get_input_type(), Input::Type::Default::obligatory(),"" )
            .declare_key("default_values", VecFixField::get_input_type(), Input::Type::Default::obligatory(),"" )
            .declare_key("scalar_identic_mesh", ScalarField::get_input_type(), Input::Type::Default::obligatory(),"" )
            .declare_key("vector_identic_mesh", ScalarField::get_input_type(), Input::Type::Default::obligatory(),"" )
            .declare_key("interp_scalar_intersect", ScalarField::get_input_type(), Input::Type::Default::obligatory(),"" )
            .declare_key("interp_vector_fixed_intersect", VecFixField::get_input_type(), Input::Type::Default::obligatory(),"" )
            .declare_key("interp_scalar_gauss", ScalarField::get_input_type(), Input::Type::Default::obligatory(),"" )
            .declare_key("interp_vector_fixed_gauss", VecFixField::get_input_type(), Input::Type::Default::obligatory(),"" )
//            .declare_key("interp_scalar_gauss_large", ScalarField::get_input_type(), Input::Type::Default::obligatory(),"" )
//            .declare_key("interp_tensor_gauss_fixed", TensorField::get_input_type(), Input::Type::Default::obligatory(),"" )
            .close();

        Input::ReaderToStorage reader( elem_input, rec_type, Input::FileFormat::format_YAML );
        rec=reader.get_root_interface<Input::Record>();

        test_time[0] = 0.0;
        test_time[1] = 1.0;
        test_time[2] = 2.0;

    }
    virtual void TearDown() {
    	delete mesh;
    }

    const FieldAlgoBaseInitData& init_data(std::string field_name) {
    	static const FieldAlgoBaseInitData init_data(field_name, 0, UnitSI::dimensionless());
    	return init_data;
    }

    Mesh * mesh;
    Input::Record rec;
    Space<3>::Point point;
    double test_time[3];

};


TEST_F(FieldFENewTest, scalar) {
    ScalarField field;
    field.init_from_input(rec.val<Input::Record>("scalar"), init_data("scalar"));
    field.set_mesh(mesh,false);

    for (unsigned int j=0; j<2; j++) {
        field.set_time(test_time[j]);
        for(unsigned int i=0; i < mesh->n_elements(); i++) {
            EXPECT_DOUBLE_EQ( j*0.1+(i+1)*0.1 , field.value(point,mesh->element_accessor(i)) );
        }
    }
}


TEST_F(FieldFENewTest, bc_scalar) {
    ScalarField field;
    field.init_from_input(rec.val<Input::Record>("scalar"), init_data("scalar"));
    field.set_mesh(mesh,true);
    for (unsigned int j=0; j<2; j++) {
    	field.set_time(test_time[j]);

        for(unsigned int i=9; i < 15; i++) {
            EXPECT_DOUBLE_EQ( 1.0+j*0.1+(i-8)*0.1 , field.value(point,mesh->element_accessor(i)) );
        }
    }

}


TEST_F(FieldFENewTest, scalar_unit_conv) {
    ScalarField field;
    field.init_from_input(rec.val<Input::Record>("scalar_unit_conversion"), init_data("scalar_unit_conversion"));
    field.set_mesh(mesh,false);

    for (unsigned int j=0; j<2; j++) {
        field.set_time(test_time[j]);
        for(unsigned int i=0; i < mesh->n_elements(); i++) {
            EXPECT_DOUBLE_EQ( j*10.0+(i+1)*10.0 , field.value(point,mesh->element_accessor(i)) );
        }
    }
    field.set_time(test_time[2]); //temporary solution, remove this line after fix 'bc_scalar_unit_conv' test
}


TEST_F(FieldFENewTest, bc_scalar_unit_conv) {
    ScalarField field;
    field.init_from_input(rec.val<Input::Record>("scalar_unit_conversion"), init_data("scalar_unit_conversion"));
    field.set_mesh(mesh,true);
    for (unsigned int j=0; j<3; j++) {
    	field.set_time(test_time[j]);
        for(unsigned int i=9; i < 13; i++) {
            EXPECT_DOUBLE_EQ( 110.0+j*10.0+(i-9)*10.0 , field.value(point,mesh->element_accessor(i)) );
        }
    }

}


TEST_F(FieldFENewTest, scalar_time_shift) {
    ScalarField field;
    field.init_from_input(rec.val<Input::Record>("scalar_time_shift"), init_data("scalar_time_shift"));
    field.set_mesh(mesh,false);

    for (unsigned int j=0; j<2; j++) {
        field.set_time(test_time[j]);
        for(unsigned int i=0; i < mesh->n_elements(); i++) {
            EXPECT_DOUBLE_EQ( j*0.1+(i+2)*0.1 , field.value(point,mesh->element_accessor(i)) );
        }
    }
}


TEST_F(FieldFENewTest, vector_fixed) {
	string expected_vals[2] = {"1 2 3", "2 3 4"};
    VecFixField field;
    field.init_from_input(rec.val<Input::Record>("vector_fixed"), init_data("vector_fixed"));
    field.set_mesh(mesh,false);
     for (unsigned int j=0; j<2; j++) {
    	field.set_time(test_time[j]);
         for(unsigned int i=0; i < mesh->n_elements(); i++) {
            EXPECT_TRUE( arma::min(arma::vec3(expected_vals[j]) == field.value(point,mesh->element_accessor(i))) );
        }
    }
}


TEST_F(FieldFENewTest, bc_vector_fixed) {
	string expected_vals[2] = {"4 5 6", "5 6 7"};
    VecFixField field;
    field.init_from_input(rec.val<Input::Record>("vector_fixed"), init_data("vector_fixed"));
    field.set_mesh(mesh,true);
     for (unsigned int j=0; j<2; j++) {
    	field.set_time(test_time[j]);
     	for(unsigned int i=9; i < 15; i++) {
            EXPECT_TRUE( arma::min(arma::vec3(expected_vals[j]) == field.value(point,mesh->element_accessor(i))) );
        }
    }
}


TEST_F(FieldFENewTest, tensor_fixed) {
	string expected_vals[2] = {"1 2 3; 4 5 6; 7 8 9", "2 3 4; 5 6 7; 8 9 10"};
    TensorField field;
    field.init_from_input(rec.val<Input::Record>("tensor_fixed"), init_data("tensor_fixed"));
    field.set_mesh(mesh,false);
     for (unsigned int j=0; j<2; j++) {
    	field.set_time(test_time[j]);
     	for(unsigned int i=0; i < mesh->n_elements(); i++) {
    		arma::umat match = ( arma::mat33(expected_vals[j]) == field.value(point,mesh->element_accessor(i)) );
            EXPECT_TRUE( match.min() );
        }
    }
}


TEST_F(FieldFENewTest, bc_tensor_fixed) {
	string expected_vals[2] = {"4 5 6; 7 8 9; 10 11 12", "5 6 7; 8 9 10; 11 12 13"};
    TensorField field;
    field.init_from_input(rec.val<Input::Record>("tensor_fixed"), init_data("tensor_fixed"));
    field.set_mesh(mesh, true);
     for (unsigned int j=0; j<2; j++) {
    	field.set_time(test_time[j]);
         for(unsigned int i=9; i < 15; i++) {
            arma::umat match = ( arma::mat33(expected_vals[j]) == field.value(point,mesh->element_accessor(i)) );
            EXPECT_TRUE( match.min() );
        }
    }
}


TEST_F(FieldFENewTest, vtk_scalar) {
	ScalarField field;
    field.init_from_input(rec.val<Input::Record>("vtk_scalar"), init_data("vtk_scalar"));
    field.set_mesh(mesh, false);
	field.set_time(0.0);

	for(unsigned int i=0; i<mesh->n_elements(); i++) {
		EXPECT_DOUBLE_EQ( (i+1)*0.1 , field.value(point,mesh->element_accessor(i)) );
	}
}



TEST_F(FieldFENewTest, vtk_vector) {
	string expected_vals = "0.5 1 1.5";
    VecFixField field;
    field.init_from_input(rec.val<Input::Record>("vtk_vector"), init_data("vtk_vector"));
    field.set_mesh(mesh, false);
   	field.set_time(0.0);
    for(unsigned int i=0; i < mesh->n_elements(); i++) {
    	EXPECT_TRUE( arma::min(arma::vec3(expected_vals) == field.value(point,mesh->element_accessor(i))) );
    }
}


TEST_F(FieldFENewTest, vtk_tensor) {
	string expected_vals = "1 2 3; 4 5 6; 7 8 9";
    TensorField field;
    field.init_from_input(rec.val<Input::Record>("vtk_tensor"), init_data("vtk_tensor"));
    field.set_mesh(mesh,false);
   	field.set_time(0.0);
    for(unsigned int i=0; i < mesh->n_elements(); i++) {
    	arma::umat match = ( arma::mat33(expected_vals) == field.value(point,mesh->element_accessor(i)) );
        EXPECT_TRUE( match.min() );
    }
}


TEST_F(FieldFENewTest, scalar_enum) {
    EnumField field;
    field.init_from_input(rec.val<Input::Record>("enum"), init_data("enum"));
    field.set_mesh(mesh,false);
    for (unsigned int j=0; j<2; j++) {
    	field.set_time(test_time[j]);
     	for(unsigned int i=0; i < mesh->n_elements(); i++) {
            EXPECT_EQ( j, field.value(point,mesh->element_accessor(i)) );
        }
    }
}


TEST_F(FieldFENewTest, bc_scalar_enum) {
    EnumField field;
    field.init_from_input(rec.val<Input::Record>("enum"), init_data("enum"));
    field.set_mesh(mesh, true);
    for (unsigned int j=0; j<2; j++) {
		field.set_time(test_time[j]);
 		for(unsigned int i=9; i < 13; i++) {
			EXPECT_EQ( j+1, field.value(point,mesh->element_accessor(i)) );
		}
    }
}


TEST_F(FieldFENewTest, default_values) {
	string expected_vals = "0.1 0.1 0.1";
    VecFixField field;
    field.init_from_input(rec.val<Input::Record>("default_values"), init_data("default_values"));
    field.set_mesh(mesh,true);
    for (unsigned int j=0; j<2; j++) {
    	field.set_time(test_time[j]);
     	for(unsigned int i=9; i < 13; i++) {
            EXPECT_TRUE( arma::min(arma::vec3(expected_vals) == field.value(point,mesh->element_accessor(i))) );
        }
    }
}


TEST_F(FieldFENewTest, scalar_identic_mesh) {
    ScalarField field;
    field.init_from_input(rec.val<Input::Record>("scalar_identic_mesh"), init_data("scalar_identic_mesh"));
    field.set_mesh(mesh,false);

    for (unsigned int j=0; j<2; j++) {
        field.set_time(test_time[j]);
        for(unsigned int i=0; i < mesh->n_elements(); i++) {
            EXPECT_DOUBLE_EQ( 1.0+j*0.1+(i+1)*0.1 , field.value(point,mesh->element_accessor(i)) );
        }
    }
}


TEST_F(FieldFENewTest, bc_scalar_identic_mesh) {
    ScalarField field;
    field.init_from_input(rec.val<Input::Record>("scalar_identic_mesh"), init_data("scalar_identic_mesh"));
    field.set_mesh(mesh,true);
    for (unsigned int j=0; j<2; j++) {
    	field.set_time(test_time[j]);

        for(unsigned int i=9; i < 13; i++) {
            EXPECT_DOUBLE_EQ( 2.0+j*0.1+(i-8)*0.1 , field.value(point,mesh->element_accessor(i)) );
        }
    }

}


TEST_F(FieldFENewTest, vector_fixed_identic_mesh) {
	string expected_vals[2] = {"3 4 5", "6 7 8"};
    VecFixField field;
    field.init_from_input(rec.val<Input::Record>("vector_identic_mesh"), init_data("vector_identic_mesh"));
    field.set_mesh(mesh,false);
     for (unsigned int j=0; j<2; j++) {
    	field.set_time(test_time[j]);
         for(unsigned int i=0; i < mesh->n_elements(); i++) {
            EXPECT_TRUE( arma::min(arma::vec3(expected_vals[j]) == field.value(point,mesh->element_accessor(i))) );
        }
    }
}


TEST_F(FieldFENewTest, bc_vector_fixed_identic_mesh) {
	string expected_vals[2] = {"1 2 3", "4 5 6"};
    VecFixField field;
    field.init_from_input(rec.val<Input::Record>("vector_identic_mesh"), init_data("vector_identic_mesh"));
    field.set_mesh(mesh,true);
     for (unsigned int j=0; j<2; j++) {
    	field.set_time(test_time[j]);
     	for(unsigned int i=9; i < 13; i++) {
            EXPECT_TRUE( arma::min(arma::vec3(expected_vals[j]) == field.value(point,mesh->element_accessor(i))) );
        }
    }
}


TEST_F(FieldFENewTest, intersection_1d_2d_elements_small_scalar) {
    ScalarField field;
    field.init_from_input(rec.val<Input::Record>("interp_scalar_intersect"), init_data("interp_scalar_intersect"));
    field.set_mesh(mesh, true);
    //std::vector<unsigned int> expected_vals = {4,9,6,7};

    for (unsigned int j=0; j<2; j++) {
    	field.set_time(test_time[j]);
    	std::cout << "Time: " << test_time[j] << std::endl;

    	for (unsigned int i=9; i<13; ++i) {
    		ElementAccessor<3> elm = mesh->element_accessor(i);
    		std::cout << " - " << field.value(elm.centre(), elm) << std::endl;
    		//EXPECT_DOUBLE_EQ( 0.1*(j+expected_vals[i]), field.value(point, mesh->element_accessor(i+9)) );
    	}
    }

} // */


TEST_F(FieldFENewTest, intersection_1d_2d_elements_small_vector) {
	VecFixField field;
    field.init_from_input(rec.val<Input::Record>("interp_vector_fixed_intersect"), init_data("interp_vector_fixed_intersect"));
    field.set_mesh(mesh, true);
    //std::vector<unsigned int> expected_vals = {4,9,6,7};

    for (unsigned int j=0; j<2; j++) {
    	field.set_time(test_time[j]);
    	std::cout << "Time: " << test_time[j] << std::endl;

    	for (unsigned int i=9; i<13; ++i) {
    		ElementAccessor<3> elm = mesh->element_accessor(i);
    		std::cout << " - " << field.value(elm.centre(), elm) << std::endl;
    		//EXPECT_DOUBLE_EQ( 0.1*(j+expected_vals[i]), field.value(point, mesh->element_accessor(i+9)) );
    	}
    }

} // */


TEST_F(FieldFENewTest, gauss_1d_2d_elements_small_scalar) {
    ScalarField field;
    field.init_from_input(rec.val<Input::Record>("interp_scalar_gauss"), init_data("interp_scalar_gauss"));
    field.set_mesh(mesh, true);
    std::vector<unsigned int> expected_vals = {4,9,6,7};

    for (unsigned int j=0; j<2; j++) {
    	field.set_time(test_time[j]);
    	std::cout << "Time: " << test_time[j] << std::endl;

    	for (unsigned int i=0; i<4; ++i) {
    		ElementAccessor<3> elm = mesh->element_accessor(i+9);
    		std::cout << " - " << field.value(elm.centre(), elm) << std::endl;
    		//EXPECT_DOUBLE_EQ( 0.1*(j+expected_vals[i]), field.value(point, mesh->element_accessor(i+9)) );
    	}
    }

} // */


TEST_F(FieldFENewTest, gauss_1d_2d_elements_small_vector) {
	VecFixField field;
    field.init_from_input(rec.val<Input::Record>("interp_vector_fixed_gauss"), init_data("interp_vector_fixed_gauss"));
    field.set_mesh(mesh, true);
    std::vector<unsigned int> expected_vals = {4,9,6,7};

    for (unsigned int j=0; j<2; j++) {
    	field.set_time(test_time[j]);
    	std::cout << "Time: " << test_time[j] << std::endl;

    	for (unsigned int i=0; i<4; ++i) {
    		ElementAccessor<3> elm = mesh->element_accessor(i+9);
    		std::cout << " - " << field.value(elm.centre(), elm) << std::endl;
    		//EXPECT_DOUBLE_EQ( 0.1*(j+expected_vals[i]), field.value(point, mesh->element_accessor(i+9)) );
    	}
    }

} // */<|MERGE_RESOLUTION|>--- conflicted
+++ resolved
@@ -103,11 +103,7 @@
     ScalarField field;
 
     dh->distribute_dofs(ds);
-<<<<<<< HEAD
-    field.set_fe_data(dh, &v);
-=======
     field.set_fe_data(dh, 0, &v);
->>>>>>> 67d21c4a
     field.set_time(0.0);
 
     vector<double> values(3);
@@ -135,11 +131,7 @@
     VecField field;
 
     dh->distribute_dofs(ds);
-<<<<<<< HEAD
-    field.set_fe_data(dh, &v);
-=======
     field.set_fe_data(dh, 0, &v);
->>>>>>> 67d21c4a
     field.set_time(0.0);
 
     // The Raviart-Thomas function given by the following dofs

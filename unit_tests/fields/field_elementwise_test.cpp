/*
 * field_elementwise_test.cpp
 *
 *  Created on: Jan 25, 2013
 *      Author: jb
 */



#define TEST_USE_PETSC
#define FEAL_OVERRIDE_ASSERTS
#include <flow_gtest_mpi.hh>


#include "fields/field_elementwise.hh"
#include "input/input_type.hh"
#include "input/accessors.hh"
#include "input/reader_to_storage.hh"

#include "system/sys_profiler.hh"

#include "mesh/mesh.h"
#include "mesh/msh_gmshreader.h"


string input = R"INPUT(
{   
   scalar={
       TYPE="FieldElementwise",
       gmsh_file="fields/simplest_cube_data.msh",
       field_name="scalar"
   },
   vector_fixed={
       TYPE="FieldElementwise",
       gmsh_file="fields/simplest_cube_data.msh",
       field_name="vector_fixed"
   },
   tensor_fixed={
       TYPE="FieldElementwise",
       gmsh_file="fields/simplest_cube_data.msh",
       field_name="tensor_fixed"
   }
}
)INPUT";


class FieldElementwiseTest : public testing::Test {
public:
    typedef FieldElementwise<3, FieldValue<3>::Scalar > ScalarField;
    typedef FieldElementwise<3, FieldValue<3>::Enum > EnumField;
    typedef FieldElementwise<3, FieldValue<3>::VectorFixed > VecFixField;
<<<<<<< HEAD
    typedef FieldElementwise<3, FieldValue<2>::TensorFixed > TensorField;
    typedef FieldElementwise<3, FieldValue<3>::EnumVector > EnumVector;
=======
    //typedef FieldElementwise<3, FieldValue<3>::Vector > VecField;
    typedef FieldElementwise<3, FieldValue<3>::TensorFixed > TensorField;
    //typedef FieldElementwise<3, FieldValue<3>::EnumVector > EnumVector;
>>>>>>> 24e7ecdc

    virtual void SetUp() {
        // setup FilePath directories
        FilePath::set_io_dirs(".",UNIT_TESTS_SRC_DIR,"",".");

        Profiler::initialize();
        
        FilePath mesh_file( "mesh/simplest_cube.msh", FilePath::input_file);
        mesh= new Mesh;
        ifstream in(string( mesh_file ).c_str());
        mesh->read_gmsh_from_stream(in);

        Input::Type::Record rec_type = Input::Type::Record("Test","")
            .declare_key("scalar", ScalarField::get_input_type(), Input::Type::Default::obligatory(),"" )
            .declare_key("vector_fixed", VecFixField::get_input_type(), Input::Type::Default::obligatory(),"" )
<<<<<<< HEAD
=======
            //.declare_key("vector", VecField::get_input_type(), Input::Type::Default::obligatory(),"" )
>>>>>>> 24e7ecdc
            .declare_key("tensor_fixed", TensorField::get_input_type(), Input::Type::Default::obligatory(),"" )
            .close();

        Input::ReaderToStorage reader( input, rec_type, Input::FileFormat::format_JSON );
        rec=reader.get_root_interface<Input::Record>();

        test_time[0] = 0.0;
        test_time[1] = 1.0;

    }
    virtual void TearDown() {

    }

    Mesh *mesh;
    Input::Record rec;
    Space<3>::Point point;
    double test_time[2];

};


TEST_F(FieldElementwiseTest, scalar) {
    ScalarField field;
    field.init_from_input(rec.val<Input::Record>("scalar"));
    field.set_mesh(mesh,false);

    for (unsigned int j=0; j<2; j++) {
        field.set_time(test_time[j]);
        for(unsigned int i=0; i < mesh->element.size(); i++) {
            EXPECT_DOUBLE_EQ( j*0.1+(i+1)*0.1 , field.value(point,mesh->element_accessor(i)) );
        }
    }
}



TEST_F(FieldElementwiseTest, bc_scalar) {
    ScalarField field;
    field.set_mesh(mesh,true);
    field.init_from_input(rec.val<Input::Record>("scalar"));

    for (unsigned int j=0; j<2; j++) {
    	field.set_time(test_time[j]);

        for(unsigned int i=0; i < 4; i++) {
            EXPECT_DOUBLE_EQ( 1.0+j*0.1+(i+1)*0.1 , field.value(point,mesh->element_accessor(i, true)) );
        }
        EXPECT_DOUBLE_EQ( 0.0, field.value(point,mesh->element_accessor(5, true)) );
    }

}

TEST_F(FieldElementwiseTest, vector_fixed) {
	string expected_vals[2] = {"1 2 3", "2 3 4"};
    VecFixField field;
    field.init_from_input(rec.val<Input::Record>("vector_fixed"));
    field.set_mesh(mesh,false);

    for (unsigned int j=0; j<2; j++) {
    	field.set_time(test_time[j]);

        for(unsigned int i=0; i < mesh->element.size(); i++) {
            EXPECT_TRUE( arma::min(arma::vec3(expected_vals[j]) == field.value(point,mesh->element_accessor(i))) );
        }
    }
}



TEST_F(FieldElementwiseTest, bc_vector_fixed) {
	string expected_vals[2] = {"4 5 6", "5 6 7"};
    VecFixField field;
    field.init_from_input(rec.val<Input::Record>("vector_fixed"));
    field.set_mesh(mesh,true);

    for (unsigned int j=0; j<2; j++) {
    	field.set_time(test_time[j]);

    	for(unsigned int i=0; i < 4; i++) {
            EXPECT_TRUE( arma::min(arma::vec3(expected_vals[j]) == field.value(point,mesh->element_accessor(i,true))) );
        }
        EXPECT_TRUE( arma::min(arma::vec3("0 0 0") == field.value(point,mesh->element_accessor(5,true))) );
    }
}

<<<<<<< HEAD
=======
/*
TEST_F(FieldElementwiseTest, vector) {
	string expected_vals[2] = {"1 2 3", "2 3 4"};
    VecField field(3);
    field.init_from_input(rec.val<Input::Record>("vector"));
    field.set_mesh(mesh,false);

    for (unsigned int j=0; j<2; j++) {
    	field.set_time(test_time[j]);

        for(unsigned int i=0; i < mesh->element.size(); i++) {
            EXPECT_TRUE( arma::min(arma::vec(expected_vals[j]) == field.value(point,mesh->element_accessor(i))) );
        }
    }
}
*/

/*
TEST_F(FieldElementwiseTest, bc_vector) {
	string expected_vals[2] = {"4 5 6", "5 6 7"};
    VecField field(3);
    field.init_from_input(rec.val<Input::Record>("vector"));
    field.set_mesh(mesh,true);

    for (unsigned int j=0; j<2; j++) {
    	field.set_time(test_time[j]);

        for(unsigned int i=0; i < 4; i++) {
            EXPECT_TRUE( arma::min(arma::vec(expected_vals[j]) == field.value(point,mesh->element_accessor(i,true))) );
        }
        EXPECT_TRUE( arma::min(arma::vec("0 0 0") == field.value(point,mesh->element_accessor(5,true))) );
    }
}*/
>>>>>>> 24e7ecdc

TEST_F(FieldElementwiseTest, tensor_fixed) {
	string expected_vals[2] = {"1 4 7; 2 5 8; 3 6 9", "2 5 8; 3 6 9; 4 7 10"};
    TensorField field;
    field.init_from_input(rec.val<Input::Record>("tensor_fixed"));
    field.set_mesh(mesh,false);

    for (unsigned int j=0; j<2; j++) {
    	field.set_time(test_time[j]);

    	for(unsigned int i=0; i < mesh->element.size(); i++) {
    		arma::umat match = ( arma::mat33(expected_vals[j]) == field.value(point,mesh->element_accessor(i)) );
            EXPECT_TRUE( match.min() );
        }
    }
}




TEST_F(FieldElementwiseTest, bc_tensor_fixed) {
	string expected_vals[2] = {"4 7 10; 5 8 11; 6 9 12", "5 8 11; 6 9 12; 7 10 13"};
    TensorField field;
    field.init_from_input(rec.val<Input::Record>("tensor_fixed"));
    field.set_mesh(mesh, true);

    for (unsigned int j=0; j<2; j++) {
    	field.set_time(test_time[j]);

        for(unsigned int i=0; i < 4; i++) {
            arma::umat match = ( arma::mat33(expected_vals[j]) == field.value(point,mesh->element_accessor(i,true)) );
            EXPECT_TRUE( match.min() );
        }
        arma::umat match = ( arma::mat33("0 0 0; 0 0 0; 0 0 0") == field.value(point,mesh->element_accessor(5,true)) );
        EXPECT_TRUE( match.min() );
    }
}



TEST_F(FieldElementwiseTest, scalar_enum) {
    EnumField field;
    field.set_mesh(mesh,false);

    for (unsigned int j=0; j<2; j++) {
    	field.set_time(test_time[j]);

    	for(unsigned int i=0; i < mesh->element.size(); i++) {
            EXPECT_EQ( (unsigned int)0, field.value(point,mesh->element_accessor(i)) );
        }
    }
}




TEST_F(FieldElementwiseTest, bc_scalar_enum) {
    EnumField field;
    field.set_mesh(mesh, true);

    for (unsigned int j=0; j<2; j++) {
		field.set_time(test_time[j]);

		for(unsigned int i=0; i<6; i++) {
			unsigned int val = i + j + ( i<4 ? 1 : 10 );
			field.set_data_row(i, val );
		}
		for(unsigned int i=0; i < 4; i++) {
			EXPECT_EQ( i+j+1, field.value(point,mesh->element_accessor(i,true)) );
		}
		EXPECT_EQ( 14+j, field.value(point,mesh->element_accessor(4,true)) );
		EXPECT_EQ( 15+j, field.value(point,mesh->element_accessor(5,true)) );
    }
}



/*
TEST_F(FieldElementwiseTest, vector_enum) {
    EnumVector field(2);
    field.set_mesh(mesh,false);

    for (unsigned int j=0; j<2; j++) {
    	field.set_time(test_time[j]);

        for(unsigned int i=0; i < mesh->element.size(); i++) {
            arma::uvec val = field.value(point,mesh->element_accessor(i));
            EXPECT_EQ( (unsigned int)0,  val[0]);
            EXPECT_EQ( (unsigned int)0,  val[1]);
        }
    }
}




TEST_F(FieldElementwiseTest, bc_vector_enum) {
    EnumVector field(2);
    field.set_mesh(mesh,true);

    for (unsigned int j=0; j<2; j++) {
		field.set_time(test_time[j]);

		for(unsigned int i=0; i<6; i++) {
			arma::uvec val(2);
			val[0] = i + j + ( i<4 ? 1 : 10 );
			val[1] = i + j + ( i<4 ? 1 : 10 ) + 100;
			field.set_data_row(i, val );
		}

		for(unsigned int i=0; i < 4; i++) {
			arma::uvec val = field.value(point,mesh->element_accessor(i,true));
			EXPECT_EQ( i+j+1,  val[0]);
			EXPECT_EQ( i+j+101,  val[1]);
		}
		arma::uvec val = field.value(point,mesh->element_accessor(4,true));
		EXPECT_EQ( 14 + j,  val[0]);
		EXPECT_EQ( 114 + j,  val[1]);
		val = field.value(point,mesh->element_accessor(5,true));
		EXPECT_EQ( 15 + j,  val[0]);
		EXPECT_EQ( 115 + j,  val[1]);
    }
}

*/<|MERGE_RESOLUTION|>--- conflicted
+++ resolved
@@ -49,14 +49,8 @@
     typedef FieldElementwise<3, FieldValue<3>::Scalar > ScalarField;
     typedef FieldElementwise<3, FieldValue<3>::Enum > EnumField;
     typedef FieldElementwise<3, FieldValue<3>::VectorFixed > VecFixField;
-<<<<<<< HEAD
-    typedef FieldElementwise<3, FieldValue<2>::TensorFixed > TensorField;
-    typedef FieldElementwise<3, FieldValue<3>::EnumVector > EnumVector;
-=======
-    //typedef FieldElementwise<3, FieldValue<3>::Vector > VecField;
     typedef FieldElementwise<3, FieldValue<3>::TensorFixed > TensorField;
     //typedef FieldElementwise<3, FieldValue<3>::EnumVector > EnumVector;
->>>>>>> 24e7ecdc
 
     virtual void SetUp() {
         // setup FilePath directories
@@ -72,10 +66,6 @@
         Input::Type::Record rec_type = Input::Type::Record("Test","")
             .declare_key("scalar", ScalarField::get_input_type(), Input::Type::Default::obligatory(),"" )
             .declare_key("vector_fixed", VecFixField::get_input_type(), Input::Type::Default::obligatory(),"" )
-<<<<<<< HEAD
-=======
-            //.declare_key("vector", VecField::get_input_type(), Input::Type::Default::obligatory(),"" )
->>>>>>> 24e7ecdc
             .declare_key("tensor_fixed", TensorField::get_input_type(), Input::Type::Default::obligatory(),"" )
             .close();
 
@@ -161,43 +151,6 @@
         EXPECT_TRUE( arma::min(arma::vec3("0 0 0") == field.value(point,mesh->element_accessor(5,true))) );
     }
 }
-
-<<<<<<< HEAD
-=======
-/*
-TEST_F(FieldElementwiseTest, vector) {
-	string expected_vals[2] = {"1 2 3", "2 3 4"};
-    VecField field(3);
-    field.init_from_input(rec.val<Input::Record>("vector"));
-    field.set_mesh(mesh,false);
-
-    for (unsigned int j=0; j<2; j++) {
-    	field.set_time(test_time[j]);
-
-        for(unsigned int i=0; i < mesh->element.size(); i++) {
-            EXPECT_TRUE( arma::min(arma::vec(expected_vals[j]) == field.value(point,mesh->element_accessor(i))) );
-        }
-    }
-}
-*/
-
-/*
-TEST_F(FieldElementwiseTest, bc_vector) {
-	string expected_vals[2] = {"4 5 6", "5 6 7"};
-    VecField field(3);
-    field.init_from_input(rec.val<Input::Record>("vector"));
-    field.set_mesh(mesh,true);
-
-    for (unsigned int j=0; j<2; j++) {
-    	field.set_time(test_time[j]);
-
-        for(unsigned int i=0; i < 4; i++) {
-            EXPECT_TRUE( arma::min(arma::vec(expected_vals[j]) == field.value(point,mesh->element_accessor(i,true))) );
-        }
-        EXPECT_TRUE( arma::min(arma::vec("0 0 0") == field.value(point,mesh->element_accessor(5,true))) );
-    }
-}*/
->>>>>>> 24e7ecdc
 
 TEST_F(FieldElementwiseTest, tensor_fixed) {
 	string expected_vals[2] = {"1 4 7; 2 5 8; 3 6 9", "2 5 8; 3 6 9; 4 7 10"};

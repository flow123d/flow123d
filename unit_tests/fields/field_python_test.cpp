/*
 * python_function_test.cpp
 *
 *  Created on: Aug 30, 2012
 *      Author: jb
 */



#include <flow_gtest.hh>
#include <string>
#include <cmath>


<<<<<<< HEAD
#ifdef FLOW123D_HAVE_PYTHON
=======

#ifdef HAVE_PYTHON
>>>>>>> 2f4d5fb6

#include "system/python_loader.hh"
#include "fields/field_python.hh"
#include "input/input_type.hh"
#include "input/accessors.hh"
#include "input/json_to_storage.hh"

using namespace std;

string python_code = R"CODE(
def testFunc():
    print "Python hallo."

class testClass:
    def testMethod(self):
        print "eggs!"
)CODE";

string python_function = R"CODE(
import math

def func_xyz(x,y,z):
    return ( x*y*z , )     # one value tuple

def func_circle(r,phi):
    return ( r * math.cos(phi), r * math.sin(phi) )
)CODE";

string input = R"INPUT(
{   
   field_string={
       TYPE="FieldPython",
       function="func_circle",
       script_string="import math\ndef func_circle(r,phi): return ( r * math.cos(phi), r * math.sin(phi) )"
   },
   field_file={
       TYPE="FieldPython",
       function="func_xyz",
       script_file="fields/field_python_script.py"
   }
}
)INPUT";


TEST(PythonLoader, all) {
    PyObject * module = PythonLoader::load_module_from_string("my_module", python_code);
    PyObject * p_func = PyObject_GetAttrString(module, "testFunc" );
    PyObject * p_args = PyTuple_New( 0 );
    PyObject_CallObject(p_func, p_args); // this should print out 'Python hallo.'
}

TEST(FieldPython, vector_2D) {

    double pi = 4.0 * atan(1);

    Space<2>::Point point_1, point_2;
    point_1(0)=1.0; point_1(1)= pi / 2.0;
    point_2(0)= sqrt(2.0); point_2(1)= 3.0 * pi / 4.0;

    FieldPython<2, FieldValue<2>::VectorFixed > vec_func;
    vec_func.set_python_field_from_string(python_function, "func_circle");
    ElementAccessor<2> elm;

    arma::vec2 result;
    {
    result = vec_func.value( point_1, elm);
    EXPECT_DOUBLE_EQ( cos(pi /2.0 ) , result[0]); // should be 0.0
    EXPECT_DOUBLE_EQ( 1, result[1]);
    }

    {
    result = vec_func.value( point_2, elm);
    EXPECT_DOUBLE_EQ( -1, result[0]);
    EXPECT_DOUBLE_EQ( 1, result[1]);
    }
}


TEST(FieldPython, vector_variable) {

    double pi = 4.0 * atan(1);

    Space<2>::Point point_1, point_2;
    point_1(0)=1.0; point_1(1)= pi / 2.0;
    point_2(0)= sqrt(2.0); point_2(1)= 3.0 * pi / 4.0;

    FieldPython<2, FieldValue<2>::Vector> vec_func(2);
    vec_func.set_python_field_from_string(python_function, "func_circle");
    ElementAccessor<2> elm;

    arma::vec result;
    {
    result = vec_func.value( point_1, elm);
    EXPECT_DOUBLE_EQ( cos(pi /2.0 ) , result[0]); // should be 0.0
    EXPECT_DOUBLE_EQ( 1, result[1]);
    }

    {
    result = vec_func.value( point_2, elm);
    EXPECT_DOUBLE_EQ( -1, result[0]);
    EXPECT_DOUBLE_EQ( 1, result[1]);
    }
}


TEST(FieldPython, double_3D) {
    Space<3>::Point point_1, point_2;
    point_1(0)=1; point_1(1)=0; point_1(2)=0;
    point_2(0)=1; point_2(1)=2; point_2(2)=3;

    ElementAccessor<3> elm;
    FieldPython<3, FieldValue<3>::Scalar> scalar_func;
    scalar_func.set_python_field_from_string(python_function, "func_xyz");

    EXPECT_EQ( 0, scalar_func.value(point_1, elm));
    EXPECT_EQ( 6, scalar_func.value(point_2, elm));


}


TEST(FieldPython, read_from_input) {
    typedef FieldAlgorithmBase<2, FieldValue<2>::VectorFixed > VectorField;
    typedef FieldAlgorithmBase<3, FieldValue<3>::Scalar > ScalarField;
    double pi = 4.0 * atan(1);

    // setup FilePath directories
    FilePath::set_io_dirs(".",UNIT_TESTS_SRC_DIR,"",".");

    Input::Type::Record  rec_type("FieldPythonTest","");
    rec_type.declare_key("field_string", VectorField::input_type, Input::Type::Default::obligatory(),"" );
    rec_type.declare_key("field_file", ScalarField::input_type, Input::Type::Default::obligatory(), "" );
    rec_type.finish();

    // read input string
    Input::JSONToStorage reader( input, rec_type );
    Input::Record in_rec=reader.get_root_interface<Input::Record>();

    auto flux=VectorField::function_factory(in_rec.val<Input::AbstractRecord>("field_string"), 0.0);
    {
        Space<2>::Point point_1, point_2;
        point_1(0)=1.0; point_1(1)= pi / 2.0;
        point_2(0)= sqrt(2.0); point_2(1)= 3.0 * pi / 4.0;

        ElementAccessor<2> elm;
        arma::vec2 result;

        result = flux->value( point_1, elm);
        EXPECT_DOUBLE_EQ( cos(pi /2.0 ) , result[0]); // should be 0.0
        EXPECT_DOUBLE_EQ( 1, result[1]);

        result = flux->value( point_2, elm);
        EXPECT_DOUBLE_EQ( -1, result[0]);
        EXPECT_DOUBLE_EQ( 1, result[1]);
    }

    auto conc=ScalarField::function_factory(in_rec.val<Input::AbstractRecord>("field_file"), 0.0);
    {
        Space<3>::Point point_1, point_2;
        point_1(0)=1; point_1(1)=0; point_1(2)=0;
        point_2(0)=1; point_2(1)=2; point_2(2)=3;
        ElementAccessor<3> elm;

        EXPECT_EQ( 0, conc->value(point_1, elm));
        EXPECT_EQ( 6, conc->value(point_2, elm));
    }


}

<<<<<<< HEAD
#endif // FLOW123D_HAVE_PYTHON
=======
#else
TEST(FieldPython, python_not_supported) {

}
#endif // HAVE_PYTHON
>>>>>>> 2f4d5fb6
<|MERGE_RESOLUTION|>--- conflicted
+++ resolved
@@ -12,12 +12,8 @@
 #include <cmath>
 
 
-<<<<<<< HEAD
+
 #ifdef FLOW123D_HAVE_PYTHON
-=======
-
-#ifdef HAVE_PYTHON
->>>>>>> 2f4d5fb6
 
 #include "system/python_loader.hh"
 #include "fields/field_python.hh"
@@ -188,12 +184,8 @@
 
 }
 
-<<<<<<< HEAD
-#endif // FLOW123D_HAVE_PYTHON
-=======
 #else
 TEST(FieldPython, python_not_supported) {
 
 }
-#endif // HAVE_PYTHON
->>>>>>> 2f4d5fb6
+#endif // FLOW123D_HAVE_PYTHON

/*
 * python_function_test.cpp
 *
 *  Created on: Aug 30, 2012
 *      Author: jb
 */



#include <flow_gtest.hh>
#include <string>
#include <cmath>



#ifdef FLOW123D_HAVE_PYTHON

#include "system/python_loader.hh"
#include "fields/field_python.hh"
#include "input/input_type.hh"
#include "input/accessors.hh"
#include "input/json_to_storage.hh"

using namespace std;

string python_code = R"CODE(
def testFunc():
    print "Python hallo."

class testClass:
    def testMethod(self):
        print "eggs!"
)CODE";

string python_function = R"CODE(
import math

def func_xyz(x,y,z):
    return ( x*y*z , )     # one value tuple

def func_circle(r,phi):
    return ( r * math.cos(phi), r * math.sin(phi) )
)CODE";

string python_call_object_err = R"CODE(
import math

def func_xyz(x,y,z,a):
    return ( x*y*z+a , )     # one value tuple
)CODE";


string input = R"INPUT(
{   
   field_string={
       TYPE="FieldPython",
       function="func_circle",
       script_string="import math\ndef func_circle(r,phi): return ( r * math.cos(phi), r * math.sin(phi) )"
   },
   field_file={
       TYPE="FieldPython",
       function="func_xyz",
       script_file="fields/field_python_script.py"
   }
}
)INPUT";


TEST(PythonLoader, all) {
    PyObject * module = PythonLoader::load_module_from_string("my_module", python_code);
    PyObject * p_func = PyObject_GetAttrString(module, "testFunc" );
    PyObject * p_args = PyTuple_New( 0 );
    PyObject_CallObject(p_func, p_args); // this should print out 'Python hallo.'
}

TEST(FieldPython, vector_2D) {

    double pi = 4.0 * atan(1);

    Space<2>::Point point_1, point_2;
    point_1(0)=1.0; point_1(1)= pi / 2.0;
    point_2(0)= sqrt(2.0); point_2(1)= 3.0 * pi / 4.0;

    FieldPython<2, FieldValue<2>::VectorFixed > vec_func;
    vec_func.set_python_field_from_string(python_function, "func_circle");
    ElementAccessor<2> elm;

    arma::vec2 result;
    {
    result = vec_func.value( point_1, elm);
    EXPECT_DOUBLE_EQ( cos(pi /2.0 ) , result[0]); // should be 0.0
    EXPECT_DOUBLE_EQ( 1, result[1]);
    }

    {
    result = vec_func.value( point_2, elm);
    EXPECT_DOUBLE_EQ( -1, result[0]);
    EXPECT_DOUBLE_EQ( 1, result[1]);
    }
}


TEST(FieldPython, vector_variable) {

    double pi = 4.0 * atan(1);

    Space<2>::Point point_1, point_2;
    point_1(0)=1.0; point_1(1)= pi / 2.0;
    point_2(0)= sqrt(2.0); point_2(1)= 3.0 * pi / 4.0;

    FieldPython<2, FieldValue<2>::Vector> vec_func(2);
    vec_func.set_python_field_from_string(python_function, "func_circle");
    ElementAccessor<2> elm;

    arma::vec result;
    {
    result = vec_func.value( point_1, elm);
    EXPECT_DOUBLE_EQ( cos(pi /2.0 ) , result[0]); // should be 0.0
    EXPECT_DOUBLE_EQ( 1, result[1]);
    }

    {
    result = vec_func.value( point_2, elm);
    EXPECT_DOUBLE_EQ( -1, result[0]);
    EXPECT_DOUBLE_EQ( 1, result[1]);
    }
}


TEST(FieldPython, double_3D) {
    Space<3>::Point point_1, point_2;
    point_1(0)=1; point_1(1)=0; point_1(2)=0;
    point_2(0)=1; point_2(1)=2; point_2(2)=3;

    ElementAccessor<3> elm;
    FieldPython<3, FieldValue<3>::Scalar> scalar_func;
    scalar_func.set_python_field_from_string(python_function, "func_xyz");

    EXPECT_EQ( 0, scalar_func.value(point_1, elm));
    EXPECT_EQ( 6, scalar_func.value(point_2, elm));


}


TEST(FieldPython, read_from_input) {
    typedef FieldAlgorithmBase<2, FieldValue<2>::VectorFixed > VectorField;
    typedef FieldAlgorithmBase<3, FieldValue<3>::Scalar > ScalarField;
    double pi = 4.0 * atan(1);

    // setup FilePath directories
    FilePath::set_io_dirs(".",UNIT_TESTS_SRC_DIR,"",".");

    Input::Type::Record  rec_type("FieldPythonTest","");
    rec_type.declare_key("field_string", VectorField::input_type, Input::Type::Default::obligatory(),"" );
    rec_type.declare_key("field_file", ScalarField::input_type, Input::Type::Default::obligatory(), "" );
    rec_type.finish();

    // read input string
    Input::JSONToStorage reader( input, rec_type );
    Input::Record in_rec=reader.get_root_interface<Input::Record>();

    auto flux=VectorField::function_factory(in_rec.val<Input::AbstractRecord>("field_string"), 0.0);
    {
        Space<2>::Point point_1, point_2;
        point_1(0)=1.0; point_1(1)= pi / 2.0;
        point_2(0)= sqrt(2.0); point_2(1)= 3.0 * pi / 4.0;

        ElementAccessor<2> elm;
        arma::vec2 result;

        result = flux->value( point_1, elm);
        EXPECT_DOUBLE_EQ( cos(pi /2.0 ) , result[0]); // should be 0.0
        EXPECT_DOUBLE_EQ( 1, result[1]);

        result = flux->value( point_2, elm);
        EXPECT_DOUBLE_EQ( -1, result[0]);
        EXPECT_DOUBLE_EQ( 1, result[1]);
    }

    auto conc=ScalarField::function_factory(in_rec.val<Input::AbstractRecord>("field_file"), 0.0);
    {
        Space<3>::Point point_1, point_2;
        point_1(0)=1; point_1(1)=0; point_1(2)=0;
        point_2(0)=1; point_2(1)=2; point_2(2)=3;
        ElementAccessor<3> elm;

        EXPECT_EQ( 0, conc->value(point_1, elm));
        EXPECT_EQ( 6, conc->value(point_2, elm));
    }


}

<<<<<<< HEAD
TEST(FieldPython, python_exception) {
    FieldPython<3, FieldValue<3>::Scalar> scalar_func;
	EXPECT_THROW_WHAT( { scalar_func.set_python_field_from_string(python_function, "func_xxx"); }, PythonLoader::ExcPythonError,
        "Python Error: 'module' object has no attribute 'func_xxx'");

}


TEST(FieldPython, call_object_error) {
    FieldPython<3, FieldValue<3>::Scalar> scalar_func;
	EXPECT_THROW( { scalar_func.set_python_field_from_string(python_call_object_err, "func_xyz"); }, PythonLoader::ExcPythonError);
        //"Program Error: Python Error: func_xyz() takes exactly 4 arguments (3 given)"

}


=======
#else
TEST(FieldPython, python_not_supported) {

}
>>>>>>> 31d70dcb
#endif // FLOW123D_HAVE_PYTHON
<|MERGE_RESOLUTION|>--- conflicted
+++ resolved
@@ -192,7 +192,6 @@
 
 }
 
-<<<<<<< HEAD
 TEST(FieldPython, python_exception) {
     FieldPython<3, FieldValue<3>::Scalar> scalar_func;
 	EXPECT_THROW_WHAT( { scalar_func.set_python_field_from_string(python_function, "func_xxx"); }, PythonLoader::ExcPythonError,
@@ -209,10 +208,8 @@
 }
 
 
-=======
 #else
 TEST(FieldPython, python_not_supported) {
 
 }
->>>>>>> 31d70dcb
 #endif // FLOW123D_HAVE_PYTHON

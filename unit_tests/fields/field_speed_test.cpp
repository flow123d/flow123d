--- conflicted
+++ resolved
@@ -124,13 +124,9 @@
 
 	    FilePath::set_io_dirs(".",UNIT_TESTS_SRC_DIR,"",".");
 
-<<<<<<< HEAD
 	    mesh_ = mesh_full_constructor("{ mesh_file=\"mesh/simplest_cube.msh\", optimize_mesh=false }");
-=======
-	    mesh_ = mesh_full_constructor("{mesh_file=\"mesh/simplest_cube.msh\"}");
 	    // 13 elements total
 	    // 1x1d, 2x2d, 6x3d; 4x 2d boundary
->>>>>>> 09ec2cb4
 	}
 
 	void TearDown() {

--- conflicted
+++ resolved
@@ -42,11 +42,8 @@
     define_mpi_test(field_elementwise 1)   
     define_mpi_test(field_interpolated_p0 1)
     define_mpi_test(field_fe 1)
-<<<<<<< HEAD
     define_test(unit_si)
-=======
     define_mpi_test(field_speed 1)
->>>>>>> 0247e933
        
 endif()
 

--- conflicted
+++ resolved
@@ -23,24 +23,13 @@
 
 #set(CMAKE_INCLUDE_CURRENT_DIR ON)
 
-<<<<<<< HEAD
-set(libs coupling_lib )
-=======
-set(libs field_lib mesh_lib fem_lib system_lib ${Armadillo_LIBRARIES} ${Armadillo_LINK_LIBRARIES} ${PYTHON_LIBRARIES})
->>>>>>> 28df8482
+set(libs coupling_lib field_lib mesh_lib fem_lib system_lib ${Armadillo_LIBRARIES} ${Armadillo_LINK_LIBRARIES} ${PYTHON_LIBRARIES})
 add_test_directory("${libs}")
 
 
 if(CMAKE_HAVE_CXX11)
 
     define_test(field_value)
-<<<<<<< HEAD
-=======
-    define_test(field_const)
-    define_test(field_formula)
-    define_mpi_test(field_elementwise 1)
-    define_mpi_test(field_fe 1)
->>>>>>> 28df8482
     
     define_mpi_test(field_base 1)
     define_mpi_test(field_base 2)
@@ -52,6 +41,7 @@
     define_test(field_python)
     define_mpi_test(field_elementwise 1)   
     define_mpi_test(field_interpolated_p0 1)
+    define_mpi_test(field_fe 1)
        
 endif()
 

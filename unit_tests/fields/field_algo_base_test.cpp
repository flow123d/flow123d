--- conflicted
+++ resolved
@@ -163,15 +163,8 @@
 	Field<Dim,FV<0>::Scalar> , \
     Field<Dim,FV<0>::Enum>, \
     Field<Dim,FV<0>::Integer>, \
-<<<<<<< HEAD
-	Field<Dim,FV<2>::VectorFixed>, \
-	Field<Dim,FV<3>::VectorFixed>, \
-	Field<Dim,FV<2>::TensorFixed>, \
-	Field<Dim,FV<3>::TensorFixed>
-=======
 	Field<Dim,FV<Dim>::VectorFixed>, \
 	Field<Dim,FV<Dim>::TensorFixed>
->>>>>>> 24e7ecdc
 
 // simple list
 #define s_list(Dim) Field<Dim,FV<0>::Scalar>
@@ -588,11 +581,7 @@
 	mesh.read_gmsh_from_stream(in);
 
     Field<3, FieldValue<3>::Enum > sorption_type;
-<<<<<<< HEAD
     Field<3, FieldValue<3>::VectorFixed > init_conc;
-=======
-    //Field<3, FieldValue<3>::Vector > init_conc;
->>>>>>> 24e7ecdc
     Field<3, FieldValue<3>::TensorFixed > conductivity;
 
 
@@ -600,12 +589,12 @@
 
 
     sorption_type.input_selection( &get_sorption_type_selection() );
-    //init_conc.set_components(component_names);
+    init_conc.set_components(component_names);
 
     it::Record main_record =
             it::Record("main", "desc")
             .declare_key("sorption_type", sorption_type.get_input_type(), it::Default::obligatory(), "desc")
-           // .declare_key("init_conc", init_conc.get_input_type(), it::Default::obligatory(), "desc")
+            .declare_key("init_conc", init_conc.get_input_type(), it::Default::obligatory(), "desc")
             .declare_key("conductivity", conductivity.get_input_type(), it::Default::obligatory(), "desc")
 			.close();
 
@@ -615,13 +604,13 @@
     Input::Record in_rec=reader.get_root_interface<Input::Record>();
 
     sorption_type.set_mesh(mesh);
-    //init_conc.set_mesh(mesh);
+    init_conc.set_mesh(mesh);
     conductivity.set_mesh(mesh);
 
     auto region_set = mesh.region_db().get_region_set("BULK");
 
     sorption_type.set_field(region_set, in_rec.val<Input::AbstractRecord>("sorption_type"));
-    //init_conc.set_field(region_set, in_rec.val<Input::AbstractRecord>("init_conc"));
+    init_conc.set_field(region_set, in_rec.val<Input::AbstractRecord>("init_conc"));
     conductivity.set_field(region_set, in_rec.val<Input::AbstractRecord>("conductivity"));
 
 
@@ -629,7 +618,7 @@
 
 
     sorption_type.set_time(TimeGovernor().step(), LimitSide::right);
-    //init_conc.set_time(TimeGovernor().step(), LimitSide::right);
+    init_conc.set_time(TimeGovernor().step(), LimitSide::right);
     conductivity.set_time(TimeGovernor().step(), LimitSide::right);
 
     {	
@@ -639,8 +628,8 @@
 	    EXPECT_EQ( 1, sorption_type.value(ele.centre(), ele) );
 
 
-	   // auto vec_value = init_conc.value(ele.centre(), ele);
-	   // EXPECT_TRUE( arma::min( arma::vec("10 20 30") == vec_value ) );
+	    auto vec_value = init_conc.value(ele.centre(), ele);
+	    EXPECT_TRUE( arma::min( arma::vec("10 20 30") == vec_value ) );
 
 	    auto result =conductivity.value(ele.centre(), ele);
 	    arma::mat diff = arma::mat33("-0.5 0 0;0 0 0; 0 0 -0.5") - result;
@@ -657,11 +646,11 @@
 	    Region reg = mesh.region_db().find_id(40);
 
 	    EXPECT_TRUE( sorption_type.is_constant(reg) );
-	  //  EXPECT_TRUE( init_conc.is_constant(reg) );
-
-	    //ele = ElementAccessor<3>(&mesh, reg);
-	    //EXPECT_EQ( 1, sorption_type.value(ele.centre(), ele) );
-	    //EXPECT_TRUE( arma::min( arma::vec("10 20 30") == init_conc.value(ele.centre(), ele) ) );
+	    EXPECT_TRUE( init_conc.is_constant(reg) );
+
+	    ele = ElementAccessor<3>(&mesh, reg);
+	    EXPECT_EQ( 1, sorption_type.value(ele.centre(), ele) );
+	    EXPECT_TRUE( arma::min( arma::vec("10 20 30") == init_conc.value(ele.centre(), ele) ) );
 
    }
 
@@ -840,11 +829,7 @@
         EXPECT_EQ( 0 , enum_field.value(p, mesh.element_accessor(0, true)) );
 
     }
-<<<<<<< HEAD
-    Field<3, FieldValue<3>::VectorFixed > vector_field;
-=======
     //Field<3, FieldValue<3>::Vector > vector_field;
->>>>>>> 24e7ecdc
 
 }
 

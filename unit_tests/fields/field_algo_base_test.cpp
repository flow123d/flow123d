--- conflicted
+++ resolved
@@ -183,11 +183,7 @@
 // we shall do it as part of FieldList test.
 //
 TYPED_TEST(FieldFix, get_input_type) {
-<<<<<<< HEAD
-	Input::Type::Abstract a_rec_type = this->field_.get_input_type();
-=======
 	auto a_rec_type = this->field_.get_input_type();
->>>>>>> dbde1fd8
 }
 
 

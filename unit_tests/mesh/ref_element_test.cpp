/*
 * Ref Element unit test.
 * 
 * ref_element_test.cpp
 *
 *  Created on: Jul 4, 2016
 *      Author: jb
 */



#include <flow_gtest.hh>
#include "mesh/ref_element.hh"

#include "../../src/system/armadillo_tools.hh"
#include "arma_expect.hh"
#include "system/sys_profiler.hh"
#include "armadillo"

using namespace std;

TEST(RefElement, barycentric_on_face) {
    armadillo_setup();

    // dim 1
    EXPECT_ARMA_EQ( arma::vec("1"),
            RefElement<1>::barycentric_on_face( arma::vec("0 1"), 0));
    EXPECT_ARMA_EQ( arma::vec("1"),
            RefElement<1>::barycentric_on_face( arma::vec("1 0"), 1));

    // dim 2
    EXPECT_ARMA_EQ( arma::vec("0 1"),             RefElement<2>::barycentric_on_face( arma::vec("0 0 1"), 0));
    EXPECT_ARMA_EQ( arma::vec("1 0"),             RefElement<2>::barycentric_on_face( arma::vec("1 0 0"), 0));

    EXPECT_ARMA_EQ( arma::vec("0 1"),             RefElement<2>::barycentric_on_face( arma::vec("0 0 1"), 1));
    EXPECT_ARMA_EQ( arma::vec("1 0"),             RefElement<2>::barycentric_on_face( arma::vec("0 1 0"), 1));

    EXPECT_ARMA_EQ( arma::vec("0 1"),             RefElement<2>::barycentric_on_face( arma::vec("1 0 0"), 2));
    EXPECT_ARMA_EQ( arma::vec("1 0"),             RefElement<2>::barycentric_on_face( arma::vec("0 1 0"), 2));


    // dim 3
    EXPECT_ARMA_EQ( arma::vec("0 0 1"),             RefElement<3>::barycentric_on_face( arma::vec("0 0 0 1"), 0));
    EXPECT_ARMA_EQ( arma::vec("1 0 0"),             RefElement<3>::barycentric_on_face( arma::vec("1 0 0 0"), 0));
    EXPECT_ARMA_EQ( arma::vec("0 1 0"),             RefElement<3>::barycentric_on_face( arma::vec("0 1 0 0"), 0));

    EXPECT_ARMA_EQ( arma::vec("0 0 1"),             RefElement<3>::barycentric_on_face( arma::vec("0 0 0 1"), 1));
    EXPECT_ARMA_EQ( arma::vec("1 0 0"),             RefElement<3>::barycentric_on_face( arma::vec("1 0 0 0"), 1));
    EXPECT_ARMA_EQ( arma::vec("0 1 0"),             RefElement<3>::barycentric_on_face( arma::vec("0 0 1 0"), 1));

    EXPECT_ARMA_EQ( arma::vec("0 0 1"),             RefElement<3>::barycentric_on_face( arma::vec("0 0 0 1"), 2));
    EXPECT_ARMA_EQ( arma::vec("1 0 0"),             RefElement<3>::barycentric_on_face( arma::vec("0 1 0 0"), 2));
    EXPECT_ARMA_EQ( arma::vec("0 1 0"),             RefElement<3>::barycentric_on_face( arma::vec("0 0 1 0"), 2));

    EXPECT_ARMA_EQ( arma::vec("0 0 1"),             RefElement<3>::barycentric_on_face( arma::vec("1 0 0 0"), 3));
    EXPECT_ARMA_EQ( arma::vec("1 0 0"),             RefElement<3>::barycentric_on_face( arma::vec("0 1 0 0"), 3));
    EXPECT_ARMA_EQ( arma::vec("0 1 0"),             RefElement<3>::barycentric_on_face( arma::vec("0 0 1 0"), 3));
}

TEST(RefElement, barycentric_from_face) {
    armadillo_setup();

    // dim 1
    EXPECT_ARMA_EQ( arma::vec("0 1"),
            RefElement<1>::barycentric_from_face( arma::vec("1"), 0));
    EXPECT_ARMA_EQ( arma::vec("1 0"),
            RefElement<1>::barycentric_from_face( arma::vec("1"), 1));

    // dim 2
    EXPECT_ARMA_EQ( arma::vec("0 0 1"),
            RefElement<2>::barycentric_from_face( arma::vec("0 1"), 0));
    EXPECT_ARMA_EQ( arma::vec("1 0 0"),
            RefElement<2>::barycentric_from_face( arma::vec("1 0"), 0));

    EXPECT_ARMA_EQ( arma::vec("0 0 1"),
            RefElement<2>::barycentric_from_face( arma::vec("0 1"), 1));
    EXPECT_ARMA_EQ( arma::vec("0 1 0"),
            RefElement<2>::barycentric_from_face( arma::vec("1 0"), 1));

    EXPECT_ARMA_EQ( arma::vec("1 0 0"),
            RefElement<2>::barycentric_from_face( arma::vec("0 1"), 2));
    EXPECT_ARMA_EQ( arma::vec("0 1 0"),
            RefElement<2>::barycentric_from_face( arma::vec("1 0"), 2));


    // dim 3
    EXPECT_ARMA_EQ( arma::vec("0 0 0 1"),
            RefElement<3>::barycentric_from_face( arma::vec("0 0 1"), 0));
    EXPECT_ARMA_EQ( arma::vec("1 0 0 0"),
            RefElement<3>::barycentric_from_face( arma::vec("1 0 0"), 0));
    EXPECT_ARMA_EQ( arma::vec("0 1 0 0"),
            RefElement<3>::barycentric_from_face( arma::vec("0 1 0"), 0));

    EXPECT_ARMA_EQ( arma::vec("0 0 0 1"),
            RefElement<3>::barycentric_from_face( arma::vec("0 0 1"), 1));
    EXPECT_ARMA_EQ( arma::vec("1 0 0 0"),
            RefElement<3>::barycentric_from_face( arma::vec("1 0 0"), 1));
    EXPECT_ARMA_EQ( arma::vec("0 0 1 0"),
            RefElement<3>::barycentric_from_face( arma::vec("0 1 0"), 1));

    EXPECT_ARMA_EQ( arma::vec("0 0 0 1"),
            RefElement<3>::barycentric_from_face( arma::vec("0 0 1"), 2));
    EXPECT_ARMA_EQ( arma::vec("0 1 0 0"),
            RefElement<3>::barycentric_from_face( arma::vec("1 0 0"), 2));
    EXPECT_ARMA_EQ( arma::vec("0 0 1 0"),
            RefElement<3>::barycentric_from_face( arma::vec("0 1 0"), 2));

    EXPECT_ARMA_EQ( arma::vec("1 0 0 0"),
            RefElement<3>::barycentric_from_face( arma::vec("0 0 1"), 3));
    EXPECT_ARMA_EQ( arma::vec("0 1 0 0"),
            RefElement<3>::barycentric_from_face( arma::vec("1 0 0"), 3));
    EXPECT_ARMA_EQ( arma::vec("0 0 1 0"),
            RefElement<3>::barycentric_from_face( arma::vec("0 1 0"), 3));
}

TEST(RefElement, centers_of_subelements) {
    armadillo_setup();

    // dim = 1
    {
    auto list = RefElement<1>::centers_of_subelements(0);
    EXPECT_EQ( 2, list.size());
    EXPECT_ARMA_EQ( arma::vec("0"), list[0]);
    EXPECT_ARMA_EQ( arma::vec("1"), list[1]);
    }
    {
    auto list = RefElement<1>::centers_of_subelements(1);
    EXPECT_EQ( 1, list.size());
    EXPECT_ARMA_EQ( arma::vec("0.5"), list[0]);
    }

    // dim = 2
    {
    auto list = RefElement<2>::centers_of_subelements(0);
    EXPECT_EQ( 3, list.size());
    EXPECT_ARMA_EQ( arma::vec("0 0"), list[0]);
    EXPECT_ARMA_EQ( arma::vec("1 0"), list[1]);
    EXPECT_ARMA_EQ( arma::vec("0 1"), list[2]);
    }
    {
    auto list = RefElement<2>::centers_of_subelements(1);
    EXPECT_EQ( 3, list.size());
    EXPECT_ARMA_EQ( arma::vec("0.5 0"), list[0]);
    EXPECT_ARMA_EQ( arma::vec("0 0.5"), list[1]);
    EXPECT_ARMA_EQ( arma::vec("0.5 0.5"), list[2]);
    }
    {
    auto list = RefElement<2>::centers_of_subelements(2);
    EXPECT_EQ( 1, list.size());
    EXPECT_ARMA_EQ( arma::vec({ 1/3.0, 1/3.0 }), list[0]);
    }

}


TEST(RefElement, clip_1d) {
    armadillo_setup();

    // in element
    EXPECT_ARMA_EQ( arma::vec("0 1"), RefElement<1>::clip( arma::vec("0 1")));
    EXPECT_ARMA_EQ( arma::vec("0.5 0.5"), RefElement<1>::clip( arma::vec("0.5 0.5")));
    EXPECT_ARMA_EQ( arma::vec("1 0"), RefElement<1>::clip( arma::vec("1 0")));
    // out of element
    EXPECT_ARMA_EQ( arma::vec("0 1"), RefElement<1>::clip( arma::vec("-0.5 1.5")));
    EXPECT_ARMA_EQ( arma::vec("1 0"), RefElement<1>::clip( arma::vec("1.5 -0.5")));
}


TEST(RefElement, clip_2d) {
    armadillo_setup();

    //in element
    EXPECT_ARMA_EQ( arma::vec("1 0 0"), RefElement<2>::clip( arma::vec("1 0 0")));
    EXPECT_ARMA_EQ( arma::vec("0 1 0"), RefElement<2>::clip( arma::vec("0 1 0")));
    EXPECT_ARMA_EQ( arma::vec("0 0 1"), RefElement<2>::clip( arma::vec("0 0 1")));
    EXPECT_ARMA_EQ( arma::vec("0.3 0.3 0.4"), RefElement<2>::clip( arma::vec("0.3 0.3 0.4")));
    // out of element
    EXPECT_ARMA_EQ( arma::vec("0 0 1"), RefElement<2>::clip( arma::vec("-0.5 0 1.5")));
    EXPECT_ARMA_EQ( arma::vec("0 0 1"), RefElement<2>::clip( arma::vec("0 -0.5 1.5")));
    EXPECT_ARMA_EQ( arma::vec("0 1 0"), RefElement<2>::clip( arma::vec("-0.5 1 0.5")));
    EXPECT_ARMA_EQ( arma::vec("0 1 0"), RefElement<2>::clip( arma::vec("0.3 1.3 -0.6")));
    EXPECT_ARMA_EQ( arma::vec("1 0 0"), RefElement<2>::clip( arma::vec("1 -0.5 0.5")));
    EXPECT_ARMA_EQ( arma::vec("1 0 0"), RefElement<2>::clip( arma::vec("1.3 0.3 -0.6")));

    EXPECT_ARMA_EQ( arma::vec("0.5 0 0.5"), RefElement<2>::clip( arma::vec("0.5 -0.3 0.8")));
    EXPECT_ARMA_EQ( arma::vec("0 0.5 0.5"), RefElement<2>::clip( arma::vec("-0.3 0.5 0.8")));
    EXPECT_ARMA_EQ( arma::vec("0.5 0.5 0"), RefElement<2>::clip( arma::vec("1 1 -1")));
}


TEST(RefElement, interpolate) {
    
//     RefElement<1>::bary_coords<0>(0).print(cout,"1-0: 0");
//     RefElement<1>::bary_coords<0>(1).print(cout,"1-0: 1");
//     
//     RefElement<2>::bary_coords<1>(0).print(cout,"2-1: 0");
//     RefElement<2>::bary_coords<1>(1).print(cout,"2-1: 1");
//     RefElement<2>::bary_coords<1>(2).print(cout,"2-1: 2");
//     
//     RefElement<3>::bary_coords<1>(0).print(cout,"3-1: 0");
//     RefElement<3>::bary_coords<1>(1).print(cout,"3-1: 1");
//     RefElement<3>::bary_coords<1>(2).print(cout,"3-1: 2");
//     RefElement<3>::bary_coords<1>(3).print(cout,"3-1: 3");
//     RefElement<3>::bary_coords<1>(4).print(cout,"3-1: 4");
//     RefElement<3>::bary_coords<1>(5).print(cout,"3-1: 5");
//     
//     RefElement<3>::bary_coords<2>(0).print(cout,"3-2: 0");
//     RefElement<3>::bary_coords<2>(1).print(cout,"3-2: 1");
//     RefElement<3>::bary_coords<2>(2).print(cout,"3-2: 2");
//     RefElement<3>::bary_coords<2>(3).print(cout,"3-2: 3");
    
    //VF
//     EXPECT_ARMA_EQ( arma::vec("0.75 0.25 0"),       RefElement<2>::interpolate<1>("0.75 0.25",0));
//     EXPECT_ARMA_EQ( arma::vec("0.75 0 0.25"),       RefElement<2>::interpolate<1>("0.75 0.25",1));
//     EXPECT_ARMA_EQ( arma::vec("0 0.75 0.25"),       RefElement<2>::interpolate<1>("0.75 0.25",2));
//     
//     EXPECT_ARMA_EQ( arma::vec("0.75 0.25 0 0"),     RefElement<3>::interpolate<1>("0.75 0.25",0));
//     EXPECT_ARMA_EQ( arma::vec("0.75 0 0.25 0"),     RefElement<3>::interpolate<1>("0.75 0.25",1));
//     EXPECT_ARMA_EQ( arma::vec("0 0.75 0.25 0"),     RefElement<3>::interpolate<1>("0.75 0.25",2));
//     
//     EXPECT_ARMA_EQ( arma::vec("0.75 0 0 0.25"),     RefElement<3>::interpolate<1>("0.75 0.25",3));
//     EXPECT_ARMA_EQ( arma::vec("0 0.75 0 0.25"),     RefElement<3>::interpolate<1>("0.75 0.25",4));
//     EXPECT_ARMA_EQ( arma::vec("0 0 0.75 0.25"),     RefElement<3>::interpolate<1>("0.75 0.25",5));
    
    EXPECT_ARMA_EQ( arma::vec("0.75 0 0.25"),       RefElement<2>::interpolate<1>("0.75 0.25",0));
    EXPECT_ARMA_EQ( arma::vec("0 0.75 0.25"),       RefElement<2>::interpolate<1>("0.75 0.25",1));
    EXPECT_ARMA_EQ( arma::vec("0.25 0.75 0"),       RefElement<2>::interpolate<1>("0.75 0.25",2));
    
    EXPECT_ARMA_EQ( arma::vec("0.75 0 0 0.25"),     RefElement<3>::interpolate<1>("0.75 0.25",0));
    EXPECT_ARMA_EQ( arma::vec("0 0.75 0 0.25"),     RefElement<3>::interpolate<1>("0.75 0.25",1));
<<<<<<< HEAD
    EXPECT_ARMA_EQ( arma::vec("0.25 0.75 0 0"),     RefElement<3>::interpolate<1>("0.75 0.25",2));
    
    EXPECT_ARMA_EQ( arma::vec("0 0 0.75 0.25"),     RefElement<3>::interpolate<1>("0.75 0.25",3));
    EXPECT_ARMA_EQ( arma::vec("0.25 0 0.75 0"),     RefElement<3>::interpolate<1>("0.75 0.25",4));
    EXPECT_ARMA_EQ( arma::vec("0 0.25 0.75 0"),     RefElement<3>::interpolate<1>("0.75 0.25",5));
    EXPECT_ARMA_EQ( arma::vec("0 0 0.75 0.25"),     RefElement<3>::interpolate<1>("0.75 0.25",3));
    EXPECT_ARMA_EQ( arma::vec("0.25 0 0.75 0"),     RefElement<3>::interpolate<1>("0.75 0.25",4));
    EXPECT_ARMA_EQ( arma::vec("0 0.25 0.75 0"),     RefElement<3>::interpolate<1>("0.75 0.25",5));
    
=======
    EXPECT_ARMA_EQ( arma::vec("0 0 0.75 0.25"),     RefElement<3>::interpolate<1>("0.75 0.25",2));
    EXPECT_ARMA_EQ( arma::vec("0.25 0.75 0 0"),     RefElement<3>::interpolate<1>("0.75 0.25",3));
    EXPECT_ARMA_EQ( arma::vec("0.25 0 0.75 0"),     RefElement<3>::interpolate<1>("0.75 0.25",4));
    EXPECT_ARMA_EQ( arma::vec("0 0.25 0.75 0"),     RefElement<3>::interpolate<1>("0.75 0.25",5));

>>>>>>> 72ad5c8b
    EXPECT_ARMA_EQ( arma::vec("0.3 0.2 0 0.5"),     RefElement<3>::interpolate<2>("0.3 0.2 0.5",0));
    EXPECT_ARMA_EQ( arma::vec("0.3 0 0.2 0.5"),     RefElement<3>::interpolate<2>("0.3 0.2 0.5",1));
    EXPECT_ARMA_EQ( arma::vec("0 0.3 0.2 0.5"),     RefElement<3>::interpolate<2>("0.3 0.2 0.5",2));
    EXPECT_ARMA_EQ( arma::vec("0.5 0.3 0.2 0"),     RefElement<3>::interpolate<2>("0.3 0.2 0.5",3));
    
}


TEST(RefElement, bary_local){
<<<<<<< HEAD
    arma::vec lp("0.3"), bp("0.3 0.7");
    EXPECT_ARMA_EQ( arma::vec(bp),  RefElement<1>::local_to_bary(lp));
    EXPECT_ARMA_EQ( arma::vec(lp),  RefElement<1>::bary_to_local(bp));
    
    lp = "0.2 0.3"; bp = "0.2 0.3 0.5";
    EXPECT_ARMA_EQ( arma::vec(bp),  RefElement<2>::local_to_bary(lp));
    EXPECT_ARMA_EQ( arma::vec(lp),  RefElement<2>::bary_to_local(bp));
    
    lp = "0.2 0.3 0.4"; bp = "0.2 0.3 0.4 0.1";
=======
    arma::vec lp("0.3"), bp("0.7 0.3 ");
    EXPECT_ARMA_EQ( arma::vec(bp),  RefElement<1>::local_to_bary(lp));
    EXPECT_ARMA_EQ( arma::vec(lp),  RefElement<1>::bary_to_local(bp));
    
    lp = "0.2 0.3"; bp = "0.5 0.2 0.3";
    EXPECT_ARMA_EQ( arma::vec(bp),  RefElement<2>::local_to_bary(lp));
    EXPECT_ARMA_EQ( arma::vec(lp),  RefElement<2>::bary_to_local(bp));
    
    lp = "0.2 0.3 0.4"; bp = "0.1 0.2 0.3 0.4";
>>>>>>> 72ad5c8b
    EXPECT_ARMA_EQ( arma::vec(bp),  RefElement<3>::local_to_bary(lp));
    EXPECT_ARMA_EQ( arma::vec(lp),  RefElement<3>::bary_to_local(bp));
}








/*

// Write down the definition of RefElement

template<unsigned int dim>
void coordinates(){
    cout << "\ndim = " << dim  << "  ------------------\n" << endl;
    for(unsigned int nid=0; nid < RefElement<dim>::n_nodes; nid++)
    {
        arma::vec::fixed<dim> node = RefElement<dim>::node_coords(nid);
        cout << "node (local coordinates) " << nid << ":\t";
        for(unsigned int d=0; d < dim; d++)
            cout << node[d] << " ";
        cout << endl;
    }
    
    for(unsigned int nid=0; nid < RefElement<dim>::n_nodes; nid++)
    {
        arma::vec::fixed<dim+1> bnode = RefElement<dim>::node_barycentric_coords(nid);
        cout << "barycentric node " << nid << ":\t";
        for(unsigned int d=0; d < dim+1; d++)
            cout << bnode[d] << " ";
        cout << endl;
    }
    
    for(unsigned int sid=0; sid < RefElement<dim>::n_sides; sid++)
    {
        arma::vec::fixed<dim> normal = RefElement<dim>::normal_vector(sid);
        cout << "normal vector of side " << sid << ":\t";
        for(unsigned int d=0; d < dim; d++)
            cout << normal[d] << " ";
        cout << endl;
    }
    
    for(unsigned int sid=0; sid < RefElement<dim>::n_sides; sid++)
    {
        cout << "oposite node to side " << sid << ":\t" << RefElement<dim>::oposite_node(sid) 
        << "\t side measure: \t" << RefElement<dim>::side_measure(sid) << endl;
    }
    
    
    if(dim == 3)
    cout << "Jacobian = "
    << arma::dot( arma::cross(RefElement<3>::node_coords(1) - RefElement<3>::node_coords(0), 
                                  RefElement<3>::node_coords(2) - RefElement<3>::node_coords(0)),
                    RefElement<3>::node_coords(3) - RefElement<3>::node_coords(0)
                    )
    << endl;
}

template<unsigned int dim>
void topology(){
    cout << "\ndim = " << dim  << "  ------------------ topology\n" << endl;
    IdxVector<2> v({0,1});
    
    cout << "line nodes:\n";
    for(unsigned int i=0; i < RefElement<dim>::n_lines; i++)
    {
        for(unsigned int j=0; j < RefElement<1>::n_nodes; j++)
            cout << RefElement<dim>::template interact<0,1>(i)[j] << " ";
        cout << endl;
    }
    
    cout << "node lines:\n";
    for(unsigned int i=0; i < RefElement<dim>::n_nodes; i++)
    {
        for(unsigned int j=0; j < RefElement<dim>::n_lines_per_node; j++)
            cout << RefElement<dim>::template interact<1,0>(i)[j] << " ";
        cout << endl;
    }
    
    if(dim == 2)
    {
        cout << "topology_idx: dim=2 subdim=0 " << RefElement<2>::topology_idx<0>(3) << endl;
        cout << "topology_idx: dim=2 subdim=0 " << RefElement<2>::topology_idx<0>(5) << endl;
        cout << "topology_idx: dim=2 subdim=0 " << RefElement<2>::topology_idx<0>(6) << endl;
        cout << "topology_idx: dim=2 subdim=1 " << RefElement<2>::topology_idx<1>(1) << endl;
        cout << "topology_idx: dim=2 subdim=1 " << RefElement<2>::topology_idx<1>(2) << endl;
        cout << "topology_idx: dim=2 subdim=1 " << RefElement<2>::topology_idx<1>(4) << endl;
    }
    
    if(dim == 3)
    {
        cout << "side nodes:\n";
        for(unsigned int i=0; i < RefElement<dim>::n_sides; i++)
        {
            for(unsigned int j=0; j < RefElement<dim>::n_nodes_per_side; j++)
                cout << RefElement<dim>::template interact<0,2>(i)[j] << " ";
            cout << endl;
        }
        cout << "node sides:\n";
        for(unsigned int i=0; i < RefElement<dim>::n_nodes; i++)
        {
            for(unsigned int j=0; j < RefElement<dim>::n_nodes_per_side; j++)
                cout << RefElement<dim>::template interact<2,0>(i)[j] << " ";
            cout << endl;
        }
        
        cout << "line sides:\n";
        for(unsigned int i=0; i < RefElement<dim>::n_lines; i++)
        {
            for(unsigned int j=0; j < 2; j++)
                cout << RefElement<dim>::template interact<2,1>(i)[j] << " ";
            cout << endl;
        }
        
        cout << "side lines:\n";
        for(unsigned int i=0; i < RefElement<dim>::n_sides; i++)
        {
            for(unsigned int j=0; j < RefElement<dim>::n_lines_per_side; j++)
                cout << RefElement<dim>::template interact<1,2>(i)[j] << " ";
            cout << endl;
        }
        
        cout << "topology_idx: dim=3 subdim=2 " << RefElement<3>::topology_idx<2>(1) << endl;
        cout << "topology_idx: dim=3 subdim=2 " << RefElement<3>::topology_idx<2>(2) << endl;
        cout << "topology_idx: dim=3 subdim=2 " << RefElement<3>::topology_idx<2>(4) << endl;
        cout << "topology_idx: dim=3 subdim=2 " << RefElement<3>::topology_idx<2>(8) << endl;
        
        cout << "topology_idx: dim=3 subdim=1 " << RefElement<3>::topology_idx<1>(3) << endl;
        cout << "topology_idx: dim=3 subdim=1 " << RefElement<3>::topology_idx<1>(5) << endl;
        cout << "topology_idx: dim=3 subdim=1 " << RefElement<3>::topology_idx<1>(9) << endl;
        cout << "topology_idx: dim=3 subdim=1 " << RefElement<3>::topology_idx<1>(6) << endl;
        cout << "topology_idx: dim=3 subdim=1 " << RefElement<3>::topology_idx<1>(10) << endl;
        cout << "topology_idx: dim=3 subdim=1 " << RefElement<3>::topology_idx<1>(12) << endl;
        
        cout << "topology_idx: dim=3 subdim=0 " << RefElement<3>::topology_idx<0>(7) << endl;
        cout << "topology_idx: dim=3 subdim=0 " << RefElement<3>::topology_idx<0>(11) << endl;
        cout << "topology_idx: dim=3 subdim=0 " << RefElement<3>::topology_idx<0>(13) << endl;
        cout << "topology_idx: dim=3 subdim=0 " << RefElement<3>::topology_idx<0>(14) << endl;
    }
}

TEST(RefElement, write_down) {
    Profiler::initialize();

    coordinates<1>();
    coordinates<2>();
    coordinates<3>();
    
    topology<1>();
    topology<2>();
    topology<3>();
}
*/<|MERGE_RESOLUTION|>--- conflicted
+++ resolved
@@ -228,23 +228,11 @@
     
     EXPECT_ARMA_EQ( arma::vec("0.75 0 0 0.25"),     RefElement<3>::interpolate<1>("0.75 0.25",0));
     EXPECT_ARMA_EQ( arma::vec("0 0.75 0 0.25"),     RefElement<3>::interpolate<1>("0.75 0.25",1));
-<<<<<<< HEAD
-    EXPECT_ARMA_EQ( arma::vec("0.25 0.75 0 0"),     RefElement<3>::interpolate<1>("0.75 0.25",2));
-    
-    EXPECT_ARMA_EQ( arma::vec("0 0 0.75 0.25"),     RefElement<3>::interpolate<1>("0.75 0.25",3));
-    EXPECT_ARMA_EQ( arma::vec("0.25 0 0.75 0"),     RefElement<3>::interpolate<1>("0.75 0.25",4));
-    EXPECT_ARMA_EQ( arma::vec("0 0.25 0.75 0"),     RefElement<3>::interpolate<1>("0.75 0.25",5));
-    EXPECT_ARMA_EQ( arma::vec("0 0 0.75 0.25"),     RefElement<3>::interpolate<1>("0.75 0.25",3));
-    EXPECT_ARMA_EQ( arma::vec("0.25 0 0.75 0"),     RefElement<3>::interpolate<1>("0.75 0.25",4));
-    EXPECT_ARMA_EQ( arma::vec("0 0.25 0.75 0"),     RefElement<3>::interpolate<1>("0.75 0.25",5));
-    
-=======
     EXPECT_ARMA_EQ( arma::vec("0 0 0.75 0.25"),     RefElement<3>::interpolate<1>("0.75 0.25",2));
     EXPECT_ARMA_EQ( arma::vec("0.25 0.75 0 0"),     RefElement<3>::interpolate<1>("0.75 0.25",3));
     EXPECT_ARMA_EQ( arma::vec("0.25 0 0.75 0"),     RefElement<3>::interpolate<1>("0.75 0.25",4));
     EXPECT_ARMA_EQ( arma::vec("0 0.25 0.75 0"),     RefElement<3>::interpolate<1>("0.75 0.25",5));
 
->>>>>>> 72ad5c8b
     EXPECT_ARMA_EQ( arma::vec("0.3 0.2 0 0.5"),     RefElement<3>::interpolate<2>("0.3 0.2 0.5",0));
     EXPECT_ARMA_EQ( arma::vec("0.3 0 0.2 0.5"),     RefElement<3>::interpolate<2>("0.3 0.2 0.5",1));
     EXPECT_ARMA_EQ( arma::vec("0 0.3 0.2 0.5"),     RefElement<3>::interpolate<2>("0.3 0.2 0.5",2));
@@ -254,17 +242,6 @@
 
 
 TEST(RefElement, bary_local){
-<<<<<<< HEAD
-    arma::vec lp("0.3"), bp("0.3 0.7");
-    EXPECT_ARMA_EQ( arma::vec(bp),  RefElement<1>::local_to_bary(lp));
-    EXPECT_ARMA_EQ( arma::vec(lp),  RefElement<1>::bary_to_local(bp));
-    
-    lp = "0.2 0.3"; bp = "0.2 0.3 0.5";
-    EXPECT_ARMA_EQ( arma::vec(bp),  RefElement<2>::local_to_bary(lp));
-    EXPECT_ARMA_EQ( arma::vec(lp),  RefElement<2>::bary_to_local(bp));
-    
-    lp = "0.2 0.3 0.4"; bp = "0.2 0.3 0.4 0.1";
-=======
     arma::vec lp("0.3"), bp("0.7 0.3 ");
     EXPECT_ARMA_EQ( arma::vec(bp),  RefElement<1>::local_to_bary(lp));
     EXPECT_ARMA_EQ( arma::vec(lp),  RefElement<1>::bary_to_local(bp));
@@ -274,7 +251,6 @@
     EXPECT_ARMA_EQ( arma::vec(lp),  RefElement<2>::bary_to_local(bp));
     
     lp = "0.2 0.3 0.4"; bp = "0.1 0.2 0.3 0.4";
->>>>>>> 72ad5c8b
     EXPECT_ARMA_EQ( arma::vec(bp),  RefElement<3>::local_to_bary(lp));
     EXPECT_ARMA_EQ( arma::vec(lp),  RefElement<3>::bary_to_local(bp));
 }

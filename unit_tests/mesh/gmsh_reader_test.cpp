/*
 * gmsh_reader_test.cpp
 *
 *  Created on: Oct 2, 2012
 *      Author: jb
 */


#include <flow_gtest.hh>
#include <sstream>
#include <string>
#include <vector>

#include "system/sys_profiler.hh"

#include "mesh/mesh.h"
#include "mesh/msh_gmshreader.h"
#include "mesh/reader_instances.hh"



TEST(GMSHReader, read_mesh_from_stream) {
    Profiler::initialize();
    
    string fname = string(UNIT_TESTS_SRC_DIR) + "/mesh/simplest_cube.msh";
    ifstream ifs( fname.c_str() );
    if (! ifs) cout << "Can not open file!" << endl;
    stringstream ss;
    ss << ifs.rdbuf();

    Mesh mesh;
    GmshMeshReader reader(ss);

    reader.read_mesh(&mesh);

    EXPECT_EQ(9, mesh.n_elements());

}

TEST(GMSHReader, read_mesh_from_file) {
    Profiler::initialize();

    // has to introduce some flag for passing absolute path to 'test_units' in source tree
    FilePath::set_io_dirs(".",UNIT_TESTS_SRC_DIR,"",".");
    FilePath mesh_file("mesh/test_input.msh", FilePath::input_file);


    Mesh mesh;
    GmshMeshReader reader(mesh_file);

    reader.read_mesh(&mesh);

    EXPECT_EQ(216, mesh.n_elements());

}

<<<<<<< HEAD
=======
TEST(GMSHReader, find_header) {
    Profiler::initialize();
    
    // has to introduce some flag for passing absolute path to 'test_units' in source tree
    FilePath::set_io_dirs(".",UNIT_TESTS_SRC_DIR,"",".");
    FilePath mesh_file("fields/simplest_cube_data.msh", FilePath::input_file);

    GmshMeshReader reader(mesh_file);
    unsigned int n_elements=13;
    unsigned int n_comp=3;
    std::vector<double> data(n_comp*n_elements);
    std::vector<int> element_id_map(n_elements);
    for(unsigned int i=0;i<n_elements;i++)
    	element_id_map[i]=i+1;
    GMSH_DataHeader header;
    header.actual=false;
    header.field_name="vector_fixed";
    header.n_components=n_comp;
    header.n_entities=n_elements;

    header.time=0.0;
    reader.read_element_data(header, &(data[0]), element_id_map);
    EXPECT_EQ(1.0, data[0]);
    EXPECT_EQ(2.0, data[1]);
    EXPECT_EQ(3.0, data[2]);
    EXPECT_EQ(3.0, data[3*8+2]);
    EXPECT_EQ(4.0, data[3*9]);

    header.time=0.1;
    reader.read_element_data(header, &(data[0]), element_id_map);
    EXPECT_EQ(1.0, data[0]);
    EXPECT_EQ(2.0, data[1]);
    EXPECT_EQ(3.0, data[2]);
    EXPECT_EQ(3.0, data[3*8+2]);
    EXPECT_EQ(4.0, data[3*9]);

    header.time=0.9;
    reader.read_element_data(header, &(data[0]), element_id_map);
    EXPECT_EQ(1.0, data[0]);
    EXPECT_EQ(2.0, data[1]);
    EXPECT_EQ(3.0, data[2]);
    EXPECT_EQ(3.0, data[3*8+2]);
    EXPECT_EQ(4.0, data[3*9]);

    header.time=1.0;
    reader.read_element_data(header, &(data[0]), element_id_map);
    EXPECT_EQ(2.0, data[0]);
    EXPECT_EQ(3.0, data[1]);
    EXPECT_EQ(4.0, data[2]);
    EXPECT_EQ(4.0, data[3*8+2]);
    EXPECT_EQ(5.0, data[3*9]);

    header.time=1.1;
    reader.read_element_data(header, &(data[0]), element_id_map);
    EXPECT_EQ(2.0, data[0]);
    EXPECT_EQ(3.0, data[1]);
    EXPECT_EQ(4.0, data[2]);
    EXPECT_EQ(4.0, data[3*8+2]);
    EXPECT_EQ(5.0, data[3*9]);

    header.time=2.1;
    reader.read_element_data(header, &(data[0]), element_id_map);
    EXPECT_EQ(2.0, data[0]);
    EXPECT_EQ(3.0, data[1]);
    EXPECT_EQ(4.0, data[2]);
    EXPECT_EQ(4.0, data[3*8+2]);
    EXPECT_EQ(5.0, data[3*9]);

    header.time=200;
    reader.read_element_data(header, &(data[0]), element_id_map);
    EXPECT_EQ(2.0, data[0]);
    EXPECT_EQ(3.0, data[1]);
    EXPECT_EQ(4.0, data[2]);
    EXPECT_EQ(4.0, data[3*8+2]);
    EXPECT_EQ(5.0, data[3*9]);

}

>>>>>>> 68b028de
TEST(ReaderInstances, get_reader) {
	Profiler::initialize();

	// has to introduce some flag for passing absolute path to 'test_units' in source tree
	FilePath::set_io_dirs(".",UNIT_TESTS_SRC_DIR,"",".");

	{
		FilePath mesh1("mesh/test_input.msh", FilePath::input_file);
		FilePath mesh2("mesh/simplest_cube.msh", FilePath::input_file);
		ReaderInstances::instance()->get_reader(mesh1);
		ReaderInstances::instance()->get_reader(mesh2);
	}

	{
	    Mesh mesh;
		FilePath mesh_file("mesh/test_input.msh", FilePath::input_file);
		std::shared_ptr<GmshMeshReader> mesh_reader = ReaderInstances::instance()->get_reader(mesh_file);

		mesh_reader->read_mesh(&mesh);
		EXPECT_EQ(118, mesh.n_nodes());
	}

	{
	    Mesh mesh;
		FilePath mesh_file("mesh/simplest_cube.msh", FilePath::input_file);
		std::shared_ptr<GmshMeshReader> mesh_reader = ReaderInstances::instance()->get_reader(mesh_file);

		mesh_reader->read_mesh(&mesh);
		EXPECT_EQ(8, mesh.n_nodes());
	}
}<|MERGE_RESOLUTION|>--- conflicted
+++ resolved
@@ -54,8 +54,6 @@
 
 }
 
-<<<<<<< HEAD
-=======
 TEST(GMSHReader, find_header) {
     Profiler::initialize();
     
@@ -134,7 +132,6 @@
 
 }
 
->>>>>>> 68b028de
 TEST(ReaderInstances, get_reader) {
 	Profiler::initialize();
 

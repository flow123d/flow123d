--- conflicted
+++ resolved
@@ -34,12 +34,6 @@
     #define_test(fast_intersection_1_3)
     define_mpi_test(intersection_2_3 1)
     define_mpi_test(ngh_intersection_2_3 1)
-<<<<<<< HEAD
-    define_mpi_test(intersection_area 1)
-    define_mpi_test(intersection_prolongation 1)
-    define_mpi_test(simplex_class 1)
-=======
->>>>>>> 4bd26c59
     define_test(ref_element)
     
     define_mpi_test(partitioning 1)

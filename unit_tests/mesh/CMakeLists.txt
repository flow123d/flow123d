# 
# Copyright (C) 2007 Technical University of Liberec.  All rights reserved.
#
# Please make a following refer to Flow123d on your project site if you use the program for any purpose,
# especially for academic research:
# Flow123d, Research Centre: Advanced Remedial Technologies, Technical University of Liberec, Czech Republic
#
# This program is free software; you can redistribute it and/or modify it under the terms
# of the GNU General Public License version 3 as published by the Free Software Foundation.
# 
# This program is distributed in the hope that it will be useful, but WITHOUT ANY WARRANTY; 
# without even the implied warranty of MERCHANTABILITY or FITNESS FOR A PARTICULAR PURPOSE.
# See the GNU General Public License for more details.
#
# You should have received a copy of the GNU General Public License along with this program; if not,
# write to the Free Software Foundation, Inc., 59 Temple Place - Suite 330, Boston, MA 021110-1307, USA.
#
# $Id: CMakeLists.txt 1567 2012-02-28 13:24:58Z jan.brezina $
# $Revision: 1567 $
# $LastChangedBy: jan.brezina $
# $LastChangedDate: 2012-02-28 14:24:58 +0100 (Tue, 28 Feb 2012) $
#

#set(super_test_libs fast_intersection_lib field_lib mesh_lib system_lib)

set(libs mesh_lib system_lib intersections_lib)
add_test_directory("${libs}")
    
    define_test(ref_element)
    define_test(element)
    define_test(gmsh_reader)
    define_test(intersection)
    define_mpi_test(bih_tree 1)
    define_test(bounding_box)
<<<<<<< HEAD
    #define_test(intersection_1_3)
    #define_test(fast_intersection_1_3)
    #define_mpi_test(intersection_2_3 1)
    #define_mpi_test(ngh_intersection_2_3 1)
=======
>>>>>>> 72ad5c8b
    
    define_mpi_test(partitioning 1)
    define_mpi_test(partitioning 2)

    define_test(region)
    define_mpi_test(mesh 2)
    




<|MERGE_RESOLUTION|>--- conflicted
+++ resolved
@@ -23,7 +23,7 @@
 
 #set(super_test_libs fast_intersection_lib field_lib mesh_lib system_lib)
 
-set(libs mesh_lib system_lib intersections_lib)
+set(libs mesh_lib system_lib)
 add_test_directory("${libs}")
     
     define_test(ref_element)
@@ -32,13 +32,6 @@
     define_test(intersection)
     define_mpi_test(bih_tree 1)
     define_test(bounding_box)
-<<<<<<< HEAD
-    #define_test(intersection_1_3)
-    #define_test(fast_intersection_1_3)
-    #define_mpi_test(intersection_2_3 1)
-    #define_mpi_test(ngh_intersection_2_3 1)
-=======
->>>>>>> 72ad5c8b
     
     define_mpi_test(partitioning 1)
     define_mpi_test(partitioning 2)

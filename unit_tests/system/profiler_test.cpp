/*
 * profiler_test.cpp
 *
 *  Created on: Jun 16, 2012
 *      Author: jb
 */

#include <ctime>
#include <cstdlib>
#include <sstream>



#define TEST_USE_MPI
#define TEST_USE_PETSC
#include <flow_gtest_mpi.hh>



#include "system/system.hh"
#include "system/sys_profiler.hh"
#include "petscvec.h"  
#include "petscsys.h"  

#ifdef FLOW123D_DEBUG_PROFILER

/*************************
 * We test collisions of hash function on strings with max length 13.
 */

unsigned int random_string(char *str){
    unsigned int length = rand()%12+1;  // random string length from 1 up to 13 characters
    unsigned int i;
    for(i=0; i < length; i++) {
        str[i] = rand()%(128-32)+32; // random character from 32 (space) till the and of ASCII
    }
    str[i]=0;
    //printf("str: '%s'\n", str);
    return length;
}

template <class T>
int alloc_and_dealloc(int size){
    T* t = new T[size];
    delete [] t;
    return size * sizeof(T);
}

TEST(Profiler, str_hash) {
    EXPECT_EQ(0, str_hash("", PROFILER_HASH_DEFAULT));
    EXPECT_EQ(65, str_hash("A", PROFILER_HASH_DEFAULT));
    EXPECT_EQ(6597, str_hash(" A", PROFILER_HASH_DEFAULT));

    srand ( time(NULL) );
    char a[16];
    char b[16];

// random test for hash collision
    unsigned int n_pairs=100;
    for(unsigned int i=0; i<n_pairs; i++) {
        random_string(a);
        random_string(b);
        if (string(a) != string(b) )
            EXPECT_NE( str_hash(a, PROFILER_HASH_DEFAULT) , str_hash(b, PROFILER_HASH_DEFAULT) );
    }
}



TEST(Profiler, CodePoint) {
    CodePoint cp = CODE_POINT("my_tag");    unsigned int line_save = __LINE__;
    EXPECT_EQ("my_tag", cp.tag_);
    EXPECT_EQ( str_hash("my_tag", PROFILER_HASH_DEFAULT), cp.hash_);
    EXPECT_EQ( line_save, cp.line_ );
    //EXPECT_EQ(string("(profiler_test.cpp, xxx(), 130)"), string(CODE_POINT) );
}




/**********************************************
 * Tests of Profiler.
 */

// wait given amount of time (in ms) and return it in ms
double wait( double time) {
//    cout << "wait function\n" <<endl;
    clock_t t1,t2;
    clock_t int_time = time /1000.0 * CLOCKS_PER_SEC;
    t2=t1=clock();
    
    while (t1 + int_time > t2) { t2=clock();}
    double time_in_ms = 1000.0 * (t2-t1) / CLOCKS_PER_SEC;
    cout << "time to wait: " << time << " actual: " << time_in_ms  << endl;
    
    return time_in_ms;
}

// wait given amount of time (in sec) and return it in sec
double wait_sec( double time) {
	TimePoint t1, t2;

	t2 = t1 = TimePoint();
	while ((t2-t1) < time)  {
		t2 = TimePoint();
//		cout << "difference: " << (t2-t1) << endl;
	}

	return (t2-t1);
}

// return smallest amount of time resoluted by clock() function
double clock_resolution() {
//    cout << "wait function\n" <<endl;
    clock_t t1,t2;

    t2=t1=clock();
    while (t1 == t2) { clock(); t2=clock();}
    double min_time_step = 1000.0 * (t2-t1) / CLOCKS_PER_SEC;
    cout << "min wait time: " << min_time_step << endl;
    return min_time_step;
}


#define AT    string(Profiler::instance()->actual_tag())
#define ACT   Profiler::instance()->actual_cumulative_time()
#define AC    Profiler::instance()->actual_count()
#define AM    Profiler::instance()->actual_memory_alloc()


TEST(Profiler, one_timer) {

//	TimePoint t0 = TimePoint();
//	wait(1000);
//	TimePoint t1 = TimePoint();
//
//	cout << "CURRENT " << t1-t0 << endl;

	const double TIMER_RESOLUTION = Profiler::get_resolution();
	const double DELTA = TIMER_RESOLUTION*100;
	double total=0;
    Profiler::initialize();


    { // uninitialize can not be in the same block as the START_TIMER


    START_TIMER("test_tag");
    	// test that number of calls of current timer is
	    EXPECT_EQ( 1, AC);

	    // wait a TIMER_RESOLUTION time
		total += wait_sec(TIMER_RESOLUTION);
    END_TIMER("test_tag");



    START_TIMER("test_tag");
    	// test that number of calls of current timer is
		EXPECT_EQ( 2, AC);

		// test whether difference between measured time and total time is within TIMER_RESOLUTION
		EXPECT_LE( abs(ACT-total), DELTA);
		cout << "difference: " << abs(total-ACT) << ", tolerance: " << DELTA << endl;

		// wait a TIMER_RESOLUTION time
		total += wait_sec (TIMER_RESOLUTION);
		total += wait_sec (TIMER_RESOLUTION);

    END_TIMER("test_tag");

//    for (int i = 0; i < 100; i++) {
//        START_TIMER("test_tag");
//            EXPECT_LE( abs(ACT-total), DELTA);
//            cout << i+1 <<". difference: " << abs(total-ACT) << ", tolerance: " << DELTA << endl;
//            total += wait_sec (TIMER_RESOLUTION);
//    	END_TIMER("test_tag");
//    }

    START_TIMER("test_tag");
    	EXPECT_EQ( 3, AC);
		EXPECT_LE( abs(ACT-total), DELTA);
		cout << "difference: " << abs(total-ACT) << ", tolerance: " << DELTA << endl;
    }



    // test add_call
    {
        START_TIMER("add_call");
        ADD_CALLS(1000);
        EXPECT_EQ(1000, AC);
    }

    // test absolute time
    {
        START_TIMER("one_second");
        wait_sec(1);
    }
    std::stringstream sout;
    Profiler::instance()->output(MPI_COMM_WORLD, sout);
    Profiler::instance()->output(MPI_COMM_WORLD, cout);

    //EXPECT_NE( sout.str().find("\"tag\": \"Whole Program\""), string::npos );

    Profiler::uninitialize();
}



TEST(Profiler, absolute_time) {
    Profiler::initialize();

    // test absolute time
    {
        START_TIMER("one_second");
        wait_sec(1);
    }
    std::stringstream sout;
    Profiler::instance()->output(MPI_COMM_WORLD, sout);
    Profiler::instance()->output(MPI_COMM_WORLD, cout);
    
<<<<<<< HEAD
    int mpi_rank;
    MPI_Comm_rank(MPI_COMM_WORLD, &mpi_rank);
    
    if (mpi_rank == 0) {

        EXPECT_NE( sout.str().find("cumul-time-min\": \"1.00"), string::npos );
        EXPECT_NE( sout.str().find("cumul-time-max\": \"1.00"), string::npos );
    }
=======
    // try to transform profiler data using python
    Profiler::instance()->output(MPI_COMM_WORLD);
    Profiler::instance()->transform_profiler_data (".txt", "SimpleTableFormatter");
    
    int ierr, mpi_rank;
    ierr = MPI_Comm_rank(MPI_COMM_WORLD, &mpi_rank);
    EXPECT_EQ( ierr, 0 );
    
    // 0 processor will have valid profiler report
    // other processors should have empty string only
    if (mpi_rank == 0) {
        // test timer resolution, requiring atleast 2 digit places
        EXPECT_NE( sout.str().find("cumul-time-min\": \"1.00"), string::npos );
        EXPECT_NE( sout.str().find("cumul-time-max\": \"1.00"), string::npos );
    } else {
        EXPECT_TRUE( sout.str().empty() );
    }
    
    
>>>>>>> b08d27b0

    Profiler::uninitialize();
}



/*
  // This is efficiency test of START_TIMER macro.
  // It will pass only with optimalized build (not debug).


TEST(Profiler, efficiency) {
    Profiler::initialize();
    unsigned int cycles = 500000;

    double min_time_period = clock_resolution();
    cout << "Minimum timer resolution: " << min_time_period << " ms" << endl;
    EXPECT_LT( min_time_period, 20 ); // resolution better then 20ms

    double t_clock, t_timer;
    // measure the clock() function
    {
        START_TIMER("clock");
        for(int i=0;i<cycles;i++) {
            clock(); clock();  // two measurements are necessary for one frame
        }
    }

    // measure Timer overhead
    {
        START_TIMER("timer");
        for(int i=0;i<cycles;i++) {
            START_TIMER("tag");
            END_TIMER("tag");
        }

    }

    // get both cumulative times
    { START_TIMER("clock");
      t_clock = ACT;
    }

    { START_TIMER("timer");
      t_timer = ACT;
    }

    cout << "ticks per 2*10^6 times clock(): " << t_clock << endl;
    cout << "ticks per timer frame: " << t_timer << endl;
    EXPECT_LT( t_timer , 2*t_clock); // we allow timer to run two times slower compared to clock() function itself.

    Profiler::uninitialize();
}

*/


TEST(Profiler, structure) {
    Profiler::initialize();

    {
        START_TIMER("main");
        EXPECT_EQ("main", AT );

        START_TIMER("sub1");
           EXPECT_EQ("sub1", AT);
           START_TIMER("cross");
           EXPECT_EQ("cross", AT);

        END_TIMER("sub1");
        EXPECT_EQ("main", AT );


        START_TIMER("sub2");
            END_TIMER("cross");
            START_TIMER("sub_sub");
                START_TIMER("sub1");
                END_TIMER("sub1");
            END_TIMER("sub_sub");
        END_TIMER("sub2");

        START_TIMER("sub1");
        END_TIMER("sub1");
    }

    std::stringstream sout;
    Profiler::instance()->output(MPI_COMM_WORLD, cout);
    Profiler::instance()->output(MPI_COMM_WORLD, sout);
    
    int mpi_rank;
    MPI_Comm_rank(MPI_COMM_WORLD, &mpi_rank);
    
    if (mpi_rank == 0) {
        // when using find, we need to compare result to string::npos value (which indicates not found)
        EXPECT_NE( sout.str().find("\"tag\": \"Whole Program\""), string::npos );
        EXPECT_NE( sout.str().find("\"tag\": \"sub1\""), string::npos );
    }

    Profiler::uninitialize();

}


TEST(Profiler, memory_add_calls) {
    int allocated = 0;
    Profiler::initialize();
    allocated += alloc_and_dealloc<int>(250);
    {
        for (int i = 0; i < 10000; i++) {
            START_TIMER("A");
            allocated += alloc_and_dealloc<int>(25);
            END_TIMER("A");
        }
    }
    Profiler::instance()->propagate_timers();
    EXPECT_EQ(AM, allocated);
    Profiler::uninitialize();
}

TEST(Profiler, memory_profiler) {
    const int ARR_SIZE = 1000;
    const int LOOP_CNT = 1000;
    Profiler::initialize();

    {
        START_TIMER("memory-profiler-int");
        // alloc and dealloc array of int
        for (int i = 0; i < LOOP_CNT; i++) alloc_and_dealloc<int>(ARR_SIZE);
        // test that we deallocated all allocated space
        EXPECT_EQ(AM, Profiler::instance()->actual_memory_dealloc());
        // test that allocated space is correct size
        EXPECT_EQ(AM, ARR_SIZE * LOOP_CNT * sizeof(int));
        END_TIMER("memory-profiler-int");


        START_TIMER("memory-profiler-double");
        // alloc and dealloc array of float
        for (int i = 0; i < LOOP_CNT; i++) alloc_and_dealloc<double>(ARR_SIZE);
        // test that we deallocated all allocated space
        EXPECT_EQ(AM, Profiler::instance()->actual_memory_dealloc());
        // test that allocated space is correct size
        EXPECT_EQ(AM, ARR_SIZE * LOOP_CNT * sizeof(double));
        END_TIMER("memory-profiler-double");


        START_TIMER("memory-profiler-simple");
        // alloc and dealloc array of float
        for (int i = 0; i < LOOP_CNT; i++) {
            int * j = new int;
            delete j;
        }
        // test that we deallocated all allocated space
        EXPECT_EQ(AM, Profiler::instance()->actual_memory_dealloc());
        // test that allocated space is correct size
        EXPECT_EQ(AM, LOOP_CNT * sizeof(int));
        END_TIMER("memory-profiler-simple");
    }

    Profiler::instance()->output(MPI_COMM_WORLD, cout);
    Profiler::uninitialize();
}

<<<<<<< HEAD
TEST(Profiler, Petsc_memory) {
    Profiler::initialize();
    PetscLogDouble mem;
    {
        START_TIMER("A");
            PetscInt size = 100*1000;
            PetscScalar value = 0.1;
            Vec tmp_vector;
            VecCreateSeq(PETSC_COMM_SELF, size, &tmp_vector);
            VecSet(tmp_vector, value);
            // VecSetRandom(tmp_vector, NULL);
        END_TIMER("A");
        
        START_TIMER("A");
            //allocated memory MUST be greater or equal to size * size of double
            EXPECT_GE(Profiler::instance()->actual_petsc_memory_difference(), size*sizeof(double));
        END_TIMER("A");
        
        // START_TIMER("B");
        //     PetscScalar sum;
        //     VecSum(tmp_vector, &sum);
        // END_TIMER("B");
        
        START_TIMER("C");
            VecDestroy(&tmp_vector);
        END_TIMER("C");
        
        START_TIMER("C");
            // since we are destroying vector, we expect to see negative memory difference
            EXPECT_LE(Profiler::instance()->actual_petsc_memory_difference(), 0);
        END_TIMER("C");
    }
    Profiler::instance()->output(MPI_COMM_WORLD, cout);
    Profiler::uninitialize();
}

TEST(Profiler, memory_propagation){
    const int SIZE = 25;
    int allocated_Whole = 0;
    int allocated_A = 0;
    int allocated_B = 0;
    int allocated_C = 0;
    int allocated_D = 0;
    
    Profiler::initialize();
    {
        allocated_Whole += alloc_and_dealloc<int>(SIZE);
        EXPECT_EQ(AM, allocated_Whole);
        
        START_TIMER("A");
            allocated_A += alloc_and_dealloc<int>(10 * SIZE);
            EXPECT_EQ(AM, allocated_A);
            
            START_TIMER("B");
                allocated_B += alloc_and_dealloc<int>(100 * SIZE);
                
                START_TIMER("C");
                    EXPECT_EQ(AM, allocated_C);
                END_TIMER("C");
                allocated_B += allocated_C;
                
            END_TIMER("B");
            allocated_A += allocated_B;
            
            allocated_A += alloc_and_dealloc<int>(10 * SIZE);
            
            START_TIMER("D");
                allocated_D += alloc_and_dealloc<int>(1 * SIZE);
            END_TIMER("D");
            allocated_A += allocated_D;
            
        END_TIMER("A");
        allocated_Whole += allocated_A;
    }
    Profiler::instance()->propagate_timers();
    EXPECT_EQ(AM, allocated_Whole);
    EXPECT_EQ(AM, Profiler::instance()->actual_memory_dealloc());
    Profiler::instance()->output(MPI_COMM_WORLD, cout);
=======

    int ierr, mpi_rank;
    ierr = MPI_Comm_rank(MPI_COMM_WORLD, &mpi_rank);
    EXPECT_EQ( ierr, 0 );
    
    // 0 processor will have valid profiler report
    // other processors should have empty string only
    if (mpi_rank == 0) {
        // when using find, we need to compare result to string::npos value (which indicates not found)
        EXPECT_NE( sout.str().find("\"tag\": \"Whole Program\""), string::npos );
        EXPECT_NE( sout.str().find("\"tag\": \"sub1\""), string::npos );
    } else {
        EXPECT_TRUE( sout.str().empty() );
    }
    
>>>>>>> b08d27b0
    Profiler::uninitialize();
}


TEST(Profiler, petsc_memory_monitor) {
    PetscInt size = 10000;
    Profiler::initialize();
    {
        START_TIMER("A");
            Vec tmp_vector;
            VecCreateSeq(MPI_COMM_WORLD, size, &tmp_vector);
            VecDestroy(&tmp_vector);
            
            START_TIMER("C");
            END_TIMER("C");
        END_TIMER("A");
        
        START_TIMER("B");
            Vec tmp_vector1, tmp_vector2;
            VecCreateSeq(PETSC_COMM_SELF, size, &tmp_vector1);
            VecCreateSeq(PETSC_COMM_SELF, size, &tmp_vector2);
            VecDestroy(&tmp_vector1);
            VecDestroy(&tmp_vector2);
        END_TIMER("B");
    }
    Profiler::instance()->output(MPI_COMM_WORLD, cout);
    Profiler::uninitialize();
}

TEST(Profiler, multiple_instances) {
    int allocated = 0;
    for (int i = 0; i < 5; i++) {
        allocated = 0;
        Profiler::initialize();
        {
            allocated += alloc_and_dealloc<int>(25);
        }
        EXPECT_EQ(AM, allocated);
        Profiler::uninitialize();
    }
}

TEST(Profiler, propagate_values) {
    int allocated = 0;
    Profiler::initialize(); {
            START_TIMER("A");
                START_TIMER("B");
                    START_TIMER("C");
                        allocated += alloc_and_dealloc<int>(25);
                    END_TIMER("C");
                END_TIMER("B");
                
                START_TIMER("D");
                END_TIMER("D");
                
                Profiler::instance()->propagate_timers();
                EXPECT_EQ(AM, allocated);
            END_TIMER("A");
    }
    Profiler::instance()->output(MPI_COMM_WORLD, cout);
    Profiler::uninitialize();
}

#else // FLOW123D_DEBUG_PROFILER


TEST(Profiler, test_calls_only) {
    Profiler::initialize();
    START_TIMER("sub1");
    END_TIMER("sub1");
    Profiler::instance()->output(MPI_COMM_WORLD, cout);
    Profiler::uninitialize();

}


#endif // FLOW123D_DEBUG_PROFILER<|MERGE_RESOLUTION|>--- conflicted
+++ resolved
@@ -220,16 +220,6 @@
     Profiler::instance()->output(MPI_COMM_WORLD, sout);
     Profiler::instance()->output(MPI_COMM_WORLD, cout);
     
-<<<<<<< HEAD
-    int mpi_rank;
-    MPI_Comm_rank(MPI_COMM_WORLD, &mpi_rank);
-    
-    if (mpi_rank == 0) {
-
-        EXPECT_NE( sout.str().find("cumul-time-min\": \"1.00"), string::npos );
-        EXPECT_NE( sout.str().find("cumul-time-max\": \"1.00"), string::npos );
-    }
-=======
     // try to transform profiler data using python
     Profiler::instance()->output(MPI_COMM_WORLD);
     Profiler::instance()->transform_profiler_data (".txt", "SimpleTableFormatter");
@@ -249,7 +239,6 @@
     }
     
     
->>>>>>> b08d27b0
 
     Profiler::uninitialize();
 }
@@ -338,35 +327,24 @@
     std::stringstream sout;
     Profiler::instance()->output(MPI_COMM_WORLD, cout);
     Profiler::instance()->output(MPI_COMM_WORLD, sout);
-    
-    int mpi_rank;
-    MPI_Comm_rank(MPI_COMM_WORLD, &mpi_rank);
-    
+
+
+    int ierr, mpi_rank;
+    ierr = MPI_Comm_rank(MPI_COMM_WORLD, &mpi_rank);
+    EXPECT_EQ( ierr, 0 );
+    
+    // 0 processor will have valid profiler report
+    // other processors should have empty string only
     if (mpi_rank == 0) {
         // when using find, we need to compare result to string::npos value (which indicates not found)
         EXPECT_NE( sout.str().find("\"tag\": \"Whole Program\""), string::npos );
         EXPECT_NE( sout.str().find("\"tag\": \"sub1\""), string::npos );
-    }
-
-    Profiler::uninitialize();
-
-}
-
-
-TEST(Profiler, memory_add_calls) {
-    int allocated = 0;
-    Profiler::initialize();
-    allocated += alloc_and_dealloc<int>(250);
-    {
-        for (int i = 0; i < 10000; i++) {
-            START_TIMER("A");
-            allocated += alloc_and_dealloc<int>(25);
-            END_TIMER("A");
-        }
-    }
-    Profiler::instance()->propagate_timers();
-    EXPECT_EQ(AM, allocated);
-    Profiler::uninitialize();
+    } else {
+        EXPECT_TRUE( sout.str().empty() );
+    }
+    
+    Profiler::uninitialize();
+
 }
 
 TEST(Profiler, memory_profiler) {
@@ -412,7 +390,6 @@
     Profiler::uninitialize();
 }
 
-<<<<<<< HEAD
 TEST(Profiler, Petsc_memory) {
     Profiler::initialize();
     PetscLogDouble mem;
@@ -491,23 +468,6 @@
     EXPECT_EQ(AM, allocated_Whole);
     EXPECT_EQ(AM, Profiler::instance()->actual_memory_dealloc());
     Profiler::instance()->output(MPI_COMM_WORLD, cout);
-=======
-
-    int ierr, mpi_rank;
-    ierr = MPI_Comm_rank(MPI_COMM_WORLD, &mpi_rank);
-    EXPECT_EQ( ierr, 0 );
-    
-    // 0 processor will have valid profiler report
-    // other processors should have empty string only
-    if (mpi_rank == 0) {
-        // when using find, we need to compare result to string::npos value (which indicates not found)
-        EXPECT_NE( sout.str().find("\"tag\": \"Whole Program\""), string::npos );
-        EXPECT_NE( sout.str().find("\"tag\": \"sub1\""), string::npos );
-    } else {
-        EXPECT_TRUE( sout.str().empty() );
-    }
-    
->>>>>>> b08d27b0
     Profiler::uninitialize();
 }
 

--- conflicted
+++ resolved
@@ -229,19 +229,4 @@
     	EXPECT_THROW( { ASSERT_PTR(empty).error(); }, feal::Exc_assert );
     }
 
-<<<<<<< HEAD
-}
-
-TEST(FealAssert, warning) {
-    ::testing::FLAGS_gtest_death_test_style = "threadsafe";
-
-    std::string s1 = "feal";
-    std::string s2 = "assert";
-    FEAL_ASSERT(s1.empty() && s2.empty())(s1)(s2).warning("Strings must be empty.");
-
-    // shorter version of macro - "ASSERT" - is not in conflict with external library
-    ASSERT(0).warning("Zero value.");
-
-=======
->>>>>>> 8e1df6ac
 }
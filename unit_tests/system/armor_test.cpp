#include <flow_gtest.hh>
#include "arma_expect.hh"
#include "system/armor.hh"
#include "system/logger.hh"
#include <armadillo>


//    /**
//     * TODO:
//     * - we can not return Arma as the result of operations since this colapses the lazy evaluation into a temporary object
//     * - simple definition of operator leads to the ambiguus overload
//     * - we can return arma::fixed directly from Array and have class similar to current FieldValues
//     *   for conversion from <1,1> to double,
//     *   and <3,1> to Col
//     *
//     */
//    //template<class Type, int nRows, int nCols>
//    //class MatInstance : public Armor::Mat<Type, nRows, nCols> {
//    //    typedef typename Armor::Mat<Type, nRows, nCols>::Arma Arma;
//    //    Type data[16];
//    //public:
//    //    inline MatInstance()
//    //    : Armor::Mat<Type, nRows, nCols>(data)
//    //    {}
//    //
//    //    inline MatInstance(std::initializer_list<std::initializer_list<Type>> list)
//    //    // construct from list of columns
//    //    : MatInstance()
//    //    {
//    //        Armor::Mat<Type, nRows, nCols>::operator=(Arma(list));
//    //    }
//    //
//    //    inline MatInstance(std::initializer_list<Type> list)
//    //    // construct from list of all entries, the fastest increase in rows
//    //    : MatInstance()
//    //    {
//    //        Armor::Mat<Type, nRows, nCols>::operator=(Arma(list));
//    //    }
//    //
//    //
//    //    inline const MatInstance<Type, nRows, nCols> & operator=(const MatInstance<Type, nRows, nCols> & other)
//    //    {
//    //        Armor::Mat<Type, nRows, nCols>::operator=(other);
//    //        return *this;
//    //    }
//    //
//    //    inline const MatInstance<Type, nRows, nCols> & operator=(const Arma & other) {
//    //        Armor::Mat<Type, nRows, nCols>::operator=(other);
//    //        return *this;
//    //    }
//    //};
//
//    template<class Type, int nr, int nc>
//    struct MatInst {
//        MatInst()
//        : arma(), mat(arma)
//        {}
//
//        MatInst(std::initializer_list<std::initializer_list<Type>> list)
//        : arma(list), mat(arma)
//        {}
//
//        typename Armor::Mat<Type, nr, nc>::Arma arma;
//        Armor::Mat<Type, nr, nc> mat;
//    };
//
//    template<class Type, int nr, int nc>
//    Armor::Mat<Type, nr, nc> make_mat(std::initializer_list<std::initializer_list<Type>> list) {
//        //DebugOut() << "size: " << nr * nc << "\n";
//        //auto ptr = std::make_shared<Type>(2 * nr * nc);
//        Type * ptr = new Type[nr * nc];
//        //Armor::Mat<Type, nr, nc>  mat(ptr.get());
//        Armor::Mat<Type, nr, nc>  mat(ptr);
//        //DebugOut() << "Size: " << mat.n_rows * mat.n_cols << "\n";
//        mat = typename Armor::Mat<Type, nr, nc>::Arma(list);
//        return mat;
//    }
//
//
//    /**************** Test MatInstance **************/
//
//    TEST(Armor_test, direct_construction) {
//        typename Armor::Mat<double, 3, 1>::Arma a31({1, 2, 3});
//        Armor::Mat<double, 3, 1> m31(a31);
//        Armor::Mat<double, 3, 1> m32(a31);
//        m31 = m32;
//        m31 = a31;
//        EXPECT_EQ(1, m31[0]);
//        EXPECT_EQ(2, m31[1]);
//        EXPECT_EQ(3, m31[2]);
//    }
//
//    TEST(Armor_test, constructor_list1) {
//        MatInst<double, 3, 1> m1({{1}, {2}, {3}});
//
//        //auto m1 = make_mat;
//        EXPECT_EQ(1, m1.mat[0]);
//        EXPECT_EQ(2, m1.mat[1]);
//        EXPECT_EQ(3, m1.mat[2]);
//    }
//
//
//    TEST(Armor_test, constructor_list2) {
//        arma::Mat<double>::fixed<3, 3> a1{1, 2, 3, 4, 5, 6, 7, 8, 9};
//        EXPECT_EQ(4, a1.at(0, 1) );     // ROW, COLUMN
//        EXPECT_EQ(2, a1.at(1, 0) );
//        EXPECT_EQ(6, a1.at(2, 1) );
//
//        arma::Mat<double>::fixed<3, 3> a2{{1, 2, 3}, {4, 5, 6}, {7, 8, 9}};
//        EXPECT_EQ(2, a2.at(0, 1) );
//        EXPECT_EQ(4, a2.at(1, 0) );
//        EXPECT_EQ(8, a2.at(2, 1) );
//
//    //    auto m1 = make_mat<double, 3, 3>({1, 2, 3, 4, 5, 6, 7, 8, 9});
//    //    EXPECT_EQ(4, m1.at(0, 1) );
//    //    EXPECT_EQ(2, m1.at(1, 0) );
//    //    EXPECT_EQ(6, m1.at(2, 1) );
//
//        auto m2 = make_mat<double, 3, 3>({{1, 2, 3}, {4, 5, 6}, {7, 8, 9}});
//        EXPECT_EQ(2, a2.at(0, 1) );
//        EXPECT_EQ(4, a2.at(1, 0) );
//        EXPECT_EQ(8, a2.at(2, 1) );
//
//    }
//
//
//    /** construction and assignment from Arma types ********/
//    TEST(Armor_test, from_arma_33) {
//
//        Armor::Mat<double, 3, 3>::Arma a33 = {{1, 2, 3}, {4, 5, 6}, {7, 8, 9}};
//        auto m33 = make_mat<double, 3, 3>({{1, 2, 3}, {4, 5, 6}, {7, 8, 9}});
//       // DebugOut() << Armor::Mat<double, 3, 3>(a33) - m33 << "\n";
//
//        EXPECT_TRUE(is_close(
//                Armor::Mat<double, 3, 3>(a33), m33));
//        auto m33_none = make_mat<double, 3, 3>({{1, 2, 3}, {4, 5, 6}, {7, 8, 9}});
//        m33_none = a33;
//        EXPECT_TRUE(is_close(
//                m33_none, m33));
//    }
//
//    TEST(Armor_test, from_arma_31) {
//        Armor::Mat<double, 3, 1>::Arma a31 = {1, 2, 3};
//        auto m31 = make_mat<double, 3, 1>({{1}, {2}, {3}});
//        EXPECT_TRUE(is_close(
//                Armor::Mat<double, 3, 1>(a31), m31));
//        auto m_none = make_mat<double, 3, 1>({{1}, {2}, {3}});
//        m_none = a31;
//        EXPECT_TRUE(is_close(m_none, m31));
//
//        Armor::Mat<double, 3, 1>::ArmaVec ac3 = {1, 2, 3};
//        EXPECT_TRUE(is_close(
//                Armor::Mat<double, 3, 1>(ac3), m31));
//        m_none = make_mat<double, 3, 1>({{1}, {2}, {3}});
//        m_none = ac3;
//        EXPECT_TRUE(is_close(m_none, m31));
//    }
//
//
//    TEST(Armor_test, from_arma_11) {
//        Armor::Mat<double, 1, 1>::Arma a11 = {3};
//        auto m11 = make_mat<double, 1, 1>({{3}});
//        EXPECT_TRUE(is_close(
//                Armor::Mat<double, 1, 1>(a11), m11));
//        auto m_none = make_mat<double, 1, 1>({{0}});
//        m_none = a11;
//        EXPECT_TRUE(is_close(m_none, m11));
//
//        Armor::Mat<double, 1, 1>::ArmaVec ac1 = {3};
//        EXPECT_TRUE(is_close(
//                Armor::Mat<double, 1, 1>(ac1), m11));
//        m_none = make_mat<double, 1, 1>({{0}});
//        m_none = ac1;
//        EXPECT_TRUE(is_close(m_none, m11));
//
//        Armor::Mat<double, 1, 1>::Scalar as = 3;
//        EXPECT_TRUE(is_close(
//                Armor::Mat<double, 1, 1>(as), m11));
//        m_none = make_mat<double, 1, 1>({{0}});
//        m_none = as;
//        EXPECT_TRUE(is_close(m_none, m11));
//
//    }
//
//
//    TEST(Armor_test, indexing) {
//      // Read access.
//      arma::Mat<double>::fixed<3, 3> a1{1, 4, 7, 2, 5, 8, 3, 6, 9};
//      Armor::Mat<double, 3, 3> m1(a1);
//      EXPECT_EQ(2, m1(0, 1));
//      EXPECT_EQ(6, m1(1, 2));
//      EXPECT_EQ(8, m1(2, 1));
//      EXPECT_EQ(2, m1.at(0, 1));
//      EXPECT_EQ(6, m1.at(1, 2));
//      EXPECT_EQ(8, m1.at(2, 1));
//      EXPECT_EQ(2, m1[3]);
//      EXPECT_EQ(6, m1[7]);
//      EXPECT_EQ(8, m1[5]);
//
//      // Write access.
//      m1(0, 1) = 1;
//      EXPECT_EQ(1, m1(0, 1));
//      EXPECT_EQ(1, m1[3]);
//
//      m1.at(0, 1) = 3.4;
//      EXPECT_EQ(3.4, m1(0, 1));
//      EXPECT_EQ(3.4, m1[3]);
//
//      m1[3] = 5.4;
//      EXPECT_EQ(5.4, m1(0, 1));
//      EXPECT_EQ(5.4, m1[3]);
//    }
//
//
//    /******************/
//
//    TEST(Armor_test, size) {
//        auto m1 = make_mat<double, 3, 1>({{1}, {2}, {3}});
//        auto m2 = make_mat<double, 3, 3>({{1, 2, 3}, {4, 5, 6}, {7, 8, 9}});
//        EXPECT_EQ(3, m1.size());
//        EXPECT_EQ(9, m2.size());
//    }
//
//    TEST(Armor_test, memptr) {
//      arma::Mat<double>::fixed<3, 3> a1({{1, 2, 3}, {4, 5, 6}, {7, 8, 9}});
//      Armor::Mat<double, 3, 3> m1(a1);
//      EXPECT_EQ(m1(0,0), a1(0,0));
//      EXPECT_EQ(m1.memptr(), a1.memptr());
//      EXPECT_EQ(&(m1(0,0)), &(a1(0,0)));
//    }
//
//
//    TEST(Armor_test, is_close) {
//      MatInst<double, 3, 3> m1{{1, 2, 3}, {4, 5, 6}, {7, 8, 9}};
//      MatInst<double, 3, 3> m2{{1e-12, 0, 0}, {0, 0, 0}, {0, 0, 0}};
//      MatInst<double, 3, 3> m3{{0, 0, 0}, {1e-12, 0, 0}, {0, 0, 0}};
//
//
//      EXPECT_TRUE(is_close(m1.arma, m1.arma));
//      EXPECT_TRUE(is_close(m1.mat, m1.mat));
//      EXPECT_TRUE(is_close(m1.arma, m1.mat));
//      EXPECT_TRUE(is_close(m1.mat, m1.arma));
//
//      EXPECT_TRUE(is_close(m2.mat, m3.mat));
//    }
//
//
//
//
//    //
//    //TEST(Armor_test, equality_operator) {
//    //	MatInst<double, 3, 1> m1({{1}, {2}, {3}});
//    //	MatInst<double, 3, 1> m2({{1}, {2}, {3}});
//    //	arma::Mat<double>::fixed<3, 1> a1({1, 2, 3});
//    //	EXPECT_TRUE(a1 == m1.arma);
//    //	EXPECT_TRUE(m1.mat == m2.mat);
//    //	EXPECT_TRUE(m1.mat == a1);
//    //	EXPECT_TRUE(a1 == m1.mat);
//    //
//    //	m1.mat[0] = 10;
//    //    EXPECT_FALSE(m1.mat == m2.mat);
//    //    EXPECT_TRUE(m1.mat == a1);
//    //    EXPECT_FALSE(a1 == m1.mat);
//    //}
//
//
//
//    TEST(Armor_test, dot) {
//      MatInst<double, 3, 3> m1{{1, 2, 3}, {4, 5, 6}, {7, 8, 9}};
//      MatInst<double, 3, 3> m2{{1, 1, 1}, {1, 1, 1}, {1, 1, 1}};
//      arma::Mat<double>::fixed<3, 3> a1 = m1.arma;
//
//      EXPECT_EQ(45, dot(m1.mat, m2.mat));
//      EXPECT_EQ(45, dot(a1, m2.mat));
//      EXPECT_EQ(45, dot(m2.mat, a1));
//    }
//
//    TEST(Armor_test, plus) {
//      MatInst<double, 3, 3> m1{{1, 2, 3}, {4, 5, 6}, {7, 8, 9}};
//      MatInst<double, 3, 3> m2{{1, 1, 1}, {1, 1, 1}, {1, 1, 1}};
//      arma::Mat<double>::fixed<3, 3> a1 = m1.arma;
//      MatInst<double, 3, 3> res{{2, 3, 4}, {5, 6, 7}, {8, 9, 10}};
//      EXPECT_TRUE(is_close(res.mat, m1.mat + m2.mat));
//      EXPECT_TRUE(is_close(res.mat, a1 + m2.mat));
//      EXPECT_TRUE(is_close(res.mat, m2.mat + a1));
//
//      Armor::Mat<double, 3, 3>::Arma res_all = (m1.mat + a1) + (a1 + m1.mat) + (m1.mat + m1.mat);
//      Armor::Mat<double, 3, 3>::Arma a6 = 6 * a1;
//      EXPECT_TRUE(is_close(res_all, a6));
//    }
//
//
//
//    TEST(Armor_test, minus) {
//      MatInst<double, 3, 3> m1{{1, 2, 3}, {4, 5, 6}, {7, 8, 9}};
//      MatInst<double, 3, 3> res{{0, 0, 0}, {0, 0, 0}, {0, 0, 0}};
//
//      EXPECT_TRUE(is_close(res.mat, m1.mat - m1.mat));
//      EXPECT_TRUE(is_close(res.mat, m1.arma - m1.mat));
//      EXPECT_TRUE(is_close(res.mat, m1.mat - m1.arma));
//    }
//
//
//    TEST(Armor_test, multiplication_elementwise) {
//        MatInst<double, 3, 3> m1{{1, 2, 3}, {4, 5, 6}, {7, 8, 9}};
//        MatInst<double, 3, 1> m_vec{{1}, {4}, {7}};
//        MatInst<double, 3, 3> m2{{1, 1, 1}, {1, 1, 1}, {1, 1, 1}};
//        MatInst<double, 3, 1> m2_vec{{1}, {1}, {1}};
//
//        EXPECT_TRUE(is_close(m1.mat, m1.mat % m2.mat));
//        EXPECT_TRUE(is_close(m1.mat, m1.arma % m2.mat));
//        EXPECT_TRUE(is_close(m1.mat, m1.mat % m2.arma));
//
//        EXPECT_TRUE(is_close(m_vec.mat, m_vec.mat % m2_vec.mat));
//        EXPECT_TRUE(is_close(m_vec.mat, m_vec.arma % m2_vec.mat));
//        EXPECT_TRUE(is_close(m_vec.mat, m_vec.mat % m2_vec.arma));
//    }
//
//    TEST(Armor_test, division_elementwise) {
//        MatInst<double, 3, 3> m1{{1, 2, 3}, {4, 5, 6}, {7, 8, 9}};
//        MatInst<double, 3, 1> m_vec{{1}, {4}, {7}};
//        MatInst<double, 3, 3> m2{{1, 1, 1}, {1, 1, 1}, {1, 1, 1}};
//        MatInst<double, 3, 1> m2_vec{{1}, {1}, {1}};
//
//        EXPECT_TRUE(is_close(m1.mat, m1.arma / m2.mat));
//        EXPECT_TRUE(is_close(m1.mat, m1.mat / m2.arma));
//
//        EXPECT_TRUE(is_close(m_vec.mat, m_vec.mat / m2_vec.mat));
//        EXPECT_TRUE(is_close(m_vec.mat, m_vec.arma / m2_vec.mat));
//        EXPECT_TRUE(is_close(m_vec.mat, m_vec.mat / m2_vec.arma));
//    }
//
//
//    TEST(Armor_test, multiplication) {
//      MatInst<double, 3, 3> m1{{1, 2, 3}, {4, 5, 6}, {7, 8, 9}};
//      MatInst<double, 3, 1> m_vec{{1}, {4}, {7}};
//      MatInst<double, 3, 3> m2{{1, 0, 0}, {0, 1, 0}, {0, 0, 1}};
//
//      EXPECT_TRUE(is_close(m1.mat, m1.mat * m2.mat));
//    //  EXPECT_TRUE(is_close(m1.mat, m1.arma * m2.mat));
//    //  EXPECT_TRUE(is_close(m1.mat, m1.mat * m2.arma));
//    //
//    //
//    //  EXPECT_TRUE(is_close(m_vec.mat, m2.mat * m_vec.mat));
//      //EXPECT_TRUE(is_close(m_vec.mat, m2.mat * m_vec.arma));
//      //EXPECT_TRUE(is_close(m_vec.mat, m2.arma * m_vec.mat));
//    }


//TEST(Armor_test, assignment_list1) {
//	MatInstance<double, 3, 1> m1;
//	m1 = {1, 2, 3};
//	EXPECT_EQ(1, m1[0]);
//	EXPECT_EQ(2, m1[1]);
//	EXPECT_EQ(3, m1[2]);
//}
//
//TEST(Armor_test, assignment_list2) {
//	arma::Mat<double>::fixed<3, 3> a1{1, 4, 7, 2, 5, 8, 3, 6, 9};
//	MatInstance<double, 3, 3> m1;
//	m1 = {{1, 2, 3}, {4, 5, 6}, {7, 8, 9}};
//	EXPECT_TRUE(m1 == a1);
//}

//TEST(Armor_test, assignment_armor) {
//	MatInstance<double, 3, 3> m1;
//	MatInstance<double, 3, 3> m2{{1, 2, 3}, {4, 5, 6}, {7, 8, 9}};
//	m1 = m2;
//	EXPECT_TRUE(m1 == m2);
//}
//
//TEST(Armor_test, assignment_arma) {
//	MatInstance<double, 3, 3> m1;
//	arma::Mat<double>::fixed<3, 3> a1{1, 4, 7, 2, 5, 8, 3, 6, 9};
//	m1 = a1;
//	EXPECT_TRUE(m1 == a1);
//}
//
//
//TEST(Armor_test, arma) {
//	MatInstance<double, 3, 3> m1{{1, 2, 3}, {4, 5, 6}, {7, 8, 9}};
//	arma::Mat<double>::fixed<3, 3> a1{m1.memptr()};
//    arma::Mat<double>::fixed<3, 3> a2 = m1.arma();
//    bool res = true;
//    for (uint i{0}; i < 9; ++i) {
//        if (a1[i] != a2[i]) {
//            res = false;
//        }
//    }
//	EXPECT_TRUE(res);
//}
//


TEST(Armor_test, array) {
    Armor::Array<double> arr(3, 1, 3);

    // first item
    Armor::ArmaMat<double, 3, 1> m1{1, 2, 3};
    arr.set(0) = m1;

    EXPECT_ARMA_EQ(m1, (arr.mat<3,1>(0)));
    EXPECT_ARMA_EQ(m1.col(0), arr.vec<3>(0));
    Armor::ArmaVec<double, 3> m1v{2, 2, 3};
    arr.set(0) = m1v;
    EXPECT_ARMA_EQ(m1v, arr.vec<3>(0));

    // second item
    Armor::ArmaMat<double, 3, 1> m2{4, 5, 6};
    arr.set(1) = m2;
    EXPECT_ARMA_EQ(m2, (arr.mat<3,1>(1)));
    EXPECT_ARMA_EQ(m2.col(0), arr.vec<3>(1));
    Armor::ArmaVec<double, 3> m2v{2, 2, 3};
    arr.set(1) = m2v;
    EXPECT_ARMA_EQ(m2v, arr.vec<3>(0));

}



<<<<<<< HEAD
//void fn_armor_mat_fixed(const Armor::Mat<double, 3, 3> &x)
//{}
//
//
//template<class Type, int nr, int nc>
//void fn_armor_mat(const Armor::Mat<Type, nr, nc> &x)
//{}
//
//template<class Type, int nr, int nc>
//void fn_arma_mat(const typename arma::Mat<Type>::template fixed<nr, nc> &x)
//{}
//
//template<class Type, int nr>
//void fn_arma_col(const typename arma::Col<Type>::template fixed<nr> &x)
//{}
//
//template<class Type>
//void fn_arma_scalar(const Type &x)
//{}
//
//
//TEST(Armor_test, conversions) {
//    // Unified Mat representation.
//    MatInstance<double, 3, 3> armor_mat{{1, 2, 3}, {4, 5, 6}, {7, 8, 9}};
//    MatInstance<double, 3, 1> armor_vec{1,2,3};
//    MatInstance<double, 1, 1> armor_scalar{1};
//
//    // Various arma objects
//    arma::Mat<double>::template fixed<3, 3> arma_mat;
//    arma::Mat<double>::template fixed<3, 1> arma_mat_vec;
//    arma::Col<double>::template fixed<3> arma_col_vec;
//    arma::Mat<double>::template fixed<1, 1> arma_mat_scalar;
//    arma::Col<double>::template fixed<1> arma_col_scalar;
//    double scalar;
//
//    // conversions
//    fn_armor_mat_fixed(arma_mat);
//    fn_armor_mat(arma_mat);
//    fn_armor_mat(arma_mat_vec);
//    fn_armor_mat(arma_col_vec);
//    fn_armor_mat(arma_mat_scalar);
//    fn_armor_mat(arma_col_scalar);
//
//
//
//
//}
=======
TEST(Armor_test, multiplication_per_elements) {
	Armor::Mat<double, 3, 3> m1{{1, 2, 3}, {4, 5, 6}, {7, 8, 9}};
	arma::Mat<double>::fixed<3, 3> a1{m1.memptr()};
	a1 = a1 % a1;
	m1 = m1 % m1;
	EXPECT_TRUE(m1 == a1);
}

TEST(Armor_test, array) {
	Armor::Mat<double, 3, 1> m1{1, 2, 3};
	Armor::Mat<double, 3, 1> m2{4, 5, 6};
	Armor::Mat<double, 3, 1> m3{7, 8, 9};
	Armor::array arr(3,3,1);
	arr.get<3>(0) = m1;
	arr.get<3>(1) = m2;
	arr.get<3>(2) = m3;
	EXPECT_TRUE(m1 == arr.arma_mat(0));
	EXPECT_TRUE(m1 == arr.arma_vec(0));
	EXPECT_TRUE(m2 == arr.arma_mat(1));
	EXPECT_TRUE(m2 == arr.arma_vec(1));
	EXPECT_TRUE(m3 == arr.arma_mat(2));
	EXPECT_TRUE(m3 == arr.arma_vec(2));
}
>>>>>>> b6c1bd7b
<|MERGE_RESOLUTION|>--- conflicted
+++ resolved
@@ -418,7 +418,6 @@
 
 
 
-<<<<<<< HEAD
 //void fn_armor_mat_fixed(const Armor::Mat<double, 3, 3> &x)
 //{}
 //
@@ -465,29 +464,4 @@
 //
 //
 //
-//}
-=======
-TEST(Armor_test, multiplication_per_elements) {
-	Armor::Mat<double, 3, 3> m1{{1, 2, 3}, {4, 5, 6}, {7, 8, 9}};
-	arma::Mat<double>::fixed<3, 3> a1{m1.memptr()};
-	a1 = a1 % a1;
-	m1 = m1 % m1;
-	EXPECT_TRUE(m1 == a1);
-}
-
-TEST(Armor_test, array) {
-	Armor::Mat<double, 3, 1> m1{1, 2, 3};
-	Armor::Mat<double, 3, 1> m2{4, 5, 6};
-	Armor::Mat<double, 3, 1> m3{7, 8, 9};
-	Armor::array arr(3,3,1);
-	arr.get<3>(0) = m1;
-	arr.get<3>(1) = m2;
-	arr.get<3>(2) = m3;
-	EXPECT_TRUE(m1 == arr.arma_mat(0));
-	EXPECT_TRUE(m1 == arr.arma_vec(0));
-	EXPECT_TRUE(m2 == arr.arma_mat(1));
-	EXPECT_TRUE(m2 == arr.arma_vec(1));
-	EXPECT_TRUE(m3 == arr.arma_mat(2));
-	EXPECT_TRUE(m3 == arr.arma_vec(2));
-}
->>>>>>> b6c1bd7b
+//}
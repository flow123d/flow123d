--- conflicted
+++ resolved
@@ -4,7 +4,6 @@
 #include "system/logger.hh"
 #include <armadillo>
 
-<<<<<<< HEAD
 
 //    /**
 //     * TODO:
@@ -351,6 +350,31 @@
 //TEST(Armor_test, assignment_list1) {
 //	MatInstance<double, 3, 1> m1;
 //	m1 = {1, 2, 3};
+// TEST(Armor_test, indexing1) {
+//     double mem[4];
+// 	Armor::Mat<double, 3, 1> m1(mem);
+// 	m1[0] = 1;
+// 	m1[1] = 2;
+// 	m1[2] = 3;
+// 	EXPECT_EQ(1, m1[0]);
+// 	EXPECT_EQ(2, m1[1]);
+// 	EXPECT_EQ(3, m1[2]);
+// }
+
+// TEST(Armor_test, equality_operator) {
+//     double mem[4];
+// 	Armor::Mat<double, 3, 1> m1(mem);
+// 	arma::Mat<double>::fixed<3, 1> a1;
+// 	a1[0] = m1[0] = 1;
+// 	a1[1] = m1[1] = 2;
+// 	a1[2] = m1[2] = 3;
+// 	EXPECT_TRUE(m1 == a1);
+// 	a1[1] = 7;
+// 	EXPECT_FALSE(m1 == a1);
+// }
+
+//TEST(Armor_test, constructor_list1) {
+//	Armor::Mat<double, 3, 1> m1{1, 2, 3};
 //	EXPECT_EQ(1, m1[0]);
 //	EXPECT_EQ(2, m1[1]);
 //	EXPECT_EQ(3, m1[2]);
@@ -465,37 +489,6 @@
 //
 //
 //
-=======
-TEST(Armor_test, indexing1) {
-    double mem[4];
-	Armor::Mat<double, 3, 1> m1(mem);
-	m1[0] = 1;
-	m1[1] = 2;
-	m1[2] = 3;
-	EXPECT_EQ(1, m1[0]);
-	EXPECT_EQ(2, m1[1]);
-	EXPECT_EQ(3, m1[2]);
-}
-
-TEST(Armor_test, equality_operator) {
-    double mem[4];
-	Armor::Mat<double, 3, 1> m1(mem);
-	arma::Mat<double>::fixed<3, 1> a1;
-	a1[0] = m1[0] = 1;
-	a1[1] = m1[1] = 2;
-	a1[2] = m1[2] = 3;
-	EXPECT_TRUE(m1 == a1);
-	a1[1] = 7;
-	EXPECT_FALSE(m1 == a1);
-}
-
-//TEST(Armor_test, constructor_list1) {
-//	Armor::Mat<double, 3, 1> m1{1, 2, 3};
-//	EXPECT_EQ(1, m1[0]);
-//	EXPECT_EQ(2, m1[1]);
-//	EXPECT_EQ(3, m1[2]);
-//}
-//
 //TEST(Armor_test, constructor_list2) {
 //	Armor::Mat<double, 3, 3> m1{{1, 2, 3}, {4, 5, 6}, {7, 8, 9}};
 //	arma::Mat<double>::fixed<3, 3> a1{1, 4, 7, 2, 5, 8, 3, 6, 9};
@@ -508,80 +501,80 @@
 //	EXPECT_TRUE(m1 == a1);
 //}
 
-TEST(Armor_test, indexing2) {
-	arma::Mat<double>::fixed<3, 3> a1{1, 4, 7, 2, 5, 8, 3, 6, 9};
-	double mem[9];
-	Armor::Mat<double, 3, 3> m1(mem);
-	for (uint i{0}; i < 3; ++i) {
-		for (uint j{0}; j < 3; ++j) {
-			m1(i,j) = a1(i,j);
-		}
-	}
-
-	bool res = true;
-    for (uint i{0}; i < 3; ++i) {
-        for (uint j{0}; j < 3; ++j) {
-            res &= (m1(i,j) == a1(i,j));
-        }
-    }
-    EXPECT_TRUE(res);
-
-}
-
-TEST(Armor_test, assignment_list1) {
-    double mem[3];
-	Armor::Mat<double, 3, 1> m1(mem);
-	m1 = {1, 2, 3};
-	EXPECT_EQ(1, m1[0]);
-	EXPECT_EQ(2, m1[1]);
-	EXPECT_EQ(3, m1[2]);
-}
-
-TEST(Armor_test, assignment_list2) {
-	arma::Mat<double>::fixed<3, 3> a1{1, 4, 7, 2, 5, 8, 3, 6, 9};
-	double mem[9];
-	Armor::Mat<double, 3, 3> m1(mem);
-	m1 = {{1, 2, 3}, {4, 5, 6}, {7, 8, 9}};
-    bool res = true;
-    for (uint i{0}; i < 3; ++i) {
-        for (uint j{0}; j < 3; ++j) {
-            res &= (m1(i,j) == a1(i,j));
-        }
-    }
-	EXPECT_TRUE(res);
-}
-
-TEST(Armor_test, assignment_armor) {
-    double mem1[9], mem2[9];
-	Armor::Mat<double, 3, 3> m1(mem1), m2(mem2);
-	m2 = {{1, 2, 3}, {4, 5, 6}, {7, 8, 9}};
-	m1 = m2;
-	EXPECT_TRUE(m1 == m2);
-}
-
-TEST(Armor_test, assignment_arma) {
-    double mem[9];
-	Armor::Mat<double, 3, 3> m1(mem);
-	arma::Mat<double>::fixed<3, 3> a1{1, 4, 7, 2, 5, 8, 3, 6, 9};
-	m1 = a1;
-	EXPECT_TRUE(m1 == a1);
-}
-
-TEST(Armor_test, size) {
-    double mem1[3], mem2[9];
-	Armor::Mat<double, 3, 1> m1(mem1);
-	Armor::Mat<double, 3, 3> m2(mem2);
-	EXPECT_EQ(3, m1.size());
-	EXPECT_EQ(9, m2.size());
-}
-
-TEST(Armor_test, memptr) {
-    double mem1[9];
-    Armor::Mat<double, 3, 3> m1(mem1);
-    m1 = {{1, 2, 3}, {4, 5, 6}, {7, 8, 9}};
-	arma::Mat<double>::fixed<3, 3> a1{m1.memptr()};
-	EXPECT_TRUE(m1 == a1);
-}
+// TEST(Armor_test, indexing2) {
+// 	arma::Mat<double>::fixed<3, 3> a1{1, 4, 7, 2, 5, 8, 3, 6, 9};
+// 	double mem[9];
+// 	Armor::Mat<double, 3, 3> m1(mem);
+// 	for (uint i{0}; i < 3; ++i) {
+// 		for (uint j{0}; j < 3; ++j) {
+// 			m1(i,j) = a1(i,j);
+// 		}
+// 	}
+
+// 	bool res = true;
+//     for (uint i{0}; i < 3; ++i) {
+//         for (uint j{0}; j < 3; ++j) {
+//             res &= (m1(i,j) == a1(i,j));
+//         }
+//     }
+//     EXPECT_TRUE(res);
+
+// }
+
+// TEST(Armor_test, assignment_list1) {
+//     double mem[3];
+// 	Armor::Mat<double, 3, 1> m1(mem);
+// 	m1 = {1, 2, 3};
+// 	EXPECT_EQ(1, m1[0]);
+// 	EXPECT_EQ(2, m1[1]);
+// 	EXPECT_EQ(3, m1[2]);
+// }
+
+// TEST(Armor_test, assignment_list2) {
+// 	arma::Mat<double>::fixed<3, 3> a1{1, 4, 7, 2, 5, 8, 3, 6, 9};
+// 	double mem[9];
+// 	Armor::Mat<double, 3, 3> m1(mem);
+// 	m1 = {{1, 2, 3}, {4, 5, 6}, {7, 8, 9}};
+//     bool res = true;
+//     for (uint i{0}; i < 3; ++i) {
+//         for (uint j{0}; j < 3; ++j) {
+//             res &= (m1(i,j) == a1(i,j));
+//         }
+//     }
+// 	EXPECT_TRUE(res);
+// }
+
+// TEST(Armor_test, assignment_armor) {
+//     double mem1[9], mem2[9];
+// 	Armor::Mat<double, 3, 3> m1(mem1), m2(mem2);
+// 	m2 = {{1, 2, 3}, {4, 5, 6}, {7, 8, 9}};
+// 	m1 = m2;
+// 	EXPECT_TRUE(m1 == m2);
+// }
+
+// TEST(Armor_test, assignment_arma) {
+//     double mem[9];
+// 	Armor::Mat<double, 3, 3> m1(mem);
+// 	arma::Mat<double>::fixed<3, 3> a1{1, 4, 7, 2, 5, 8, 3, 6, 9};
+// 	m1 = a1;
+// 	EXPECT_TRUE(m1 == a1);
+// }
+
+// TEST(Armor_test, size) {
+//     double mem1[3], mem2[9];
+// 	Armor::Mat<double, 3, 1> m1(mem1);
+// 	Armor::Mat<double, 3, 3> m2(mem2);
+// 	EXPECT_EQ(3, m1.size());
+// 	EXPECT_EQ(9, m2.size());
+// }
+
+// TEST(Armor_test, memptr) {
+//     double mem1[9];
+//     Armor::Mat<double, 3, 3> m1(mem1);
+//     m1 = {{1, 2, 3}, {4, 5, 6}, {7, 8, 9}};
+// 	arma::Mat<double>::fixed<3, 3> a1{m1.memptr()};
+// 	EXPECT_TRUE(m1 == a1);
+// }
 
 //TEST(Armor_test, arma) {
 //	Armor::Mat<double, 3, 3> m1{{1, 2, 3}, {4, 5, 6}, {7, 8, 9}};
@@ -637,5 +630,4 @@
 //	a1 = a1 % a1;
 //	m1 = m1 % m1;
 //	EXPECT_TRUE(m1 == a1);
->>>>>>> 45bfb2ac
 //}
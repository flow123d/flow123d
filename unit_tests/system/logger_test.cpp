/*
 * logger_test.cpp
 *
 *  Created on: May 10, 2012
 *      Author: jb
 */


#define TEST_USE_PETSC
#define FEAL_OVERRIDE_ASSERTS
#include <flow_gtest_mpi.hh>

#include "system/logger.hh"
#include "system/sys_profiler.hh"


// Calls various types of logger messages, allow check logger with different settings.
void logger_messages() {
	unsigned int mesh_size = 150;
	double start_time = 0.5;

	MessageOut() << "Start of simulation at time " << start_time << ", mesh has " << mesh_size << " elements.\n"
			<< "... next line" << "\n" << "... next line" << "\n";
	MessageOut().every_proc() << "Output of process: " << LoggerOptions::get_instance().get_mpi_rank() << "\n";

	WarningOut() << "Start of simulation at time " << start_time << ", mesh has " << mesh_size << " elements." << "\n"
			<< "... next line" << "\n";
	WarningOut().every_proc() << "Output of process: " << LoggerOptions::get_instance().get_mpi_rank() << "\n";

	LogOut() << "Start of simulation at time " << start_time << ", mesh has " << mesh_size << " elements." << "\n";
	LogOut().every_proc() << "Output of process: " << LoggerOptions::get_instance().get_mpi_rank() << "\n";

	DebugOut() << "Start of simulation at time " << start_time << ", mesh has " << mesh_size << " elements." << "\n";
	DebugOut().every_proc() << "Output of process: " << LoggerOptions::get_instance().get_mpi_rank() << "\n";

	// flush screen streams for better but not perfect output
	std::cout << std::flush;
	std::cerr << std::flush;

	// necessary for setting next test
	LoggerOptions::get_instance().reset();
}


TEST(LoggerNoLog, full) {
	Profiler::initialize();
	LoggerOptions::get_instance().setup_mpi(MPI_COMM_WORLD);
	LoggerOptions::get_instance().set_log_file("");

	logger_messages();
}

TEST(LoggerWithoutInitLogFile, full) {
	Profiler::initialize();
	LoggerOptions::get_instance().setup_mpi(MPI_COMM_WORLD);

	logger_messages();
}

TEST(LoggerLogFileWithoutMPI, full) {
	Profiler::initialize();
	LoggerOptions::get_instance().set_log_file("without_mpi");

	logger_messages();
}

TEST(LoggerLogFileWithMPI, full) {
	Profiler::initialize();
	LoggerOptions::get_instance().setup_mpi(MPI_COMM_WORLD);
	LoggerOptions::get_instance().set_log_file("with_mpi");

	logger_messages();
}

TEST(MaskManipulator, full) {
	Profiler::initialize();
	LoggerOptions::get_instance().setup_mpi(MPI_COMM_WORLD);
	LoggerOptions::get_instance().set_log_file("manip");

	MessageOut() << "First message to cout and file.\n"
				 << StreamMask::cout << "Second message only to cout.\n"
				 << StreamMask::log << "Third message only to file.\n"
				 << (StreamMask::cout | StreamMask::log) << "Fourth message to cout and file.\n";

	LoggerOptions::get_instance().reset();
}

TEST(FealAssert, warning) {
	Profiler::initialize();
	LoggerOptions::get_instance().setup_mpi(MPI_COMM_WORLD);
	LoggerOptions::get_instance().set_log_file("assert_warn");

	std::string s1 = "feal";
    std::string s2 = "assert";
    FEAL_ASSERT(s1.empty() && s2.empty())(s1)(s2).warning("Strings must be empty.");

    // shorter version of macro - "ASSERT" - is not in conflict with external library
    ASSERT(0).warning("Zero value.");

<<<<<<< HEAD
	unsigned int mesh_size = 150;
	double start_time = 0.5;
	WarningOut() << "Start of simulation at time " << start_time << ", mesh has " << mesh_size
    		<< " elements." << std::endl << "... next line in separate message" << std::endl;

	LogOut() << "Log output - only to file stream" << std::endl;
=======
>>>>>>> 249aa5bc
}<|MERGE_RESOLUTION|>--- conflicted
+++ resolved
@@ -97,13 +97,4 @@
     // shorter version of macro - "ASSERT" - is not in conflict with external library
     ASSERT(0).warning("Zero value.");
 
-<<<<<<< HEAD
-	unsigned int mesh_size = 150;
-	double start_time = 0.5;
-	WarningOut() << "Start of simulation at time " << start_time << ", mesh has " << mesh_size
-    		<< " elements." << std::endl << "... next line in separate message" << std::endl;
-
-	LogOut() << "Log output - only to file stream" << std::endl;
-=======
->>>>>>> 249aa5bc
 }
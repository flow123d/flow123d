--- conflicted
+++ resolved
@@ -78,15 +78,9 @@
 	LoggerOptions::get_instance().set_log_file("manip");
 
 	MessageOut() << "First message to cout and file.\n"
-<<<<<<< HEAD
-				 << StreamMask::cout_mask() << "Second message only to cout." << std::endl
-				 << StreamMask::file_mask() << "Third message only to file.\n"
-				 << (StreamMask::cout_mask() | StreamMask::file_mask()) << "Fourth message to cout and file.\n";
-=======
-				 << StreamMask::cout << "Second message only to cout.\n"
+				 << StreamMask::cout << "Second message only to cout." << std::endl
 				 << StreamMask::log << "Third message only to file.\n"
 				 << (StreamMask::cout | StreamMask::log) << "Fourth message to cout and file.\n";
->>>>>>> fdbf049a
 
 	LoggerOptions::get_instance().reset();
 }

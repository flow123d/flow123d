/*
 * logger_test.cpp
 *
 *  Created on: May 10, 2012
 *      Author: jb
 */


#define TEST_USE_PETSC
#define FEAL_OVERRIDE_ASSERTS
#include <flow_gtest_mpi.hh>

#include "system/logger.hh"
#include "system/logger_options.hh"
#include "system/sys_profiler.hh"


/// Simple exception for tests that accepts string message.
TYPEDEF_ERR_INFO( EI_Text, std::string);
DECLARE_EXCEPTION(ExcLoggerTest, << EI_Text::val );


// Calls various types of logger messages, allow check logger with different settings.
void logger_messages() {
	unsigned int mesh_size = 150;
	double start_time = 0.5;

	std::cout << "MessageOut: Start of simulation at time ..." << std::endl;
	MessageOut() << "Start of simulation at time " << start_time << ", mesh has " << mesh_size << " elements.\n"
			<< "... next line" << "\n" << "... next line" << "\n";

	std::cout << "MessageOut: Output of process: ..." << std::endl;
	MessageOut().every_proc() << "Output of process: " << LoggerOptions::get_instance().get_mpi_rank() << "\n";


	std::cout << "WarningOut: Start of simulation at time ..." << std::endl;
	WarningOut() << "Start of simulation at time " << start_time << ", mesh has " << mesh_size << " elements." << "\n"
			<< "... next line" << "\n";

	std::cout << "WarningOut: Output of process: ..." << std::endl;
	WarningOut().every_proc() << "Output of process: " << LoggerOptions::get_instance().get_mpi_rank() << "\n";

    std::cout << "LogOut: Start of simulation at time ..." << std::endl;
	LogOut() << "Start of simulation at time " << start_time << ", mesh has " << mesh_size << " elements." << "\n";

	std::cout << "LogOut: Output of process: ..." << std::endl;
	LogOut().every_proc() << "Output of process: " << LoggerOptions::get_instance().get_mpi_rank() << "\n";

    std::cout << "DebugOut: Start of simulation at time ..." << std::endl;
	DebugOut() << "Start of simulation at time " << start_time << ", mesh has " << mesh_size << " elements." << "\n";

	std::cout << "DebugOut: Output of process: ..." << std::endl;
	DebugOut().every_proc() << "Output of process: " << LoggerOptions::get_instance().get_mpi_rank() << "\n";

<<<<<<< HEAD
	std::cout << "=================================================\n" <<std::endl;
	// flush screen streams for better but not perfect output
	//std::cout << std::flush;
	//std::cerr << std::flush;
=======
    // print error message
	try {
        THROW(ExcLoggerTest() << EI_Text("The field has set non-unique names of components.\nPlease set unique names.") );
    } catch (ExcLoggerTest & e) {
    	_LOG( Logger::MsgType::error ) << e.what();
    }
>>>>>>> c438dd17

	// necessary for setting next test
	LoggerOptions::get_instance().reset();
}


TEST(Logger, no_log_file) {
	// log file is set to empty
	Profiler::initialize();
	LoggerOptions::get_instance().setup_mpi(MPI_COMM_WORLD);
	LoggerOptions::get_instance().set_log_file("");

	logger_messages();
}

TEST(Logger, without_init_log_file) {
	// log file is not set > Log and Debug messages are redirect to screen output
	Profiler::initialize();
	LoggerOptions::get_instance().setup_mpi(MPI_COMM_WORLD);

	logger_messages();
}

TEST(Logger, log_file_without_mpi) {
	// MPI is not set > random rank of process is generated
	Profiler::initialize();
	LoggerOptions::get_instance().set_log_file("without_mpi");

	logger_messages();
}

TEST(Logger, log_file_with_mpi) {
	// full usage of log
	Profiler::initialize();
	LoggerOptions::get_instance().setup_mpi(MPI_COMM_WORLD);
	LoggerOptions::get_instance().set_log_file("with_mpi");

	logger_messages();
}

TEST(Logger, mask_manipulator) {
	Profiler::initialize();
	LoggerOptions::get_instance().setup_mpi(MPI_COMM_WORLD);
	LoggerOptions::get_instance().set_log_file("manip");

	MessageOut() << "First message to cout and file.\n"
				 << StreamMask::cout << "Second message only to cout." << std::endl
				 << StreamMask::log << "Third message only to file.\n"
				 << (StreamMask::cout | StreamMask::log) << "Fourth message to cout and file.\n";

	LoggerOptions::get_instance().reset();
}

TEST(Logger, fmt_lib) {
	Profiler::initialize();
	LoggerOptions::get_instance().setup_mpi(MPI_COMM_WORLD);
	LoggerOptions::get_instance().set_log_file("");

	int i=1;
	double f=0.2;
	std::string s = "ahoj";
	MessageOut() << fmt::format("int: {} double: {} string: {}\n", i, f, s);
	MessageOut().fmt("int: {} double: {} string: {}\n", i, f, s);

	LoggerOptions::get_instance().reset();
}

TEST(FealAssert, warning) {
	Profiler::initialize();
	LoggerOptions::get_instance().setup_mpi(MPI_COMM_WORLD);
	LoggerOptions::get_instance().set_log_file("assert_warn");

	std::string s1 = "feal";
    std::string s2 = "assert";
    FEAL_ASSERT(s1.empty() && s2.empty())(s1)(s2).warning("Strings must be empty.");

    // shorter version of macro - "ASSERT" - is not in conflict with external library
    ASSERT(0).warning("Zero value.");

}<|MERGE_RESOLUTION|>--- conflicted
+++ resolved
@@ -25,46 +25,26 @@
 	unsigned int mesh_size = 150;
 	double start_time = 0.5;
 
-	std::cout << "MessageOut: Start of simulation at time ..." << std::endl;
 	MessageOut() << "Start of simulation at time " << start_time << ", mesh has " << mesh_size << " elements.\n"
 			<< "... next line" << "\n" << "... next line" << "\n";
-
-	std::cout << "MessageOut: Output of process: ..." << std::endl;
 	MessageOut().every_proc() << "Output of process: " << LoggerOptions::get_instance().get_mpi_rank() << "\n";
 
-
-	std::cout << "WarningOut: Start of simulation at time ..." << std::endl;
 	WarningOut() << "Start of simulation at time " << start_time << ", mesh has " << mesh_size << " elements." << "\n"
 			<< "... next line" << "\n";
-
-	std::cout << "WarningOut: Output of process: ..." << std::endl;
 	WarningOut().every_proc() << "Output of process: " << LoggerOptions::get_instance().get_mpi_rank() << "\n";
 
-    std::cout << "LogOut: Start of simulation at time ..." << std::endl;
 	LogOut() << "Start of simulation at time " << start_time << ", mesh has " << mesh_size << " elements." << "\n";
-
-	std::cout << "LogOut: Output of process: ..." << std::endl;
 	LogOut().every_proc() << "Output of process: " << LoggerOptions::get_instance().get_mpi_rank() << "\n";
 
-    std::cout << "DebugOut: Start of simulation at time ..." << std::endl;
 	DebugOut() << "Start of simulation at time " << start_time << ", mesh has " << mesh_size << " elements." << "\n";
-
-	std::cout << "DebugOut: Output of process: ..." << std::endl;
 	DebugOut().every_proc() << "Output of process: " << LoggerOptions::get_instance().get_mpi_rank() << "\n";
 
-<<<<<<< HEAD
-	std::cout << "=================================================\n" <<std::endl;
-	// flush screen streams for better but not perfect output
-	//std::cout << std::flush;
-	//std::cerr << std::flush;
-=======
     // print error message
 	try {
         THROW(ExcLoggerTest() << EI_Text("The field has set non-unique names of components.\nPlease set unique names.") );
     } catch (ExcLoggerTest & e) {
     	_LOG( Logger::MsgType::error ) << e.what();
     }
->>>>>>> c438dd17
 
 	// necessary for setting next test
 	LoggerOptions::get_instance().reset();

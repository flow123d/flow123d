--- conflicted
+++ resolved
@@ -189,10 +189,7 @@
         
 #################################################################
 # Packaging and publish
-<<<<<<< HEAD
-=======
 # Use -i option for make to ignore errors comming from NSIS call.
->>>>>>> 06c2c46e
 - job-template:
     name: "Flow123d-{platform}-packages"
     display-name: "{platform} / make packages"

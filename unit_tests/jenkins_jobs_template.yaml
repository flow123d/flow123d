

#########################################################################################
# Projects - Jenkins Jobs Builder way to generate templated jobs
#########################################################################################

- defaults:
    name: flow123d-build
    # default template fields
    node: "{platform}"
    workspace: "F123-{platform}-{build-type}"
    logrotate: 
      daysToKeep: 200
    wrappers:
      - build-name:
          name:  "${{PROPFILE,file=\"prop.file\",property=\"BUILD_NAME\"}}  #${{BUILD_NUMBER}}"


# Multijob  project - debug
- project:
    name: "Multijob project debug"
    platform: linux
    build-type: debug
    unit-dir: 
      - $PLACEHOLDER_unit_list$
    test-dir:
      - $PLACEHOLDER_test_list$
    
    jobs:
      - "Flow123d-{platform}-{build-type}-configure"
      - "Flow123d-{platform}-{build-type}-build-libs"
      - "Flow123d-{platform}-{build-type}-unit-test-{unit-dir}"
      - "Flow123d-{platform}-{build-type}-build"
      - "Flow123d-{platform}-{build-type}-test-{test-dir}"
      - "Flow123d-{platform}-debug-multijob"


# Multijob  project - release
- project:
    name: "Multijob project release"
    platform: [ linux, windows, windows32 ]
    build-type: release
    unit-dir: 
      - $PLACEHOLDER_unit_list$
    test-dir:
      - $PLACEHOLDER_test_list$
    
    jobs:
      - "Flow123d-{platform}-{build-type}-configure"
      - "Flow123d-{platform}-{build-type}-make-doc"
      - "Flow123d-{platform}-{build-type}-build-libs"
      - "Flow123d-{platform}-{build-type}-unit-test-{unit-dir}"
      - "Flow123d-{platform}-{build-type}-build"
      - "Flow123d-{platform}-{build-type}-test-{test-dir}"
      - "Flow123d-{platform}-packages"
      - "Flow123d-{platform}-release-multijob"
      


#########################################################################################
# Single Job Templates
#########################################################################################



####################################################################
# Flow123d configure 
- job-template:
    name: "Flow123d-{platform}-{build-type}-configure"
    display-name: "{platform} {build-type} / configure "
    defaults: flow123d-build
    builders:
      - shell: |
          # configure
          echo "PATH: $PATH"
          export PATH=/opt/rh/devtoolset-2/root/usr/bin:$PATH
          cd flow123d
          cp config/config-jenkins-{platform}-{build-type}.cmake ./config.cmake
          make cmake


####################################################################
# Flow123d make doc + publish
- job-template:
    name: "Flow123d-{platform}-{build-type}-make-doc"
    display-name: "{platform} {build-type} / make doc"
    defaults: flow123d-build
    builders:
      - shell: |
          cd flow123d
          make html-doc || echo "No such step in makefile"
          make ref-doc
          make doxy-doc
#    publishers:
#      - cifs: 
#          site: 'bacula'
#          target: 'jan.brezina/public_html/flow123d_doc'
#          source: 'build-master/doc/reference_manual/flow123d_doc.pdf'
#          remove-prefix: 'build-master/doc/reference_manual/'
#      - cifs: 
#          site: 'bacula'
#          target: 'jan.brezina/public_html/flow123d_doc/source_doc'
#          source: 'build-master/doc/online-doc/flow123d/*'
#          remove-prefix: 'build-master/doc/online-doc/flow123d'
            


####################################################################
# Flow123d build libraries 
# - we need separate step for this since unit tests can run even if 
#   libraries do not build well
# - on other hand we want to prevent parallel build of same files if 
#   Jenkins execute run tests in parallel
# - we can still get this parallel problem when some library do not build
#   and two unit tests try to rebuild it
# - ultimate solution may be: do not have independent jobs for individual unit tests
#   just present generated XML files and use parallel make to make all unit tests and libraries
#   
- job-template:
    name: "Flow123d-{platform}-{build-type}-build-libs"
    display-name: "{platform} {build-type} / build libraries "
    defaults: flow123d-build
    builders:
      - shell: |
          # build all common sources for unit tests
          cd flow123d
          make -j 4 all
          make -j 4 -C build_tree/unit_tests gtest_mpi_obj         

#    publishers:
#      -github-notifier       

##################################################################
# Unit test for given directory
- job-template:
    name: "Flow123d-{platform}-{build-type}-unit-test-{unit-dir}"
    display-name: "{platform} {build-type} / unit-test / {unit-dir}"
    defaults: flow123d-build
    properties:
      # Limit number of concurrently running unit tests to 2
      - throttle:
          max-per-node: 2
          option: "category"
          categories:
            - "Flow123d-category-unit-tests"
    builders:
      - shell: |
          make -C flow123d/build_tree/unit_tests/{unit-dir} -k all-test


##################################################################
# Unit tests benchmarks for given directory     (NOT USED YET)        
- job-template:
    name: "Flow123d-{platform}-{build-type}-unit-benchmark-{unit-dir}"
    display-name: "{platform} {build-type} / unit-bench / {unit-dir}"
    defaults: flow123d-build
    builders:
      - shell: |
          make -C flow123d/build_tree/unit_tests/{unit-dir} -k all-tests


####################################################################
# Flow123d build main binary
- job-template:
    name: "Flow123d-{platform}-{build-type}-build"
    display-name: "{platform} {build-type} / flow123d build "
    defaults: flow123d-build
    builders:
      - shell: |
          # configure
          cd flow123d
          make all

        
#################################################################
# Integration test for given directory
- job-template:
    name: "Flow123d-{platform}-{build-type}-test-{test-dir}"
    display-name: "{platform} {build-type} / test / {test-dir}"
    defaults: flow123d-build
    properties:
      # Limit number of concurrently running integration tests to 2
      - throttle:
          max-per-node: 2
          option: "category"
          categories:
            - Flow123d-category-integration-tests

    builders:
      - shell: |
          make -C flow123d/tests/{test-dir} test-all
        
#################################################################
# Packaging and publish
# Use -i option for make to ignore errors comming from NSIS call.
- job-template:
    name: "Flow123d-{platform}-packages"
    display-name: "{platform} / make packages"
    defaults: flow123d-build
    builders:
      - shell: |
          make -C flow123d clean-tests
          cd flow123d/build_tree
          rm -rf _CPack_Packages
          make -i package
          make post_package
          rm -rf _CPack_Packages
          make package_source
      - shell: |
          cd flow123d
          bin/prepare_to_publish.sh
      - inject:
          properties-file: prop.file
    publishers:
      - cifs: 
          site: 'flow123d@intec'
          target: '/packages/'
          source: build-${{GIT_BRANCH}}/publish_dir/**/*
          remove-prefix: build-${{GIT_BRANCH}}/publish_dir



#########################################################################################
# Multijob Job Templates
#########################################################################################


########################################################################
# Main multijob -debug
#
# possible values for condition: {SUCCESSFUL, UNSTABLE, COMPLETED}
- job-template:
    name: "Flow123d-{platform}-debug-multijob"
    display-name: "{platform} debug / Flow123d multijob"
    project-type: multijob
    defaults: flow123d-build

    block-downstream: yes
    scm:
      - git:
          url: https://github.com/flow123d/flow123d.git
          basedir: flow123d     # workspace/flow123d
          browser: githubweb
          browser-url: https://github.com/flow123d/flow123d/

    triggers: 
      - github
    wrappers:

## cleanup after build       
#      - workspace-cleanup:
#          dirmatch: true
#          include:
#            - "flow123d"
#            - "build-*"

      # injection doesn't work under cygwin; see other solution for release multijob
      - inject:
          script-content: 
            "echo \"BUILD_NAME=${{GIT_BRANCH#origin/}}@${{GIT_COMMIT:0:6}}\" >prop.file"

      # set build name different way to have it even at start of the job
      - build-name:
          name:  "${{GIT_BRANCH}}@${{GIT_REVISION, length=6}} #${{BUILD_NUMBER}}"
    builders:
      - shell: |
          # remove all build directories safe the latest five
          rm -rf `ls -dt ./build-* |tail -n +6 `
          cd flow123d
          git checkout ${{GIT_BRANCH##origin/}}
          make clean-all                
      - multijob:
          name: "Configure Phase"
          condition: SUCCESSFUL
          projects:  
            - name: "Flow123d-{platform}-debug-configure"
      - multijob:
          name: "Build Flow123d libraries"
          condition: COMPLETED
          projects:
            - name: "Flow123d-{platform}-debug-build-libs"
      - multijob:
          name: "Unit tests"
          condition: COMPLETED
          projects:     #*UNIT-JOBS
            - name: "Flow123d-{platform}-debug-unit-test-$PLACEHOLDER_unit_list$"
      - multijob:
          name: "Build Flow123d"
          condition: SUCCESSFUL
          projects:
            - name: "Flow123d-{platform}-debug-build"
      - multijob:
          name: "Integration tests"
          condition: COMPLETED
          projects:
            - { name: "Flow123d-{platform}-debug-test-$PLACEHOLDER_test_list$", kill-phase-on: NEVER }
            


########################################################################
# Main multijob - release
#
# possible values for condition: {SUCCESSFUL, UNSTABLE, COMPLETED}
- job-template:
    name: "Flow123d-{platform}-release-multijob"
    display-name: "{platform} release / Flow123d multijob"
    project-type: multijob
    defaults: flow123d-build
    
    block-downstream: yes
    scm:
      - git:
          url: https://github.com/flow123d/flow123d.git
          basedir: flow123d     # workspace/flow123d
          browser: githubweb
          browser-url: https://github.com/flow123d/flow123d/
          wipe-workspace: yes
          branches:
            - master
            - 1.8.2
            - geomop_testing
    triggers:
      # run every day around 3 AM even if there is no change in code
      - timed: "H 3 * * *"
      #- github
    wrappers:
      - build-name:
          name:  "${{GIT_BRANCH}}@${{GIT_REVISION, length=6}} #${{BUILD_NUMBER}}"
    builders:
      # escaping quotas and double braces are due to YAML format
#      - shell: "echo \"BUILD_NAME=${{GIT_BRANCH##origin/}}@${{GIT_COMMIT:0:6}}\" >prop.file; rm -rf build-* external_projects; cd flow123d; git checkout ${{GIT_BRANCH##origin/}}"               
#      - shell: "echo \"BUILD_NAME=${{GIT_BRANCH##origin/}}@${{GIT_COMMIT:0:6}}\" >prop.file; rm -rf build-*; cd flow123d; git checkout ${{GIT_BRANCH##origin/}}"               
      - shell: |
          echo "BUILD_NAME=${{GIT_BRANCH##origin/}}@${{GIT_COMMIT:0:6}}" >prop.file
          echo "GIT_BRANCH=${{GIT_BRANCH##origin/}}" >>prop.file
          rm -rf build-*
          cd flow123d
          git checkout ${{GIT_BRANCH##origin/}}
      - multijob:
          name: "Configure Phase"
          condition: SUCCESSFUL
          projects:  
            - name: "Flow123d-{platform}-release-configure"
      - multijob:
          name: "Build Flow123d libraries"
          condition: COMPLETED
          projects:
            - name: "Flow123d-{platform}-release-build-libs"
      - multijob:
          name: "Unit tests"
          condition: COMPLETED
          projects:     #*UNIT-JOBS
            - name: "Flow123d-{platform}-release-unit-test-$PLACEHOLDER_unit_list$"
      - multijob:
          name: "Build Flow123d"
          condition: SUCCESSFUL
          projects:
            - name: "Flow123d-{platform}-release-build"
      - multijob:
          name: "Integration tests"
          condition: COMPLETED
          projects:
            - name: "Flow123d-{platform}-release-test-$PLACEHOLDER_test_list$"
      - multijob:
          name: "Make Docs"
          condition: COMPLETED
          projects:
            - name: "Flow123d-{platform}-release-make-doc"
      - multijob:
          name: "Pack and Install"
          condition: COMPLETED
          projects:
            - name: "Flow123d-{platform}-packages"

######
# Coverage with coberture
# - install cobertura plugin
# - build with gcc options:    -fprofile-arcs -ftest-coverage
# - link with: -lgcov
#   .. separate build for unit tests with separate config.cmake ??
# - shell script:
# make clean
# make all
# ./coverage --gtest_output=xml:coverage.junit.xml
# chmod u+x gcovr
# ./gcovr -x -r .. -e ".+\.test\.cpp*" > coverage.xml
#
# - publish JUnit results
# - publis coverture report



##################################333
# Modules      

#    triggers:
#      - github
      #
      # - timed: "H * * * *"
      #
      # Needs: BuildResultTrigger plugin, 
      # advantage over default mechanism: monitored jobs do not know about trigger
      # - build-result: 
      #   - jobs:  # jobs to monitor
      #   - results:

#    wrappers:
#      - build-name:
#          name:  "$GIT_BRANCH #$BUILD_NUMBER"
      # This may be useful for large data benchmarks.
      # We can not store large data in repository, but can copy them from 
      # Jenkins master, possibly download them first, e.g. from bacula.
      # needs Copy To Slave Plugin
      #- copy-to-slave:
      #

#    publishers:
      # - cifs: 
      # - email-ext:
      # - html-publisher:
      # - junit
      # - logparser: !!!
      # - performance: 
      # - pipeline: 
      # - plot:




####################################################################
# Multijob  project - (coveragetest)
#
# To each source code file will be created 3 additional helper files
#  1) upon compilation are created *.gcno files
#       - contains additional information about file
#  2) when source code file is used for the first time *.gcda files are created
#       - contains information about calling and execution of the file
#  3) after collection of coverage are *.gcov files created
#       - contains source code with additional coverage information:
#         line number and line hit (how many times was line executed) and some additional information

- project:
    name: "Multijob project coveragetest"
    platform: linux
    build-type: coveragetest
    unit-dir: 
      - $PLACEHOLDER_unit_list$
    test-dir:
      - $PLACEHOLDER_test_list$
    jobs:
      - "Flow123d-{platform}-coveragetest-configure"
      - "Flow123d-{platform}-coveragetest-unit-test-{unit-dir}"
      - "Flow123d-{platform}-coveragetest-coverage-unit-test"
      - "Flow123d-{platform}-coveragetest-test-{test-dir}"
      - "Flow123d-{platform}-coveragetest-coverage-test"
      - "Flow123d-{platform}-coveragetest-multijob"


####################################################################
# Flow123d configure (coveragetest)
- job-template:
    name: "Flow123d-{platform}-coveragetest-configure"
    display-name: "{platform} coveragetest / configure "
    workspace: "F123-{platform}-coveragetest"
    defaults: flow123d-build
    builders:
      - shell: |
          # configure
          cd flow123d
          cp config/config-jenkins-linux-coverage.cmake ./config.cmake
          make -j 4 all


##################################################################
# Unit test for given directory (coveragetest)
- job-template:
    name: "Flow123d-{platform}-coveragetest-unit-test-{unit-dir}"
    display-name: "{platform} Unit test / {unit-dir}"
    workspace: "F123-{platform}-coveragetest"
    defaults: flow123d-build
    properties:
      - throttle:
          max-total: 1
          max-per-node: 1
          categories:
            - coverage
    builders:
      - shell: |
          # run test and generate coverage.xml and delete old files
          make -C flow123d/build_tree/unit_tests/{unit-dir} -k all-test
          make -C flow123d/build_tree/ cobertura-collect-coverage
          # keep original coverage for overall results and create one copy for package filtering
          cp flow123d/build_tree/coverage.xml flow123d/build_tree/coverage-unit-test-{unit-dir}.cobertura
          cp flow123d/build_tree/coverage.xml flow123d/build_tree/coverage-unit-test-{unit-dir}.xml
          # remove coverage file 
          rm -f flow123d/build_tree/coverage.xml
          # delete gcda files and gcov files BUT keep gcno files to reset coverage
          # can't delete gcno files, otherwise we would have to recompile entire flow
          find . -name *.gcda -type f -delete
          find . -name *.gcov -type f -delete
          # filter out only current package
          python -u flow123d/bin/python/merge-xml-coverage.py -f -k src.{unit-dir} -k src.{unit-dir}.* flow123d/build_tree/coverage-unit-test-{unit-dir}.cobertura

    publishers:
      - cobertura:
           report-file: "**/flow123d/build_tree/coverage-unit-test-{unit-dir}.cobertura"
           only-stable: "false"
           fail-no-reports: "true"
           fail-unhealthy: "false"
           fail-unstable: "false"
           health-auto-update: "false"
           stability-auto-update: "false"
           zoom-coverage-chart: "false"
           source-encoding: "ASCII"
           targets:
                - files:
                    healthy: 95
                    unhealthy: 60
                    failing: 30
                - method:
                    healthy: 90
                    unhealthy: 60
                    failing: 30
                - line:
                    healthy: 70
                    unhealthy: 60
                    failing: 50



#################################################################
# Unit test collection coverage (coveragetest)
- job-template:
    name: "Flow123d-{platform}-coveragetest-coverage-unit-test"
    display-name: "{platform} Unit tests"
    defaults: flow123d-build
    builders:
      - shell: |
          # merge unit test xml files in specified directory
          python -u flow123d/bin/python/merge-xml-coverage.py -p flow123d/build_tree/ -o coverage-unit-test.cobertura
          # create filtered copy of src package only
          python -u flow123d/bin/python/merge-xml-coverage.py -p flow123d/build_tree/ -f -k src.* -k src -s .filtered coverage-unit-test.cobertura
          # remove old xml files 
          cd flow123d/build_tree/
          rm -f *.xml

    publishers:
      - cobertura:
           report-file: "**/flow123d/build_tree/coverage-unit-test.cobertura.filtered"
           only-stable: "false"
           fail-no-reports: "true"
           fail-unhealthy: "false"
           fail-unstable: "false"
           health-auto-update: "false"
           stability-auto-update: "false"
           zoom-coverage-chart: "false"
           source-encoding: "ASCII"
           targets:
                - files:
                    healthy: 95
                    unhealthy: 60
                    failing: 30
                - method:
                    healthy: 90
                    unhealthy: 60
                    failing: 30
                - line:
                    healthy: 70
                    unhealthy: 60
                    failing: 50



#################################################################
# Integration test for given directory (coveragetest)
- job-template:
    name: "Flow123d-{platform}-coveragetest-test-{test-dir}"
    display-name: "{platform} Integration test / {test-dir}"
    defaults: flow123d-build
    disabled: false
    properties:
      - throttle:
          max-total: 1
          max-per-node: 1
          categories:
            - coverage
    builders:
      - shell: |
          # run test and generate coverage.xml and delete old files
          make -C flow123d/tests/{test-dir} -k test-all 
          make -C flow123d/build_tree/ cobertura-collect-coverage
          # keep original coverage for overall results and create one copy for package filtering
          cp flow123d/build_tree/coverage.xml flow123d/build_tree/coverage-test-{test-dir}.cobertura
          cp flow123d/build_tree/coverage.xml flow123d/build_tree/coverage-test-{test-dir}.xml
          # remove coverage file 
          rm -f flow123d/build_tree/coverage.xml
          # delete gcda files and gcov files BUT keep gcno files to reset coverage
          # can't delete gcno files, otherwise we would have to recompile entire flow
          find . -name *.gcda -type f -delete
          find . -name *.gcov -type f -delete
          # integration tests dont test specific package so we can't filter results

    publishers:
      - cobertura:
           report-file: "**/flow123d/build_tree/coverage-test-{test-dir}.cobertura"
           only-stable: "false"
           fail-no-reports: "true"
           fail-unhealthy: "false"
           fail-unstable: "false"
           health-auto-update: "false"
           stability-auto-update: "false"
           zoom-coverage-chart: "false"
           source-encoding: "ASCII"
           targets:
                - files:
                    healthy: 95
                    unhealthy: 60
                    failing: 30
                - method:
                    healthy: 90
                    unhealthy: 60
                    failing: 30
                - line:
                    healthy: 70
                    unhealthy: 60
                    failing: 50



#################################################################
# Integration test collection coverage (coveragetest)
- job-template:
    name: "Flow123d-{platform}-coveragetest-coverage-test"
    display-name: "{platform} Integration tests"
    defaults: flow123d-build
    disabled: false
    builders:
      - shell: |
          # merge integration test xml files
          python -u flow123d/bin/python/merge-xml-coverage.py -p flow123d/build_tree/ -o coverage-test.cobertura
          # create filtered copy of src package only
          python -u flow123d/bin/python/merge-xml-coverage.py -p flow123d/build_tree/ -f -k src.* -k src --suffix .filtered coverage-test.cobertura
          # remove old xml files 
          cd flow123d/build_tree/
          rm -f *.xml

    publishers:
      - cobertura:
           report-file: "**/flow123d/build_tree/coverage-test.cobertura.filtered"
           only-stable: "false"
           fail-no-reports: "true"
           fail-unhealthy: "false"
           fail-unstable: "false"
           health-auto-update: "false"
           stability-auto-update: "false"
           zoom-coverage-chart: "false"
           source-encoding: "ASCII"
           targets:
                - files:
                    healthy: 95
                    unhealthy: 60
                    failing: 30
                - method:
                    healthy: 90
                    unhealthy: 60
                    failing: 30
                - line:
                    healthy: 70
                    unhealthy: 60
                    failing: 50




########################################################################
# Main multijob - coveragetest
#
# possible values for condition: {SUCCESSFUL, UNSTABLE, COMPLETED}
- job-template:
    name: "Flow123d-{platform}-coveragetest-multijob"
    display-name: "{platform} coveragetest / Flow123d multijob"
    workspace: "F123-{platform}-coveragetest"
    project-type: multijob
    defaults: flow123d-build

    block-downstream: yes
    scm:
      - git:
          url: https://github.com/flow123d/flow123d.git
          basedir: flow123d     # workspace/flow123d
          browser: githubweb
          browser-url: https://github.com/flow123d/flow123d/
          branches: 
            - master

    triggers: 
      # run every week around 4 AM even if there is no change in code
      - timed: "H 4  * * H"
    wrappers:

      # injection doesn't work under cygwin; see other solution for release multijob
      - inject:
          script-content: 
            "echo \"BUILD_NAME=${{GIT_BRANCH#origin/}}@${{GIT_COMMIT:0:6}}\" >prop.file"

      # set build name different way to have it even at start of the job
      - build-name:
          name:  "${{GIT_BRANCH}}@${{GIT_REVISION, length=6}} #${{BUILD_NUMBER}}"
    builders:
      - shell: "rm -rf build-*; cd flow123d; git checkout ${{GIT_BRANCH##origin/}}"
      - trigger-builds: 
        - { project: "Flow123d-{platform}-coveragetest-configure", block: true }
        - { project: "Flow123d-{platform}-coveragetest-unit-test-$PLACEHOLDER_unit_list$", block: true }
        - { project: "Flow123d-{platform}-coveragetest-coverage-unit-test", block: true }
        - { project: "Flow123d-{platform}-coveragetest-test-$PLACEHOLDER_test_list$", block: true }
        - { project: "Flow123d-{platform}-coveragetest-coverage-test", block: true }
      - shell: |
          python -u flow123d/bin/python/merge-xml-coverage.py -p flow123d/build_tree/ -o coverage-all.cobertura coverage-test.cobertura coverage-unit-test.cobertura
          cd flow123d/build_tree/
          rm -f *.xml
          cp coverage-all.cobertura coverage-all.xml


    publishers:
      - cobertura:
           report-file: "**/flow123d/build_tree/coverage-all.xml"
           only-stable: "false"
           fail-no-reports: "true"
           fail-unhealthy: "false"
           fail-unstable: "false"
           health-auto-update: "false"
           stability-auto-update: "false"
           zoom-coverage-chart: "false"
           source-encoding: "ASCII"
           targets:
                - files:
                    healthy: 95
                    unhealthy: 60
                    failing: 30
                - method:
                    healthy: 90
                    unhealthy: 60
                    failing: 30
                - line:
                    healthy: 70
                    unhealthy: 60
                    failing: 50


      # - description-setter:
      #      regexp: "POST-CHECKOUT\((.*) -> (.+)\):|BUILD_NAME=(.+)@.*"
      #      regexp-for-failed: "POST-CHECKOUT\((.*) -> (.+)\):|BUILD_NAME=(.+)@.*"
      #      description: "\1\2"
      #      description-for-failed: "\1\2"
      #      set-for-matrix: true
      #             - name: "Flow123d-{platform}-coveragetest-test-$PLACEHOLDER_test_list$"
      # - logparser:
      #     parse-rules: "/home/builder/jenkins/F123-linux-coveragetest/rules.txt"
      #     unstable-on-warning: true
      #     fail-on-error: true



####################################################################
# Multijob  project - (windows package tests)
#
# Simple multijob which test whether are packed installators functional
#   Testing consist of 4 steps:
<<<<<<< HEAD
#      1) download  - download and save zip file from server (http://flow.nti.tul.cz/packages/ by default)
#      2) install   - run NSIS silent (console only) instalation
#      3) run       - run binary flow123d using absolute path of flow123d binary
#      4) python    - run simple test (03 - flow_implicit), checks profiler report generation
#                       AND mainly test embedded Python for report convertion to txt file
#      5) uninstall - run NSIS silent uninstall and remove remaining files
=======
#      1) install - donwload and install package from cmd
#      2) run_inside - run binary flow123d from within bin folder
#      3) run_outside - run binary flow123d from outside of bin folder (currently not working, path value is not updated)
#      4) uninstall - cmd uninstall and file removal

- defaults:
    name: flow123d-package-test
    # default template fields
    node: packages
    workspace: c:\package_tests\
    logrotate: 
      daysToKeep: 200


>>>>>>> 97799193
- project:
    name: "Windows package tests"
    action: [ "download,install", run, python_test, uninstall ]
    arch: [ 32, 64 ]
    jobs:
      - "Windows-{arch}-package-{action}"
      - "Windows-{arch}-package-all"

#################################################################
# template for single testing step (install, uninstall, ...)
- job-template:
    name: "Windows-{arch}-package-{action}"
<<<<<<< HEAD
    node: windows_packages
    workspace: c:\package_tests\
=======
    defaults: flow123d-package-test      
>>>>>>> 97799193
    display-name: "Windows {arch} package - {action}"
    builders:
      - batch: |
          "C:/Program Files (x86)/python27/python" scripts/package.py -a {arch} -m {action}


########################################################################
# Main multijob - release
#
# possible values for condition: {SUCCESSFUL, UNSTABLE, COMPLETED, FAILURE}
- job-template:
<<<<<<< HEAD
    name: "Windows-{arch}-package-all"
    node: windows_packages
    scm:
      - git:
          url: https://github.com/x3mSpeedy/Flow123d-package-test.git
          basedir: scripts
    workspace: c:\package_tests\
=======
    name: "Windows-{arch}-package-all"  
    defaults: flow123d-package-test      
>>>>>>> 97799193
    display-name: "Windows {arch} package multijob"
    triggers: 
      # run every day around 5 AM even if there is no change in code
      - timed: "H 5  * * *"
    project-type: multijob
    builders:
      - batch: |
            rd /s /q windows_x86_{arch}
      - multijob:
          condition: COMPLETED
          name: 'Install'
          projects:
            - { name: "Windows-{arch}-package-download,install", condition: COMPLETED }
      - multijob:
          condition: COMPLETED
          name: 'Run test'
          projects:
            - { name: "Windows-{arch}-package-run", condition: COMPLETED }
      - multijob:
          condition: COMPLETED
          name: 'Python test'
          projects:
            - { name: "Windows-{arch}-package-python_test", condition: COMPLETED }
      - multijob:
          condition: COMPLETED
          name: 'Uninstall'
          projects:
            - { name: "Windows-{arch}-package-uninstall", condition: COMPLETED }



####################################################################
# Multijob  project - (Linux package tests)
#
# Simple multijob which test whether are packed installators functional
#   Testing consist of 4 steps:
#      1) download  - download and save tar.gz file from server (http://flow.nti.tul.cz/packages/ by default)
#      2) install   - untar tarball
#      3) run       - run binary flow123d using absolute path of flow123d binary
#      4) python    - run simple test (03 - flow_implicit), checks profiler report generation
#                       AND mainly test embedded Python for report convertion to txt file
#      5) uninstall - rm -rf install location
- project:
    name: "Linux package tests"
    action: [ "download,install", run, python_test, uninstall ]
    arch: [ 64 ]
    jobs:
      - "Linux-{arch}-package-{action}"
      - "Linux-{arch}-package-all"

#################################################################
# template for single testing step (install, uninstall, ...)
- job-template:
    name: "Linux-{arch}-package-{action}"
    node: linux_packages
    workspace: F123-linux-packages
    display-name: "Linux {arch} package - {action}"
    triggers: 
      # run every day around 5 AM even if there is no change in code
      - timed: "H 5  * * *"
    properties:
      - throttle:
          max-per-node: 1
          max-total: 1
          option: project
    builders:
      - shell: |
          python scripts/package.py -a {arch} -m {action}


########################################################################
# Main multijob - release
#
# possible values for condition: {SUCCESSFUL, UNSTABLE, COMPLETED, FAILURE}
- job-template:
    name: "Linux-{arch}-package-all"
    node: linux_packages
    scm:
      - git:
          url: https://github.com/x3mSpeedy/Flow123d-package-test.git
          basedir: scripts
    workspace: F123-linux-packages
    display-name: "Linux {arch} package multijob"
    project-type: multijob
    builders:
      - shell: |
            rm -rf linux_x86_{arch}
      - multijob:
          condition: COMPLETED
          name: 'Install'
          projects:
            - { name: "Linux-{arch}-package-download,install", condition: COMPLETED }
      - multijob:
          condition: COMPLETED
          name: 'Run test'
          projects:
            - { name: "Linux-{arch}-package-run", condition: COMPLETED }
      - multijob:
          condition: COMPLETED
          name: 'Python test'
          projects:
            - { name: "Linux-{arch}-package-python_test", condition: COMPLETED }
      - multijob:
          condition: COMPLETED
          name: 'Uninstall'
          projects:
            - { name: "Linux-{arch}-package-uninstall", condition: COMPLETED }

<|MERGE_RESOLUTION|>--- conflicted
+++ resolved
@@ -761,23 +761,18 @@
 
 
 
+
 ####################################################################
 # Multijob  project - (windows package tests)
 #
 # Simple multijob which test whether are packed installators functional
-#   Testing consist of 4 steps:
-<<<<<<< HEAD
+#   Testing consist of 5 steps:
 #      1) download  - download and save zip file from server (http://flow.nti.tul.cz/packages/ by default)
 #      2) install   - run NSIS silent (console only) instalation
 #      3) run       - run binary flow123d using absolute path of flow123d binary
 #      4) python    - run simple test (03 - flow_implicit), checks profiler report generation
 #                       AND mainly test embedded Python for report convertion to txt file
 #      5) uninstall - run NSIS silent uninstall and remove remaining files
-=======
-#      1) install - donwload and install package from cmd
-#      2) run_inside - run binary flow123d from within bin folder
-#      3) run_outside - run binary flow123d from outside of bin folder (currently not working, path value is not updated)
-#      4) uninstall - cmd uninstall and file removal
 
 - defaults:
     name: flow123d-package-test
@@ -788,7 +783,6 @@
       daysToKeep: 200
 
 
->>>>>>> 97799193
 - project:
     name: "Windows package tests"
     action: [ "download,install", run, python_test, uninstall ]
@@ -801,16 +795,13 @@
 # template for single testing step (install, uninstall, ...)
 - job-template:
     name: "Windows-{arch}-package-{action}"
-<<<<<<< HEAD
+    display-name: "Windows {arch} package - {action}"
     node: windows_packages
+    defaults: flow123d-package-test
     workspace: c:\package_tests\
-=======
-    defaults: flow123d-package-test      
->>>>>>> 97799193
-    display-name: "Windows {arch} package - {action}"
     builders:
       - batch: |
-          "C:/Program Files (x86)/python27/python" scripts/package.py -a {arch} -m {action}
+          python package.py -a {arch} -m {action} --version %GIT_BRANCH%
 
 
 ########################################################################
@@ -818,19 +809,21 @@
 #
 # possible values for condition: {SUCCESSFUL, UNSTABLE, COMPLETED, FAILURE}
 - job-template:
-<<<<<<< HEAD
     name: "Windows-{arch}-package-all"
+    display-name: "Windows {arch} package multijob"
     node: windows_packages
+    defaults: flow123d-package-test
+    workspace: c:\package_tests\
     scm:
       - git:
-          url: https://github.com/x3mSpeedy/Flow123d-package-test.git
-          basedir: scripts
-    workspace: c:\package_tests\
-=======
-    name: "Windows-{arch}-package-all"  
-    defaults: flow123d-package-test      
->>>>>>> 97799193
-    display-name: "Windows {arch} package multijob"
+          remotes:
+             - origin: 
+                 url: https://github.com/flow123d/flow123d.git
+             - packages: 
+                 url: https://github.com/x3mSpeedy/Flow123d-package-test.git
+          branches:
+            - origin/master
+            - origin/JHY_continuous_package_testing
     triggers: 
       # run every day around 5 AM even if there is no change in code
       - timed: "H 5  * * *"
@@ -838,26 +831,35 @@
     builders:
       - batch: |
             rd /s /q windows_x86_{arch}
+            git checkout -f packages/master
       - multijob:
           condition: COMPLETED
           name: 'Install'
           projects:
-            - { name: "Windows-{arch}-package-download,install", condition: COMPLETED }
+            - name: "Windows-{arch}-package-download,install"
+              condition: COMPLETED
+              predefined-parameters: GIT_BRANCH=$GIT_BRANCH
       - multijob:
           condition: COMPLETED
           name: 'Run test'
           projects:
-            - { name: "Windows-{arch}-package-run", condition: COMPLETED }
+            - name: "Windows-{arch}-package-run"
+              condition: COMPLETED
+              predefined-parameters: GIT_BRANCH=$GIT_BRANCH
       - multijob:
           condition: COMPLETED
           name: 'Python test'
           projects:
-            - { name: "Windows-{arch}-package-python_test", condition: COMPLETED }
+            - name: "Windows-{arch}-package-python_test"
+              condition: COMPLETED
+              predefined-parameters: GIT_BRANCH=$GIT_BRANCH
       - multijob:
           condition: COMPLETED
           name: 'Uninstall'
           projects:
-            - { name: "Windows-{arch}-package-uninstall", condition: COMPLETED }
+            - name: "Windows-{arch}-package-uninstall"
+              condition: COMPLETED
+              predefined-parameters: GIT_BRANCH=$GIT_BRANCH
 
 
 
@@ -884,9 +886,10 @@
 # template for single testing step (install, uninstall, ...)
 - job-template:
     name: "Linux-{arch}-package-{action}"
+    display-name: "Linux {arch} package - {action}"
     node: linux_packages
     workspace: F123-linux-packages
-    display-name: "Linux {arch} package - {action}"
+    defaults: flow123d-package-test
     triggers: 
       # run every day around 5 AM even if there is no change in code
       - timed: "H 5  * * *"
@@ -897,7 +900,7 @@
           option: project
     builders:
       - shell: |
-          python scripts/package.py -a {arch} -m {action}
+          python package.py -a {arch} -m {action} --version $GIT_BRANCH
 
 
 ########################################################################
@@ -906,35 +909,53 @@
 # possible values for condition: {SUCCESSFUL, UNSTABLE, COMPLETED, FAILURE}
 - job-template:
     name: "Linux-{arch}-package-all"
+    display-name: "Linux {arch} package multijob"
     node: linux_packages
+    workspace: F123-linux-packages
+    defaults: flow123d-package-test
     scm:
       - git:
-          url: https://github.com/x3mSpeedy/Flow123d-package-test.git
-          basedir: scripts
-    workspace: F123-linux-packages
-    display-name: "Linux {arch} package multijob"
+          remotes:
+             - origin: 
+                 url: https://github.com/flow123d/flow123d.git
+             - packages: 
+                 url: https://github.com/x3mSpeedy/Flow123d-package-test.git
+          branches:
+            - origin/master
+            - origin/JHY_continuous_package_testing
     project-type: multijob
     builders:
       - shell: |
+            # remove previous package
             rm -rf linux_x86_{arch}
+            # checkout to repo
+            git checkout -f packages/master
       - multijob:
           condition: COMPLETED
           name: 'Install'
           projects:
-            - { name: "Linux-{arch}-package-download,install", condition: COMPLETED }
+            - name: "Linux-{arch}-package-download,install"
+              condition: COMPLETED
+              predefined-parameters: GIT_BRANCH=$GIT_BRANCH
       - multijob:
           condition: COMPLETED
           name: 'Run test'
           projects:
-            - { name: "Linux-{arch}-package-run", condition: COMPLETED }
+            - name: "Linux-{arch}-package-run"
+              condition: COMPLETED
+              predefined-parameters: GIT_BRANCH=$GIT_BRANCH
       - multijob:
           condition: COMPLETED
           name: 'Python test'
           projects:
-            - { name: "Linux-{arch}-package-python_test", condition: COMPLETED }
+            - name: "Linux-{arch}-package-python_test"
+              condition: COMPLETED
+              predefined-parameters: GIT_BRANCH=$GIT_BRANCH
       - multijob:
           condition: COMPLETED
           name: 'Uninstall'
           projects:
-            - { name: "Linux-{arch}-package-uninstall", condition: COMPLETED }
-
+            - name: "Linux-{arch}-package-uninstall"
+              condition: COMPLETED
+              predefined-parameters: GIT_BRANCH=$GIT_BRANCH
+

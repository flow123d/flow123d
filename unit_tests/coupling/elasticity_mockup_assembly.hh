#ifndef ELASTICITY_MOCKUP_ASSEMBLYA_HH_
#define ELASTICITY_MOCKUP_ASSEMBLYA_HH_

#include "coupling/generic_assembly.hh"
#include "coupling/assembly_base.hh"
#include "elasticity_mockup.hh"
#include "fem/fe_p.hh"
#include "fem/patch_fe_values.hh"
#include "quadrature/quadrature_lib.hh"
#include "coupling/balance.hh"
#include "fields/field_value_cache.hh"


/**
 * Auxiliary container class for Finite element and related objects of given dimension.
 */
template <unsigned int dim>
class Stiffness_FullAssembly : public AssemblyBasePatch<dim>
{
public:
    typedef typename equation_data::EqFields EqFields;
    typedef typename equation_data::EqData EqData;

    static constexpr const char * name() { return "StiffnessAssembly"; }

    /// Constructor.
    Stiffness_FullAssembly(EqFields *eq_fields, EqData *eq_data, PatchFEValues<3> *fe_values)
    : AssemblyBasePatch<dim>(fe_values), eq_fields_(eq_fields), eq_data_(eq_data), // quad_order = 1
      JxW_( this->bulk_values().JxW() ),
      JxW_side_( this->side_values().JxW() ),
      normal_( this->side_values().normal_vector() ),
      deform_side_( this->side_values().vector_shape() ),
      grad_deform_( this->bulk_values().grad_vector_shape() ),
      sym_grad_deform_( this->bulk_values().vector_sym_grad() ),
      div_deform_( this->bulk_values().vector_divergence() ),
      deform_join_( this->join_values().vector_join_shape() ),
      deform_join_grad_( this->join_values().gradient_vector_join_shape() ) {
        this->active_integrals_ = (ActiveIntegrals::bulk | ActiveIntegrals::coupling | ActiveIntegrals::boundary);
        this->used_fields_ += eq_fields_->cross_section;
        this->used_fields_ += eq_fields_->lame_mu;
        this->used_fields_ += eq_fields_->lame_lambda;
        this->used_fields_ += eq_fields_->dirichlet_penalty;
        this->used_fields_ += eq_fields_->bc_type;
        this->used_fields_ += eq_fields_->fracture_sigma;
    }

    /// Destructor.
    ~Stiffness_FullAssembly() {}

    /// Initialize auxiliary vectors and other data members
    void initialize(ElementCacheMap *element_cache_map) {
        //this->balance_ = eq_data_->balance_;
        this->element_cache_map_ = element_cache_map;

        shared_ptr<FE_P<dim-1>> fe_p_low = std::make_shared< FE_P<dim-1> >(1);
        shared_ptr<FiniteElement<dim-1>> fe_low = std::make_shared<FESystem<dim-1>>(fe_p_low, FEVector, 3);
        this->fe_values_->template initialize<dim>(*this->quad_);
        this->fe_values_->template initialize<dim>(*this->quad_low_);

        n_dofs_ = this->n_dofs();
        n_dofs_sub_ = fe_low->n_dofs();
        n_dofs_ngh_ = { n_dofs_sub_, n_dofs_ };
        dof_indices_.resize(n_dofs_);
        side_dof_indices_.resize(2*n_dofs_);
        local_matrix_.resize(4*n_dofs_*n_dofs_);
    }


    /// Assemble integral over element
    inline virtual void cell_integral(DHCellAccessor cell, unsigned int element_patch_idx)
    {
        if (cell.dim() != dim) return;

        // Fracture stiffness is assembled in dimjoin_integral.
        if (cell.elm()->n_neighs_vb() > 0) return;

        cell.get_dof_indices(dof_indices_);

        // assemble the local stiffness matrix
        for (unsigned int i=0; i<n_dofs_; i++)
            for (unsigned int j=0; j<n_dofs_; j++)
                local_matrix_[i*n_dofs_+j] = 0;

        for (auto p : this->bulk_points(element_patch_idx) )
        {
            for (unsigned int i=0; i<n_dofs_; i++)
            {
                for (unsigned int j=0; j<n_dofs_; j++)
                    local_matrix_[i*n_dofs_+j] += eq_fields_->cross_section(p)*(
<<<<<<< HEAD
                                                2*eq_fields_->lame_mu(p)*arma::dot(sym_grad_deform_.shape(j)(p), sym_grad_deform_.shape(i)(p))
                                                + eq_fields_->lame_lambda(p)*div_deform_.shape(j)(p)*div_deform_.shape(i)(p)
=======
                                                arma::dot(eq_fields_->stress_tensor(p,sym_grad_deform_(j,p)), sym_grad_deform_(i,p))
>>>>>>> 89e4c33c
                                               )*JxW_(p);
            }
        }
        this->cell_integral_set_values();
    }

    /// Assembles boundary integral.
    inline virtual void boundary_side_integral(DHCellSide cell_side)
    {
    	ASSERT_EQ(cell_side.dim(), dim).error("Dimension of element mismatch!");
        if (!cell_side.cell().is_own()) return;

        Side side = cell_side.side();
        const DHCellAccessor &dh_cell = cell_side.cell();
        dh_cell.get_dof_indices(dof_indices_);

        for (unsigned int i=0; i<n_dofs_; i++)
            for (unsigned int j=0; j<n_dofs_; j++)
                local_matrix_[i*n_dofs_+j] = 0;

        auto p_side = *( this->boundary_points(cell_side).begin() );
        auto p_bdr = p_side.point_bdr( side.cond().element_accessor() );
        unsigned int bc_type = eq_fields_->bc_type(p_bdr);
        double side_measure = cell_side.measure();
        if (bc_type == EqFields::bc_type_displacement)
        {
            for (auto p : this->boundary_points(cell_side) ) {
                for (unsigned int i=0; i<n_dofs_; i++)
                    for (unsigned int j=0; j<n_dofs_; j++)
                        local_matrix_[i*n_dofs_+j] += (eq_fields_->dirichlet_penalty(p) / side_measure) *
                                arma::dot(deform_side_.shape(i)(p),deform_side_.shape(j)(p)) * JxW_side_(p);
            }
        }
        else if (bc_type == EqFields::bc_type_displacement_normal)
        {
            for (auto p : this->boundary_points(cell_side) ) {
                for (unsigned int i=0; i<n_dofs_; i++)
                    for (unsigned int j=0; j<n_dofs_; j++)
                        local_matrix_[i*n_dofs_+j] += (eq_fields_->dirichlet_penalty(p) / side_measure) *
                                arma::dot(deform_side_.shape(i)(p), normal_(p)) *
                                arma::dot(deform_side_.shape(j)(p), normal_(p)) * JxW_side_(p);
            }
        }

        this->boundary_side_integral_set_values();
    }


    /// Assembles between elements of different dimensions.
    inline virtual void dimjoin_intergral(DHCellAccessor cell_lower_dim, DHCellSide neighb_side) {
        if (dim == 1) return;
        ASSERT_EQ(cell_lower_dim.dim(), dim-1).error("Dimension of element mismatch!");

        unsigned int n_indices = cell_lower_dim.get_dof_indices(dof_indices_);
        for(unsigned int i=0; i<n_indices; ++i) {
            side_dof_indices_[i] = dof_indices_[i];
        }

        DHCellAccessor cell_higher_dim = eq_data_->dh_->cell_accessor_from_element( neighb_side.element().idx() );
        n_indices = cell_higher_dim.get_dof_indices(dof_indices_);
        for(unsigned int i=0; i<n_indices; ++i) {
            side_dof_indices_[i+n_dofs_ngh_[0]] = dof_indices_[i];
        }

        // Element id's for testing if they belong to local partition.
        bool own_element_id[2];
        own_element_id[0] = cell_lower_dim.is_own();
        own_element_id[1] = cell_higher_dim.is_own();

        unsigned int n_neighs = cell_lower_dim.elm()->n_neighs_vb();

        for (unsigned int i=0; i<n_dofs_ngh_[0]+n_dofs_ngh_[1]; i++)
            for (unsigned int j=0; j<n_dofs_ngh_[0]+n_dofs_ngh_[1]; j++)
                local_matrix_[i*(n_dofs_ngh_[0]+n_dofs_ngh_[1])+j] = 0;

        // set transmission conditions
        for (auto p_high : this->coupling_points(neighb_side) )
        {
            auto p_low = p_high.lower_dim(cell_lower_dim);
            arma::vec3 nv = normal_(p_high);

            for (uint i=0; i<deform_join_.n_dofs_both(); ++i) {
                uint is_high_i = deform_join_.is_high_dim(i);
                if (!own_element_id[is_high_i]) continue;
<<<<<<< HEAD
                arma::vec3 diff_deform_i = deform_join_.shape(i)(p_low) - deform_join_.shape(i)(p_high);
                arma::mat33 grad_deform_i = deform_join_grad_.shape(i)(p_low);  // low dim element

                for (uint j=0; j<deform_join_.n_dofs_both(); ++j) {
                    arma::vec3 deform_j_high = deform_join_.shape(j)(p_high);
                    arma::vec3 diff_deform_j = deform_join_.shape(j)(p_low) - deform_j_high;
                    arma::mat33 grad_deform_j = mat_t( arma::trans(deform_join_grad_.shape(j)(p_low)), nv);  // low dim element
                    double div_deform_j = arma::trace(grad_deform_j);

                    local_matrix_[i * (n_dofs_ngh_[0]+n_dofs_ngh_[1]) + j] +=
                            eq_fields_->fracture_sigma(p_low)*(
                             arma::dot(diff_deform_i,
                              2/eq_fields_->cross_section(p_low)*(eq_fields_->lame_mu(p_low)*(diff_deform_j)+(eq_fields_->lame_mu(p_low)+eq_fields_->lame_lambda(p_low))*(arma::dot(diff_deform_j,nv)*nv))
                              + eq_fields_->lame_mu(p_low)*arma::trans(grad_deform_j)*nv
                              + eq_fields_->lame_lambda(p_low)*div_deform_j*nv
                             )
                             - arma::dot(arma::trans(grad_deform_i), eq_fields_->lame_mu(p_low)*arma::kron(nv,deform_j_high.t()) + eq_fields_->lame_lambda(p_low)*arma::dot(deform_j_high,nv)*arma::eye(3,3))
=======
                uint i_mat_idx = deform_shape_i->join_idx();
                arma::vec3 diff_deform_i = (*deform_shape_i)(p_low) - (*deform_shape_i)(p_high);
                arma::mat33 grad_deform_i = (*deform_grad_i)(p_low);  // low dim element
                arma::mat33 semi_grad_i = grad_deform_i + n_neighs/eq_fields_->cross_section(p_low)*arma::kron(diff_deform_i,nv.t());
                arma::mat33 semi_sym_grad_i = 0.5*(semi_grad_i + semi_grad_i.t());

                auto deform_shape_j = deform_join_.begin();
                auto deform_grad_j = deform_join_grad_.begin();
                for( ; deform_shape_j != deform_join_.end() && deform_grad_j != deform_join_grad_.end(); ++deform_shape_j, ++deform_grad_j) {
                    uint j_mat_idx = deform_shape_j->join_idx();
                    arma::vec3 deform_j_high = (*deform_shape_j)(p_high);
                    arma::vec3 diff_deform_j = (*deform_shape_j)(p_low) - (*deform_shape_j)(p_high);
                    arma::mat33 grad_deform_j = (*deform_grad_j)(p_low);  // low dim element
                    arma::mat33 semi_grad_j = grad_deform_j + n_neighs/eq_fields_->cross_section(p_low)*arma::kron(diff_deform_j,nv.t());
                    arma::mat33 semi_sym_grad_j = 0.5*(semi_grad_j + semi_grad_j.t());

                    local_matrix_[i_mat_idx * (n_dofs_ngh_[0]+n_dofs_ngh_[1]) + j_mat_idx] +=
                            (
                                     eq_fields_->fracture_sigma(p_low)*eq_fields_->cross_section(p_low) / n_neighs
                                     * arma::dot(semi_sym_grad_i, eq_fields_->stress_tensor(p_low,semi_sym_grad_j))

                                     // This term corrects the tangential part of the above product so that there is no
                                     // dependence on fracture_sigma.
                                     // TODO: Fracture_sigma should be possibly removed and replaced by anisotropic elasticity.
                                     + (1-eq_fields_->fracture_sigma(p_low))*eq_fields_->cross_section(p_low) / n_neighs
                                       * arma::dot(0.5*(grad_deform_i+grad_deform_i.t()), eq_fields_->stress_tensor(p_low,0.5*(grad_deform_j+grad_deform_j.t())))
>>>>>>> 89e4c33c
                            )*JxW_side_(p_high);
                }
            }
        }

        this->dimjoin_intergral_set_values();
    }



protected:
    inline virtual void cell_integral_set_values() {
        this->eq_data_->ls->mat_set_values(n_dofs_, dof_indices_.data(), n_dofs_, dof_indices_.data(), &(local_matrix_[0]));
    }

    inline virtual void boundary_side_integral_set_values() {
        this->eq_data_->ls->mat_set_values(n_dofs_, dof_indices_.data(), n_dofs_, dof_indices_.data(), &(local_matrix_[0]));
    }

    inline virtual void dimjoin_intergral_set_values() {
        this->eq_data_->ls->mat_set_values(n_dofs_ngh_[0]+n_dofs_ngh_[1], &(side_dof_indices_[0]), n_dofs_ngh_[0]+n_dofs_ngh_[1], &(side_dof_indices_[0]), &(local_matrix_[0]));
        this->eq_data_->ls->mat_set_values(n_dofs_ngh_[0]+n_dofs_ngh_[1], &(side_dof_indices_[0]), n_dofs_ngh_[0]+n_dofs_ngh_[1], &(side_dof_indices_[0]), &(local_matrix_[0]));
    }


    inline arma::mat33 mat_t(const arma::mat33 &m, const arma::vec3 &n)
    {
      arma::mat33 mt = m - m*arma::kron(n,n.t());
      return mt;
    }



    /// Data objects shared with Elasticity
    EqFields *eq_fields_;
    EqData *eq_data_;

    /// Sub field set contains fields used in calculation.
    FieldSet used_fields_;

    unsigned int n_dofs_;                                     ///< Number of dofs
    unsigned int n_dofs_sub_;                                 ///< Number of dofs (on lower dim element)
    std::vector<unsigned int> n_dofs_ngh_;                    ///< Number of dofs on lower and higher dimension element (vector of 2 items)

    vector<LongIdx> dof_indices_;                             ///< Vector of global DOF indices
    vector<LongIdx> side_dof_indices_;                        ///< 2 items vector of DOF indices in neighbour calculation.
    vector<PetscScalar> local_matrix_;                        ///< Auxiliary vector for assemble methods

    /// Following data members represent Element quantities and FE quantities
    FeQ<Scalar> JxW_;
    FeQ<Scalar> JxW_side_;
    ElQ<Vector> normal_;
    FeQArray<Vector> deform_side_;
    FeQArray<Tensor> grad_deform_;
    FeQArray<Tensor> sym_grad_deform_;
    FeQArray<Scalar> div_deform_;
    FeQJoin<Vector> deform_join_;
    FeQJoin<Tensor> deform_join_grad_;

    template < template<IntDim...> class DimAssembly>
    friend class GenericAssembly;

};


template <unsigned int dim>
class Stiffness_ComputeLocal : public Stiffness_FullAssembly<dim>
{
public:
    typedef equation_data::EqFields EqFields;
    typedef equation_data::EqData EqData;

    static constexpr const char * name() { return "StiffnessAssembly"; }

    /// Constructor.
    Stiffness_ComputeLocal(EqFields *eq_fields, EqData *eq_data, PatchFEValues<3> *fe_values)
    : Stiffness_FullAssembly<dim>(eq_fields, eq_data, fe_values) {}

    /// Destructor.
    ~Stiffness_ComputeLocal() {}

protected:
    void cell_integral_set_values() override {}

    void boundary_side_integral_set_values() override {}

    void dimjoin_intergral_set_values() override {}

    template < template<IntDim...> class DimAssembly>
    friend class GenericAssembly;

};


template <unsigned int dim>
class Stiffness_EvalFields : public Stiffness_FullAssembly<dim>
{
public:
    typedef equation_data::EqFields EqFields;
    typedef equation_data::EqData EqData;

    static constexpr const char * name() { return "StiffnessAssembly"; }

    /// Constructor.
    Stiffness_EvalFields(EqFields *eq_fields, EqData *eq_data, PatchFEValues<3> *fe_values)
    : Stiffness_FullAssembly<dim>(eq_fields, eq_data, fe_values) {}

    /// Destructor.
    ~Stiffness_EvalFields() {}

    /// Assembles the cell (volume) integral into the stiffness matrix.
    inline void cell_integral(DHCellAccessor cell, unsigned int element_patch_idx) override {}

    /// Assembles the fluxes on the boundary.
    inline void boundary_side_integral(DHCellSide cell_side) override {}

    /// Assembles the fluxes between elements of different dimensions.
    inline void dimjoin_intergral(DHCellAccessor cell_lower_dim, DHCellSide neighb_side) override {}

    template < template<IntDim...> class DimAssembly>
    friend class GenericAssembly;

};


template <unsigned int dim>
class Rhs_FullAssembly : public AssemblyBasePatch<dim>
{
public:
    typedef typename equation_data::EqFields EqFields;
    typedef typename equation_data::EqData EqData;

    static constexpr const char * name() { return "RhsAssembly"; }

    /// Constructor.
    Rhs_FullAssembly(EqFields *eq_fields, EqData *eq_data, PatchFEValues<3> *fe_values)
    : AssemblyBasePatch<dim>(fe_values), eq_fields_(eq_fields), eq_data_(eq_data),
      JxW_( this->bulk_values().JxW() ),
      JxW_side_( this->side_values().JxW() ),
      normal_( this->side_values().normal_vector() ),
      deform_( this->bulk_values().vector_shape() ),
      deform_side_( this->side_values().vector_shape() ),
	  grad_deform_( this->bulk_values().grad_vector_shape() ),
      div_deform_( this->bulk_values().vector_divergence() ),
      deform_join_( this->join_values().vector_join_shape() ) {
        this->active_integrals_ = (ActiveIntegrals::bulk | ActiveIntegrals::coupling | ActiveIntegrals::boundary);
        this->used_fields_ += eq_fields_->cross_section;
        this->used_fields_ += eq_fields_->load;
        this->used_fields_ += eq_fields_->potential_load;
        this->used_fields_ += eq_fields_->ref_potential_load;
        this->used_fields_ += eq_fields_->fracture_sigma;
        this->used_fields_ += eq_fields_->dirichlet_penalty;
        this->used_fields_ += eq_fields_->bc_type;
        this->used_fields_ += eq_fields_->bc_displacement;
        this->used_fields_ += eq_fields_->bc_traction;
        this->used_fields_ += eq_fields_->bc_stress;
        this->used_fields_ += eq_fields_->initial_stress;
    }

    /// Destructor.
    ~Rhs_FullAssembly() {}

    /// Initialize auxiliary vectors and other data members
    void initialize(ElementCacheMap *element_cache_map) {
        //this->balance_ = eq_data_->balance_;
        this->element_cache_map_ = element_cache_map;

        shared_ptr<FE_P<dim-1>> fe_p_low = std::make_shared< FE_P<dim-1> >(1);
        shared_ptr<FiniteElement<dim-1>> fe_low = std::make_shared<FESystem<dim-1>>(fe_p_low, FEVector, 3);
        this->fe_values_->template initialize<dim>(*this->quad_);
        this->fe_values_->template initialize<dim>(*this->quad_low_);

        n_dofs_ = this->n_dofs();
        n_dofs_sub_ = fe_low->n_dofs();
        n_dofs_ngh_ = { n_dofs_sub_, n_dofs_ };
        dof_indices_.resize(n_dofs_);
        side_dof_indices_.resize(n_dofs_sub_ + n_dofs_);
        local_rhs_.resize(2*n_dofs_);
    }


    /// Assemble integral over element
    inline void cell_integral(DHCellAccessor cell, unsigned int element_patch_idx)
    {
        if (cell.dim() != dim) return;
        if (!cell.is_own()) return;

        cell.get_dof_indices(dof_indices_);

        // assemble the local stiffness matrix
        fill_n(&(local_rhs_[0]), n_dofs_, 0);
        //local_source_balance_vector.assign(n_dofs_, 0);
        //local_source_balance_rhs.assign(n_dofs_, 0);

        // compute sources
        for (auto p : this->bulk_points(element_patch_idx) )
        {
            for (unsigned int i=0; i<n_dofs_; i++)
                local_rhs_[i] += (
                                 arma::dot(eq_fields_->load(p), deform_.shape(i)(p))
                                 -eq_fields_->potential_load(p)*div_deform_.shape(i)(p)
                                 -arma::dot(eq_fields_->initial_stress(p), grad_deform_.shape(i)(p))
                                )*eq_fields_->cross_section(p)*JxW_(p);
        }
        this->cell_integral_set_values();
    }

    /// Assembles boundary integral.
    inline void boundary_side_integral(DHCellSide cell_side)
    {
    	ASSERT_EQ(cell_side.dim(), dim).error("Dimension of element mismatch!");
        if (!cell_side.cell().is_own()) return;

        const DHCellAccessor &dh_cell = cell_side.cell();
        dh_cell.get_dof_indices(dof_indices_);

        auto p_side = *( this->boundary_points(cell_side).begin() );
        auto p_bdr = p_side.point_bdr( cell_side.cond().element_accessor() );
        unsigned int bc_type = eq_fields_->bc_type(p_bdr);

        fill_n(&(local_rhs_[0]), n_dofs_, 0);
        // local_flux_balance_vector.assign(n_dofs_, 0);
        // local_flux_balance_rhs = 0;

        // addtion from initial stress
        for (auto p : this->boundary_points(cell_side) )
        {
            for (unsigned int i=0; i<n_dofs_; i++)
                local_rhs_[i] += eq_fields_->cross_section(p) *
                        arma::dot(( eq_fields_->initial_stress(p) * normal_(p)),
                                    deform_side_.shape(i)(p)) *
                        JxW_side_(p);
        }

        if (bc_type == EqFields::bc_type_displacement)
        {
            double side_measure = cell_side.measure();
            for (auto p : this->boundary_points(cell_side) )
            {
                auto p_bdr = p.point_bdr( cell_side.cond().element_accessor() );
                for (unsigned int i=0; i<n_dofs_; i++)
                    local_rhs_[i] += (eq_fields_->dirichlet_penalty(p) / side_measure) *
					        arma::dot(eq_fields_->bc_displacement(p_bdr), deform_side_.shape(i)(p)) *
					        JxW_side_(p);
            }
        }
        else if (bc_type == EqFields::bc_type_displacement_normal)
        {
            double side_measure = cell_side.measure();
            for (auto p : this->boundary_points(cell_side) )
            {
                auto p_bdr = p.point_bdr( cell_side.cond().element_accessor() );
                for (unsigned int i=0; i<n_dofs_; i++)
                    local_rhs_[i] += (eq_fields_->dirichlet_penalty(p) / side_measure) *
                            arma::dot(eq_fields_->bc_displacement(p_bdr), normal_(p)) *
                            arma::dot(deform_side_.shape(i)(p), normal_(p)) *
                            JxW_side_(p);
            }
        }
        else if (bc_type == EqFields::bc_type_traction)
        {
            for (auto p : this->boundary_points(cell_side) )
            {
                auto p_bdr = p.point_bdr( cell_side.cond().element_accessor() );
                for (unsigned int i=0; i<n_dofs_; i++)
                    local_rhs_[i] += eq_fields_->cross_section(p) *
                            arma::dot(deform_side_.shape(i)(p), eq_fields_->bc_traction(p_bdr) + eq_fields_->ref_potential_load(p) * normal_(p)) *
                            JxW_side_(p);
            }
        }
        else if (bc_type == EqFields::bc_type_stress)
        {
            for (auto p : this->boundary_points(cell_side) )
            {
                auto p_bdr = p.point_bdr( cell_side.cond().element_accessor() );
                for (unsigned int i=0; i<n_dofs_; i++)
                    // stress is multiplied by inward normal to obtain traction
                    local_rhs_[i] += eq_fields_->cross_section(p) *
                            arma::dot(deform_side_.shape(i)(p), -eq_fields_->bc_stress(p_bdr)*normal_(p)
                            + eq_fields_->ref_potential_load(p) * normal_(p))
                            * JxW_side_(p);
            }
        }
        this->boundary_side_integral_set_values();
    }


    /// Assembles between elements of different dimensions.
    inline void dimjoin_intergral(DHCellAccessor cell_lower_dim, DHCellSide neighb_side) {
    	if (dim == 1) return;
        ASSERT_EQ(cell_lower_dim.dim(), dim-1).error("Dimension of element mismatch!");

        unsigned int n_indices = cell_lower_dim.get_dof_indices(dof_indices_);
        for(unsigned int i=0; i<n_indices; ++i) {
            side_dof_indices_[i] = dof_indices_[i];
        }

	    DHCellAccessor cell_higher_dim = eq_data_->dh_->cell_accessor_from_element( neighb_side.element().idx() );
        n_indices = cell_higher_dim.get_dof_indices(dof_indices_);
        for(unsigned int i=0; i<n_indices; ++i) {
            side_dof_indices_[i+n_dofs_ngh_[0]] = dof_indices_[i];
        }

		// Element id's for testing if they belong to local partition.
		bool own_element_id[2];
		own_element_id[0] = cell_lower_dim.is_own();
		own_element_id[1] = cell_higher_dim.is_own();

        for (unsigned int i=0; i<2*n_dofs_; i++)
            local_rhs_[i] = 0;

        // set transmission conditions
        for (auto p_high : this->coupling_points(neighb_side) )
        {
            auto p_low = p_high.lower_dim(cell_lower_dim);
            arma::vec3 nv = normal_(p_high);

            for (uint i=0; i<deform_join_.n_dofs_both(); ++i) {
                uint is_high_i = deform_join_.is_high_dim(i);
                if (!own_element_id[is_high_i]) continue;

                arma::vec3 vi = deform_join_.shape(i)(p_high);
                arma::vec3 vf = deform_join_.shape(i)(p_low);

                local_rhs_[i] -= eq_fields_->fracture_sigma(p_low) * eq_fields_->cross_section(p_high) *
                        arma::dot(vf-vi, eq_fields_->potential_load(p_high) * nv) * JxW_side_(p_high);
            }
        }

        this->dimjoin_intergral_set_values();
    }



protected:
    inline virtual void cell_integral_set_values() {
        this->eq_data_->ls->rhs_set_values(n_dofs_, dof_indices_.data(), &(local_rhs_[0]));
    }

    inline virtual void boundary_side_integral_set_values() {
        this->eq_data_->ls->rhs_set_values(n_dofs_, dof_indices_.data(), &(local_rhs_[0]));
    }

    inline virtual void dimjoin_intergral_set_values() {
        this->eq_data_->ls->rhs_set_values(n_dofs_ngh_[0]+n_dofs_ngh_[1], side_dof_indices_.data(), &(local_rhs_[0]));
    }


    /// Data objects shared with Elasticity
    EqFields *eq_fields_;
    EqData *eq_data_;

    /// Sub field set contains fields used in calculation.
    FieldSet used_fields_;

    unsigned int n_dofs_;                                     ///< Number of dofs
    unsigned int n_dofs_sub_;                                 ///< Number of dofs (on lower dim element)
    std::vector<unsigned int> n_dofs_ngh_;                    ///< Number of dofs on lower and higher dimension element (vector of 2 items)

    vector<LongIdx> dof_indices_;                                       ///< Vector of global DOF indices
    vector<LongIdx> side_dof_indices_;                                  ///< 2 items vector of DOF indices in neighbour calculation.
    vector<PetscScalar> local_rhs_;                                     ///< Auxiliary vector for assemble methods

    /// Following data members represent Element quantities and FE quantities
    FeQ<Scalar> JxW_;
    FeQ<Scalar> JxW_side_;
    ElQ<Vector> normal_;
    FeQArray<Vector> deform_;
    FeQArray<Vector> deform_side_;
    FeQArray<Tensor> grad_deform_;
    FeQArray<Scalar> div_deform_;
    FeQJoin<Vector> deform_join_;


    template < template<IntDim...> class DimAssembly>
    friend class GenericAssembly;

};


template <unsigned int dim>
class Rhs_ComputeLocal : public Rhs_FullAssembly<dim>
{
public:
    typedef equation_data::EqFields EqFields;
    typedef equation_data::EqData EqData;

    static constexpr const char * name() { return "RhsAssembly"; }

    /// Constructor.
    Rhs_ComputeLocal(EqFields *eq_fields, EqData *eq_data, PatchFEValues<3> *fe_values)
    : Rhs_FullAssembly<dim>(eq_fields, eq_data, fe_values) {}

    /// Destructor.
    ~Rhs_ComputeLocal() {}

protected:
    void cell_integral_set_values() override {}

    void boundary_side_integral_set_values() override {}

    void dimjoin_intergral_set_values() override {}

    template < template<IntDim...> class DimAssembly>
    friend class GenericAssembly;

};


template <unsigned int dim>
class Rhs_EvalFields : public Rhs_FullAssembly<dim>
{
public:
    typedef equation_data::EqFields EqFields;
    typedef equation_data::EqData EqData;

    static constexpr const char * name() { return "RhsAssembly"; }

    /// Constructor.
    Rhs_EvalFields(EqFields *eq_fields, EqData *eq_data, PatchFEValues<3> *fe_values)
    : Rhs_FullAssembly<dim>(eq_fields, eq_data, fe_values) {}

    /// Destructor.
    ~Rhs_EvalFields() {}

    /// Assembles the cell (volume) integral into the stiffness matrix.
    inline void cell_integral(DHCellAccessor cell, unsigned int element_patch_idx) override {}

    /// Assembles the fluxes on the boundary.
    inline void boundary_side_integral(DHCellSide cell_side) override {}

    /// Assembles the fluxes between elements of different dimensions.
    inline void dimjoin_intergral(DHCellAccessor cell_lower_dim, DHCellSide neighb_side) override {}

    template < template<IntDim...> class DimAssembly>
    friend class GenericAssembly;

};


#endif /* ELASTICITY_MOCKUP_ASSEMBLYA_HH_ */
<|MERGE_RESOLUTION|>--- conflicted
+++ resolved
@@ -87,12 +87,7 @@
             {
                 for (unsigned int j=0; j<n_dofs_; j++)
                     local_matrix_[i*n_dofs_+j] += eq_fields_->cross_section(p)*(
-<<<<<<< HEAD
-                                                2*eq_fields_->lame_mu(p)*arma::dot(sym_grad_deform_.shape(j)(p), sym_grad_deform_.shape(i)(p))
-                                                + eq_fields_->lame_lambda(p)*div_deform_.shape(j)(p)*div_deform_.shape(i)(p)
-=======
-                                                arma::dot(eq_fields_->stress_tensor(p,sym_grad_deform_(j,p)), sym_grad_deform_(i,p))
->>>>>>> 89e4c33c
+                                                arma::dot(eq_fields_->stress_tensor(p,sym_grad_deform_.shape(j)(p)), sym_grad_deform_.shape(i)(p))
                                                )*JxW_(p);
             }
         }
@@ -177,42 +172,19 @@
             for (uint i=0; i<deform_join_.n_dofs_both(); ++i) {
                 uint is_high_i = deform_join_.is_high_dim(i);
                 if (!own_element_id[is_high_i]) continue;
-<<<<<<< HEAD
                 arma::vec3 diff_deform_i = deform_join_.shape(i)(p_low) - deform_join_.shape(i)(p_high);
                 arma::mat33 grad_deform_i = deform_join_grad_.shape(i)(p_low);  // low dim element
+                arma::mat33 semi_grad_i = grad_deform_i + n_neighs/eq_fields_->cross_section(p_low)*arma::kron(diff_deform_i,nv.t());
+                arma::mat33 semi_sym_grad_i = 0.5*(semi_grad_i + semi_grad_i.t());
 
                 for (uint j=0; j<deform_join_.n_dofs_both(); ++j) {
                     arma::vec3 deform_j_high = deform_join_.shape(j)(p_high);
                     arma::vec3 diff_deform_j = deform_join_.shape(j)(p_low) - deform_j_high;
-                    arma::mat33 grad_deform_j = mat_t( arma::trans(deform_join_grad_.shape(j)(p_low)), nv);  // low dim element
-                    double div_deform_j = arma::trace(grad_deform_j);
-
-                    local_matrix_[i * (n_dofs_ngh_[0]+n_dofs_ngh_[1]) + j] +=
-                            eq_fields_->fracture_sigma(p_low)*(
-                             arma::dot(diff_deform_i,
-                              2/eq_fields_->cross_section(p_low)*(eq_fields_->lame_mu(p_low)*(diff_deform_j)+(eq_fields_->lame_mu(p_low)+eq_fields_->lame_lambda(p_low))*(arma::dot(diff_deform_j,nv)*nv))
-                              + eq_fields_->lame_mu(p_low)*arma::trans(grad_deform_j)*nv
-                              + eq_fields_->lame_lambda(p_low)*div_deform_j*nv
-                             )
-                             - arma::dot(arma::trans(grad_deform_i), eq_fields_->lame_mu(p_low)*arma::kron(nv,deform_j_high.t()) + eq_fields_->lame_lambda(p_low)*arma::dot(deform_j_high,nv)*arma::eye(3,3))
-=======
-                uint i_mat_idx = deform_shape_i->join_idx();
-                arma::vec3 diff_deform_i = (*deform_shape_i)(p_low) - (*deform_shape_i)(p_high);
-                arma::mat33 grad_deform_i = (*deform_grad_i)(p_low);  // low dim element
-                arma::mat33 semi_grad_i = grad_deform_i + n_neighs/eq_fields_->cross_section(p_low)*arma::kron(diff_deform_i,nv.t());
-                arma::mat33 semi_sym_grad_i = 0.5*(semi_grad_i + semi_grad_i.t());
-
-                auto deform_shape_j = deform_join_.begin();
-                auto deform_grad_j = deform_join_grad_.begin();
-                for( ; deform_shape_j != deform_join_.end() && deform_grad_j != deform_join_grad_.end(); ++deform_shape_j, ++deform_grad_j) {
-                    uint j_mat_idx = deform_shape_j->join_idx();
-                    arma::vec3 deform_j_high = (*deform_shape_j)(p_high);
-                    arma::vec3 diff_deform_j = (*deform_shape_j)(p_low) - (*deform_shape_j)(p_high);
-                    arma::mat33 grad_deform_j = (*deform_grad_j)(p_low);  // low dim element
+                    arma::mat33 grad_deform_j = deform_join_grad_.shape(j)(p_low);  // low dim element
                     arma::mat33 semi_grad_j = grad_deform_j + n_neighs/eq_fields_->cross_section(p_low)*arma::kron(diff_deform_j,nv.t());
                     arma::mat33 semi_sym_grad_j = 0.5*(semi_grad_j + semi_grad_j.t());
 
-                    local_matrix_[i_mat_idx * (n_dofs_ngh_[0]+n_dofs_ngh_[1]) + j_mat_idx] +=
+                    local_matrix_[i * (n_dofs_ngh_[0]+n_dofs_ngh_[1]) + j] +=
                             (
                                      eq_fields_->fracture_sigma(p_low)*eq_fields_->cross_section(p_low) / n_neighs
                                      * arma::dot(semi_sym_grad_i, eq_fields_->stress_tensor(p_low,semi_sym_grad_j))
@@ -221,8 +193,7 @@
                                      // dependence on fracture_sigma.
                                      // TODO: Fracture_sigma should be possibly removed and replaced by anisotropic elasticity.
                                      + (1-eq_fields_->fracture_sigma(p_low))*eq_fields_->cross_section(p_low) / n_neighs
-                                       * arma::dot(0.5*(grad_deform_i+grad_deform_i.t()), eq_fields_->stress_tensor(p_low,0.5*(grad_deform_j+grad_deform_j.t())))
->>>>>>> 89e4c33c
+                                     * arma::dot(0.5*(grad_deform_i+grad_deform_i.t()), eq_fields_->stress_tensor(p_low,0.5*(grad_deform_j+grad_deform_j.t())))
                             )*JxW_side_(p_high);
                 }
             }

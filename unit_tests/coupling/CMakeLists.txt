--- conflicted
+++ resolved
@@ -30,16 +30,10 @@
 
     
 define_mpi_test(eq_data 1)
-<<<<<<< HEAD
-    
-define_mpi_benchmark(dg_asm 1 3600)
-#define_mpi_benchmark(asm_const 1 150)
-=======
 define_mpi_test(application 1)
 define_mpi_test(application 2)    
-define_mpi_benchmark(dg_asm 1 profiler_to_csv.py 150)
+define_mpi_benchmark(dg_asm 1 profiler_to_csv.py 3600)
 #define_mpi_benchmark(asm_const 1 profiler_to_csv.py 150)
->>>>>>> 33d3d078
 
 
 

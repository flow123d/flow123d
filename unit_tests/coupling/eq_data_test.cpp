--- conflicted
+++ resolved
@@ -234,30 +234,18 @@
             ADD_FIELD(init_pressure, "Initial condition as pressure", "0.0" );
             ADD_FIELD(init_conc, "Initial condition for the concentration (vector of size equal to n. components", "0.0" );
             ADD_FIELD(bulk_set_field, "");
-<<<<<<< HEAD
-            //ADD_FIELD(conc_mobile, "");
-=======
             ADD_FIELD(conc_mobile, "");
->>>>>>> 7cf6e52e
 
             init_pressure.units( UnitSI::dimensionless() );
             init_conc.units( UnitSI::dimensionless() );
             bulk_set_field.units( UnitSI::dimensionless() );
-<<<<<<< HEAD
-            //conc_mobile.units( UnitSI::dimensionless() );
-=======
             conc_mobile.units( UnitSI::dimensionless() );
->>>>>>> 7cf6e52e
         }
 
         Field<3, FieldValue<3>::Scalar > init_pressure;
         Field<3, FieldValue<3>::Vector > init_conc;
         Field<3, FieldValue<3>::Scalar > bulk_set_field;
-<<<<<<< HEAD
-        //MultiField<3, FieldValue<3>::Scalar > conc_mobile;
-=======
         MultiField<3, FieldValue<3>::Scalar > conc_mobile;
->>>>>>> 7cf6e52e
     };
 
 protected:
@@ -328,7 +316,6 @@
                 .declare_key(OldBcdInput::flow_old_bcd_file_key(), IT::FileName::input(), "")
                 .declare_key(OldBcdInput::transport_old_bcd_file_key(), IT::FileName::input(), "")
                 .declare_key("init_piezo_head", FieldAlgorithmBase< 3, FieldValue<3>::Scalar >::input_type, "" )
-				.declare_key("conc_mobile", SomeEquation::empty_mf.get_multifield_input_type(), "" )
                 ), IT::Default::obligatory(), ""  );
 
 

--- conflicted
+++ resolved
@@ -103,31 +103,20 @@
         typename ElementDataCache<int>::ComponentDataPtr multifield_ =
         		ReaderCache::get_reader(file_name)->get_element_data<int>(n_entities, 1, true, i);
     	std::vector<int> &vec = *( multifield_.get() );
-<<<<<<< HEAD
-    	EXPECT_EQ(4, vec.size());
-    	for (j=0; j<mesh->get_bc_mesh()->n_elements(); j++) EXPECT_EQ( i+4, vec[j] );
-=======
     	EXPECT_EQ(n_entities, vec.size());
     	for (j=0; j<n_entities; j++) EXPECT_EQ( i+4, vec[j] );
->>>>>>> fa0c7616
     }
 
     // read  to one vector for Field
-    /*{
+    {
     	BaseMeshReader::HeaderQuery header_params("vector_fixed", 1.0, OutputTime::DiscreteSpace::ELEM_DATA);
     	ReaderCache::get_reader(file_name)->find_header(header_params);
     	typename ElementDataCache<int>::ComponentDataPtr field_ =
     			ReaderCache::get_reader(file_name)->get_element_data<int>(n_entities, n_comp, true, 0);
     	std::vector<int> &vec = *( field_.get() );
-<<<<<<< HEAD
-    	EXPECT_EQ(12, vec.size());
-    	for (j=0; j<3*mesh->get_bc_mesh()->n_elements(); j++) EXPECT_EQ( 5+(j%3), vec[j] );
-    }*/
-=======
     	EXPECT_EQ(n_entities*n_comp, vec.size());
     	for (j=0; j<n_entities*n_comp; j++) EXPECT_EQ( 5+(j%n_comp), vec[j] );
     }
->>>>>>> fa0c7616
 
     delete mesh;
 }

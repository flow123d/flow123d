/*
 * output_vtk_test.cpp
 *
 *  Created on: June 9, 2016
 *      Author: pe
 */

#define TEST_USE_PETSC
#define FEAL_OVERRIDE_ASSERTS
#include <flow_gtest_mpi.hh>
#include "io/output_time.hh"
#include "io/output_vtk.hh"
#include "mesh/mesh.h"
#include "input/reader_to_storage.hh"
#include "system/sys_profiler.hh"

#include "fields/field_constant.hh"
#include <fields/field.hh>
#include <fields/field_set.hh>
#include <fields/field_common.hh>
#include "input/input_type.hh"

#include "input/accessors.hh"

#include "io/output_mesh.hh"
#include "io/output_element.hh"

FLOW123D_FORCE_LINK_IN_PARENT(field_constant)



TEST(OutputMesh, create_identical)
{
    // setup FilePath directories
    FilePath::set_io_dirs(".",UNIT_TESTS_SRC_DIR,"",".");

    // read mesh - simplset cube from test1
    FilePath mesh_file( string(UNIT_TESTS_SRC_DIR) + "/mesh/simplest_cube.msh", FilePath::input_file);
    Mesh* mesh = new Mesh();
    ifstream in(string(mesh_file).c_str());
    mesh->read_gmsh_from_stream(in);
    
    auto output_mesh = std::make_shared<OutputMesh>(*mesh);
    output_mesh->create_identical_mesh();
    
    std::cout << "nodes: ";
    output_mesh->nodes_->print_all(std::cout);
    std::cout << endl;
    std::cout << "connectivity: ";
    output_mesh->connectivity_->print_all(std::cout);
    std::cout << endl;
    std::cout << "offsets: ";
    output_mesh->offsets_->print_all(std::cout);
    std::cout << endl;
    
    EXPECT_EQ(output_mesh->nodes_->n_values, mesh->n_nodes());
    EXPECT_EQ(output_mesh->offsets_->n_values, mesh->n_elements());
    
    for(const auto &ele : *output_mesh)
    {
        xprintf(Msg,"%d %dD n_%d |",ele.idx(), ele.dim(), ele.n_nodes());
        for(unsigned int i=0; i < ele.n_nodes(); i++)
        {
            xprintf(Msg," %d",ele.node_index(i));
        }
        xprintf(Msg," |");
        for(auto& v : ele.vertex_list())
        {
            xprintf(Msg," %f %f %f #",v[0], v[1], v[2]);
        }
        xprintf(Msg,"\n");
        
        ElementAccessor<3> ele_acc = ele.element_accessor();
        EXPECT_EQ(ele.dim(), ele_acc.dim());
        EXPECT_EQ(ele.centre()[0], ele_acc.centre()[0]);
        EXPECT_EQ(ele.centre()[1], ele_acc.centre()[1]);
        EXPECT_EQ(ele.centre()[2], ele_acc.centre()[2]);
    }
    
    auto output_mesh_discont = std::make_shared<OutputMeshDiscontinuous>(*mesh);
    output_mesh_discont->create_mesh(output_mesh);
    
    xprintf(Msg,"DISCONTINUOUS\n");
    for(const auto &ele : *output_mesh_discont)
    {
        xprintf(Msg,"%d %dD n_%d |",ele.idx(), ele.dim(), ele.n_nodes());
        for(unsigned int i=0; i < ele.n_nodes(); i++)
        {
            xprintf(Msg," %d",ele.node_index(i));
        }
        xprintf(Msg," |");
        for(auto& v : ele.vertex_list())
        {
            xprintf(Msg," %f %f %f #",v[0], v[1], v[2]);
        }
        xprintf(Msg,"\n");
        
        ElementAccessor<3> ele_acc = ele.element_accessor();
        EXPECT_EQ(ele.dim(), ele_acc.dim());
        EXPECT_EQ(ele.centre()[0], ele_acc.centre()[0]);
        EXPECT_EQ(ele.centre()[1], ele_acc.centre()[1]);
        EXPECT_EQ(ele.centre()[2], ele_acc.centre()[2]);
    }
    
    delete mesh;
}








const string input = R"INPUT(
{   
   conc={ // formula on 3d 
       TYPE="FieldFormula",
       value="log((x^2+y^2+z^2)^0.5)"
       //value="x+y+z"
   },
   output_stream = {
    file = "./test1.pvd", 
    format = {
        TYPE = "vtk", 
        variant = "ascii"
    },
    output_mesh = {
        max_level = 3,
        refine_by_error = true,
        error_control_field = "conc"
<<<<<<< HEAD
    }
  },
  output_fields = ["conc"]
=======
    }*/
  }
  //,output_fields = ["conc"]
>>>>>>> 036d22c1
}
)INPUT";


TEST(OutputMesh, write_on_output_mesh) {
    
    typedef FieldAlgorithmBase<3, FieldValue<3>::Scalar > AlgScalarField;
    typedef Field<3,FieldValue<3>::Scalar> ScalarField;
  
    // setup FilePath directories
    FilePath::set_io_dirs(".",UNIT_TESTS_SRC_DIR,"",".");

    // read mesh - simplset cube from test1
    FilePath mesh_file( string(UNIT_TESTS_SRC_DIR) + "/mesh/simplest_cube.msh", FilePath::input_file);
    Mesh* mesh = new Mesh();
    ifstream in(string(mesh_file).c_str());
    mesh->read_gmsh_from_stream(in);
    
    
    // create scalar field out of FieldAlgorithmBase field
    ScalarField scalar_field;
    scalar_field.set_mesh(*mesh);
    
    // create field set of output fields
    FieldSet output_fields;
    output_fields += scalar_field.name("conc").units(UnitSI::dimensionless()).flags_add(FieldFlag::allow_output);
    
    // create input record
    Input::Type::Record rec_type = Input::Type::Record("ErrorFieldTest","")
        .declare_key("conc", AlgScalarField::get_input_type_instance(), Input::Type::Default::obligatory(), "" )
        .declare_key("output_stream", OutputTime::get_input_type(), Input::Type::Default::obligatory(), "")
        //.declare_key("output_fields", Input::Type::Array(output_fields.make_output_field_selection("output_fields", "output").close()),
        //             Input::Type::Default::obligatory(), "")
        .close();

    // read input string
    Input::ReaderToStorage reader( input, rec_type, Input::FileFormat::format_JSON );
    Input::Record in_rec=reader.get_root_interface<Input::Record>();

    // create FieldAlgorithmBase field
    auto alg_field = AlgScalarField::function_factory(in_rec.val<Input::AbstractRecord>("conc"), 1);
    
    // create field from FieldAlgorithmBase
    scalar_field.set_field(mesh->region_db().get_region_set("ALL"), alg_field, 0);
    //scalar_field.output_type(OutputTime::NODE_DATA);
    scalar_field.output_type(OutputTime::CORNER_DATA);
    
    // set time to all fields
    output_fields.set_time(0.0, LimitSide::right);
    
    // create output
    std::shared_ptr<OutputTime> output = std::make_shared<OutputVTK>();
    output->init_from_input("dummy_equation", in_rec.val<Input::Record>("output_stream"));
    //output->add_admissible_field_names(in_rec.val<Input::Array>("output_fields"));
    
    // register output fields, compute and write data
    output_fields.output(output);
    output->write_time_frame();

    delete mesh;
}









const string input_om = R"INPUT(
{   
    max_level = 2,
    refine_by_error = true,
    error_control_field = "conc"
}
)INPUT";

class TestOutputMesh : public testing::Test, public OutputMeshDiscontinuous {
public:
    TestOutputMesh()
<<<<<<< HEAD
    : OutputMeshDiscontinuous(nullptr, Input::ReaderToStorage( input_om, OutputMeshBase::get_input_type(), Input::FileFormat::format_JSON )
=======
    : OutputMesh(mesh_, Input::ReaderToStorage( input_om, OutputMeshBase::get_input_type(), Input::FileFormat::format_JSON )
>>>>>>> 036d22c1
                            .get_root_interface<Input::Record>())
    {
    }
    
    template<int dim> void refine_single_element(AuxElement &el)
    {
        const int spacedim = 3;
        el.level = 0;
        std::vector<AuxElement> refs;
        
        std::vector<double> disc_coords;
        std::vector<unsigned int> disc_connectivity;
        
        this->refine_by_error_ = false;
        this->refine_aux_element<dim>(el, refs, ElementAccessor<3>(), nullptr);
        
        disc_coords.resize(spacedim * (dim+1) * refs.size());
        disc_connectivity.resize((dim+1) * refs.size());
        
        //gather coords and connectivity (disccontinous)
        for(unsigned int i=0; i < refs.size(); i++)
            for(unsigned int j=0; j < dim+1; j++)
            {
                unsigned int con = i*(dim+1) + j;
                disc_connectivity[con] = con;
                
                for(unsigned int k=0; k < spacedim; k++)
                    disc_coords[spacedim*con + k] = refs[i].nodes[j][k];
            }
            
        // correct data for the given aux element
        static const std::vector<double> res_coords[] = {
            {},
            { 0, 0, 0, 0.75, 0, 0, 0.75, 0, 0, 1.5, 0, 0, 1.5, 0, 0, 2.25, 0, 
            0, 2.25, 0, 0, 3, 0, 0 },
            {
            0, 0, 0, 0.75, 0, 0, 0, 0.75, 0, 0.75, 0, 0, 1.5, 0, 0, 0.75, 0.75, 
            0, 0, 0.75, 0, 0.75, 0.75, 0, 0, 1.5, 0, 0.75, 0, 0, 0.75, 0.75, 0, 
            0, 0.75, 0, 1.5, 0, 0, 2.25, 0, 0, 1.5, 0.75, 0, 2.25, 0, 0, 3, 
            0, 0, 2.25, 0.75, 0, 1.5, 0.75, 0, 2.25, 0.75, 0, 1.5, 1.5, 0, 2.25, 0, 
            0, 2.25, 0.75, 0, 1.5, 0.75, 0, 0, 1.5, 0, 0.75, 1.5, 0, 0, 2.25, 0, 
            0.75, 1.5, 0, 1.5, 1.5, 0, 0.75, 2.25, 0, 0, 2.25, 0, 0.75, 2.25, 0, 0, 
            3, 0, 0.75, 1.5, 0, 0.75, 2.25, 0, 0, 2.25, 0, 1.5, 0, 0, 1.5, 0.75, 
            0, 0.75, 0.75, 0, 1.5, 0.75, 0, 1.5, 1.5, 0, 0.75, 1.5, 0, 0.75, 0.75, 0, 
            0.75, 1.5, 0, 0, 1.5, 0, 1.5, 0.75, 0, 0.75, 1.5, 0, 0.75, 0.75, 0 },
            { 
            0, 0, 0, 0.75, 0, 0, 0, 0.75, 0, 0, 0, 0.75, 0.75, 0, 0, 1.5, 0, 
            0, 0.75, 0.75, 0, 0.75, 0, 0.75, 0, 0.75, 0, 0.75, 0.75, 0, 0, 1.5, 0, 
            0, 0.75, 0.75, 0, 0, 0.75, 0.75, 0, 0.75, 0, 0.75, 0.75, 0, 0, 1.5, 0.75, 
            0, 0, 0, 0, 0.75, 0.75, 0, 0.75, 0, 0.75, 0.75, 0.75, 0, 0, 0.75, 0.75, 
            0, 0.75, 0, 0.75, 0, 0.75, 0.75, 0.75, 0, 0, 0, 0, 0.75, 0, 0.75, 0, 
            0, 0.75, 0.75, 0.75, 0, 0, 0, 0.75, 0, 0.75, 0.75, 0, 0, 0.75, 0.75, 1.5, 
            0, 0, 2.25, 0, 0, 1.5, 0.75, 0, 1.5, 0, 0.75, 2.25, 0, 0, 3, 0, 
            0, 2.25, 0.75, 0, 2.25, 0, 0.75, 1.5, 0.75, 0, 2.25, 0.75, 0, 1.5, 1.5, 0, 
            1.5, 0.75, 0.75, 1.5, 0, 0.75, 2.25, 0, 0.75, 1.5, 0.75, 0.75, 1.5, 0, 1.5, 2.25, 
            0, 0, 1.5, 0, 0.75, 2.25, 0, 0.75, 1.5, 0.75, 0.75, 2.25, 0, 0, 2.25, 0.75, 
            0, 2.25, 0, 0.75, 1.5, 0.75, 0.75, 2.25, 0, 0, 1.5, 0, 0.75, 1.5, 0.75, 0, 
            1.5, 0.75, 0.75, 2.25, 0, 0, 1.5, 0.75, 0, 2.25, 0.75, 0, 1.5, 0.75, 0.75, 0, 
            1.5, 0, 0.75, 1.5, 0, 0, 2.25, 0, 0, 1.5, 0.75, 0.75, 1.5, 0, 1.5, 1.5, 
            0, 0.75, 2.25, 0, 0.75, 1.5, 0.75, 0, 2.25, 0, 0.75, 2.25, 0, 0, 3, 0, 
            0, 2.25, 0.75, 0, 1.5, 0.75, 0.75, 1.5, 0.75, 0, 2.25, 0.75, 0, 1.5, 1.5, 0.75, 
            1.5, 0, 0, 1.5, 0.75, 0.75, 1.5, 0.75, 0, 2.25, 0.75, 0.75, 1.5, 0, 0.75, 2.25, 
            0, 0.75, 1.5, 0.75, 0, 2.25, 0.75, 0.75, 1.5, 0, 0, 1.5, 0.75, 0, 2.25, 0, 
            0, 2.25, 0.75, 0.75, 1.5, 0, 0, 2.25, 0, 0.75, 2.25, 0, 0, 2.25, 0.75, 0, 
            0, 1.5, 0.75, 0, 1.5, 0, 0.75, 1.5, 0, 0, 2.25, 0.75, 0, 1.5, 1.5, 0, 
            1.5, 0.75, 0.75, 1.5, 0.75, 0, 2.25, 0, 0.75, 1.5, 0.75, 0.75, 1.5, 0, 1.5, 1.5, 
            0, 0.75, 2.25, 0, 0, 2.25, 0.75, 0, 2.25, 0, 0.75, 2.25, 0, 0, 3, 0.75, 
            0, 1.5, 0, 0, 2.25, 0.75, 0, 2.25, 0, 0.75, 2.25, 0.75, 0, 1.5, 0.75, 0.75, 
            1.5, 0.75, 0, 2.25, 0, 0.75, 2.25, 0.75, 0, 1.5, 0, 0, 2.25, 0, 0.75, 1.5, 
            0, 0.75, 2.25, 0.75, 0, 1.5, 0, 0.75, 1.5, 0.75, 0.75, 1.5, 0, 0.75, 2.25, 1.5, 
            0, 0, 0.75, 0, 0.75, 1.5, 0, 0.75, 0.75, 0.75, 0.75, 0.75, 0, 0.75, 0, 0, 
            1.5, 0.75, 0, 1.5, 0, 0.75, 1.5, 1.5, 0, 0.75, 0.75, 0, 1.5, 1.5, 0, 1.5, 
            0.75, 0.75, 1.5, 0.75, 0.75, 0.75, 0, 0.75, 1.5, 0.75, 0.75, 1.5, 0, 1.5, 1.5, 0.75, 
            0, 0.75, 0.75, 0.75, 0.75, 0, 0.75, 1.5, 0.75, 0.75, 1.5, 0.75, 0, 0.75, 0.75, 0, 
            1.5, 0, 0.75, 1.5, 0.75, 0.75, 1.5, 0.75, 0, 0.75, 0.75, 0.75, 0.75, 1.5, 0, 0.75, 
            0.75, 0.75, 1.5, 0.75, 0, 0.75, 1.5, 0, 0.75, 0.75, 0, 1.5, 0.75, 0.75, 1.5, 1.5, 
            0, 0, 1.5, 0.75, 0, 1.5, 0, 0.75, 0.75, 0.75, 0.75, 1.5, 0.75, 0, 1.5, 1.5, 
            0, 1.5, 0.75, 0.75, 0.75, 1.5, 0.75, 1.5, 0, 0.75, 1.5, 0.75, 0.75, 1.5, 0, 1.5, 
            0.75, 0.75, 1.5, 0.75, 0.75, 0.75, 0.75, 1.5, 0.75, 0.75, 0.75, 1.5, 0, 1.5, 1.5, 1.5, 
            0.75, 0, 0.75, 0.75, 0.75, 0.75, 1.5, 0.75, 0.75, 0.75, 1.5, 1.5, 0.75, 0, 1.5, 0.75, 
            0.75, 0.75, 1.5, 0.75, 0.75, 0.75, 1.5, 1.5, 0.75, 0, 0.75, 0.75, 0.75, 1.5, 0, 0.75, 
            0.75, 0.75, 1.5, 1.5, 0.75, 0, 1.5, 0, 0.75, 1.5, 0.75, 0.75, 0.75, 0.75, 1.5, 1.5, 
            0, 0, 0.75, 0, 0.75, 0.75, 0.75, 0, 0.75, 0.75, 0.75, 0.75, 0, 0.75, 0, 0, 
            1.5, 0, 0.75, 0.75, 0, 0.75, 1.5, 0.75, 0.75, 0, 0, 0.75, 0.75, 0, 1.5, 0, 
            0, 1.5, 0.75, 0.75, 0.75, 0.75, 0, 0.75, 1.5, 0, 1.5, 0.75, 0, 1.5, 1.5, 0.75, 
            0, 0.75, 0.75, 0.75, 0.75, 0, 0.75, 1.5, 0, 1.5, 0.75, 0.75, 0, 0.75, 0, 0.75, 
            0.75, 0, 0.75, 1.5, 0, 1.5, 0.75, 0.75, 0, 0.75, 0.75, 0.75, 0.75, 0.75, 0.75, 0, 
            0, 1.5, 0.75, 0.75, 0, 0.75, 0.75, 0.75, 0, 0, 0.75, 0.75, 0, 1.5, 0.75, 1.5, 
            0, 0, 0.75, 0.75, 0, 1.5, 0.75, 0, 0.75, 0.75, 0.75, 0.75, 0.75, 0, 0, 1.5, 
            0, 0.75, 1.5, 0, 0, 1.5, 0.75, 1.5, 0.75, 0, 0.75, 1.5, 0, 1.5, 1.5, 0, 
            0.75, 1.5, 0.75, 0.75, 0.75, 0.75, 0, 1.5, 0.75, 0.75, 1.5, 0.75, 0, 1.5, 1.5, 0.75, 
            0.75, 0, 0.75, 0.75, 0.75, 0, 1.5, 0.75, 0.75, 1.5, 0.75, 0.75, 0.75, 0, 0.75, 1.5, 
            0, 0, 1.5, 0.75, 0.75, 1.5, 0.75, 0.75, 0.75, 0, 0.75, 0.75, 0.75, 1.5, 0.75, 0, 
            0.75, 1.5, 0.75, 0.75, 0.75, 0, 1.5, 0.75, 0, 0.75, 1.5, 0, 0.75, 1.5, 0.75
            }
        };
        
        EXPECT_EQ(disc_coords.size(), res_coords[dim].size());
        
        for(unsigned int i=0; i < disc_coords.size(); i++)
        {
            EXPECT_DOUBLE_EQ(disc_coords[i], res_coords[dim][i]);
//             cout << disc_coords[i] << ", ";
//             if(i>0 && i%16 == 0) cout << endl;
        }
//         cout << "\n\n" << endl;
//         for(unsigned int i=0; i< disc_connectivity.size(); i++)
//         {
//             cout << i << "  "; 
//             for(unsigned int k=0; k<spacedim; k++){
//                 cout << disc_coords[i*spacedim+k] << " ";
//             }
//             cout << endl;
//         } 
    }
    
    ~TestOutputMesh()
    {
    }

    Mesh mesh_;
};


TEST_F(TestOutputMesh, read_input) {
    EXPECT_EQ(this->max_level_, 2);
    EXPECT_EQ(this->orig_mesh_, &(this->mesh_));
  
    Field<3,FieldValue<3>::Scalar> scalar_field;
    
    // create field set of output fields
    FieldSet output_fields;
    output_fields += scalar_field.name("conc");
    this->select_error_control_field(output_fields);
    
    // no field 'conc' is to be found
    output_fields.field("conc")->name("conc_error");
    EXPECT_THROW( this->select_error_control_field(output_fields); ,
                  FieldSet::ExcUnknownField);
    
    // 'conc' field is now vector field
    /*
    Field<3,FieldValue<3>::Vector> vector_field;
    output_fields += vector_field.name("conc");
    EXPECT_THROW( this->select_error_control_field(&output_fields); ,
                  OutputMeshBase::ExcFieldNotScalar);
<<<<<<< HEAD
}




TEST_F(TestOutputMesh, refine) {
    
    const double a = 3.0;
    
    AuxElement el1;
    el1.nodes = {{0, 0, 0}, {a, 0, 0}};
    this->refine_single_element<1>(el1);
    
    AuxElement el2;
    el2.nodes = {{0, 0, 0}, {a, 0, 0}, {0, a, 0}};
    this->refine_single_element<2>(el2);
   
    AuxElement el3;
    el3.nodes = {{0, 0, 0}, {a, 0, 0}, {0, a, 0}, {0, 0, a}};
    this->refine_single_element<3>(el3);
    
}



const string input_refine = R"INPUT(
{   
   conc={ // formula on 3d 
       TYPE="FieldFormula",
       value="if((x^2+y^2+z^2)^0.5 > 0.01, log((x^2+y^2+z^2)^0.5), log(0.01))"
       // value="x+y+z"
   },
   output_stream = {
    file = "./test_refine.pvd", 
    format = {
        TYPE = "vtk", 
        variant = "ascii"
    },
    output_mesh = {
        max_level = 2
        refine_by_error = true
        error_control_field = "conc"
    }
  },
  output_fields = ["conc"]
}
)INPUT";

// simplest mesh
string small_mesh = R"CODE(
$MeshFormat
2.2 0 8
$EndMeshFormat
$Nodes
4
1 -3 -2 0
2 2 -3 0
3 3 2 0
4 -2 3 0
$EndNodes
$Elements
2
1 2 2 39 40 1 2 3
2 2 2 39 40 1 3 4
$EndElements
)CODE";

TEST(OutputMesh, write_on_refined_mesh) {
    
    typedef FieldAlgorithmBase<3, FieldValue<3>::Scalar > AlgScalarField;
    typedef Field<3,FieldValue<3>::Scalar> ScalarField;
  
    // setup FilePath directories
    FilePath::set_io_dirs(".",UNIT_TESTS_SRC_DIR,"",".");

    // read mesh - simplset cube from test1
    Mesh* mesh = new Mesh();
    stringstream in(small_mesh.c_str());
    mesh->read_gmsh_from_stream(in);
    
    // create scalar field out of FieldAlgorithmBase field
    ScalarField scalar_field;
    scalar_field.set_mesh(*mesh);
    
    // create field set of output fields
    FieldSet output_fields;
    output_fields += scalar_field.name("conc").units(UnitSI::dimensionless()).flags_add(FieldFlag::allow_output);
    
    // create input record
    Input::Type::Record rec_type = Input::Type::Record("ErrorFieldTest","")
        .declare_key("conc", AlgScalarField::get_input_type_instance(), Input::Type::Default::obligatory(), "" )
        .declare_key("output_stream", OutputTime::get_input_type(), Input::Type::Default::obligatory(), "")
        .declare_key("output_fields", Input::Type::Array(output_fields.make_output_field_selection("output_fields", "output").close()), 
                     Input::Type::Default::obligatory(), "")
        .close();

    // read input string
    Input::ReaderToStorage reader( input_refine, rec_type, Input::FileFormat::format_JSON );
    Input::Record in_rec=reader.get_root_interface<Input::Record>();

    // create FieldAlgorithmBase field
    auto alg_field = AlgScalarField::function_factory(in_rec.val<Input::AbstractRecord>("conc"), 1);
    
    // create field from FieldAlgorithmBase
    scalar_field.set_field(mesh->region_db().get_region_set("ALL"), alg_field, 0);
//     scalar_field.output_type(OutputTime::NODE_DATA);
    scalar_field.output_type(OutputTime::CORNER_DATA);
    
    // set time to all fields
    output_fields.set_time(0.0, LimitSide::right);
    
    // create output
    std::shared_ptr<OutputTime> output = std::make_shared<OutputVTK>(in_rec.val<Input::Record>("output_stream"));
    output->add_admissible_field_names(in_rec.val<Input::Array>("output_fields"));
    
    // register output fields, compute and write data
    output_fields.output(output);
    output->write_time_frame();

    delete mesh;
}


// class TestOutputMesh : public testing::Test, public OutputMesh {
// public:
//     TestOutputMesh()
//     : OutputMesh(nullptr,2)
//     {
//     }
//     
//     template<int dim> void refine_single_element(AuxElement &el)
//     {
//         const int spacedim = 3;
//         el.level = 0;
//         unsigned int last = dim;
//         std::vector<AuxElement> refs;
//         
//         std::vector<double> coords;
//         std::vector<unsigned int> connectivity;
//         
//         this->refine_aux_element<dim>(el, refs, last);
//         
//         coords.resize(spacedim * last, std::numeric_limits<double>::quiet_NaN());
//         connectivity.resize(refs.size()*(dim+1));
//         
//         //gather coords and connectivity (in a continous way inside element)
//         for(unsigned int i=0; i < refs.size(); i++)
//             for(unsigned int j=0; j < dim+1; j++)
//             {
//                 unsigned int con = refs[i].connectivity[j];
//                 connectivity[(dim+1)*i + j] = con;
//                 
//                 if(std::isnan(coords[spacedim*con])) //if we haven't add this coords
//                 for(unsigned int k=0; k < spacedim; k++)
//                     coords[spacedim*con + k] = refs[i].nodes[j][k];
//             }
//             
//         // correct data for the given aux element
//         static const std::vector<unsigned int> res_conn[] = {
//             {},
//             { 0, 3, 3, 2, 2, 4, 4, 1 },
//             {
//             0, 6, 7, 6, 3, 8, 7, 8, 4, 6, 8, 7, 3, 
//             9, 10, 9, 1, 11, 10, 11, 5, 9, 11, 10, 4, 
//             12, 13, 12, 5, 14, 13, 14, 2, 12, 14, 13, 3, 
//             15, 16, 15, 5, 17, 16, 17, 4, 15, 17, 16 },
//             {
//             0, 10, 11, 3, 10, 4, 12, 14, 11, 12, 5, 15, 13, 14, 15, 3, 10, 
//             13, 14, 15, 10, 12, 14, 15, 10, 13, 11, 15, 10, 11, 12, 15, 4, 
//             16, 17, 8, 16, 1, 18, 20, 17, 18, 6, 21, 19, 20, 21, 8, 16, 
//             19, 20, 21, 16, 18, 20, 21, 16, 19, 17, 21, 16, 17, 18, 21, 5, 
//             22, 23, 9, 22, 6, 24, 26, 23, 24, 2, 27, 25, 26, 27, 9, 22, 
//             25, 26, 27, 22, 24, 26, 27, 22, 25, 23, 27, 22, 23, 24, 27, 7, 
//             28, 29, 3, 28, 8, 30, 32, 29, 30, 9, 33, 31, 32, 33, 3, 28, 
//             31, 32, 33, 28, 30, 32, 33, 28, 31, 29, 33, 28, 29, 30, 33, 4, 
//             34, 35, 9, 34, 7, 36, 38, 35, 36, 8, 39, 37, 38, 39, 9, 34, 
//             37, 38, 39, 34, 36, 38, 39, 34, 37, 35, 39, 34, 35, 36, 39, 4, 
//             40, 41, 9, 40, 6, 42, 44, 41, 42, 8, 45, 43, 44, 45, 9, 40, 
//             43, 44, 45, 40, 42, 44, 45, 40, 43, 41, 45, 40, 41, 42, 45, 4, 
//             46, 47, 9, 46, 7, 48, 50, 47, 48, 5, 51, 49, 50, 51, 9, 46, 
//             49, 50, 51, 46, 48, 50, 51, 46, 49, 47, 51, 46, 47, 48, 51, 4, 
//             52, 53, 9, 52, 5, 54, 56, 53, 54, 6, 57, 55, 56, 57, 9, 52, 
//             55, 56, 57, 52, 54, 56, 57, 52, 55, 53, 57, 52, 53, 54, 57 }
//         };
//         static const std::vector<double> res_coords[] = {
//             {},
//             { 0, 0, 0, 3, 0, 0, 1.5, 0, 0, 0.75, 0, 0 },
//             {
//             0, 0, 0, 3, 0, 0, 0, 3, 0, 1.5, 
//             0, 0, 0, 1.5, 0, 1.5, 1.5, 0, 0.75, 
//             0, 0, 0, 0.75, 0, 0.75, 0.75, 0, 2.25, 
//             0, 0, 1.5, 0.75, 0, 2.25, 0.75, 0, 0.75, 
//             1.5, 0, 0, 2.25, 0, 0.75, 2.25, 0, 1.5, 
//             0.75, 0, 0.75, 0.75, 0 },
//             {
//             0, 0, 0, 3, 0, 0, 0, 3, 0, 0, 0, 3, 1.5, 0, 0, 0, 1.5, 
//             0, 1.5, 1.5, 0, 0, 0, 1.5, 1.5, 0, 1.5, 0, 1.5, 1.5, 0.75, 0, 0, 
//             0, 0.75, 0, 0.75, 0.75, 0, 0, 0, 1.5, 0.75, 0, 1.5, 0, 0.75, 1.5, 2.25, 
//             0, 0, 1.5, 0.75, 0, 2.25, 0.75, 0, 1.5, 0, 0.75, 2.25, 0, 0.75, 1.5, 0.75, 
//             0.75, 0.75, 1.5, 0, 0, 2.25, 0, 0.75, 2.25, 0, 0, 1.5, 0.75, 0.75, 1.5, 0.75, 
//             0, 2.25, 0.75, 0.75, 0, 1.5, 0, 0.75, 1.5, 0.75, 0.75, 1.5, 0, 0, 2.25, 0.75, 
//             0, 2.25, 0, 0.75, 2.25, 0.75, 0, 0.75, 1.5, 0, 0.75, 0.75, 0, 1.5, 0.75, 0.75, 
//             0.75, 0, 0.75, 1.5, 0.75, 0.75, 1.5, 1.5, 0.75, 0, 1.5, 0, 0.75, 1.5, 0.75, 0.75, 
//             0.75, 0.75, 0.75, 0.75, 1.5, 0.75, 0.75, 0.75, 1.5, 0.75, 0, 0.75, 0.75, 0.75, 0, 0, 
//             0.75, 0.75, 0.75, 0.75, 0.75, 0, 0.75, 1.5, 0, 1.5, 0.75, 0.75, 0.75, 0, 1.5, 0.75, 
//             0, 0.75, 1.5, 0, 0.75, 0.75, 0.75, 0, 1.5, 0.75 }
//         };
//         
//         EXPECT_EQ(coords.size(), res_coords[dim].size());
//         EXPECT_EQ(connectivity.size(), res_conn[dim].size());
//         for(unsigned int i=0; i < connectivity.size(); i++)
//         {
//             EXPECT_EQ(connectivity[i], res_conn[dim][i]);
// //             cout << connectivity[i] << ", ";
// //             if(i>0 && i%16 == 0) cout << endl;
//         }
// //         cout << "\n\n" <<  endl;
//         for(unsigned int i=0; i < coords.size(); i++)
//         {
//             EXPECT_DOUBLE_EQ(coords[i], res_coords[dim][i]);
// //             cout << coords[i] << ", ";
// //             if(i>0 && i%16 == 0) cout << endl;
//         }
// //         cout << endl;
//         
//         // just text output
// //         for(unsigned int i=0; i < refs.size(); i++)
// //         {   
// //             for(unsigned int j=0; j < dim+1; j++)
// //                 cout << refs[i].connectivity[j] << " ";
// //             cout << endl;    
// //             
// //             for(unsigned int j=0; j < dim+1; j++)
// //             {
// //                 refs[i].nodes[j].print();
// //                 cout << "-------------------------------\n";
// //             }
// //             cout << "####################################\n";
// //         }
//     }
// 
//     ~TestOutputMesh()
//     {
//     }
// };
// 
// 
// TEST_F(TestOutputMesh, refine) {
//     
//     const double a = 3.0;
//     
//     AuxElement el1;
//     el1.nodes = {{0, 0, 0}, {a, 0, 0}};
//     el1.connectivity = {0, 1};
//     this->refine_single_element<1>(el1);
//     
//     AuxElement el2;
//     el2.nodes = {{0, 0, 0}, {a, 0, 0}, {0, a, 0}};
//     el2.connectivity = {0, 1, 2};
//     this->refine_single_element<2>(el2);
//    
//     AuxElement el3;
//     el3.nodes = {{0, 0, 0}, {a, 0, 0}, {0, a, 0}, {0, 0, a}};
//     el3.connectivity = {0, 1, 2, 3};
//     this->refine_single_element<3>(el3);
//     
// }
=======
    */
}
>>>>>>> 036d22c1
<|MERGE_RESOLUTION|>--- conflicted
+++ resolved
@@ -129,15 +129,9 @@
         max_level = 3,
         refine_by_error = true,
         error_control_field = "conc"
-<<<<<<< HEAD
     }
-  },
-  output_fields = ["conc"]
-=======
-    }*/
   }
   //,output_fields = ["conc"]
->>>>>>> 036d22c1
 }
 )INPUT";
 
@@ -219,11 +213,7 @@
 class TestOutputMesh : public testing::Test, public OutputMeshDiscontinuous {
 public:
     TestOutputMesh()
-<<<<<<< HEAD
-    : OutputMeshDiscontinuous(nullptr, Input::ReaderToStorage( input_om, OutputMeshBase::get_input_type(), Input::FileFormat::format_JSON )
-=======
-    : OutputMesh(mesh_, Input::ReaderToStorage( input_om, OutputMeshBase::get_input_type(), Input::FileFormat::format_JSON )
->>>>>>> 036d22c1
+    : OutputMeshDiscontinuous(mesh_, Input::ReaderToStorage( input_om, OutputMeshBase::get_input_type(), Input::FileFormat::format_JSON )
                             .get_root_interface<Input::Record>())
     {
     }
@@ -370,7 +360,7 @@
     output_fields += vector_field.name("conc");
     EXPECT_THROW( this->select_error_control_field(&output_fields); ,
                   OutputMeshBase::ExcFieldNotScalar);
-<<<<<<< HEAD
+    */
 }
 
 
@@ -637,8 +627,4 @@
 //     el3.connectivity = {0, 1, 2, 3};
 //     this->refine_single_element<3>(el3);
 //     
-// }
-=======
-    */
-}
->>>>>>> 036d22c1
+// }
--- conflicted
+++ resolved
@@ -195,126 +195,6 @@
 
 
 
-<<<<<<< HEAD
-class TestOutputMesh : public testing::Test, public OutputMesh {
-public:
-    TestOutputMesh()
-    : OutputMesh(nullptr,2)
-    {
-    }
-    
-    template<int dim> void refine_single_element(AuxElement &el)
-    {
-        const int spacedim = 3;
-        el.level = 0;
-        unsigned int last = dim;
-        std::vector<AuxElement> refs;
-        
-        std::vector<double> coords;
-        std::vector<unsigned int> connectivity;
-        
-        this->refine_aux_element<dim>(el, refs, last);
-        
-        coords.resize(spacedim * last, std::numeric_limits<double>::quiet_NaN());
-        connectivity.resize(refs.size()*(dim+1));
-        
-        //gather coords and connectivity (in a continous way inside element)
-        for(unsigned int i=0; i < refs.size(); i++)
-            for(unsigned int j=0; j < dim+1; j++)
-            {
-                unsigned int con = refs[i].connectivity[j];
-                connectivity[(dim+1)*i + j] = con;
-                
-                if(std::isnan(coords[spacedim*con])) //if we haven't add this coords
-                for(unsigned int k=0; k < spacedim; k++)
-                    coords[spacedim*con + k] = refs[i].nodes[j][k];
-            }
-            
-        // correct data for the given aux element
-        static const std::vector<unsigned int> res_conn[] = {
-            {},
-            { 0, 3, 3, 2, 2, 4, 4, 1 },
-            {
-            0, 6, 7, 6, 3, 8, 7, 8, 4, 6, 8, 7, 3, 
-            9, 10, 9, 1, 11, 10, 11, 5, 9, 11, 10, 4, 
-            12, 13, 12, 5, 14, 13, 14, 2, 12, 14, 13, 3, 
-            15, 16, 15, 5, 17, 16, 17, 4, 15, 17, 16 },
-            {
-            0, 10, 11, 3, 10, 4, 12, 14, 11, 12, 5, 15, 13, 14, 15, 3, 10, 
-            13, 14, 15, 10, 12, 14, 15, 10, 13, 11, 15, 10, 11, 12, 15, 4, 
-            16, 17, 8, 16, 1, 18, 20, 17, 18, 6, 21, 19, 20, 21, 8, 16, 
-            19, 20, 21, 16, 18, 20, 21, 16, 19, 17, 21, 16, 17, 18, 21, 5, 
-            22, 23, 9, 22, 6, 24, 26, 23, 24, 2, 27, 25, 26, 27, 9, 22, 
-            25, 26, 27, 22, 24, 26, 27, 22, 25, 23, 27, 22, 23, 24, 27, 7, 
-            28, 29, 3, 28, 8, 30, 32, 29, 30, 9, 33, 31, 32, 33, 3, 28, 
-            31, 32, 33, 28, 30, 32, 33, 28, 31, 29, 33, 28, 29, 30, 33, 4, 
-            34, 35, 9, 34, 7, 36, 38, 35, 36, 8, 39, 37, 38, 39, 9, 34, 
-            37, 38, 39, 34, 36, 38, 39, 34, 37, 35, 39, 34, 35, 36, 39, 4, 
-            40, 41, 9, 40, 6, 42, 44, 41, 42, 8, 45, 43, 44, 45, 9, 40, 
-            43, 44, 45, 40, 42, 44, 45, 40, 43, 41, 45, 40, 41, 42, 45, 4, 
-            46, 47, 9, 46, 7, 48, 50, 47, 48, 5, 51, 49, 50, 51, 9, 46, 
-            49, 50, 51, 46, 48, 50, 51, 46, 49, 47, 51, 46, 47, 48, 51, 4, 
-            52, 53, 9, 52, 5, 54, 56, 53, 54, 6, 57, 55, 56, 57, 9, 52, 
-            55, 56, 57, 52, 54, 56, 57, 52, 55, 53, 57, 52, 53, 54, 57 }
-        };
-        static const std::vector<double> res_coords[] = {
-            {},
-            { 0, 0, 0, 3, 0, 0, 1.5, 0, 0, 0.75, 0, 0 },
-            {
-            0, 0, 0, 3, 0, 0, 0, 3, 0, 1.5, 
-            0, 0, 0, 1.5, 0, 1.5, 1.5, 0, 0.75, 
-            0, 0, 0, 0.75, 0, 0.75, 0.75, 0, 2.25, 
-            0, 0, 1.5, 0.75, 0, 2.25, 0.75, 0, 0.75, 
-            1.5, 0, 0, 2.25, 0, 0.75, 2.25, 0, 1.5, 
-            0.75, 0, 0.75, 0.75, 0 },
-            {
-            0, 0, 0, 3, 0, 0, 0, 3, 0, 0, 0, 3, 1.5, 0, 0, 0, 1.5, 
-            0, 1.5, 1.5, 0, 0, 0, 1.5, 1.5, 0, 1.5, 0, 1.5, 1.5, 0.75, 0, 0, 
-            0, 0.75, 0, 0.75, 0.75, 0, 0, 0, 1.5, 0.75, 0, 1.5, 0, 0.75, 1.5, 2.25, 
-            0, 0, 1.5, 0.75, 0, 2.25, 0.75, 0, 1.5, 0, 0.75, 2.25, 0, 0.75, 1.5, 0.75, 
-            0.75, 0.75, 1.5, 0, 0, 2.25, 0, 0.75, 2.25, 0, 0, 1.5, 0.75, 0.75, 1.5, 0.75, 
-            0, 2.25, 0.75, 0.75, 0, 1.5, 0, 0.75, 1.5, 0.75, 0.75, 1.5, 0, 0, 2.25, 0.75, 
-            0, 2.25, 0, 0.75, 2.25, 0.75, 0, 0.75, 1.5, 0, 0.75, 0.75, 0, 1.5, 0.75, 0.75, 
-            0.75, 0, 0.75, 1.5, 0.75, 0.75, 1.5, 1.5, 0.75, 0, 1.5, 0, 0.75, 1.5, 0.75, 0.75, 
-            0.75, 0.75, 0.75, 0.75, 1.5, 0.75, 0.75, 0.75, 1.5, 0.75, 0, 0.75, 0.75, 0.75, 0, 0, 
-            0.75, 0.75, 0.75, 0.75, 0.75, 0, 0.75, 1.5, 0, 1.5, 0.75, 0.75, 0.75, 0, 1.5, 0.75, 
-            0, 0.75, 1.5, 0, 0.75, 0.75, 0.75, 0, 1.5, 0.75 }
-        };
-        
-        EXPECT_EQ(coords.size(), res_coords[dim].size());
-        EXPECT_EQ(connectivity.size(), res_conn[dim].size());
-        for(unsigned int i=0; i < connectivity.size(); i++)
-        {
-            EXPECT_EQ(connectivity[i], res_conn[dim][i]);
-//             cout << connectivity[i] << ", ";
-//             if(i>0 && i%16 == 0) cout << endl;
-        }
-//         cout << "\n\n" <<  endl;
-        for(unsigned int i=0; i < coords.size(); i++)
-        {
-            EXPECT_DOUBLE_EQ(coords[i], res_coords[dim][i]);
-//             cout << coords[i] << ", ";
-//             if(i>0 && i%16 == 0) cout << endl;
-        }
-//         cout << endl;
-        
-        // just text output
-//         for(unsigned int i=0; i < refs.size(); i++)
-//         {   
-//             for(unsigned int j=0; j < dim+1; j++)
-//                 cout << refs[i].connectivity[j] << " ";
-//             cout << endl;    
-//             
-//             for(unsigned int j=0; j < dim+1; j++)
-//             {
-//                 refs[i].nodes[j].print();
-//                 cout << "-------------------------------\n";
-//             }
-//             cout << "####################################\n";
-//         }
-    }
-
-=======
 
 
 
@@ -329,42 +209,131 @@
 }
 )INPUT";
 
-class TestOutputMesh : public testing::Test, public OutputMesh {
+class TestOutputMesh : public testing::Test, public OutputMeshDiscontinuous {
 public:
     TestOutputMesh()
-    : OutputMesh(nullptr, Input::ReaderToStorage( input_om, OutputMeshBase::get_input_type(), Input::FileFormat::format_JSON )
+    : OutputMeshDiscontinuous(nullptr, Input::ReaderToStorage( input_om, OutputMeshBase::get_input_type(), Input::FileFormat::format_JSON )
                             .get_root_interface<Input::Record>())
     {
     }
     
->>>>>>> da72ad95
+    template<int dim> void refine_single_element(AuxElement &el)
+    {
+        const int spacedim = 3;
+        el.level = 0;
+        std::vector<AuxElement> refs;
+        
+        std::vector<double> disc_coords;
+        std::vector<unsigned int> disc_connectivity;
+        
+        this->refine_by_error_ = false;
+        this->refine_aux_element<dim>(el, refs, ElementAccessor<3>(), nullptr);
+        
+        disc_coords.resize(spacedim * (dim+1) * refs.size());
+        disc_connectivity.resize((dim+1) * refs.size());
+        
+        //gather coords and connectivity (disccontinous)
+        for(unsigned int i=0; i < refs.size(); i++)
+            for(unsigned int j=0; j < dim+1; j++)
+            {
+                unsigned int con = i*(dim+1) + j;
+                disc_connectivity[con] = con;
+                
+                for(unsigned int k=0; k < spacedim; k++)
+                    disc_coords[spacedim*con + k] = refs[i].nodes[j][k];
+            }
+            
+        // correct data for the given aux element
+        static const std::vector<double> res_coords[] = {
+            {},
+            { 0, 0, 0, 0.75, 0, 0, 0.75, 0, 0, 1.5, 0, 0, 1.5, 0, 0, 2.25, 0, 
+            0, 2.25, 0, 0, 3, 0, 0 },
+            {
+            0, 0, 0, 0.75, 0, 0, 0, 0.75, 0, 0.75, 0, 0, 1.5, 0, 0, 0.75, 0.75, 
+            0, 0, 0.75, 0, 0.75, 0.75, 0, 0, 1.5, 0, 0.75, 0, 0, 0.75, 0.75, 0, 
+            0, 0.75, 0, 1.5, 0, 0, 2.25, 0, 0, 1.5, 0.75, 0, 2.25, 0, 0, 3, 
+            0, 0, 2.25, 0.75, 0, 1.5, 0.75, 0, 2.25, 0.75, 0, 1.5, 1.5, 0, 2.25, 0, 
+            0, 2.25, 0.75, 0, 1.5, 0.75, 0, 0, 1.5, 0, 0.75, 1.5, 0, 0, 2.25, 0, 
+            0.75, 1.5, 0, 1.5, 1.5, 0, 0.75, 2.25, 0, 0, 2.25, 0, 0.75, 2.25, 0, 0, 
+            3, 0, 0.75, 1.5, 0, 0.75, 2.25, 0, 0, 2.25, 0, 1.5, 0, 0, 1.5, 0.75, 
+            0, 0.75, 0.75, 0, 1.5, 0.75, 0, 1.5, 1.5, 0, 0.75, 1.5, 0, 0.75, 0.75, 0, 
+            0.75, 1.5, 0, 0, 1.5, 0, 1.5, 0.75, 0, 0.75, 1.5, 0, 0.75, 0.75, 0 },
+            {
+            0, 0, 0, 0.75, 0, 0, 0, 0.75, 0, 0, 0, 3, 0.75, 0, 0, 1.5, 0, 
+            0, 0.75, 0.75, 0, 0.75, 0, 1.5, 0, 0.75, 0, 0.75, 0.75, 0, 0, 1.5, 0, 
+            0, 0.75, 1.5, 0, 0, 1.5, 0.75, 0, 1.5, 0, 0.75, 1.5, 0, 0, 3, 0.75, 
+            0, 0, 0, 0, 1.5, 0.75, 0, 1.5, 0, 0.75, 1.5, 0.75, 0, 0, 0.75, 0.75, 
+            0, 0.75, 0, 1.5, 0, 0.75, 1.5, 0.75, 0, 0, 0, 0, 1.5, 0, 0.75, 0, 
+            0, 0.75, 1.5, 0.75, 0, 0, 0, 0.75, 0, 0.75, 0.75, 0, 0, 0.75, 1.5, 1.5, 
+            0, 0, 2.25, 0, 0, 1.5, 0.75, 0, 1.5, 0, 1.5, 2.25, 0, 0, 3, 0, 
+            0, 2.25, 0.75, 0, 2.25, 0, 0.75, 1.5, 0.75, 0, 2.25, 0.75, 0, 1.5, 1.5, 0, 
+            1.5, 0.75, 0.75, 1.5, 0, 0.75, 2.25, 0, 0.75, 1.5, 0.75, 0.75, 1.5, 0, 1.5, 2.25, 
+            0, 0, 1.5, 0, 0.75, 2.25, 0, 0.75, 1.5, 0.75, 0.75, 2.25, 0, 0, 2.25, 0.75, 
+            0, 2.25, 0, 0.75, 1.5, 0.75, 0.75, 2.25, 0, 0, 1.5, 0, 0.75, 1.5, 0.75, 0, 
+            1.5, 0.75, 0.75, 2.25, 0, 0, 1.5, 0.75, 0, 2.25, 0.75, 0, 1.5, 0.75, 0.75, 0, 
+            1.5, 0, 0.75, 1.5, 0, 0, 2.25, 0, 0, 1.5, 1.5, 0.75, 1.5, 0, 1.5, 1.5, 
+            0, 0.75, 2.25, 0, 0.75, 1.5, 0.75, 0, 2.25, 0, 0.75, 2.25, 0, 0, 3, 0, 
+            0, 2.25, 0.75, 0, 1.5, 0.75, 0.75, 1.5, 0.75, 0, 2.25, 0.75, 0, 1.5, 1.5, 0.75, 
+            1.5, 0, 0, 1.5, 0.75, 0.75, 1.5, 0.75, 0, 2.25, 0.75, 0.75, 1.5, 0, 0.75, 2.25, 
+            0, 0.75, 1.5, 0.75, 0, 2.25, 0.75, 0.75, 1.5, 0, 0, 1.5, 0.75, 0, 2.25, 0, 
+            0, 2.25, 0.75, 0.75, 1.5, 0, 0, 2.25, 0, 0.75, 2.25, 0, 0, 2.25, 0.75, 0, 
+            0, 1.5, 0.75, 0, 1.5, 0, 0.75, 1.5, 0, 0, 3, 0.75, 0, 1.5, 1.5, 0, 
+            1.5, 0.75, 0.75, 1.5, 0.75, 0, 2.25, 0, 0.75, 1.5, 0.75, 0.75, 1.5, 0, 1.5, 1.5, 
+            0, 0.75, 2.25, 0, 0, 2.25, 0.75, 0, 2.25, 0, 0.75, 2.25, 0, 0, 3, 0.75, 
+            0, 1.5, 0, 0, 2.25, 0.75, 0, 2.25, 0, 0.75, 2.25, 0.75, 0, 1.5, 0.75, 0.75, 
+            1.5, 0.75, 0, 2.25, 0, 0.75, 2.25, 0.75, 0, 1.5, 0, 0, 2.25, 0, 0.75, 1.5, 
+            0, 0.75, 2.25, 0.75, 0, 1.5, 0, 0.75, 1.5, 0.75, 0.75, 1.5, 0, 0.75, 2.25, 1.5, 
+            0, 0, 0.75, 0, 0.75, 1.5, 0, 0.75, 0, 1.5, 1.5, 0.75, 0, 0.75, 0, 0, 
+            1.5, 0.75, 0, 1.5, 0, 0.75, 1.5, 1.5, 0, 0.75, 0.75, 0, 1.5, 1.5, 0, 1.5, 
+            0.75, 0.75, 1.5, 0.75, 0.75, 0.75, 0, 0.75, 1.5, 0.75, 0.75, 1.5, 0, 1.5, 1.5, 0.75, 
+            0, 0.75, 0.75, 0.75, 0.75, 0, 0.75, 1.5, 0.75, 0.75, 1.5, 0.75, 0, 0.75, 0.75, 0, 
+            1.5, 0, 0.75, 1.5, 0.75, 0.75, 1.5, 0.75, 0, 0.75, 0.75, 0.75, 0.75, 1.5, 0, 0.75, 
+            0.75, 0.75, 1.5, 0.75, 0, 0.75, 1.5, 0, 0.75, 0.75, 0, 1.5, 0.75, 0.75, 1.5, 1.5, 
+            0, 0, 1.5, 0.75, 0, 1.5, 0, 0.75, 0, 1.5, 1.5, 1.5, 0.75, 0, 1.5, 1.5, 
+            0, 1.5, 0.75, 0.75, 0.75, 1.5, 0.75, 1.5, 0, 0.75, 1.5, 0.75, 0.75, 1.5, 0, 1.5, 
+            0.75, 0.75, 1.5, 0.75, 0.75, 0.75, 0.75, 1.5, 0.75, 0.75, 0.75, 1.5, 0, 1.5, 1.5, 1.5, 
+            0.75, 0, 0.75, 0.75, 0.75, 0.75, 1.5, 0.75, 0.75, 0.75, 1.5, 1.5, 0.75, 0, 1.5, 0.75, 
+            0.75, 0.75, 1.5, 0.75, 0.75, 0.75, 1.5, 1.5, 0.75, 0, 0.75, 0.75, 0.75, 1.5, 0, 0.75, 
+            0.75, 0.75, 1.5, 1.5, 0.75, 0, 1.5, 0, 0.75, 1.5, 0.75, 0.75, 0.75, 0.75, 1.5, 1.5, 
+            0, 0, 0.75, 0, 0.75, 0.75, 0.75, 0, 0, 1.5, 1.5, 0.75, 0, 0.75, 0, 0, 
+            1.5, 0, 0.75, 0.75, 0, 0.75, 1.5, 0.75, 0.75, 0, 0, 0.75, 0.75, 0, 1.5, 0, 
+            0, 1.5, 0.75, 0.75, 0.75, 0.75, 0, 0.75, 1.5, 0, 1.5, 0.75, 0, 1.5, 1.5, 0.75, 
+            0, 0.75, 0.75, 0.75, 0.75, 0, 0.75, 1.5, 0, 1.5, 0.75, 0.75, 0, 0.75, 0, 0.75, 
+            0.75, 0, 0.75, 1.5, 0, 1.5, 0.75, 0.75, 0, 0.75, 0.75, 0.75, 0.75, 0.75, 0.75, 0, 
+            0, 1.5, 0.75, 0.75, 0, 0.75, 0.75, 0.75, 0, 0, 0.75, 0.75, 0, 1.5, 0.75, 1.5, 
+            0, 0, 0.75, 0.75, 0, 1.5, 0.75, 0, 0, 1.5, 1.5, 0.75, 0.75, 0, 0, 1.5, 
+            0, 0.75, 1.5, 0, 0, 1.5, 0.75, 1.5, 0.75, 0, 0.75, 1.5, 0, 1.5, 1.5, 0, 
+            0.75, 1.5, 0.75, 0.75, 0.75, 0.75, 0, 1.5, 0.75, 0.75, 1.5, 0.75, 0, 1.5, 1.5, 0.75, 
+            0.75, 0, 0.75, 0.75, 0.75, 0, 1.5, 0.75, 0.75, 1.5, 0.75, 0.75, 0.75, 0, 0.75, 1.5, 
+            0, 0, 1.5, 0.75, 0.75, 1.5, 0.75, 0.75, 0.75, 0, 0.75, 0.75, 0.75, 1.5, 0.75, 0, 
+            0.75, 1.5, 0.75, 0.75, 0.75, 0, 1.5, 0.75, 0, 0.75, 1.5, 0, 0.75, 1.5, 0.75 }
+        };
+        
+        EXPECT_EQ(disc_coords.size(), res_coords[dim].size());
+        
+        for(unsigned int i=0; i < disc_coords.size(); i++)
+        {
+            EXPECT_DOUBLE_EQ(disc_coords[i], res_coords[dim][i]);
+//             cout << disc_coords[i] << ", ";
+//             if(i>0 && i%16 == 0) cout << endl;
+        }
+        
+//         for(unsigned int i=0; i< disc_connectivity.size(); i++)
+//         {
+//             cout << i << "  "; 
+//             for(unsigned int k=0; k<spacedim; k++){
+//                 cout << disc_coords[i*spacedim+k] << " ";
+//             }
+//             cout << endl;
+//         } 
+    }
+    
     ~TestOutputMesh()
     {
     }
 };
 
 
-<<<<<<< HEAD
-TEST_F(TestOutputMesh, refine) {
-    
-    const double a = 3.0;
-    
-    AuxElement el1;
-    el1.nodes = {{0, 0, 0}, {a, 0, 0}};
-    el1.connectivity = {0, 1};
-    this->refine_single_element<1>(el1);
-    
-    AuxElement el2;
-    el2.nodes = {{0, 0, 0}, {a, 0, 0}, {0, a, 0}};
-    el2.connectivity = {0, 1, 2};
-    this->refine_single_element<2>(el2);
-   
-    AuxElement el3;
-    el3.nodes = {{0, 0, 0}, {a, 0, 0}, {0, a, 0}, {0, 0, a}};
-    el3.connectivity = {0, 1, 2, 3};
-    this->refine_single_element<3>(el3);
-    
-=======
 TEST_F(TestOutputMesh, read_input) {
     EXPECT_EQ(this->max_level_, 2);
     EXPECT_EQ(this->orig_mesh_, nullptr);
@@ -386,5 +355,270 @@
     output_fields += vector_field.name("conc");
     EXPECT_THROW( this->select_error_control_field(&output_fields); ,
                   OutputMeshBase::ExcFieldNotScalar);
->>>>>>> da72ad95
-}+}
+
+
+
+
+TEST_F(TestOutputMesh, refine) {
+    
+    const double a = 3.0;
+    
+    AuxElement el1;
+    el1.nodes = {{0, 0, 0}, {a, 0, 0}};
+    this->refine_single_element<1>(el1);
+    
+    AuxElement el2;
+    el2.nodes = {{0, 0, 0}, {a, 0, 0}, {0, a, 0}};
+    this->refine_single_element<2>(el2);
+   
+    AuxElement el3;
+    el3.nodes = {{0, 0, 0}, {a, 0, 0}, {0, a, 0}, {0, 0, a}};
+    this->refine_single_element<3>(el3);
+    
+}
+
+
+
+const string input_refine = R"INPUT(
+{   
+   conc={ // formula on 3d 
+       TYPE="FieldFormula",
+       value="if((x^2+y^2+z^2)^0.5 > 0.01, log((x^2+y^2+z^2)^0.5), log(0.01))"
+       // value="x+y+z"
+   },
+   output_stream = {
+    file = "./test_refine.pvd", 
+    format = {
+        TYPE = "vtk", 
+        variant = "ascii"
+    },
+    output_mesh = {
+        max_level = 2
+        refine_by_error = true
+        error_control_field = "conc"
+    }
+  },
+  output_fields = ["conc"]
+}
+)INPUT";
+
+// simplest mesh
+string small_mesh = R"CODE(
+$MeshFormat
+2.2 0 8
+$EndMeshFormat
+$Nodes
+4
+1 -3 -2 0
+2 2 -3 0
+3 3 2 0
+4 -2 3 0
+$EndNodes
+$Elements
+2
+1 2 2 39 40 1 2 3
+2 2 2 39 40 1 3 4
+$EndElements
+)CODE";
+
+TEST(OutputMesh, write_on_refined_mesh) {
+    
+    typedef FieldAlgorithmBase<3, FieldValue<3>::Scalar > AlgScalarField;
+    typedef Field<3,FieldValue<3>::Scalar> ScalarField;
+  
+    // setup FilePath directories
+    FilePath::set_io_dirs(".",UNIT_TESTS_SRC_DIR,"",".");
+
+    // read mesh - simplset cube from test1
+    Mesh* mesh = new Mesh();
+    stringstream in(small_mesh.c_str());
+    mesh->read_gmsh_from_stream(in);
+    
+    // create scalar field out of FieldAlgorithmBase field
+    ScalarField scalar_field;
+    scalar_field.set_mesh(*mesh);
+    
+    // create field set of output fields
+    FieldSet output_fields;
+    output_fields += scalar_field.name("conc").units(UnitSI::dimensionless()).flags_add(FieldFlag::allow_output);
+    
+    // create input record
+    Input::Type::Record rec_type = Input::Type::Record("ErrorFieldTest","")
+        .declare_key("conc", AlgScalarField::get_input_type_instance(), Input::Type::Default::obligatory(), "" )
+        .declare_key("output_stream", OutputTime::get_input_type(), Input::Type::Default::obligatory(), "")
+        .declare_key("output_fields", Input::Type::Array(output_fields.make_output_field_selection("output_fields", "output").close()), 
+                     Input::Type::Default::obligatory(), "")
+        .close();
+
+    // read input string
+    Input::ReaderToStorage reader( input_refine, rec_type, Input::FileFormat::format_JSON );
+    Input::Record in_rec=reader.get_root_interface<Input::Record>();
+
+    // create FieldAlgorithmBase field
+    auto alg_field = AlgScalarField::function_factory(in_rec.val<Input::AbstractRecord>("conc"), 1);
+    
+    // create field from FieldAlgorithmBase
+    scalar_field.set_field(mesh->region_db().get_region_set("ALL"), alg_field, 0);
+//     scalar_field.output_type(OutputTime::NODE_DATA);
+    scalar_field.output_type(OutputTime::CORNER_DATA);
+    
+    // set time to all fields
+    output_fields.set_time(0.0, LimitSide::right);
+    
+    // create output
+    std::shared_ptr<OutputTime> output = std::make_shared<OutputVTK>(in_rec.val<Input::Record>("output_stream"));
+    output->add_admissible_field_names(in_rec.val<Input::Array>("output_fields"));
+    
+    // register output fields, compute and write data
+    output_fields.output(output);
+    output->write_time_frame();
+
+    delete mesh;
+}
+
+
+// class TestOutputMesh : public testing::Test, public OutputMesh {
+// public:
+//     TestOutputMesh()
+//     : OutputMesh(nullptr,2)
+//     {
+//     }
+//     
+//     template<int dim> void refine_single_element(AuxElement &el)
+//     {
+//         const int spacedim = 3;
+//         el.level = 0;
+//         unsigned int last = dim;
+//         std::vector<AuxElement> refs;
+//         
+//         std::vector<double> coords;
+//         std::vector<unsigned int> connectivity;
+//         
+//         this->refine_aux_element<dim>(el, refs, last);
+//         
+//         coords.resize(spacedim * last, std::numeric_limits<double>::quiet_NaN());
+//         connectivity.resize(refs.size()*(dim+1));
+//         
+//         //gather coords and connectivity (in a continous way inside element)
+//         for(unsigned int i=0; i < refs.size(); i++)
+//             for(unsigned int j=0; j < dim+1; j++)
+//             {
+//                 unsigned int con = refs[i].connectivity[j];
+//                 connectivity[(dim+1)*i + j] = con;
+//                 
+//                 if(std::isnan(coords[spacedim*con])) //if we haven't add this coords
+//                 for(unsigned int k=0; k < spacedim; k++)
+//                     coords[spacedim*con + k] = refs[i].nodes[j][k];
+//             }
+//             
+//         // correct data for the given aux element
+//         static const std::vector<unsigned int> res_conn[] = {
+//             {},
+//             { 0, 3, 3, 2, 2, 4, 4, 1 },
+//             {
+//             0, 6, 7, 6, 3, 8, 7, 8, 4, 6, 8, 7, 3, 
+//             9, 10, 9, 1, 11, 10, 11, 5, 9, 11, 10, 4, 
+//             12, 13, 12, 5, 14, 13, 14, 2, 12, 14, 13, 3, 
+//             15, 16, 15, 5, 17, 16, 17, 4, 15, 17, 16 },
+//             {
+//             0, 10, 11, 3, 10, 4, 12, 14, 11, 12, 5, 15, 13, 14, 15, 3, 10, 
+//             13, 14, 15, 10, 12, 14, 15, 10, 13, 11, 15, 10, 11, 12, 15, 4, 
+//             16, 17, 8, 16, 1, 18, 20, 17, 18, 6, 21, 19, 20, 21, 8, 16, 
+//             19, 20, 21, 16, 18, 20, 21, 16, 19, 17, 21, 16, 17, 18, 21, 5, 
+//             22, 23, 9, 22, 6, 24, 26, 23, 24, 2, 27, 25, 26, 27, 9, 22, 
+//             25, 26, 27, 22, 24, 26, 27, 22, 25, 23, 27, 22, 23, 24, 27, 7, 
+//             28, 29, 3, 28, 8, 30, 32, 29, 30, 9, 33, 31, 32, 33, 3, 28, 
+//             31, 32, 33, 28, 30, 32, 33, 28, 31, 29, 33, 28, 29, 30, 33, 4, 
+//             34, 35, 9, 34, 7, 36, 38, 35, 36, 8, 39, 37, 38, 39, 9, 34, 
+//             37, 38, 39, 34, 36, 38, 39, 34, 37, 35, 39, 34, 35, 36, 39, 4, 
+//             40, 41, 9, 40, 6, 42, 44, 41, 42, 8, 45, 43, 44, 45, 9, 40, 
+//             43, 44, 45, 40, 42, 44, 45, 40, 43, 41, 45, 40, 41, 42, 45, 4, 
+//             46, 47, 9, 46, 7, 48, 50, 47, 48, 5, 51, 49, 50, 51, 9, 46, 
+//             49, 50, 51, 46, 48, 50, 51, 46, 49, 47, 51, 46, 47, 48, 51, 4, 
+//             52, 53, 9, 52, 5, 54, 56, 53, 54, 6, 57, 55, 56, 57, 9, 52, 
+//             55, 56, 57, 52, 54, 56, 57, 52, 55, 53, 57, 52, 53, 54, 57 }
+//         };
+//         static const std::vector<double> res_coords[] = {
+//             {},
+//             { 0, 0, 0, 3, 0, 0, 1.5, 0, 0, 0.75, 0, 0 },
+//             {
+//             0, 0, 0, 3, 0, 0, 0, 3, 0, 1.5, 
+//             0, 0, 0, 1.5, 0, 1.5, 1.5, 0, 0.75, 
+//             0, 0, 0, 0.75, 0, 0.75, 0.75, 0, 2.25, 
+//             0, 0, 1.5, 0.75, 0, 2.25, 0.75, 0, 0.75, 
+//             1.5, 0, 0, 2.25, 0, 0.75, 2.25, 0, 1.5, 
+//             0.75, 0, 0.75, 0.75, 0 },
+//             {
+//             0, 0, 0, 3, 0, 0, 0, 3, 0, 0, 0, 3, 1.5, 0, 0, 0, 1.5, 
+//             0, 1.5, 1.5, 0, 0, 0, 1.5, 1.5, 0, 1.5, 0, 1.5, 1.5, 0.75, 0, 0, 
+//             0, 0.75, 0, 0.75, 0.75, 0, 0, 0, 1.5, 0.75, 0, 1.5, 0, 0.75, 1.5, 2.25, 
+//             0, 0, 1.5, 0.75, 0, 2.25, 0.75, 0, 1.5, 0, 0.75, 2.25, 0, 0.75, 1.5, 0.75, 
+//             0.75, 0.75, 1.5, 0, 0, 2.25, 0, 0.75, 2.25, 0, 0, 1.5, 0.75, 0.75, 1.5, 0.75, 
+//             0, 2.25, 0.75, 0.75, 0, 1.5, 0, 0.75, 1.5, 0.75, 0.75, 1.5, 0, 0, 2.25, 0.75, 
+//             0, 2.25, 0, 0.75, 2.25, 0.75, 0, 0.75, 1.5, 0, 0.75, 0.75, 0, 1.5, 0.75, 0.75, 
+//             0.75, 0, 0.75, 1.5, 0.75, 0.75, 1.5, 1.5, 0.75, 0, 1.5, 0, 0.75, 1.5, 0.75, 0.75, 
+//             0.75, 0.75, 0.75, 0.75, 1.5, 0.75, 0.75, 0.75, 1.5, 0.75, 0, 0.75, 0.75, 0.75, 0, 0, 
+//             0.75, 0.75, 0.75, 0.75, 0.75, 0, 0.75, 1.5, 0, 1.5, 0.75, 0.75, 0.75, 0, 1.5, 0.75, 
+//             0, 0.75, 1.5, 0, 0.75, 0.75, 0.75, 0, 1.5, 0.75 }
+//         };
+//         
+//         EXPECT_EQ(coords.size(), res_coords[dim].size());
+//         EXPECT_EQ(connectivity.size(), res_conn[dim].size());
+//         for(unsigned int i=0; i < connectivity.size(); i++)
+//         {
+//             EXPECT_EQ(connectivity[i], res_conn[dim][i]);
+// //             cout << connectivity[i] << ", ";
+// //             if(i>0 && i%16 == 0) cout << endl;
+//         }
+// //         cout << "\n\n" <<  endl;
+//         for(unsigned int i=0; i < coords.size(); i++)
+//         {
+//             EXPECT_DOUBLE_EQ(coords[i], res_coords[dim][i]);
+// //             cout << coords[i] << ", ";
+// //             if(i>0 && i%16 == 0) cout << endl;
+//         }
+// //         cout << endl;
+//         
+//         // just text output
+// //         for(unsigned int i=0; i < refs.size(); i++)
+// //         {   
+// //             for(unsigned int j=0; j < dim+1; j++)
+// //                 cout << refs[i].connectivity[j] << " ";
+// //             cout << endl;    
+// //             
+// //             for(unsigned int j=0; j < dim+1; j++)
+// //             {
+// //                 refs[i].nodes[j].print();
+// //                 cout << "-------------------------------\n";
+// //             }
+// //             cout << "####################################\n";
+// //         }
+//     }
+// 
+//     ~TestOutputMesh()
+//     {
+//     }
+// };
+// 
+// 
+// TEST_F(TestOutputMesh, refine) {
+//     
+//     const double a = 3.0;
+//     
+//     AuxElement el1;
+//     el1.nodes = {{0, 0, 0}, {a, 0, 0}};
+//     el1.connectivity = {0, 1};
+//     this->refine_single_element<1>(el1);
+//     
+//     AuxElement el2;
+//     el2.nodes = {{0, 0, 0}, {a, 0, 0}, {0, a, 0}};
+//     el2.connectivity = {0, 1, 2};
+//     this->refine_single_element<2>(el2);
+//    
+//     AuxElement el3;
+//     el3.nodes = {{0, 0, 0}, {a, 0, 0}, {0, a, 0}, {0, 0, a}};
+//     el3.connectivity = {0, 1, 2, 3};
+//     this->refine_single_element<3>(el3);
+//     
+// }
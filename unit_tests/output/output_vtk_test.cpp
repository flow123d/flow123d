/*
 * output_vtk_test.cpp
 *
 *  Created on: Mar 4, 2015
 *      Author: jb
 */

#define TEST_USE_PETSC
#define FEAL_OVERRIDE_ASSERTS
#include <flow_gtest_mpi.hh>
#include <mesh_constructor.hh>
#include <fstream>

#include "config.h"

#include "io/output_time.hh"
#include "io/output_vtk.hh"
#include "io/output_mesh.hh"
#include "mesh/mesh.h"
#include "io/msh_gmshreader.h"
#include "input/reader_to_storage.hh"
#include "system/logger_options.hh"
#include "system/sys_profiler.hh"
#include "fields/field.hh"

#include "fem/mapping_p1.hh"
#include "fem/dofhandler.hh"
#include "fem/fe_p.hh"
#include "fields/field_fe.hh"
#include "la/vector_mpi.hh"
#include "fields/fe_value_handler.hh"

FLOW123D_FORCE_LINK_IN_PARENT(field_constant)

const string test_output_time_ascii = R"YAML(
file: ./test1.pvd
format: !vtk
  variant: ascii
)YAML";

const string test_output_time_binary = R"YAML(
file: ./test1.pvd
format: !vtk
  variant: binary
)YAML";


class TestOutputVTK : public OutputVTK, public std::enable_shared_from_this<OutputVTK> {
public:
    TestOutputVTK()
    : OutputVTK()
    {
        Profiler::initialize();
        LoggerOptions::get_instance().set_log_file("");

        FilePath mesh_file( string(UNIT_TESTS_SRC_DIR) + "/fields/simplest_cube_3d.msh", FilePath::input_file);
        this->_mesh = mesh_full_constructor("{mesh_file=\"" + (string)mesh_file + "\"}");

        component_names = { "comp_0", "comp_1", "comp_2" };
    }

    ~TestOutputVTK()
    {
        delete this->_mesh;
        LoggerOptions::get_instance().reset();
    }

    // initialize mesh with given yaml input
    void init_mesh(string input_yaml)
    {
    	auto in_rec = Input::ReaderToStorage(input_yaml, const_cast<Input::Type::Record &>(OutputTime::get_input_type()), Input::FileFormat::format_YAML)
        				.get_root_interface<Input::Record>();
        this->init_from_input("dummy_equation", in_rec, "s");

        // create output mesh identical to computational mesh
        auto output_mesh = std::make_shared<OutputMesh>(*(this->_mesh));
        output_mesh->create_mesh();
        this->set_output_data_caches(output_mesh);

    }

	template <class FieldType>
	void set_field_data(string field_name, string init)
    {

		// make field init it form the init string
	    FieldType field(field_name, false); // bulk field
		field.input_default(init);
		field.set_components(component_names);

		field.set_mesh( *(this->_mesh) );
		field.units(UnitSI::one());
		field.set_time(TimeGovernor(0.0, 1.0).step(), LimitSide::left);

        // create output mesh identical to computational mesh
		output_mesh_ = std::make_shared<OutputMesh>( *(this->_mesh) );
		output_mesh_->create_mesh();
        this->set_output_data_caches(output_mesh_);

        //this->output_mesh_discont_ = std::make_shared<OutputMeshDiscontinuous>( *(this->_mesh) );
        //this->output_mesh_discont_->create_mesh();

		field.compute_field_data(ELEM_DATA, shared_from_this());
	}

	template <class FieldVal>
	void set_native_field_data(string field_name, unsigned int size, double step)
    {

		// make field init it form the init string
		Field<3, FieldVal> field(field_name, false);
		field.set_components(component_names);
		field.set_mesh( *(this->_mesh) );
		field.units(UnitSI::one());

		std::shared_ptr<DOFHandlerMultiDim> dh = make_shared<DOFHandlerMultiDim>( *(this->_mesh) );
		FE_P_disc<0> fe0(0);
		FE_P_disc<1> fe1(0);
		FE_P_disc<2> fe2(0);
		FE_P_disc<3> fe3(0);
        std::shared_ptr<::DiscreteSpace> ds = std::make_shared<EqualOrderDiscreteSpace>(this->_mesh, &fe0, &fe1, &fe2, &fe3);
		dh->distribute_dofs(ds);

		VectorMPI v(size);
        for (unsigned int i=0; i<size; ++i) v[i] = step*i;

		auto native_data_ptr = make_shared< FieldFE<3, FieldVal> >();
<<<<<<< HEAD
		native_data_ptr->set_fe_data(dh, &v);
=======
		native_data_ptr->set_fe_data(dh, 0, &v);
>>>>>>> 67d21c4a

		field.set_field(_mesh->region_db().get_region_set("ALL"), native_data_ptr);
		field.output_type(OutputTime::NATIVE_DATA);
		field.set_time(TimeGovernor(0.0, 1.0).step(), LimitSide::left);

		field.compute_field_data(NATIVE_DATA, shared_from_this());
	}

	// check result
	void check_result_file(std::string result_file, std::string ref_file)
	{
	    std::ifstream  vtk_file(result_file);
	    std::stringstream str_vtk_file;
	    str_vtk_file << vtk_file.rdbuf();
	    vtk_file.close();

	    std::ifstream  vtk_file_ref(ref_file);
	    std::stringstream str_vtk_file_ref;
	    str_vtk_file_ref << vtk_file_ref.rdbuf();
	    vtk_file_ref.close();

	    EXPECT_EQ(str_vtk_file_ref.str(), str_vtk_file.str());
	}

	void set_current_step(int step) {
		this->current_step = step;
	}

	std::string base_filename() {
		return string(this->_base_filename);
	}

	std::string main_output_basename() {
		return this->main_output_basename_;
	}

	std::string main_output_dir() {
		return this->main_output_dir_;
	}

	std::vector<string> component_names;
	Mesh *_mesh;
	std::shared_ptr<OutputMeshBase> output_mesh_;
};


TEST(TestOutputVTK, write_data_ascii) {
	std::shared_ptr<TestOutputVTK> output_vtk = std::make_shared<TestOutputVTK>();

	output_vtk->init_mesh(test_output_time_ascii);
	output_vtk->set_current_step(1);
	output_vtk->set_field_data< Field<3,FieldValue<0>::Scalar> > ("scalar_field", "0.5");
	output_vtk->set_field_data< Field<3,FieldValue<3>::VectorFixed> > ("vector_field", "[0.5, 1.0, 1.5]");
	output_vtk->set_field_data< Field<3,FieldValue<3>::TensorFixed> > ("tensor_field", "[[1, 2, 3], [4, 5, 6], [7, 8, 9]]");
	output_vtk->set_native_field_data< FieldValue<0>::Scalar >("flow_data", 6, 0.2);
	output_vtk->write_data();
    EXPECT_EQ("./test1.pvd", output_vtk->base_filename());
    EXPECT_EQ("test1", output_vtk->main_output_basename());
    EXPECT_EQ(".", output_vtk->main_output_dir());

    output_vtk->check_result_file("test1/test1-000001.vtu", "test_output_vtk_ascii_ref.vtu");
}


TEST(TestOutputVTK, write_data_binary) {
	std::shared_ptr<TestOutputVTK> output_vtk = std::make_shared<TestOutputVTK>();

	output_vtk->init_mesh(test_output_time_binary);
    output_vtk->set_current_step(0);
    output_vtk->set_field_data< Field<3,FieldValue<0>::Scalar> > ("scalar_field", "0.5");
    output_vtk->set_field_data< Field<3,FieldValue<3>::VectorFixed> > ("vector_field", "[0.5, 1.0, 1.5]");
    output_vtk->set_field_data< Field<3,FieldValue<3>::TensorFixed> > ("tensor_field", "[[1, 2, 3], [4, 5, 6], [7, 8, 9]]");
    output_vtk->write_data();

    output_vtk->check_result_file("test1/test1-000000.vtu", "test_output_vtk_binary_ref.vtu");
}

#ifdef FLOW123D_HAVE_ZLIB

const string test_output_time_compressed = R"YAML(
file: ./test1.pvd
format: !vtk
  variant: binary_zlib
)YAML";

TEST(TestOutputVTK, write_data_compressed) {
	std::shared_ptr<TestOutputVTK> output_vtk = std::make_shared<TestOutputVTK>();

	output_vtk->init_mesh(test_output_time_compressed);
    output_vtk->set_current_step(0);
    output_vtk->set_field_data< Field<3,FieldValue<0>::Scalar> > ("scalar_field", "0.5");
    output_vtk->set_field_data< Field<3,FieldValue<3>::VectorFixed> > ("vector_field", "[0.5, 1.0, 1.5]");
    output_vtk->set_field_data< Field<3,FieldValue<3>::TensorFixed> > ("tensor_field", "[[1, 2, 3], [4, 5, 6], [7, 8, 9]]");
    output_vtk->write_data();

    output_vtk->check_result_file("test1/test1-000000.vtu", "test_output_vtk_zlib_ref.vtu");
}

#endif // FLOW123D_HAVE_ZLIB
<|MERGE_RESOLUTION|>--- conflicted
+++ resolved
@@ -125,11 +125,7 @@
         for (unsigned int i=0; i<size; ++i) v[i] = step*i;
 
 		auto native_data_ptr = make_shared< FieldFE<3, FieldVal> >();
-<<<<<<< HEAD
-		native_data_ptr->set_fe_data(dh, &v);
-=======
 		native_data_ptr->set_fe_data(dh, 0, &v);
->>>>>>> 67d21c4a
 
 		field.set_field(_mesh->region_db().get_region_set("ALL"), native_data_ptr);
 		field.output_type(OutputTime::NATIVE_DATA);

/*
 * output_vtk_test.cpp
 *
 *  Created on: Mar 4, 2015
 *      Author: jb
 */

#define TEST_USE_PETSC
#define FEAL_OVERRIDE_ASSERTS
#include <flow_gtest_mpi.hh>
#include "io/output_time.hh"
#include "io/output_vtk.hh"
#include "io/output_mesh.hh"
#include "mesh/mesh.h"
#include "input/reader_to_storage.hh"
#include "system/sys_profiler.hh"
#include "system/logger_options.hh"

const string test_output_time_input = R"JSON(
{
  file = "./test1.pvd", 
  format = {
    TYPE = "vtk", 
    variant = "ascii"
  } 
}
)JSON";


class TestOutputVTK : public testing::Test, public OutputVTK {
public:
    TestOutputVTK()
    : OutputVTK()
    {


        Profiler::initialize();
        auto in_rec = Input::ReaderToStorage(test_output_time_input, OutputTime::get_input_type(), Input::FileFormat::format_JSON)
                      .get_root_interface<Input::Record>();

<<<<<<< HEAD
=======
        Profiler::initialize();
        LoggerOptions::get_instance().set_log_file("");

>>>>>>> 10331890
        FilePath mesh_file( string(UNIT_TESTS_SRC_DIR) + "/mesh/simplest_cube.msh", FilePath::input_file);
        this->_mesh = new Mesh();
        ifstream in(string(mesh_file).c_str());
        this->_mesh->read_gmsh_from_stream(in);
        this->init_from_input("dummy_equation", *(this->_mesh), in_rec);
        
        // create output mesh identical to computational mesh
        this->output_mesh_ = std::make_shared<OutputMesh>(*(this->_mesh));
        this->output_mesh_->create_identical_mesh();
    }

    ~TestOutputVTK()
    {
        delete this->_mesh;
    }
};


TEST_F(TestOutputVTK, write_data) {
    this->current_step=1;
    this->write_data();
    EXPECT_EQ("./test1.pvd", string(this->_base_filename));
    EXPECT_EQ("test1", this->main_output_basename_);
    EXPECT_EQ(".", this->main_output_dir_);
}
<|MERGE_RESOLUTION|>--- conflicted
+++ resolved
@@ -38,12 +38,8 @@
         auto in_rec = Input::ReaderToStorage(test_output_time_input, OutputTime::get_input_type(), Input::FileFormat::format_JSON)
                       .get_root_interface<Input::Record>();
 
-<<<<<<< HEAD
-=======
-        Profiler::initialize();
         LoggerOptions::get_instance().set_log_file("");
 
->>>>>>> 10331890
         FilePath mesh_file( string(UNIT_TESTS_SRC_DIR) + "/mesh/simplest_cube.msh", FilePath::input_file);
         this->_mesh = new Mesh();
         ifstream in(string(mesh_file).c_str());

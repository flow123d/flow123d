/*
 * output_vtk_test.cpp
 *
 *  Created on: Mar 4, 2015
 *      Author: jb
 */

#define TEST_USE_PETSC
#define FEAL_OVERRIDE_ASSERTS
#include <flow_gtest_mpi.hh>
#include <mesh_constructor.hh>
#include <fstream>

#include "config.h"

#include "io/output_time.hh"
#include "io/output_vtk.hh"
#include "io/output_mesh.hh"
#include "mesh/mesh.h"
#include "io/msh_gmshreader.h"
#include "input/reader_to_storage.hh"
#include "system/logger_options.hh"
#include "system/sys_profiler.hh"
#include "fields/field.hh"

#include "fem/mapping_p1.hh"
#include "fem/dofhandler.hh"
#include "fem/fe_p.hh"
#include "fields/field_fe.hh"

FLOW123D_FORCE_LINK_IN_PARENT(field_constant)

const string test_output_time_ascii = R"YAML(
file: ./test1.pvd
format: !vtk
  variant: ascii
)YAML";

const string test_output_time_binary = R"YAML(
file: ./test1.pvd
format: !vtk
  variant: binary
)YAML";


class TestOutputVTK : public OutputVTK, public std::enable_shared_from_this<OutputVTK> {
public:
    TestOutputVTK()
    : OutputVTK()
    {
        Profiler::initialize();
        LoggerOptions::get_instance().set_log_file("");

        FilePath mesh_file( string(UNIT_TESTS_SRC_DIR) + "/fields/simplest_cube_3d.msh", FilePath::input_file);
        this->_mesh = mesh_full_constructor("{mesh_file=\"" + (string)mesh_file + "\"}");

        component_names = { "comp_0", "comp_1", "comp_2" };
    }

    ~TestOutputVTK()
    {
        delete this->_mesh;
        LoggerOptions::get_instance().reset();
    }

    // initialize mesh with given yaml input
    void init_mesh(string input_yaml)
    {
    	auto in_rec = Input::ReaderToStorage(input_yaml, const_cast<Input::Type::Record &>(OutputTime::get_input_type()), Input::FileFormat::format_YAML)
        				.get_root_interface<Input::Record>();
        this->init_from_input("dummy_equation", in_rec, "s");

        // create output mesh identical to computational mesh
        auto output_mesh = std::make_shared<OutputMesh>(*(this->_mesh));
        output_mesh->create_mesh();
        this->set_output_data_caches(output_mesh);

    }

	template <class FieldType>
	void set_field_data(string field_name, string init)
    {

		// make field init it form the init string
	    FieldType field(field_name, false); // bulk field
		field.input_default(init);
		field.set_components(component_names);

		field.set_mesh( *(this->_mesh) );
		field.units(UnitSI::one());
		field.set_time(TimeGovernor(0.0, 1.0).step(), LimitSide::left);

        // create output mesh identical to computational mesh
		output_mesh_ = std::make_shared<OutputMesh>( *(this->_mesh) );
		output_mesh_->create_mesh();
        this->set_output_data_caches(output_mesh_);

        //this->output_mesh_discont_ = std::make_shared<OutputMeshDiscontinuous>( *(this->_mesh) );
        //this->output_mesh_discont_->create_mesh();

		field.compute_field_data(ELEM_DATA, shared_from_this());
	}

	template <class FieldVal>
	void set_native_field_data(string field_name, unsigned int size, double step)
    {

		// make field init it form the init string
		Field<3, FieldVal> field(field_name, false);
		field.set_components(component_names);
		field.set_mesh( *(this->_mesh) );
		field.units(UnitSI::one());

		std::shared_ptr<DOFHandlerMultiDim> dh = make_shared<DOFHandlerMultiDim>( *(this->_mesh) );
<<<<<<< HEAD
		FE_P_disc<1,3> fe1(0);
		FE_P_disc<2,3> fe2(0);
		FE_P_disc<3,3> fe3(0);
        std::shared_ptr<::DiscreteSpace> ds = std::make_shared<EqualOrderDiscreteSpace>(this->_mesh, &fe1, &fe2, &fe3);
		dh->distribute_dofs(ds);
=======
		FE_P_disc<1> fe1(0);
		FE_P_disc<2> fe2(0);
		FE_P_disc<3> fe3(0);
		dh->distribute_dofs(fe1, fe2, fe3);
>>>>>>> fa08a071

		VectorSeqDouble v;
        v.resize(size);
        for (unsigned int i=0; i<size; ++i) v[i] = step*i;

		auto native_data_ptr = make_shared< FieldFE<3, FieldVal> >();
		native_data_ptr->set_fe_data(dh, &map1, &map2, &map3, &v);

		field.set_field(_mesh->region_db().get_region_set("ALL"), native_data_ptr);
		field.output_type(OutputTime::NATIVE_DATA);
		field.set_time(TimeGovernor(0.0, 1.0).step(), LimitSide::left);

		field.compute_field_data(NATIVE_DATA, shared_from_this());
	}

	// check result
	void check_result_file(std::string result_file, std::string ref_file)
	{
	    std::ifstream  vtk_file(result_file);
	    std::stringstream str_vtk_file;
	    str_vtk_file << vtk_file.rdbuf();
	    vtk_file.close();

	    std::ifstream  vtk_file_ref(ref_file);
	    std::stringstream str_vtk_file_ref;
	    str_vtk_file_ref << vtk_file_ref.rdbuf();
	    vtk_file_ref.close();

	    EXPECT_EQ(str_vtk_file_ref.str(), str_vtk_file.str());
	}

	void set_current_step(int step) {
		this->current_step = step;
	}

	std::string base_filename() {
		return string(this->_base_filename);
	}

	std::string main_output_basename() {
		return this->main_output_basename_;
	}

	std::string main_output_dir() {
		return this->main_output_dir_;
	}

	std::vector<string> component_names;
	MappingP1<1,3> map1;
	MappingP1<2,3> map2;
	MappingP1<3,3> map3;
	Mesh *_mesh;
	std::shared_ptr<OutputMeshBase> output_mesh_;
};


TEST(TestOutputVTK, write_data_ascii) {
	std::shared_ptr<TestOutputVTK> output_vtk = std::make_shared<TestOutputVTK>();

	output_vtk->init_mesh(test_output_time_ascii);
	output_vtk->set_current_step(1);
	output_vtk->set_field_data< Field<3,FieldValue<0>::Scalar> > ("scalar_field", "0.5");
	output_vtk->set_field_data< Field<3,FieldValue<3>::VectorFixed> > ("vector_field", "[0.5, 1.0, 1.5]");
	output_vtk->set_field_data< Field<3,FieldValue<3>::TensorFixed> > ("tensor_field", "[[1, 2, 3], [4, 5, 6], [7, 8, 9]]");
	output_vtk->set_native_field_data< FieldValue<0>::Scalar >("flow_data", 6, 0.2);
	output_vtk->write_data();
    EXPECT_EQ("./test1.pvd", output_vtk->base_filename());
    EXPECT_EQ("test1", output_vtk->main_output_basename());
    EXPECT_EQ(".", output_vtk->main_output_dir());

    output_vtk->check_result_file("test1/test1-000001.vtu", "test_output_vtk_ascii_ref.vtu");
}


TEST(TestOutputVTK, write_data_binary) {
	std::shared_ptr<TestOutputVTK> output_vtk = std::make_shared<TestOutputVTK>();

	output_vtk->init_mesh(test_output_time_binary);
    output_vtk->set_current_step(0);
    output_vtk->set_field_data< Field<3,FieldValue<0>::Scalar> > ("scalar_field", "0.5");
    output_vtk->set_field_data< Field<3,FieldValue<3>::VectorFixed> > ("vector_field", "[0.5, 1.0, 1.5]");
    output_vtk->set_field_data< Field<3,FieldValue<3>::TensorFixed> > ("tensor_field", "[[1, 2, 3], [4, 5, 6], [7, 8, 9]]");
    output_vtk->write_data();

    output_vtk->check_result_file("test1/test1-000000.vtu", "test_output_vtk_binary_ref.vtu");
}

#ifdef FLOW123D_HAVE_ZLIB

const string test_output_time_compressed = R"YAML(
file: ./test1.pvd
format: !vtk
  variant: binary_zlib
)YAML";

TEST(TestOutputVTK, write_data_compressed) {
	std::shared_ptr<TestOutputVTK> output_vtk = std::make_shared<TestOutputVTK>();

	output_vtk->init_mesh(test_output_time_compressed);
    output_vtk->set_current_step(0);
    output_vtk->set_field_data< Field<3,FieldValue<0>::Scalar> > ("scalar_field", "0.5");
    output_vtk->set_field_data< Field<3,FieldValue<3>::VectorFixed> > ("vector_field", "[0.5, 1.0, 1.5]");
    output_vtk->set_field_data< Field<3,FieldValue<3>::TensorFixed> > ("tensor_field", "[[1, 2, 3], [4, 5, 6], [7, 8, 9]]");
    output_vtk->write_data();

    output_vtk->check_result_file("test1/test1-000000.vtu", "test_output_vtk_zlib_ref.vtu");
}

#endif // FLOW123D_HAVE_ZLIB
<|MERGE_RESOLUTION|>--- conflicted
+++ resolved
@@ -112,18 +112,11 @@
 		field.units(UnitSI::one());
 
 		std::shared_ptr<DOFHandlerMultiDim> dh = make_shared<DOFHandlerMultiDim>( *(this->_mesh) );
-<<<<<<< HEAD
-		FE_P_disc<1,3> fe1(0);
-		FE_P_disc<2,3> fe2(0);
-		FE_P_disc<3,3> fe3(0);
-        std::shared_ptr<::DiscreteSpace> ds = std::make_shared<EqualOrderDiscreteSpace>(this->_mesh, &fe1, &fe2, &fe3);
-		dh->distribute_dofs(ds);
-=======
 		FE_P_disc<1> fe1(0);
 		FE_P_disc<2> fe2(0);
 		FE_P_disc<3> fe3(0);
-		dh->distribute_dofs(fe1, fe2, fe3);
->>>>>>> fa08a071
+        std::shared_ptr<::DiscreteSpace> ds = std::make_shared<EqualOrderDiscreteSpace>(this->_mesh, &fe1, &fe2, &fe3);
+		dh->distribute_dofs(ds);
 
 		VectorSeqDouble v;
         v.resize(size);

--- conflicted
+++ resolved
@@ -58,13 +58,9 @@
 
 
 TEST_F(TestOutputVTK, write_data) {
-<<<<<<< HEAD
-    EXPECT_EQ("./test1.pvd", string(this->_base_filename));
-=======
     this->current_step=1;
     this->write_data();
-    EXPECT_EQ("./test1.pvd", this->_base_filename);
->>>>>>> fae542fc
+    EXPECT_EQ("./test1.pvd", string(this->_base_filename));
     EXPECT_EQ("test1", this->main_output_basename_);
     EXPECT_EQ(".", this->main_output_dir_);
 }

/*
 * vtk_output_test.cpp
 *
 *      Author: Jiri Hnidek <jiri.hnidek@tul.cz>
 */

#define TEST_USE_PETSC
#define FEAL_OVERRIDE_ASSERTS
/*
 * NOTE: This unit test uses asserts defined in namespace feal, not asseerts defined
 * in gtest library.
 */
#include <flow_gtest_mpi.hh>

#include "io/output_time.hh"
#include "io/output_data_base.hh"
#include "io/output_mesh.hh"
#include "tools/time_governor.hh"

#include "mesh/mesh.h"

#include "input/reader_to_storage.hh"
#include "input/accessors.hh"

#include "system/sys_profiler.hh"
#include "system/file_path.hh"

#include "fields/field.hh"





FLOW123D_FORCE_LINK_IN_PARENT(field_constant)



// Test #1 of input for output stream
const string output_stream1 = R"JSON(
{
  file = "./test1.pvd", 
  format = {
    TYPE = "vtk", 
    variant = "ascii"
  }, 
  name = "flow_output_stream1"
}
)JSON";


// Test #2 of input for output stream
const string output_stream2 = R"JSON(
{
  file = "./test2.msh",
  format = {
    TYPE = "gmsh",
    variant = "ascii"
  }, 
  name = "flow_output_stream2"
}
)JSON";

// Test #1 of input for output stream
const string output_stream3 = R"JSON(
{
  file = "./test3.pvd", 
  format = {
    TYPE = "vtk", 
    variant = "ascii"
  }, 
  name = "flow_output_stream3"
}
)JSON";

// Test input for output data
const string foo_output = R"JSON(
{
  pressure_p0 = "flow_output_stream1",
  material_id = "flow_output_stream1",
  pressure_p1 = "flow_output_stream2",
  strangeness = "flow_output_stream2"
  pressure_p2 = "flow_output_stream3",
  computenode = "flow_output_stream3"
}
)JSON";


namespace IT=Input::Type;

// Comment out following test for two reasons:
// 1) factory function for OutputTime objects may finally not be necessary
//    and possibly will be removed
// 2) Test of protected/private members can not be done simply using fixture class
//    since OutputTime nor its descendants have default constructor.
//    Possible solution may be: Have standard test, declare class that is descendant of e.g. OutputVTK,
//    make instance of that class in the test and have particular test function in the class.

#if 0
/**
 * \brief Child class used for testing OutputTime
 */
class OutputTest : public testing::Test, public OutputTime {
public:
    static IT::Record input_type;

    OutputTest()
    : OutputTime(
    		Input::ReaderToStorage(output_stream1, OutputTime::get_input_type(), Input::FileFormat::format_JSON)
    		.get_root_interface<Input::Record>()
    		)
    {}

    ~OutputTest() {OutputTime::destroy_all();}
};

IT::Record OutputTest::input_type
    = IT::Record("Foo", "Output setting for foo equations.")
    .declare_key("pressure_p0", IT::String(),
            "Name of output stream for P0 approximation of pressure.")
    .declare_key("material_id", IT::String(),
            "Name of output stream for material ID.")
    .declare_key("pressure_p1", IT::String(),
            "Name of output stream for P1 approximation of pressure.")
    .declare_key("strangeness", IT::String(),
            "Name of output stream for strangeness.")
    .declare_key("pressure_p2", IT::String(),
            "Name of output stream for P2 approximation of pressure.")
    .declare_key("computenode", IT::String(),
            "Name of output stream for compute node ID.");


/**
 * \brief Test of creating of OutputTime
 */
TEST_F( OutputTest, test_create_output_stream ) {
	// First stream is created in constructor, here we create two more.
	Input::v reader_2(output_stream2, OutputTime::get_input_type(), Input::FileFormat::format_JSON);
    OutputTime::output_stream(reader_2.get_root_interface<Input::Record>());

    Input::ReaderToStorage reader_3(output_stream3, OutputTime::get_input_type(), Input::FileFormat::format_JSON);
    OutputTime::output_stream(reader_3.get_root_interface<Input::Record>());

    /* Make sure that there are 3 OutputTime instances */
    ASSERT_EQ(OutputTime::output_streams.size(), 3);


    /* The name of instance has to be equal to configuration file:
     * "variable output_stream" */
    EXPECT_EQ(this->name, "flow_output_stream1");

    /* The type of instance should be OutputVTK */
    EXPECT_EQ(this->file_format, OutputTime::VTK);

    /* The filename should be "./test1.pvd" */
    EXPECT_EQ(*(this->base_filename()), "./test1.pvd");
}
#endif

/**
 *
 */
/*
TEST( OutputTest, find_outputstream_by_name ) {
	Input::ReaderToStorage reader_1(output_stream1, OutputTime::get_input_type(), Input::FileFormat::format_JSON);
    auto os_1 = OutputTime::output_stream(reader_1.get_root_interface<Input::Record>());

	Input::ReaderToStorage reader_2(output_stream2, OutputTime::get_input_type(), Input::FileFormat::format_JSON);
    auto os_2 = OutputTime::output_stream(reader_2.get_root_interface<Input::Record>());

    Input::ReaderToStorage reader_3(output_stream3, OutputTime::get_input_type(), Input::FileFormat::format_JSON);
    auto os_3 = OutputTime::output_stream(reader_3.get_root_interface<Input::Record>());

    //ASSERT_EQ(OutputTime::output_streams.size(), 3);

    //std::vector<OutputTime*>::iterator output_iter = OutputTime::output_streams.begin();
    //OutputTime *output_time = *output_iter;

    EXPECT_EQ(os_1, OutputTime::output_stream_by_name("flow_output_stream1"));
    EXPECT_EQ(os_3, OutputTime::output_stream_by_name("flow_output_stream3"));
    EXPECT_EQ(nullptr, OutputTime::output_stream_by_name("flow_output_stream4"));
}
*/

////////////////////////////////////////////////////////////////////////////////////
// Test compute_field_data for all possible template parameters.
// this is also test of OutputData<..> internal storage class.
// We test storage of the data and their retrieval by the print method.

const string test_output_time_input = R"JSON(
{
  file = "./test1.pvd", 
  format = {
    TYPE = "vtk", 
    variant = "ascii"
  }, 
  name = "test_output_time_stream"
}
)JSON";

static const Input::Type::Selection & get_test_selection() {
	return Input::Type::Selection("any")
		.add_value(0,"black")
		.add_value(3,"white")
		.close();
}

class TestOutputTime : public testing::Test, public OutputTime {
public:
	TestOutputTime()
	: OutputTime()

	{
	    auto in_rec =
	            Input::ReaderToStorage(test_output_time_input, OutputTime::get_input_type(), Input::FileFormat::format_JSON)
                .get_root_interface<Input::Record>();
	    this->init_from_input("dummy_equation", in_rec);
	    Profiler::initialize();
		// read simple mesh
	    FilePath mesh_file( string(UNIT_TESTS_SRC_DIR) + "/mesh/simplest_cube.msh", FilePath::input_file);
	    my_mesh = new Mesh();
	    ifstream in(string(mesh_file).c_str());
	    my_mesh->read_gmsh_from_stream(in);

	    component_names = { "comp_0", "comp_1", "comp_2" };
	}
	virtual ~TestOutputTime() {
		delete my_mesh;
	}
	int write_data(void) override {return 0;};
	//int write_head(void) override {return 0;};
	//int write_tail(void) override {return 0;};


	// test_compute_field_data
	template <class FieldType>
	void test_compute_field_data(string init, string result) {

		// make field init it form the init string
	    FieldType field("test_field", false); // bulk field
		field.input_default(init);
		field.set_components(component_names);
		field.input_selection(&get_test_selection());

		field.set_mesh(*my_mesh);
		field.set_time(TimeGovernor(0.0, 1.0).step(), LimitSide::left);
		field.units(UnitSI::one());
        
        // create output mesh identical to computational mesh
        this->output_mesh_ = std::make_shared<OutputMesh>(*my_mesh);
        this->output_mesh_->create_identical_mesh();
        
        this->output_mesh_discont_ = std::make_shared<OutputMeshDiscontinuous>(*my_mesh);
        this->output_mesh_discont_->create_mesh(this->output_mesh_);
        
		{
			this->compute_field_data(ELEM_DATA, field);
			EXPECT_EQ(1, output_data_vec_[ELEM_DATA].size());
			OutputDataPtr data =  output_data_vec_[ELEM_DATA][0];
			EXPECT_EQ(my_mesh->n_elements(), data->n_values);
			for(unsigned int i=0;  i < data->n_values; i++) {
				std::stringstream ss;
				data->print(ss, i);
				EXPECT_EQ(result, ss.str() );
			}
		}

		{
			this->compute_field_data(NODE_DATA, field);
			EXPECT_EQ(1, output_data_vec_[NODE_DATA].size());
			OutputDataPtr data =  output_data_vec_[NODE_DATA][0];
			EXPECT_EQ(my_mesh->n_nodes(), data->n_values);
			for(unsigned int i=0;  i < data->n_values; i++) {
				std::stringstream ss;
				data->print(ss, i);
				EXPECT_EQ(result, ss.str() );
			}
		}

		{
			this->compute_field_data(CORNER_DATA, field);
			EXPECT_EQ(1, output_data_vec_[CORNER_DATA].size());
			OutputDataPtr data =  output_data_vec_[CORNER_DATA][0];
			//EXPECT_EQ(my_mesh->n_elements(), data->n_values);
			for(unsigned int i=0;  i < data->n_values; i++) {
				std::stringstream ss;
				data->print(ss, i);
				EXPECT_EQ(result, ss.str() );
			}
		}


		this->clear_data();
		EXPECT_EQ(0, output_data_vec_[NODE_DATA].size());
		EXPECT_EQ(0, output_data_vec_[ELEM_DATA].size());
		EXPECT_EQ(0, output_data_vec_[CORNER_DATA].size());

		/*

		compute_field_data(NODE_DATA, field);
		EXPECT_EQ(1, node_data.size());
		check_node_data( node_data[0], result);

		compute_field_data(CORNER_DATA, field);
		EXPECT_EQ(1, elem_data.size());
		check_elem_data( elem_data[0], result);
*/
		DBGMSG("end\n");
	}

	Mesh * my_mesh;
	std::vector<string> component_names;
};



TEST_F(TestOutputTime, fix_main_file_extension)
{
    this->_base_filename="test.pvd";
    this->fix_main_file_extension(".pvd");
    EXPECT_EQ("test.pvd", this->_base_filename);

    this->_base_filename="test";
    this->fix_main_file_extension(".pvd");
    EXPECT_EQ("test.pvd", this->_base_filename);

    this->_base_filename="test.msh";
    this->fix_main_file_extension(".pvd");
    EXPECT_EQ("test.msh.pvd", this->_base_filename);

    this->_base_filename="test.msh";
    this->fix_main_file_extension(".msh");
    EXPECT_EQ("test.msh", this->_base_filename);

    this->_base_filename="test";
    this->fix_main_file_extension(".msh");
    EXPECT_EQ("test.msh", this->_base_filename);

    this->_base_filename="test.pvd";
    this->fix_main_file_extension(".msh");
    EXPECT_EQ("test.pvd.msh", this->_base_filename);

}


#define FV FieldValue
TEST_F(TestOutputTime, compute_field_data) {
	test_compute_field_data< Field<3,FV<0>::Scalar> > ("1.3", "1.3 ");
<<<<<<< HEAD
	EXPECT_THROW( { (test_compute_field_data< Field<3,FV<0>::VectorFixed> > ("[1, 2, 3]", "1.3 ") );} ,
	        OutputTime::ExcOutputVariableVector);
=======
	//EXPECT_THROW( { (test_compute_field_data< Field<3,FV<0>::Vector> > ("[1, 2, 3]", "1.3 ") );} ,
	//        OutputTime::ExcOutputVariableVector);
>>>>>>> 24e7ecdc
	test_compute_field_data< Field<3,FV<0>::Enum> > ("\"white\"", "3 ");
	//EXPECT_THROW( { (test_compute_field_data< Field<3,FV<0>::EnumVector> > ("[\"white\", \"black\", \"white\"]", "1.3 ") );},
	//        OutputTime::ExcOutputVariableVector);
	test_compute_field_data< Field<3,FV<0>::Integer> > ("3", "3 ");
	test_compute_field_data< Field<3,FV<3>::VectorFixed> > ("[1.2, 3.4, 5.6]", "1.2 3.4 5.6 ");
	//test_compute_field_data< Field<3,FV<2>::VectorFixed> > ("[1.2, 3.4]", "1.2 3.4 0 ");
	test_compute_field_data< Field<3,FV<3>::TensorFixed> > ("[[1, 2, 3], [4, 5, 6], [7, 8, 9]]", "1 2 3 4 5 6 7 8 9 ");
	//test_compute_field_data< Field<3,FV<2>::TensorFixed> > ("[[1, 2], [4,5]]", "1 2 0 4 5 0 0 0 0 ");
}






#if 0

TEST_F( OutputTest, test_register_elem_fields_data ) {
    /* Read input for output */
    Input::ReaderToStorage reader_output(foo_output, Foo::input_type, Input::FileFormat::format_JSON);

    TimeGovernor tg(0.0, 1.0);

    Profiler::initialize();

    FilePath::set_io_dirs(".", UNIT_TESTS_SRC_DIR, "", ".");

    Mesh mesh;
    ifstream in(string( FilePath("mesh/simplest_cube.msh", FilePath::input_file) ).c_str());
    mesh.read_gmsh_from_stream(in);

    Field<3, FieldValue<1>::Scalar> scalar_field;

    /* Initialization of scalar field  with constant double values (1.0) */
    scalar_field.input_default( "2" );
    scalar_field.name("pressure_p0");
    scalar_field.units("L");
    scalar_field.set_mesh(mesh);
    scalar_field.set_time(tg.step(), LimitSide::right);

    /* Register scalar (double) data */
    OutputTime::register_data<3, FieldValue<1>::Scalar>(reader_output.get_root_interface<Input::Record>(),
            OutputTime::ELEM_DATA, &scalar_field);

    Field<3, FieldValue<1>::Integer> integer_field;

    /* Initialization of scalar field  with constant double values (1.0) */
    integer_field.input_default( "10" );
    integer_field.name("material_id");
    integer_field.units("");
    integer_field.set_mesh(mesh);
    integer_field.set_time(tg.step(), LimitSide::right);

    /* Register integer data */
    OutputTime::register_data<3, FieldValue<1>::Integer>(reader_output.get_root_interface<Input::Record>(),
            OutputTime::ELEM_DATA, &integer_field);

    /* There should be three output streams */
    ASSERT_EQ(OutputTime::output_streams.size(), 3);

    /* Get first OutputTime instance */
    std::vector<OutputTime*>::iterator output_iter = OutputTime::output_streams.begin();
    OutputTime *output_time = *output_iter;

    EXPECT_EQ(output_time, OutputTime::output_stream_by_name("flow_output_stream1"));

    /* There should be two items in vector of registered element data */
    ASSERT_EQ(output_time->elem_data.size(), 2);

    /* Get first registered data */
    std::vector<OutputDataBase*>::iterator output_data_iter = output_time->elem_data.begin();
    OutputDataBase *output_data = *output_data_iter;

    /* Number of items should be equal to number of mesh elements */
    EXPECT_EQ(output_data->items_count, mesh.n_elements());

    /* All values has to be equal 2.0 */
    for(int i = 0; i < mesh.n_elements(); i++) {
        EXPECT_EQ((*(OutputData<double>*)output_data)[i], 2.0);
    }

    /* Get next registered data */
    output_data = *(++output_data_iter);

    /* Number of items should be equal to number of mesh elements */
    EXPECT_EQ(output_data->items_count, mesh.n_elements());

    /* All values has to be equal 10 */
    for(int i = 0; i < mesh.element.size(); i++) {
        EXPECT_EQ((*(OutputData<int>*)output_data)[i], 10);
    }

    /* Try to write data to output file */
    OutputTime::write_all_data();
}

TEST_F( OutputTest, test_register_corner_fields_data ) {
    /* Read input for output */
    Input::ReaderToStorage reader_output(foo_output, Foo::input_type, Input::FileFormat::format_JSON);
    TimeGovernor tg(0.0, 1.0);

    Profiler::initialize();

    FilePath::set_io_dirs(".", UNIT_TESTS_SRC_DIR, "", ".");

    Mesh mesh;
    ifstream in(string( FilePath("mesh/simplest_cube.msh", FilePath::input_file) ).c_str());
    mesh.read_gmsh_from_stream(in);

    Field<3, FieldValue<1>::Scalar> scalar_field;

    /* Initialization of scalar field  with constant double values (1.0) */
    scalar_field.input_default( "20" );
    scalar_field.name("pressure_p1");
    scalar_field.units("L");
    scalar_field.set_mesh(mesh);
    scalar_field.set_time(tg.step(), LimitSide::right);

    /* Register scalar (double) data */
    OutputTime::register_data<3, FieldValue<1>::Scalar>(reader_output.get_root_interface<Input::Record>(),
            OutputTime::CORNER_DATA, &scalar_field);

    Field<3, FieldValue<1>::Integer> integer_field;

    /* Initialization of scalar field  with constant double values (1.0) */
    integer_field.input_default( "-1" );
    integer_field.name("strangeness");
    integer_field.units("");
    integer_field.set_mesh(mesh);
    integer_field.set_time(tg.step(), LimitSide::right);

    /* Register integer data */
    OutputTime::register_data<3, FieldValue<1>::Integer>(reader_output.get_root_interface<Input::Record>(),
            OutputTime::CORNER_DATA, &integer_field);

    /* There should three output streams */
    ASSERT_EQ(OutputTime::output_streams.size(), 3);

    /* Get this OutputTime instance */
    std::vector<OutputTime*>::iterator output_iter = OutputTime::output_streams.begin();
    OutputTime *output_time = *output_iter;

    /* Get second output stream */
    output_time = *(++output_iter);

    EXPECT_EQ(output_time, OutputTime::output_stream_by_name("flow_output_stream2"));

    /* There should be two items in vector of registered element data */
    ASSERT_EQ(output_time->corner_data.size(), 2);

    /* Get first registered corner data */
    std::vector<OutputDataBase*>::iterator output_data_iter = output_time->corner_data.begin();
    OutputDataBase *output_data = *output_data_iter;

    /* All values has to be equal 20.0 */
    ElementFullIter ele = ELEMENT_FULL_ITER(&mesh, NULL);
    Node *node;
    int node_id;
    int corner_data_count, corner_id = 0;
    FOR_ELEMENTS(&mesh, ele) {
        FOR_ELEMENT_NODES(ele, node_id) {
            EXPECT_EQ((*(OutputData<double>*)output_data)[corner_id], 20.0);
            corner_id++;
        }
    }

    corner_data_count = corner_id;

    /* Number of items should be equal to number of mesh elements */
    EXPECT_EQ(output_data->items_count, corner_data_count);

    /* Get next registered corner data */
    output_data = *(++output_data_iter);

    /* Number of items should be equal to number of mesh elements */
    EXPECT_EQ(output_data->items_count, corner_data_count);

    /* All values has to be equal 100 */
    corner_id = 0;
    FOR_ELEMENTS(&mesh, ele) {
        FOR_ELEMENT_NODES(ele, node_id) {
            EXPECT_EQ((*(OutputData<int>*)output_data)[corner_id], -1);
            corner_id++;
        }
    }

    /* Try to write data to output file */
    OutputTime::write_all_data();

}

TEST_F( OutputTest, test_register_node_fields_data ) {
    /* Read input for output */
    Input::ReaderToStorage reader_output(foo_output, Foo::input_type, Input::FileFormat::format_JSON);
    TimeGovernor tg(0.0, 1.0);

    Profiler::initialize();

    FilePath::set_io_dirs(".", UNIT_TESTS_SRC_DIR, "", ".");

    Mesh mesh;
    ifstream in(string( FilePath("mesh/simplest_cube.msh", FilePath::input_file) ).c_str());
    mesh.read_gmsh_from_stream(in);

    Field<3, FieldValue<1>::Scalar> scalar_field;

    /* Initialization of scalar field  with constant double values (1.0) */
    scalar_field.input_default( "20" );
    scalar_field.name("pressure_p2");
    scalar_field.units("L");
    scalar_field.set_mesh(mesh);
    scalar_field.set_limit_side(LimitSide::right);
    scalar_field.set_time(tg.step());

    /* Register scalar (double) data */
    OutputTime::register_data<3, FieldValue<1>::Scalar>(reader_output.get_root_interface<Input::Record>(),
            OutputTime::NODE_DATA, &scalar_field);

    Field<3, FieldValue<1>::Integer> integer_field;

    /* Initialization of scalar field  with constant int values (0) */
    integer_field.input_default( "2" );
    integer_field.name("computenode");
    integer_field.units("");
    integer_field.set_mesh(mesh);
    integer_field.set_time(tg.step(),LimitSide::right);

    /* Register integer data */
    OutputTime::register_data<3, FieldValue<1>::Integer>(reader_output.get_root_interface<Input::Record>(),
            OutputTime::NODE_DATA, &integer_field);

    /* There should three output streams */
    ASSERT_EQ(OutputTime::output_streams.size(), 3);

    /* Get this OutputTime instance */
    std::vector<OutputTime*>::iterator output_iter = OutputTime::output_streams.begin();
    OutputTime *output_time = *output_iter;

    /* Get third output stream */
    ++output_iter;
    output_time = *(++output_iter);

    EXPECT_EQ(output_time, OutputTime::output_stream_by_name("flow_output_stream3"));

    /* There should be two items in vector of registered element data */
    ASSERT_EQ(output_time->node_data.size(), 2);

    /* Get first registered corner data */
    std::vector<OutputDataBase*>::iterator output_data_iter = output_time->node_data.begin();
    OutputDataBase *output_data = *output_data_iter;

    /* Number of items should be equal to number of mesh nodes */
    EXPECT_EQ(output_data->items_count, mesh.n_nodes());

    /* All values has to be equal 20.0 */
    for(int node_id=0; node_id < mesh.n_nodes(); node_id++) {
        EXPECT_EQ((*(OutputData<double>*)output_data)[node_id], 20.0);
    }

    /* Get next registered corner data */
    output_data = *(++output_data_iter);

    /* Number of items should be equal to number of mesh nodes */
    EXPECT_EQ(output_data->items_count, mesh.n_nodes());

    /* All values has to be equal 2 */
    for(int node_id=0; node_id < mesh.n_nodes(); node_id++) {
        EXPECT_EQ((*(OutputData<int>*)output_data)[node_id], 2);
    }

    /* Try to write data to output file */
    OutputTime::write_all_data();

}

#endif



<|MERGE_RESOLUTION|>--- conflicted
+++ resolved
@@ -345,13 +345,8 @@
 #define FV FieldValue
 TEST_F(TestOutputTime, compute_field_data) {
 	test_compute_field_data< Field<3,FV<0>::Scalar> > ("1.3", "1.3 ");
-<<<<<<< HEAD
-	EXPECT_THROW( { (test_compute_field_data< Field<3,FV<0>::VectorFixed> > ("[1, 2, 3]", "1.3 ") );} ,
-	        OutputTime::ExcOutputVariableVector);
-=======
 	//EXPECT_THROW( { (test_compute_field_data< Field<3,FV<0>::Vector> > ("[1, 2, 3]", "1.3 ") );} ,
 	//        OutputTime::ExcOutputVariableVector);
->>>>>>> 24e7ecdc
 	test_compute_field_data< Field<3,FV<0>::Enum> > ("\"white\"", "3 ");
 	//EXPECT_THROW( { (test_compute_field_data< Field<3,FV<0>::EnumVector> > ("[\"white\", \"black\", \"white\"]", "1.3 ") );},
 	//        OutputTime::ExcOutputVariableVector);

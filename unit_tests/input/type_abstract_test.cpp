/*
 * type_abstract_test.cpp
 *
 *  Created on: May 4, 2012
 *      Author: jb
 */


#include <flow_gtest.hh>

#include <input/type_record.hh>



/**
 * Test Abstract.
 */

TEST(InputTypeAbstract, inheritance) {
using namespace Input::Type;
::testing::FLAGS_gtest_death_test_style = "threadsafe";

	Record copy_rec = Record("Copy","")
       	.declare_key("mesh", String(), Default("\"input.msh\""), "Comp. mesh.")
       	.declare_key("a_val", String(), Default::obligatory(), "")
		.close();

    Abstract a_rec = Abstract("EqBase","Base of equation records.");
    Abstract &a_ref = a_rec.allow_auto_conversion("EqDarcy").close();
    EXPECT_EQ( a_rec, a_ref);

    // test derived type
    Record b_rec = Record("EqDarcy","")
    	.derive_from(a_rec)
		.copy_keys(copy_rec)
    	.declare_key("b_val", Integer(), Default("10"), "")
    	.allow_auto_conversion("a_val")
		.close();

    Record c_rec = Record("EqTransp","")
    	.derive_from(a_rec)
		.copy_keys(copy_rec)
    	.declare_key("c_val", Integer(), "")
    	.declare_key("a_val", Double(),"")
		.close();

    c_rec.finish();
    b_rec.finish();
    a_rec.finish();

    // auto conversion - default value for TYPE
    EXPECT_EQ("\"EqDarcy\"", a_rec.get_selection_default().value() );
    // no more allow_auto_conversion for a_rec
    EXPECT_THROW_WHAT( { a_rec.allow_auto_conversion("EqTransp");}, ExcXprintfMsg, "Can not specify default value for TYPE key as the Abstract 'EqBase' is closed.");

    a_rec.finish();
    EXPECT_EQ( b_rec,  * a_rec.get_default_descendant() );

    // test default value for an auto convertible abstract record key
    Record xx_rec = Record("XX", "")
    		.declare_key("ar_key", a_rec, Default("\"ahoj\""), "")
			.close();
    xx_rec.finish();

    // check correct stat of a_rec
    EXPECT_TRUE( a_rec.is_finished() );
    EXPECT_EQ(Selection("EqBase_TYPE_selection"), a_rec.get_type_selection() );

    // TYPE should be derived as optional
    EXPECT_TRUE( b_rec.key_iterator("TYPE")->default_.has_value_at_declaration());
    EXPECT_TRUE( c_rec.key_iterator("TYPE")->default_.has_value_at_declaration());

    // inherited keys
    EXPECT_TRUE( b_rec.has_key("mesh") );
    EXPECT_TRUE( c_rec.has_key("mesh") );
    // overwritten key
    EXPECT_EQ( Double(), *(c_rec.key_iterator("a_val")->type_));

    //get descendant
    EXPECT_EQ( b_rec, a_rec.get_descendant("EqDarcy"));
    EXPECT_EQ( c_rec, a_rec.get_descendant("EqTransp"));


    // check of correct auto conversion value
    Abstract x = Abstract("AR","")
    	.allow_auto_conversion("BR")
		.close();
<<<<<<< HEAD
    EXPECT_THROW_WHAT({ x.finish(); }, ExcXprintfMsg, "Default value 'BR' for TYPE key do not match any descendant of Abstract 'AR'.");
=======
    EXPECT_THROW_WHAT({ x.finish(); }, ExcXprintfMsg, "Default value '\"BR\"' for TYPE key do not match any descendant of AbstractRecord 'AR'.");
>>>>>>> ce3b3ea5

}





/**
 * Test AdHocAbstract.
 */
namespace IT=Input::Type;

class AdHocDataTest : public testing::Test {
public:
	static const IT::Record & get_rec();
	static const IT::Record & get_in_rec1();
	static const IT::Record & get_in_rec2();
	static const IT::Abstract & get_ancestor();
	static const IT::AdHocAbstract & get_adhoc_1();
	static const IT::AdHocAbstract & get_adhoc_2();

protected:
    virtual void SetUp() {
    }
    virtual void TearDown() {
    };
};


const IT::Record & AdHocDataTest::get_in_rec1() {
	return IT::Record("Record 1","")
		.declare_key("TYPE", IT::String(), IT::Default("Record 1"), "")
		.declare_key("val_1", IT::Integer(0), "value 1" )
		.close();
}

const IT::AdHocAbstract & AdHocDataTest::get_adhoc_1() {
	static IT::AdHocAbstract ad_hoc = IT::AdHocAbstract(get_ancestor())
		.close();
	ad_hoc.add_child(AdHocDataTest::get_in_rec1());
	ad_hoc.add_child(AdHocDataTest::get_in_rec2());
	return ad_hoc;
}

const IT::Record & AdHocDataTest::get_rec() {
	return IT::Record("Problem","Base record")
		.declare_key("adhoc_1", AdHocDataTest::get_adhoc_1(), "" )
		.declare_key("adhoc_2", AdHocDataTest::get_adhoc_2(), "" )
		.close();
}

const IT::AdHocAbstract & AdHocDataTest::get_adhoc_2() {
	static IT::AdHocAbstract ad_hoc = IT::AdHocAbstract(get_ancestor())
		.close();
	ad_hoc.add_child(AdHocDataTest::get_in_rec1());
	ad_hoc.add_child(AdHocDataTest::get_in_rec2());
	return ad_hoc;
}

const IT::Abstract & AdHocDataTest::get_ancestor() {
	return IT::Abstract("Ancestor","Base of equation records.").close();
}

const IT::Record & AdHocDataTest::get_in_rec2() {
	return IT::Record("Record 2","")
		.declare_key("TYPE", IT::String(), IT::Default("Record 2"), "")
		.declare_key("val_2", IT::Integer(0), "value 2" )
		.close();
}


TEST(InputTypeAdHocAbstract, inheritance) {
using namespace Input::Type;
::testing::FLAGS_gtest_death_test_style = "threadsafe";
	AdHocDataTest::get_in_rec1();
	AdHocDataTest::get_in_rec2();
	AdHocDataTest::get_adhoc_1();
	AdHocDataTest::get_adhoc_2();
	AdHocDataTest::get_rec();
	TypeBase::lazy_finish();

	EXPECT_EQ( 2, AdHocDataTest::get_in_rec1().size());
	EXPECT_EQ( 2, AdHocDataTest::get_in_rec2().size());
	EXPECT_EQ( 2, AdHocDataTest::get_adhoc_1().child_size());
	EXPECT_EQ( 2, AdHocDataTest::get_adhoc_2().child_size());
	EXPECT_EQ( 2, AdHocDataTest::get_rec().size());
}<|MERGE_RESOLUTION|>--- conflicted
+++ resolved
@@ -85,11 +85,7 @@
     Abstract x = Abstract("AR","")
     	.allow_auto_conversion("BR")
 		.close();
-<<<<<<< HEAD
-    EXPECT_THROW_WHAT({ x.finish(); }, ExcXprintfMsg, "Default value 'BR' for TYPE key do not match any descendant of Abstract 'AR'.");
-=======
-    EXPECT_THROW_WHAT({ x.finish(); }, ExcXprintfMsg, "Default value '\"BR\"' for TYPE key do not match any descendant of AbstractRecord 'AR'.");
->>>>>>> ce3b3ea5
+    EXPECT_THROW_WHAT({ x.finish(); }, ExcXprintfMsg, "Default value '\"BR\"' for TYPE key do not match any descendant of Abstract 'AR'.");
 
 }
 
@@ -121,7 +117,7 @@
 
 const IT::Record & AdHocDataTest::get_in_rec1() {
 	return IT::Record("Record 1","")
-		.declare_key("TYPE", IT::String(), IT::Default("Record 1"), "")
+		.declare_key("TYPE", IT::String(), IT::Default("\"Record 1\""), "")
 		.declare_key("val_1", IT::Integer(0), "value 1" )
 		.close();
 }
@@ -155,7 +151,7 @@
 
 const IT::Record & AdHocDataTest::get_in_rec2() {
 	return IT::Record("Record 2","")
-		.declare_key("TYPE", IT::String(), IT::Default("Record 2"), "")
+		.declare_key("TYPE", IT::String(), IT::Default("\"Record 2\""), "")
 		.declare_key("val_2", IT::Integer(0), "value 2" )
 		.close();
 }

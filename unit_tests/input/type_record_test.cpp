/*
 * type_record_test.cpp
 *
 *  Created on: May 4, 2012
 *      Author: jb
 */


#include <flow_gtest.hh>

#include <input/type_record.hh>



/**
 * Test Record class.
 */
TEST(InputTypeRecord, declare_key_scalars) {
using namespace Input::Type;
::testing::FLAGS_gtest_death_test_style = "threadsafe";


   // make auxiliary record and test declare_key for
   // - various Scalar types (excluding Selection): Integer, Bool, Double, String, FilePath
   // - various decalre_key templates: with/without default, shared_ptr/ reference
   // - various default values
   enum Colors {
	  white, black, red
   };

   Integer digits_type(0, 8);
   Double time_type(0.0);
   Selection sel = Selection("Color selection")
      .add_value(black, "black")
      .add_value(red, "red")
      .close();

   static Record rec = Record("SomeRecord", "desc.")
   	  .declare_key("file", FileName::output(), Default::optional(), "desc.")
      .declare_key("digits",digits_type, Default("8"), "desc.")
      .declare_key("compression", Bool(),"desc.")
      .declare_key("start_time", time_type,"desc.")
      .declare_key("data_description", String(), Default::optional(),"")
	  .declare_key("plot_color", sel, "Color to plot the fields in file.")
	  .close();


   // errors during declaration
   Record rec_empty;

#ifdef FLOW123D_DEBUG_ASSERTS
   EXPECT_THROW_WHAT( {rec_empty.declare_key("xx", Integer(), "");}, ExcXprintfMsg, ".*into closed record 'EmptyRecord'.");
#endif

   Record rec_fin = Record("xx","")
	  .close();
   EXPECT_THROW_WHAT( {rec_fin.declare_key("xx", String(),"");}, ExcXprintfMsg, "Can not add .* into closed record");


//   This no more fails: Declaration of incomplete (unfinished) keys is possible.
   /*Record rec_unfin("yy","");
   rec.declare_key("yy", rec_unfin, "");*/

   EXPECT_THROW_WHAT( { Record rec_redeclare = Record("yy","")
							.declare_key("data_description", String(), Default::optional(),"")
							.declare_key("data_description", String(),"")
							.close();
   	   	   	   	   	  }, ExcXprintfMsg, "Re-declaration of the key:");

   EXPECT_THROW_WHAT( { Record("yy","")
   	   	   	   				.declare_key("wrong_double", Double(), Default("1.23 4"),"")
							.close();
   	   	   	   	   	  }, ExcWrongDefault, "Default value .* do not match type: 'Double';");

   // test correct finishing.
#ifdef FLOW123D_DEBUG_ASSERTS
   EXPECT_THROW_WHAT( {rec.size();}, ExcAssertMsg , "Asking for information of unfinished Record type");
#endif

/*
   // test documentation of default_at_read_time
   {
       Record rec("Rec", "");
       rec.declare_key("int_key", Integer(), Default::read_time("Default value provided at read time."), "");
       rec.close();

       stringstream out;
       out << rec;
       EXPECT_EQ("\nRecord 'Rec' (1 keys).\n# \n----------\n    int_key = \"Default value provided at read time.\" is Integer in [-2147483648, 2147483647]\n---------- Rec\n\n",
                 out.str());
   }

   {
       // test documentation of OPTIONAL keys
       Record rec("Rec", "");
       rec.declare_key("int_key", Integer(), Default::optional(), "Doc");
       rec.close();

       stringstream out;
       out << rec;
       EXPECT_EQ("\nRecord 'Rec' (1 keys).\n# \n----------\n    int_key = <OPTIONAL> is Integer in [-2147483648, 2147483647]\n              # Doc\n---------- Rec\n\n",
                 out.str());
   }

   {
       // test documentation of OPTIONAL keys
       Record rec("Rec", "");
       rec.declare_key("int_key", Integer(), Default::obligatory(), "Doc");
       rec.close();

       stringstream out;
       out << rec;
       EXPECT_EQ("\nRecord 'Rec' (1 keys).\n# \n----------\n    int_key = <OBLIGATORY>\n *is Integer in [-2147483648, 2147483647]\n              # Doc\n---------- Rec\n\n",
                 out.str());
   }
*/
}

TEST(InputTypeRecord, declare_key_arrays) {
using namespace Input::Type;
::testing::FLAGS_gtest_death_test_style = "threadsafe";

    // array type passed through shared_ptr
    Array array_of_int(Integer(0), 5, 100 );

    static Record array_record = Record("RecordOfArrays", "desc.")
    	.declare_key("array_of_5_ints", array_of_int,"Some bizare array.")
    	// array type passed by reference
    	.declare_key("array_of_str", Array( String() ),"Desc. of array")
    	.declare_key("array_of_str_1", Array( String() ), "Desc. of array")
    	// allow default values for an array
    	.declare_key("array_with_default", Array( Double() ), Default("3.2"), "");
    EXPECT_THROW_WHAT( { array_record.declare_key("some_key", Array( Integer() ), Default("ahoj"), ""); }, ExcWrongDefault,
                  "Default value 'ahoj' do not match type: 'Integer';"
                 );
    array_record.close();

    static Record array_record2 = Record("RecordOfArrays2", "desc.");
    EXPECT_THROW_WHAT( { array_record2.declare_key("some_key", Array( Double(), 2 ), Default("3.2"), ""); }, ExcWrongDefault,
                  "Default value '3.2' do not match type: 'array_of_Double';"
                 );
    array_record2.close();
}

TEST(InputTypeRecord, allow_convertible) {
using namespace Input::Type;
//::testing::FLAGS_gtest_death_test_style = "threadsafe";

    {
    Record sub_rec = Record( "SubRecord", "")
    				 .declare_key("default_bool", Bool(), Default("false"), "")
    				 .declare_key("optional_bool", Bool(), Default::optional(), "")
    				 .declare_key("read_time_bool", Bool(), Default::read_time(""), "")
     	 	 	 	 .declare_key("int_key", Integer(),  "")
     	 	 	 	 .allow_auto_conversion("int_key")
					 .close();
    sub_rec.finish();

    EXPECT_EQ(3, sub_rec.auto_conversion_key_iter()->key_index );
    }

    {
    static Record sub_rec = Record( "SubRecord", "")
    	.declare_key("obligatory_int", Integer(), Default::obligatory(), "")
    	.declare_key("int_key", Integer(),  "")
    	.allow_auto_conversion("int_key")
		.close();
    EXPECT_THROW_WHAT( {sub_rec.finish();}, ExcXprintfMsg,
    		"Finishing Record auto convertible from the key 'int_key', but other obligatory key: 'obligatory_int' has no default value.");
    }

    {
    static Record sub_rec = Record( "SubRecord", "")
    		.close();
    EXPECT_TRUE( sub_rec.finish() );
    EXPECT_EQ( sub_rec.end(), sub_rec.auto_conversion_key_iter() );
    }

}


TEST(InputTypeRecord, declare_key_record) {
using namespace Input::Type;
::testing::FLAGS_gtest_death_test_style = "threadsafe";

    // Test that Record has to be passed as shared_ptr
    //ASSERT_DEATH( {record_record->declare_key("sub_rec_1", Record("subrec_type", "desc") , "desc"); },
    //              "Complex type .* shared_ptr."
    //              );

    Record other_record = Record("OtherRecord","desc")
    	.close();

    static Record sub_rec = Record( "SubRecord", "")
    	.declare_key("bool_key", Bool(), Default("false"), "")
    	.declare_key("int_key", Integer(),  "")
    	.allow_auto_conversion("int_key")
    	.close();

    Record record_record = Record("RecordOfRecords", "")
    	.declare_key("sub_rec_1", other_record, "key desc");
	EXPECT_THROW_WHAT( { record_record.declare_key("sub_rec_2", other_record, Default("2.3"), "key desc"); }, ExcWrongDefault,
            "Default value '2.3' do not match type: 'OtherRecord';" );
	record_record.close();

    Record record_record2 = Record("RecordOfRecords2", "")
    	.declare_key("sub_rec_dflt", sub_rec, Default("123"), "");
    EXPECT_THROW_WHAT( { record_record2.declare_key("sub_rec_dflt2", sub_rec, Default("2.3"), ""); } , ExcWrongDefault,
            "Default value '2.3' do not match type: 'Integer';" );
    record_record2.close();

    // recursion  -  forbidden
    //record_record->declare_key("sub_rec_2", record_record, "desc.");

}

TEST(InputTypeRecord, iterating) {
    using namespace Input::Type;

    Record output_record;

    {
		Integer digits_type((int)0, (int)8);
		Double time_type(0.0);

		output_record = Record("OutputRecord", "Information about one file for field data.")
			.declare_key("file", FileName::output(), Default::optional(), "File for output stream.")
			.declare_key("digits",digits_type, Default("8"),
					"Number of digits used for output double values into text output files.")
			.declare_key("compression", Bool(), "Whether to use compression of output file.")
			.declare_key("start_time", time_type, "Simulation time of first output.")
			.declare_key("data_description", String(), "")
			.close();
		output_record.finish();
    } // delete local variables

    // methods begin() and end(), basic work with iterators
    Record::KeyIter it = output_record.begin();
    EXPECT_EQ( 0, it->key_index);
    EXPECT_EQ("file", it->key_);
    EXPECT_EQ("File for output stream.", it->description_);
    EXPECT_EQ(typeid(FileName) , typeid(*(it->type_)));
    EXPECT_EQ(FilePath::output_file, static_cast<const FileName *>( &(*it->type_) )->get_file_type() );
    it+=4;
    EXPECT_EQ( "data_description", it->key_);
    EXPECT_EQ( output_record.end(), it+1 );
    // method size()
    EXPECT_EQ(5, output_record.size());
    //method key_index
    EXPECT_EQ(0,output_record.key_index("file"));
    EXPECT_EQ(2,output_record.key_index("compression"));
    EXPECT_THROW({output_record.key_index("x_file");}, Record::ExcRecordKeyNotFound );
    // method key_iterator
    EXPECT_EQ(2,output_record.key_iterator("compression")->key_index);


}

TEST(InputTypeRecord, check_key_validity) {
using namespace Input::Type;
::testing::FLAGS_gtest_death_test_style = "threadsafe";

    Record output_record("OutputRecord",
            "Information about one file for field data.");
    EXPECT_THROW_WHAT( {output_record.declare_key("a b",Bool(),"desc."); },
    		ExcXprintfMsg, "Invalid key identifier"
            );
    EXPECT_THROW_WHAT( {output_record.declare_key("AB",Bool(),"desc."); },
    		ExcXprintfMsg, "Invalid key identifier"
            );
    EXPECT_THROW_WHAT( {output_record.declare_key("%$a",Bool(),"desc."); },
    		ExcXprintfMsg, "Invalid key identifier"
            );

}

TEST(InputTypeRecord, RecordCopy) {
using namespace Input::Type;
::testing::FLAGS_gtest_death_test_style = "threadsafe";

    Record output_record("OutputRecord", "");
    output_record.declare_key("file", FileName::output(), "");


    Integer digits_type((int)0, (int)8);

    Record copy_rec = output_record
    	.declare_key("digits",digits_type, "")
		.close();
    copy_rec.finish();

    EXPECT_EQ( true, output_record.is_finished());
    EXPECT_EQ( true, output_record.has_key("digits") );
}


TEST(InputTypeRecord, copy_keys) {
using namespace Input::Type;

    Record rec1 =
    		Record("Rec1", "")
    		.declare_key("a", Integer(), "a from rec1")
			.close();

    Record rec2 =
    		Record("Rec2","")
    		.declare_key("a", Integer(), "a from rec2")
    		.declare_key("b", Integer(), "b from rec2")
    		.declare_key("c", Integer(), "c from rec2")
			.close();

    Record composite =
    		Record("composite","")
    		.declare_key("b", Integer(), "b from composite")
    		.copy_keys(rec1)
    		.copy_keys(rec2)
			.close();

    composite.finish();

    EXPECT_FALSE(rec1.is_finished());
    EXPECT_FALSE(rec2.is_finished());

    EXPECT_EQ(3, composite.size());
    EXPECT_EQ("a from rec1", composite.key_iterator("a")->description_);
    EXPECT_EQ("b from composite", composite.key_iterator("b")->description_);
    EXPECT_EQ("c from rec2", composite.key_iterator("c")->description_);
}
<<<<<<< HEAD
=======


/**
 * Test Abstract Record.
 */

TEST(InputTypeAbstractRecord, inheritance) {
using namespace Input::Type;
::testing::FLAGS_gtest_death_test_style = "threadsafe";

    AbstractRecord a_rec = AbstractRecord("EqBase","Base of equation records.")
    	.declare_key("mesh", String(), Default("input.msh"), "Comp. mesh.")
    	.declare_key("a_val", String(), Default::obligatory(), "");
    AbstractRecord &a_ref = a_rec.allow_auto_conversion("EqDarcy").close();
    EXPECT_EQ( a_rec, a_ref);

    // test derived type
    Record b_rec = Record("EqDarcy","")
    	.derive_from(a_rec)
    	.declare_key("b_val", Integer(), Default("10"), "")
    	.allow_auto_conversion("a_val")
		.close();

    Record c_rec = Record("EqTransp","")
    	.derive_from(a_rec)
    	.declare_key("c_val", Integer(), "")
    	.declare_key("a_val", Double(),"")
		.close();

    a_rec.add_child(b_rec);
    a_rec.add_child(c_rec);
    c_rec.finish();
    b_rec.finish();
    a_rec.finish();

    // auto conversion - default value for TYPE
    EXPECT_EQ("EqDarcy", a_rec.key_iterator("TYPE")->default_.value() );
    // no more allow_auto_conversion for a_rec
    EXPECT_THROW_WHAT( { a_rec.allow_auto_conversion("EqTransp");}, ExcXprintfMsg, "Can not specify default value for TYPE key as the AbstractRecord 'EqBase' is closed.");

    a_rec.no_more_descendants();
    EXPECT_EQ( b_rec,  * a_rec.get_default_descendant() );

    // test default value for an auto convertible abstract record key
    Record xx_rec = Record("XX", "")
    		.declare_key("ar_key", a_rec, Default("ahoj"), "")
			.close();
    xx_rec.finish();

    // check correct stat of a_rec
    EXPECT_TRUE( a_rec.is_finished() );
    EXPECT_EQ(0, a_rec.key_index("TYPE"));
    // TODO: finish these two tests after remove was_constructed
    //EXPECT_EQ(Selection("EqBase_TYPE_selection"), *(a_rec.key_iterator("TYPE")->p_type ));
    //EXPECT_EQ(a_rec.key_iterator("TYPE")->type_, b_rec.key_iterator("TYPE")->type_);

    // TYPE should be derived as optional
    //EXPECT_TRUE( b_rec.key_iterator("TYPE")->default_.is_optional());
    //EXPECT_TRUE( c_rec.key_iterator("TYPE")->default_.is_optional());

    // inherited keys
    EXPECT_TRUE( b_rec.has_key("mesh") );
    EXPECT_TRUE( c_rec.has_key("mesh") );
    // overwritten key
    EXPECT_EQ( Double(), *(c_rec.key_iterator("a_val")->type_));

    //get descendant
    EXPECT_EQ( b_rec, a_rec.get_descendant("EqDarcy"));
    EXPECT_EQ( c_rec, a_rec.get_descendant("EqTransp"));


    // check of correct auto conversion value
    AbstractRecord  x("AR","");
    x.allow_auto_conversion("BR");
    EXPECT_THROW_WHAT({ x.no_more_descendants(); }, ExcXprintfMsg, "Default value 'BR' for TYPE key do not match any descendant of AbstractRecord 'AR'.");

}





/**
 * Test AdHocAbstractRecord.
 */
/*namespace IT=Input::Type;

class AdHocDataTest : public testing::Test {
public:
	static IT::Record rec;
	static IT::Record in_rec1;
	static IT::Record in_rec2;
	static IT::AbstractRecord ancestor;
	static IT::AdHocAbstractRecord adhoc_1;
	static IT::AdHocAbstractRecord adhoc_2;

protected:
    virtual void SetUp() {
    }
    virtual void TearDown() {
    };
};


IT::Record AdHocDataTest::in_rec1 = IT::Record("Record 1","")
	.declare_key("val_1", IT::Integer(0), "value 1" )
	.close();

IT::AdHocAbstractRecord AdHocDataTest::adhoc_1 = IT::AdHocAbstractRecord(ancestor)
	.add_child(AdHocDataTest::in_rec1)
	.add_child(AdHocDataTest::in_rec2);

IT::Record AdHocDataTest::rec = IT::Record("Problem","Base record")
	.declare_key("adhoc_1", AdHocDataTest::adhoc_1, "" )
	.declare_key("adhoc_2", AdHocDataTest::adhoc_2, "" );

IT::AdHocAbstractRecord AdHocDataTest::adhoc_2 = IT::AdHocAbstractRecord(ancestor)
	.add_child(AdHocDataTest::in_rec1)
	.add_child(AdHocDataTest::in_rec2);

IT::AbstractRecord AdHocDataTest::ancestor = IT::AbstractRecord("Ancestor","Base of equation records.");

IT::Record AdHocDataTest::in_rec2 = IT::Record("Record 2","")
	.declare_key("val_2", IT::Integer(0), "value 2" )
	.close();


TEST(InputTypeAdHocAbstractRecord, inheritance) {
using namespace Input::Type;
::testing::FLAGS_gtest_death_test_style = "threadsafe";
	AdHocDataTest::in_rec1.finish();
	AdHocDataTest::in_rec2.finish();
	AdHocDataTest::adhoc_1.finish();
	AdHocDataTest::adhoc_2.finish();
	AdHocDataTest::rec.finish();

	EXPECT_EQ( 1, AdHocDataTest::in_rec1.size());
	EXPECT_EQ( 1, AdHocDataTest::in_rec2.size());
	EXPECT_EQ( 2, AdHocDataTest::adhoc_1.child_size());
	EXPECT_EQ( 2, AdHocDataTest::adhoc_2.child_size());
	EXPECT_EQ( 2, AdHocDataTest::rec.size());
} */
>>>>>>> db77ff3a
<|MERGE_RESOLUTION|>--- conflicted
+++ resolved
@@ -326,148 +326,3 @@
     EXPECT_EQ("b from composite", composite.key_iterator("b")->description_);
     EXPECT_EQ("c from rec2", composite.key_iterator("c")->description_);
 }
-<<<<<<< HEAD
-=======
-
-
-/**
- * Test Abstract Record.
- */
-
-TEST(InputTypeAbstractRecord, inheritance) {
-using namespace Input::Type;
-::testing::FLAGS_gtest_death_test_style = "threadsafe";
-
-    AbstractRecord a_rec = AbstractRecord("EqBase","Base of equation records.")
-    	.declare_key("mesh", String(), Default("input.msh"), "Comp. mesh.")
-    	.declare_key("a_val", String(), Default::obligatory(), "");
-    AbstractRecord &a_ref = a_rec.allow_auto_conversion("EqDarcy").close();
-    EXPECT_EQ( a_rec, a_ref);
-
-    // test derived type
-    Record b_rec = Record("EqDarcy","")
-    	.derive_from(a_rec)
-    	.declare_key("b_val", Integer(), Default("10"), "")
-    	.allow_auto_conversion("a_val")
-		.close();
-
-    Record c_rec = Record("EqTransp","")
-    	.derive_from(a_rec)
-    	.declare_key("c_val", Integer(), "")
-    	.declare_key("a_val", Double(),"")
-		.close();
-
-    a_rec.add_child(b_rec);
-    a_rec.add_child(c_rec);
-    c_rec.finish();
-    b_rec.finish();
-    a_rec.finish();
-
-    // auto conversion - default value for TYPE
-    EXPECT_EQ("EqDarcy", a_rec.key_iterator("TYPE")->default_.value() );
-    // no more allow_auto_conversion for a_rec
-    EXPECT_THROW_WHAT( { a_rec.allow_auto_conversion("EqTransp");}, ExcXprintfMsg, "Can not specify default value for TYPE key as the AbstractRecord 'EqBase' is closed.");
-
-    a_rec.no_more_descendants();
-    EXPECT_EQ( b_rec,  * a_rec.get_default_descendant() );
-
-    // test default value for an auto convertible abstract record key
-    Record xx_rec = Record("XX", "")
-    		.declare_key("ar_key", a_rec, Default("ahoj"), "")
-			.close();
-    xx_rec.finish();
-
-    // check correct stat of a_rec
-    EXPECT_TRUE( a_rec.is_finished() );
-    EXPECT_EQ(0, a_rec.key_index("TYPE"));
-    // TODO: finish these two tests after remove was_constructed
-    //EXPECT_EQ(Selection("EqBase_TYPE_selection"), *(a_rec.key_iterator("TYPE")->p_type ));
-    //EXPECT_EQ(a_rec.key_iterator("TYPE")->type_, b_rec.key_iterator("TYPE")->type_);
-
-    // TYPE should be derived as optional
-    //EXPECT_TRUE( b_rec.key_iterator("TYPE")->default_.is_optional());
-    //EXPECT_TRUE( c_rec.key_iterator("TYPE")->default_.is_optional());
-
-    // inherited keys
-    EXPECT_TRUE( b_rec.has_key("mesh") );
-    EXPECT_TRUE( c_rec.has_key("mesh") );
-    // overwritten key
-    EXPECT_EQ( Double(), *(c_rec.key_iterator("a_val")->type_));
-
-    //get descendant
-    EXPECT_EQ( b_rec, a_rec.get_descendant("EqDarcy"));
-    EXPECT_EQ( c_rec, a_rec.get_descendant("EqTransp"));
-
-
-    // check of correct auto conversion value
-    AbstractRecord  x("AR","");
-    x.allow_auto_conversion("BR");
-    EXPECT_THROW_WHAT({ x.no_more_descendants(); }, ExcXprintfMsg, "Default value 'BR' for TYPE key do not match any descendant of AbstractRecord 'AR'.");
-
-}
-
-
-
-
-
-/**
- * Test AdHocAbstractRecord.
- */
-/*namespace IT=Input::Type;
-
-class AdHocDataTest : public testing::Test {
-public:
-	static IT::Record rec;
-	static IT::Record in_rec1;
-	static IT::Record in_rec2;
-	static IT::AbstractRecord ancestor;
-	static IT::AdHocAbstractRecord adhoc_1;
-	static IT::AdHocAbstractRecord adhoc_2;
-
-protected:
-    virtual void SetUp() {
-    }
-    virtual void TearDown() {
-    };
-};
-
-
-IT::Record AdHocDataTest::in_rec1 = IT::Record("Record 1","")
-	.declare_key("val_1", IT::Integer(0), "value 1" )
-	.close();
-
-IT::AdHocAbstractRecord AdHocDataTest::adhoc_1 = IT::AdHocAbstractRecord(ancestor)
-	.add_child(AdHocDataTest::in_rec1)
-	.add_child(AdHocDataTest::in_rec2);
-
-IT::Record AdHocDataTest::rec = IT::Record("Problem","Base record")
-	.declare_key("adhoc_1", AdHocDataTest::adhoc_1, "" )
-	.declare_key("adhoc_2", AdHocDataTest::adhoc_2, "" );
-
-IT::AdHocAbstractRecord AdHocDataTest::adhoc_2 = IT::AdHocAbstractRecord(ancestor)
-	.add_child(AdHocDataTest::in_rec1)
-	.add_child(AdHocDataTest::in_rec2);
-
-IT::AbstractRecord AdHocDataTest::ancestor = IT::AbstractRecord("Ancestor","Base of equation records.");
-
-IT::Record AdHocDataTest::in_rec2 = IT::Record("Record 2","")
-	.declare_key("val_2", IT::Integer(0), "value 2" )
-	.close();
-
-
-TEST(InputTypeAdHocAbstractRecord, inheritance) {
-using namespace Input::Type;
-::testing::FLAGS_gtest_death_test_style = "threadsafe";
-	AdHocDataTest::in_rec1.finish();
-	AdHocDataTest::in_rec2.finish();
-	AdHocDataTest::adhoc_1.finish();
-	AdHocDataTest::adhoc_2.finish();
-	AdHocDataTest::rec.finish();
-
-	EXPECT_EQ( 1, AdHocDataTest::in_rec1.size());
-	EXPECT_EQ( 1, AdHocDataTest::in_rec2.size());
-	EXPECT_EQ( 2, AdHocDataTest::adhoc_1.child_size());
-	EXPECT_EQ( 2, AdHocDataTest::adhoc_2.child_size());
-	EXPECT_EQ( 2, AdHocDataTest::rec.size());
-} */
->>>>>>> db77ff3a

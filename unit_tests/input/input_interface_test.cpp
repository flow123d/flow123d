/*
 * input_interface_test.cpp
 *
 *  Created on: Apr 4, 2012
 *      Author: jb
 *

 *
 */


#define FEAL_OVERRIDE_ASSERTS

#include <flow_gtest.hh>
#include <vector>

#include <input/accessors.hh>
#include <input/input_type.hh>

#include "system/file_path.hh"

#include "factory_base.h"
#include "factory_descendant_a.h"
#include "factory_descendant_b.h"




//------------------------------------------------------------------------
//Test InputException

DECLARE_INPUT_EXCEPTION(ExcInput, << "Error on input.\n");

TEST(InputException, all) {
    EXPECT_THROW_WHAT( { THROW(ExcInput()); }, ExcInput, "User Error.*Error on input.");
}







    enum SelectionToRead {
        value_a = 0,
        value_b = 1,
        value_c = 2
    };


class InputInterfaceTest : public testing::Test {
public:


protected:

    virtual void SetUp() {
        using namespace Input::Type;

        FilePath::set_io_dirs("./json_root_dir","/json_root_dir","variant_input","./output_root");

        abstr_rec_ptr = new Abstract("Abstract", "desc");
        abstr_rec_ptr->close();

        selection_ptr = new Selection("NameOfSelectionType");
        selection_ptr->add_value(value_a, "A", "");
        selection_ptr->add_value(value_b, "B", "");
        selection_ptr->add_value(value_c, "C", "");
        selection_ptr->close();

        desc_a_ptr = new Record("DescendantA","");
        desc_a_ptr->derive_from(*abstr_rec_ptr);
        desc_a_ptr->declare_key("some_int", Integer(),Default("1"),"");
        abstr_rec_ptr->add_child(*desc_a_ptr);
        desc_a_ptr->close();

        desc_b_ptr = new Record("DescendantB","");
        desc_b_ptr->derive_from(*abstr_rec_ptr);
        desc_b_ptr->declare_key("some_int", Integer(),Default("2"),"");
        desc_b_ptr->declare_key("some_double", Double(),Default::obligatory(),"");
        abstr_rec_ptr->add_child(*desc_b_ptr);
        desc_b_ptr->close();

        abstr_rec_ptr->finish();
        desc_a_ptr->finish();
		desc_b_ptr->finish();

        {
        // declare structure of input file
        this->main = new Record("MainRecord","desc");

        Record sub_record = Record("SubRecord","desc")
        	.declare_key("array_of_int", Array(Integer()), "desc")
        	.declare_key("some_integer", Integer(), Default::obligatory(), "desc")
        	.declare_key("some_double", Double(), "desc")
        	.declare_key("some_bool", Bool(), Default("true"), "desc")
        	.declare_key("some_string", String(), "desc")
        	.close();



        main->declare_key("some_record", sub_record, Default::obligatory(), "desc");
        main->declare_key("array_of_int", Array(Integer()),Default::obligatory(), "desc");
        main->declare_key("array_of_sub_rec", Array( sub_record ),Default::obligatory(), "desc");
        main->declare_key("some_integer", Integer(),Default::obligatory(), "desc");
        main->declare_key("some_double", Double(),Default::obligatory(), "desc");
        main->declare_key("some_bool", Bool(),Default::obligatory(), "desc");
        main->declare_key("some_string", String(),Default::obligatory(), "desc");
        main->declare_key("abstr_rec_1",*abstr_rec_ptr,Default::obligatory(), "desc");
        main->declare_key("abstr_rec_2",*abstr_rec_ptr,Default::obligatory(), "desc");
        main->declare_key("file_output", FileName::output(),Default::obligatory(), "description");
        main->declare_key("file_input", FileName::input(),Default::obligatory(), "description");
        main->declare_key("optional_int", Integer(), "");
        main->declare_key("selection", *selection_ptr, Default::obligatory(), "");
        main->declare_key("default_int", Integer(), Default("1234"), "");
        main->declare_key("optional_int2", Integer(), "");
        main->close();
        }

        main->finish();

        // construct some storage


        {
            using namespace Input;

            StorageArray * sub_array_int = new StorageArray(2);
            sub_array_int->new_item(0, new StorageInt(1));
            sub_array_int->new_item(1, new StorageInt(2));

            StorageArray * sub_rec = new StorageArray(5);
            sub_rec->new_item(0, sub_array_int->deep_copy());
            sub_rec->new_item(1, new StorageInt(123));
            sub_rec->new_item(2, new StorageDouble(1.23));
            sub_rec->new_item(3, new StorageBool(true));
            sub_rec->new_item(4, new StorageString("123"));

            StorageArray * sub_array_sub_rec = new StorageArray(2);
            sub_array_sub_rec->new_item(0, sub_rec->deep_copy());
            sub_array_sub_rec->new_item(1, sub_rec->deep_copy());

            StorageArray * desc_a = new StorageArray(2);
            desc_a->new_item(0,new StorageString("DescendantA"));
            desc_a->new_item(1,new StorageInt(234));

            StorageArray * desc_b = new StorageArray(3);
            desc_b->new_item(0,new StorageString("DescendantB"));
            desc_b->new_item(1,new StorageInt(345));
            desc_b->new_item(2,new StorageDouble(3.45));


            StorageArray * main_array = new StorageArray(15);
            main_array->new_item(0, sub_rec->deep_copy());
            main_array->new_item(1, sub_array_int->deep_copy());
            main_array->new_item(2, sub_array_sub_rec->deep_copy());
            main_array->new_item(3, new StorageInt(456));
            main_array->new_item(4, new StorageDouble(4.56));
            main_array->new_item(5, new StorageBool(false));
            main_array->new_item(6, new StorageString("456"));
            main_array->new_item(7, desc_a);
            main_array->new_item(8, desc_b);
            main_array->new_item(9, new StorageString("output_subdir/output.vtk"));
            main_array->new_item(10, new StorageString("input/${INPUT}/input_subdir/input.in"));
            main_array->new_item(11, new StorageNull());
            main_array->new_item(12, new StorageInt(1));
            main_array->new_item(13, new StorageInt(1234));
            main_array->new_item(14, new StorageInt(12345));

            // check copy constructors and pimpl implementation of Record
            delete sub_array_int;
            delete sub_rec;
            delete sub_array_sub_rec;

            this->storage = main_array;

        }

    }

    virtual void TearDown() {
        delete main;
        delete desc_a_ptr;
        delete desc_b_ptr;
        delete abstr_rec_ptr;
        delete selection_ptr;
    };

    ::Input::Type::Record *main;
    ::Input::StorageBase * storage;

    ::Input::Type::Record *desc_a_ptr;
    ::Input::Type::Record *desc_b_ptr;
    ::Input::Type::Abstract *abstr_rec_ptr;

    ::Input::Type::Selection *selection_ptr;
};

TEST_F(InputInterfaceTest, RecordDefaultConstructor) {
	Input::Record ir=Input::Record();
	EXPECT_TRUE(ir.is_empty());
	Input::Record ir2=ir;
	EXPECT_TRUE(ir2.is_empty());
}

TEST_F(InputInterfaceTest, RecordVal) {
    ::testing::FLAGS_gtest_death_test_style = "threadsafe";
    using namespace Input;

    Address addr(storage, main);
    Record record(addr, *main);

    // read scalar keys
    int i;
        i = record.val<int>("some_integer");
        EXPECT_EQ(456,i);
        EXPECT_THROW_WHAT({ record.val<char>("some_integer"); }, Input::ExcInputMessage, "Value out of bounds.");
        i = record.val<short int>("some_integer");
        EXPECT_EQ((short int)(456),i);

    double d = record.val<double>("some_double");
           EXPECT_EQ(4.56, d);
           d = record.val<float>("some_double");
           EXPECT_EQ((float)4.56, d);

    //EXPECT_EQ(true, record.has_key("some_double", d));
    //EXPECT_EQ(4.56, d);

    EXPECT_FALSE( record.val<bool>("some_bool") );

    EXPECT_EQ("456", record.val<string>("some_string") );

    EXPECT_EQ(FilePath::get_absolute_working_dir()+"json_root_dir/output_root/output_subdir/output.vtk",
    			(string) record.val<FilePath>("file_output") );
    EXPECT_EQ("/json_root_dir/input/variant_input/input_subdir/input.in", (string) record.val<FilePath>("file_input") );

    // read enum from selection
    EXPECT_EQ( value_b, record.val<SelectionToRead>("selection") );

    // read record
    Record sub_record( record.val<Record>("some_record") );
        i = sub_record.val<int>("some_integer");
    EXPECT_EQ(123, i);

    // read array key
    Array array = record.val<Array>("array_of_int");
    EXPECT_EQ(2, *( ++array.begin<int>()) );

    EXPECT_THROW_WHAT( {record.val<string>("some_double");}, ExcTypeMismatch,
            "Program Error: Key:'some_double'. Can not construct Iterator<T> with C.. type T='Ss';");
    EXPECT_THROW( {record.val<string>("unknown");}, Type::Record::ExcRecordKeyNotFound );

#ifdef FLOW123D_DEBUG_ASSERTS
<<<<<<< HEAD
    EXPECT_THROW_WHAT( {record.val<int>("optional_int");}, ExcStorageTypeMismatch, "You want value of type 'int'" );
=======
    EXPECT_THROW_WHAT( {record.val<int>("optional_int");}, feal::Exc_assert, "You have to use Record::find instead." );
>>>>>>> 8e1df6ac
#endif

}

TEST_F(InputInterfaceTest, RecordFind) {
    ::testing::FLAGS_gtest_death_test_style = "threadsafe";
    using namespace Input;

    Address addr(storage, main);
    Record record(addr, *main);

    Address addr_child_rec( *(addr.down(0)) );
    const Input::Type::Record * child_type_rec = static_cast<const Type::Record *>( main->begin()->type_.get() );
    Record record_child_rec(addr_child_rec, *child_type_rec );

    EXPECT_EQ("/some_record", record_child_rec.address_string() );

    // read scalar keys

    Iterator<int> it = record.find<int>("some_integer");
    EXPECT_TRUE(it);
    EXPECT_EQ(456, *it);

    it = record.find<int>("optional_int");
    EXPECT_FALSE(it);

    Iterator<Record> it_r = record.find<Record>("some_record");
    EXPECT_EQ(123, it_r->val<int>("some_integer"));

    EXPECT_THROW_WHAT( {record.find<string>("some_double");}, ExcTypeMismatch,
            "Program Error: Key:'some_double'. Can not construct Iterator<T> with C.. type T='Ss';");
    EXPECT_THROW( {record.find<string>("unknown");}, Type::Record::ExcRecordKeyNotFound );

}

TEST_F(InputInterfaceTest, Record_opt_val) {
    ::testing::FLAGS_gtest_death_test_style = "threadsafe";
    using namespace Input;

    Address addr(storage, main);
    Record record(addr, *main);

    // read obligatory or default key
    int value;
    EXPECT_TRUE(record.opt_val("some_integer", value));
    EXPECT_EQ(456, value);
    EXPECT_TRUE(record.opt_val("default_int", value));
    EXPECT_EQ(1234, value);

    // read optional key
    EXPECT_FALSE(record.opt_val("optional_int", value));
    EXPECT_TRUE(record.opt_val("optional_int2", value));
    EXPECT_EQ(12345, value);
}


struct Data {
    bool b;
    int i;
    double d;
    string s;
};

TEST_F(InputInterfaceTest, ReadFromArray) {
	::testing::FLAGS_gtest_death_test_style = "threadsafe";
    using namespace Input;

    Address addr(storage, main);
    Record record(addr, *main);
    Array array = record.val<Array>("array_of_int");

    std::vector<int> vec_int;
    // reading scalars form array - manually
    for(Iterator<int> it=array.begin<int>(); it != array.end(); ++it) vec_int.push_back(*it);
    EXPECT_EQ(2, vec_int.size());
    EXPECT_EQ(1, vec_int[0]);
    EXPECT_EQ(2, vec_int[1]);

    // using copy_to method template
    array.copy_to(vec_int);
    EXPECT_EQ(2, vec_int.size());
    EXPECT_EQ(1, vec_int[0]);
    EXPECT_EQ(2, vec_int[1]);

    Iterator<int> it = array.begin<int>();
    EXPECT_EQ(1, *it);
    ++it;
    EXPECT_EQ(2, *it);
    --it;
    EXPECT_EQ(1, *it);
    ++it;
    EXPECT_EQ(2, *it);
#ifdef FLOW123D_DEBUG_ASSERTS
    ++it;
    EXPECT_THROW_WHAT( {*it;}, feal::Exc_assert, "out of array");
    ++it;
    EXPECT_THROW_WHAT( {*it;}, feal::Exc_assert, "out of array");
#endif




    array = record.val<Array>("array_of_sub_rec");
    Data * data_array = new Data[array.size()];

    // can not use copy_to for this type !!!
    int idx=0;
    for(Iterator<Record> it = array.begin<Record>(); it != array.end(); ++it, ++idx ) {
        data_array[idx].b = it->val<bool>("some_bool");

//        if (it->has_key("some_int", data_array[idx].i) ) {
//            EXPECT_EQ(123,data_array[idx].i);
//        }
//        it->has_key("some_double", data_array[idx].d);
//        EXPECT_EQ(1.23, data_array[idx].d);
//        it->has_key("some_string", data_array[idx].s);
//        EXPECT_EQ("123", data_array[idx].s);
    }

    // check creation of empty accessor and defautl iterator
    Array empty_array;
    EXPECT_EQ(0, empty_array.size());

    Iterator<Record> it_r;


    delete[] data_array;
}

TEST_F(InputInterfaceTest, ReadFromAbstract) {
	::testing::FLAGS_gtest_death_test_style = "threadsafe";
    using namespace Input;

    Address addr(storage, main);
    Record record(addr, *main);

    {
        AbstractRecord a_rec = record.val<AbstractRecord>("abstr_rec_1");
        EXPECT_EQ(a_rec.type(), *( this->desc_a_ptr ));
        if (a_rec.type() == *( this->desc_a_ptr )) {
            Record rec( a_rec );
            EXPECT_EQ(234, rec.val<int>("some_int") );
        } else
        if (a_rec.type() == *( this->desc_b_ptr )) {
            Record rec( a_rec );
            EXPECT_EQ(345, rec.val<int>("some_int") );
            EXPECT_EQ(3.45, rec.val<int>("some_double") );
        }

    }


    {
        AbstractRecord a_rec = record.val<AbstractRecord>("abstr_rec_2");
        EXPECT_EQ(a_rec.type(), *( this->desc_b_ptr ));
        if (a_rec.type() == *( this->desc_a_ptr )) {
            Record rec( a_rec );
            EXPECT_EQ(234, rec.val<int>("some_int") );
        } else
        if (a_rec.type() == *( this->desc_b_ptr )) {
            Record rec( a_rec );
            EXPECT_EQ(345, rec.val<int>("some_int") );
            EXPECT_EQ(3.45, rec.val<double>("some_double") );
        }

    }
}


template class Base<3>;
template class DescendantA<3>;
template class DescendantB<3>;


TEST_F(InputInterfaceTest, AbstractFromFactory) {
    using namespace Input;

    Address addr(storage, main);
    Record record(addr, *main);

    {
    	AbstractRecord a_rec = record.val<AbstractRecord>("abstr_rec_1");
    	EXPECT_STREQ("Constructor of DescendantA class with spacedim = 3, n_comp = 3, time = 0.25",
    			( a_rec.factory< Base<3> >(3, 0.25) )->get_infotext().c_str() );
    }

    {
    	AbstractRecord a_rec = record.val<AbstractRecord>("abstr_rec_2");
    	EXPECT_STREQ("Constructor of DescendantB class with spacedim = 3",
    			a_rec.factory< Base<3> >()->get_infotext().c_str());
    }

}
<|MERGE_RESOLUTION|>--- conflicted
+++ resolved
@@ -251,11 +251,7 @@
     EXPECT_THROW( {record.val<string>("unknown");}, Type::Record::ExcRecordKeyNotFound );
 
 #ifdef FLOW123D_DEBUG_ASSERTS
-<<<<<<< HEAD
-    EXPECT_THROW_WHAT( {record.val<int>("optional_int");}, ExcStorageTypeMismatch, "You want value of type 'int'" );
-=======
     EXPECT_THROW_WHAT( {record.val<int>("optional_int");}, feal::Exc_assert, "You have to use Record::find instead." );
->>>>>>> 8e1df6ac
 #endif
 
 }

/*
 * input_type_test.cpp
 *
 *  Created on: Mar 28, 2012
 *      Author: jb
 */


#define FEAL_OVERRIDE_ASSERTS

#include <flow_gtest.hh>

#include <input/input_type.hh>
#include <input/attribute_lib.hh>




/**
 * todo:
 * - testovat ze je od kazdeho rRecordu jen jedna instance
 * - testovat  ze Scalarni typy kontroluji platnost defaultnich hodnot
 */

/**
 * Check is boost type traits can distinguish int and enum.
 */
#include <boost/type_traits.hpp>

enum x_enum {
    one=1,
    two=2
};
typedef x_enum XX;

TEST(BoostTypeTraits, Enum) {
    EXPECT_TRUE( boost::is_enum<XX>::value);
    EXPECT_FALSE( boost::is_integral<XX>::value);
};


class PublicTypeBase : public Input::Type::TypeBase {
public:
    using Input::Type::TypeBase::key_hash;
    using Input::Type::TypeBase::is_valid_identifier;
};

/**
 * Test TypeBase class
 */
TEST(InputTypeTypeBase, static_methods) {
    using namespace Input::Type;
    // can call static methods
    EXPECT_NE( PublicTypeBase::key_hash("Ahoj"), PublicTypeBase::key_hash("Cau") );
    EXPECT_TRUE( PublicTypeBase::is_valid_identifier("00ahoj_0123456789"));
    EXPECT_FALSE( PublicTypeBase::is_valid_identifier("Ahoj"));
    EXPECT_FALSE( PublicTypeBase::is_valid_identifier("$%"));
    EXPECT_FALSE( PublicTypeBase::is_valid_identifier("a h o j"));
}


/**
 * Test all simple scalar types.
 */
TEST(InputTypeScalar, all_types) {
	::testing::FLAGS_gtest_death_test_style = "threadsafe";
	using namespace Input::Type;


    // Default::check_validity methods
    // Bool
    EXPECT_TRUE( Default("true").check_validity( std::make_shared<Bool>() ) );
    EXPECT_TRUE( Default("false").check_validity( std::make_shared<Bool>() ) );
    EXPECT_FALSE( Default::obligatory().check_validity( std::make_shared<Bool>()) );
<<<<<<< HEAD
    EXPECT_THROW_WHAT( { Default("yes").check_validity( std::make_shared<Bool>() ); }, ExcWrongDefault,
            "Default value 'yes' do not match type: 'Bool';" );
=======
    EXPECT_THROW_WHAT( { Default("yes").check_validity( std::make_shared<Bool>() ); }, ExcWrongDefaultJSON,
            "Not valid JSON of Default value 'yes' of type 'Bool';" );
>>>>>>> 8e1df6ac

    // Integer
    EXPECT_TRUE( Default("10").check_validity( std::make_shared<Integer>() ) );
    EXPECT_THROW_WHAT( { Default("10").check_validity( std::make_shared<Integer>(0,4) ); }, ExcWrongDefault,
            "Default value '10' do not match type: 'Integer';" );
<<<<<<< HEAD
    EXPECT_THROW_WHAT( { Default("yes").check_validity( std::make_shared<Integer>() ); }, ExcWrongDefault,
            "Default value 'yes' do not match type: 'Integer';" );
=======
    EXPECT_THROW_WHAT( { Default("yes").check_validity( std::make_shared<Integer>() ); }, ExcWrongDefaultJSON,
            "Not valid JSON of Default value 'yes' of type 'Integer';" );
>>>>>>> 8e1df6ac

    // Double
    EXPECT_TRUE( Default("3.14").check_validity( std::make_shared<Double>() ) );
    EXPECT_TRUE( Default("-5.67E-23").check_validity( std::make_shared<Double>() ) );
    EXPECT_THROW_WHAT( { Default("-1e-10").check_validity( std::make_shared<Double>(0,4.4) ); }, ExcWrongDefault,
<<<<<<< HEAD
            "Default value .* do not match type: 'Double';" );
    EXPECT_THROW_WHAT( { Default("-3.6t5").check_validity( std::make_shared<Double>() ); }, ExcWrongDefault,
=======
>>>>>>> 8e1df6ac
            "Default value .* do not match type: 'Double';" );
    EXPECT_THROW_WHAT( { Default("-3.6t5").check_validity( std::make_shared<Double>() ); }, ExcWrongDefaultJSON,
            "Not valid JSON of Default value '-3.6t5' of type 'Double';" );

    // String
    EXPECT_TRUE( Default("\"ahoj\"").check_validity( std::make_shared<String>() ) );
<<<<<<< HEAD
    EXPECT_THROW_WHAT( { Default("ahoj").check_validity( std::make_shared<String>() ); }, ExcWrongDefault,
            "Default value .* do not match type: 'String';" );
=======
    EXPECT_THROW_WHAT( { Default("ahoj").check_validity( std::make_shared<String>() ); }, ExcWrongDefaultJSON,
            "Not valid JSON of Default value 'ahoj' of type 'String';" );
>>>>>>> 8e1df6ac


    // test equivalence operator
    EXPECT_EQ( FileName::output(), FileName::output() );
    EXPECT_NE( FileName::output(), FileName::input() );
    EXPECT_NE( FileName::output(), Integer() );

    // test getter for file type
    EXPECT_EQ( FilePath::output_file, FileName::output().get_file_type() );


}

/**
 * Test Array class.
 */
TEST(InputTypeArray, all_methods) {
using namespace Input::Type;
::testing::FLAGS_gtest_death_test_style = "threadsafe";

    // construction
    std::shared_ptr<Array> arr_int = std::make_shared<Array>(Integer(), 1, 8);
    Array arr_arr_dbl( Array( Double() ));

    Record rec_2("record_type_2", "desc");
    rec_2.close();

    Array arr_rec_shared_ptr( rec_2 );

    Selection sel("Singular set.");
    sel.close();

    Array arr_of_sel( sel );

    Input::Type::TypeBase::lazy_finish();

    // get_sub_type
    EXPECT_EQ( rec_2, arr_rec_shared_ptr.get_sub_type()); // std::smart_ptr assert fails

    // operator ==
    EXPECT_NE( *arr_int, Array( Double() ) );
    EXPECT_EQ( *arr_int, Array( Integer() ) );
    EXPECT_NE( *arr_int, rec_2 );

    // match_size
    EXPECT_TRUE( arr_int->match_size(1) );
    EXPECT_TRUE( arr_int->match_size(3) );
    EXPECT_TRUE( arr_int->match_size(8) );
    EXPECT_FALSE( arr_int->match_size(9) );

    // type_name()
    EXPECT_EQ( arr_int->type_name(), Array(Integer()).type_name() );

    // valid default
    // no death
    Default("100").check_validity( arr_int );
    EXPECT_THROW_WHAT( {Default("1.5").check_validity( arr_int );}, ExcWrongDefault,
            "Default value '1.5' do not match type:" );
    std::shared_ptr<Array> arr_double = std::make_shared<Array>(Double(), 2);
    EXPECT_THROW_WHAT( { Default("3.2").check_validity( arr_double ); }, ExcWrongDefault,
                  "Default value '3.2' do not match type: 'array_of_Double';"
                 );

}




/**
 * Test Selection class.
 */
enum Colors {
    blue,
    white=300,
    black=45,
    red,
    green,
    yellow
};

TEST(InputTypeSelection, construction) {
using namespace Input::Type;
::testing::FLAGS_gtest_death_test_style = "threadsafe";

    Selection *sel1= new Selection("Colors");
    Selection sel2=*sel1;

    sel1->add_value(blue, "blue");
    sel2.add_value(white,"white","White color");
    sel1->add_value(black,"black");
    sel2.add_value(red,"red");
    EXPECT_THROW_WHAT( {sel1->add_value(green,"red");}, feal::Exc_assert, "already exists in Selection");
    EXPECT_THROW_WHAT( {sel2.add_value(green,"red");}, feal::Exc_assert, "already exists in Selection");
    EXPECT_THROW_WHAT( {sel1->add_value(blue,"blue1");}, feal::Exc_assert, "conflicts with value");
    EXPECT_THROW_WHAT( {sel2.add_value(blue,"blue1");}, feal::Exc_assert, "conflicts with value");


    sel2.add_value(green,"green");
    sel2.close();
    EXPECT_THROW_WHAT( {sel2.add_value(yellow,"y");}, feal::Exc_assert, "in finished Selection.");

    Selection sel3;
    EXPECT_TRUE( sel3.is_finished());
    EXPECT_EQ("EmptySelection", sel3.type_name());
    EXPECT_THROW_WHAT( {sel3.add_value(1,"one");}, feal::Exc_assert, "in finished Selection.");
    // getter methods
    EXPECT_TRUE( sel2.has_name("blue") );
    EXPECT_FALSE( sel2.has_name("xblue") );
    EXPECT_TRUE( sel2.has_value(blue) );
    EXPECT_TRUE( sel2.has_value(black) );
    EXPECT_FALSE( sel2.has_value(yellow) );

    EXPECT_EQ( 45, sel2.name_to_int("black") );
    EXPECT_THROW( {sel2.name_to_int("xblack");}, Selection::ExcSelectionKeyNotFound );


    // Integer selection
    Selection int_sel = Selection("Integer selection")
    	.add_value(10, "ten")
    	.add_value(0,"zero")
    	.close();
    std::shared_ptr<Selection> sel_ptr = std::make_shared<Selection>(int_sel);


    // Selection defaults
    EXPECT_TRUE( Default("\"ten\"").check_validity( sel_ptr ) );
    EXPECT_TRUE( Default("\"zero\"").check_validity( sel_ptr ) );
    EXPECT_THROW_WHAT( { Default("\"two\"").check_validity( sel_ptr ); }, ExcWrongDefault,
            "Default value .* do not match type: " );
    EXPECT_THROW_WHAT( { Default("10").check_validity( sel_ptr ); }, ExcWrongDefault,
            "Default value .* do not match type: " );

    EXPECT_EQ(10, int_sel.name_to_int("ten"));

    delete sel1;
}


/**
 * Test documentation output.
 */
TEST(InputTypeDocumentation, whole_tree) {
using namespace Input::Type;

Record output_record("OutputRecord",
        "Information about one file for field data.");
{
    output_record.declare_key("file", FileName::output(), Default::optional(),
            "File for output stream.");

    output_record.declare_key("digits",Integer(0,8), Default("8"),
            "Number of digits used for output double values into text output files.");
    output_record.declare_key("compression", Bool(),
            "Whether to use compression of output file.");

    output_record.declare_key("start_time", Double(0.0),
            "Simulation time of first output.");
    output_record.declare_key("data_description", String(), Default::optional(),
            "");
    output_record.close();
} // delete local variables

Record array_record("RecordOfArrays",
         "Long description of record.\n"
         "Description could have more lines"
         );
{
 Array array_of_int(Integer(0), 5, 100 );

 array_record.declare_key("array_of_5_ints", array_of_int,
         "Some bizare array.");
 array_record.declare_key("array_of_str", Array( String() ), Default::optional(),
         "Desc. of array");
 array_record.declare_key("array_of_str_1", Array( String() ), Default::optional(),
             "Desc. of array");
 array_record.close();
}


 Record record_record("RecordOfRecords",
         "Long description of record.\n"
         "Description could have more lines"
         );


 {
     Record other_record("OtherRecord","desc");
     other_record.close();

     record_record.declare_key("sub_rec_1", other_record, "key desc");

     // recursion
     //record_record->declare_key("sub_rec_2", record_record, "Recursive key.");

     record_record.close();
 }

 Selection sel("Colors");
 {
     sel.add_value(blue, "blue");
     sel.add_value(white,"white","White color");
     sel.add_value(black,"black");
     sel.add_value(red,"red");
     sel.add_value(green,"green");
     sel.close();
 }

 Record main("MainRecord", "The main record of flow.");
 main.declare_key("array_of_records", Array(output_record), "Array of output streams.");
 main.declare_key("record_record", record_record, "no comment on record_record");
 main.declare_key("color", sel, "My favourite color.");
 main.declare_key("color1", sel, "My second favourite color.");
 main.declare_key("array_record", array_record, "no commment on array_record");
 main.close();

// main.documentation(cout, TypeBase::full_after_record);

}


class InputTypeAttributesTest : public testing::Test, public Input::Type::Record {
public:
	InputTypeAttributesTest() : Input::Type::Record("rec", "Some record.") {}
protected:

    virtual void SetUp() {
    }
    virtual void TearDown() {
    };

};

TEST_F(InputTypeAttributesTest, base_test) {
	std::map<std::string, json_string>::iterator it;

	this->add_attribute_("attr_1", "\"some attribute\"");
	this->add_attribute_("attr_2", "\"other attribute\"");
	this->add_attribute_("numeric", "\"10\"");
	this->add_attribute_("pair", "[\"0\", \"50\"]");
	this->add_attribute_("float_point", "\"0.5\"");
	//this->add_attribute_(FlowAttribute::parameters(), "[\"a\", \"b\", \"c\"]");
	this->add_attribute_(Input::Type::Attribute::obsolete(), "\"true\"");

	EXPECT_TRUE( (it=attributes_->find("attr_1")) != attributes_->end() );
	EXPECT_STREQ( it->second.c_str(), "\"some attribute\"" );
	EXPECT_TRUE( (it=attributes_->find("numeric")) != attributes_->end() );
	EXPECT_STREQ( it->second.c_str(), "\"10\"" );
	EXPECT_TRUE( (it=attributes_->find("pair")) != attributes_->end() );
	EXPECT_STREQ( it->second.c_str(), "[\"0\", \"50\"]" );
	EXPECT_TRUE( (it=attributes_->find("float_point")) != attributes_->end() );
	EXPECT_STREQ( it->second.c_str(), "\"0.5\"" );
	//EXPECT_TRUE( (it=attributes_->find("parameters")) != attributes_->end() );
	//EXPECT_STREQ( it->second.c_str(), "[\"a\", \"b\", \"c\"]" );
	EXPECT_TRUE( (it=attributes_->find("_obsolete")) != attributes_->end() );
	EXPECT_STREQ( it->second.c_str(), "\"true\"" );

	this->add_attribute_("numeric", "\"5\"");
	EXPECT_TRUE( (it=attributes_->find("numeric")) != attributes_->end() );
	EXPECT_STREQ( it->second.c_str(), "\"5\"" );

    EXPECT_THROW_WHAT( { this->add_attribute_("invalid_attr", "non quotation attribute"); }, feal::Exc_assert,
            "Invalid JSON format of attribute" );
}

/*TEST(InputTypeAttributes, complete_test) {
	using namespace Input::Type;

	static Selection sel = Selection("Bc_types", "Boundary conditions.")
		.add_value(0, "none")
		.add_value(1, "Newton")
		.add_value(2, "Neumann")
		.add_value(3, "Dirichlet")
		.add_value(4, "Robin")
		.close();

	static Record rec1 = Record("rec_1", "Time step record.")
		.declare_key("time_step", Double(), Default::obligatory(), "Time step value.")
		.close();

	static Record rec2 = Record("rec_2", "Step record.")
		.declare_key("step_iter", Integer(1, 100), Default::obligatory(), "Count of steps.")
		.close();

	static Abstract a_rec = Abstract("a_rec", "Step Abstract")
		.close();
	a_rec.add_child(rec1);
	a_rec.add_child(rec2);

	static Record main_rec = Record("main_rec", "Main Record.")
		.declare_key("bc", sel, Default::obligatory(), "Selection of boundary conditions.")
		.declare_key("idx", Array( Integer() ), Default::obligatory(), "List of indexes.")
		.declare_key("time", Double(), Default::obligatory(), "Start time value.")
		.declare_key("step", a_rec, Default::obligatory(), "Start time value.")
		.declare_key("desc", String(), Default::optional(), "Description of problem.")
		.declare_key("file", FileName::output(), Default::optional(), "File for output stream.")
		.close();

	TypeBase::lazy_finish();

	{
		std::stringstream ss;
		main_rec.write_attributes(ss);
		string str = ss.str();
		//EXPECT_TRUE( str.find("\"full_name\" : \"main_rec\"") != std::string::npos );
	}
	cout << "---------------" << endl;
	main_rec.write_attributes(cout);
	cout << "---------------" << endl;
	a_rec.write_attributes(cout);
	cout << "---------------" << endl;
	sel.write_attributes(cout);
	cout << "---------------" << endl;
}*/<|MERGE_RESOLUTION|>--- conflicted
+++ resolved
@@ -72,48 +72,28 @@
     EXPECT_TRUE( Default("true").check_validity( std::make_shared<Bool>() ) );
     EXPECT_TRUE( Default("false").check_validity( std::make_shared<Bool>() ) );
     EXPECT_FALSE( Default::obligatory().check_validity( std::make_shared<Bool>()) );
-<<<<<<< HEAD
-    EXPECT_THROW_WHAT( { Default("yes").check_validity( std::make_shared<Bool>() ); }, ExcWrongDefault,
-            "Default value 'yes' do not match type: 'Bool';" );
-=======
     EXPECT_THROW_WHAT( { Default("yes").check_validity( std::make_shared<Bool>() ); }, ExcWrongDefaultJSON,
             "Not valid JSON of Default value 'yes' of type 'Bool';" );
->>>>>>> 8e1df6ac
 
     // Integer
     EXPECT_TRUE( Default("10").check_validity( std::make_shared<Integer>() ) );
     EXPECT_THROW_WHAT( { Default("10").check_validity( std::make_shared<Integer>(0,4) ); }, ExcWrongDefault,
             "Default value '10' do not match type: 'Integer';" );
-<<<<<<< HEAD
-    EXPECT_THROW_WHAT( { Default("yes").check_validity( std::make_shared<Integer>() ); }, ExcWrongDefault,
-            "Default value 'yes' do not match type: 'Integer';" );
-=======
     EXPECT_THROW_WHAT( { Default("yes").check_validity( std::make_shared<Integer>() ); }, ExcWrongDefaultJSON,
             "Not valid JSON of Default value 'yes' of type 'Integer';" );
->>>>>>> 8e1df6ac
 
     // Double
     EXPECT_TRUE( Default("3.14").check_validity( std::make_shared<Double>() ) );
     EXPECT_TRUE( Default("-5.67E-23").check_validity( std::make_shared<Double>() ) );
     EXPECT_THROW_WHAT( { Default("-1e-10").check_validity( std::make_shared<Double>(0,4.4) ); }, ExcWrongDefault,
-<<<<<<< HEAD
-            "Default value .* do not match type: 'Double';" );
-    EXPECT_THROW_WHAT( { Default("-3.6t5").check_validity( std::make_shared<Double>() ); }, ExcWrongDefault,
-=======
->>>>>>> 8e1df6ac
             "Default value .* do not match type: 'Double';" );
     EXPECT_THROW_WHAT( { Default("-3.6t5").check_validity( std::make_shared<Double>() ); }, ExcWrongDefaultJSON,
             "Not valid JSON of Default value '-3.6t5' of type 'Double';" );
 
     // String
     EXPECT_TRUE( Default("\"ahoj\"").check_validity( std::make_shared<String>() ) );
-<<<<<<< HEAD
-    EXPECT_THROW_WHAT( { Default("ahoj").check_validity( std::make_shared<String>() ); }, ExcWrongDefault,
-            "Default value .* do not match type: 'String';" );
-=======
     EXPECT_THROW_WHAT( { Default("ahoj").check_validity( std::make_shared<String>() ); }, ExcWrongDefaultJSON,
             "Not valid JSON of Default value 'ahoj' of type 'String';" );
->>>>>>> 8e1df6ac
 
 
     // test equivalence operator

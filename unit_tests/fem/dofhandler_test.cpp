#define TEST_USE_PETSC
#include <flow_gtest_mpi.hh>
#include <cmath>
#include "fem/fe_p.hh"
#include "fem/fe_rt.hh"
#include "fem/fe_system.hh"
#include "mesh/mesh.h"
#include <mesh_constructor.hh>
#include "fem/dofhandler.hh"
#include "fem/dh_cell_accessor.hh"
#include "tools/mixed.hh"





TEST(DOFHandler, test_all) {
  
  // distribute dofs for continuous P1 finite element.
  // The test checks that the dofs are
  // shared by adjacent elements
  // except for the dofs lying on line 1
  // without the center point 3.
  {
    // simple mesh consisting of 4 triangles and 1 line element
    //
    //  4---------------5
    //  | \           / |
    //  |   \   5   1   |
    //  |     \   /     |
    //  |  3    3    4  |
    //  |     /   \     |
    //  |   /   2   \   |
    //  | /           \ |
    //  1---------------2
    FilePath::set_io_dirs(".",UNIT_TESTS_SRC_DIR,"",".");
    Mesh * mesh = mesh_full_constructor("{mesh_file=\"fem/small_mesh.msh\"}");
    
    MixedPtr<FE_P> fe(1);
    std::shared_ptr<DiscreteSpace> ds = std::make_shared<EqualOrderDiscreteSpace>(mesh, fe);
    DOFHandlerMultiDim dh(*mesh);
    dh.distribute_dofs(ds);
    
    EXPECT_EQ( 8, dh.n_global_dofs() );
    
    dh.print();
    
    std::vector<int> indices[5];
    std::vector<bool> own_elem(5, false); // hold if cell is own or ghost on process and can be evaluated (see tests)
    for ( DHCellAccessor cell : dh.local_range() )
    {
        auto elem_idx = cell.elm_idx();
        own_elem[elem_idx] = true;
        indices[elem_idx].resize(dh.max_elem_dofs());
    	cell.get_dof_indices(indices[elem_idx]);
    }

    // dof at node 1 is shared by elements 2, 3
    if (own_elem[1] & own_elem[2]) EXPECT_EQ( indices[1][0], indices[2][0] );
    
    // dof at node 2 is shared by elements 2, 4
    if (own_elem[1] & own_elem[3]) EXPECT_EQ( indices[1][1], indices[3][1] );
    
    // dof at node 3 is shared by elements 2, 3, 4, 5
    if (own_elem[4] & own_elem[2]) EXPECT_EQ( indices[4][0], indices[2][1] );
    if (own_elem[2] & own_elem[1]) EXPECT_EQ( indices[2][1], indices[1][2] );
    if (own_elem[1] & own_elem[3]) EXPECT_EQ( indices[1][2], indices[3][0] );
    
    // dof at node 3 is NOT shared by elements 1 and 5
    if (own_elem[0] & own_elem[4]) EXPECT_NE( indices[0][0], indices[4][0] );
    
    // dof at node 4 is shared by elements 3, 5
    if (own_elem[2] & own_elem[4]) EXPECT_EQ( indices[2][2], indices[4][2] );
    
    // dof at node 5 is NOT shared by elements 1, 4 and 5
    if (own_elem[4] & own_elem[0]) EXPECT_NE( indices[4][1], indices[0][1] );
    if (own_elem[4] & own_elem[3]) EXPECT_NE( indices[4][1], indices[3][2] );
    
    delete mesh;

  }

  
  
  
  
  
  // distribute dofs for continuous P1 finite element.
  // The test checks that the dofs are
  // shared by adjacent elements
  // except for the dofs separated by line elements.
  {
    // simple mesh consisting of 5 triangles and 3 line elements
    //
    //  5---------------6
    //  | \           / |
    //  |   2   7   3   |
    //  |     \   /   8 |
    //  |  5    3-------4
    //  |     /   \   6 |
    //  |   1   4   \   |
    //  | /           \ |
    //  1---------------2
    FilePath::set_io_dirs(".",UNIT_TESTS_SRC_DIR,"",".");
    Mesh * mesh = mesh_full_constructor("{mesh_file=\"fem/small_mesh_junction.msh\"}");
    
    MixedPtr<FE_P> fe(1);
    std::shared_ptr<DiscreteSpace> ds = std::make_shared<EqualOrderDiscreteSpace>(mesh, fe);
    DOFHandlerMultiDim dh(*mesh);
    dh.distribute_dofs(ds);
    
    EXPECT_EQ( 15, dh.n_global_dofs() );
    
    dh.print();
    
    std::vector<int> indices[8];
    std::vector<bool> own_elem(8, false); // hold if cell is own or ghost on process and can be evaluated (see tests)
    for ( DHCellAccessor cell : dh.local_range() )
    {
        auto elem_idx = cell.elm_idx();
        own_elem[elem_idx] = true;
        indices[elem_idx].resize(dh.max_elem_dofs());
        cell.get_dof_indices(indices[elem_idx]);
    }
    
    // dof at node 1 is not shared by elements 1, 4, 5
    if (own_elem[0] & own_elem[3]) EXPECT_NE( indices[0][0], indices[3][0] );
    if (own_elem[4] & own_elem[3]) EXPECT_NE( indices[4][0], indices[3][0] );
    
    // dof at node 2 is shared by elements 4, 6
    if (own_elem[3] & own_elem[5]) EXPECT_EQ( indices[3][1], indices[5][1] );
    
    // dof at node 3 is shared by elements 4, 6, 8
    if (own_elem[3] & own_elem[5]) EXPECT_EQ( indices[3][2], indices[5][0] );
    if (own_elem[3] & own_elem[7]) EXPECT_EQ( indices[3][2], indices[7][0] );
    
    // dof at node 3 is shared by elements 1, 2, 3
    if (own_elem[0] & own_elem[1]) EXPECT_EQ( indices[0][1], indices[1][0] );
    if (own_elem[1] & own_elem[2]) EXPECT_EQ( indices[1][0], indices[2][0] );
    
    // dof at node 3 is NOT shared by elements 1, 4, 5, 7
    if (own_elem[0] & own_elem[3]) EXPECT_NE( indices[0][1], indices[3][2] );
    if (own_elem[3] & own_elem[4]) EXPECT_NE( indices[3][2], indices[4][1] );
    if (own_elem[4] & own_elem[6]) EXPECT_NE( indices[4][1], indices[6][0] );
    
    // dof at node 4 is shared by elements 6, 8
    if (own_elem[5] & own_elem[7]) EXPECT_EQ( indices[5][2], indices[7][1] );
    
    // dof at node 5 is NOT shared by elements 2, 5, 7
    if (own_elem[1] & own_elem[4]) EXPECT_NE( indices[1][1], indices[4][2] );
    if (own_elem[4] & own_elem[6]) EXPECT_NE( indices[4][2], indices[6][2] );
    
    // dof at node 6 is NOT shared by elements 3, 7, 8
    if (own_elem[2] & own_elem[6]) EXPECT_NE( indices[2][1], indices[6][1] );
    if (own_elem[6] & own_elem[7]) EXPECT_NE( indices[6][1], indices[7][2] );
    
    delete mesh;

  }

}


TEST(DOFHandler, test_sub_handler)
{
    FESystem<0> fe_sys0({ std::make_shared<FE_P_disc<0> >(0),
                          std::make_shared<FE_P<0> >(0),
                          std::make_shared<FE_CR<0> >() });
    FESystem<1> fe_sys1({ std::make_shared<FE_RT0<1> >(),
                          std::make_shared<FE_P<1> >(0),
                          std::make_shared<FE_CR<1> >() });
    FESystem<2> fe_sys2({ std::make_shared<FE_RT0<2> >(),
                          std::make_shared<FE_P<2> >(0),
                          std::make_shared<FE_CR<2> >() });
    FESystem<3> fe_sys3({ std::make_shared<FE_RT0<3> >(),
                          std::make_shared<FE_P<3> >(0),
                          std::make_shared<FE_CR<3> >() });
    
    FilePath::set_io_dirs(".",UNIT_TESTS_SRC_DIR,"",".");
    Mesh * mesh = mesh_full_constructor("{mesh_file=\"fem/small_mesh_junction.msh\"}");
    std::shared_ptr<DiscreteSpace> ds = std::make_shared<EqualOrderDiscreteSpace>(mesh, &fe_sys0, &fe_sys1, &fe_sys2, &fe_sys3);
    std::shared_ptr<DOFHandlerMultiDim> dh = std::make_shared<DOFHandlerMultiDim>(*mesh);
    dh->distribute_dofs(ds);
    std::shared_ptr<SubDOFHandlerMultiDim> sub_dh = std::make_shared<SubDOFHandlerMultiDim>(dh, 0);
    std::vector<std::vector<int> > loc_indices(mesh->n_elements(), std::vector<int>(dh->max_elem_dofs()));
    std::vector<int> loc_sub_indices(sub_dh->max_elem_dofs());

    dh->print();    
    sub_dh->print();
    
    VectorMPI vec = dh->create_vector();
    VectorMPI subvec = sub_dh->create_vector();
    
    // init cell dof indices
    for (auto cell : dh->local_range())
        cell.get_loc_dof_indices(loc_indices[cell.elm_idx()]);
    
    // init vec and update subvec
    for (auto cell : dh->own_range())
        for (unsigned int i=0; i<dh->ds()->n_elem_dofs(cell.elm()); i++)
            vec[loc_indices[cell.elm_idx()][i]] = cell.elm_idx()*dh->max_elem_dofs()+i;
    vec.local_to_ghost_begin();
    vec.local_to_ghost_end();
    sub_dh->update_subvector(vec, subvec);
    
    // check that dofs on sub_dh are equal to dofs on dh
    for (auto cell : sub_dh->local_range())
    {
        cell.get_loc_dof_indices(loc_sub_indices);
        for (unsigned int i=0; i<cell.n_dofs(); i++)
        {
            // local indices
            EXPECT_EQ( sub_dh->parent_indices()[loc_sub_indices[i]], loc_indices[cell.elm_idx()][i] );
            // values in mpi vectors
            EXPECT_EQ( vec[loc_indices[cell.elm_idx()][i]], subvec[loc_sub_indices[i]] );
        }
    }

    // modify subvec and update "parent" vec
    for (auto cell : sub_dh->own_range())
    {
        cell.get_loc_dof_indices(loc_sub_indices);
        for (unsigned int i=0; i<sub_dh->ds()->n_elem_dofs(cell.elm()); i++)
            subvec[loc_sub_indices[i]] = -(cell.elm_idx()*dh->max_elem_dofs()+i);
    }
    subvec.local_to_ghost_begin();
    subvec.local_to_ghost_end();
    sub_dh->update_parent_vector(vec, subvec);
    // check values in mpi vectors
    for (auto cell : sub_dh->local_range())
    {
        cell.get_loc_dof_indices(loc_sub_indices);
        for (unsigned int i=0; i<cell.n_dofs(); i++)
            EXPECT_EQ( vec[loc_indices[cell.elm_idx()][i]], subvec[loc_sub_indices[i]] );
    }
    
    delete mesh;
    
}



// distribute dofs for continuous RT0 finite element.
// The test checks that the dofs are
// shared by adjacent elements
// except for the dofs separated by line elements.
TEST(DOFHandler, test_rt)
{
    FilePath::set_io_dirs(".",UNIT_TESTS_SRC_DIR,"",".");
    Mesh * mesh = mesh_full_constructor("{mesh_file=\"fem/small_mesh_junction.msh\"}");

    MixedPtr<FE_RT0> fe;
    std::cout << "1" << std::endl;
    std::shared_ptr<DiscreteSpace> ds = std::make_shared<EqualOrderDiscreteSpace>(mesh, fe);
    std::cout << "2" << std::endl;
    DOFHandlerMultiDim dh(*mesh);
    std::cout << "3" << std::endl;
    dh.distribute_dofs(ds);
    std::cout << "4" << std::endl;

     EXPECT_EQ( 17, dh.n_global_dofs() );
     std::cout << "3" << std::endl;

    dh.print();

    std::vector<int> indices[8];
    std::vector<bool> own_elem(8, false); // hold if cell is own or ghost on process and can be evaluated (see tests)
    for ( DHCellAccessor cell : dh.local_range() )
    {
        auto elem_idx = cell.elm_idx();
        own_elem[elem_idx] = true;
        indices[elem_idx].resize(dh.max_elem_dofs());
        cell.get_dof_indices(indices[elem_idx]);
    }

    // dof at el. 1 side 1 equals dof at el. 2 side 0
    if (own_elem[0] & own_elem[1]) EXPECT_EQ( indices[0][1], indices[1][0] );
    
    // dof at el. 1 side 1 equals dof at el. 3 side 0
    if (own_elem[0] & own_elem[2]) EXPECT_EQ( indices[0][1], indices[2][0] );
    
    // dof at el. 4 side 2 equals dof at el. 6 side 0
    if (own_elem[3] & own_elem[5]) EXPECT_EQ( indices[3][2], indices[5][0] );
    
    // dof at el. 6 side 1 equals dof at el. 8 side 0
    if (own_elem[5] & own_elem[7]) EXPECT_EQ( indices[5][1], indices[7][0] );

    delete mesh;

}



TEST(DHAccessors, dh_cell_accessors) {
    FilePath::set_io_dirs(".",UNIT_TESTS_SRC_DIR,"",".");
    Mesh * mesh = mesh_full_constructor("{mesh_file=\"mesh/simplest_cube.msh\"}");

<<<<<<< HEAD
    MixedPtr<FE_P> fe(1);
    std::shared_ptr<DiscreteSpace> ds = std::make_shared<EqualOrderDiscreteSpace>(mesh, fe);
=======
>>>>>>> 0ef89207
    DOFHandlerMultiDim dh(*mesh);
    {
        FE_P<0> fe0(1);
        FE_P<1> fe1(1);
        FE_P<2> fe2(1);
        FE_P<3> fe3(1);
        std::shared_ptr<DiscreteSpace> ds = std::make_shared<EqualOrderDiscreteSpace>(mesh, &fe0, &fe1, &fe2, &fe3);
    dh.distribute_dofs(ds);
    }
    DOFHandlerMultiDim dh_2(*mesh); // test cell_with_other_dh method
    {
        FE_RT0<0> fe0;
        FE_RT0<1> fe1;
        FE_RT0<2> fe2;
        FE_RT0<3> fe3;
        std::shared_ptr<DiscreteSpace> ds = std::make_shared<EqualOrderDiscreteSpace>(mesh, &fe0, &fe1, &fe2, &fe3);
    dh_2.distribute_dofs(ds);
    }
    auto el_ds = mesh->get_el_ds();
    unsigned int i_distr=0;

    std::vector<unsigned int> side_elm_idx, neigh_elem_idx;
    for( DHCellAccessor cell : dh.own_range() ) {
    	EXPECT_EQ( cell.elm_idx(), dh.mesh()->get_el_4_loc()[i_distr] );
    	DHCellAccessor cell_2 = cell.cell_with_other_dh(&dh_2);
    	EXPECT_EQ( cell.local_idx(), cell_2.local_idx() );

    	for( DHCellSide cell_side : cell.side_range() ) {
            EXPECT_EQ( cell.elm_idx(), cell_side.side()->elem_idx() );
        	side_elm_idx.clear();
        	for( DHCellSide edge_side : cell_side.edge_sides() ) {
        		side_elm_idx.push_back( edge_side.side()->elem_idx() );
        	}
            const Edge *edg = cell_side.side()->edge();
            EXPECT_EQ( side_elm_idx.size(), edg->n_sides);
            for (int sid=0; sid<edg->n_sides; sid++) {
            	EXPECT_EQ( side_elm_idx[sid], edg->side(sid)->element().idx());
            }
        }

        neigh_elem_idx.clear();
        for( DHCellSide neighb_side : cell.neighb_sides() ) {
        	neigh_elem_idx.push_back( neighb_side.side()->elem_idx() );
        }
        EXPECT_EQ( neigh_elem_idx.size(), cell.elm()->n_neighs_vb());
        for (int nid=0; nid<cell.elm()->n_neighs_vb(); nid++) {
        	EXPECT_EQ( neigh_elem_idx[nid], cell.elm()->neigh_vb[nid]->side()->elem_idx() );
        }

    	++i_distr;
    }

    delete mesh;
}<|MERGE_RESOLUTION|>--- conflicted
+++ resolved
@@ -250,16 +250,11 @@
     Mesh * mesh = mesh_full_constructor("{mesh_file=\"fem/small_mesh_junction.msh\"}");
 
     MixedPtr<FE_RT0> fe;
-    std::cout << "1" << std::endl;
     std::shared_ptr<DiscreteSpace> ds = std::make_shared<EqualOrderDiscreteSpace>(mesh, fe);
-    std::cout << "2" << std::endl;
     DOFHandlerMultiDim dh(*mesh);
-    std::cout << "3" << std::endl;
     dh.distribute_dofs(ds);
-    std::cout << "4" << std::endl;
 
      EXPECT_EQ( 17, dh.n_global_dofs() );
-     std::cout << "3" << std::endl;
 
     dh.print();
 
@@ -295,28 +290,21 @@
     FilePath::set_io_dirs(".",UNIT_TESTS_SRC_DIR,"",".");
     Mesh * mesh = mesh_full_constructor("{mesh_file=\"mesh/simplest_cube.msh\"}");
 
-<<<<<<< HEAD
-    MixedPtr<FE_P> fe(1);
-    std::shared_ptr<DiscreteSpace> ds = std::make_shared<EqualOrderDiscreteSpace>(mesh, fe);
-=======
->>>>>>> 0ef89207
     DOFHandlerMultiDim dh(*mesh);
     {
-        FE_P<0> fe0(1);
-        FE_P<1> fe1(1);
-        FE_P<2> fe2(1);
-        FE_P<3> fe3(1);
-        std::shared_ptr<DiscreteSpace> ds = std::make_shared<EqualOrderDiscreteSpace>(mesh, &fe0, &fe1, &fe2, &fe3);
-    dh.distribute_dofs(ds);
+        MixedPtr<FE_P> fe(1);
+        std::shared_ptr<DiscreteSpace> ds = std::make_shared<EqualOrderDiscreteSpace>(mesh, fe);
+        dh.distribute_dofs(ds);
     }
     DOFHandlerMultiDim dh_2(*mesh); // test cell_with_other_dh method
     {
-        FE_RT0<0> fe0;
+        /*FE_RT0<0> fe0;
         FE_RT0<1> fe1;
         FE_RT0<2> fe2;
-        FE_RT0<3> fe3;
-        std::shared_ptr<DiscreteSpace> ds = std::make_shared<EqualOrderDiscreteSpace>(mesh, &fe0, &fe1, &fe2, &fe3);
-    dh_2.distribute_dofs(ds);
+        FE_RT0<3> fe3;*/
+        MixedPtr<FE_RT0> fe;
+        std::shared_ptr<DiscreteSpace> ds = std::make_shared<EqualOrderDiscreteSpace>(mesh, fe);
+        dh_2.distribute_dofs(ds);
     }
     auto el_ds = mesh->get_el_ds();
     unsigned int i_distr=0;

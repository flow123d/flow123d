#define TEST_USE_PETSC
#include <flow_gtest_mpi.hh>
#include <cmath>
#include "fem/fe_p.hh"
#include "mesh/mesh.h"
#include <mesh_constructor.hh>
#include "fem/dofhandler.hh"
#include "fem/dh_cell_accessor.hh"
<<<<<<< HEAD
#include "mesh/range_wrapper.hh"
=======
>>>>>>> 8551b5d7





TEST(DOFHandler, test_all) {
  
  // distribute dofs for continuous P1 finite element.
  // The test checks that the dofs are
  // shared by adjacent elements
  // except for the dofs lying on line 1
  // without the center point 3.
  {
    // simple mesh consisting of 4 triangles and 1 line element
    //
    //  4---------------5
    //  | \           / |
    //  |   \   5   1   |
    //  |     \   /     |
    //  |  3    3    4  |
    //  |     /   \     |
    //  |   /   2   \   |
    //  | /           \ |
    //  1---------------2
    FilePath::set_io_dirs(".",UNIT_TESTS_SRC_DIR,"",".");
    Mesh * mesh = mesh_full_constructor("{mesh_file=\"fem/small_mesh.msh\"}");
    
    FE_P<0> fe0(1);
    FE_P<1> fe1(1);
    FE_P<2> fe2(1);
    FE_P<3> fe3(1);
    std::shared_ptr<DiscreteSpace> ds = std::make_shared<EqualOrderDiscreteSpace>(mesh, &fe0, &fe1, &fe2, &fe3);
    DOFHandlerMultiDim dh(*mesh);
    dh.distribute_dofs(ds);
    
    EXPECT_EQ( 8, dh.n_global_dofs() );
    
    dh.print();
    
    std::vector<int> indices[5];
    std::vector<bool> own_elem(5, false); // hold if cell is own or ghost on process and can be evaluated (see tests)
    for ( DHCellAccessor cell : dh.local_range() )
    {
        auto elem_idx = cell.elm_idx();
        own_elem[elem_idx] = true;
        indices[elem_idx].resize(dh.max_elem_dofs());
    	cell.get_dof_indices(indices[elem_idx]);
    }

    // dof at node 1 is shared by elements 2, 3
    if (own_elem[1] & own_elem[2]) EXPECT_EQ( indices[1][0], indices[2][0] );
    
    // dof at node 2 is shared by elements 2, 4
    if (own_elem[1] & own_elem[3]) EXPECT_EQ( indices[1][1], indices[3][1] );
    
    // dof at node 3 is shared by elements 2, 3, 4, 5
    if (own_elem[4] & own_elem[2]) EXPECT_EQ( indices[4][0], indices[2][1] );
    if (own_elem[2] & own_elem[1]) EXPECT_EQ( indices[2][1], indices[1][2] );
    if (own_elem[1] & own_elem[3]) EXPECT_EQ( indices[1][2], indices[3][0] );
    
    // dof at node 3 is NOT shared by elements 1 and 5
    if (own_elem[0] & own_elem[4]) EXPECT_NE( indices[0][0], indices[4][0] );
    
    // dof at node 4 is shared by elements 3, 5
    if (own_elem[2] & own_elem[4]) EXPECT_EQ( indices[2][2], indices[4][2] );
    
    // dof at node 5 is NOT shared by elements 1, 4 and 5
    if (own_elem[4] & own_elem[0]) EXPECT_NE( indices[4][1], indices[0][1] );
    if (own_elem[4] & own_elem[3]) EXPECT_NE( indices[4][1], indices[3][2] );
    
    delete mesh;

  }

  
  
  
  
  
  // distribute dofs for continuous P1 finite element.
  // The test checks that the dofs are
  // shared by adjacent elements
  // except for the dofs separated by line elements.
  {
    // simple mesh consisting of 5 triangles and 3 line elements
    //
    //  5---------------6
    //  | \           / |
    //  |   2   7   3   |
    //  |     \   /   8 |
    //  |  5    3-------4
    //  |     /   \   6 |
    //  |   1   4   \   |
    //  | /           \ |
    //  1---------------2
    FilePath::set_io_dirs(".",UNIT_TESTS_SRC_DIR,"",".");
    Mesh * mesh = mesh_full_constructor("{mesh_file=\"fem/small_mesh_junction.msh\"}");
    
    FE_P<0> fe0(1);
    FE_P<1> fe1(1);
    FE_P<2> fe2(1);
    FE_P<3> fe3(1);
    std::shared_ptr<DiscreteSpace> ds = std::make_shared<EqualOrderDiscreteSpace>(mesh, &fe0, &fe1, &fe2, &fe3);
    DOFHandlerMultiDim dh(*mesh);
    dh.distribute_dofs(ds);
    
    EXPECT_EQ( 15, dh.n_global_dofs() );
    
    dh.print();
    
    std::vector<int> indices[8];
    std::vector<bool> own_elem(8, false); // hold if cell is own or ghost on process and can be evaluated (see tests)
    for ( DHCellAccessor cell : dh.local_range() )
    {
        auto elem_idx = cell.elm_idx();
        own_elem[elem_idx] = true;
        indices[elem_idx].resize(dh.max_elem_dofs());
        cell.get_dof_indices(indices[elem_idx]);
    }
    
    // dof at node 1 is not shared by elements 1, 4, 5
    if (own_elem[0] & own_elem[3]) EXPECT_NE( indices[0][0], indices[3][0] );
    if (own_elem[4] & own_elem[3]) EXPECT_NE( indices[4][0], indices[3][0] );
    
    // dof at node 2 is shared by elements 4, 6
    if (own_elem[3] & own_elem[5]) EXPECT_EQ( indices[3][1], indices[5][1] );
    
    // dof at node 3 is shared by elements 4, 6, 8
    if (own_elem[3] & own_elem[5]) EXPECT_EQ( indices[3][2], indices[5][0] );
    if (own_elem[3] & own_elem[7]) EXPECT_EQ( indices[3][2], indices[7][0] );
    
    // dof at node 3 is shared by elements 1, 2, 3
    if (own_elem[0] & own_elem[1]) EXPECT_EQ( indices[0][1], indices[1][0] );
    if (own_elem[1] & own_elem[2]) EXPECT_EQ( indices[1][0], indices[2][0] );
    
    // dof at node 3 is NOT shared by elements 1, 4, 5, 7
    if (own_elem[0] & own_elem[3]) EXPECT_NE( indices[0][1], indices[3][2] );
    if (own_elem[3] & own_elem[4]) EXPECT_NE( indices[3][2], indices[4][1] );
    if (own_elem[4] & own_elem[6]) EXPECT_NE( indices[4][1], indices[6][0] );
    
    // dof at node 4 is shared by elements 6, 8
    if (own_elem[5] & own_elem[7]) EXPECT_EQ( indices[5][2], indices[7][1] );
    
    // dof at node 5 is NOT shared by elements 2, 5, 7
    if (own_elem[1] & own_elem[4]) EXPECT_NE( indices[1][1], indices[4][2] );
    if (own_elem[4] & own_elem[6]) EXPECT_NE( indices[4][2], indices[6][2] );
    
    // dof at node 6 is NOT shared by elements 3, 7, 8
    if (own_elem[2] & own_elem[6]) EXPECT_NE( indices[2][1], indices[6][1] );
    if (own_elem[6] & own_elem[7]) EXPECT_NE( indices[6][1], indices[7][2] );
    
    delete mesh;

  }

}


TEST(DHAccessors, dh_cell_accessors) {
    FilePath::set_io_dirs(".",UNIT_TESTS_SRC_DIR,"",".");
    Mesh * mesh = mesh_full_constructor("{mesh_file=\"fem/small_mesh.msh\"}");
    //Mesh * mesh = mesh_full_constructor("{mesh_file=\"mesh/simplest_cube.msh\"}"); //variant mesh file

    FE_P<0> fe0(1);
    FE_P<1> fe1(1);
    FE_P<2> fe2(1);
    FE_P<3> fe3(1);
    std::shared_ptr<DiscreteSpace> ds = std::make_shared<EqualOrderDiscreteSpace>(mesh, &fe0, &fe1, &fe2, &fe3);
    DOFHandlerMultiDim dh(*mesh);
    dh.distribute_dofs(ds);
    auto dh_seq = dh.sequential();
    auto el_ds = mesh->get_el_ds();
    unsigned int i_distr=0;

    for( DHCellAccessor cell : dh_seq->own_range() ) {
    	EXPECT_EQ( cell.elm_idx(), dh_seq->el_index(i_distr) );
        for( DHCellSide cell_side : cell.side_range() ) {
        	EXPECT_EQ( cell.elm_idx(), cell_side.side()->elem_idx() );
        }
        for( DHCellSide neighb_side : cell.neighb_sides() ) {
            EXPECT_EQ( cell.elm_idx(), neighb_side.side()->elem_idx() );
        }
    	++i_distr;
    }

    delete mesh;
}<|MERGE_RESOLUTION|>--- conflicted
+++ resolved
@@ -6,10 +6,7 @@
 #include <mesh_constructor.hh>
 #include "fem/dofhandler.hh"
 #include "fem/dh_cell_accessor.hh"
-<<<<<<< HEAD
 #include "mesh/range_wrapper.hh"
-=======
->>>>>>> 8551b5d7
 
 
 
@@ -185,7 +182,7 @@
     unsigned int i_distr=0;
 
     for( DHCellAccessor cell : dh_seq->own_range() ) {
-    	EXPECT_EQ( cell.elm_idx(), dh_seq->el_index(i_distr) );
+    	EXPECT_EQ( cell.elm_idx(), dh_seq->mesh()->get_el_4_loc()[i_distr] );
         for( DHCellSide cell_side : cell.side_range() ) {
         	EXPECT_EQ( cell.elm_idx(), cell_side.side()->elem_idx() );
         }

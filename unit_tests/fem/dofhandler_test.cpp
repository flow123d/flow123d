#define TEST_USE_PETSC
#include <flow_gtest_mpi.hh>
#include <cmath>
#include "fem/fe_p.hh"
#include "fem/fe_rt.hh"
#include "fem/fe_system.hh"
#include "mesh/mesh.h"
#include <mesh_constructor.hh>
#include "fem/dofhandler.hh"
#include "fem/dh_cell_accessor.hh"
#include "tools/mixed.hh"





TEST(DOFHandler, test_all) {
  
  // distribute dofs for continuous P1 finite element.
  // The test checks that the dofs are
  // shared by adjacent elements
  // except for the dofs lying on line 1
  // without the center point 3.
  {
    // simple mesh consisting of 4 triangles and 1 line element
    //
    //  4---------------5
    //  | \           / |
    //  |   \   5   1   |
    //  |     \   /     |
    //  |  3    3    4  |
    //  |     /   \     |
    //  |   /   2   \   |
    //  | /           \ |
    //  1---------------2
    FilePath::set_io_dirs(".",UNIT_TESTS_SRC_DIR,"",".");
    Mesh * mesh = mesh_full_constructor("{mesh_file=\"fem/small_mesh.msh\"}");
    
    MixedPtr<FE_P> fe(1);
    std::shared_ptr<DiscreteSpace> ds = std::make_shared<EqualOrderDiscreteSpace>(mesh, fe);
    DOFHandlerMultiDim dh(*mesh);
    dh.distribute_dofs(ds);
    
    EXPECT_EQ( 8, dh.n_global_dofs() );
    
    dh.print();
    
    std::vector<int> indices[5];
    std::vector<bool> own_elem(5, false); // hold if cell is own or ghost on process and can be evaluated (see tests)
    for ( DHCellAccessor cell : dh.local_range() )
    {
        auto elem_idx = cell.elm_idx();
        own_elem[elem_idx] = true;
        indices[elem_idx].resize(dh.max_elem_dofs());
    	cell.get_dof_indices(indices[elem_idx]);
    }

    // dof at node 1 is shared by elements 2, 3
    if (own_elem[1] & own_elem[2]) EXPECT_EQ( indices[1][0], indices[2][0] );
    
    // dof at node 2 is shared by elements 2, 4
    if (own_elem[1] & own_elem[3]) EXPECT_EQ( indices[1][1], indices[3][1] );
    
    // dof at node 3 is shared by elements 2, 3, 4, 5
    if (own_elem[4] & own_elem[2]) EXPECT_EQ( indices[4][0], indices[2][1] );
    if (own_elem[2] & own_elem[1]) EXPECT_EQ( indices[2][1], indices[1][2] );
    if (own_elem[1] & own_elem[3]) EXPECT_EQ( indices[1][2], indices[3][0] );
    
    // dof at node 3 is NOT shared by elements 1 and 5
    if (own_elem[0] & own_elem[4]) EXPECT_NE( indices[0][0], indices[4][0] );
    
    // dof at node 4 is shared by elements 3, 5
    if (own_elem[2] & own_elem[4]) EXPECT_EQ( indices[2][2], indices[4][2] );
    
    // dof at node 5 is NOT shared by elements 1, 4 and 5
    if (own_elem[4] & own_elem[0]) EXPECT_NE( indices[4][1], indices[0][1] );
    if (own_elem[4] & own_elem[3]) EXPECT_NE( indices[4][1], indices[3][2] );
    
    delete mesh;

  }

  
  
  
  
  
  // distribute dofs for continuous P1 finite element.
  // The test checks that the dofs are
  // shared by adjacent elements
  // except for the dofs separated by line elements.
  {
    // simple mesh consisting of 5 triangles and 3 line elements
    //
    //  5---------------6
    //  | \           / |
    //  |   2   7   3   |
    //  |     \   /   8 |
    //  |  5    3-------4
    //  |     /   \   6 |
    //  |   1   4   \   |
    //  | /           \ |
    //  1---------------2
    FilePath::set_io_dirs(".",UNIT_TESTS_SRC_DIR,"",".");
    Mesh * mesh = mesh_full_constructor("{mesh_file=\"fem/small_mesh_junction.msh\"}");
    
    MixedPtr<FE_P> fe(1);
    std::shared_ptr<DiscreteSpace> ds = std::make_shared<EqualOrderDiscreteSpace>(mesh, fe);
    DOFHandlerMultiDim dh(*mesh);
    dh.distribute_dofs(ds);
    
    EXPECT_EQ( 15, dh.n_global_dofs() );
    
    dh.print();
    
    std::vector<int> indices[8];
    std::vector<bool> own_elem(8, false); // hold if cell is own or ghost on process and can be evaluated (see tests)
    for ( DHCellAccessor cell : dh.local_range() )
    {
        auto elem_idx = cell.elm_idx();
        own_elem[elem_idx] = true;
        indices[elem_idx].resize(dh.max_elem_dofs());
        cell.get_dof_indices(indices[elem_idx]);
    }
    
    // dof at node 1 is not shared by elements 1, 4, 5
    if (own_elem[0] & own_elem[3]) EXPECT_NE( indices[0][0], indices[3][0] );
    if (own_elem[4] & own_elem[3]) EXPECT_NE( indices[4][0], indices[3][0] );
    
    // dof at node 2 is shared by elements 4, 6
    if (own_elem[3] & own_elem[5]) EXPECT_EQ( indices[3][1], indices[5][1] );
    
    // dof at node 3 is shared by elements 4, 6, 8
    if (own_elem[3] & own_elem[5]) EXPECT_EQ( indices[3][2], indices[5][0] );
    if (own_elem[3] & own_elem[7]) EXPECT_EQ( indices[3][2], indices[7][0] );
    
    // dof at node 3 is shared by elements 1, 2, 3
    if (own_elem[0] & own_elem[1]) EXPECT_EQ( indices[0][1], indices[1][0] );
    if (own_elem[1] & own_elem[2]) EXPECT_EQ( indices[1][0], indices[2][0] );
    
    // dof at node 3 is NOT shared by elements 1, 4, 5, 7
    if (own_elem[0] & own_elem[3]) EXPECT_NE( indices[0][1], indices[3][2] );
    if (own_elem[3] & own_elem[4]) EXPECT_NE( indices[3][2], indices[4][1] );
    if (own_elem[4] & own_elem[6]) EXPECT_NE( indices[4][1], indices[6][0] );
    
    // dof at node 4 is shared by elements 6, 8
    if (own_elem[5] & own_elem[7]) EXPECT_EQ( indices[5][2], indices[7][1] );
    
    // dof at node 5 is NOT shared by elements 2, 5, 7
    if (own_elem[1] & own_elem[4]) EXPECT_NE( indices[1][1], indices[4][2] );
    if (own_elem[4] & own_elem[6]) EXPECT_NE( indices[4][2], indices[6][2] );
    
    // dof at node 6 is NOT shared by elements 3, 7, 8
    if (own_elem[2] & own_elem[6]) EXPECT_NE( indices[2][1], indices[6][1] );
    if (own_elem[6] & own_elem[7]) EXPECT_NE( indices[6][1], indices[7][2] );
    
    delete mesh;

  }

}


TEST(DOFHandler, test_sub_handler)
{
    FESystem<0> fe_sys0({ std::make_shared<FE_P_disc<0> >(0),
                          std::make_shared<FE_P<0> >(0),
                          std::make_shared<FE_CR<0> >() });
    FESystem<1> fe_sys1({ std::make_shared<FE_RT0<1> >(),
                          std::make_shared<FE_P<1> >(0),
                          std::make_shared<FE_CR<1> >() });
    FESystem<2> fe_sys2({ std::make_shared<FE_RT0<2> >(),
                          std::make_shared<FE_P<2> >(0),
                          std::make_shared<FE_CR<2> >() });
    FESystem<3> fe_sys3({ std::make_shared<FE_RT0<3> >(),
                          std::make_shared<FE_P<3> >(0),
                          std::make_shared<FE_CR<3> >() });
    MixedPtr<FESystem> fe_sys( std::make_shared<FESystem<0>>(fe_sys0), std::make_shared<FESystem<1>>(fe_sys1),
    	                                    std::make_shared<FESystem<2>>(fe_sys2), std::make_shared<FESystem<3>>(fe_sys3) );

    FilePath::set_io_dirs(".",UNIT_TESTS_SRC_DIR,"",".");
    Mesh * mesh = mesh_full_constructor("{mesh_file=\"fem/small_mesh_junction.msh\"}");
    std::shared_ptr<DiscreteSpace> ds = std::make_shared<EqualOrderDiscreteSpace>(mesh, fe_sys);
    std::shared_ptr<DOFHandlerMultiDim> dh = std::make_shared<DOFHandlerMultiDim>(*mesh);
    dh->distribute_dofs(ds);
    std::shared_ptr<SubDOFHandlerMultiDim> sub_dh = std::make_shared<SubDOFHandlerMultiDim>(dh, 0);
    std::vector<std::vector<int> > loc_indices(mesh->n_elements(), std::vector<int>(dh->max_elem_dofs()));
    std::vector<int> loc_sub_indices(sub_dh->max_elem_dofs());

    dh->print();    
    sub_dh->print();
    
    VectorMPI vec = dh->create_vector();
    VectorMPI subvec = sub_dh->create_vector();
    
    // init cell dof indices
    for (auto cell : dh->local_range())
        cell.get_loc_dof_indices(loc_indices[cell.elm_idx()]);
    
    // init vec and update subvec
    for (auto cell : dh->own_range())
        for (unsigned int i=0; i<dh->ds()->n_elem_dofs(cell.elm()); i++)
            vec[loc_indices[cell.elm_idx()][i]] = cell.elm_idx()*dh->max_elem_dofs()+i;
    vec.local_to_ghost_begin();
    vec.local_to_ghost_end();
    sub_dh->update_subvector(vec, subvec);
    
    // check that dofs on sub_dh are equal to dofs on dh
    for (auto cell : sub_dh->local_range())
    {
        cell.get_loc_dof_indices(loc_sub_indices);
        for (unsigned int i=0; i<cell.n_dofs(); i++)
        {
            // local indices
            EXPECT_EQ( sub_dh->parent_indices()[loc_sub_indices[i]], loc_indices[cell.elm_idx()][i] );
            // values in mpi vectors
            EXPECT_EQ( vec[loc_indices[cell.elm_idx()][i]], subvec[loc_sub_indices[i]] );
        }
    }

    // modify subvec and update "parent" vec
    for (auto cell : sub_dh->own_range())
    {
        cell.get_loc_dof_indices(loc_sub_indices);
        for (unsigned int i=0; i<sub_dh->ds()->n_elem_dofs(cell.elm()); i++)
            subvec[loc_sub_indices[i]] = -(cell.elm_idx()*dh->max_elem_dofs()+i);
    }
    subvec.local_to_ghost_begin();
    subvec.local_to_ghost_end();
    sub_dh->update_parent_vector(vec, subvec);
    // check values in mpi vectors
    for (auto cell : sub_dh->local_range())
    {
        cell.get_loc_dof_indices(loc_sub_indices);
        for (unsigned int i=0; i<cell.n_dofs(); i++)
            EXPECT_EQ( vec[loc_indices[cell.elm_idx()][i]], subvec[loc_sub_indices[i]] );
    }
    
    delete mesh;
    
}



// distribute dofs for continuous RT0 finite element.
// The test checks that the dofs are
// shared by adjacent elements
// except for the dofs separated by line elements.
TEST(DOFHandler, test_rt)
{
    FilePath::set_io_dirs(".",UNIT_TESTS_SRC_DIR,"",".");
    Mesh * mesh = mesh_full_constructor("{mesh_file=\"fem/small_mesh_junction.msh\"}");

    MixedPtr<FE_RT0> fe;
    std::shared_ptr<DiscreteSpace> ds = std::make_shared<EqualOrderDiscreteSpace>(mesh, fe);
    DOFHandlerMultiDim dh(*mesh);
    dh.distribute_dofs(ds);

     EXPECT_EQ( 17, dh.n_global_dofs() );

    dh.print();

    std::vector<int> indices[8];
    std::vector<bool> own_elem(8, false); // hold if cell is own or ghost on process and can be evaluated (see tests)
    for ( DHCellAccessor cell : dh.local_range() )
    {
        auto elem_idx = cell.elm_idx();
        own_elem[elem_idx] = true;
        indices[elem_idx].resize(dh.max_elem_dofs());
        cell.get_dof_indices(indices[elem_idx]);
    }

    // dof at el. 1 side 1 equals dof at el. 2 side 0
    if (own_elem[0] & own_elem[1]) EXPECT_EQ( indices[0][1], indices[1][0] );
    
    // dof at el. 1 side 1 equals dof at el. 3 side 0
    if (own_elem[0] & own_elem[2]) EXPECT_EQ( indices[0][1], indices[2][0] );
    
    // dof at el. 4 side 2 equals dof at el. 6 side 0
    if (own_elem[3] & own_elem[5]) EXPECT_EQ( indices[3][2], indices[5][0] );
    
    // dof at el. 6 side 1 equals dof at el. 8 side 0
    if (own_elem[5] & own_elem[7]) EXPECT_EQ( indices[5][1], indices[7][0] );

    delete mesh;

}



TEST(DHAccessors, dh_cell_accessors) {
    FilePath::set_io_dirs(".",UNIT_TESTS_SRC_DIR,"",".");
    Mesh * mesh = mesh_full_constructor("{mesh_file=\"mesh/simplest_cube.msh\"}");

    DOFHandlerMultiDim dh(*mesh);
    {
<<<<<<< HEAD
        FE_P<0> fe0(1);
        FE_P<1> fe1(1);
        FE_P<2> fe2(1);
        FE_P<3> fe3(1);
        std::shared_ptr<DiscreteSpace> ds = std::make_shared<EqualOrderDiscreteSpace>(mesh, &fe0, &fe1, &fe2, &fe3);
    dh.distribute_dofs(ds);
    }
    DOFHandlerMultiDim dh_2(*mesh); // test cell_with_other_dh method
    {
        FE_RT0<0> fe0;
        FE_RT0<1> fe1;
        FE_RT0<2> fe2;
        FE_RT0<3> fe3;
        std::shared_ptr<DiscreteSpace> ds = std::make_shared<EqualOrderDiscreteSpace>(mesh, &fe0, &fe1, &fe2, &fe3);
    dh_2.distribute_dofs(ds);
=======
        MixedPtr<FE_P> fe(1);
        std::shared_ptr<DiscreteSpace> ds = std::make_shared<EqualOrderDiscreteSpace>(mesh, fe);
        dh.distribute_dofs(ds);
    }
    DOFHandlerMultiDim dh_2(*mesh); // test cell_with_other_dh method
    {
        MixedPtr<FE_RT0> fe;
        std::shared_ptr<DiscreteSpace> ds = std::make_shared<EqualOrderDiscreteSpace>(mesh, fe);
        dh_2.distribute_dofs(ds);
>>>>>>> 78217822
    }
    auto el_ds = mesh->get_el_ds();
    unsigned int i_distr=0;

    std::vector<unsigned int> side_elm_idx, neigh_elem_idx;
    for( DHCellAccessor cell : dh.own_range() ) {
    	EXPECT_EQ( cell.elm_idx(), dh.mesh()->get_el_4_loc()[i_distr] );
    	DHCellAccessor cell_2 = cell.cell_with_other_dh(&dh_2);
    	EXPECT_EQ( cell.local_idx(), cell_2.local_idx() );

    	for( DHCellSide cell_side : cell.side_range() ) {
            EXPECT_EQ( cell.elm_idx(), cell_side.elem_idx() );
        	side_elm_idx.clear();
        	for( DHCellSide edge_side : cell_side.edge_sides() ) {
        		side_elm_idx.push_back( edge_side.elem_idx() );
        	}
            const Edge *edg = cell_side.side().edge();
            EXPECT_EQ( side_elm_idx.size(), edg->n_sides);
            for (int sid=0; sid<edg->n_sides; sid++) {
            	EXPECT_EQ( side_elm_idx[sid], edg->side(sid)->element().idx());
            }
        }

        neigh_elem_idx.clear();
        for( DHCellSide neighb_side : cell.neighb_sides() ) {
        	neigh_elem_idx.push_back( neighb_side.elem_idx() );
        }
        EXPECT_EQ( neigh_elem_idx.size(), cell.elm()->n_neighs_vb());
        for (int nid=0; nid<cell.elm()->n_neighs_vb(); nid++) {
        	EXPECT_EQ( neigh_elem_idx[nid], cell.elm()->neigh_vb[nid]->side()->elem_idx() );
        }

    	++i_distr;
    }

    delete mesh;
}<|MERGE_RESOLUTION|>--- conflicted
+++ resolved
@@ -294,23 +294,6 @@
 
     DOFHandlerMultiDim dh(*mesh);
     {
-<<<<<<< HEAD
-        FE_P<0> fe0(1);
-        FE_P<1> fe1(1);
-        FE_P<2> fe2(1);
-        FE_P<3> fe3(1);
-        std::shared_ptr<DiscreteSpace> ds = std::make_shared<EqualOrderDiscreteSpace>(mesh, &fe0, &fe1, &fe2, &fe3);
-    dh.distribute_dofs(ds);
-    }
-    DOFHandlerMultiDim dh_2(*mesh); // test cell_with_other_dh method
-    {
-        FE_RT0<0> fe0;
-        FE_RT0<1> fe1;
-        FE_RT0<2> fe2;
-        FE_RT0<3> fe3;
-        std::shared_ptr<DiscreteSpace> ds = std::make_shared<EqualOrderDiscreteSpace>(mesh, &fe0, &fe1, &fe2, &fe3);
-    dh_2.distribute_dofs(ds);
-=======
         MixedPtr<FE_P> fe(1);
         std::shared_ptr<DiscreteSpace> ds = std::make_shared<EqualOrderDiscreteSpace>(mesh, fe);
         dh.distribute_dofs(ds);
@@ -320,7 +303,6 @@
         MixedPtr<FE_RT0> fe;
         std::shared_ptr<DiscreteSpace> ds = std::make_shared<EqualOrderDiscreteSpace>(mesh, fe);
         dh_2.distribute_dofs(ds);
->>>>>>> 78217822
     }
     auto el_ds = mesh->get_el_ds();
     unsigned int i_distr=0;

--- conflicted
+++ resolved
@@ -6,10 +6,6 @@
 #include <mesh_constructor.hh>
 #include "fem/dofhandler.hh"
 #include "fem/dh_cell_accessor.hh"
-<<<<<<< HEAD
-=======
-#include "mesh/range_wrapper.hh"
->>>>>>> 79f4e49c
 
 
 
@@ -120,25 +116,9 @@
     
     dh.print();
     
-<<<<<<< HEAD
-    auto vec = dh.create_vector();
-    std::vector<LongIdx> dof_indices(dh.max_elem_dofs());
-    std::vector<double> dof_values(dh.max_elem_dofs(), 1.);
-    for (auto elem : dh.local_range())
-    {
-        elem.get_dof_indices(dof_indices);
-        VecSetValues(vec.petsc_vec(), dof_indices.size(), dof_indices.data(), dof_values.data(), ADD_VALUES);
-    }
-    
-    auto dh_seq = dh.sequential();
-    
-    std::vector<int> indices[mesh->n_elements()];
-    for (unsigned int i=0; i<mesh->n_elements(); i++)
-=======
     std::vector<int> indices[8];
     std::vector<bool> own_elem(8, false); // hold if cell is own or ghost on process and can be evaluated (see tests)
     for ( DHCellAccessor cell : dh.local_range() )
->>>>>>> 79f4e49c
     {
         auto elem_idx = cell.elm_idx();
         own_elem[elem_idx] = true;

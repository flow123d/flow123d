--- conflicted
+++ resolved
@@ -257,7 +257,6 @@
       switch (i-dof_offset)
       {
         case 0:
-<<<<<<< HEAD
           exp_value = 2.0*q.point<3>(k) - arma::vec("0 0 2");
           break;
         case 1:
@@ -268,18 +267,6 @@
           break;
         case 3:
           exp_value = 2.0*q.point<3>(k);
-=======
-          exp_value = q.point<3>(k).arma()*2 - arma::vec("0 0 2");
-          break;
-        case 1:
-          exp_value = q.point<3>(k).arma()*2 - arma::vec("0 2 0");
-          break;
-        case 2:
-          exp_value = q.point<3>(k).arma()*2 - arma::vec("2 0 0");
-          break;
-        case 3:
-          exp_value = q.point<3>(k).arma()*2;
->>>>>>> 0db6bd58
           break;
         default:
           exp_value = arma::vec("0 0 0");

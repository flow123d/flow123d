--- conflicted
+++ resolved
@@ -325,13 +325,8 @@
 
     QXFEMFactory<2,3> qfactory(12);
     
-<<<<<<< HEAD
     // read mesh
-    Mesh* mesh = new Mesh();
-=======
-    // read mesh - simplset cube from test1
     Mesh* mesh = mesh_constructor();
->>>>>>> 86266159
     stringstream in(ref_element_mesh.c_str());
     mesh->read_gmsh_from_stream(in);
     ElementFullIter ele = mesh->element(0);

/*
 * fe_values_test.cpp
 *
 *  Created on: Sep 9, 2012
 *      Author: jb
 */

#define FEAL_OVERRIDE_ASSERTS

#include <flow_gtest.hh>
#include <cmath>
#include "arma_expect.hh"
#include "armadillo"
#include "system/armadillo_tools.hh"
#include "system/sys_profiler.hh"
#include "quadrature/quadrature_lib.hh"
#include "fem/fe_p.hh"
#include "fem/fe_values.hh"
#include "fem/mapping_p1.hh"
#include "mesh/mesh.h"
#include "mesh/elements.h"
#include "mesh/region.hh"
#include "mesh/accessors.hh"

#define INTEGRATE( _func_ ) for( unsigned int i=0; i < quad.size(); i++) sum +=  _func_( quad.point(i) ) * quad.weight(i);

double test_1_1d( const arma::vec::fixed<1> & p) {
    return 3 * p[0] + 1.0;
}

template <int dim>
double func( const arma::vec::fixed<dim> & p) {
    if (dim == 1) {
        return 3 * p[0] * p[0] + p[0] + 1.0;
    } else {
        return 3 * p[0] * p[0] + p[0] + 6 * p[1] * p[1] + p[1] + 1.0;
    }
}


template <int dim>
double integrate(ElementAccessor<3> &ele) {
    FE_P_disc<dim> fe(0);
    QGauss quad( dim, 2 );
    MappingP1<dim,3> map;
    FEValues<3> fe_values(quad, fe, update_JxW_values | update_quadrature_points);
    
    fe_values.reinit( ele );
    
    double sum = 0.0;
    for(unsigned int i_point=0; i_point < fe_values.n_points(); i_point++) {
<<<<<<< HEAD
        sum += func<dim>( quad.point<dim>(i_point) ) * fe_values.JxW(i_point);
=======
        sum += func<dim>( quad.point<dim>(i_point).arma() ) * fe_values.JxW(i_point);
>>>>>>> 45bfb2ac
    }
    return sum;
}


TEST(FeValues, test_all) {
  // integrate a polynomial defined on the ref. element over an arbitrary element
    {
        // 1d case interval (1,3)   det(jac) = 2
    	Mesh mesh;
    	mesh.init_node_vector(2);
    	mesh.add_node(0, arma::vec3("1 0 0"));
    	mesh.add_node(1, arma::vec3("3 0 0"));
    	std::vector<unsigned int> node_ids = {0, 1};
    	mesh.init_element_vector(1);
    	mesh.add_element(0, 1, 1, 0, node_ids);
    	ElementAccessor<3> elm_acc = mesh.element_accessor(0);

        EXPECT_DOUBLE_EQ( 2.5 * 2, integrate<1>( elm_acc ) );
        
        // projection methods
        MappingP1<1,3> mapping;
        arma::mat::fixed<3, 2> map = mapping.element_map(elm_acc);
        EXPECT_ARMA_EQ( arma::mat("1 3; 0 0; 0 0"), map);
        EXPECT_ARMA_EQ( arma::vec("0.5 0.5"), mapping.project_real_to_unit( arma::vec("2.0 0.0 0.0"), map ) );
    }

    {
        // 2d case: triangle (0,1) (2,0) (3,4) surface = 3*4 - 1*2/2 - 1*4/4 - 3*3/2 = 9/2, det(jac) = 9
    	Mesh mesh;
    	mesh.init_node_vector(3);
    	mesh.add_node(0, arma::vec3("0 1 0"));
    	mesh.add_node(1, arma::vec3("2 0 0"));
    	mesh.add_node(2, arma::vec3("3 4 0"));
    	std::vector<unsigned int> node_ids = {0, 1, 2};
    	mesh.init_element_vector(1);
    	mesh.add_element(1, 2, 1, 0, node_ids);
    	ElementAccessor<3> elm_acc = mesh.element_accessor(0);

        EXPECT_DOUBLE_EQ( 19.0 / 12.0 * 9.0 , integrate<2>( elm_acc ) );

        // projection methods
        MappingP1<2,3> mapping;
        arma::mat::fixed<3, 3> map = mapping.element_map(elm_acc);
        EXPECT_ARMA_EQ( arma::mat("0 2 3; 1 0 4; 0 0 0"), map);
        EXPECT_ARMA_EQ( arma::vec("0.6 0.2 0.2"), mapping.project_real_to_unit( arma::vec("1.0 1.4 0.0"), map ) );
    }

}


class TestElementMapping {
public:
    TestElementMapping(std::vector<string> nodes_str)
    {
        unsigned int i=0;
    	mesh_.init_node_vector(4);
    	mesh_.init_element_vector(1);
    	for(auto str : nodes_str) mesh_.add_node(i++, arma::vec3(str));
    	std::vector<unsigned int> node_ids = {0, 1, 2, 3};
    	mesh_.add_element(1, 3, 1, 0, node_ids);
    }

    ElementAccessor<3> elem_accessor()
	{
    	return mesh_.element_accessor(0);
	}

    Mesh mesh_;
};


TEST(ElementMapping, element_map) {
    Profiler::instance();
    armadillo_setup();
    MappingP1<3,3> mapping;

    {
        TestElementMapping ele_mapping({ "0 0 0", "1 0 0", "0 1 0", "0 0 1"});
        arma::mat::fixed<3, 4> map = mapping.element_map(ele_mapping.elem_accessor());
        EXPECT_ARMA_EQ( arma::mat("0 1 0 0; 0 0 1 0; 0 0 0 1"), map);
        EXPECT_ARMA_EQ( arma::vec("0.4 0.1 0.2 0.3"), mapping.project_real_to_unit( arma::vec3("0.1 0.2 0.3"), map ) );
        EXPECT_ARMA_EQ( arma::vec("-0.5 0.5 0.5 0.5"), mapping.project_real_to_unit( arma::vec3("0.5 0.5 0.5"), map ) );
    }

    {
        // trnaslated
        TestElementMapping ele_mapping({ "1 2 3", "2 2 3", "1 3 3", "1 2 4"});
        arma::mat::fixed<3, 4> map = mapping.element_map(ele_mapping.elem_accessor());
        EXPECT_ARMA_EQ( arma::mat("1 2 1 1; 2 2 3 2; 3 3 3 4"), map);
        EXPECT_ARMA_EQ( arma::vec("0.4 0.1 0.2 0.3"), mapping.project_real_to_unit( arma::vec3("1.1 2.2 3.3"), map ) );
        EXPECT_ARMA_EQ( arma::vec("-0.5 0.5 0.5 0.5"), mapping.project_real_to_unit( arma::vec3("1.5 2.5 3.5"), map ) );
    }

    {
        // simplest cube element 7
        TestElementMapping ele_mapping({ "-1 -1 1", "1 1 -1", "-1 -1 -1", "1 -1 -1"});
        arma::mat::fixed<3, 4> map = mapping.element_map(ele_mapping.elem_accessor());
        EXPECT_ARMA_EQ( arma::mat("-1 1 -1 1; -1 1 -1 -1; 1 -1 -1 -1"), map);
        EXPECT_ARMA_EQ( arma::vec("0.25 0.25 0.25 0.25"), mapping.project_real_to_unit( arma::vec3("0 -0.5 -0.5"), map ) );
        //EXPECT_ARMA_EQ( arma::vec("0.1 0.2 0.3 0.4"), mapping.project_real_to_unit( arma::vec3("0.1 0.2 0.3"), map ) );
    }
}<|MERGE_RESOLUTION|>--- conflicted
+++ resolved
@@ -49,11 +49,7 @@
     
     double sum = 0.0;
     for(unsigned int i_point=0; i_point < fe_values.n_points(); i_point++) {
-<<<<<<< HEAD
         sum += func<dim>( quad.point<dim>(i_point) ) * fe_values.JxW(i_point);
-=======
-        sum += func<dim>( quad.point<dim>(i_point).arma() ) * fe_values.JxW(i_point);
->>>>>>> 45bfb2ac
     }
     return sum;
 }

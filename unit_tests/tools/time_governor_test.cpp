/*
 * time_governor_test.cpp
 *
 *  Created on: May 20, 2011
 *      Author: jb
 */

#include <flow_gtest.hh>
#include "system/system.hh"
#include <input/input_type.hh>
#include <input/reader_to_storage.hh>
#include <input/accessors.hh>
#include "tools/time_governor.hh"
#include "tools/time_marks.hh"






const double inf_time = TimeGovernor::inf_time;


/**
 * Auxiliary function to declare and read test input.
 */
Input::Record read_input(const string &json_input)
{
	static Input::Type::Record in_rec = Input::Type::Record("RootInput", "Root record.")
		.declare_key("time", TimeGovernor::get_input_type(), Input::Type::Default::obligatory(), "")
		.close();

	//json reading according to keys defined in in_rec
	Input::ReaderToStorage json_reader(json_input, in_rec, Input::FileFormat::format_JSON);

	//getting root record
	static Input::Record rec;
	rec = json_reader.get_root_interface<Input::Record>();
	return rec.val<Input::Record>("time");
}


TEST(TimeStep, all) {
    TimeStep step(2.0);
    EXPECT_EQ(2.0, step.end());
    EXPECT_EQ(1.0, step.length());
    EXPECT_EQ(0, step.index());

    TimeStep step1=step.make_next(1.5);
    EXPECT_EQ(3.5, step1.end());
    EXPECT_EQ(1.5, step1.length());
    EXPECT_EQ(1, step1.index());

    TimeStep step2=step1.make_next(1.0, 10 );
    EXPECT_EQ(10, step2.end());
    EXPECT_EQ(1.0, step2.length());
    EXPECT_EQ(2, step2.index());
}


TEST(TimeGovernor, step) {
    TimeGovernor::marks().reinit();
    string tg_in="{time = { start_time = 0.0, end_time = 10.0 } }";
    TimeGovernor tg( read_input(tg_in));
    tg.marks().add_time_marks(0.0, 1.0, 10.0, tg.equation_fixed_mark_type());
    EXPECT_EQ(0, tg.step().index());
    EXPECT_EQ(0, tg.step(-1).index());
    EXPECT_EQ(0, tg.step(0).index());

    EXPECT_THROW( {tg.step(1);}, TimeGovernor::ExcMissingTimeStep);
    EXPECT_THROW( {tg.step(-2);}, TimeGovernor::ExcMissingTimeStep);

    tg.next_time();
    EXPECT_EQ(1, tg.step().index());
    EXPECT_EQ(1, tg.step(-1).index());
    EXPECT_EQ(1, tg.step(1).index());
    EXPECT_EQ(0, tg.step(0).index());
    EXPECT_EQ(0, tg.step(-2).index());

    EXPECT_THROW( {tg.step(2);}, TimeGovernor::ExcMissingTimeStep);
    EXPECT_THROW( {tg.step(-3);}, TimeGovernor::ExcMissingTimeStep);

    tg.next_time();
    EXPECT_EQ(2, tg.step().index());
    EXPECT_EQ(2, tg.step(-1).index());
    EXPECT_EQ(2, tg.step(2).index());
    EXPECT_EQ(1, tg.step(1).index());
    EXPECT_EQ(1, tg.step(-2).index());

    unsigned int n_recent_steps=3;
    for(int i= 2; i<n_recent_steps; i++) tg.next_time();

    EXPECT_THROW( {tg.step(0);}, TimeGovernor::ExcMissingTimeStep);
    EXPECT_THROW( {tg.step(n_recent_steps + 1);}, TimeGovernor::ExcMissingTimeStep);

}

TEST(TimeGovernor, comparisons)
{
    TimeGovernor::marks().reinit();
    string tg_in="{time = { start_time = 0.0, end_time = 1E10 } }";
    TimeGovernor tg( read_input(tg_in));

    TimeStep ts=tg.step();
    EXPECT_EQ(1.0, tg.dt());
    EXPECT_EQ(0.0, tg.t());

    // First we test around zero
    // test all comparators, later test just one, since other are correctly related
    EXPECT_TRUE( ts.le(0.0) );
    EXPECT_TRUE( ts.le(0.5) );
    EXPECT_TRUE( ts.le(-1E-15) );
    EXPECT_FALSE( ts.le(-0.1) );

    EXPECT_TRUE( ts.ge(0.0) );
    EXPECT_TRUE( ts.ge(-0.1) );
    EXPECT_TRUE( ts.ge(1E-15) );
    EXPECT_FALSE( ts.ge(0.1) );

    EXPECT_FALSE( ts.lt(0.0) );
    EXPECT_TRUE( ts.lt(0.5) );
    EXPECT_FALSE( ts.lt(1E-15) );
    EXPECT_FALSE( ts.lt(-0.1) );

    EXPECT_FALSE( ts.gt(0.0) );
    EXPECT_TRUE( ts.gt(-0.1) );
    EXPECT_FALSE( ts.gt(-1E-15) );
    EXPECT_FALSE( ts.gt(0.1) );

    double expect_dt=1.0;
    for(double exp_time=1.0;
            exp_time<tg.end_time();
            exp_time*=2) {
        tg.marks().add(TimeMark(exp_time, tg.equation_fixed_mark_type()));
        tg.next_time();
        //tg.view("eQ");


        EXPECT_EQ(expect_dt, tg.dt());
        expect_dt=exp_time;
        EXPECT_EQ(exp_time, tg.t());

        EXPECT_TRUE( tg.step().ge(exp_time) );
        EXPECT_TRUE( tg.step().ge(exp_time-1.0) );
        EXPECT_TRUE( tg.step().ge(exp_time*(1+1E-15)) );
        EXPECT_FALSE( tg.step().ge(exp_time+1.0) );
    }

}


TEST(TimeGovernor, estimate_dt)
{
    TimeGovernor::marks().reinit();
    string tg_in="{time = { start_time = 0.0, end_time = 100.0 } }";
    TimeGovernor tg( read_input(tg_in));
    tg.marks().add(TimeMark(0.5, tg.equation_fixed_mark_type()));
    EXPECT_FLOAT_EQ(0.5, tg.estimate_dt());
    tg.set_upper_constraint(0.15, "My constraint.");
    EXPECT_FLOAT_EQ(0.125, tg.estimate_dt());
    tg.next_time();
    EXPECT_FLOAT_EQ(0.375, tg.estimate_dt());
    tg.next_time();

    // test slight rounding up, violating upper constraint
    tg.marks().add(TimeMark(1.0, tg.equation_fixed_mark_type()));
    tg.set_upper_constraint(0.1+1E-14, "My constraint.");
    EXPECT_FLOAT_EQ(0.1, tg.estimate_dt());
    double epsilon = 0.4*numeric_limits<double>::epsilon();
    EXPECT_FALSE( 0.1 == (0.1-epsilon) );
    tg.set_upper_constraint(0.1-epsilon, "My constraint.");
    EXPECT_EQ(0.1, tg.estimate_dt());
    tg.set_upper_constraint(0.1 - 2*epsilon, "My constraint.");
    EXPECT_TRUE(0.1 > tg.estimate_dt());
}



TEST (TimeGovernor, time_step_constraints)
{
    const string flow_json = R"JSON(
    {
    time = { 
        start_time = 0.0, 
        end_time = 25.0
      }
    }
    )JSON";
    //constructing Time Governor from json input string
    TimeGovernor::marks().reinit();
    TimeMarks &tm = TimeGovernor::marks();
    TimeMark::Type my_mark_type = tm.new_mark_type();
    TimeGovernor *tm_tg = new TimeGovernor( read_input(flow_json), my_mark_type  );

    //set permanent min_dt and max_dt
    tm_tg->set_permanent_constraint(0.01, 20.0);

    //testing setting of upper constraint
    //if out of allowed interval, cannot change the user constraints
    EXPECT_EQ(-1,tm_tg->set_upper_constraint(25.0));
    EXPECT_EQ(20.0,tm_tg->upper_constraint());
    EXPECT_EQ(0,tm_tg->set_upper_constraint(5));
    EXPECT_EQ(5,tm_tg->upper_constraint());

    //testing setting of lower constraint
    EXPECT_EQ(1,tm_tg->set_lower_constraint(1e-4));
    EXPECT_EQ(0.01,tm_tg->lower_constraint());

    EXPECT_EQ(0,tm_tg->set_lower_constraint(0.1));
    EXPECT_EQ(0.1,tm_tg->lower_constraint());

    EXPECT_EQ(-1,tm_tg->set_lower_constraint(10));
    EXPECT_EQ(5,tm_tg->lower_constraint());

    tm_tg->next_time();
    // test reseting of constraints
    EXPECT_EQ(0.01,tm_tg->lower_constraint());
    EXPECT_EQ(20,tm_tg->upper_constraint());

    // test set upper constraint below the lower constraint
    EXPECT_EQ(0,tm_tg->set_lower_constraint(5));
    EXPECT_EQ(1,tm_tg->set_upper_constraint(1));
    EXPECT_EQ(5,tm_tg->upper_constraint());

    tm_tg->next_time();
    // test reseting of constraints, bounded further by the end_time
    EXPECT_EQ(15,tm_tg->upper_constraint());

    delete tm_tg;
}



/**
 * Test for class TimeMark, TimeMarks, TimeMarkIterator, TimeGovernor
 */
TEST (TimeGovernor, time_governor_marks_iterator)
{
    TimeGovernor::marks().reinit();
    //creating shortcut to static time marks of time governor
    TimeMarks &tm = TimeGovernor::marks();
    
    //adding time marks
    tm.add(TimeMark(-1.0,tm.type_fixed_time() ) );
    tm.add(TimeMark(100,TimeMark::every_type));
    
    //creating mark types of our own
    // type_fixed_time_, type_output_ type_bc_change_ has been created -> 
    // new_mark_type = next_mark_type = 0x05<<1 = 0x08
    TimeMark::Type my_mark_type = tm.new_mark_type();	
    TimeMark::Type your_mark_type = tm.new_mark_type();
    
    //adding equally spaced marks of my_mark_type type
    tm.add_time_marks(2.0, 0.25, 3.0, my_mark_type);
    tm.add(TimeMark(0.8, my_mark_type));
    tm.add(TimeMark(5.0, your_mark_type | tm.type_fixed_time() ));
    
    //inserting TimeMark
    tm.add(TimeMark(1.0,my_mark_type | tm.type_input()  ));
    //adding mark type at previously defined time
    tm.add(TimeMark(3.0, your_mark_type));
    
    cout << tm;
    const string flow_json = R"JSON(
    {
    time = { 
        start_time = 0.0, 
        end_time = 20.0
      }
    }
    )JSON";
    //constructing Time Governor from json input string
    TimeGovernor *tm_tg = new TimeGovernor( read_input(flow_json), my_mark_type  );
    
    cout << tm;
    
	 
    //testing if TimeGovernor was correctly constructed
    EXPECT_EQ(0.0 ,tm_tg->t());
    EXPECT_EQ(20.0 ,tm_tg->end_time());
    EXPECT_FLOAT_EQ( 0.0, tm_tg->end_of_fixed_dt());
//    EXPECT_EQ(20.0,tm_tg->dt());                                  // FAILURE
    EXPECT_EQ(inf_time,tm_tg->last_dt());
    EXPECT_EQ(0 ,tm_tg->tlevel());
    EXPECT_TRUE(tm_tg->is_changed_dt()); 	//changed from ZERO
	 
    //----------------- first testing of TimeMarks with TimeGovernor
    //next() is now done always from the time of governor = 0.0
    TimeMarks::iterator it = tm.begin();
    

    EXPECT_EQ(TimeMark::every_type ,it->mark_type()); //begins with ~0x0
    EXPECT_EQ(100 ,(++it)->time());
    EXPECT_EQ(-inf_time ,(--it)->time());
    
    it = tm_tg->next(tm.type_fixed_time());
    EXPECT_EQ(5.0 ,(it)->time());		//this goes from start time 0.0 not from -inf
    
    it = tm_tg->next(my_mark_type);
    EXPECT_EQ(0.8 ,(it)->time());		//is included in every_type
    EXPECT_EQ(1.0 ,(++it)->time());
    EXPECT_EQ(2.0 ,(++it)->time());
    EXPECT_EQ(2.25 ,(++it)->time());
    EXPECT_EQ(2.5 ,(++it)->time());
    EXPECT_EQ(2.75 ,(++it)->time());
    EXPECT_EQ(3.0 ,(++it)->time());	//is included in 0x18
    
    it = tm_tg->next(your_mark_type);
    EXPECT_EQ(3.0 ,(it)->time());	//is included in your_mark_type
    
    it = tm_tg->next(tm.type_fixed_time());
    EXPECT_EQ(5.0 ,(it)->time());
    EXPECT_EQ(20.0 ,(++it)->time());	//end_time = 20.0
    
    EXPECT_EQ(5.0 ,(--it)->time());
    EXPECT_FLOAT_EQ( 0.0, (--it)->time());
    EXPECT_EQ(-1.0 ,(--it)->time());
    EXPECT_EQ(-inf_time ,(--it)->time());	//is included in every_type
    
    it = tm_tg->next( TimeMark::every_type);
    EXPECT_EQ(100 ,it->time());
    EXPECT_EQ(inf_time ,(++it)->time());
    //-----------------

    //set permanent min_dt and max_dt
    tm_tg->set_permanent_constraint(0.01, 20.0);
<<<<<<< HEAD

    //upper time step constraint fot next change of time_step
    EXPECT_EQ(0, tm_tg->set_upper_constraint(0.5));
=======
    
    //testing setting of upper constraint
    //if out of allowed interval, cannot change the user constraints
    EXPECT_EQ(-1,tm_tg->set_upper_constraint(25.0, "My upper constraint (fail)."));
    EXPECT_EQ(20.0,tm_tg->upper_constraint());
    EXPECT_EQ(1,tm_tg->set_upper_constraint(1e-4, "My upper constraint (in interval)."));
    EXPECT_EQ(20.0,tm_tg->upper_constraint());
    
    //testing setting of lower constraint
    EXPECT_EQ(-1,tm_tg->set_lower_constraint(25.0, "My lower constraint (fail)."));
    EXPECT_EQ(0.01,tm_tg->lower_constraint());
    EXPECT_EQ(1,tm_tg->set_lower_constraint(1e-4, "My lower constraint (in interval)."));
    EXPECT_EQ(0.01,tm_tg->lower_constraint());
    
    //upper time step constraint for next change of time_step
    EXPECT_EQ(0,tm_tg->set_upper_constraint(0.5, "My new upper constraint."));
>>>>>>> fb39419b
    
    //cout << "Estimated time (t+dt): " << tm_tg->estimate_time() << endl;
    //fixing time_step until next fixed mark_type (in time 5.0)
    tm_tg->fix_dt_until_mark();
    //xprintf(MsgDbg, "Dt fixed. Estimated time (t+dt): %f", tm_tg->estimate_time() );
    
    //-----------------testing TimeGovernor's time stepping
    tm_tg->next_time();
    //tm_tg->view();
   
    EXPECT_EQ(0.5 ,tm_tg->dt());
    EXPECT_EQ(0.5 ,tm_tg->t());
    EXPECT_EQ(1 ,tm_tg->tlevel());
    EXPECT_FALSE(tm_tg->is_end());
    EXPECT_TRUE(tm_tg->is_changed_dt()); 	//changed to 20.0     // FAILURE

    // FAILURE
    EXPECT_FALSE(tm_tg->is_current(TimeMark::every_type)); // time 0.5 (of tg) is not lt time 0.5 (of last timemark + dt = 0.0+0.5 = 0.5)
    //no time mark is in interval (0;0.5]
    
    tm_tg->next_time();
    //tm_tg->view();

    EXPECT_EQ(1.0 ,tm_tg->t());
    EXPECT_EQ(2 ,tm_tg->tlevel());
    EXPECT_FALSE(tm_tg->is_end());
    EXPECT_FALSE(tm_tg->is_changed_dt()); 	//is still 0.5
    EXPECT_TRUE(tm_tg->is_current(my_mark_type) ); // time 1.0 (of tg) is lt time 1.5 (of last timemark + dt = 1.0+0.5 = 1.5)
    // time mark 0x8 in time 1.0 is the last in interval (0.5;1.0]
    // time mark 0x8 in time 0.8 in interval (0.5;1.0] is skipped
    
    tm_tg->next_time();
    //tm_tg->view();

    EXPECT_EQ(1.5 ,tm_tg->t());
    EXPECT_EQ(3 ,tm_tg->tlevel());
    EXPECT_FALSE(tm_tg->is_end());
    EXPECT_FALSE(tm_tg->is_changed_dt()); 	//is still 0.5

    // FAILURE
    EXPECT_FALSE(tm_tg->is_current(tm.type_fixed_time())); // time 1.5 (of tg) is NOT lt time 1.5 (of last timemark + dt = 1.0+0.5 = 1.5)
    //no time mark is in interval (1.0;1.5]
    
    tm_tg->next_time();
    //tm_tg->view();

    EXPECT_EQ(2.0 ,tm_tg->t());
    EXPECT_EQ(4 ,tm_tg->tlevel());
    EXPECT_FALSE(tm_tg->is_end());
    EXPECT_FALSE(tm_tg->is_changed_dt()); 	//is still 0.5
    EXPECT_TRUE(tm_tg->is_current(my_mark_type)); // time 2.0 (of tg) is lt time 2.5 (of last timemark + dt = 2.0+0.5 = 2.5)
    // time mark 0x8 in time 2.0 is the last in interval (1.5;2.0]
    
    
    tm_tg->set_upper_constraint(2.0, "My newest upper constraint.");
    //fixing time_step until next fixed mark_type (in time 5.0)
    tm_tg->fix_dt_until_mark();
    cout << "Dt fixed. Estimated time (t+dt): " << tm_tg->estimate_time() << endl;
    
    tm_tg->next_time();
    //tm_tg->view();

    EXPECT_EQ(4.0 ,tm_tg->t());
    EXPECT_EQ(5 ,tm_tg->tlevel());
    EXPECT_FALSE(tm_tg->is_end());
    // FAILURE
    EXPECT_TRUE(tm_tg->is_changed_dt()); 	//is changed from 0.5 to 1.5
    // FAILURE
    EXPECT_FALSE(tm_tg->is_current(TimeMark::every_type)); // time 3.5 (of tg) is NOT lt time 1.5 (of last timemark + dt =0.0+1.5 = 1.5)
    // FAILURE
    EXPECT_TRUE(tm_tg->is_current(my_mark_type));
    // FAILURE
    EXPECT_TRUE(tm_tg->is_current(your_mark_type)); // time 3.5 (of tg) is lt time 4.5 (of last timemark + dt =3.0+1.5 = 4.5)
    // time mark 0x18 (0x08 included) in time 3.0 is the last in interval (2.0;3.5]
    // time mark 0x18 (0x10 included) in time 3.0 is the last in interval (2.0;3.5]
    
    tm_tg->next_time();
    //tm_tg->view();

    EXPECT_EQ(6.0 ,tm_tg->t());
    EXPECT_EQ(6 ,tm_tg->tlevel());
    EXPECT_FALSE(tm_tg->is_end());
    EXPECT_FALSE(tm_tg->is_changed_dt()); 	//is still 1.5
    // FAILURE
    EXPECT_FALSE(tm_tg->is_current(tm.type_fixed_time())); // time 5.0 (of tg) is NOT lt time 4.5 (of last timemark + dt =3.0+1.5 = 4.5)
    //no time mark 0x08 is in interval (3.5;5.0]
    // FAILURE
    EXPECT_FALSE(tm_tg->is_current(your_mark_type)); // time 5.0 (of tg) is lt time 6.5 (of last timemark + dt =5.0+1.5 = 6.5)
    // time mark 0x11 (0x10 included) in time 3.0 is the last in interval (2.0;3.5]
     
    //-----------------
    
    
    //-----------------testing TimeMarks, TimeMarkIterator and last()
    it = tm_tg->next(TimeMark::every_type);
    EXPECT_EQ(100 ,(it)->time());
    
    it = tm_tg->last(TimeMark::every_type);
    EXPECT_EQ(-inf_time ,(it)->time());
    
    it = tm_tg->last(my_mark_type);	//is included there
    EXPECT_EQ(3.0 ,(it)->time());
    
    it = tm_tg->last(your_mark_type);	//is equal to time of TimeGovernor
    EXPECT_EQ(5.0 ,(it)->time());
    
    it = tm_tg->last(tm.type_fixed_time());	//is included
    EXPECT_EQ(5.0 ,(it)->time());
    
    delete tm_tg;
}


TEST(TimeGovernor, reduce_timestep)
{
    TimeGovernor::marks().reinit();
    string tg_in="{time = { start_time = 0.0, end_time = 100.0 } }";
    TimeGovernor tg( read_input(tg_in));
    tg.marks().add(TimeMark(10, tg.equation_fixed_mark_type()));
    tg.set_permanent_constraint(0.5, 20.0);

    tg.set_upper_constraint(5);
    tg.set_lower_constraint(1);
    tg.next_time();
    EXPECT_FLOAT_EQ(0.5, tg.lower_constraint());
    EXPECT_FLOAT_EQ(20, tg.upper_constraint());
    EXPECT_FLOAT_EQ(5, tg.t() );
    tg.set_upper_constraint(5);
    tg.set_lower_constraint(1);

    double f = tg.reduce_timestep(0.5);
    EXPECT_FLOAT_EQ(0.5, f );
    EXPECT_FLOAT_EQ(0.5, tg.lower_constraint());
    EXPECT_FLOAT_EQ(20, tg.upper_constraint());
    EXPECT_FLOAT_EQ(2.5, tg.t() );

    f = tg.reduce_timestep(0.1);
    EXPECT_FLOAT_EQ(0.4, f );
    EXPECT_FLOAT_EQ(0.5, tg.lower_constraint());
    EXPECT_FLOAT_EQ(20, tg.upper_constraint());
    EXPECT_FLOAT_EQ(1, tg.t() );
}

TEST (TimeGovernor, simple_constructor)
{
    TimeGovernor::marks().reinit();

	// Test of constructor without JSON input
	TimeGovernor tg(10, 0.5);

	EXPECT_EQ(tg.t(), 10);
//	EXPECT_EQ(tg.dt(), 0.5);
	EXPECT_EQ(tg.end_time(), inf_time);
	EXPECT_EQ(tg.end_of_fixed_dt(), inf_time);

	tg.next_time();

	EXPECT_EQ(tg.t(), 10.5);

}


/**
 * Test for class steady TimeGovernor
 */
TEST (TimeGovernor, steady_time_governor)
{
    TimeGovernor::marks().reinit();

    //DEFAULT CONSTRUCTOR
    TimeGovernor *steady_tg = new TimeGovernor();
    TimeMarks &tm=steady_tg->marks();
    tm.add(TimeMark(100,TimeMark::every_type));

    
    steady_tg->view("first_steady");
    tm.add(TimeMark(0.0, tm.type_output() | steady_tg->equation_mark_type()) );
    
    EXPECT_EQ( steady_tg->t(), 0.0 );
    EXPECT_EQ( steady_tg->end_time(), inf_time );
    EXPECT_FLOAT_EQ( 0.0, steady_tg->end_of_fixed_dt() );
//    EXPECT_EQ( inf_time, steady_tg->dt());
    EXPECT_EQ( steady_tg->last_dt(), inf_time);
    EXPECT_EQ( steady_tg->tlevel(), 0 );
    EXPECT_TRUE(steady_tg->is_current(TimeGovernor::marks().type_output()));

    EXPECT_TRUE(steady_tg->is_changed_dt()); 	//changed from ZERO
    EXPECT_EQ( steady_tg->estimate_dt(), 100);
    
    steady_tg->next_time();	// step to type_every mark at time 100
    
    EXPECT_EQ( steady_tg->t(), 100 );
    EXPECT_EQ( steady_tg->end_time(), inf_time );
    EXPECT_EQ( steady_tg->end_of_fixed_dt(), 0.0);
    // FAILURE
    EXPECT_EQ( 100, steady_tg->dt());
    EXPECT_EQ( steady_tg->last_dt(), 1.0);
    EXPECT_EQ( steady_tg->tlevel(), 1 );
    // FAILURE
    EXPECT_TRUE(steady_tg->is_changed_dt());
    EXPECT_EQ( steady_tg->estimate_dt(), inf_time);
    
    EXPECT_EQ( steady_tg->fix_dt_until_mark(), 0.0);
    
    //CONSTRUCTOR with INITIAL TIME
    TimeGovernor *steady_tg_2 = new TimeGovernor(555.0);
    //steady_tg_2->view("second_steady");

    //cout << steady_tg_2->marks();
    
    EXPECT_EQ( steady_tg_2->t(), 555.0 );
    EXPECT_EQ( steady_tg_2->end_time(), inf_time );
    EXPECT_EQ( steady_tg_2->end_of_fixed_dt(), 555.0);
    //EXPECT_EQ( steady_tg_2->dt(), inf_time);
    EXPECT_EQ( steady_tg_2->last_dt(), inf_time);
    EXPECT_EQ( steady_tg_2->tlevel(), 0 );
    EXPECT_TRUE(steady_tg_2->is_changed_dt()); 	//changed from ZERO
    EXPECT_EQ( steady_tg_2->estimate_dt(), inf_time);
    
    steady_tg_2->next_time();
    
    EXPECT_EQ( steady_tg_2->t(), inf_time );
    EXPECT_EQ( steady_tg_2->end_time(), inf_time );
    EXPECT_EQ( steady_tg_2->end_of_fixed_dt(), 555.0);
    EXPECT_EQ( steady_tg_2->dt(), inf_time);
    EXPECT_EQ( steady_tg_2->last_dt(), 1.0);
    EXPECT_EQ( steady_tg_2->tlevel(), 1 );
    EXPECT_TRUE(steady_tg_2->is_changed_dt());
    EXPECT_EQ( steady_tg_2->estimate_dt(), 0.0);
    
    delete steady_tg;
    delete steady_tg_2;
}<|MERGE_RESOLUTION|>--- conflicted
+++ resolved
@@ -197,19 +197,19 @@
 
     //testing setting of upper constraint
     //if out of allowed interval, cannot change the user constraints
-    EXPECT_EQ(-1,tm_tg->set_upper_constraint(25.0));
+    EXPECT_EQ(-1,tm_tg->set_upper_constraint(25.0, "My upper constraint"));
     EXPECT_EQ(20.0,tm_tg->upper_constraint());
-    EXPECT_EQ(0,tm_tg->set_upper_constraint(5));
+    EXPECT_EQ(0,tm_tg->set_upper_constraint(5, "My upper constraint"));
     EXPECT_EQ(5,tm_tg->upper_constraint());
 
     //testing setting of lower constraint
-    EXPECT_EQ(1,tm_tg->set_lower_constraint(1e-4));
+    EXPECT_EQ(1,tm_tg->set_lower_constraint(1e-4, "My lower constraint"));
     EXPECT_EQ(0.01,tm_tg->lower_constraint());
 
-    EXPECT_EQ(0,tm_tg->set_lower_constraint(0.1));
+    EXPECT_EQ(0,tm_tg->set_lower_constraint(0.1, "My lower constraint"));
     EXPECT_EQ(0.1,tm_tg->lower_constraint());
 
-    EXPECT_EQ(-1,tm_tg->set_lower_constraint(10));
+    EXPECT_EQ(-1,tm_tg->set_lower_constraint(10, "My lower constraint"));
     EXPECT_EQ(5,tm_tg->lower_constraint());
 
     tm_tg->next_time();
@@ -218,8 +218,8 @@
     EXPECT_EQ(20,tm_tg->upper_constraint());
 
     // test set upper constraint below the lower constraint
-    EXPECT_EQ(0,tm_tg->set_lower_constraint(5));
-    EXPECT_EQ(1,tm_tg->set_upper_constraint(1));
+    EXPECT_EQ(0,tm_tg->set_lower_constraint(5, "My lower constraint"));
+    EXPECT_EQ(1,tm_tg->set_upper_constraint(1, "My upper constraint"));
     EXPECT_EQ(5,tm_tg->upper_constraint());
 
     tm_tg->next_time();
@@ -228,7 +228,6 @@
 
     delete tm_tg;
 }
-
 
 
 /**
@@ -324,28 +323,10 @@
 
     //set permanent min_dt and max_dt
     tm_tg->set_permanent_constraint(0.01, 20.0);
-<<<<<<< HEAD
-
-    //upper time step constraint fot next change of time_step
-    EXPECT_EQ(0, tm_tg->set_upper_constraint(0.5));
-=======
-    
-    //testing setting of upper constraint
-    //if out of allowed interval, cannot change the user constraints
-    EXPECT_EQ(-1,tm_tg->set_upper_constraint(25.0, "My upper constraint (fail)."));
-    EXPECT_EQ(20.0,tm_tg->upper_constraint());
-    EXPECT_EQ(1,tm_tg->set_upper_constraint(1e-4, "My upper constraint (in interval)."));
-    EXPECT_EQ(20.0,tm_tg->upper_constraint());
-    
-    //testing setting of lower constraint
-    EXPECT_EQ(-1,tm_tg->set_lower_constraint(25.0, "My lower constraint (fail)."));
-    EXPECT_EQ(0.01,tm_tg->lower_constraint());
-    EXPECT_EQ(1,tm_tg->set_lower_constraint(1e-4, "My lower constraint (in interval)."));
-    EXPECT_EQ(0.01,tm_tg->lower_constraint());
-    
+
+
     //upper time step constraint for next change of time_step
     EXPECT_EQ(0,tm_tg->set_upper_constraint(0.5, "My new upper constraint."));
->>>>>>> fb39419b
     
     //cout << "Estimated time (t+dt): " << tm_tg->estimate_time() << endl;
     //fixing time_step until next fixed mark_type (in time 5.0)
@@ -467,14 +448,14 @@
     tg.marks().add(TimeMark(10, tg.equation_fixed_mark_type()));
     tg.set_permanent_constraint(0.5, 20.0);
 
-    tg.set_upper_constraint(5);
-    tg.set_lower_constraint(1);
+    tg.set_upper_constraint(5, "My upper constraint");
+    tg.set_lower_constraint(1, "My lower constraint");
     tg.next_time();
     EXPECT_FLOAT_EQ(0.5, tg.lower_constraint());
     EXPECT_FLOAT_EQ(20, tg.upper_constraint());
     EXPECT_FLOAT_EQ(5, tg.t() );
-    tg.set_upper_constraint(5);
-    tg.set_lower_constraint(1);
+    tg.set_upper_constraint(5, "My upper constraint");
+    tg.set_lower_constraint(1, "My lower constraint");
 
     double f = tg.reduce_timestep(0.5);
     EXPECT_FLOAT_EQ(0.5, f );

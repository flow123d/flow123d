# 
# Copyright (C) 2007 Technical University of Liberec.  All rights reserved.
#
# Please make a following refer to Flow123d on your project site if you use the program for any purpose,
# especially for academic research:
# Flow123d, Research Centre: Advanced Remedial Technologies, Technical University of Liberec, Czech Republic
#
# This program is free software; you can redistribute it and/or modify it under the terms
# of the GNU General Public License version 3 as published by the Free Software Foundation.
# 
# This program is distributed in the hope that it will be useful, but WITHOUT ANY WARRANTY; 
# without even the implied warranty of MERCHANTABILITY or FITNESS FOR A PARTICULAR PURPOSE.
# See the GNU General Public License for more details.
#
# You should have received a copy of the GNU General Public License along with this program; if not,
# write to the Free Software Foundation, Inc., 59 Temple Place - Suite 330, Boston, MA 021110-1307, USA.
#
# $Id$
# $Revision$
# $LastChangedBy$
# $LastChangedDate$
#
# This makefile just provide main rules for: build, documentation and testing
# Build itself takes place in ./src.
#

include makefile.in
include makefile.include

<<<<<<< HEAD
all: bin/mpiexec revnumber bin/current_flow
#	make -C src clean
	make -C third_party all
	make -C src all
=======
>>>>>>> 646ed757

all: bin/mpiexec revnumber bin/current_flow
	make -C third_party all
	make -j 4 -C src all
	
bin/mpiexec: makefile.in
	# TODO:
	# some time PETSC don't set MPIEXEC well
	# then we should detect existence of PETSC_ARCH/bin/mpiexec
	# last chance is to use system wide mpiexec
	# or die
	 
	if which "${MPIEXEC}"; then \
	    echo '#!/bin/bash' > bin/mpiexec; \
	    echo '"${MPIEXEC}" "$$@"' >> bin/mpiexec; \
	elif [ -x "${PETSC_DIR}/${PETSC_ARCH}/bin/mpiexec" ]; then \
	    echo '#!/bin/bash' > bin/mpiexec; \
	    echo '"${PETSC_DIR}/${PETSC_ARCH}/bin/mpiexec" "$$@"' >> bin/mpiexec; \
	else \
	    echo "Can not guess mpiexec of PETSC configuration"; \
	fi        
	chmod u+x bin/mpiexec

bin/current_flow:
	if [ -z "${MACHINE}" ]; then \
		echo "Using default: current_flow"; \
		echo '#!/bin/bash' > bin/current_flow; \
<<<<<<< HEAD
		echo "`pwd`/bin/generic_flow.sh" >> bin/current_flow; \
	else \
		if [ -e "bin/${MACHINE}_flow.sh" ]; then \
			echo '#!/bin/bash' > bin/current_flow; \
			echo '"`pwd`/bin/${MACHINE}_flow.sh"' >> bin/current_flow; \
		else \
			echo "script for given MACHINE not found, using default"; \
			echo '#!/bin/bash' > bin/current_flow; \
			echo '"`pwd`/bin/generic_flow.sh"' >> bin/current_flow; \
=======
		echo "\"`pwd`/bin/generic_flow.sh\"" >> bin/current_flow; \
	else \
		if [ -e "bin/stub/${MACHINE}_flow.sh" ]; then \
			echo '#!/bin/bash' > bin/current_flow; \
			echo '"`pwd`/bin/stub/${MACHINE}_flow.sh"' >> bin/current_flow; \
		else \
			echo "script for given MACHINE not found, using default"; \
			echo '#!/bin/bash' > bin/current_flow; \
			echo '"`pwd`/bin/stub/generic_flow.sh"' >> bin/current_flow; \
>>>>>>> 646ed757
		fi \
	fi
	chmod u+x bin/current_flow
		#echo '"${PWD}/${BUILD_DIR}/bin/generic_flow.sh"' >> bin/current_flow; \
	
revnumber:
	if which "svnversion" ;\
	then echo "#define REVISION \"`svnversion`\"" >include/rev_num.h;\
	else echo "#define REVISION \"`bin/svnversion.sh`SH\"" >include/rev_num.h;\
	fi

# Remove all generated files
clean:
	make -C src clean
	make -C doc/doxy clean
	make -C tests clean
	rm -f bin/mpiexec
	rm -f bin/current_flow

# Make all tests	
testall:
	make -C tests testall

# Make only certain test (eg: make 01.tst will make first test)
%.tst :
<<<<<<< HEAD
	make -C tests $*.tst
=======
	make -C tests $*.tst

# Create doxygen documentation
online-doc:
	make -C doc/doxy doc
>>>>>>> 646ed757
<|MERGE_RESOLUTION|>--- conflicted
+++ resolved
@@ -27,13 +27,6 @@
 include makefile.in
 include makefile.include
 
-<<<<<<< HEAD
-all: bin/mpiexec revnumber bin/current_flow
-#	make -C src clean
-	make -C third_party all
-	make -C src all
-=======
->>>>>>> 646ed757
 
 all: bin/mpiexec revnumber bin/current_flow
 	make -C third_party all
@@ -61,17 +54,6 @@
 	if [ -z "${MACHINE}" ]; then \
 		echo "Using default: current_flow"; \
 		echo '#!/bin/bash' > bin/current_flow; \
-<<<<<<< HEAD
-		echo "`pwd`/bin/generic_flow.sh" >> bin/current_flow; \
-	else \
-		if [ -e "bin/${MACHINE}_flow.sh" ]; then \
-			echo '#!/bin/bash' > bin/current_flow; \
-			echo '"`pwd`/bin/${MACHINE}_flow.sh"' >> bin/current_flow; \
-		else \
-			echo "script for given MACHINE not found, using default"; \
-			echo '#!/bin/bash' > bin/current_flow; \
-			echo '"`pwd`/bin/generic_flow.sh"' >> bin/current_flow; \
-=======
 		echo "\"`pwd`/bin/generic_flow.sh\"" >> bin/current_flow; \
 	else \
 		if [ -e "bin/stub/${MACHINE}_flow.sh" ]; then \
@@ -81,7 +63,6 @@
 			echo "script for given MACHINE not found, using default"; \
 			echo '#!/bin/bash' > bin/current_flow; \
 			echo '"`pwd`/bin/stub/generic_flow.sh"' >> bin/current_flow; \
->>>>>>> 646ed757
 		fi \
 	fi
 	chmod u+x bin/current_flow
@@ -107,12 +88,8 @@
 
 # Make only certain test (eg: make 01.tst will make first test)
 %.tst :
-<<<<<<< HEAD
-	make -C tests $*.tst
-=======
 	make -C tests $*.tst
 
 # Create doxygen documentation
 online-doc:
-	make -C doc/doxy doc
->>>>>>> 646ed757
+	make -C doc/doxy doc
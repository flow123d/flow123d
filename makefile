--- conflicted
+++ resolved
@@ -53,12 +53,7 @@
 # Useful for building unit tests without actually build whole program.
 cmake: build/CMakeCache.txt  create_unit_test_links
 
-<<<<<<< HEAD
-build_flow: cmake
-	make -C build all
-=======
 
->>>>>>> 7cff4449
 
 build_all: build_flow123d  # build_interpolation  #ngh bcd
 
@@ -73,7 +68,6 @@
 build_interpolation: 
 	make -j 4 -C build interpolation
 
-
 # timing of parallel builds (on Core 2 Duo, 4 GB ram)
 # N JOBS	O3	g,O0	
 # 1 		51s	46s
@@ -86,16 +80,12 @@
 	make -C build clean
 
 # try to remove all
-<<<<<<< HEAD
-clean-all:
-=======
-clean-all: clean
+clean-all: 
 	rm -f bin/${FLOW_BIN}
 	rm -f bin/${MPIEXEC_BIN}
 	rm -f bin/${INTERPOLATE_BIN}
->>>>>>> 7cff4449
 	rm -rf build
-	rm -f third_party/armadillo-1.1.92/CMakeCache.txt
+	for f in  `find test_units/ -name makefile`; do rm -f "$${f}";done
 	make -C third_party clean
 
 # remove everything that is not under version control 

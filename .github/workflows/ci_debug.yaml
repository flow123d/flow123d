name: Flow123d debug CI

on: 
    pull_request:
      branches:
        - "**"
    push:
      branches:
        - "**"
    # !! workflow_dispatch configuration must be in the default branch, i.e. 'master'
    workflow_dispatch:
        inputs:
            environment:
                description: Build environment [gnu, intel].
                type: choice
                options:
                    - gnu
                    - intel
                required: false
                default: gnu

env:
  autopull:  0
permissions:
  contents: read
  actions: read
  issues: read
  checks: write
  pull-requests: write
jobs:
    build:
        runs-on: ubuntu-latest
        name: Flow123d debug main build
     
        steps:
        - name: Checkout
          uses: actions/checkout@v4
<<<<<<< HEAD
        - name: Check pull request number and event
          run: |
            echo "Pull request number: ${{ github.event.pull_request.number }}"
            echo "Event name: ${{ github.event_name }}"
            echo "Pull request: ${{ github.event.pull_request }}"
=======
>>>>>>> 8d0ae471
        - name: Set variables
          id: vars
          run: |            
            # create build_dir variable
            git_branch=`git rev-parse --abbrev-ref HEAD`
            build_dir=build-${git_branch}
            echo ${build_dir}
    
            # can not use environment variables in github actions
            echo "builddir=${build_dir}" >> $GITHUB_OUTPUT

        - name: Check vars
          run: |
              echo builddir="${{ steps.vars.outputs.builddir }}"
        
        - name: Build flow123d, verify, tarball.
          run: |
            release_tag=`cat version`
            config/build/auto_build.sh dbg gnu ci ${release_tag} 
        - name: Benchmark meshes
          run: |
              build_dir="${{ steps.vars.outputs.builddir }}"
              config/build/create_unit_test_meshes.sh ${build_dir}/benchmark_meshes
        - name: Tarball build dir
          run: |
              build_dir="${{ steps.vars.outputs.builddir }}"
              config/build/tar_build_dir.sh ${build_dir}                
        - uses: actions/upload-artifact@v4
          with:         
            name: build_dir
            path: build_dir.tar
    
    integration_tests:
        needs: [build]
        runs-on: ubuntu-latest
        name: Integration Test ${{matrix.test_dir}}
        continue-on-error: True
        outputs:
            status: ${{job.status}}
        strategy:
          matrix:
            test_dir:
            - 01_cmd_line
            - 02_generic_input
            - 03_generic_output
            - 04_generic_mesh
            - 05_tutorial
            - 06_errors
            - 10_darcy
            - 11_darcy_bc
            - 12_darcy_frac
            - 13_darcy_time
            - 14_darcy_richards
            - 20_solute_fv
            - 21_solute_fv_frac
            - 22_solute_fv_time
            - 24_solute_dg
            - 25_solute_dg_bc
            - 26_solute_dg_frac
            - 27_solute_dg_time
            - 30_sorption
            - 31_dual_por
            - 32_decay
            - 33_reaction
            - 34_sorption_dg
            - 40_heat
            - 50_mechanics
            
        steps:  
        - uses: actions/checkout@v4
        - uses: actions/download-artifact@v4
          with:
            name: build_dir
        - run: config/build/run_with_build_dir.sh dbg_gnu tests/runtest tests/${{matrix.test_dir}}  --keep-going --batch 
        - name: Report
          run: |
            echo "Job result: ${{job.result}}"
            echo "Job status: ${{job.status}}"

    unit_tests:
        needs: [build]
        runs-on: ubuntu-latest
        name: Unit Test 
        continue-on-error: True
        outputs:
            status: ${{job.status}}        
        strategy:
          matrix:
            test_dir:
            - coupling
            - fem
            - fields
            - flow
            - input
            - intersection
            - la
            - mesh
            - output
            - scripts
            - system
            - test_scripts
            - tools
        steps:  
        - uses: actions/checkout@v4
        - uses: actions/download-artifact@v4
          with:
            name: build_dir

        - name: Set variables
          id: vars
          run: |
            git_branch=`git rev-parse --abbrev-ref HEAD`
            build_dir=build-${git_branch}
            echo "builddir=${build_dir}" >> $GITHUB_OUTPUT

        - name: Run UNIT tests
          continue-on-error: true
          run: |
            config/build/run_with_build_dir.sh dbg_gnu make -C build_tree/unit_tests/${{matrix.test_dir}} -k all-test

        - name: Artifact unit tests for ${{ matrix.test_dir }}
          uses: actions/upload-artifact@v4
          with:         
            name: unit_tests_${{ matrix.test_dir }}
            path: build_tree/unit_tests/${{ matrix.test_dir }}/**.xml
            if-no-files-found: ignore

    unit-test-report:
        name: Unit Test Report
        runs-on: ubuntu-latest
        needs: 
            - unit_tests
        outputs:
            status: ${{ job.status }}
        steps:
            - name: Checkout
              uses: actions/checkout@v4
            - name: Download all unit tests artifacts
              uses: actions/download-artifact@v4
              with:
                pattern: unit_tests_*
                path: unit_tests
            - name: Report tests
              uses: dorny/test-reporter@v1
              id: test-reporter
              with:
                name: Reports of unit test
                path:  unit_tests/**/*.xml
                reporter: java-junit
                fail-on-error: true                
                fail-on-empty: true
                list-suites: failed
                list-tests: failed
                only-summary: true

    build_doc:
        needs: [build]
        runs-on: ubuntu-latest
        name: Test build doc
        continue-on-error: True
        outputs:
            status: ${{job.status}}
        steps:  
        - uses: actions/checkout@v4
        - uses: actions/download-artifact@v4
          with:
            name: build_dir
        - run: config/build/run_with_build_dir.sh  dbg_gnu make ref-doc
                     
        
    conclusion:
        if: ${{always()}}
        runs-on: ubuntu-latest
        name: Workflow conclusion from all job results 
        
        #needs: [integration_tests, unit_tests, build_doc]        
        needs: [build_doc, unit-test-report, integration_tests]
        
        # continue-on-error jobs always reports sucess to the workflow
        steps:
          - name: Install gh command
            # Fixed on the last workflow update. Works but seems fragile.
            # But so prooved to be the previous solution:
            # sudo apt-key adv --keyserver keyserver.ubuntu.com --recv-key C99B11DEB97541F0
            # sudo apt-add-repository https://cli.github.com/packages
            run: |
                type -p curl >/dev/null || (sudo apt update && sudo apt install curl -y)
                curl -fsSL https://cli.github.com/packages/githubcli-archive-keyring.gpg | sudo dd of=/usr/share/keyrings/githubcli-archive-keyring.gpg \
                  && sudo chmod go+r /usr/share/keyrings/githubcli-archive-keyring.gpg \
                  && echo "deb [arch=$(dpkg --print-architecture) signed-by=/usr/share/keyrings/githubcli-archive-keyring.gpg] https://cli.github.com/packages stable main" | sudo tee /etc/apt/sources.list.d/github-cli.list > /dev/null \
                  && sudo apt update \
                  && sudo apt install gh -y
          - name: Check status of all jobs
            env:
                GITHUB_TOKEN: ${{ secrets.GITHUB_TOKEN }}
            run: |
                echo "run_id: ${{ github.run_id }}"
                echo "run_number: ${{ github.run_number }}"
                echo "run_attempt: ${{ github.run_attempt }}"
                
                # get the status of jobs selected by name:
                #statuses=$(gh api "repos/flow123d/flow123d/actions/runs/${run_id}/jobs" --jq '.jobs[] | select(.name startswith("Integration"))  | .conclusion')
                
                # get the status of all jobs
                statuses=$(gh api "repos/flow123d/flow123d/actions/runs/${{ github.run_id }}/jobs" --jq '.jobs[].conclusion')

                # check if any job has failed
                if echo "$statuses" | grep -q failure; then
                    echo "One or more jobs have failed"
                    exit 1
                else
                    echo "All jobs have succeeded"
                fi    

# steps.xyz.outcome  ... The result before continue-on-error is applied. Possible values: success, failure, cancelled, skipped.
# steps.xyz.conclusion .. The result after continue-on-error is applied. Always success for continue-on-error.
# "${{ job.status }}" ?? status of actual job 
# ${{needs.<job-id>.result}}
# ${{needs.<job-id>.outpus.<output-id>}} ... does not add the job to needs list automatically !!

# problem is how to integrate the result over the whole job matrix
# proposed solution: https://github.com/orgs/community/discussions/26822
# uses `if: ${{always()}}` for the conclusion job which should run the job multiple times<|MERGE_RESOLUTION|>--- conflicted
+++ resolved
@@ -35,14 +35,6 @@
         steps:
         - name: Checkout
           uses: actions/checkout@v4
-<<<<<<< HEAD
-        - name: Check pull request number and event
-          run: |
-            echo "Pull request number: ${{ github.event.pull_request.number }}"
-            echo "Event name: ${{ github.event_name }}"
-            echo "Pull request: ${{ github.event.pull_request }}"
-=======
->>>>>>> 8d0ae471
         - name: Set variables
           id: vars
           run: |            

--- conflicted
+++ resolved
@@ -132,23 +132,6 @@
         # continue-on-error jobs always reports sucess to the workflow
         steps:
         - name: List
-<<<<<<< HEAD
-          run:
-            echo ${{needs.integration_tests.result}}
-            echo ${{needs.integration_tests.outputs.status}}
-            echo ${{needs.unit_tests.result}}
-            echo ${{needs.unit_tests.outputs.status}}
-            echo ${{needs.build_doc.result}}
-            echo ${{needs.build_doc.outputs.status}}
-        - name: Check unit tests 
-          if: needs.unit_tests.result != 'success'
-          run: exit 1
-        - name: Check integration tests 
-          if: needs.integration_tests.result != 'success'
-          run: exit 1
-        - name: Check build doc 
-          if: needs.build_doc.result != 'success'
-=======
           run: |
             echo "Integration result: ${{needs.integration_tests.result}}"
             echo "Integration status: ${{needs.integration_tests.outputs.status}}"
@@ -164,7 +147,6 @@
           run: exit 1
         - name: Check build doc 
           if: needs.build_doc.outputs.status != 'success'
->>>>>>> 0844c3db
           run: exit 1
           
 # steps.xyz.outcome  ... The result before continue-on-error is applied. Possible values: success, failure, cancelled, skipped.

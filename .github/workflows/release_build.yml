name: Build release package
# Build official release installation packages on the Jenkins.

#on:
  #release:
    #types: [created, published, edited, released]

on:
 push:
   tags:
   - 'v*' # Push events to matching v*, i.e. v1.0, v20.15.10
<<<<<<< HEAD
=======
   branches:
   - master
   - 3.9.1
>>>>>>> 5e28b1d8

#on:
#  push

# TODO: add to the User guide reference to the HTML generated doc and mention that one should trust the generated part 

env:
  DOCKER_USER: ${{secrets.DOCKER_HUB_FLOW123D_USERNAME}}
  DOCKER_PASSWORD: ${{secrets.DOCKER_HUB_FLOW123D_TOKEN}}
  environment: gnu
  build_type: release
  build_container: contgnurelease
  FLOW: /opt/flow123d/flow123d
  
jobs:
  build:
    runs-on: ubuntu-latest

    steps:
    - name: Checkout
      uses: actions/checkout@v2

    - name: Set variables
      id: vars
      run: |
        release_version=`cat version`
        # can not use environment variables in github actions
        echo ::set-output name=pubdir::publish_${environment}
        echo ::set-output name=relver::${release_version}
        
        #echo "release_version=${release_version}" >> $GITHUB_ENV

    - name: Check vars
      run: |
          echo ${{ steps.vars.outputs.pubdir }}    
          echo ${{ steps.vars.outputs.relver }}    

    - name: Build packages
      run: |
        #uses: docker/login-action@v1
        # docker/* provides various actions provided by docker, but that requires learning their approach of CI/CD
        # Login for finall push to docker hub
        echo $DOCKER_PASSWORD | docker login -u $DOCKER_USER --password-stdin
        
        # make_packages <environment> <image_name_base> [push]
        config/package/make_packages.sh ${environment} flow123d push
        # config/package/make_packages.sh ${environment} ci push

      #run: |
        #docker rm -f  || echo "container not running"
        #bin/fterm update
        #bin/fterm rel_$environment -- --privileged -di --name ${build_container} --volume $(pwd):$FLOW
         #--volume /home/builder/git-cache/flow123d.git:/home/builder/git-cache/flow123d.git \
        
        #copy config
        #docker exec ${build_container} ls $FLOW
        #docker exec ${build_container} cp $FLOW/config/config-jenkins-docker-${build_type}.cmake $FLOW/config.cmake

        #configure and compile
        #docker exec ${build_container} git config --global --add safe.directory $FLOW
        #docker exec ${build_container} git config --global --add safe.directory $FLOW/bin/yaml_converter
        #docker exec ${build_container} git config --global --add safe.directory $FLOW/src/dealii
        
        #docker exec ${build_container} git config --global --add safe.directory $FLOW/third_party/bparser
        #docker exec ${build_container} git config --global --add safe.directory $FLOW/third_party/json-3.10.5
        #docker exec ${build_container} git config --global --add safe.directory $FLOW/third_party/gtest-1.10.0
        #docker exec ${build_container} make -C $FLOW -j4 all
    #- name: make doc
      #run: |
        #docker exec ${build_container} make -C ${FLOW} FORCE_DOC_UPDATE=1 ref-doc
        #docker exec ${build_container} make -C ${FLOW} html-doc
        #docker exec ${build_container} make -C ${FLOW} doxy-doc
        
    #- name: package
      #run: |        
        #make -C config/package \
              #container_name=${build_container} \
              #install_image="install-${environment}:${imagesversion}" \
              #target_image=flow123d-${environment} \
              #image_tag=${release_version} \
              #destination=${destination} \
              #all

        #make -C config/package \
              #container_name=${build_container} \
              #target_image=flow123d-${environment} \
              #image_tag=${release_version} \
              #destination=${destination} \
              #push-to-hub

        #ls -l
        #ls -l publish_${environment}

        #echo ${{ steps.vars.outputs.pubdir }}    
        #echo ${{ steps.vars.outputs.relver }}    


        
              
#    - name: Release
#      uses: softprops/action-gh-release@v1
#      with:
#          files: |
#            flow123d_${release_version}_doc.pdf
#            flow123d_${release_version}_linux_install.tar.gz
#            flow123d_${release_version}_windows_install.exe
 #         name: release_${release_version}
    - name: upload artifacts
      uses: actions/upload-artifact@v3
      with:       
        path: |
            ${{ steps.vars.outputs.pubdir }}/flow123d_${{ steps.vars.outputs.relver }}_doc.pdf 
            ${{ steps.vars.outputs.pubdir }}/flow123d_${{ steps.vars.outputs.relver }}_linux_install.json 
            ${{ steps.vars.outputs.pubdir }}/flow123d_${{ steps.vars.outputs.relver }}_linux_install.tar.gz 
            ${{ steps.vars.outputs.pubdir }}/flow123d_${{ steps.vars.outputs.relver }}_windows_install.exe 
            ${{ steps.vars.outputs.pubdir }}/flow123d_${{ steps.vars.outputs.relver }}_windows_install.json 
      

    - name: SCP upload to Share
      run: |
          cd ${{ steps.vars.outputs.pubdir }}          
          relver="${{ steps.vars.outputs.relver }}"
          echo sshpass -p ${{ secrets.PUBLISH_PASS }} scp -r  \
            doxygen \
            flow123d_${relver}_doc.pdf \
            flow123d_${relver}_linux_install.json \
            flow123d_${relver}_linux_install.tar.gz \
            flow123d_${relver}_windows_install.exe \
            flow123d_${relver}_windows_install.json \
            htmldoc \
            imagename \
            ${{ secrets.PUBLISH_USER }}@${{ secrets.PUBLISH_HOST }}:packages/${relver}
            
          sshpass -p ${{ secrets.PUBLISH_PASS }} scp -vr -o StrictHostKeyChecking=no \
            doxygen \
            flow123d_${{ steps.vars.outputs.relver }}_doc.pdf \
            flow123d_${{ steps.vars.outputs.relver }}_linux_install.json \
            flow123d_${{ steps.vars.outputs.relver }}_linux_install.tar.gz \
            flow123d_${{ steps.vars.outputs.relver }}_windows_install.exe \
            flow123d_${{ steps.vars.outputs.relver }}_windows_install.json \
            htmldoc \
            imagename \
            ${{ secrets.PUBLISH_USER }}@${{ secrets.PUBLISH_HOST }}:packages/${relver}
    
    #Unreliable    
    #- name: SSH
      #uses: appleboy/scp-action@master
      #with:
        #host: ${{ secrets.PUBLISH_HOST }}
        #username: ${{ secrets.PUBLISH_USER }}
        #key: ${{ secrets.PUBLISH_KEY }}
        #password: ${{ secrets.PUBLISH_PASS }}
        #passphrase: ${{ secrets.PUBLISH_PASSPHRASE }}
        #port: 22
        #source: "${{ steps.vars.outputs.pubdir }}/doxygen, 
                 #${{ steps.vars.outputs.pubdir }}/flow123d_${{ steps.vars.outputs.relver }}_doc.pdf,
                 #${{ steps.vars.outputs.pubdir }}/flow123d_${{ steps.vars.outputs.relver }}_linux_install.json,
                 #${{ steps.vars.outputs.pubdir }}/flow123d_${{ steps.vars.outputs.relver }}_linux_install.tar.gz,
                 #${{ steps.vars.outputs.pubdir }}/flow123d_${{ steps.vars.outputs.relver }}_windows_install.exe,
                 #${{ steps.vars.outputs.pubdir }}/flow123d_${{ steps.vars.outputs.relver }}_windows_install.json,
                 #${{ steps.vars.outputs.pubdir }}/htmldoc,
                 #${{ steps.vars.outputs.pubdir }}/imagename"
        #source: "${{ steps.vars.outputs.pubdir }}/*"
        #target: "~/packages/${{ steps.vars.outputs.relver }}"
        #strip_components: 0 

    - name: Release add assets
      # Whole action triggered by release change.
      # We add created assets: PDF, and installation packages
      uses: softprops/action-gh-release@v1
      if: startsWith(github.ref, 'refs/tags/')
      with:
        files: |
          ${{ steps.vars.outputs.pubdir }}/flow123d_${{ steps.vars.outputs.relver }}_doc.pdf
          ${{ steps.vars.outputs.pubdir }}/flow123d_${{ steps.vars.outputs.relver }}_linux_install.tar.gz
          ${{ steps.vars.outputs.pubdir }}/flow123d_${{ steps.vars.outputs.relver }}_windows_install.exe
        
          #tag_name: v${{ steps.getversion.outputs.version }}
          #release_name: release_${{ steps.getversion.outputs.version }}
        #env:
          #GITHUB_TOKEN: ${{ secrets.RELEASE_TOKEN }}<|MERGE_RESOLUTION|>--- conflicted
+++ resolved
@@ -9,12 +9,9 @@
  push:
    tags:
    - 'v*' # Push events to matching v*, i.e. v1.0, v20.15.10
-<<<<<<< HEAD
-=======
    branches:
    - master
    - 3.9.1
->>>>>>> 5e28b1d8
 
 #on:
 #  push

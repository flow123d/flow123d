--- conflicted
+++ resolved
@@ -140,12 +140,8 @@
             package.tar \
             ${{ secrets.PUBLISH_USER }}@${{ secrets.PUBLISH_HOST }}:packages/${relver}/package.tar
             
-<<<<<<< HEAD
           sshpass -p ${{ secrets.PUBLISH_PASS }} ssh -o PreferredAuthentications=password -o PubkeyAuthentication=no -o StrictHostKeyChecking=no \
-=======
-          sshpass -p ${{ secrets.PUBLISH_PASS }} ssh -vr -o PreferredAuthentications=password -o PubkeyAuthentication=no -o StrictHostKeyChecking=no \
             ${{ secrets.PUBLISH_USER }}@${{ secrets.PUBLISH_HOST }} \
->>>>>>> 48741548
             tar -xf packages/${relver}/package.tar -C packages/${relver} --strip-components=1
             
     

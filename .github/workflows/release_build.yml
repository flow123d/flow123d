name: Build and publish official release.

on:
    workflow_dispatch:
        inputs:
            environment:
                description: Create and publish a realease build.
                type: choice
                options:
                    - gnu
                    - intel
                required: true
                default: gnu



# TODO: 
# - check agreement of version file and branch name
# - try to create the tag and release on github
# - try to add release to flow123d.github.io (with generic info)

env:
  DOCKER_USER: ${{secrets.DOCKER_HUB_FLOW123D_USERNAME}}
  DOCKER_PASSWORD: ${{secrets.DOCKER_HUB_FLOW123D_TOKEN}}
  environment: gnu
  build_type: release
  build_container: contgnurelease
  FLOW: /opt/flow123d/flow123d
  
jobs:
  build:
    runs-on: ubuntu-latest

    steps:
    - name: Checkout
      uses: actions/checkout@v2

    - name: Set variables
      id: vars
      run: |
        git_commit=`git rev-parse --short=6 HEAD`
        release_tag=`cat version`
        echo ${release_tag}

        # can not use environment variables in github actions
        echo ::set-output name=pubdir::publish_${environment}
        echo ::set-output name=reltag::${release_tag}

    - name: Check vars
      run: |
          echo ${{ steps.vars.outputs.pubdir }}    
          echo ${{ steps.vars.outputs.reltag }}    

    - name: Build packages
      run: |
        #uses: docker/login-action@v1
        # docker/* provides various actions provided by docker, but that requires learning their approach of CI/CD
        # Login for finall push to docker hub
        echo $DOCKER_PASSWORD | docker login -u $DOCKER_USER --password-stdin
        
        
        # make_packages <environment> <image_name_base> [push]
        release_tag="${{ steps.vars.outputs.reltag }}"
        config/package/make_packages.sh ${environment} flow123d ${release_tag} push

      #run: |
        #docker rm -f  || echo "container not running"
        #bin/fterm update
        #bin/fterm rel_$environment -- --privileged -di --name ${build_container} --volume $(pwd):$FLOW
         #--volume /home/builder/git-cache/flow123d.git:/home/builder/git-cache/flow123d.git \
        
        #copy config
        #docker exec ${build_container} ls $FLOW
        #docker exec ${build_container} cp $FLOW/config/config-jenkins-docker-${build_type}.cmake $FLOW/config.cmake

        #configure and compile
        #docker exec ${build_container} git config --global --add safe.directory $FLOW
        #docker exec ${build_container} git config --global --add safe.directory $FLOW/bin/yaml_converter
        #docker exec ${build_container} git config --global --add safe.directory $FLOW/src/dealii
        
        #docker exec ${build_container} git config --global --add safe.directory $FLOW/third_party/bparser
        #docker exec ${build_container} git config --global --add safe.directory $FLOW/third_party/json-3.10.5
        #docker exec ${build_container} git config --global --add safe.directory $FLOW/third_party/gtest-1.10.0
        #docker exec ${build_container} make -C $FLOW -j4 all
    #- name: make doc
      #run: |
        #docker exec ${build_container} make -C ${FLOW} FORCE_DOC_UPDATE=1 ref-doc
        #docker exec ${build_container} make -C ${FLOW} html-doc
        #docker exec ${build_container} make -C ${FLOW} doxy-doc
        
    #- name: package
      #run: |        
        #make -C config/package \
              #container_name=${build_container} \
              #install_image="install-${environment}:${imagesversion}" \
              #target_image=flow123d-${environment} \
              #image_tag=${release_version} \
              #destination=${destination} \
              #all

        #make -C config/package \
              #container_name=${build_container} \
              #target_image=flow123d-${environment} \
              #image_tag=${release_version} \
              #destination=${destination} \
              #push-to-hub

        #ls -l
        #ls -l publish_${environment}

        #echo ${{ steps.vars.outputs.pubdir }}    
        #echo ${{ steps.vars.outputs.reltag }}    


        
              
#    - name: Release
#      uses: softprops/action-gh-release@v1
#      with:
#          files: |
#            flow123d_${release_version}_doc.pdf
#            flow123d_${release_version}_linux_install.tar.gz
#            flow123d_${release_version}_windows_install.exe
 #         name: release_${release_version}
    - name: upload artifacts
      uses: actions/upload-artifact@v3
      with:       
        path: |
            ${{ steps.vars.outputs.pubdir }}/flow123d_${{ steps.vars.outputs.reltag }}_doc.pdf 
            ${{ steps.vars.outputs.pubdir }}/flow123d_${{ steps.vars.outputs.reltag }}_linux_install.json 
            ${{ steps.vars.outputs.pubdir }}/flow123d_${{ steps.vars.outputs.reltag }}_linux_install.tar.gz 
            ${{ steps.vars.outputs.pubdir }}/flow123d_${{ steps.vars.outputs.reltag }}_windows_install.exe 
            ${{ steps.vars.outputs.pubdir }}/flow123d_${{ steps.vars.outputs.reltag }}_windows_install.json 
      

    - name: SCP upload to Share
      run: |
<<<<<<< HEAD
          set -x
          relver="${{ steps.vars.outputs.relver }}"
          tar -cvf package.tar ${{ steps.vars.outputs.pubdir }}          
          
          sshpass -p ${{ secrets.PUBLISH_PASS }} ssh -o PreferredAuthentications=password -o PubkeyAuthentication=no -o StrictHostKeyChecking=no \
            ${{ secrets.PUBLISH_USER }}@${{ secrets.PUBLISH_HOST }} \
            mkdir -P packages/${relver}          
            
          sshpass -p ${{ secrets.PUBLISH_PASS }} scp -vr -o PreferredAuthentications=password -o PubkeyAuthentication=no -o StrictHostKeyChecking=no \
            package.tar \
            ${{ secrets.PUBLISH_USER }}@${{ secrets.PUBLISH_HOST }}:packages/package_${relver}.tar
            
          sshpass -p ${{ secrets.PUBLISH_PASS }} ssh -o PreferredAuthentications=password -o PubkeyAuthentication=no -o StrictHostKeyChecking=no \
            ${{ secrets.PUBLISH_USER }}@${{ secrets.PUBLISH_HOST }} \
            tar -xf packages/${relver}/package.tar -C packages/${relver} --strip-components=1
            
    
    #Unreliable    
    #- name: SSH
      #uses: appleboy/scp-action@master
      #with:
        #host: ${{ secrets.PUBLISH_HOST }}
        #username: ${{ secrets.PUBLISH_USER }}
        #key: ${{ secrets.PUBLISH_KEY }}
        #password: ${{ secrets.PUBLISH_PASS }}
        #passphrase: ${{ secrets.PUBLISH_PASSPHRASE }}
        #port: 22
        #source: "${{ steps.vars.outputs.pubdir }}/doxygen, 
                 #${{ steps.vars.outputs.pubdir }}/flow123d_${{ steps.vars.outputs.relver }}_doc.pdf,
                 #${{ steps.vars.outputs.pubdir }}/flow123d_${{ steps.vars.outputs.relver }}_linux_install.json,
                 #${{ steps.vars.outputs.pubdir }}/flow123d_${{ steps.vars.outputs.relver }}_linux_install.tar.gz,
                 #${{ steps.vars.outputs.pubdir }}/flow123d_${{ steps.vars.outputs.relver }}_windows_install.exe,
                 #${{ steps.vars.outputs.pubdir }}/flow123d_${{ steps.vars.outputs.relver }}_windows_install.json,
                 #${{ steps.vars.outputs.pubdir }}/htmldoc,
                 #${{ steps.vars.outputs.pubdir }}/imagename"
        #source: "${{ steps.vars.outputs.pubdir }}/*"
        #target: "~/packages/${{ steps.vars.outputs.relver }}"
        #strip_components: 0 
=======
          release_tag="${{ steps.vars.outputs.reltag }}"
          config/package/ssh_upload.sh ${{ steps.vars.outputs.pubdir }} ci-packages/${release_tag} \
          ${{ secrets.PUBLISH_USER }}@${{ secrets.PUBLISH_HOST }} ${{ secrets.PUBLISH_PASS }}
>>>>>>> 0844c3db

          
    - name: Release add assets
      # Whole action triggered by release change.
      # We add created assets: PDF, and installation packages
      uses: softprops/action-gh-release@v1
      if: startsWith(github.ref, 'refs/tags/')
      with:
        files: |
          ${{ steps.vars.outputs.pubdir }}/flow123d_${{ steps.vars.outputs.reltag }}_doc.pdf
          ${{ steps.vars.outputs.pubdir }}/flow123d_${{ steps.vars.outputs.reltag }}_linux_install.tar.gz
          ${{ steps.vars.outputs.pubdir }}/flow123d_${{ steps.vars.outputs.reltag }}_windows_install.exe
        
          #tag_name: v${{ steps.getversion.outputs.version }}
          #release_name: release_${{ steps.getversion.outputs.version }}
        #env:
          #GITHUB_TOKEN: ${{ secrets.RELEASE_TOKEN }}
          
          
# jobs:
#     uses: org/reop/.github/workflows/xyz.yml@master
#     with:
#         <var>: ...
#     secrets:
#         <secret_var>: ${{secrets.XYZ}}
#
# reusable workflow can not be used from other reusable workfalow<|MERGE_RESOLUTION|>--- conflicted
+++ resolved
@@ -135,50 +135,12 @@
 
     - name: SCP upload to Share
       run: |
-<<<<<<< HEAD
-          set -x
-          relver="${{ steps.vars.outputs.relver }}"
-          tar -cvf package.tar ${{ steps.vars.outputs.pubdir }}          
-          
-          sshpass -p ${{ secrets.PUBLISH_PASS }} ssh -o PreferredAuthentications=password -o PubkeyAuthentication=no -o StrictHostKeyChecking=no \
-            ${{ secrets.PUBLISH_USER }}@${{ secrets.PUBLISH_HOST }} \
-            mkdir -P packages/${relver}          
-            
-          sshpass -p ${{ secrets.PUBLISH_PASS }} scp -vr -o PreferredAuthentications=password -o PubkeyAuthentication=no -o StrictHostKeyChecking=no \
-            package.tar \
-            ${{ secrets.PUBLISH_USER }}@${{ secrets.PUBLISH_HOST }}:packages/package_${relver}.tar
-            
+          release_tag="${{ steps.vars.outputs.reltag }}"
+          config/package/ssh_upload.sh ${{ steps.vars.outputs.pubdir }} ci-packages/${release_tag} \
+          ${{ secrets.PUBLISH_USER }}@${{ secrets.PUBLISH_HOST }} ${{ secrets.PUBLISH_PASS }}
           sshpass -p ${{ secrets.PUBLISH_PASS }} ssh -o PreferredAuthentications=password -o PubkeyAuthentication=no -o StrictHostKeyChecking=no \
             ${{ secrets.PUBLISH_USER }}@${{ secrets.PUBLISH_HOST }} \
             tar -xf packages/${relver}/package.tar -C packages/${relver} --strip-components=1
-            
-    
-    #Unreliable    
-    #- name: SSH
-      #uses: appleboy/scp-action@master
-      #with:
-        #host: ${{ secrets.PUBLISH_HOST }}
-        #username: ${{ secrets.PUBLISH_USER }}
-        #key: ${{ secrets.PUBLISH_KEY }}
-        #password: ${{ secrets.PUBLISH_PASS }}
-        #passphrase: ${{ secrets.PUBLISH_PASSPHRASE }}
-        #port: 22
-        #source: "${{ steps.vars.outputs.pubdir }}/doxygen, 
-                 #${{ steps.vars.outputs.pubdir }}/flow123d_${{ steps.vars.outputs.relver }}_doc.pdf,
-                 #${{ steps.vars.outputs.pubdir }}/flow123d_${{ steps.vars.outputs.relver }}_linux_install.json,
-                 #${{ steps.vars.outputs.pubdir }}/flow123d_${{ steps.vars.outputs.relver }}_linux_install.tar.gz,
-                 #${{ steps.vars.outputs.pubdir }}/flow123d_${{ steps.vars.outputs.relver }}_windows_install.exe,
-                 #${{ steps.vars.outputs.pubdir }}/flow123d_${{ steps.vars.outputs.relver }}_windows_install.json,
-                 #${{ steps.vars.outputs.pubdir }}/htmldoc,
-                 #${{ steps.vars.outputs.pubdir }}/imagename"
-        #source: "${{ steps.vars.outputs.pubdir }}/*"
-        #target: "~/packages/${{ steps.vars.outputs.relver }}"
-        #strip_components: 0 
-=======
-          release_tag="${{ steps.vars.outputs.reltag }}"
-          config/package/ssh_upload.sh ${{ steps.vars.outputs.pubdir }} ci-packages/${release_tag} \
-          ${{ secrets.PUBLISH_USER }}@${{ secrets.PUBLISH_HOST }} ${{ secrets.PUBLISH_PASS }}
->>>>>>> 0844c3db
 
           
     - name: Release add assets

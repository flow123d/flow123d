name: CI build, tests and alpha release of images and packages
# Build the ci-<env>:<version>_<commit> image and CI packages on SHARE/docker-images/<version>_<commit>
# Triggered on push to specified branches.

on: 
    push:
        branches:
        - master
        - JB_shared_system
        - JB_release_tests        
        - 3.9.1
<<<<<<< HEAD
        - DF_variant_benchmark_asm
        - DF_asm_optimization
        - SM_CI_GNU_Integration_tests

=======
        - DF_profiler_memory_monitor
    
>>>>>>> 8d0ae471
    # !! workflow_dispatch configuration must be in the default branch, i.e. 'master'
    # can also start manually on any branch
    workflow_dispatch:
        inputs:
            environment:
                description: Build environment [gnu, intel].
                type: choice
                options:
                    - gnu
                    - intel
                required: false
                default: gnu



env:
  DOCKER_USER: ${{secrets.DOCKER_HUB_FLOW123D_USERNAME}}
  DOCKER_PASSWORD: ${{secrets.DOCKER_HUB_FLOW123D_TOKEN}}
  environment: gnu
  
jobs:
    build:
        runs-on: ubuntu-latest
        name: Flow123d release main build
        steps:
        - name: Checkout
          uses: actions/checkout@v4
    
        - name: Set variables
          id: vars
          run: |
            git_commit=`git rev-parse --short=6 HEAD`
            release_tag=`cat version`_${git_commit}
            echo ${release_tag}

            # create build_dir variable
            git_branch=`git rev-parse --abbrev-ref HEAD`
            build_dir=build-${git_branch}
            echo ${build_dir}
    
            # can not use environment variables in github actions
            echo "pubdir=publish_${environment}" >> $GITHUB_OUTPUT
            echo "reltag=${release_tag}" >> $GITHUB_OUTPUT
            echo "builddir=${build_dir}" >> $GITHUB_OUTPUT

        - name: Check vars
          run: |
              echo pubdir="${{ steps.vars.outputs.pubdir }}"
              echo reltag="${{ steps.vars.outputs.reltag }}"
              echo builddir="${{ steps.vars.outputs.builddir }}"

        - name: Build Flow123d
          run: |
              release_tag="${{ steps.vars.outputs.reltag }}"
              # auto_build.sh <build_type> <environment> <image_name_base> <release_tag>               
              config/build/auto_build.sh rel ${environment} ci ${release_tag}

        - name: Benchmark meshes
          run: |
              build_dir="${{ steps.vars.outputs.builddir }}"
              echo "Benchmark meshes build_dir="${build_dir}
              bin/create_meshes.sh

        - name: Tarball build dir
          run: |
              build_dir="${{ steps.vars.outputs.builddir }}"
              config/build/tar_build_dir.sh ${build_dir}              
        - uses: actions/upload-artifact@v4
          with:         
            name: build_dir
            path: build_dir.tar   

 
    packages:
        name: Images and installation packages
        needs: [build]
        runs-on: ubuntu-latest
        continue-on-error: True
        outputs:
            status: ${{job.status}}

        steps:
        - uses: actions/checkout@v4
        - uses: actions/download-artifact@v4
          with:
            name: build_dir

        - name: Set variables
          id: vars
          run: |
            git_commit=`git rev-parse --short=6 HEAD`
            release_tag=`cat version`_${git_commit}
            echo ${release_tag}

            # can not use environment variables in github actions
            echo "pubdir=publish_${environment}" >> $GITHUB_OUTPUT
            echo "reltag=${release_tag}" >> $GITHUB_OUTPUT

        - name: Check vars
          run: |
              echo pubdir="${{ steps.vars.outputs.pubdir }}"
              echo reltag="${{ steps.vars.outputs.reltag }}"

        - name: Login for finall push to docker hub
          run: |
            echo $DOCKER_PASSWORD | docker login -u $DOCKER_USER --password-stdin
            release_tag="${{ steps.vars.outputs.reltag }}"
            config/build/make_packages.sh ${environment} ci ${release_tag} push

        - name: Prepare integration test image
          run: |
            echo $DOCKER_PASSWORD | docker login -u $DOCKER_USER --password-stdin
            release_tag="${{ steps.vars.outputs.reltag }}"
            config/build/make_integration_test_image.sh ${environment} ${release_tag} push
    
        - name: upload artifacts
          uses: actions/upload-artifact@v4
          with:       
            path: |
                ${{ steps.vars.outputs.pubdir }}/flow123d_${{ steps.vars.outputs.reltag }}_doc.pdf 
                ${{ steps.vars.outputs.pubdir }}/flow123d_${{ steps.vars.outputs.reltag }}_linux_install.json 
                ${{ steps.vars.outputs.pubdir }}/flow123d_${{ steps.vars.outputs.reltag }}_linux_install.tar.gz 
                ${{ steps.vars.outputs.pubdir }}/flow123d_${{ steps.vars.outputs.reltag }}_windows_install.exe 
                ${{ steps.vars.outputs.pubdir }}/flow123d_${{ steps.vars.outputs.reltag }}_windows_install.json 
      
        - name: SCP upload to Share
          run: |
            release_tag="${{ steps.vars.outputs.reltag }}"
            publish_dir="${{ steps.vars.outputs.pubdir }}"
            config/build/ssh_upload.sh ${publish_dir} ci-packages/${release_tag} \
            ${{ secrets.PUBLISH_USER }}@${{ secrets.PUBLISH_HOST }} ${{ secrets.PUBLISH_PASS }}

    # Run unit tests with release build, similar to the debug build
    unit_tests:
        needs: [build]
        runs-on: ubuntu-latest
        name: Unit Test 
        continue-on-error: True
        outputs:
            status: ${{job.status}}        
        strategy:
          matrix:
            test_dir:
            - coupling
            - fem
            - fields
            - flow
            - input
            - intersection
            - la
            - mesh
            - output
            - scripts
            - system
            - test_scripts
            - tools
        steps:  
        - uses: actions/checkout@v4
        - uses: actions/download-artifact@v4
          with:
            name: build_dir
        - run: config/build/run_with_build_dir.sh rel_gnu make -C build_tree/unit_tests/${{matrix.test_dir}} -k all-test

    benchmarks:
        needs: [build]
        runs-on: ubuntu-latest
        name: Benchmarks 
        continue-on-error: True
        outputs:
            status: ${{job.status}}        
        strategy:
          matrix:
            test:
            # unit_test_subdir,   target in the subdir,   processing notebook in src/python/notebooks
            - {dir: coupling, target: dg_asm, notebook: dg_asm_plots }
            - {dir: coupling, target: elasticity_asm, notebook: dg_asm_plots }
            #- {dir: fem, target: fem_tools}
        steps:  
        - uses: actions/checkout@v4
        - uses: actions/download-artifact@v4
          with:
            name: build_dir
        - name: Set variables
          id: vars
          run: |
            git_commit=`git rev-parse --short=6 HEAD`

            # create build_dir variable
            git_branch=`git rev-parse --abbrev-ref HEAD`
            build_dir=build-${git_branch}

            # can not use environment variables in github actions
            echo "dev_version=${git_branch}_${git_commit}" >>$GITHUB_OUTPUT 
            echo "git_commit=${git_commit}" >> $GITHUB_OUTPUT
            echo "builddir=${build_dir}" >> $GITHUB_OUTPUT
        - name: Check vars
          run: |
              echo git_commit="${{ steps.vars.outputs.git_commit }}"
              echo builddir="${{ steps.vars.outputs.builddir }}"
        - name: Run Benchmark
          run: |              
              config/build/run_with_build_dir.sh rel_gnu make -C build_tree/unit_tests/${{matrix.test.dir}} -k ${{matrix.test.target}}_bench_bin
              config/build/run_with_build_dir.sh -c rel_gnu bin/run_benchmark.sh -t=3600 -np=1 -nr=4 ${{matrix.test.dir}}/${{matrix.test.target}} 
              ls build_tree/unit_tests/${{matrix.test.dir}}    

        - name: "Upload Artifacts: profiler results"
          uses: actions/upload-artifact@v4
          with:     
            name: ${{matrix.test.target}}
            path: |
                build_tree/unit_tests/${{matrix.test.dir}}/${{matrix.test.target}}-1-bench_profiler_*.json

        - name: Run postprocessing notebook
          run: |
            cd src/python/notebooks
            pip install nbconvert jupyter papermill -r requirements.txt
            git_branch=`git rev-parse --abbrev-ref HEAD`
            build_dir=build-${git_branch}
            papermill ${{matrix.test.notebook}}.ipynb ${{matrix.test.notebook}}_out.ipynb -p profiler_files "../../../${build_dir}/unit_tests/${{matrix.test.dir}}/${{matrix.test.target}}-1-bench_profiler_*.json"
            jupyter nbconvert --to html --execute ${{matrix.test.notebook}}_out.ipynb --output-dir public            
        - name: GitHub Pages action
          uses: peaceiris/actions-gh-pages@v4.0.0
          with:
              github_token: ${{ secrets.GITHUB_TOKEN }}
              publish_dir: ./src/python/notebooks/public   
              commit_message: "Benchmark ${{matrix.test.target}}, ${{steps.vars.outputs.dev_version}}"
<<<<<<< HEAD

    integration_tests:
        needs: [packages]
        runs-on: ubuntu-latest
        name: Integration Test ${{matrix.test_dir}}
        continue-on-error: True
        outputs:
            status: ${{job.status}}
        strategy:
          matrix:
            test_dir:
            - 01_cmd_line
            - 02_generic_input
            - 03_generic_output
            - 04_generic_mesh
            - 05_tutorial
            - 06_errors
            - 10_darcy
            - 11_darcy_bc
            - 12_darcy_frac
            - 13_darcy_time
            - 14_darcy_richards
            - 20_solute_fv
            - 21_solute_fv_frac
            - 22_solute_fv_time
            - 24_solute_dg
            - 25_solute_dg_bc
            - 26_solute_dg_frac
            - 27_solute_dg_time
            - 30_sorption
            - 31_dual_por
            - 32_decay
            - 33_reaction
            - 34_sorption_dg
            - 40_heat
            - 50_mechanics

        steps:  
        - uses: actions/checkout@v3

        - name: Set variables
          id: vars
          run: |
            git_commit=`git rev-parse --short=6 HEAD`
            release_tag=`cat version`_${git_commit}

            echo "reltag=${release_tag}" >> $GITHUB_OUTPUT

        - name: Check vars
          run: |
              echo reltag="${{ steps.vars.outputs.reltag }}"

        - name: Run integration tests
          run: | 
            release_tag="${{ steps.vars.outputs.reltag }}"
            config/build/run_tests_with_it_image.sh ${environment} ${release_tag} ./runtest tests/${{matrix.test_dir}} --keep-going --batch

        - name: Report
          run: |
            echo "Job result: ${{job.result}}"
            echo "Job status: ${{job.status}}"

=======
                
 
    # TODO: modify to run integration tests with release image
    #integration_tests:
        #needs: [build]
        #runs-on: ubuntu-latest
        #name: Integration Test ${{matrix.test_dir}}
        #continue-on-error: True
        #outputs:
            #status: ${{job.status}}
        #strategy:
          #matrix:
            #test_dir:
            #- 01_cmd_line
            #- 02_generic_input
            #- 03_generic_output
            #- 04_generic_mesh
            #- 05_tutorial
            #- 06_errors
            #- 10_darcy
            #- 11_darcy_bc
            #- 12_darcy_frac
            #- 13_darcy_time
            #- 14_darcy_richards
            #- 20_solute_fv
            #- 21_solute_fv_frac
            #- 22_solute_fv_time
            #- 24_solute_dg
            #- 25_solute_dg_bc
            #- 26_solute_dg_frac
            #- 27_solute_dg_time
            #- 30_sorption
            #- 31_dual_por
            #- 32_decay
            #- 33_reaction
            #- 34_sorption_dg
            #- 40_heat
            #- 50_mechanics
            
        #steps:  
        #- uses: actions/checkout@v4
        #- uses: actions/download-artifact@v4
          #with:
            #name: build_dir
        #- run: config/tests/run_with_build_dir.sh tests/runtest tests/${{matrix.test_dir}}  --keep-going --batch 
        #- name: Report
          #run: |
            #echo "Job result: ${{job.result}}"
            #echo "Job status: ${{job.status}}"

            
>>>>>>> 8d0ae471
    conclusion:
        if: ${{always()}}
        runs-on: ubuntu-latest
        name: Workflow conclusion from all job results   
        needs: [packages, unit_tests, integration_tests]
        
        # continue-on-error jobs always reports sucess to the workflow
        steps:
          - name: Install gh command
            run: |
                type -p curl >/dev/null || (sudo apt update && sudo apt install curl -y)
                curl -fsSL https://cli.github.com/packages/githubcli-archive-keyring.gpg | sudo dd of=/usr/share/keyrings/githubcli-archive-keyring.gpg \
                  && sudo chmod go+r /usr/share/keyrings/githubcli-archive-keyring.gpg \
                  && echo "deb [arch=$(dpkg --print-architecture) signed-by=/usr/share/keyrings/githubcli-archive-keyring.gpg] https://cli.github.com/packages stable main" | sudo tee /etc/apt/sources.list.d/github-cli.list > /dev/null \
                  && sudo apt update \
                  && sudo apt install gh -y
          - name: Check status of all jobs
            env:
                GITHUB_TOKEN: ${{ secrets.GITHUB_TOKEN }}
            run: |
                echo "run_id: ${{ github.run_id }}"
                echo "run_number: ${{ github.run_number }}"
                echo "run_attempt: ${{ github.run_attempt }}"
                
                # get the status of jobs selected by name:
                statuses=$(gh api "repos/flow123d/flow123d/actions/runs/${{ github.run_id }}/jobs" --jq '.jobs[] | select(.name | startswith("Integration")) | .conclusion')
                
                # get the status of all jobs
                statuses=$(gh api "repos/flow123d/flow123d/actions/runs/${{ github.run_id }}/jobs" --jq '.jobs[].conclusion')

                # check if any job has failed
                if echo "$statuses" | grep -q failure; then
                    echo "One or more jobs have failed"
                    exit 1
                else
                    echo "All jobs have succeeded"
                fi<|MERGE_RESOLUTION|>--- conflicted
+++ resolved
@@ -9,15 +9,9 @@
         - JB_shared_system
         - JB_release_tests        
         - 3.9.1
-<<<<<<< HEAD
-        - DF_variant_benchmark_asm
-        - DF_asm_optimization
+        - DF_profiler_memory_monitor
         - SM_CI_GNU_Integration_tests
 
-=======
-        - DF_profiler_memory_monitor
-    
->>>>>>> 8d0ae471
     # !! workflow_dispatch configuration must be in the default branch, i.e. 'master'
     # can also start manually on any branch
     workflow_dispatch:
@@ -244,7 +238,6 @@
               github_token: ${{ secrets.GITHUB_TOKEN }}
               publish_dir: ./src/python/notebooks/public   
               commit_message: "Benchmark ${{matrix.test.target}}, ${{steps.vars.outputs.dev_version}}"
-<<<<<<< HEAD
 
     integration_tests:
         needs: [packages]
@@ -283,7 +276,7 @@
             - 50_mechanics
 
         steps:  
-        - uses: actions/checkout@v3
+        - uses: actions/checkout@v4
 
         - name: Set variables
           id: vars
@@ -307,59 +300,6 @@
             echo "Job result: ${{job.result}}"
             echo "Job status: ${{job.status}}"
 
-=======
-                
- 
-    # TODO: modify to run integration tests with release image
-    #integration_tests:
-        #needs: [build]
-        #runs-on: ubuntu-latest
-        #name: Integration Test ${{matrix.test_dir}}
-        #continue-on-error: True
-        #outputs:
-            #status: ${{job.status}}
-        #strategy:
-          #matrix:
-            #test_dir:
-            #- 01_cmd_line
-            #- 02_generic_input
-            #- 03_generic_output
-            #- 04_generic_mesh
-            #- 05_tutorial
-            #- 06_errors
-            #- 10_darcy
-            #- 11_darcy_bc
-            #- 12_darcy_frac
-            #- 13_darcy_time
-            #- 14_darcy_richards
-            #- 20_solute_fv
-            #- 21_solute_fv_frac
-            #- 22_solute_fv_time
-            #- 24_solute_dg
-            #- 25_solute_dg_bc
-            #- 26_solute_dg_frac
-            #- 27_solute_dg_time
-            #- 30_sorption
-            #- 31_dual_por
-            #- 32_decay
-            #- 33_reaction
-            #- 34_sorption_dg
-            #- 40_heat
-            #- 50_mechanics
-            
-        #steps:  
-        #- uses: actions/checkout@v4
-        #- uses: actions/download-artifact@v4
-          #with:
-            #name: build_dir
-        #- run: config/tests/run_with_build_dir.sh tests/runtest tests/${{matrix.test_dir}}  --keep-going --batch 
-        #- name: Report
-          #run: |
-            #echo "Job result: ${{job.result}}"
-            #echo "Job status: ${{job.status}}"
-
-            
->>>>>>> 8d0ae471
     conclusion:
         if: ${{always()}}
         runs-on: ubuntu-latest

--- conflicted
+++ resolved
@@ -279,7 +279,6 @@
               github_token: ${{ secrets.GITHUB_TOKEN }}
               publish_dir: ./src/py123d/notebooks/public   
               commit_message: "Benchmark ${{matrix.test.target}}, ${{steps.vars.outputs.dev_version}}"
-<<<<<<< HEAD
 
     integration_tests:
         needs: [packages]
@@ -342,59 +341,6 @@
             echo "Job result: ${{job.result}}"
             echo "Job status: ${{job.status}}"
 
-=======
-                
- 
-    # TODO: modify to run integration tests with release image
-    #integration_tests:
-        #needs: [build]
-        #runs-on: ubuntu-latest
-        #name: Integration Test ${{matrix.test_dir}}
-        #continue-on-error: True
-        #outputs:
-            #status: ${{job.status}}
-        #strategy:
-          #matrix:
-            #test_dir:
-            #- 01_cmd_line
-            #- 02_generic_input
-            #- 03_generic_output
-            #- 04_generic_mesh
-            #- 05_tutorial
-            #- 06_errors
-            #- 10_darcy
-            #- 11_darcy_bc
-            #- 12_darcy_frac
-            #- 13_darcy_time
-            #- 14_darcy_richards
-            #- 20_solute_fv
-            #- 21_solute_fv_frac
-            #- 22_solute_fv_time
-            #- 24_solute_dg
-            #- 25_solute_dg_bc
-            #- 26_solute_dg_frac
-            #- 27_solute_dg_time
-            #- 30_sorption
-            #- 31_dual_por
-            #- 32_decay
-            #- 33_reaction
-            #- 34_sorption_dg
-            #- 40_heat
-            #- 50_mechanics
-            
-        #steps:  
-        #- uses: actions/checkout@v4
-        #- uses: actions/download-artifact@v4
-          #with:
-            #name: build_dir
-        #- run: config/tests/run_with_build_dir.sh tests/runtest tests/${{matrix.test_dir}}  --keep-going --batch 
-        #- name: Report
-          #run: |
-            #echo "Job result: ${{job.result}}"
-            #echo "Job status: ${{job.status}}"
-
-            
->>>>>>> fe990249
     conclusion:
         if: ${{always()}}
         runs-on: ubuntu-latest
